/*
 * Copyright (C) 2013 Bloomberg Finance L.P.
 *
 * Permission is hereby granted, free of charge, to any person obtaining a copy
 * of this software and associated documentation files (the "Software"), to
 * deal in the Software without restriction, including without limitation the
 * rights to use, copy, modify, merge, publish, distribute, sublicense, and/or
 * sell copies of the Software, and to permit persons to whom the Software is
 * furnished to do so, subject to the following conditions:
 *
 * The above copyright notice and this permission notice shall be included in
 * all copies or substantial portions of the Software.
 *
 * THE SOFTWARE IS PROVIDED "AS IS," WITHOUT WARRANTY OF ANY KIND, EXPRESS OR
 * IMPLIED, INCLUDING BUT NOT LIMITED TO THE WARRANTIES OF MERCHANTABILITY,
 * FITNESS FOR A PARTICULAR PURPOSE AND NONINFRINGEMENT. IN NO EVENT SHALL THE
 * AUTHORS OR COPYRIGHT HOLDERS BE LIABLE FOR ANY CLAIM, DAMAGES OR OTHER
 * LIABILITY, WHETHER IN AN ACTION OF CONTRACT, TORT OR OTHERWISE, ARISING
 * FROM, OUT OF OR IN CONNECTION WITH THE SOFTWARE OR THE USE OR OTHER DEALINGS
 * IN THE SOFTWARE.
 */

#include <windows.h>  // NOLINT
#include <shellapi.h>
#include <commdlg.h>
#include <stdlib.h>
#include <time.h>

#include <algorithm>
#include <iostream>
#include <fstream>
#include <string>
#include <set>
#include <vector>
#include <iostream>
#include <assert.h>

#include <blpwtk2.h>

#include <v8.h>

#include <base/optional.h>

HINSTANCE g_instance = 0;
WNDPROC g_defaultEditWndProc = 0;
blpwtk2::Toolkit* g_toolkit = 0;
blpwtk2::Profile* g_profile = 0;
bool g_spellCheckEnabled;
std::set<std::string> g_languages;
std::vector<std::string> g_sideLoadedFonts;
std::string g_url;
std::string g_dictDir;
bool g_in_process_renderer = true;
bool g_custom_hit_test = false;
bool g_custom_tooltip = false;
bool g_renderer_ui = false;
HANDLE g_hJob;
MSG g_msg;
bool g_isInsideEventLoop;

#define BUTTON_WIDTH 72
#define FIND_LABEL_WIDTH (BUTTON_WIDTH*3/4)
#define FIND_ENTRY_WIDTH (BUTTON_WIDTH*6/4)
#define FIND_BUTTON_WIDTH (BUTTON_WIDTH/4)
#define URLBAR_HEIGHT  24


const int BUF_SIZE = 8092;

// control ids
enum {
    IDC_BACK = 1001,
    IDC_FORWARD,
    IDC_RELOAD,
    IDC_STOP,
    IDC_FIND_ENTRY,
    IDC_FIND_PREV,
    IDC_FIND_NEXT,
};

// menu ids
enum {
    IDM_START_OF_MENU_ITEMS = 2000,
    IDM_FILE,
    IDM_NEW_WINDOW,
    IDM_CLOSE_WINDOW,
    IDM_CLEAR_WEB_CACHE,
    IDM_EXIT,
    IDM_TEST,
    IDM_TEST_V8_APPEND_ELEMENT,
    IDM_TEST_KEYBOARD_FOCUS,
    IDM_TEST_LOGICAL_FOCUS,
    IDM_TEST_LOGICAL_BLUR,
    IDM_TEST_PLAY_KEYBOARD_EVENTS,
    IDM_TEST_GET_PDF,
    IDM_TEST_GET_BITMAP,
    IDM_TEST_DUMP_LAYOUT_TREE,
    IDM_SPELLCHECK,
    IDM_SPELLCHECK_ENABLED,
    IDM_TEST_DUMP_GPU_INFO,
    IDM_LANGUAGES,
    IDM_LANGUAGE_DE,
    IDM_LANGUAGE_EN_GB,
    IDM_LANGUAGE_EN_US,
    IDM_LANGUAGE_ES,
    IDM_LANGUAGE_FR,
    IDM_LANGUAGE_IT,
    IDM_LANGUAGE_PT_BR,
    IDM_LANGUAGE_PT_PT,
    IDM_LANGUAGE_RU,
    IDM_CUT,
    IDM_COPY,
    IDM_PASTE,
    IDM_DELETE,
    IDM_INSPECT,
    IDM_ADD_TO_DICTIONARY,
    IDM_CONTEXT_MENU_BASE_CUSTOM_TAG = 5000,
    IDM_CONTEXT_MENU_END_CUSTOM_TAG = 5999,
    IDM_CONTEXT_MENU_BASE_SPELL_TAG = 6000,
    IDM_CONTEXT_MENU_END_SPELL_TAG = 6999
};

static const char LANGUAGE_DE[] = "de-DE";
static const char LANGUAGE_EN_GB[] = "en-GB";
static const char LANGUAGE_EN_US[] = "en-US";
static const char LANGUAGE_ES[] = "es-ES";
static const char LANGUAGE_FR[] = "fr-FR";
static const char LANGUAGE_IT[] = "it-IT";
static const char LANGUAGE_PT_BR[] = "pt-BR";
static const char LANGUAGE_PT_PT[] = "pt-PT";
static const char LANGUAGE_RU[] = "ru-RU";

class Shell;
int registerShellWindowClass();
Shell* createShell(blpwtk2::Profile* profile, blpwtk2::WebView* webView = 0, bool forDevTools = false);
blpwtk2::ResourceLoader* createInProcessResourceLoader();
void populateSubmenu(HMENU menu, int menuIdStart, const blpwtk2::ContextMenuItem& item);
void populateContextMenu(HMENU menu, int menuIdStart, const blpwtk2::ContextMenuParams& params);
void updateSpellCheckConfig(blpwtk2::Profile* profile);
void toggleLanguage(blpwtk2::Profile* profile, const std::string& language);
const char* getHeaderFooterHTMLContent();

void testV8AppendElement(blpwtk2::WebView* webView)
{
    blpwtk2::WebFrame* mainFrame = webView->mainFrame();
    v8::Isolate* isolate = mainFrame->scriptIsolate();
    v8::HandleScope handleScope(isolate);
    v8::Local<v8::Context> ctxt = mainFrame->mainWorldScriptContext();
    static const char SCRIPT[] =
        "var div = document.createElement('div');\n"
        "div.textContent = 'Hello From Shell Using V8!!!';\n"
        "document.body.appendChild(div);\n";

    v8::Context::Scope contextScope(ctxt);
    v8::ScriptCompiler::Source compilerSource(v8::String::NewFromUtf8(isolate, SCRIPT));
    v8::Local<v8::Script> script = v8::ScriptCompiler::Compile(isolate, &compilerSource);
    assert(!script.IsEmpty());  // this should never fail to compile

    v8::TryCatch tryCatch;
    v8::Handle<v8::Value> result = script->Run();
    if (result.IsEmpty()) {
        v8::String::Utf8Value msg(tryCatch.Exception());
        std::cout << "EXCEPTION: " << *msg << std::endl;
    }
}

void testPlayKeyboardEvents(HWND hwnd, blpwtk2::WebView* webView)
{
    blpwtk2::WebView::InputEvent ev = { 0 };
    ev.hwnd = hwnd;
    ev.message = WM_CHAR;
    ev.lparam = 0;
    ev.wparam = 'A';
    webView->handleInputEvents(&ev, 1);
    ev.wparam = 'B';
    webView->handleInputEvents(&ev, 1);
    ev.wparam = 'C';
    webView->handleInputEvents(&ev, 1);
}

void getWebViewPosition(HWND hwnd, int *left, int *top, int *width, int *height)
{
    RECT rect;
    GetClientRect(hwnd, &rect);
    assert(0 == rect.left);
    assert(0 == rect.top);

    *left = 0;
    *top = URLBAR_HEIGHT;
    *width = rect.right;
    *height = rect.bottom - URLBAR_HEIGHT;
}

void testGetPicture(blpwtk2::NativeView hwnd,
                    blpwtk2::WebView* webView,
                    blpwtk2::WebView::DrawParams::RendererType rendererType,
                    int scaleX,
                    int scaleY)
{
    // NOTE: The PDF engine issues different commands based on the type of
    // device it is drawing to
    //
    //   Real printer:  Rasterizes the output into a bitmap and block
    //                  transfers it to the provided device context. This is
    //                  a temporary workaround in
    //                  PDFiumEngineExports::RenderPDFPageToDC
    //
    //   non-EMF files: Uses the CGdiDisplayDriver driver to issue the draw
    //                  commands on the provided device context.
    //
    //   EMF files:     Uses the CGdiPrinterDriver driver to issue the draw
    //                  commands on the provided device context.
    //
    // Using EMF files produces a very low-quality output. This is probably due
    // to an incorrect assumption by CFX_WindowsDevice::CreateDriver to assume
    // all EMF files to be compatible with a printer device rather than being
    // truely device independent.
    //
    // To ensure the test driver generates an output close to the output that
    // will be sent to the printer, we will use a non-EMF files (ie. Bitmap)
    // to test the drawContent method. Once the workaround in RenderPDFPageToDC
    // is removed and CFX_WindowsDevice::CreateDriver creates a driver that
    // issues device-independent commands, we can switch the test driver to use
    // EMF files instead.

    int left = 0, top = 0, width = 0, height = 0;

    assert(webView);
    getWebViewPosition(hwnd, &left, &top, &width, &height);

    if (!width || !height) {
        std::cout << "Unable to get bitmap of canvas. Canvas area is zero" << std::endl;
        return;
    }

    blpwtk2::NativeDeviceContext refDeviceContext = GetDC(hwnd);

#ifdef USE_EMF
    RECT rect = { 0 };
    int iWidthMM = GetDeviceCaps(refDeviceContext, HORZSIZE);
    int iHeightMM = GetDeviceCaps(refDeviceContext, VERTSIZE);
    int iWidthPels = GetDeviceCaps(refDeviceContext, HORZRES);
    int iHeightPels = GetDeviceCaps(refDeviceContext, VERTRES);

    rect.right = (scaleX * width * iWidthMM * 100) / iWidthPels;
    rect.bottom = (scaleY * height * iHeightMM * 100) / iHeightPels;

    blpwtk2::NativeDeviceContext deviceContext = CreateEnhMetaFileW(refDeviceContext, L"outputPicture.emf", &rect, L"blpwtk2_shell");
#else
    const int bytesPerRow = width * scaleX * 4;
    const long imageDataSize = bytesPerRow * height * scaleY;

    BITMAPFILEHEADER fileHeader = {
        0x4d42,
        sizeof(BITMAPFILEHEADER) + sizeof(BITMAPINFOHEADER) + imageDataSize,
        0,
        0,
        sizeof(BITMAPFILEHEADER) + sizeof(BITMAPINFOHEADER),
    };

    BITMAPINFO bmi = { {
            sizeof(BITMAPINFOHEADER),
            width * scaleX,
            height * scaleY,
            1,
            32,
            BI_RGB
        } };

    // Use the device context of the parent HWND as a template to create a new
    // device context.
    blpwtk2::NativeDeviceContext deviceContext = CreateCompatibleDC(refDeviceContext);
#endif

    ReleaseDC(hwnd, refDeviceContext);

    // This is the best stretch mode
    SetStretchBltMode(deviceContext, HALFTONE);

#ifndef USE_EMF
    // Create a new bitmap object
    void *buffer = (void*) NULL;
    HBITMAP bitmap = CreateDIBSection(deviceContext, &bmi, DIB_RGB_COLORS, &buffer, 0, 0);

    // Set the new bitmap object as a backing surface for the device context.
    // The original backing surface is saved in originalSurface
    HGDIOBJ originalSurface = SelectObject(deviceContext, bitmap);
#endif

    // Draw the contents of the webview onto the device context
    blpwtk2::WebView::DrawParams drawParams;
    drawParams.srcRegion = { 0, 0, width, height };
    drawParams.destWidth = width * scaleX;
    drawParams.destHeight = height * scaleY;
    drawParams.styleClass = "screen-grab";
    drawParams.rendererType = rendererType;
    drawParams.dpi = 72;

    if (rendererType == blpwtk2::WebView::DrawParams::RendererType::PDF) {
        std::vector<char> pdf_data;
        {
            blpwtk2::Blob blob;
            webView->drawContentsToBlob(&blob, drawParams);

            pdf_data.resize(blob.size());
            blob.copyTo(&pdf_data[0]);
        }

        blpwtk2::PdfUtil::RenderPDFPageToDC(pdf_data.data(),
                                            pdf_data.size(),
                                            0,
                                            deviceContext,
                                            drawParams.dpi,
                                            0,
                                            0,
                                            drawParams.destWidth,
                                            drawParams.destHeight,
                                            false,
                                            false,
                                            false,
                                            false,
                                            false);
    }
    else if (rendererType == blpwtk2::WebView::DrawParams::RendererType::Bitmap) {
        std::vector<char> bmp_data;
        {
            blpwtk2::Blob blob;
            webView->drawContentsToBlob(&blob, drawParams);

            bmp_data.resize(blob.size());
            blob.copyTo(&bmp_data[0]);
        }

        // Create a device context to associate with the bitmap object
        blpwtk2::NativeDeviceContext bitmapDeviceContext = CreateCompatibleDC(deviceContext);

        // Create a new bitmap object
        void *buffer = (void*)NULL;
        BITMAPINFO bmi = { *reinterpret_cast<BITMAPINFOHEADER*>(bmp_data.data() + sizeof(BITMAPFILEHEADER)) };
        HBITMAP inputBitmap = CreateDIBSection(bitmapDeviceContext, &bmi, DIB_RGB_COLORS, &buffer, 0, 0);

        // Copy bitmap data from blob into bitmap object
        memcpy(buffer,
               bmp_data.data() + sizeof(BITMAPFILEHEADER) + sizeof(BITMAPINFOHEADER),
               bmp_data.size() - sizeof(BITMAPFILEHEADER) - sizeof(BITMAPINFOHEADER));

        // Block transfer image from bitmap object to 'deviceContext'
        HGDIOBJ originalSurface = SelectObject(bitmapDeviceContext, inputBitmap);
        BitBlt(deviceContext,
               0,
               0,
               drawParams.destWidth,
               drawParams.destHeight,
               bitmapDeviceContext,
               0,
               0,
               SRCCOPY);

        SelectObject(bitmapDeviceContext, originalSurface);
        DeleteObject(inputBitmap);
        DeleteDC(bitmapDeviceContext);
    }

#ifdef USE_EMF
    HENHMETAFILE emf = CloseEnhMetaFile(deviceContext);
    DeleteEnhMetaFile(emf);
#else
    // The device context is switched back to use the original backing surface.
    SelectObject(deviceContext, originalSurface);

    std::ofstream file("outputBitmap.bmp", std::ios::binary);
    file.write(reinterpret_cast<char *>(&fileHeader), sizeof(fileHeader));
    file.write(reinterpret_cast<char *>(&bmi.bmiHeader), sizeof(bmi.bmiHeader));
    file.write(reinterpret_cast<char *>(buffer), imageDataSize);
    file.close();

    // Delete the bitmap object and its associated memory
    DeleteObject(bitmap);

    // Delete the device context
    DeleteDC(deviceContext);
#endif
}

class Shell : public blpwtk2::WebViewDelegate {
public:
    static std::set<Shell*> s_shells;

    HWND d_mainWnd;
    HWND d_urlEntryWnd;
    HWND d_findEntryHwnd;
    HMENU d_spellCheckMenu;
    blpwtk2::WebView* d_webView;
    blpwtk2::Profile* d_profile;
    Shell* d_inspectorShell;
    Shell* d_inspectorFor;
    POINT d_contextMenuPoint;
    std::string d_findText;
    std::vector<std::string> d_contextMenuSpellReplacements;
    std::string d_misspelledWord;

    Shell(HWND mainWnd,
          HWND urlEntryWnd,
          HWND findEntryHwnd,
          HMENU spellCheckMenu,
          blpwtk2::Profile* profile,
          blpwtk2::WebView* webView = 0,
          bool useExternalRenderer = false)
        : d_mainWnd(mainWnd)
        , d_urlEntryWnd(urlEntryWnd)
        , d_findEntryHwnd(findEntryHwnd)
        , d_spellCheckMenu(spellCheckMenu)
        , d_webView(webView)
        , d_profile(profile)
        , d_inspectorShell(0)
        , d_inspectorFor(0)
    {
        s_shells.insert(this);

        if (!d_webView) {
            blpwtk2::WebViewCreateParams params;
            params.setJavascriptCanAccessClipboard(true);
            params.setDOMPasteEnabled(true);
            if (g_in_process_renderer && d_profile == g_profile && !useExternalRenderer) {
                params.setRendererAffinity(::GetCurrentProcessId());
            }
            d_profile->createWebView(this, params);
        }
        else {
            d_webView->setParent(d_mainWnd);

            d_webView->show();
            d_webView->enableAltDragRubberbanding(true);
            d_webView->enableNCHitTest(g_custom_hit_test);

            SetWindowLongPtr(d_mainWnd, GWLP_USERDATA, reinterpret_cast<LONG_PTR>(this));
            SetWindowLongPtr(d_urlEntryWnd, GWLP_USERDATA, reinterpret_cast<LONG_PTR>(this));
        }

        // WebView not yet available. Let's run a modal loop here
        // until it becomes available

        if (g_isInsideEventLoop) {
            g_toolkit->postHandleMessage(&g_msg);

            while (GetMessage(&g_msg, NULL, 0, 0) > 0) {
                if (!g_toolkit->preHandleMessage(&g_msg)) {
                    TranslateMessage(&g_msg);
                    DispatchMessage(&g_msg);
                }
                if (d_webView) {
                    break;
                }
                g_toolkit->postHandleMessage(&g_msg);
            }
        }
        else {
            while (GetMessage(&g_msg, NULL, 0, 0) > 0) {
                TranslateMessage(&g_msg);
                DispatchMessage(&g_msg);

                if (d_webView) {
                    break;
                }
            }
        }
    }

    ~Shell()
    {
        SetWindowLongPtr(d_mainWnd, GWLP_USERDATA, NULL);
        SetWindowLongPtr(d_urlEntryWnd, GWLP_USERDATA, NULL);

        if (d_inspectorFor) {
            d_inspectorFor->d_inspectorShell = 0;
            d_inspectorFor = 0;
        }

        if (d_inspectorShell) {
            DestroyWindow(d_inspectorShell->d_mainWnd);
            d_inspectorShell = 0;
        }

        webView()->destroy();

        if (d_profile != g_profile) {
            // If the shell has its own profile, then the profile needs to be
            // destroyed.  g_profile gets destroyed before main() exits.
            d_profile->destroy();
        }

        s_shells.erase(this);
        if (0 == s_shells.size()) {
            PostQuitMessage(0);
        }
    }

    void resizeSubViews()
    {
        int left, top, width, height;

        if (!webView()) return;

        left = 0;
        top = 0;
        width = 0;
        height = 0;
        getWebViewPosition(d_mainWnd, &left, &top, &width, &height);

        webView()->move(left, top, width, height);

        int x = (4 * BUTTON_WIDTH) +
            FIND_LABEL_WIDTH +
            FIND_ENTRY_WIDTH +
            (2 * FIND_BUTTON_WIDTH);
        MoveWindow(d_urlEntryWnd, x, 0, width - x, URLBAR_HEIGHT, TRUE);
    }

    blpwtk2::WebView *webView()
    {
        assert(d_webView);
        return d_webView;
    }

    ///////// WebViewDelegate overrides

    void created(blpwtk2::WebView* source) override
    {
        d_webView = source;
        d_webView->setParent(d_mainWnd);

        d_webView->show();
        d_webView->enableNCHitTest(g_custom_hit_test);

        SetWindowLongPtr(d_mainWnd, GWLP_USERDATA, reinterpret_cast<LONG_PTR>(this));
        SetWindowLongPtr(d_urlEntryWnd, GWLP_USERDATA, reinterpret_cast<LONG_PTR>(this));
    }

    // Invoked when the main frame finished loading the specified 'url'.  This
    // is the notification that guarantees that the 'mainFrame()' method on the
    // WebView can be used (for in-process WebViews, and in the renderer
    // thread).
    void didFinishLoad(blpwtk2::WebView* source, const blpwtk2::StringRef& url) override
    {
        assert(source == d_webView);
        std::string str(url.data(), url.length());
        std::cout << "DELEGATE: didFinishLoad('" << str << "')" << std::endl;

        EnableWindow(GetDlgItem(d_mainWnd, IDC_BACK), TRUE);
        EnableWindow(GetDlgItem(d_mainWnd, IDC_FORWARD), TRUE);
        EnableWindow(GetDlgItem(d_mainWnd, IDC_RELOAD), TRUE);
    }

    // Invoked when the main frame failed loading the specified 'url', or was
    // cancelled (e.g. window.stop() was called).
    void didFailLoad(blpwtk2::WebView* source,
                     const blpwtk2::StringRef& url) override
    {
        assert(source == d_webView);
        std::string str(url.data(), url.length());
        std::cout << "DELEGATE: didFailLoad('" << str << "')" << std::endl;

        EnableWindow(GetDlgItem(d_mainWnd, IDC_BACK), TRUE);
        EnableWindow(GetDlgItem(d_mainWnd, IDC_FORWARD), TRUE);
        EnableWindow(GetDlgItem(d_mainWnd, IDC_RELOAD), TRUE);
    }

    // Notification that |source| has gained focus.
    void focused(blpwtk2::WebView* source) override
    {
        assert(source == d_webView);
        std::cout << "DELEGATE: focused" << std::endl;
    }

    // Notification that |source| has lost focus.
    void blurred(blpwtk2::WebView* source) override
    {
        assert(source == d_webView);
        std::cout << "DELEGATE: blurred" << std::endl;
    }

    std::string extentionForMimeType(const blpwtk2::StringRef& mimeType)
    {
        const char* end = mimeType.data() + mimeType.length();
        const char* p = end - 1;
        while (p > mimeType.data()) {
            if ('/' == *p) {
                return std::string(p + 1, end);
            }
            --p;
        }
        return "*";
    }

    void appendStringToVector(std::vector<char> *result, const blpwtk2::StringRef& str)
    {
        result->reserve(result->size() + str.length());
        const char* p = str.data();
        const char* end = p + str.length();
        while (p < end) {
            result->push_back(*p);
            ++p;
        }
    }

    void showContextMenu(blpwtk2::WebView* source, const blpwtk2::ContextMenuParams& params) override
    {
        assert(source == d_webView);
        std::cout << "DELEGATE: showContextMenu" << std::endl;

        d_contextMenuPoint = params.pointOnScreen();
        ::ScreenToClient(d_mainWnd, &d_contextMenuPoint);
        d_contextMenuPoint.y -= URLBAR_HEIGHT;

        HMENU menu = createContextMenu(params);
        TrackPopupMenu(menu, TPM_LEFTALIGN | TPM_RIGHTBUTTON,
                       params.pointOnScreen().x, params.pointOnScreen().y,
                       0, d_mainWnd, NULL);
        DestroyMenu(menu);
    }

    void requestNCHitTest(blpwtk2::WebView* source) override
    {
        assert(source == d_webView);
        POINT pt;
        ::GetCursorPos(&pt);
        POINT ptClient = pt;
        ::ScreenToClient(d_mainWnd, &ptClient);
        RECT rcClient;
        ::GetClientRect(d_mainWnd, &rcClient);

        bool nearLeftBorder = false, nearTopBorder = false, nearRightBorder = false, nearBottomBorder = false;
        if (ptClient.x >= 0 && ptClient.x <= 50)
            nearLeftBorder = true;
        else if (ptClient.x >= rcClient.right - 50 && ptClient.x <= rcClient.right)
            nearRightBorder = true;
        if (ptClient.y >= URLBAR_HEIGHT && ptClient.y <= URLBAR_HEIGHT + 50)
            nearTopBorder = true;
        else if (ptClient.y >= rcClient.bottom - 50 && ptClient.y <= rcClient.bottom)
            nearBottomBorder = true;

        int result = HTCLIENT;
        if (nearLeftBorder) {
            if (nearTopBorder)
                result = HTTOPLEFT;
            else if (nearBottomBorder)
                result = HTBOTTOMLEFT;
            else
                result = HTLEFT;
        }
        else if (nearRightBorder) {
            if (nearTopBorder)
                result = HTTOPRIGHT;
            else if (nearBottomBorder)
                result = HTBOTTOMRIGHT;
            else
                result = HTRIGHT;
        }
        else if (nearTopBorder)
            result = HTTOP;
        else if (nearBottomBorder)
            result = HTBOTTOM;

        std::cout << "DELEGATE: requestNCHitTest(x=" << ptClient.x << ", y="
                  << ptClient.y << ", result=" << result << ")" << std::endl;
        source->onNCHitTestResult(pt.x, pt.y, result);
    }

    void ncDragBegin(blpwtk2::WebView* source,
                     int hitTestCode,
                     const POINT& startPoint) override
    {
        assert(source == d_webView);
        std::cout << "DELEGATE: ncDragBegin(" << hitTestCode << ", x="
                  << startPoint.x << ", y=" << startPoint.y << ")"
                  << std::endl;
    }

    void ncDragMove(blpwtk2::WebView* source, const POINT& movePoint) override
    {
        assert(source == d_webView);
        std::cout << "DELEGATE: ncDragMove(x=" << movePoint.x << ", y="
                  << movePoint.y << ")" << std::endl;
    }

    void ncDragEnd(blpwtk2::WebView* source, const POINT& endPoint) override
    {
        assert(source == d_webView);
        std::cout << "DELEGATE: ncDragEnd(x=" << endPoint.x << ", y="
                  << endPoint.y << ")" << std::endl;
    }

    void find()
    {
        char buf[200];
        int len = ::GetWindowTextA(d_findEntryHwnd, buf, sizeof(buf));

        d_findText.assign(buf, len);
        if (0 == len) {
            webView()->stopFind(false);
        }
        else {
            webView()->find(blpwtk2::StringRef(d_findText), false, true);
        }
    }

    void findNext(bool forward)
    {
        if (!d_findText.empty()) {
            webView()->find(blpwtk2::StringRef(d_findText), false, forward);
        }
    }

    void findState(blpwtk2::WebView* source, int numberOfMatches, int activeMatchOrdinal, bool finalUpdate) override
    {
        std::cout << "FIND: count:" << numberOfMatches << ", current:"
                  << activeMatchOrdinal << ", final:"
                  << (finalUpdate ? "yes" : "no") << std::endl;
    }

    HMENU createContextMenu(const blpwtk2::ContextMenuParams& params)
    {
        bool addSeparator = false;
        if (params.canCut() || params.canCopy() || params.canPaste() || params.canDelete())
            addSeparator = true;

        HMENU menu = CreatePopupMenu();

        if (params.numCustomItems() > 0) {
            populateContextMenu(menu, IDM_CONTEXT_MENU_BASE_CUSTOM_TAG, params);
            AppendMenuA(menu, MF_SEPARATOR, 0, NULL);
        }

        if (params.canCut())
            AppendMenu(menu, MF_STRING, IDM_CUT, L"C&ut");
        if (params.canCopy())
            AppendMenu(menu, MF_STRING, IDM_COPY, L"&Copy");
        if (params.canPaste())
            AppendMenu(menu, MF_STRING, IDM_PASTE, L"&Paste");
        if (params.canDelete())
            AppendMenu(menu, MF_STRING, IDM_DELETE, L"&Delete");

        if (addSeparator)
            AppendMenu(menu, MF_SEPARATOR, 0, NULL);

        AppendMenu(menu, MF_STRING, IDM_INSPECT, L"I&nspect Element");

        if (!params.misspelledWord().isEmpty()) {
            AppendMenu(menu, MF_SEPARATOR, 0, NULL);

            d_misspelledWord.assign(params.misspelledWord().data(),
                                    params.misspelledWord().length());

            std::string menuText = "Add to dictionary: ";
            menuText.append(d_misspelledWord.c_str());
            AppendMenuA(menu, MF_STRING, IDM_ADD_TO_DICTIONARY, menuText.c_str());
        }

        d_contextMenuSpellReplacements.clear();

        if (params.numSpellSuggestions() > 0) {
            AppendMenu(menu, MF_SEPARATOR, 0, NULL);

            for (int i = 0; i < params.numSpellSuggestions(); ++i) {
                int index = d_contextMenuSpellReplacements.size();
                std::string text(params.spellSuggestion(i).data(),
                                 params.spellSuggestion(i).length());
                d_contextMenuSpellReplacements.push_back(text);
                AppendMenuA(menu, MF_STRING, IDM_CONTEXT_MENU_BASE_SPELL_TAG + index, text.c_str());
            }
        }

        return menu;
    }
};
std::set<Shell*> Shell::s_shells;

void runMessageLoop()
{
    while (GetMessage(&g_msg, NULL, 0, 0) > 0) {
        g_isInsideEventLoop = true;

        if (!g_toolkit->preHandleMessage(&g_msg)) {
            TranslateMessage(&g_msg);
            DispatchMessage(&g_msg);
        }
        g_toolkit->postHandleMessage(&g_msg);
    }
}

struct HostWatcherThreadData {
    std::vector<HANDLE> d_processHandles;
    int d_mainThreadId;
};

DWORD hostWatcherThreadFunc(LPVOID lParam)
{
    HostWatcherThreadData* data = (HostWatcherThreadData*)lParam;
    ::WaitForMultipleObjects(data->d_processHandles.size(),
                             data->d_processHandles.data(),
                             TRUE,
                             INFINITE);
    ::PostThreadMessage(data->d_mainThreadId, WM_QUIT, 0, 0);
    return 0;
}

HANDLE spawnProcess()
{
    // Generate random numbers
    int randNum1 = rand();

    char fileMappingName[64];

    snprintf(fileMappingName,
             sizeof(fileMappingName),
             "Blpwtk2ShellInit%d",
             randNum1);

    // Create a shared memory object
    void *buffer;
    {
        HANDLE handle = ::CreateFileMappingA(
                INVALID_HANDLE_VALUE,    // use paging file
                NULL,                    // default security
                PAGE_READWRITE,          // read/write access
                0,                       // maximum object size (high-order DWORD)
                BUF_SIZE,                // maximum object size (low-order DWORD)
                fileMappingName);        // name of mapping object

        assert(handle);

        buffer = ::MapViewOfFile(
                handle,              // handle to map object
                FILE_MAP_ALL_ACCESS, // read/write permission
                0,
                0,
                BUF_SIZE);

        assert(buffer);
    }

    char fileName[MAX_PATH + 1];
    ::GetModuleFileNameA(NULL, fileName, MAX_PATH);

    std::string cmdline;
    cmdline.append("\"");
    cmdline.append(fileName);
    cmdline.append("\" " + g_url);
    cmdline.append(" --file-mapping=");
    cmdline.append(fileMappingName);
    if (!g_dictDir.empty()) {
        cmdline.append(" --dict-dir=");
        cmdline.append(g_dictDir);
    }
    if (g_custom_hit_test) {
        cmdline.append(" --custom-hit-test");
    }
    if (g_custom_tooltip) {
        cmdline.append(" --custom-tooltip");
    }

    for (size_t i = 0; i < g_sideLoadedFonts.size(); ++i) {
        cmdline.append(" --sideload-font=");
        cmdline.append(g_sideLoadedFonts[i]);
    }

    // It seems like CreateProcess wants a char* instead of
    // a const char*.  So we need to make a copy to a modifiable
    // buffer.
    char cmdlineCopy[1024];
    strcpy_s(cmdlineCopy, sizeof(cmdlineCopy), cmdline.c_str());

    STARTUPINFOA si = {0};
    si.cb = sizeof(si);

    PROCESS_INFORMATION procInfo;
    BOOL success = ::CreateProcessA(
        NULL,
        cmdlineCopy,
        NULL,
        NULL,
        FALSE,
        CREATE_BREAKAWAY_FROM_JOB,
        NULL,
        NULL,
        &si,
        &procInfo);

    if (!success) {
        DWORD lastError = ::GetLastError();
        std::cout << "CreateProcess failed: " << lastError << std::endl;
        return NULL;
    }

    if (!::AssignProcessToJobObject(g_hJob, procInfo.hProcess)) {
        DWORD lastError = ::GetLastError();
        std::cout << "AssignProcessToJobObject failed: " << lastError << std::endl;
        ::TerminateProcess(procInfo.hProcess, 1);
        return NULL;
    }

    blpwtk2::String channelId = g_toolkit->createHostChannel(procInfo.dwProcessId, false, "");

    // Write the host channel string into the shared memory
    memset(buffer, 0, BUF_SIZE);
    std::string temp(channelId.data(), channelId.size());
    snprintf((char *) buffer, BUF_SIZE, "%s", temp.c_str());

    ::CloseHandle(procInfo.hThread);
    return procInfo.hProcess;
}

void runHost()
{
    g_hJob = ::CreateJobObject(NULL, NULL);
    {
        JOBOBJECT_EXTENDED_LIMIT_INFORMATION info = { 0 };
        info.BasicLimitInformation.LimitFlags = JOB_OBJECT_LIMIT_KILL_ON_JOB_CLOSE;
        if (!::SetInformationJobObject(g_hJob,
                                       JobObjectExtendedLimitInformation,
                                       &info,
                                       sizeof(info))) {
            DWORD lastError = ::GetLastError();
            std::cout << "SetInformationJobObject failed: " << lastError << std::endl;
            return;
        }
    }

    HostWatcherThreadData threadData;
    threadData.d_mainThreadId = ::GetCurrentThreadId();
    for (size_t i = 0; i < 3; ++i) {
        HANDLE processHandle = spawnProcess();
        if (!processHandle) {
            return;
        }
        threadData.d_processHandles.push_back(processHandle);
    }

    HANDLE watcherThread = ::CreateThread(
        NULL,
        0,
        (LPTHREAD_START_ROUTINE)hostWatcherThreadFunc,
        &threadData,
        0,
        NULL);

    runMessageLoop();
    ::WaitForSingleObject(watcherThread, INFINITE);
    ::CloseHandle(watcherThread);
    for (size_t i = 0; i < threadData.d_processHandles.size(); ++i) {
        ::CloseHandle(threadData.d_processHandles[i]);
    }
    ::CloseHandle(g_hJob);
}

void logMessageHandler(blpwtk2::ToolkitCreateParams::LogMessageSeverity severity,
                       const char* file,
                       int line,
                       const char* message)
{
    std::cout << "[" << file << ":" << line << "] " << message << std::endl;
}

void consoleLogMessageHandler(blpwtk2::ToolkitCreateParams::LogMessageSeverity severity,
                              const blpwtk2::StringRef& file,
                              unsigned line,
                              unsigned column,
                              const blpwtk2::StringRef& message,
                              const blpwtk2::StringRef& stack_trace)
{
    std::cout << "[" << std::string(file.data(), file.length()) << ":"
              << line << ":" << column << "] "
              << std::string(message.data(), message.length()) << std::endl;
     if (!stack_trace.isEmpty()) {
          std::cout << "Stack Trace:"
                    << std::string(stack_trace.data(), stack_trace.length())
                    << std::endl;
     }
}

int main(int argc, wchar_t* argv[])
{
    g_instance = GetModuleHandle(NULL);

    // Seed random number generator
    srand(static_cast<unsigned>(time(nullptr)));

    g_url = "http://www.google.com";
    std::string hostChannel;
    std::string fileMapping;
    base::Optional<blpwtk2::ThreadMode> host;
    int proxyPort = -1;

    {
        int argc;
        LPWSTR *argv = ::CommandLineToArgvW(::GetCommandLineW(), &argc);
        if (!argv) {
            return -1;
        }

        for (int i = 1; i < argc; ++i) {
            if (0 == wcscmp(L"--original-mode-host", argv[i])) {
                host = blpwtk2::ThreadMode::ORIGINAL;
            }
            else if (0 == wcscmp(L"--renderer-main-mode-host", argv[i])) {
                host = blpwtk2::ThreadMode::RENDERER_MAIN;
            }
            else if (0 == wcscmp(L"--renderer-ui", argv[i])) {
                g_renderer_ui = true;
            }
            else if (0 == wcsncmp(L"--file-mapping=", argv[i], 15)) {
                char buf[1024];
                sprintf_s(buf, sizeof(buf), "%S", argv[i]+15);
                fileMapping = buf;
            }
            else if (0 == wcsncmp(L"--sideload-font=", argv[i], 16)) {
                char buf[1024];
                sprintf_s(buf, sizeof(buf), "%S", argv[i] + 16);
                g_sideLoadedFonts.push_back(buf);
            }
            else if (0 == wcsncmp(L"--dict-dir=", argv[i], 11)) {
                char buf[1024];
                sprintf_s(buf, sizeof(buf), "%S", argv[i] + 11);
                g_dictDir = buf;
            }
            else if (0 == wcscmp(L"--custom-hit-test", argv[i])) {
                g_custom_hit_test = true;
            }
            else if (0 == wcscmp(L"--custom-tooltip", argv[i])) {
                g_custom_tooltip = true;
            }
            else if (0 == wcsncmp(L"--local-proxy=", argv[i], 14)) {
                char buf[1024];
                sprintf_s(buf, sizeof(buf), "%S", argv[i]+14);
                proxyPort = atoi(buf);
            }
            else if (argv[i][0] != '-') {
                char buf[1024];
                sprintf_s(buf, sizeof(buf), "%S", argv[i]);
                g_url = buf;
            }
        }

        ::LocalFree(argv);
    }

    if (!fileMapping.empty()) {
        // Wait 500ms for the parent process to write to the shared memory.
        // Obviously this is not ideal but this is only for testing.
        Sleep(500);

        // The parent process wants to send me the host channel via shared memory.
        HANDLE handle = ::OpenFileMappingA(
                FILE_MAP_ALL_ACCESS,   // read/write access
                FALSE,                 // do not inherit the name
                fileMapping.c_str());  // name of mapping object

        assert(handle);

        void *buffer = ::MapViewOfFile(
                handle,              // handle to map object
                FILE_MAP_ALL_ACCESS, // read/write permission
                0,
                0,
                BUF_SIZE);

        assert(buffer);
        hostChannel = (char *) buffer;
    }

    if (host && *host == blpwtk2::ThreadMode::ORIGINAL) {
        g_in_process_renderer = false;
    }

    std::cout << "URL(" << g_url << ") host(" << (host ? 1 : 0)
              << ") hostChannel(" << hostChannel << ")" << std::endl;

    blpwtk2::ToolkitCreateParams toolkitParams;

    if ((!host || (host && *host == blpwtk2::ThreadMode::RENDERER_MAIN)) &&
        (g_in_process_renderer || !hostChannel.empty())) {
        toolkitParams.setThreadMode(blpwtk2::ThreadMode::RENDERER_MAIN);
        toolkitParams.setInProcessResourceLoader(createInProcessResourceLoader());
        toolkitParams.setHostChannel(hostChannel);
        if (!g_in_process_renderer) {
            toolkitParams.disableInProcessRenderer();
        }
        else {
            toolkitParams.setRendererUIEnabled(g_renderer_ui);
        }
    }
    else {
        toolkitParams.setThreadMode(blpwtk2::ThreadMode::ORIGINAL);
        toolkitParams.disableInProcessRenderer();
    }

    for (size_t i = 0; i < g_sideLoadedFonts.size(); ++i) {
        toolkitParams.appendSideLoadedFontInProcess(g_sideLoadedFonts[i]);
    }

    toolkitParams.setHeaderFooterHTML(getHeaderFooterHTMLContent());
    toolkitParams.enablePrintBackgroundGraphics();
    toolkitParams.setDictionaryPath(g_dictDir);
    toolkitParams.setLogMessageHandler(logMessageHandler);
    toolkitParams.setConsoleLogMessageHandler(consoleLogMessageHandler);

    g_toolkit = blpwtk2::ToolkitFactory::create(toolkitParams);

    if (host && *host == blpwtk2::ThreadMode::ORIGINAL) {
        runHost();
        g_toolkit->destroy();
        g_toolkit = 0;
        return 0;
    }

    int rc = registerShellWindowClass();
    if (rc) return rc;

    g_profile = g_toolkit->getProfile(::GetCurrentProcessId(), true);

    if (proxyPort != -1) {
        blpwtk2::StringRef hostname = "127.0.0.1";
        blpwtk2::ProxyType type = blpwtk2::ProxyType::kHTTP;

        g_profile->addHttpProxy(type, hostname, proxyPort);
        g_profile->addHttpsProxy(type, hostname, proxyPort);
        g_profile->addFtpProxy(type, hostname, proxyPort);
        g_profile->addFallbackProxy(type, hostname, proxyPort);
    }

    g_spellCheckEnabled = true;
    g_languages.insert(LANGUAGE_EN_US);
    updateSpellCheckConfig(g_profile);

    // Configure custom words.
    std::vector<blpwtk2::StringRef> customWords;
    customWords.push_back("foo");
    customWords.push_back("zzzx");
    customWords.push_back("Bloomberg");
    g_profile->addCustomWords(customWords.data(), customWords.size());

<<<<<<< HEAD
    Shell* firstShell = createShell(g_profile);
    firstShell->webView()->loadUrl(g_url);
    ShowWindow(firstShell->d_mainWnd, SW_SHOW);
    UpdateWindow(firstShell->d_mainWnd);
    firstShell->d_webView->takeKeyboardFocus();
    firstShell->d_webView->setLogicalFocus(true);
=======
    if (host && *host == blpwtk2::ThreadMode::RENDERER_MAIN) {
        runHost();
    }
    else {
        Shell* firstShell = createShell(g_profile);
        firstShell->webView()->loadUrl(g_url);
        ShowWindow(firstShell->d_mainWnd, SW_SHOW);
        UpdateWindow(firstShell->d_mainWnd);
>>>>>>> cd5dda07

        runMessageLoop();
    }

    g_profile->destroy();
    g_toolkit->destroy();
    g_toolkit = 0;
    return 0;
}

void adjustMenuItemStateFlag(HMENU menu, int menuItem, int state, bool on)
{
    MENUITEMINFO mii;
    mii.cbSize = sizeof(MENUITEMINFO);
    mii.fMask = MIIM_STATE;
    GetMenuItemInfo(menu, menuItem, TRUE, &mii);
    if (on) {
        mii.fState |= state;
    }
    else {
        mii.fState &= ~state;
    }
    SetMenuItemInfo(menu, menuItem, TRUE, &mii);
}

LRESULT CALLBACK shellWndProc(HWND hwnd,        // handle to window
                              UINT uMsg,        // message identifier
                              WPARAM wParam,    // first message parameter
                              LPARAM lParam)    // second message parameter
{
    Shell* shell = reinterpret_cast<Shell*>(GetWindowLongPtr(hwnd, GWLP_USERDATA));
    if (!shell) return DefWindowProc(hwnd, uMsg, wParam, lParam);

    int wmId;
    Shell* newShell;
    switch(uMsg) {
    case WM_COMMAND:
        wmId = LOWORD(wParam);
        if (wmId >= IDM_CONTEXT_MENU_BASE_CUSTOM_TAG && wmId < IDM_CONTEXT_MENU_END_CUSTOM_TAG) {
            shell->webView()->performCustomContextMenuAction(wmId - IDM_CONTEXT_MENU_BASE_CUSTOM_TAG);
            return 0;
        }
        if (wmId >= IDM_CONTEXT_MENU_BASE_SPELL_TAG && wmId < IDM_CONTEXT_MENU_END_SPELL_TAG) {
            int idx = (wmId - IDM_CONTEXT_MENU_BASE_SPELL_TAG);
            shell->webView()->replaceMisspelledRange(shell->d_contextMenuSpellReplacements[idx]);
            return 0;
        }
        switch (wmId) {
        case IDC_BACK:
            shell->webView()->goBack();
            shell->webView()->takeKeyboardFocus();
            shell->webView()->setLogicalFocus(true);
            return 0;
        case IDC_FORWARD:
            shell->webView()->goForward();
            shell->webView()->takeKeyboardFocus();
            shell->webView()->setLogicalFocus(true);
            return 0;
        case IDC_RELOAD:
            shell->webView()->reload();
            shell->webView()->takeKeyboardFocus();
            shell->webView()->setLogicalFocus(true);
            return 0;
        case IDC_FIND_ENTRY:
            if (HIWORD(wParam) == EN_CHANGE) {
                shell->find();
            }
            return 0;
        case IDC_FIND_PREV:
        case IDC_FIND_NEXT:
            shell->findNext(wmId == IDC_FIND_NEXT);
            return 0;
        case IDC_STOP:
            shell->webView()->stop();
            shell->d_webView->takeKeyboardFocus();
            shell->d_webView->setLogicalFocus(true);
            return 0;
        case IDM_NEW_WINDOW:
            newShell = createShell(shell->d_profile);
            newShell->webView()->loadUrl(g_url);
            ShowWindow(newShell->d_mainWnd, SW_SHOW);
            UpdateWindow(newShell->d_mainWnd);
            newShell->d_webView->takeKeyboardFocus();
            newShell->d_webView->setLogicalFocus(true);
            return 0;
        case IDM_CLOSE_WINDOW:
            DestroyWindow(shell->d_mainWnd);
            return 0;
        case IDM_CLEAR_WEB_CACHE:
            g_profile->clearWebCache();
            return 0;
        case IDM_TEST_V8_APPEND_ELEMENT:
            testV8AppendElement(shell->webView());
            return 0;
        case IDM_TEST_KEYBOARD_FOCUS:
            shell->d_webView->takeKeyboardFocus();
            return 0;
        case IDM_TEST_LOGICAL_FOCUS:
            shell->d_webView->setLogicalFocus(true);
            return 0;
        case IDM_TEST_LOGICAL_BLUR:
            shell->d_webView->setLogicalFocus(false);
            return 0;
        case IDM_TEST_PLAY_KEYBOARD_EVENTS:
            testPlayKeyboardEvents(shell->d_mainWnd, shell->webView());
            return 0;
        case IDM_SPELLCHECK_ENABLED:
            g_spellCheckEnabled = !g_spellCheckEnabled;
            updateSpellCheckConfig(shell->d_profile);
            return 0;
        case IDM_TEST_DUMP_GPU_INFO:
            shell->d_profile->dumpDiagnostics(
                    blpwtk2::Profile::DiagnosticInfoType::GPU, "gpuInfo.txt");
            return 0;
        case IDM_TEST_GET_PDF:
            testGetPicture(shell->d_mainWnd, shell->d_webView, blpwtk2::WebView::DrawParams::RendererType::PDF, 2, 2);
            return 0;
        case IDM_TEST_GET_BITMAP:
            testGetPicture(shell->d_mainWnd, shell->d_webView, blpwtk2::WebView::DrawParams::RendererType::Bitmap, 2, 2);
            return 0;
        case IDM_LANGUAGE_DE:
            toggleLanguage(shell->d_profile, LANGUAGE_DE);
            return 0;
        case IDM_LANGUAGE_EN_GB:
            toggleLanguage(shell->d_profile, LANGUAGE_EN_GB);
            return 0;
        case IDM_LANGUAGE_EN_US:
            toggleLanguage(shell->d_profile, LANGUAGE_EN_US);
            return 0;
        case IDM_LANGUAGE_ES:
            toggleLanguage(shell->d_profile, LANGUAGE_ES);
            return 0;
        case IDM_LANGUAGE_FR:
            toggleLanguage(shell->d_profile, LANGUAGE_FR);
            return 0;
        case IDM_LANGUAGE_IT:
            toggleLanguage(shell->d_profile, LANGUAGE_IT);
            return 0;
        case IDM_LANGUAGE_PT_BR:
            toggleLanguage(shell->d_profile, LANGUAGE_PT_BR);
            return 0;
        case IDM_LANGUAGE_PT_PT:
            toggleLanguage(shell->d_profile, LANGUAGE_PT_PT);
            return 0;
        case IDM_LANGUAGE_RU:
            toggleLanguage(shell->d_profile, LANGUAGE_RU);
            return 0;
        case IDM_CUT:
            shell->webView()->cutSelection();
            return 0;
        case IDM_COPY:
            shell->webView()->copySelection();
            return 0;
        case IDM_PASTE:
            shell->webView()->paste();
            return 0;
        case IDM_DELETE:
            shell->webView()->deleteSelection();
            return 0;
        case IDM_INSPECT:
            if (shell->d_inspectorShell) {
                BringWindowToTop(shell->d_inspectorShell->d_mainWnd);
                shell->d_inspectorShell->webView()->inspectElementAt(shell->d_contextMenuPoint);
                shell->d_inspectorShell->d_webView->takeKeyboardFocus();
                shell->d_inspectorShell->d_webView->setLogicalFocus(true);
                return 0;
            }
            {
                blpwtk2::Profile* profile = g_profile;
                shell->d_inspectorShell = createShell(profile, 0, true);
            }
            shell->d_inspectorShell->d_inspectorFor = shell;
            ShowWindow(shell->d_inspectorShell->d_mainWnd, SW_SHOW);
            UpdateWindow(shell->d_inspectorShell->d_mainWnd);
            shell->d_inspectorShell->webView()->loadInspector(::GetCurrentProcessId(), shell->webView()->getRoutingId());
            shell->d_inspectorShell->webView()->inspectElementAt(shell->d_contextMenuPoint);
            shell->d_inspectorShell->d_webView->takeKeyboardFocus();
            shell->d_inspectorShell->d_webView->setLogicalFocus(true);
            return 0;
        case IDM_ADD_TO_DICTIONARY:
            {
                blpwtk2::StringRef word = shell->d_misspelledWord;
                shell->d_profile->addCustomWords(&word, 1);
            }
            return 0;
        case IDM_EXIT:
            std::vector<Shell*> shells(Shell::s_shells.begin(), Shell::s_shells.end());
            for (int i = 0, size = shells.size(); i < size; ++i)
                DestroyWindow(shells[i]->d_mainWnd);
            return 0;
        }
        break;
    case WM_INITMENUPOPUP: {
            HMENU menu = (HMENU)wParam;

            adjustMenuItemStateFlag(shell->d_spellCheckMenu, 1, MFS_DISABLED, !g_spellCheckEnabled);
            adjustMenuItemStateFlag(shell->d_spellCheckMenu, 2, MFS_DISABLED, !g_spellCheckEnabled);
            CheckMenuItem(menu, IDM_SPELLCHECK_ENABLED, g_spellCheckEnabled ? MF_CHECKED : MF_UNCHECKED);
            CheckMenuItem(menu, IDM_LANGUAGE_DE, g_languages.find(LANGUAGE_DE) != g_languages.end() ? MF_CHECKED : MF_UNCHECKED);
            CheckMenuItem(menu, IDM_LANGUAGE_EN_GB, g_languages.find(LANGUAGE_EN_GB) != g_languages.end() ? MF_CHECKED : MF_UNCHECKED);
            CheckMenuItem(menu, IDM_LANGUAGE_EN_US, g_languages.find(LANGUAGE_EN_US) != g_languages.end() ? MF_CHECKED : MF_UNCHECKED);
            CheckMenuItem(menu, IDM_LANGUAGE_ES, g_languages.find(LANGUAGE_ES) != g_languages.end() ? MF_CHECKED : MF_UNCHECKED);
            CheckMenuItem(menu, IDM_LANGUAGE_FR, g_languages.find(LANGUAGE_FR) != g_languages.end() ? MF_CHECKED : MF_UNCHECKED);
            CheckMenuItem(menu, IDM_LANGUAGE_IT, g_languages.find(LANGUAGE_IT) != g_languages.end() ? MF_CHECKED : MF_UNCHECKED);
            CheckMenuItem(menu, IDM_LANGUAGE_PT_BR, g_languages.find(LANGUAGE_PT_BR) != g_languages.end() ? MF_CHECKED : MF_UNCHECKED);
            CheckMenuItem(menu, IDM_LANGUAGE_PT_PT, g_languages.find(LANGUAGE_PT_PT) != g_languages.end() ? MF_CHECKED : MF_UNCHECKED);
            CheckMenuItem(menu, IDM_LANGUAGE_RU, g_languages.find(LANGUAGE_RU) != g_languages.end() ? MF_CHECKED : MF_UNCHECKED);
        }
        break;
    case WM_WINDOWPOSCHANGED:
        shell->webView()->rootWindowPositionChanged();
        break;
    case WM_SETTINGCHANGE:
        shell->webView()->rootWindowSettingsChanged();
        break;
    case WM_ERASEBKGND:
        return 1;
    case WM_PAINT: {
            PAINTSTRUCT ps;
            HDC hdc = ::BeginPaint(hwnd, &ps);
            ::FillRect(hdc, &ps.rcPaint, (HBRUSH)::GetStockObject(BLACK_BRUSH));
            ::EndPaint(hwnd, &ps);
        }
        return 0;
    case WM_DESTROY:
        delete shell;
        return 0;
    case WM_SIZE:
        shell->resizeSubViews();
        break;
    }

    return DefWindowProc(hwnd, uMsg, wParam, lParam);
}

LRESULT CALLBACK urlEntryWndProc(HWND hwnd,        // handle to window
                                 UINT uMsg,        // message identifier
                                 WPARAM wParam,    // first message parameter
                                 LPARAM lParam)    // second message parameter
{
    Shell* shell = reinterpret_cast<Shell*>(GetWindowLongPtr(hwnd, GWLP_USERDATA));
    if (!shell) return CallWindowProc(g_defaultEditWndProc, hwnd, uMsg, wParam, lParam);

    switch (uMsg) {
    case WM_CHAR:
        if (wParam == VK_RETURN) {
            const int MAX_URL_LENGTH = 255;
            char str[MAX_URL_LENGTH + 1];  // Leave room for adding a NULL;
            *((WORD*)str) = MAX_URL_LENGTH;
            LRESULT str_len = SendMessageA(hwnd, EM_GETLINE, 0, (LPARAM)str);
            if (str_len > 0) {
                str[str_len] = 0;  // EM_GETLINE doesn't NULL terminate.
                shell->webView()->loadUrl(str);
                shell->webView()->takeKeyboardFocus();
                shell->webView()->setLogicalFocus(true);
            }
            return 0;
        }
    }

    return CallWindowProc(g_defaultEditWndProc, hwnd, uMsg, wParam, lParam);
}



int registerShellWindowClass()
{
    WNDCLASSEX wcx;

    // Fill in the window class structure with parameters
    // that describe the main window.

    wcx.cbSize = sizeof(wcx);               // size of structure
    wcx.style = CS_HREDRAW | CS_VREDRAW;    // redraw if size changes
    wcx.lpfnWndProc = shellWndProc;         // points to window procedure
    wcx.cbClsExtra = 0;                     // no extra class memory
    wcx.cbWndExtra = 0;                     // no extra window memory
    wcx.hInstance = g_instance;             // handle to instance
    wcx.hIcon = LoadIcon(NULL, IDI_APPLICATION);    // predefined app. icon
    wcx.hCursor = LoadCursor(NULL, IDC_ARROW);      // predefined arrow
    wcx.hbrBackground = (HBRUSH)GetStockObject(WHITE_BRUSH);    // white background brush
    wcx.lpszMenuName =  NULL;               // name of menu resource
    wcx.lpszClassName = L"ShellWClass";     // name of window class
    wcx.hIconSm = (HICON)LoadImage(g_instance,  // small class icon
                                   MAKEINTRESOURCE(5),
                                   IMAGE_ICON,
                                   GetSystemMetrics(SM_CXSMICON),
                                   GetSystemMetrics(SM_CYSMICON),
                                   LR_DEFAULTCOLOR);

    // Register the window class.  RegisterClassEx returns 0 for failure!!
    return RegisterClassEx(&wcx) == 0 ? -1 : 0;
}

Shell* createShell(blpwtk2::Profile* profile, blpwtk2::WebView* webView, bool forDevTools)
{
    // Create the main window.
    HWND mainWnd = CreateWindow(L"ShellWClass",      // name of window class
                                L"Sample",           // title-bar string
                                WS_OVERLAPPEDWINDOW | WS_CLIPCHILDREN, // top-level window
                                CW_USEDEFAULT,       // default horizontal position
                                CW_USEDEFAULT,       // default vertical position
                                1600,                // same width,
                                1200,                // and height as content_shell
                                (HWND) NULL,         // no owner window
                                (HMENU) NULL,        // use class menu
                                g_instance,          // handle to application instance
                                (LPVOID) NULL);      // no window-creation data
    assert(mainWnd);

    HMENU menu = CreateMenu();
    HMENU fileMenu = CreateMenu();
    AppendMenu(fileMenu, MF_STRING, IDM_NEW_WINDOW, L"&New Window");
    AppendMenu(fileMenu, MF_STRING, IDM_CLOSE_WINDOW, L"&Close Window");
    AppendMenu(fileMenu, MF_STRING, IDM_CLEAR_WEB_CACHE, L"Clear Web Cache");
    AppendMenu(fileMenu, MF_SEPARATOR, 0, 0);
    AppendMenu(fileMenu, MF_STRING, IDM_EXIT, L"E&xit");
    AppendMenu(menu, MF_POPUP, (UINT_PTR)fileMenu, L"&File");
    HMENU testMenu = CreateMenu();
    AppendMenu(testMenu, MF_STRING, IDM_TEST_V8_APPEND_ELEMENT, L"Append Element Using &V8");
    AppendMenu(testMenu, MF_STRING, IDM_TEST_KEYBOARD_FOCUS, L"Test Keyboard Focus");
    AppendMenu(testMenu, MF_STRING, IDM_TEST_LOGICAL_FOCUS, L"Test Logical Focus");
    AppendMenu(testMenu, MF_STRING, IDM_TEST_LOGICAL_BLUR, L"Test Logical Blur");
    AppendMenu(testMenu, MF_STRING, IDM_TEST_PLAY_KEYBOARD_EVENTS, L"Test Play Keyboard Events");
    AppendMenu(testMenu, MF_STRING, IDM_TEST_GET_PDF, L"Test Capture PDF");
    AppendMenu(testMenu, MF_STRING, IDM_TEST_GET_BITMAP, L"Test Capture Bitmap");
    AppendMenu(testMenu, MF_STRING, IDM_TEST_DUMP_LAYOUT_TREE, L"Dump Layout Tree");
    AppendMenu(testMenu, MF_STRING, IDM_TEST_DUMP_GPU_INFO, L"Dump GPU Information");
    AppendMenu(menu, MF_POPUP, (UINT_PTR)testMenu, L"&Test");
    HMENU spellCheckMenu = CreateMenu();
    AppendMenu(spellCheckMenu, MF_STRING, IDM_SPELLCHECK_ENABLED, L"Enable &Spellcheck");
    HMENU languagesMenu = CreateMenu();
    AppendMenu(languagesMenu, MF_STRING, IDM_LANGUAGE_DE, L"&German");
    AppendMenu(languagesMenu, MF_STRING, IDM_LANGUAGE_EN_GB, L"&English (Great Britain)");
    AppendMenu(languagesMenu, MF_STRING, IDM_LANGUAGE_EN_US, L"English (&United States)");
    AppendMenu(languagesMenu, MF_STRING, IDM_LANGUAGE_ES, L"&Spanish");
    AppendMenu(languagesMenu, MF_STRING, IDM_LANGUAGE_FR, L"&French");
    AppendMenu(languagesMenu, MF_STRING, IDM_LANGUAGE_IT, L"I&talian");
    AppendMenu(languagesMenu, MF_STRING, IDM_LANGUAGE_PT_BR, L"Portuguese (&Brazil)");
    AppendMenu(languagesMenu, MF_STRING, IDM_LANGUAGE_PT_PT, L"Portuguese (&Portugal)");
    AppendMenu(languagesMenu, MF_STRING, IDM_LANGUAGE_RU, L"&Russian");
    AppendMenu(spellCheckMenu, MF_POPUP, (UINT_PTR)languagesMenu, L"&Languages");
    AppendMenu(menu, MF_POPUP, (UINT_PTR)spellCheckMenu, L"&Spelling");
    SetMenu(mainWnd, menu);

    HWND hwnd;
    int x = 0;

    hwnd = CreateWindow(L"BUTTON", L"Back",
                        WS_CHILD | WS_VISIBLE | BS_PUSHBUTTON | WS_DISABLED,
                        x, 0, BUTTON_WIDTH, URLBAR_HEIGHT,
                        mainWnd, (HMENU)IDC_BACK, g_instance, 0);
    assert(hwnd);
    x += BUTTON_WIDTH;

    hwnd = CreateWindow(L"BUTTON", L"Forward",
                        WS_CHILD | WS_VISIBLE | BS_PUSHBUTTON | WS_DISABLED,
                        x, 0, BUTTON_WIDTH, URLBAR_HEIGHT,
                        mainWnd, (HMENU)IDC_FORWARD, g_instance, 0);
    assert(hwnd);
    x += BUTTON_WIDTH;

    hwnd = CreateWindow(L"BUTTON", L"Reload",
                        WS_CHILD | WS_VISIBLE | BS_PUSHBUTTON | WS_DISABLED,
                        x, 0, BUTTON_WIDTH, URLBAR_HEIGHT,
                        mainWnd, (HMENU)IDC_RELOAD, g_instance, 0);
    assert(hwnd);
    x += BUTTON_WIDTH;

    hwnd = CreateWindow(L"BUTTON", L"Stop",
                        WS_CHILD | WS_VISIBLE | BS_PUSHBUTTON | WS_DISABLED,
                        x, 0, BUTTON_WIDTH, URLBAR_HEIGHT,
                        mainWnd, (HMENU)IDC_STOP, g_instance, 0);
    assert(hwnd);
    x += BUTTON_WIDTH;

    hwnd = CreateWindow(L"STATIC", L"Find: ",
                        WS_CHILD | WS_VISIBLE | SS_RIGHT | SS_CENTERIMAGE,
                        x, 0, FIND_LABEL_WIDTH, URLBAR_HEIGHT,
                        mainWnd, 0, g_instance, 0);
    assert(hwnd);
    x += FIND_LABEL_WIDTH;

    HWND findEntryHwnd = CreateWindow(L"EDIT", 0,
                        WS_CHILD | WS_VISIBLE | WS_BORDER | ES_LEFT |
                        ES_AUTOVSCROLL | ES_AUTOHSCROLL,  x, 0, FIND_ENTRY_WIDTH,
                        URLBAR_HEIGHT, mainWnd, (HMENU)IDC_FIND_ENTRY, g_instance, 0);
    assert(findEntryHwnd);
    x += FIND_ENTRY_WIDTH;

    hwnd = CreateWindow(L"BUTTON", L"\u2191",
                        WS_CHILD | WS_VISIBLE | BS_PUSHBUTTON,
                        x, 0, FIND_BUTTON_WIDTH, URLBAR_HEIGHT,
                        mainWnd, (HMENU)IDC_FIND_PREV, g_instance, 0);
    assert(hwnd);
    x += FIND_BUTTON_WIDTH;

    hwnd = CreateWindow(L"BUTTON", L"\u2193",
                        WS_CHILD | WS_VISIBLE | BS_PUSHBUTTON,
                        x, 0, FIND_BUTTON_WIDTH, URLBAR_HEIGHT,
                        mainWnd, (HMENU)IDC_FIND_NEXT, g_instance, 0);
    assert(hwnd);
    x += FIND_BUTTON_WIDTH;

    // This control is positioned by resizeSubViews.
    HWND urlEntryWnd = CreateWindow(L"EDIT", 0,
                                    WS_CHILD | WS_VISIBLE | WS_BORDER | ES_LEFT |
                                    ES_AUTOVSCROLL | ES_AUTOHSCROLL,
                                    x, 0, 0, 0, mainWnd, 0, g_instance, 0);
    assert(urlEntryWnd);

    if (!g_defaultEditWndProc)
        g_defaultEditWndProc = reinterpret_cast<WNDPROC>(GetWindowLongPtr(urlEntryWnd, GWLP_WNDPROC));
    SetWindowLongPtr(urlEntryWnd, GWLP_WNDPROC, reinterpret_cast<LONG_PTR>(urlEntryWndProc));

    return new Shell(mainWnd, urlEntryWnd, findEntryHwnd, spellCheckMenu, profile, webView, forDevTools);
}

void populateMenuItem(HMENU menu, int menuIdStart, const blpwtk2::ContextMenuItem& item)
{
    UINT flags =  MF_STRING | (item.enabled() ? MF_ENABLED : MF_GRAYED);
    std::string label(item.label().data(),
                      item.label().length());
    if (item.type() == blpwtk2::ContextMenuItem::Type::OPTION) {
        AppendMenuA(menu, flags, menuIdStart + item.action(), label.c_str());
    }
    else if (item.type() == blpwtk2::ContextMenuItem::Type::CHECKABLE_OPTION) {
        flags = flags | (item.checked() ? MF_CHECKED : MF_UNCHECKED);
        AppendMenuA(menu, flags, menuIdStart + item.action(), label.c_str());
    } else if (item.type() ==  blpwtk2::ContextMenuItem::Type::SEPARATOR) {
        AppendMenuA(menu, MF_SEPARATOR, 0, NULL);
    } else if (item.type() == blpwtk2::ContextMenuItem::Type::SUBMENU) {
        HMENU popupMenu = CreatePopupMenu();
        flags = flags | MF_POPUP;
        AppendMenuA(menu, flags, (UINT_PTR)popupMenu, label.c_str());
        populateSubmenu(popupMenu, menuIdStart, item);
    }
}

void populateContextMenu(HMENU menu, int menuIdStart, const blpwtk2::ContextMenuParams& params)
{
    for (int i = 0; i < params.numCustomItems(); ++i) {
        populateMenuItem(menu, menuIdStart, params.customItem(i));
    }
}

void populateSubmenu(HMENU menu, int menuIdStart, const blpwtk2::ContextMenuItem& item)
{
    for (int i = 0; i < item.numSubMenuItems(); ++i) {
        populateMenuItem(menu, menuIdStart,item.subMenuItem(i));
    }
}

void updateSpellCheckConfig(blpwtk2::Profile* profile)
{
    std::vector<blpwtk2::StringRef> languages;
    for (std::set<std::string>::const_iterator it = g_languages.begin();
                                               it != g_languages.end();
                                               ++it) {
        languages.push_back(it->c_str());
    }
    profile->setLanguages(languages.data(), languages.size());
    profile->enableSpellCheck(g_spellCheckEnabled);
}

void toggleLanguage(blpwtk2::Profile* profile, const std::string& language)
{
    if (g_languages.find(language) == g_languages.end()) {
        g_languages.insert(language);
    }
    else {
        g_languages.erase(language);
    }
    updateSpellCheckConfig(profile);
}

class DummyResourceLoader : public blpwtk2::ResourceLoader {
    // This dummy ResourceLoader handles all "http://cdrive/" requests
    // and responds with the file at the specified path in the C drive.  For
    // example:
    //
    //     http://cdrive/stuff/test.html
    //
    // will return the contents of:
    //
    //     C:\stuff\test.html

public:
    static const char PREFIX[];

    bool canHandleURL(const blpwtk2::StringRef& url) override
    {
        if (url.length() <= (int)strlen(PREFIX))
            return false;
        blpwtk2::StringRef prefix(url.data(), strlen(PREFIX));
        if (!prefix.equals(PREFIX))
            return false;
        return true;
    }

    void start(const blpwtk2::StringRef& url,
               blpwtk2::ResourceContext* context,
               void** userData) override
    {
        assert(canHandleURL(url));

        std::string filePath = "C:\\";
        filePath.append(url.data() + strlen(PREFIX),
                        url.length() - strlen(PREFIX));
        std::replace(filePath.begin(), filePath.end(), '/', '\\');

        std::ifstream fstream(filePath.c_str());
        char buffer[1024];
        if (!fstream.is_open()) {
            context->replaceStatusLine("HTTP/1.1 404 Not Found");
            strcpy_s(buffer, sizeof(buffer), "The specified file was not found.");
            context->addResponseData(buffer, strlen(buffer));
        }
        else {
            while (!fstream.eof()) {
                fstream.read(buffer, sizeof(buffer));
                if (fstream.bad()) {
                    // some other failure
                    context->failed();
                    break;
                }

                assert(fstream.gcount() <= sizeof(buffer));
                context->addResponseData(buffer, (int)fstream.gcount());
            }
        }
        context->finish();
    }

    void cancel(blpwtk2::ResourceContext* context,
                void* userData) override
    {
        assert(false);  // everything is loaded in start(), so we should never
                        // get canceled
    }
};
const char DummyResourceLoader::PREFIX[] = "http://cdrive/";

blpwtk2::ResourceLoader* createInProcessResourceLoader()
{
    return new DummyResourceLoader();
}

const char* getHeaderFooterHTMLContent() {
  return R"DeLiMeTeR(<!DOCTYPE html>
<html>
<head>
<style>
  body {
    margin: 0px;
    width: 0px;
  }
  .row {
    display: table-row;
    vertical-align: inherit;
  }
  #header, #footer {
    display: table;
    table-layout:fixed;
    width: inherit;
  }
  #header {
    vertical-align: top;
  }
  #footer {
    vertical-align: bottom;
  }
  .text {
    display: table-cell;
    font-family: sans-serif;
    font-size: 8px;
    vertical-align: inherit;
    white-space: nowrap;
  }
  #page_number {
    text-align: right;
  }
  #title {
    text-align: center;
  }
  #date, #url {
    padding-left: 0.7cm;
    padding-right: 0.1cm;
  }
  #title, #page_number {
    padding-left: 0.1cm;
    padding-right: 0.7cm;
  }
  #title, #url {
    overflow: hidden;
    text-overflow: ellipsis;
  }
  #title, #date {
    padding-bottom: 0cm;
    padding-top: 0.4cm;
  }
  #page_number, #url {
    padding-bottom: 0.4cm;
    padding-top: 0cm;
  }
</style>
<script>
function pixels(value) {
  return value + 'px';
}
function setup(options) {
  var body = document.querySelector('body');
  var header = document.querySelector('#header');
  var content = document.querySelector('#content');
  var footer = document.querySelector('#footer');
  body.style.width = pixels(options['width']);
  body.style.height = pixels(options['height']);
  header.style.height = pixels(options['topMargin']);
  content.style.height = pixels(options['height'] - options['topMargin'] - options['bottomMargin']);
  footer.style.height = pixels(options['bottomMargin']);
  document.querySelector('#date span').innerText =
    new Date(options['date']).toLocaleDateString();
  document.querySelector('#title span').innerText = options['title'];
  document.querySelector('#url span').innerText = options['url'];
  document.querySelector('#page_number span').innerText = options['pageNumber'];
  document.querySelector('#date').style.width =
    pixels(document.querySelector('#date span').offsetWidth);
  document.querySelector('#page_number').style.width =
    pixels(document.querySelector('#page_number span').offsetWidth);
  if (header.offsetHeight > options['topMargin'] + 1) {
    header.style.display = 'none';
    content.style.height = pixels(options['height'] - options['bottomMargin']);
  }
  if (footer.offsetHeight > options['bottomMargin'] + 1) {
     footer.style.display = 'none';
  }
}
</script>
</head>
<body>
<div id="header">
  <div class="row">
    <div id="date" class="text"><span/></div>
    <div id="title" class="text"><span/></div>
  </div>
</div>
<div id="content">
</div>
<div id="footer">
  <div class="row">
    <div id="url" class="text"><span/></div>
    <div id="page_number" class="text"><span/></div>
  </div>
</div>
</body>
</html>
)DeLiMeTeR";
}<|MERGE_RESOLUTION|>--- conflicted
+++ resolved
@@ -1139,14 +1139,6 @@
     customWords.push_back("Bloomberg");
     g_profile->addCustomWords(customWords.data(), customWords.size());
 
-<<<<<<< HEAD
-    Shell* firstShell = createShell(g_profile);
-    firstShell->webView()->loadUrl(g_url);
-    ShowWindow(firstShell->d_mainWnd, SW_SHOW);
-    UpdateWindow(firstShell->d_mainWnd);
-    firstShell->d_webView->takeKeyboardFocus();
-    firstShell->d_webView->setLogicalFocus(true);
-=======
     if (host && *host == blpwtk2::ThreadMode::RENDERER_MAIN) {
         runHost();
     }
@@ -1155,7 +1147,8 @@
         firstShell->webView()->loadUrl(g_url);
         ShowWindow(firstShell->d_mainWnd, SW_SHOW);
         UpdateWindow(firstShell->d_mainWnd);
->>>>>>> cd5dda07
+        firstShell->d_webView->takeKeyboardFocus();
+        firstShell->d_webView->setLogicalFocus(true);
 
         runMessageLoop();
     }
