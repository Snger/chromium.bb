--- conflicted
+++ resolved
@@ -951,7 +951,6 @@
     ::CloseHandle(g_hJob);
 }
 
-<<<<<<< HEAD
 void logMessageHandler(blpwtk2::ToolkitCreateParams::LogMessageSeverity severity,
                        const char* file,
                        int line,
@@ -994,10 +993,7 @@
     OutputDebugStringA(outputStr.c_str());
 }
 
-int APIENTRY wWinMain(HINSTANCE instance, HINSTANCE, wchar_t*, int)
-=======
 int main(int argc, _TCHAR* argv[])
->>>>>>> e95406a7
 {
     g_instance = GetModuleHandle(NULL);
 
