--- conflicted
+++ resolved
@@ -227,11 +227,7 @@
     getWebViewPosition(hwnd, &left, &top, &width, &height);
 
     if (!width || !height) {
-<<<<<<< HEAD
-        OutputDebugStringA("Unable to get bitmap of canvas. Canvas area is zero\n");
-=======
         std::cout << "Unable to get bitmap of canvas. Canvas area is zero" << std::endl;
->>>>>>> 33eba81f
         return;
     }
 
@@ -1265,24 +1261,18 @@
         case IDM_TEST_PLAY_KEYBOARD_EVENTS:
             testPlayKeyboardEvents(shell->d_mainWnd, shell->webView());
             return 0;
-<<<<<<< HEAD
         case IDM_TEST_DUMP_GPU_INFO:
             shell->d_profile->dumpDiagnostics(
                     blpwtk2::Profile::DiagnosticInfoType::GPU, "gpuInfo.txt");
             return 0;
-=======
->>>>>>> 33eba81f
         case IDM_TEST_GET_PDF:
             testGetPicture(shell->d_mainWnd, shell->d_webView, blpwtk2::WebView::DrawParams::RendererType::PDF, 2, 2);
             return 0;
         case IDM_TEST_GET_BITMAP:
             testGetPicture(shell->d_mainWnd, shell->d_webView, blpwtk2::WebView::DrawParams::RendererType::Bitmap, 2, 2);
-<<<<<<< HEAD
         case IDM_SPELLCHECK_ENABLED:
             g_spellCheckEnabled = !g_spellCheckEnabled;
             updateSpellCheckConfig(shell->d_profile);
-=======
->>>>>>> 33eba81f
             return 0;
         case IDM_LANGUAGE_DE:
             toggleLanguage(shell->d_profile, LANGUAGE_DE);
