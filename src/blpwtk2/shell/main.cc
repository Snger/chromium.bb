--- conflicted
+++ resolved
@@ -1238,15 +1238,12 @@
         if (!g_in_process_renderer) {
             toolkitParams.disableInProcessRenderer();
         }
-<<<<<<< HEAD
+        else {
+            toolkitParams.setRendererUIEnabled(g_renderer_ui);
+        }
 
         g_webScriptContextAvailable = true;
         toolkitParams.appendCommandLineSwitch("disable-web-security");
-=======
-        else {
-            toolkitParams.setRendererUIEnabled(g_renderer_ui);
-        }
->>>>>>> 7e688d05
     }
     else {
         toolkitParams.setThreadMode(blpwtk2::ThreadMode::ORIGINAL);
