/*
 * Copyright (C) 2013 Bloomberg Finance L.P.
 *
 * Permission is hereby granted, free of charge, to any person obtaining a copy
 * of this software and associated documentation files (the "Software"), to
 * deal in the Software without restriction, including without limitation the
 * rights to use, copy, modify, merge, publish, distribute, sublicense, and/or
 * sell copies of the Software, and to permit persons to whom the Software is
 * furnished to do so, subject to the following conditions:
 *
 * The above copyright notice and this permission notice shall be included in
 * all copies or substantial portions of the Software.
 *
 * THE SOFTWARE IS PROVIDED "AS IS," WITHOUT WARRANTY OF ANY KIND, EXPRESS OR
 * IMPLIED, INCLUDING BUT NOT LIMITED TO THE WARRANTIES OF MERCHANTABILITY,
 * FITNESS FOR A PARTICULAR PURPOSE AND NONINFRINGEMENT. IN NO EVENT SHALL THE
 * AUTHORS OR COPYRIGHT HOLDERS BE LIABLE FOR ANY CLAIM, DAMAGES OR OTHER
 * LIABILITY, WHETHER IN AN ACTION OF CONTRACT, TORT OR OTHERWISE, ARISING
 * FROM, OUT OF OR IN CONNECTION WITH THE SOFTWARE OR THE USE OR OTHER DEALINGS
 * IN THE SOFTWARE.
 */

#include <windows.h>  // NOLINT
#include <shellapi.h>
#include <commdlg.h>
#include <stdlib.h>
#include <time.h>

#include <algorithm>
#include <iostream>
#include <fstream>
#include <string>
#include <set>
#include <vector>

#include <assert.h>

#include <blpwtk2.h>

#include <third_party/blink/public/platform/web_security_origin.h>

#include <v8.h>

HINSTANCE g_instance = 0;
WNDPROC g_defaultEditWndProc = 0;
blpwtk2::Toolkit* g_toolkit = 0;
blpwtk2::Profile* g_profile = 0;
bool g_spellCheckEnabled;
std::set<std::string> g_languages;
std::string g_url;
std::string g_dictDir;
bool g_in_process_renderer = true;
bool g_custom_hit_test = false;
bool g_custom_tooltip = false;
bool g_renderer_ui = false;
HANDLE g_hJob;
MSG g_msg;
bool g_isInsideEventLoop;
bool g_webScriptContextAvailable = false;
std::string g_webScriptContextSecurityOrigin;

#define BUTTON_WIDTH 72
#define FIND_LABEL_WIDTH (BUTTON_WIDTH*3/4)
#define FIND_ENTRY_WIDTH (BUTTON_WIDTH*6/4)
#define FIND_BUTTON_WIDTH (BUTTON_WIDTH/4)
#define URLBAR_HEIGHT  24


const int BUF_SIZE = 8092;

// control ids
enum {
    IDC_BACK = 1001,
    IDC_FORWARD,
    IDC_RELOAD,
    IDC_STOP,
    IDC_FIND_ENTRY,
    IDC_FIND_PREV,
    IDC_FIND_NEXT,
};

// menu ids
enum {
    IDM_START_OF_MENU_ITEMS = 2000,
    IDM_FILE,
    IDM_NEW_WINDOW,
    IDM_CLOSE_WINDOW,
    IDM_EXIT,
    IDM_TEST,
    IDM_TEST_V8_APPEND_ELEMENT,
    IDM_TEST_ACCESS_DOM_FROM_WEB_SCRIPT_CONTEXT,
    IDM_TEST_KEYBOARD_FOCUS,
    IDM_TEST_LOGICAL_FOCUS,
    IDM_TEST_LOGICAL_BLUR,
    IDM_TEST_PLAY_KEYBOARD_EVENTS,
    IDM_TEST_GET_PDF,
    IDM_TEST_GET_BITMAP,
    IDM_TEST_DUMP_LAYOUT_TREE,
    IDM_TEST_DUMP_GPU_INFO,
    IDM_SPELLCHECK,
    IDM_SPELLCHECK_ENABLED,
    IDM_LANGUAGES,
    IDM_LANGUAGE_DE,
    IDM_LANGUAGE_EN_GB,
    IDM_LANGUAGE_EN_US,
    IDM_LANGUAGE_ES,
    IDM_LANGUAGE_FR,
    IDM_LANGUAGE_IT,
    IDM_LANGUAGE_PT_BR,
    IDM_LANGUAGE_PT_PT,
    IDM_LANGUAGE_RU,
    IDM_CUT,
    IDM_COPY,
    IDM_PASTE,
    IDM_DELETE,
    IDM_INSPECT,
    IDM_ADD_TO_DICTIONARY,
    IDM_CONTEXT_MENU_BASE_CUSTOM_TAG = 5000,
    IDM_CONTEXT_MENU_END_CUSTOM_TAG = 5999,
    IDM_CONTEXT_MENU_BASE_SPELL_TAG = 6000,
    IDM_CONTEXT_MENU_END_SPELL_TAG = 6999
};

static const char LANGUAGE_DE[] = "de-DE";
static const char LANGUAGE_EN_GB[] = "en-GB";
static const char LANGUAGE_EN_US[] = "en-US";
static const char LANGUAGE_ES[] = "es-ES";
static const char LANGUAGE_FR[] = "fr-FR";
static const char LANGUAGE_IT[] = "it-IT";
static const char LANGUAGE_PT_BR[] = "pt-BR";
static const char LANGUAGE_PT_PT[] = "pt-PT";
static const char LANGUAGE_RU[] = "ru-RU";

class Shell;
int registerShellWindowClass();
Shell* createShell(blpwtk2::Profile* profile, blpwtk2::WebView* webView = 0, bool forDevTools = false);
blpwtk2::ResourceLoader* createInProcessResourceLoader();
void populateSubmenu(HMENU menu, int menuIdStart, const blpwtk2::ContextMenuItem& item);
void populateContextMenu(HMENU menu, int menuIdStart, const blpwtk2::ContextMenuParams& params);
void updateSpellCheckConfig(blpwtk2::Profile* profile);
void toggleLanguage(blpwtk2::Profile* profile, const std::string& language);
const char* getHeaderFooterHTMLContent();

void testV8AppendElement(blpwtk2::WebView* webView)
{
    blpwtk2::WebFrame* mainFrame = webView->mainFrame();
    v8::Isolate* isolate = mainFrame->scriptIsolate();
    v8::HandleScope handleScope(isolate);
    v8::Local<v8::Context> ctxt = mainFrame->mainWorldScriptContext();
    static const char SCRIPT[] =
        "var div = document.createElement('div');\n"
        "div.textContent = 'Hello From Shell Using V8!!!';\n"
        "document.body.appendChild(div);\n";

    v8::Context::Scope contextScope(ctxt);
    v8::ScriptCompiler::Source compilerSource(v8::String::NewFromUtf8(isolate, SCRIPT));
    v8::Local<v8::Script> script = v8::ScriptCompiler::Compile(ctxt, &compilerSource).ToLocalChecked();
    assert(!script.IsEmpty());  // this should never fail to compile

    v8::TryCatch tryCatch(isolate);
    v8::Handle<v8::Value> result = script->Run();
    if (result.IsEmpty()) {
        v8::String::Utf8Value msg(tryCatch.Exception());
        std::cout << "EXCEPTION: " << *msg << std::endl;
    }
}

void testAccessDOMFromWebScriptContext(const v8::Global<v8::Context>& webScriptContext, blpwtk2::WebView* webView)
{
    blpwtk2::WebFrame* mainFrame = webView->mainFrame();
    v8::Isolate* isolate = mainFrame->scriptIsolate();
    v8::HandleScope handleScope(isolate);
    v8::Local<v8::Value> domWindow, domDocument;

    {
        v8::Local<v8::Context> ctxt = mainFrame->mainWorldScriptContext();
        v8::Context::Scope contextScope(ctxt);

        domWindow = ctxt->Global()->Get(
            v8::String::NewFromUtf8(
                isolate, "window"));
        domDocument = ctxt->Global()->Get(
            v8::String::NewFromUtf8(
                isolate, "document"));
    }

    {
        v8::Local<v8::Context> ctxt = webScriptContext.Get(isolate);
        v8::Context::Scope contextScope(ctxt);

        ctxt->Global()->Set(
            v8::String::NewFromUtf8(
                isolate, "domWindow"),
                domWindow);
        ctxt->Global()->Set(
            v8::String::NewFromUtf8(
                isolate, "domDocument"),
                domDocument);

        static const char SCRIPT[] =
            "domWindow.location + domDocument.body.innerHTML;\n";

        v8::ScriptCompiler::Source compilerSource(v8::String::NewFromUtf8(isolate, SCRIPT));
        v8::Local<v8::Script> script = v8::ScriptCompiler::Compile(ctxt, &compilerSource).ToLocalChecked();
        assert(!script.IsEmpty());  // this should never fail to compile

        v8::TryCatch tryCatch(isolate);
        v8::Handle<v8::Value> result = script->Run();
        if (result.IsEmpty()) {
            v8::String::Utf8Value msg(tryCatch.Exception());
            std::cout << "EXCEPTION: " << *msg << std::endl;
        }
        else if (result->IsString()) {
            v8::String::Utf8Value msg(result);
            std::cout << "RESULT: " << *msg << std::endl;
        }
    }
}

void testPlayKeyboardEvents(HWND hwnd, blpwtk2::WebView* webView)
{
    blpwtk2::WebView::InputEvent ev = { 0 };
    ev.hwnd = hwnd;
    ev.message = WM_CHAR;
    ev.lparam = 0;
    ev.wparam = 'A';
    webView->handleInputEvents(&ev, 1);
    ev.wparam = 'B';
    webView->handleInputEvents(&ev, 1);
    ev.wparam = 'C';
    webView->handleInputEvents(&ev, 1);
}

void getWebViewPosition(HWND hwnd, int *left, int *top, int *width, int *height)
{
    RECT rect;
    GetClientRect(hwnd, &rect);
    assert(0 == rect.left);
    assert(0 == rect.top);

    *left = 0;
    *top = URLBAR_HEIGHT;
    *width = rect.right;
    *height = rect.bottom - URLBAR_HEIGHT;
}

void testGetPicture(blpwtk2::NativeView hwnd,
                    blpwtk2::WebView* webView,
                    blpwtk2::WebView::DrawParams::RendererType rendererType,
                    int scaleX,
                    int scaleY)
{
    // NOTE: The PDF engine issues different commands based on the type of
    // device it is drawing to
    //
    //   Real printer:  Rasterizes the output into a bitmap and block
    //                  transfers it to the provided device context. This is
    //                  a temporary workaround in
    //                  PDFiumEngineExports::RenderPDFPageToDC
    //
    //   non-EMF files: Uses the CGdiDisplayDriver driver to issue the draw
    //                  commands on the provided device context.
    //
    //   EMF files:     Uses the CGdiPrinterDriver driver to issue the draw
    //                  commands on the provided device context.
    //
    // Using EMF files produces a very low-quality output. This is probably due
    // to an incorrect assumption by CFX_WindowsDevice::CreateDriver to assume
    // all EMF files to be compatible with a printer device rather than being
    // truely device independent.
    //
    // To ensure the test driver generates an output close to the output that
    // will be sent to the printer, we will use a non-EMF files (ie. Bitmap)
    // to test the drawContent method. Once the workaround in RenderPDFPageToDC
    // is removed and CFX_WindowsDevice::CreateDriver creates a driver that
    // issues device-independent commands, we can switch the test driver to use
    // EMF files instead.

    int left = 0, top = 0, width = 0, height = 0;

    assert(webView);
    getWebViewPosition(hwnd, &left, &top, &width, &height);

    if (!width || !height) {
        std::cout << "Unable to get bitmap of canvas. Canvas area is zero" << std::endl;
        return;
    }

    blpwtk2::NativeDeviceContext refDeviceContext = GetDC(hwnd);

#ifdef USE_EMF
    RECT rect = { 0 };
    int iWidthMM = GetDeviceCaps(refDeviceContext, HORZSIZE);
    int iHeightMM = GetDeviceCaps(refDeviceContext, VERTSIZE);
    int iWidthPels = GetDeviceCaps(refDeviceContext, HORZRES);
    int iHeightPels = GetDeviceCaps(refDeviceContext, VERTRES);

    rect.right = (scaleX * width * iWidthMM * 100) / iWidthPels;
    rect.bottom = (scaleY * height * iHeightMM * 100) / iHeightPels;

    blpwtk2::NativeDeviceContext deviceContext = CreateEnhMetaFileW(refDeviceContext, L"outputPicture.emf", &rect, L"blpwtk2_shell");
#else
    const int bytesPerRow = width * scaleX * 4;
    const long imageDataSize = bytesPerRow * height * scaleY;

    BITMAPFILEHEADER fileHeader = {
        0x4d42,
        sizeof(BITMAPFILEHEADER) + sizeof(BITMAPINFOHEADER) + imageDataSize,
        0,
        0,
        sizeof(BITMAPFILEHEADER) + sizeof(BITMAPINFOHEADER),
    };

    BITMAPINFO bmi = { {
            sizeof(BITMAPINFOHEADER),
            width * scaleX,
            height * scaleY,
            1,
            32,
            BI_RGB
        } };

    // Use the device context of the parent HWND as a template to create a new
    // device context.
    blpwtk2::NativeDeviceContext deviceContext = CreateCompatibleDC(refDeviceContext);
#endif

    ReleaseDC(hwnd, refDeviceContext);

    // This is the best stretch mode
    SetStretchBltMode(deviceContext, HALFTONE);

#ifndef USE_EMF
    // Create a new bitmap object
    void *buffer = (void*) NULL;
    HBITMAP bitmap = CreateDIBSection(deviceContext, &bmi, DIB_RGB_COLORS, &buffer, 0, 0);

    // Set the new bitmap object as a backing surface for the device context.
    // The original backing surface is saved in originalSurface
    HGDIOBJ originalSurface = SelectObject(deviceContext, bitmap);
#endif

    // Draw the contents of the webview onto the device context
    blpwtk2::WebView::DrawParams drawParams;
    drawParams.srcRegion = { 0, 0, width, height };
    drawParams.destWidth = width * scaleX;
    drawParams.destHeight = height * scaleY;
    drawParams.styleClass = "screen-grab";
    drawParams.rendererType = rendererType;
    drawParams.dpi = 72;

    if (rendererType == blpwtk2::WebView::DrawParams::RendererType::PDF) {
        std::vector<char> pdf_data;
        {
            blpwtk2::Blob blob;
            webView->drawContentsToBlob(&blob, drawParams);

            pdf_data.resize(blob.size());
            blob.copyTo(&pdf_data[0]);
        }

        blpwtk2::PdfUtil::RenderPDFPageToDC(pdf_data.data(),
                                            pdf_data.size(),
                                            0,
                                            deviceContext,
                                            drawParams.dpi,
                                            0,
                                            0,
                                            drawParams.destWidth,
                                            drawParams.destHeight,
                                            false,
                                            false,
                                            false,
                                            false,
                                            false);
    }
    else if (rendererType == blpwtk2::WebView::DrawParams::RendererType::Bitmap) {
        std::vector<char> bmp_data;
        {
            blpwtk2::Blob blob;
            webView->drawContentsToBlob(&blob, drawParams);

            bmp_data.resize(blob.size());
            blob.copyTo(&bmp_data[0]);
        }

        // Create a device context to associate with the bitmap object
        blpwtk2::NativeDeviceContext bitmapDeviceContext = CreateCompatibleDC(deviceContext);

        // Create a new bitmap object
        void *buffer = (void*)NULL;
        BITMAPINFO bmi = { *reinterpret_cast<BITMAPINFOHEADER*>(bmp_data.data() + sizeof(BITMAPFILEHEADER)) };
        HBITMAP inputBitmap = CreateDIBSection(bitmapDeviceContext, &bmi, DIB_RGB_COLORS, &buffer, 0, 0);

        // Copy bitmap data from blob into bitmap object
        memcpy(buffer,
               bmp_data.data() + sizeof(BITMAPFILEHEADER) + sizeof(BITMAPINFOHEADER),
               bmp_data.size() - sizeof(BITMAPFILEHEADER) - sizeof(BITMAPINFOHEADER));

        // Block transfer image from bitmap object to 'deviceContext'
        HGDIOBJ originalSurface = SelectObject(bitmapDeviceContext, inputBitmap);
        BitBlt(deviceContext,
               0,
               0,
               drawParams.destWidth,
               drawParams.destHeight,
               bitmapDeviceContext,
               0,
               0,
               SRCCOPY);

        SelectObject(bitmapDeviceContext, originalSurface);
        DeleteObject(inputBitmap);
        DeleteDC(bitmapDeviceContext);
    }

#ifdef USE_EMF
    HENHMETAFILE emf = CloseEnhMetaFile(deviceContext);
    DeleteEnhMetaFile(emf);
#else
    // The device context is switched back to use the original backing surface.
    SelectObject(deviceContext, originalSurface);

    std::ofstream file("outputBitmap.bmp", std::ios::binary);
    file.write(reinterpret_cast<char *>(&fileHeader), sizeof(fileHeader));
    file.write(reinterpret_cast<char *>(&bmi.bmiHeader), sizeof(bmi.bmiHeader));
    file.write(reinterpret_cast<char *>(buffer), imageDataSize);
    file.close();

    // Delete the bitmap object and its associated memory
    DeleteObject(bitmap);

    // Delete the device context
    DeleteDC(deviceContext);
#endif
}

class Shell : public blpwtk2::WebViewDelegate {
public:
    static std::set<Shell*> s_shells;

    HWND d_mainWnd;
    HWND d_urlEntryWnd;
    HWND d_findEntryHwnd;
    HMENU d_spellCheckMenu;
    blpwtk2::WebView* d_webView;
    v8::Global<v8::Value> d_securityToken;
    v8::Global<v8::Context> d_webScriptContext;
    blpwtk2::Profile* d_profile;
    Shell* d_inspectorShell;
    Shell* d_inspectorFor;
    POINT d_contextMenuPoint;
    std::string d_findText;
    std::vector<std::string> d_contextMenuSpellReplacements;
    std::string d_misspelledWord;

    Shell(HWND mainWnd,
          HWND urlEntryWnd,
          HWND findEntryHwnd,
          HMENU spellCheckMenu,
          blpwtk2::Profile* profile,
          blpwtk2::WebView* webView = 0,
          bool useExternalRenderer = false)
        : d_mainWnd(mainWnd)
        , d_urlEntryWnd(urlEntryWnd)
        , d_findEntryHwnd(findEntryHwnd)
        , d_spellCheckMenu(spellCheckMenu)
        , d_webView(webView)
        , d_profile(profile)
        , d_inspectorShell(0)
        , d_inspectorFor(0)
    {
        s_shells.insert(this);

        if (!d_webView) {
            blpwtk2::WebViewCreateParams params;
            params.setJavascriptCanAccessClipboard(true);
            params.setDOMPasteEnabled(true);
            if (g_in_process_renderer && d_profile == g_profile && !useExternalRenderer) {
                params.setRendererAffinity(::GetCurrentProcessId());
            }
            d_profile->createWebView(this, params);
        }
        else {
            d_webView->setParent(d_mainWnd);

            d_webView->show();
            d_webView->enableNCHitTest(g_custom_hit_test);

            SetWindowLongPtr(d_mainWnd, GWLP_USERDATA, reinterpret_cast<LONG_PTR>(this));
            SetWindowLongPtr(d_urlEntryWnd, GWLP_USERDATA, reinterpret_cast<LONG_PTR>(this));
        }

        // WebView not yet available. Let's run a modal loop here
        // until it becomes available

        if (g_isInsideEventLoop) {
            g_toolkit->postHandleMessage(&g_msg);

            while (GetMessage(&g_msg, NULL, 0, 0) > 0) {
                if (!g_toolkit->preHandleMessage(&g_msg)) {
                    TranslateMessage(&g_msg);
                    DispatchMessage(&g_msg);
                }
                if (d_webView) {
                    break;
                }
                g_toolkit->postHandleMessage(&g_msg);
            }
        }
        else {
            while (GetMessage(&g_msg, NULL, 0, 0) > 0) {
                TranslateMessage(&g_msg);
                DispatchMessage(&g_msg);

                if (d_webView) {
                    break;
                }
            }
        }
    }

    ~Shell() final
    {
        SetWindowLongPtr(d_mainWnd, GWLP_USERDATA, NULL);
        SetWindowLongPtr(d_urlEntryWnd, GWLP_USERDATA, NULL);

        if (d_inspectorFor) {
            d_inspectorFor->d_inspectorShell = 0;
            d_inspectorFor = 0;
        }

        if (d_inspectorShell) {
            DestroyWindow(d_inspectorShell->d_mainWnd);
            d_inspectorShell = 0;
        }

        webView()->destroy();

        if (d_profile != g_profile) {
            // If the shell has its own profile, then the profile needs to be
            // destroyed.  g_profile gets destroyed before main() exits.
            d_profile->destroy();
        }

        s_shells.erase(this);
        if (0 == s_shells.size()) {
            PostQuitMessage(0);
        }
    }

    void resizeSubViews()
    {
        int left, top, width, height;

        if (!webView()) return;

        left = 0;
        top = 0;
        width = 0;
        height = 0;
        getWebViewPosition(d_mainWnd, &left, &top, &width, &height);

        webView()->move(left, top, width, height);

        int x = (4 * BUTTON_WIDTH) +
            FIND_LABEL_WIDTH +
            FIND_ENTRY_WIDTH +
            (2 * FIND_BUTTON_WIDTH);
        MoveWindow(d_urlEntryWnd, x, 0, width - x, URLBAR_HEIGHT, TRUE);
    }

    blpwtk2::WebView *webView()
    {
        assert(d_webView);
        return d_webView;
    }

    v8::Global<v8::Context>& webScriptContext() {
        return d_webScriptContext;
    }

    ///////// WebViewDelegate overrides

    void created(blpwtk2::WebView* source) override
    {
        d_webView = source;
        d_webView->setParent(d_mainWnd);

        d_webView->show();
        d_webView->enableNCHitTest(g_custom_hit_test);

        SetWindowLongPtr(d_mainWnd, GWLP_USERDATA, reinterpret_cast<LONG_PTR>(this));
        SetWindowLongPtr(d_urlEntryWnd, GWLP_USERDATA, reinterpret_cast<LONG_PTR>(this));
    }

    // Invoked when the main frame finished loading the specified 'url'.  This
    // is the notification that guarantees that the 'mainFrame()' method on the
    // WebView can be used (for in-process WebViews, and in the renderer
    // thread).
    void didFinishLoad(blpwtk2::WebView* source, const blpwtk2::StringRef& url) override
    {
        assert(source == d_webView);
        std::string str(url.data(), url.length());
        std::cout << "DELEGATE: didFinishLoad('" << str << "')" << std::endl;

        EnableWindow(GetDlgItem(d_mainWnd, IDC_BACK), TRUE);
        EnableWindow(GetDlgItem(d_mainWnd, IDC_FORWARD), TRUE);
        EnableWindow(GetDlgItem(d_mainWnd, IDC_RELOAD), TRUE);

        if (g_webScriptContextAvailable) {
            blpwtk2::WebFrame* mainFrame = d_webView->mainFrame();
            v8::Isolate* isolate = mainFrame->scriptIsolate();
            v8::HandleScope handleScope(isolate);

            d_securityToken.Reset(isolate, v8::Symbol::New(isolate));

            v8::Local<v8::Context> webScriptContext =
                g_toolkit->createWebScriptContext(
                    blpwtk2::StringRef(g_webScriptContextSecurityOrigin));

            webScriptContext->SetSecurityToken(d_securityToken.Get(isolate));
            d_webScriptContext = v8::Global<v8::Context>(isolate, webScriptContext);

            mainFrame->mainWorldScriptContext()->SetSecurityToken(d_securityToken.Get(isolate));
        }
    }

    // Invoked when the main frame failed loading the specified 'url', or was
    // cancelled (e.g. window.stop() was called).
    void didFailLoad(blpwtk2::WebView* source,
                     const blpwtk2::StringRef& url) override
    {
        assert(source == d_webView);
        std::string str(url.data(), url.length());
        std::cout << "DELEGATE: didFailLoad('" << str << "')" << std::endl;

        EnableWindow(GetDlgItem(d_mainWnd, IDC_BACK), TRUE);
        EnableWindow(GetDlgItem(d_mainWnd, IDC_FORWARD), TRUE);
        EnableWindow(GetDlgItem(d_mainWnd, IDC_RELOAD), TRUE);
    }

    // Notification that |source| has gained focus.
    void focused(blpwtk2::WebView* source) override
    {
        assert(source == d_webView);
        std::cout << "DELEGATE: focused" << std::endl;
    }

    // Notification that |source| has lost focus.
    void blurred(blpwtk2::WebView* source) override
    {
        assert(source == d_webView);
        std::cout << "DELEGATE: blurred" << std::endl;
    }

    std::string extentionForMimeType(const blpwtk2::StringRef& mimeType)
    {
        const char* end = mimeType.data() + mimeType.length();
        const char* p = end - 1;
        while (p > mimeType.data()) {
            if ('/' == *p) {
                return std::string(p + 1, end);
            }
            --p;
        }
        return "*";
    }

    void appendStringToVector(std::vector<char> *result, const blpwtk2::StringRef& str)
    {
        result->reserve(result->size() + str.length());
        const char* p = str.data();
        const char* end = p + str.length();
        while (p < end) {
            result->push_back(*p);
            ++p;
        }
    }

    void showContextMenu(blpwtk2::WebView* source, const blpwtk2::ContextMenuParams& params) override
    {
        assert(source == d_webView);
        std::cout << "DELEGATE: showContextMenu" << std::endl;

        d_contextMenuPoint = params.pointOnScreen();
        ::ScreenToClient(d_mainWnd, &d_contextMenuPoint);
        d_contextMenuPoint.y -= URLBAR_HEIGHT;

        HMENU menu = createContextMenu(params);
        TrackPopupMenu(menu, TPM_LEFTALIGN | TPM_RIGHTBUTTON,
                       params.pointOnScreen().x, params.pointOnScreen().y,
                       0, d_mainWnd, NULL);
        DestroyMenu(menu);
    }

    void requestNCHitTest(blpwtk2::WebView* source) override
    {
        assert(source == d_webView);
        POINT pt;
        ::GetCursorPos(&pt);
        POINT ptClient = pt;
        ::ScreenToClient(d_mainWnd, &ptClient);
        RECT rcClient;
        ::GetClientRect(d_mainWnd, &rcClient);

        bool nearLeftBorder = false, nearTopBorder = false, nearRightBorder = false, nearBottomBorder = false;
        if (ptClient.x >= 0 && ptClient.x <= 50)
            nearLeftBorder = true;
        else if (ptClient.x >= rcClient.right - 50 && ptClient.x <= rcClient.right)
            nearRightBorder = true;
        if (ptClient.y >= URLBAR_HEIGHT && ptClient.y <= URLBAR_HEIGHT + 50)
            nearTopBorder = true;
        else if (ptClient.y >= rcClient.bottom - 50 && ptClient.y <= rcClient.bottom)
            nearBottomBorder = true;

        int result = HTCLIENT;
        if (nearLeftBorder) {
            if (nearTopBorder)
                result = HTTOPLEFT;
            else if (nearBottomBorder)
                result = HTBOTTOMLEFT;
            else
                result = HTLEFT;
        }
        else if (nearRightBorder) {
            if (nearTopBorder)
                result = HTTOPRIGHT;
            else if (nearBottomBorder)
                result = HTBOTTOMRIGHT;
            else
                result = HTRIGHT;
        }
        else if (nearTopBorder)
            result = HTTOP;
        else if (nearBottomBorder)
            result = HTBOTTOM;

        std::cout << "DELEGATE: requestNCHitTest(x=" << ptClient.x << ", y="
                  << ptClient.y << ", result=" << result << ")" << std::endl;
        source->onNCHitTestResult(pt.x, pt.y, result);
    }

    void ncDragBegin(blpwtk2::WebView* source,
                     int hitTestCode,
                     const POINT& startPoint) override
    {
        assert(source == d_webView);
        std::cout << "DELEGATE: ncDragBegin(" << hitTestCode << ", x="
                  << startPoint.x << ", y=" << startPoint.y << ")"
                  << std::endl;
    }

    void ncDragMove(blpwtk2::WebView* source, const POINT& movePoint) override
    {
        assert(source == d_webView);
        std::cout << "DELEGATE: ncDragMove(x=" << movePoint.x << ", y="
                  << movePoint.y << ")" << std::endl;
    }

    void ncDragEnd(blpwtk2::WebView* source, const POINT& endPoint) override
    {
        assert(source == d_webView);
        std::cout << "DELEGATE: ncDragEnd(x=" << endPoint.x << ", y="
                  << endPoint.y << ")" << std::endl;
    }

    void find()
    {
        char buf[200];
        int len = ::GetWindowTextA(d_findEntryHwnd, buf, sizeof(buf));

        d_findText.assign(buf, len);
        if (0 == len) {
            webView()->stopFind(false);
        }
        else {
            webView()->find(blpwtk2::StringRef(d_findText), false, true);
        }
    }

    void findNext(bool forward)
    {
        if (!d_findText.empty()) {
            webView()->find(blpwtk2::StringRef(d_findText), false, forward);
        }
    }

    void findState(blpwtk2::WebView* source, int numberOfMatches, int activeMatchOrdinal, bool finalUpdate) override
    {
        std::cout << "FIND: count:" << numberOfMatches << ", current:"
                  << activeMatchOrdinal << ", final:"
                  << (finalUpdate ? "yes" : "no") << std::endl;
    }

    HMENU createContextMenu(const blpwtk2::ContextMenuParams& params)
    {
        bool addSeparator = false;
        if (params.canCut() || params.canCopy() || params.canPaste() || params.canDelete())
            addSeparator = true;

        HMENU menu = CreatePopupMenu();

        if (params.numCustomItems() > 0) {
            populateContextMenu(menu, IDM_CONTEXT_MENU_BASE_CUSTOM_TAG, params);
            AppendMenuA(menu, MF_SEPARATOR, 0, NULL);
        }

        if (params.canCut())
            AppendMenu(menu, MF_STRING, IDM_CUT, L"C&ut");
        if (params.canCopy())
            AppendMenu(menu, MF_STRING, IDM_COPY, L"&Copy");
        if (params.canPaste())
            AppendMenu(menu, MF_STRING, IDM_PASTE, L"&Paste");
        if (params.canDelete())
            AppendMenu(menu, MF_STRING, IDM_DELETE, L"&Delete");

        if (addSeparator)
            AppendMenu(menu, MF_SEPARATOR, 0, NULL);

        AppendMenu(menu, MF_STRING, IDM_INSPECT, L"I&nspect Element");

        if (!params.misspelledWord().isEmpty()) {
            AppendMenu(menu, MF_SEPARATOR, 0, NULL);

            d_misspelledWord.assign(params.misspelledWord().data(),
                                    params.misspelledWord().length());

            std::string menuText = "Add to dictionary: ";
            menuText.append(d_misspelledWord.c_str());
            AppendMenuA(menu, MF_STRING, IDM_ADD_TO_DICTIONARY, menuText.c_str());
        }

        d_contextMenuSpellReplacements.clear();

        if (params.numSpellSuggestions() > 0) {
            AppendMenu(menu, MF_SEPARATOR, 0, NULL);

            for (int i = 0; i < params.numSpellSuggestions(); ++i) {
                int index = d_contextMenuSpellReplacements.size();
                std::string text(params.spellSuggestion(i).data(),
                                 params.spellSuggestion(i).length());
                d_contextMenuSpellReplacements.push_back(text);
                AppendMenuA(menu, MF_STRING, IDM_CONTEXT_MENU_BASE_SPELL_TAG + index, text.c_str());
            }
        }

        return menu;
    }
};
std::set<Shell*> Shell::s_shells;

void runMessageLoop()
{
    while (GetMessage(&g_msg, NULL, 0, 0) > 0) {
        g_isInsideEventLoop = true;

        if (!g_toolkit->preHandleMessage(&g_msg)) {
            TranslateMessage(&g_msg);
            DispatchMessage(&g_msg);
        }
        g_toolkit->postHandleMessage(&g_msg);
    }
}

struct HostWatcherThreadData {
    std::vector<HANDLE> d_processHandles;
    int d_mainThreadId;
};

DWORD __stdcall hostWatcherThreadFunc(LPVOID lParam)
{
    HostWatcherThreadData* data = (HostWatcherThreadData*)lParam;
    ::WaitForMultipleObjects(data->d_processHandles.size(),
                             data->d_processHandles.data(),
                             TRUE,
                             INFINITE);
    ::PostThreadMessage(data->d_mainThreadId, WM_QUIT, 0, 0);
    return 0;
}

HANDLE spawnProcess()
{
    // Generate random numbers
    int randNum1 = rand();

    char fileMappingName[64];

    snprintf(fileMappingName,
             sizeof(fileMappingName),
             "Blpwtk2ShellInit%d",
             randNum1);

    // Create a shared memory object
    void *buffer;
    {
        HANDLE handle = ::CreateFileMappingA(
                INVALID_HANDLE_VALUE,    // use paging file
                NULL,                    // default security
                PAGE_READWRITE,          // read/write access
                0,                       // maximum object size (high-order DWORD)
                BUF_SIZE,                // maximum object size (low-order DWORD)
                fileMappingName);        // name of mapping object

        assert(handle);

        buffer = ::MapViewOfFile(
                handle,              // handle to map object
                FILE_MAP_ALL_ACCESS, // read/write permission
                0,
                0,
                BUF_SIZE);

        assert(buffer);
    }

    char fileName[MAX_PATH + 1];
    ::GetModuleFileNameA(NULL, fileName, MAX_PATH);

    std::string cmdline;
    cmdline.append("\"");
    cmdline.append(fileName);
    cmdline.append("\" " + g_url);
    cmdline.append(" --file-mapping=");
    cmdline.append(fileMappingName);
    if (!g_dictDir.empty()) {
        cmdline.append(" --dict-dir=");
        cmdline.append(g_dictDir);
    }
    if (g_custom_hit_test) {
        cmdline.append(" --custom-hit-test");
    }
    if (g_custom_tooltip) {
        cmdline.append(" --custom-tooltip");
    }

    // It seems like CreateProcess wants a char* instead of
    // a const char*.  So we need to make a copy to a modifiable
    // buffer.
    char cmdlineCopy[1024];
    strcpy_s(cmdlineCopy, sizeof(cmdlineCopy), cmdline.c_str());

    STARTUPINFOA si = {0};
    si.cb = sizeof(si);

    PROCESS_INFORMATION procInfo;
    BOOL success = ::CreateProcessA(
        NULL,
        cmdlineCopy,
        NULL,
        NULL,
        FALSE,
        CREATE_BREAKAWAY_FROM_JOB,
        NULL,
        NULL,
        &si,
        &procInfo);

    if (!success) {
        DWORD lastError = ::GetLastError();
        std::cout << "CreateProcess failed: " << lastError << std::endl;
        return NULL;
    }

    if (!::AssignProcessToJobObject(g_hJob, procInfo.hProcess)) {
        DWORD lastError = ::GetLastError();
        std::cout << "AssignProcessToJobObject failed: " << lastError << std::endl;
        ::TerminateProcess(procInfo.hProcess, 1);
        return NULL;
    }

    blpwtk2::String channelId = g_toolkit->createHostChannel(procInfo.dwProcessId, false, "");

    // Write the host channel string into the shared memory
    memset(buffer, 0, BUF_SIZE);
    std::string temp(channelId.data(), channelId.size());
    snprintf((char *) buffer, BUF_SIZE, "%s", temp.c_str());

    ::CloseHandle(procInfo.hThread);
    return procInfo.hProcess;
}

void runHost()
{
    g_hJob = ::CreateJobObject(NULL, NULL);
    {
        JOBOBJECT_EXTENDED_LIMIT_INFORMATION info{};
        info.BasicLimitInformation.LimitFlags = JOB_OBJECT_LIMIT_KILL_ON_JOB_CLOSE;
        if (!::SetInformationJobObject(g_hJob,
                                       JobObjectExtendedLimitInformation,
                                       &info,
                                       sizeof(info))) {
            DWORD lastError = ::GetLastError();
            std::cout << "SetInformationJobObject failed: " << lastError << std::endl;
            return;
        }
    }

    HostWatcherThreadData threadData;
    threadData.d_mainThreadId = ::GetCurrentThreadId();
    for (size_t i = 0; i < 3; ++i) {
        HANDLE processHandle = spawnProcess();
        if (!processHandle) {
            return;
        }
        threadData.d_processHandles.push_back(processHandle);
    }

    HANDLE watcherThread = ::CreateThread(
        NULL,
        0,
        (LPTHREAD_START_ROUTINE)hostWatcherThreadFunc,
        &threadData,
        0,
        NULL);

    runMessageLoop();
    ::WaitForSingleObject(watcherThread, INFINITE);
    ::CloseHandle(watcherThread);
    for (size_t i = 0; i < threadData.d_processHandles.size(); ++i) {
        ::CloseHandle(threadData.d_processHandles[i]);
    }
    ::CloseHandle(g_hJob);
}

int main(int, const char**)
{
    g_instance = GetModuleHandle(NULL);

    // Seed random number generator
    srand(static_cast<unsigned>(time(nullptr)));

    g_url = "http://www.google.com";
    std::string hostChannel;
    std::string fileMapping;
    bool isProcessHost = false;
    blpwtk2::ThreadMode host = blpwtk2::ThreadMode::ORIGINAL;
    int proxyPort = -1;

    {
        int argc;
        LPWSTR *argv = ::CommandLineToArgvW(::GetCommandLineW(), &argc);
        if (!argv) {
            return -1;
        }

        for (int i = 1; i < argc; ++i) {
            if (0 == wcscmp(L"--original-mode-host", argv[i])) {
                host = blpwtk2::ThreadMode::ORIGINAL;
                isProcessHost = true;
            }
            else if (0 == wcscmp(L"--renderer-main-mode-host", argv[i])) {
                host = blpwtk2::ThreadMode::RENDERER_MAIN;
                isProcessHost = true;
            }
            else if (0 == wcscmp(L"--renderer-ui", argv[i])) {
                g_renderer_ui = true;
            }
            else if (0 == wcsncmp(L"--file-mapping=", argv[i], 15)) {
                char buf[1024];
                sprintf_s(buf, sizeof(buf), "%S", argv[i]+15);
                fileMapping = buf;
            }
            else if (0 == wcsncmp(L"--dict-dir=", argv[i], 11)) {
                char buf[1024];
                sprintf_s(buf, sizeof(buf), "%S", argv[i] + 11);
                g_dictDir = buf;
            }
            else if (0 == wcscmp(L"--custom-hit-test", argv[i])) {
                g_custom_hit_test = true;
            }
            else if (0 == wcscmp(L"--custom-tooltip", argv[i])) {
                g_custom_tooltip = true;
            }
            else if (0 == wcsncmp(L"--local-proxy=", argv[i], 14)) {
                char buf[1024];
                sprintf_s(buf, sizeof(buf), "%S", argv[i]+14);
                proxyPort = atoi(buf);
            }
            else if (0 == wcsncmp(L"--web-script-context-security-origin=", argv[i], 37)) {
                char buf[1024];
                sprintf_s(buf, sizeof(buf), "%S", argv[i]+37);
                g_webScriptContextSecurityOrigin = buf;
            }
            else if (argv[i][0] != '-') {
                char buf[1024];
                sprintf_s(buf, sizeof(buf), "%S", argv[i]);
                g_url = buf;
            }
        }

        ::LocalFree(argv);
    }

    if (!fileMapping.empty()) {
        // Wait 500ms for the parent process to write to the shared memory.
        // Obviously this is not ideal but this is only for testing.
        Sleep(500);

        // The parent process wants to send me the host channel via shared memory.
        HANDLE handle = ::OpenFileMappingA(
                FILE_MAP_ALL_ACCESS,   // read/write access
                FALSE,                 // do not inherit the name
                fileMapping.c_str());  // name of mapping object

        assert(handle);

        void *buffer = ::MapViewOfFile(
                handle,              // handle to map object
                FILE_MAP_ALL_ACCESS, // read/write permission
                0,
                0,
                BUF_SIZE);

        assert(buffer);
        hostChannel = (char *) buffer;
    }

    if (isProcessHost && host == blpwtk2::ThreadMode::ORIGINAL) {
        g_in_process_renderer = false;
    }

    std::cout << "URL(" << g_url << ") host(" << (isProcessHost ? 1 : 0)
              << ") hostChannel(" << hostChannel << ")" << std::endl;

    blpwtk2::ToolkitCreateParams toolkitParams;

    if ((!isProcessHost || host == blpwtk2::ThreadMode::RENDERER_MAIN) &&
        (g_in_process_renderer || !hostChannel.empty())) {
        toolkitParams.setThreadMode(blpwtk2::ThreadMode::RENDERER_MAIN);
        toolkitParams.setInProcessResourceLoader(createInProcessResourceLoader());
        toolkitParams.setHostChannel(hostChannel);
        if (!g_in_process_renderer) {
            toolkitParams.disableInProcessRenderer();
        }
        else {
            toolkitParams.setRendererUIEnabled(g_renderer_ui);
        }

        g_webScriptContextAvailable = true;
        toolkitParams.appendCommandLineSwitch("disable-web-security");
    }
    else {
        toolkitParams.setThreadMode(blpwtk2::ThreadMode::ORIGINAL);
        toolkitParams.disableInProcessRenderer();
    }

    toolkitParams.setHeaderFooterHTML(getHeaderFooterHTMLContent());
    toolkitParams.enablePrintBackgroundGraphics();
    toolkitParams.setDictionaryPath(g_dictDir);

    g_toolkit = blpwtk2::ToolkitFactory::create(toolkitParams);

    if (isProcessHost && host == blpwtk2::ThreadMode::ORIGINAL) {
        runHost();
        g_toolkit->destroy();
        g_toolkit = 0;
        return 0;
    }

    int rc = registerShellWindowClass();
    if (rc) return rc;

    g_profile = g_toolkit->getProfile(::GetCurrentProcessId(), true);

    if (proxyPort != -1) {
        blpwtk2::StringRef hostname = "127.0.0.1";
        blpwtk2::ProxyType type = blpwtk2::ProxyType::kHTTP;

        g_profile->addHttpProxy(type, hostname, proxyPort);
        g_profile->addHttpsProxy(type, hostname, proxyPort);
        g_profile->addFtpProxy(type, hostname, proxyPort);
        g_profile->addFallbackProxy(type, hostname, proxyPort);
    }

    g_spellCheckEnabled = true;
    g_languages.insert(LANGUAGE_EN_US);
    updateSpellCheckConfig(g_profile);

    // Configure custom words.
    std::vector<blpwtk2::StringRef> customWords;
    customWords.push_back("foo");
    customWords.push_back("zzzx");
    customWords.push_back("Bloomberg");
    g_profile->addCustomWords(customWords.data(), customWords.size());

    if (isProcessHost && host == blpwtk2::ThreadMode::RENDERER_MAIN) {
        runHost();
    }
    else {
        Shell* firstShell = createShell(g_profile);
        firstShell->webView()->loadUrl(g_url);
        ShowWindow(firstShell->d_mainWnd, SW_SHOW);
        UpdateWindow(firstShell->d_mainWnd);
        firstShell->d_webView->takeKeyboardFocus();
        firstShell->d_webView->setLogicalFocus(true);
        runMessageLoop();
    }

    g_profile->destroy();
    g_toolkit->destroy();
    g_toolkit = 0;
    return 0;
}

void adjustMenuItemStateFlag(HMENU menu, int menuItem, int state, bool on)
{
    MENUITEMINFO mii;
    mii.cbSize = sizeof(MENUITEMINFO);
    mii.fMask = MIIM_STATE;
    GetMenuItemInfo(menu, menuItem, TRUE, &mii);
    if (on) {
        mii.fState |= state;
    }
    else {
        mii.fState &= ~state;
    }
    SetMenuItemInfo(menu, menuItem, TRUE, &mii);
}

LRESULT CALLBACK shellWndProc(HWND hwnd,        // handle to window
                              UINT uMsg,        // message identifier
                              WPARAM wParam,    // first message parameter
                              LPARAM lParam)    // second message parameter
{
    Shell* shell = reinterpret_cast<Shell*>(GetWindowLongPtr(hwnd, GWLP_USERDATA));
    if (!shell) return DefWindowProc(hwnd, uMsg, wParam, lParam);

    int wmId;
    Shell* newShell;
    switch(uMsg) {
    case WM_COMMAND:
        wmId = LOWORD(wParam);
        if (wmId >= IDM_CONTEXT_MENU_BASE_CUSTOM_TAG && wmId < IDM_CONTEXT_MENU_END_CUSTOM_TAG) {
            shell->webView()->performCustomContextMenuAction(wmId - IDM_CONTEXT_MENU_BASE_CUSTOM_TAG);
            return 0;
        }
        if (wmId >= IDM_CONTEXT_MENU_BASE_SPELL_TAG && wmId < IDM_CONTEXT_MENU_END_SPELL_TAG) {
            int idx = (wmId - IDM_CONTEXT_MENU_BASE_SPELL_TAG);
            shell->webView()->replaceMisspelledRange(shell->d_contextMenuSpellReplacements[idx]);
            return 0;
        }
        switch (wmId) {
        case IDC_BACK:
            shell->webView()->goBack();
            shell->webView()->takeKeyboardFocus();
            shell->webView()->setLogicalFocus(true);
            return 0;
        case IDC_FORWARD:
            shell->webView()->goForward();
            shell->webView()->takeKeyboardFocus();
            shell->webView()->setLogicalFocus(true);
            return 0;
        case IDC_RELOAD:
            shell->webView()->reload();
            shell->webView()->takeKeyboardFocus();
            shell->webView()->setLogicalFocus(true);
            return 0;
        case IDC_FIND_ENTRY:
            if (HIWORD(wParam) == EN_CHANGE) {
                shell->find();
            }
            return 0;
        case IDC_FIND_PREV:
        case IDC_FIND_NEXT:
            shell->findNext(wmId == IDC_FIND_NEXT);
            return 0;
        case IDC_STOP:
            shell->webView()->stop();
            shell->d_webView->takeKeyboardFocus();
            shell->d_webView->setLogicalFocus(true);
            return 0;
        case IDM_NEW_WINDOW:
            newShell = createShell(shell->d_profile);
            newShell->webView()->loadUrl(g_url);
            ShowWindow(newShell->d_mainWnd, SW_SHOW);
            UpdateWindow(newShell->d_mainWnd);
            newShell->d_webView->takeKeyboardFocus();
            newShell->d_webView->setLogicalFocus(true);
            return 0;
        case IDM_CLOSE_WINDOW:
            DestroyWindow(shell->d_mainWnd);
            return 0;
        case IDM_TEST_V8_APPEND_ELEMENT:
            testV8AppendElement(shell->webView());
            return 0;
        case IDM_TEST_ACCESS_DOM_FROM_WEB_SCRIPT_CONTEXT:
            testAccessDOMFromWebScriptContext(
                shell->webScriptContext(), shell->webView());
            return 0;
        case IDM_TEST_KEYBOARD_FOCUS:
            shell->d_webView->takeKeyboardFocus();
            return 0;
        case IDM_TEST_LOGICAL_FOCUS:
            shell->d_webView->setLogicalFocus(true);
            return 0;
        case IDM_TEST_LOGICAL_BLUR:
            shell->d_webView->setLogicalFocus(false);
            return 0;
        case IDM_TEST_PLAY_KEYBOARD_EVENTS:
            testPlayKeyboardEvents(shell->d_mainWnd, shell->webView());
            return 0;
<<<<<<< HEAD
=======
        case IDM_SPELLCHECK_ENABLED:
            g_spellCheckEnabled = !g_spellCheckEnabled;
            updateSpellCheckConfig(shell->d_profile);
            return 0;
>>>>>>> 38250944
        case IDM_TEST_DUMP_GPU_INFO:
            shell->d_profile->dumpDiagnostics(
                    blpwtk2::Profile::DiagnosticInfoType::GPU, "gpuInfo.txt");
            return 0;
<<<<<<< HEAD
        case IDM_SPELLCHECK_ENABLED:
            g_spellCheckEnabled = !g_spellCheckEnabled;
            updateSpellCheckConfig(shell->d_profile);
=======
        case IDM_TEST_GET_PDF:
            testGetPicture(shell->d_mainWnd, shell->d_webView, blpwtk2::WebView::DrawParams::RendererType::PDF, 2, 2);
            return 0;
        case IDM_TEST_GET_BITMAP:
            testGetPicture(shell->d_mainWnd, shell->d_webView, blpwtk2::WebView::DrawParams::RendererType::Bitmap, 2, 2);
>>>>>>> 38250944
            return 0;
        case IDM_LANGUAGE_DE:
            toggleLanguage(shell->d_profile, LANGUAGE_DE);
            return 0;
        case IDM_LANGUAGE_EN_GB:
            toggleLanguage(shell->d_profile, LANGUAGE_EN_GB);
            return 0;
        case IDM_LANGUAGE_EN_US:
            toggleLanguage(shell->d_profile, LANGUAGE_EN_US);
            return 0;
        case IDM_LANGUAGE_ES:
            toggleLanguage(shell->d_profile, LANGUAGE_ES);
            return 0;
        case IDM_LANGUAGE_FR:
            toggleLanguage(shell->d_profile, LANGUAGE_FR);
            return 0;
        case IDM_LANGUAGE_IT:
            toggleLanguage(shell->d_profile, LANGUAGE_IT);
            return 0;
        case IDM_LANGUAGE_PT_BR:
            toggleLanguage(shell->d_profile, LANGUAGE_PT_BR);
            return 0;
        case IDM_LANGUAGE_PT_PT:
            toggleLanguage(shell->d_profile, LANGUAGE_PT_PT);
            return 0;
        case IDM_LANGUAGE_RU:
            toggleLanguage(shell->d_profile, LANGUAGE_RU);
            return 0;
        case IDM_CUT:
            shell->webView()->cutSelection();
            return 0;
        case IDM_COPY:
            shell->webView()->copySelection();
            return 0;
        case IDM_PASTE:
            shell->webView()->paste();
            return 0;
        case IDM_DELETE:
            shell->webView()->deleteSelection();
            return 0;
        case IDM_INSPECT:
            if (shell->d_inspectorShell) {
                BringWindowToTop(shell->d_inspectorShell->d_mainWnd);
                shell->d_inspectorShell->webView()->inspectElementAt(shell->d_contextMenuPoint);
                shell->d_inspectorShell->d_webView->takeKeyboardFocus();
                shell->d_inspectorShell->d_webView->setLogicalFocus(true);
                return 0;
            }
            {
                blpwtk2::Profile* profile = g_profile;
                shell->d_inspectorShell = createShell(profile, 0, true);
            }
            shell->d_inspectorShell->d_inspectorFor = shell;
            ShowWindow(shell->d_inspectorShell->d_mainWnd, SW_SHOW);
            UpdateWindow(shell->d_inspectorShell->d_mainWnd);
            shell->d_inspectorShell->webView()->loadInspector(::GetCurrentProcessId(), shell->webView()->getRoutingId());
            shell->d_inspectorShell->webView()->inspectElementAt(shell->d_contextMenuPoint);
            shell->d_inspectorShell->d_webView->takeKeyboardFocus();
            shell->d_inspectorShell->d_webView->setLogicalFocus(true);
            return 0;
        case IDM_ADD_TO_DICTIONARY:
            {
                blpwtk2::StringRef word = shell->d_misspelledWord;
                shell->d_profile->addCustomWords(&word, 1);
            }
            return 0;
        case IDM_EXIT:
            std::vector<Shell*> shells(Shell::s_shells.begin(), Shell::s_shells.end());
            for (int i = 0, size = shells.size(); i < size; ++i)
                DestroyWindow(shells[i]->d_mainWnd);
            return 0;
        }
        break;
    case WM_INITMENUPOPUP: {
            HMENU menu = (HMENU)wParam;

            adjustMenuItemStateFlag(shell->d_spellCheckMenu, 1, MFS_DISABLED, !g_spellCheckEnabled);
            adjustMenuItemStateFlag(shell->d_spellCheckMenu, 2, MFS_DISABLED, !g_spellCheckEnabled);
            CheckMenuItem(menu, IDM_SPELLCHECK_ENABLED, g_spellCheckEnabled ? MF_CHECKED : MF_UNCHECKED);
            CheckMenuItem(menu, IDM_LANGUAGE_DE, g_languages.find(LANGUAGE_DE) != g_languages.end() ? MF_CHECKED : MF_UNCHECKED);
            CheckMenuItem(menu, IDM_LANGUAGE_EN_GB, g_languages.find(LANGUAGE_EN_GB) != g_languages.end() ? MF_CHECKED : MF_UNCHECKED);
            CheckMenuItem(menu, IDM_LANGUAGE_EN_US, g_languages.find(LANGUAGE_EN_US) != g_languages.end() ? MF_CHECKED : MF_UNCHECKED);
            CheckMenuItem(menu, IDM_LANGUAGE_ES, g_languages.find(LANGUAGE_ES) != g_languages.end() ? MF_CHECKED : MF_UNCHECKED);
            CheckMenuItem(menu, IDM_LANGUAGE_FR, g_languages.find(LANGUAGE_FR) != g_languages.end() ? MF_CHECKED : MF_UNCHECKED);
            CheckMenuItem(menu, IDM_LANGUAGE_IT, g_languages.find(LANGUAGE_IT) != g_languages.end() ? MF_CHECKED : MF_UNCHECKED);
            CheckMenuItem(menu, IDM_LANGUAGE_PT_BR, g_languages.find(LANGUAGE_PT_BR) != g_languages.end() ? MF_CHECKED : MF_UNCHECKED);
            CheckMenuItem(menu, IDM_LANGUAGE_PT_PT, g_languages.find(LANGUAGE_PT_PT) != g_languages.end() ? MF_CHECKED : MF_UNCHECKED);
            CheckMenuItem(menu, IDM_LANGUAGE_RU, g_languages.find(LANGUAGE_RU) != g_languages.end() ? MF_CHECKED : MF_UNCHECKED);
        }
        break;
    case WM_WINDOWPOSCHANGED:
        shell->webView()->rootWindowPositionChanged();
        break;
    case WM_SETTINGCHANGE:
        shell->webView()->rootWindowSettingsChanged();
        break;
    case WM_ERASEBKGND:
        return 1;
    case WM_PAINT: {
            PAINTSTRUCT ps;
            HDC hdc = ::BeginPaint(hwnd, &ps);
            ::FillRect(hdc, &ps.rcPaint, (HBRUSH)::GetStockObject(BLACK_BRUSH));
            ::EndPaint(hwnd, &ps);
        }
        return 0;
    case WM_DESTROY:
        delete shell;
        return 0;
    case WM_SIZE:
        shell->resizeSubViews();
        break;
    }

    return DefWindowProc(hwnd, uMsg, wParam, lParam);
}

LRESULT CALLBACK urlEntryWndProc(HWND hwnd,        // handle to window
                                 UINT uMsg,        // message identifier
                                 WPARAM wParam,    // first message parameter
                                 LPARAM lParam)    // second message parameter
{
    Shell* shell = reinterpret_cast<Shell*>(GetWindowLongPtr(hwnd, GWLP_USERDATA));
    if (!shell) return CallWindowProc(g_defaultEditWndProc, hwnd, uMsg, wParam, lParam);

    switch (uMsg) {
    case WM_CHAR:
        if (wParam == VK_RETURN) {
            const int MAX_URL_LENGTH = 255;
            char str[MAX_URL_LENGTH + 1];  // Leave room for adding a NULL;
            *((WORD*)str) = MAX_URL_LENGTH;
            LRESULT str_len = SendMessageA(hwnd, EM_GETLINE, 0, (LPARAM)str);
            if (str_len > 0) {
                str[str_len] = 0;  // EM_GETLINE doesn't NULL terminate.
                shell->webView()->loadUrl(str);
                shell->webView()->takeKeyboardFocus();
                shell->webView()->setLogicalFocus(true);
            }
            return 0;
        }
    }

    return CallWindowProc(g_defaultEditWndProc, hwnd, uMsg, wParam, lParam);
}



int registerShellWindowClass()
{
    WNDCLASSEX wcx;

    // Fill in the window class structure with parameters
    // that describe the main window.

    wcx.cbSize = sizeof(wcx);               // size of structure
    wcx.style = CS_HREDRAW | CS_VREDRAW;    // redraw if size changes
    wcx.lpfnWndProc = shellWndProc;         // points to window procedure
    wcx.cbClsExtra = 0;                     // no extra class memory
    wcx.cbWndExtra = 0;                     // no extra window memory
    wcx.hInstance = g_instance;             // handle to instance
    wcx.hIcon = LoadIcon(NULL, IDI_APPLICATION);    // predefined app. icon
    wcx.hCursor = LoadCursor(NULL, IDC_ARROW);      // predefined arrow
    wcx.hbrBackground = (HBRUSH)GetStockObject(WHITE_BRUSH);    // white background brush
    wcx.lpszMenuName =  NULL;               // name of menu resource
    wcx.lpszClassName = L"ShellWClass";     // name of window class
    wcx.hIconSm = (HICON)LoadImage(g_instance,  // small class icon
                                   MAKEINTRESOURCE(5),
                                   IMAGE_ICON,
                                   GetSystemMetrics(SM_CXSMICON),
                                   GetSystemMetrics(SM_CYSMICON),
                                   LR_DEFAULTCOLOR);

    // Register the window class.  RegisterClassEx returns 0 for failure!!
    return RegisterClassEx(&wcx) == 0 ? -1 : 0;
}

Shell* createShell(blpwtk2::Profile* profile, blpwtk2::WebView* webView, bool forDevTools)
{
    // Create the main window.
    HWND mainWnd = CreateWindow(L"ShellWClass",      // name of window class
                                L"Sample",           // title-bar string
                                WS_OVERLAPPEDWINDOW | WS_CLIPCHILDREN, // top-level window
                                CW_USEDEFAULT,       // default horizontal position
                                CW_USEDEFAULT,       // default vertical position
                                1600,                // same width,
                                1200,                // and height as content_shell
                                (HWND) NULL,         // no owner window
                                (HMENU) NULL,        // use class menu
                                g_instance,          // handle to application instance
                                (LPVOID) NULL);      // no window-creation data
    assert(mainWnd);

    HMENU menu = CreateMenu();
    HMENU fileMenu = CreateMenu();
    AppendMenu(fileMenu, MF_STRING, IDM_NEW_WINDOW, L"&New Window");
    AppendMenu(fileMenu, MF_STRING, IDM_CLOSE_WINDOW, L"&Close Window");
    AppendMenu(fileMenu, MF_SEPARATOR, 0, 0);
    AppendMenu(fileMenu, MF_STRING, IDM_EXIT, L"E&xit");
    AppendMenu(menu, MF_POPUP, (UINT_PTR)fileMenu, L"&File");
    HMENU testMenu = CreateMenu();
    AppendMenu(testMenu, MF_STRING, IDM_TEST_V8_APPEND_ELEMENT, L"Append Element Using &V8");
    if (g_webScriptContextAvailable) {
        AppendMenu(testMenu, MF_STRING, IDM_TEST_ACCESS_DOM_FROM_WEB_SCRIPT_CONTEXT, L"Access the DOM from a 'web script context'");
    }
    AppendMenu(testMenu, MF_STRING, IDM_TEST_KEYBOARD_FOCUS, L"Test Keyboard Focus");
    AppendMenu(testMenu, MF_STRING, IDM_TEST_LOGICAL_FOCUS, L"Test Logical Focus");
    AppendMenu(testMenu, MF_STRING, IDM_TEST_LOGICAL_BLUR, L"Test Logical Blur");
    AppendMenu(testMenu, MF_STRING, IDM_TEST_PLAY_KEYBOARD_EVENTS, L"Test Play Keyboard Events");
    AppendMenu(testMenu, MF_STRING, IDM_TEST_GET_PDF, L"Test Capture PDF");
    AppendMenu(testMenu, MF_STRING, IDM_TEST_GET_BITMAP, L"Test Capture Bitmap");
    AppendMenu(testMenu, MF_STRING, IDM_TEST_DUMP_LAYOUT_TREE, L"Dump Layout Tree");
    AppendMenu(testMenu, MF_STRING, IDM_TEST_DUMP_GPU_INFO, L"Dump GPU Information");
    AppendMenu(menu, MF_POPUP, (UINT_PTR)testMenu, L"&Test");
    HMENU spellCheckMenu = CreateMenu();
    AppendMenu(spellCheckMenu, MF_STRING, IDM_SPELLCHECK_ENABLED, L"Enable &Spellcheck");
    HMENU languagesMenu = CreateMenu();
    AppendMenu(languagesMenu, MF_STRING, IDM_LANGUAGE_DE, L"&German");
    AppendMenu(languagesMenu, MF_STRING, IDM_LANGUAGE_EN_GB, L"&English (Great Britain)");
    AppendMenu(languagesMenu, MF_STRING, IDM_LANGUAGE_EN_US, L"English (&United States)");
    AppendMenu(languagesMenu, MF_STRING, IDM_LANGUAGE_ES, L"&Spanish");
    AppendMenu(languagesMenu, MF_STRING, IDM_LANGUAGE_FR, L"&French");
    AppendMenu(languagesMenu, MF_STRING, IDM_LANGUAGE_IT, L"I&talian");
    AppendMenu(languagesMenu, MF_STRING, IDM_LANGUAGE_PT_BR, L"Portuguese (&Brazil)");
    AppendMenu(languagesMenu, MF_STRING, IDM_LANGUAGE_PT_PT, L"Portuguese (&Portugal)");
    AppendMenu(languagesMenu, MF_STRING, IDM_LANGUAGE_RU, L"&Russian");
    AppendMenu(spellCheckMenu, MF_POPUP, (UINT_PTR)languagesMenu, L"&Languages");
    AppendMenu(menu, MF_POPUP, (UINT_PTR)spellCheckMenu, L"&Spelling");
    SetMenu(mainWnd, menu);

    HWND hwnd;
    int x = 0;

    hwnd = CreateWindow(L"BUTTON", L"Back",
                        WS_CHILD | WS_VISIBLE | BS_PUSHBUTTON | WS_DISABLED,
                        x, 0, BUTTON_WIDTH, URLBAR_HEIGHT,
                        mainWnd, (HMENU)IDC_BACK, g_instance, 0);
    assert(hwnd);
    x += BUTTON_WIDTH;

    hwnd = CreateWindow(L"BUTTON", L"Forward",
                        WS_CHILD | WS_VISIBLE | BS_PUSHBUTTON | WS_DISABLED,
                        x, 0, BUTTON_WIDTH, URLBAR_HEIGHT,
                        mainWnd, (HMENU)IDC_FORWARD, g_instance, 0);
    assert(hwnd);
    x += BUTTON_WIDTH;

    hwnd = CreateWindow(L"BUTTON", L"Reload",
                        WS_CHILD | WS_VISIBLE | BS_PUSHBUTTON | WS_DISABLED,
                        x, 0, BUTTON_WIDTH, URLBAR_HEIGHT,
                        mainWnd, (HMENU)IDC_RELOAD, g_instance, 0);
    assert(hwnd);
    x += BUTTON_WIDTH;

    hwnd = CreateWindow(L"BUTTON", L"Stop",
                        WS_CHILD | WS_VISIBLE | BS_PUSHBUTTON | WS_DISABLED,
                        x, 0, BUTTON_WIDTH, URLBAR_HEIGHT,
                        mainWnd, (HMENU)IDC_STOP, g_instance, 0);
    assert(hwnd);
    x += BUTTON_WIDTH;

    hwnd = CreateWindow(L"STATIC", L"Find: ",
                        WS_CHILD | WS_VISIBLE | SS_RIGHT | SS_CENTERIMAGE,
                        x, 0, FIND_LABEL_WIDTH, URLBAR_HEIGHT,
                        mainWnd, 0, g_instance, 0);
    assert(hwnd);
    x += FIND_LABEL_WIDTH;

    HWND findEntryHwnd = CreateWindow(L"EDIT", 0,
                        WS_CHILD | WS_VISIBLE | WS_BORDER | ES_LEFT |
                        ES_AUTOVSCROLL | ES_AUTOHSCROLL,  x, 0, FIND_ENTRY_WIDTH,
                        URLBAR_HEIGHT, mainWnd, (HMENU)IDC_FIND_ENTRY, g_instance, 0);
    assert(findEntryHwnd);
    x += FIND_ENTRY_WIDTH;

    hwnd = CreateWindow(L"BUTTON", L"\u2191",
                        WS_CHILD | WS_VISIBLE | BS_PUSHBUTTON,
                        x, 0, FIND_BUTTON_WIDTH, URLBAR_HEIGHT,
                        mainWnd, (HMENU)IDC_FIND_PREV, g_instance, 0);
    assert(hwnd);
    x += FIND_BUTTON_WIDTH;

    hwnd = CreateWindow(L"BUTTON", L"\u2193",
                        WS_CHILD | WS_VISIBLE | BS_PUSHBUTTON,
                        x, 0, FIND_BUTTON_WIDTH, URLBAR_HEIGHT,
                        mainWnd, (HMENU)IDC_FIND_NEXT, g_instance, 0);
    assert(hwnd);
    x += FIND_BUTTON_WIDTH;

    // This control is positioned by resizeSubViews.
    HWND urlEntryWnd = CreateWindow(L"EDIT", 0,
                                    WS_CHILD | WS_VISIBLE | WS_BORDER | ES_LEFT |
                                    ES_AUTOVSCROLL | ES_AUTOHSCROLL,
                                    x, 0, 0, 0, mainWnd, 0, g_instance, 0);
    assert(urlEntryWnd);

    if (!g_defaultEditWndProc)
        g_defaultEditWndProc = reinterpret_cast<WNDPROC>(GetWindowLongPtr(urlEntryWnd, GWLP_WNDPROC));
    SetWindowLongPtr(urlEntryWnd, GWLP_WNDPROC, reinterpret_cast<LONG_PTR>(urlEntryWndProc));

    return new Shell(mainWnd, urlEntryWnd, findEntryHwnd, spellCheckMenu, profile, webView, forDevTools);
}

void populateMenuItem(HMENU menu, int menuIdStart, const blpwtk2::ContextMenuItem& item)
{
    UINT flags =  MF_STRING | (item.enabled() ? MF_ENABLED : MF_GRAYED);
    std::string label(item.label().data(),
                      item.label().length());
    if (item.type() == blpwtk2::ContextMenuItem::Type::OPTION) {
        AppendMenuA(menu, flags, menuIdStart + item.action(), label.c_str());
    }
    else if (item.type() == blpwtk2::ContextMenuItem::Type::CHECKABLE_OPTION) {
        flags = flags | (item.checked() ? MF_CHECKED : MF_UNCHECKED);
        AppendMenuA(menu, flags, menuIdStart + item.action(), label.c_str());
    } else if (item.type() ==  blpwtk2::ContextMenuItem::Type::SEPARATOR) {
        AppendMenuA(menu, MF_SEPARATOR, 0, NULL);
    } else if (item.type() == blpwtk2::ContextMenuItem::Type::SUBMENU) {
        HMENU popupMenu = CreatePopupMenu();
        flags = flags | MF_POPUP;
        AppendMenuA(menu, flags, (UINT_PTR)popupMenu, label.c_str());
        populateSubmenu(popupMenu, menuIdStart, item);
    }
}

void populateContextMenu(HMENU menu, int menuIdStart, const blpwtk2::ContextMenuParams& params)
{
    for (int i = 0; i < params.numCustomItems(); ++i) {
        populateMenuItem(menu, menuIdStart, params.customItem(i));
    }
}

void populateSubmenu(HMENU menu, int menuIdStart, const blpwtk2::ContextMenuItem& item)
{
    for (int i = 0; i < item.numSubMenuItems(); ++i) {
        populateMenuItem(menu, menuIdStart,item.subMenuItem(i));
    }
}

void updateSpellCheckConfig(blpwtk2::Profile* profile)
{
    std::vector<blpwtk2::StringRef> languages;
    for (std::set<std::string>::const_iterator it = g_languages.begin();
                                               it != g_languages.end();
                                               ++it) {
        languages.push_back(it->c_str());
    }
    profile->setLanguages(languages.data(), languages.size());
    profile->enableSpellCheck(g_spellCheckEnabled);
}

void toggleLanguage(blpwtk2::Profile* profile, const std::string& language)
{
    if (g_languages.find(language) == g_languages.end()) {
        g_languages.insert(language);
    }
    else {
        g_languages.erase(language);
    }
    updateSpellCheckConfig(profile);
}

class DummyResourceLoader : public blpwtk2::ResourceLoader {
    // This dummy ResourceLoader handles all "http://cdrive/" requests
    // and responds with the file at the specified path in the C drive.  For
    // example:
    //
    //     http://cdrive/stuff/test.html
    //
    // will return the contents of:
    //
    //     C:\stuff\test.html

public:
    static const char PREFIX[];

    bool canHandleURL(const blpwtk2::StringRef& url) override
    {
        if (url.length() <= strlen(PREFIX))
            return false;
        blpwtk2::StringRef prefix(url.data(), strlen(PREFIX));
        if (!prefix.equals(PREFIX))
            return false;
        return true;
    }

    void start(const blpwtk2::StringRef& url,
               blpwtk2::ResourceContext* context,
               void** userData) override
    {
        assert(canHandleURL(url));

        std::string filePath = "C:\\";
        filePath.append(url.data() + strlen(PREFIX),
                        url.length() - strlen(PREFIX));
        std::replace(filePath.begin(), filePath.end(), '/', '\\');

        std::ifstream fstream(filePath.c_str());
        char buffer[1024];
        if (!fstream.is_open()) {
            context->replaceStatusLine("HTTP/1.1 404 Not Found");
            strcpy_s(buffer, sizeof(buffer), "The specified file was not found.");
            context->addResponseData(buffer, strlen(buffer));
        }
        else {
            while (!fstream.eof()) {
                fstream.read(buffer, sizeof(buffer));
                if (fstream.bad()) {
                    // some other failure
                    context->failed();
                    break;
                }

                assert(fstream.gcount() <= sizeof(buffer));
                context->addResponseData(buffer, (int)fstream.gcount());
            }
        }
        context->finish();
    }

    void cancel(blpwtk2::ResourceContext* context,
                void* userData) override
    {
        assert(false);  // everything is loaded in start(), so we should never
                        // get canceled
    }
};
const char DummyResourceLoader::PREFIX[] = "http://cdrive/";

blpwtk2::ResourceLoader* createInProcessResourceLoader()
{
    return new DummyResourceLoader();
}

const char* getHeaderFooterHTMLContent() {
  return R"DeLiMeTeR(<!DOCTYPE html>
<html>
<head>
<style>
  body {
    margin: 0px;
    width: 0px;
  }
  .row {
    display: table-row;
    vertical-align: inherit;
  }
  #header, #footer {
    display: table;
    table-layout:fixed;
    width: inherit;
  }
  #header {
    vertical-align: top;
  }
  #footer {
    vertical-align: bottom;
  }
  .text {
    display: table-cell;
    font-family: sans-serif;
    font-size: 8px;
    vertical-align: inherit;
    white-space: nowrap;
  }
  #page_number {
    text-align: right;
  }
  #title {
    text-align: center;
  }
  #date, #url {
    padding-left: 0.7cm;
    padding-right: 0.1cm;
  }
  #title, #page_number {
    padding-left: 0.1cm;
    padding-right: 0.7cm;
  }
  #title, #url {
    overflow: hidden;
    text-overflow: ellipsis;
  }
  #title, #date {
    padding-bottom: 0cm;
    padding-top: 0.4cm;
  }
  #page_number, #url {
    padding-bottom: 0.4cm;
    padding-top: 0cm;
  }
</style>
<script>
function pixels(value) {
  return value + 'px';
}
function setup(options) {
  var body = document.querySelector('body');
  var header = document.querySelector('#header');
  var content = document.querySelector('#content');
  var footer = document.querySelector('#footer');
  body.style.width = pixels(options['width']);
  body.style.height = pixels(options['height']);
  header.style.height = pixels(options['topMargin']);
  content.style.height = pixels(options['height'] - options['topMargin'] - options['bottomMargin']);
  footer.style.height = pixels(options['bottomMargin']);
  document.querySelector('#date span').innerText =
    new Date(options['date']).toLocaleDateString();
  document.querySelector('#title span').innerText = options['title'];
  document.querySelector('#url span').innerText = options['url'];
  document.querySelector('#page_number span').innerText = options['pageNumber'];
  document.querySelector('#date').style.width =
    pixels(document.querySelector('#date span').offsetWidth);
  document.querySelector('#page_number').style.width =
    pixels(document.querySelector('#page_number span').offsetWidth);
  if (header.offsetHeight > options['topMargin'] + 1) {
    header.style.display = 'none';
    content.style.height = pixels(options['height'] - options['bottomMargin']);
  }
  if (footer.offsetHeight > options['bottomMargin'] + 1) {
     footer.style.display = 'none';
  }
}
</script>
</head>
<body>
<div id="header">
  <div class="row">
    <div id="date" class="text"><span/></div>
    <div id="title" class="text"><span/></div>
  </div>
</div>
<div id="content">
</div>
<div id="footer">
  <div class="row">
    <div id="url" class="text"><span/></div>
    <div id="page_number" class="text"><span/></div>
  </div>
</div>
</body>
</html>
)DeLiMeTeR";
}<|MERGE_RESOLUTION|>--- conflicted
+++ resolved
@@ -1300,28 +1300,27 @@
         case IDM_TEST_PLAY_KEYBOARD_EVENTS:
             testPlayKeyboardEvents(shell->d_mainWnd, shell->webView());
             return 0;
-<<<<<<< HEAD
-=======
+        case IDM_TEST_DUMP_GPU_INFO:
+            shell->d_profile->dumpDiagnostics(
+                    blpwtk2::Profile::DiagnosticInfoType::GPU, "gpuInfo.txt");
+            return 0;
         case IDM_SPELLCHECK_ENABLED:
             g_spellCheckEnabled = !g_spellCheckEnabled;
             updateSpellCheckConfig(shell->d_profile);
             return 0;
->>>>>>> 38250944
+        case IDM_SPELLCHECK_ENABLED:
+            g_spellCheckEnabled = !g_spellCheckEnabled;
+            updateSpellCheckConfig(shell->d_profile);
+            return 0;
         case IDM_TEST_DUMP_GPU_INFO:
             shell->d_profile->dumpDiagnostics(
                     blpwtk2::Profile::DiagnosticInfoType::GPU, "gpuInfo.txt");
             return 0;
-<<<<<<< HEAD
-        case IDM_SPELLCHECK_ENABLED:
-            g_spellCheckEnabled = !g_spellCheckEnabled;
-            updateSpellCheckConfig(shell->d_profile);
-=======
         case IDM_TEST_GET_PDF:
             testGetPicture(shell->d_mainWnd, shell->d_webView, blpwtk2::WebView::DrawParams::RendererType::PDF, 2, 2);
             return 0;
         case IDM_TEST_GET_BITMAP:
             testGetPicture(shell->d_mainWnd, shell->d_webView, blpwtk2::WebView::DrawParams::RendererType::Bitmap, 2, 2);
->>>>>>> 38250944
             return 0;
         case IDM_LANGUAGE_DE:
             toggleLanguage(shell->d_profile, LANGUAGE_DE);
