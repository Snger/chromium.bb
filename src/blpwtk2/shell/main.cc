--- conflicted
+++ resolved
@@ -87,13 +87,10 @@
     IDM_EXIT,
     IDM_TEST,
     IDM_TEST_V8_APPEND_ELEMENT,
-<<<<<<< HEAD
+    IDM_TEST_V8_APPEND_ELEMENT_IN_WEBSCENE,
     IDM_TEST_KEYBOARD_FOCUS,
     IDM_TEST_LOGICAL_FOCUS,
     IDM_TEST_LOGICAL_BLUR,
-=======
-    IDM_TEST_V8_APPEND_ELEMENT_IN_WEBSCENE,
->>>>>>> 1fcbef98
     IDM_TEST_PLAY_KEYBOARD_EVENTS,
     IDM_TEST_GET_PDF,
     IDM_TEST_GET_BITMAP,
@@ -397,12 +394,8 @@
     HWND d_mainWnd;
     HWND d_urlEntryWnd;
     HWND d_findEntryHwnd;
-<<<<<<< HEAD
     HMENU d_spellCheckMenu;
-    blpwtk2::WebView* d_webView;
-=======
     blpwtk2::WebView* d_webView, *d_webScene;
->>>>>>> 1fcbef98
     blpwtk2::Profile* d_profile;
     Shell* d_inspectorShell;
     Shell* d_inspectorFor;
@@ -1116,14 +1109,11 @@
         if (!g_in_process_renderer) {
             toolkitParams.disableInProcessRenderer();
         }
-<<<<<<< HEAD
         else {
             toolkitParams.setRendererUIEnabled(g_renderer_ui);
         }
-=======
 
         g_webSceneAvailable = true;
->>>>>>> 1fcbef98
     }
     else {
         toolkitParams.setThreadMode(blpwtk2::ThreadMode::ORIGINAL);
@@ -1278,22 +1268,6 @@
             return 0;
         case IDM_TEST_V8_APPEND_ELEMENT:
             testV8AppendElement(shell->webView());
-            return 0;
-<<<<<<< HEAD
-        case IDM_TEST_KEYBOARD_FOCUS:
-            shell->d_webView->takeKeyboardFocus();
-            return 0;
-        case IDM_TEST_LOGICAL_FOCUS:
-            shell->d_webView->setLogicalFocus(true);
-            return 0;
-        case IDM_TEST_LOGICAL_BLUR:
-            shell->d_webView->setLogicalFocus(false);
-=======
-        case IDM_TEST_V8_APPEND_ELEMENT_IN_WEBSCENE:
-            if (shell->webScene()) {
-                testV8AppendElement(shell->webScene());
-            }
->>>>>>> 1fcbef98
             return 0;
         case IDM_TEST_PLAY_KEYBOARD_EVENTS:
             testPlayKeyboardEvents(shell->d_mainWnd, shell->webView());
@@ -1512,13 +1486,10 @@
     AppendMenu(menu, MF_POPUP, (UINT_PTR)fileMenu, L"&File");
     HMENU testMenu = CreateMenu();
     AppendMenu(testMenu, MF_STRING, IDM_TEST_V8_APPEND_ELEMENT, L"Append Element Using &V8");
-<<<<<<< HEAD
+    AppendMenu(testMenu, MF_STRING, IDM_TEST_V8_APPEND_ELEMENT_IN_WEBSCENE, L"Append Element Using V8 in WebScene");
     AppendMenu(testMenu, MF_STRING, IDM_TEST_KEYBOARD_FOCUS, L"Test Keyboard Focus");
     AppendMenu(testMenu, MF_STRING, IDM_TEST_LOGICAL_FOCUS, L"Test Logical Focus");
     AppendMenu(testMenu, MF_STRING, IDM_TEST_LOGICAL_BLUR, L"Test Logical Blur");
-=======
-    AppendMenu(testMenu, MF_STRING, IDM_TEST_V8_APPEND_ELEMENT_IN_WEBSCENE, L"Append Element Using V8 in WebScene");
->>>>>>> 1fcbef98
     AppendMenu(testMenu, MF_STRING, IDM_TEST_PLAY_KEYBOARD_EVENTS, L"Test Play Keyboard Events");
     AppendMenu(testMenu, MF_STRING, IDM_TEST_GET_PDF, L"Test Capture PDF");
     AppendMenu(testMenu, MF_STRING, IDM_TEST_GET_BITMAP, L"Test Capture Bitmap");
