# Copyright (C) 2017 Bloomberg L.P. All rights reserved.
#
# Redistribution and use in source and binary forms, with or without
# modification, are permitted provided that the following conditions
# are met:
# 1. Redistributions of source code must retain the above copyright
#    notice, this list of conditions and the following disclaimer.
# 2. Redistributions in binary form must reproduce the above copyright
#    notice, this list of conditions and the following disclaimer in the
#    documentation and/or other materials provided with the distribution.
#
# THIS SOFTWARE IS PROVIDED BY THE COPYRIGHT HOLDERS AND CONTRIBUTORS
# "AS IS" AND ANY EXPRESS OR IMPLIED WARRANTIES, INCLUDING, BUT NOT
# LIMITED TO, THE IMPLIED WARRANTIES OF MERCHANTABILITY AND FITNESS FOR
# A PARTICULAR PURPOSE ARE DISCLAIMED. IN NO EVENT SHALL THE COPYRIGHT
# OWNER OR CONTRIBUTORS BE LIABLE FOR ANY DIRECT, INDIRECT, INCIDENTAL,
# SPECIAL, EXEMPLARY, OR CONSEQUENTIAL DAMAGES (INCLUDING, BUT NOT
# LIMITED TO, PROCUREMENT OF SUBSTITUTE GOODS OR SERVICES; LOSS OF USE,
# DATA, OR PROFITS; OR BUSINESS INTERRUPTION) HOWEVER CAUSED AND ON ANY
# THEORY OF LIABILITY, WHETHER IN CONTRACT, STRICT LIABILITY, OR TORT
# (INCLUDING NEGLIGENCE OR OTHERWISE) ARISING IN ANY WAY OUT OF THE USE
# OF THIS SOFTWARE, EVEN IF ADVISED OF THE POSSIBILITY OF SUCH DAMAGE.

import("//build/config/chrome_build.gni")
import("//build/config/win/visual_studio_version.gni")
import("blpwtk2.gni")
import("//tools/grit/repack.gni")
import("//mojo/public/tools/bindings/mojom.gni")
import("//build/config/win/manifest.gni")

config("blpwtk2_public") {
  include_dirs = [
    "$target_gen_dir/blpwtk2/public",
  ]
}

config("blpwtk2_shared") {
  defines = [ "USING_BLPWTK2_SHARED" ]
}

config("blpwtk2_gen_map") {
  ldflags = [
    "/MAP",
    "/MAPINFO:EXPORTS",
  ]
}

windows_manifest("blpwtk2_manifest") {
  sources = [
    default_compatibility_manifest,  # Want the normal OS compat list.
  ]
}

action("blpwtk2_generate_sources") {
  script = "//blpwtk2/gen_version.py"
  _output_blpwtk2_products_h = "$target_gen_dir/$blpwtk2_products_h"
  _output_version_h = "$target_gen_dir/$version_h"
  _output_version_cc = "$target_gen_dir/$version_cc"

  outputs = [
    _output_blpwtk2_products_h,
    _output_version_h,
    _output_version_cc,
  ]

  args = [
    "--content-shell-version",
    content_shell_version,
    "--output-blpwtk2-products",
    rebase_path(_output_blpwtk2_products_h, root_build_dir),
    "--output-version-h",
    rebase_path(_output_version_h, root_build_dir),
    "--output-version-cc",
    rebase_path(_output_version_cc, root_build_dir),
    "--version",
    bb_version,
  ]
}

mojom("interfaces") {
  sources = [
    "private/blpwtk2_process.mojom",
    "private/blpwtk2_webview.mojom",
  ]

  # imports vs deps check is disabled for this target to work around
  # windows multiple definitions linker error caused by having
  # both a direct and an indirect dependency on the same target
  skip_deps_check = true
}

repack("pak") {
  if (bb_version != "") {
    output = "${root_out_dir}/blpwtk2.$bb_version.pak"
  } else {
    output = "${root_out_dir}/blpwtk2.pak"
  }

  sources = [
    "$root_gen_dir/content/browser/devtools/devtools_resources.pak",
    "$root_gen_dir/third_party/blink/public/resources/blink_resources.pak",
    "$root_gen_dir/third_party/blink/public/resources/blink_inspector_resources.pak",
    "$root_gen_dir/third_party/blink/renderer/modules/media_controls/resources/media_controls_resources_100_percent.pak",
    "$root_gen_dir/chrome/browser_resources.pak",
  ]

  deps = [
    "//content/browser/devtools:devtools_resources",
    "//third_party/blink/public:resources",
    "//third_party/blink/public:inspector_resources",
    "//third_party/blink/renderer/modules/media_controls:media_controls_resources",
    "//chrome/browser:resources",
  ]
}

shared_library("blpwtk2") {
  if (bb_version != "") {
    output_name = "blpwtk2.$bb_version"
  }

  sources = [
    "$target_gen_dir/$blpwtk2_products_h",
    "$target_gen_dir/$version_cc",
    "$target_gen_dir/$version_h",
    "private/blpwtk2.rc",
    "private/blpwtk2_browsercontextimpl.cc",
    "private/blpwtk2_browsercontextimpl.h",
    "private/blpwtk2_browsermainparts.cc",
    "private/blpwtk2_browsermainparts.h",
    "private/blpwtk2_browsermainrunner.cc",
    "private/blpwtk2_browsermainrunner.h",
    "private/blpwtk2_browserthread.cc",
    "private/blpwtk2_browserthread.h",
    "private/blpwtk2_channelinfo.cc",
    "private/blpwtk2_channelinfo.h",
    "private/blpwtk2_contentbrowserclientimpl.cc",
    "private/blpwtk2_contentbrowserclientimpl.h",
    "private/blpwtk2_contentbrowsermainparts.h",
    "private/blpwtk2_contentbrowsermainparts.cc",
    "private/blpwtk2_contentclient.cc",
    "private/blpwtk2_contentclient.h",
    "private/blpwtk2_contentmaindelegateimpl.cc",
    "private/blpwtk2_contentmaindelegateimpl.h",
    "private/blpwtk2_contentrendererclientimpl.cc",
    "private/blpwtk2_contentrendererclientimpl.h",
    "private/blpwtk2_contentutilityclientimpl.cc",
    "private/blpwtk2_contentutilityclientimpl.h",
    "private/blpwtk2_desktopstreamsregistry.cc",
    "private/blpwtk2_desktopstreamsregistry.h",
    "private/blpwtk2_devtoolsfrontendhostdelegateimpl.cc",
    "private/blpwtk2_devtoolsfrontendhostdelegateimpl.h",
    "private/blpwtk2_devtoolsmanagerdelegateimpl.cc",
    "private/blpwtk2_devtoolsmanagerdelegateimpl.h",
    "private/blpwtk2_dllmain.cc",
    "private/blpwtk2_embedderheaptracershim.cc",
    "private/blpwtk2_embedderheaptracershim.h",
    "private/blpwtk2_findonpage.cc",
    "private/blpwtk2_findonpage.h",
    "private/blpwtk2_fontcollectionimpl.cc",
    "private/blpwtk2_fontcollectionimpl.h",
    "private/blpwtk2_inprocessrenderer.cc",
    "private/blpwtk2_inprocessrenderer.h",
    "private/blpwtk2_inprocessresourceloaderbridge.cc",
    "private/blpwtk2_inprocessresourceloaderbridge.h",
    "private/blpwtk2_jswidget.cc",
    "private/blpwtk2_jswidget.h",
    "private/blpwtk2_mainmessagepump.cc",
    "private/blpwtk2_mainmessagepump.h",
    "private/blpwtk2_nativeviewwidget.cc",
    "private/blpwtk2_nativeviewwidget.h",
    "private/blpwtk2_nativeviewwidgetdelegate.cc",
    "private/blpwtk2_nativeviewwidgetdelegate.h",
    "private/blpwtk2_networkdelegateimpl.cc",
    "private/blpwtk2_networkdelegateimpl.h",
    "private/blpwtk2_prefStore.cc",
    "private/blpwtk2_prefStore.h",
    "private/blpwtk2_processhostimpl.cc",
    "private/blpwtk2_processhostimpl.h",
    "private/blpwtk2_profileimpl.cc",
    "private/blpwtk2_profileimpl.h",
    "private/blpwtk2_rendererutil.cc",
    "private/blpwtk2_rendererutil.h",
    "private/blpwtk2_renderviewobserverimpl.cc",
    "private/blpwtk2_renderviewobserverimpl.h",
    "private/blpwtk2_requestinterceptorimpl.cc",
    "private/blpwtk2_requestinterceptorimpl.h",
    "private/blpwtk2_resourcecontextimpl.cc",
    "private/blpwtk2_resourcecontextimpl.h",
    "private/blpwtk2_resourcerequestjob.cc",
    "private/blpwtk2_resourcerequestjob.h",
    "private/blpwtk2_statics.cc",
    "private/blpwtk2_statics.h",
    "private/blpwtk2_toolkitimpl.cc",
    "private/blpwtk2_toolkitimpl.h",
    "private/blpwtk2_urlrequestcontextgetterimpl.cc",
    "private/blpwtk2_urlrequestcontextgetterimpl.h",
    "private/blpwtk2_utility.cc",
    "private/blpwtk2_utility.h",
    "private/blpwtk2_viewsdelegateimpl.cc",
    "private/blpwtk2_viewsdelegateimpl.h",
    "private/blpwtk2_webcontentsviewdelegateimpl.cc",
    "private/blpwtk2_webcontentsviewdelegateimpl.h",
    "private/blpwtk2_webframeimpl.cc",
    "private/blpwtk2_webframeimpl.h",
    "private/blpwtk2_webviewproperties.cc",
    "private/blpwtk2_webviewproperties.h",
    "private/blpwtk2_webviewclientdelegate.cc",
    "private/blpwtk2_webviewclientdelegate.h",
    "private/blpwtk2_webviewhostimpl.cc",
    "private/blpwtk2_webviewhostimpl.h",
    "private/blpwtk2_webviewclient.cc",
    "private/blpwtk2_webviewclient.h",
    "private/blpwtk2_webviewclientimpl.cc",
    "private/blpwtk2_webviewclientimpl.h",
    "private/blpwtk2_webviewimpl.cc",
    "private/blpwtk2_webviewimpl.h",
    "private/blpwtk2_webviewproxy.cc",
    "private/blpwtk2_webviewproxy.h",
    "private/blpwtk2_webviewimplclient.cc",
    "private/blpwtk2_webviewimplclient.h",
    "public/blpwtk2.h",
    "public/blpwtk2_blob.cc",
    "public/blpwtk2_blob.h",
    "public/blpwtk2_config.h",
    "public/blpwtk2_contextmenuitem.cc",
    "public/blpwtk2_contextmenuitem.h",
    "public/blpwtk2_contextmenuparams.cc",
    "public/blpwtk2_contextmenuparams.h",
    "public/blpwtk2_embedderheaptracer.cc",
    "public/blpwtk2_embedderheaptracer.h",
    "public/blpwtk2_iatpatchfunction.cc",
    "public/blpwtk2_iatpatchfunction.h",
    "public/blpwtk2_pdfutil.cc",
    "public/blpwtk2_pdfutil.h",
    "public/blpwtk2_profile.cc",
    "public/blpwtk2_profile.h",
    "public/blpwtk2_resourcecontext.cc",
    "public/blpwtk2_resourcecontext.h",
    "public/blpwtk2_resourceloader.cc",
    "public/blpwtk2_resourceloader.h",
    "public/blpwtk2_string.cc",
    "public/blpwtk2_string.h",
    "public/blpwtk2_stringref.cc",
    "public/blpwtk2_stringref.h",
    "public/blpwtk2_textdirection.cc",
    "public/blpwtk2_textdirection.h",
    "public/blpwtk2_threadmode.cc",
    "public/blpwtk2_threadmode.h",
    "public/blpwtk2_toolkit.cc",
    "public/blpwtk2_toolkit.h",
    "public/blpwtk2_toolkitcreateparams.cc",
    "public/blpwtk2_toolkitcreateparams.h",
    "public/blpwtk2_toolkitfactory.cc",
    "public/blpwtk2_toolkitfactory.h",
    "public/blpwtk2_webcontentsettingsdelegate.cc",
    "public/blpwtk2_webcontentsettingsdelegate.h",
    "public/blpwtk2_webframe.cc",
    "public/blpwtk2_webframe.h",
    "public/blpwtk2_webview.cc",
    "public/blpwtk2_webview.h",
    "public/blpwtk2_webviewcreateparams.cc",
    "public/blpwtk2_webviewcreateparams.h",
    "public/blpwtk2_webviewdelegate.cc",
    "public/blpwtk2_webviewdelegate.h",
    "public/blpwtk2_webviewhostobserver.cc",
    "public/blpwtk2_webviewhostobserver.h",
    "public/blpwtk2_processclientdelegate.h",
    "public/blpwtk2_processclientdelegate.cc",
    "public/blpwtk2_processhostdelegate.h",
    "public/blpwtk2_processhostdelegate.cc",
  ]

  defines = [
    "BUILDING_BLPWTK2_SHARED",
    "BLPWTK2_IMPLEMENTATION",
  ]

  include_dirs = [
    "public",
    "private",
    ".",
  ]

  public_configs = [
    ":blpwtk2_public",
    ":blpwtk2_shared",
    "//third_party/angle:commit_id_config",
  ]

  if (bb_generate_map_files) {
    public_configs += [ ":blpwtk2_gen_map" ]
  }

  public_deps = [
    ":blpwtk2_generate_sources",
    "//v8:v8",
    "//base/allocator:buildflags",
  ]

  deps = [
    ":interfaces",
    ":pak",
    ":blpwtk2_manifest",
    "//base",
    "//cc",
    "//chrome/chrome_blpwtk2",
    "//components/keyed_service/content",
<<<<<<< HEAD
    "//components/printing/service",
    "//components/printing/service/public/interfaces",
    "//components/spellcheck/browser",
    "//components/spellcheck/common",
    "//components/spellcheck/renderer",
=======
    "//components/services/pdf_compositor",
    "//components/services/pdf_compositor/public/interfaces",
>>>>>>> 13e9989c
    "//components/user_prefs",
    "//content",
    "//content:resources",
    "//content:sandbox_helper_win",
    "//content/app/resources",
    "//ipc",
    "//net",
    "//net:extras",
    "//pdf",
    "//sandbox",
    "//skia",
    "//storage/common",
    "//services/service_manager",
    "//services/service_manager/runner/common",
    "//third_party/blink/public:blink",
    "//third_party/blink/public:resources",
    "//ui/aura",
    "//ui/base",
    "//ui/events",
    "//ui/events/blink",
    "//ui/gfx",
    "//ui/gfx/geometry",
    "//ui/gfx/ipc",
    "//ui/gl",
    "//ui/resources",
    "//ui/shell_dialogs",
    "//ui/views",
    "//ui/wm/public",
    "//url",
  ]

  if(!is_component_build) {
    deps += [
      "//v8:v8",
      "//v8:v8_maybe_snapshot",
    ]
  }

  libs = [
    "dwmapi.lib"
  ]

  ldflags = [
    "/DELAYLOAD:dwmapi.dll"
  ]
  ldflags += [
    "/ignore:4049",
    "/ignore:4217",
  ]
}

executable("blpwtk2_subprocess") {
  if (bb_version != "") {
    output_name = "blpwtk2_subprocess.$bb_version"
  }

  sources = [
    "subprocess/main.cc",
    "subprocess/resources.rc",
  ]

  configs += [
    ":blpwtk2_public",
    "//build/config/win:windowed",
  ]

  if (bb_generate_map_files) {
    configs += [ ":blpwtk2_gen_map" ]
  }

  deps = [
    ":blpwtk2_generate_sources",
    ":blpwtk2_manifest",
    "//content:sandbox_helper_win",
  ]
}

executable("blpwtk2_shell") {
  sources = [
    "shell/main.cc",
  ]

  include_dirs = [ "public" ]

  if (is_official_build) {
    configs -= [ "//build/config/compiler:default_optimization" ]
    configs += [ "//build/config/compiler:optimize_max" ]
  }

  deps = [
    ":blpwtk2",
    "//base/allocator",
  ]

}

group("blpwtk2_all") {
  testonly = true

  deps = [
    ":blpwtk2_shell",
    ":blpwtk2_subprocess",
    "//content/shell:content_shell",
    "//v8:d8",
  ]
}<|MERGE_RESOLUTION|>--- conflicted
+++ resolved
@@ -305,16 +305,13 @@
     "//cc",
     "//chrome/chrome_blpwtk2",
     "//components/keyed_service/content",
-<<<<<<< HEAD
     "//components/printing/service",
     "//components/printing/service/public/interfaces",
     "//components/spellcheck/browser",
     "//components/spellcheck/common",
     "//components/spellcheck/renderer",
-=======
     "//components/services/pdf_compositor",
     "//components/services/pdf_compositor/public/interfaces",
->>>>>>> 13e9989c
     "//components/user_prefs",
     "//content",
     "//content:resources",
