--- conflicted
+++ resolved
@@ -69,10 +69,7 @@
         '../ipc/ipc.gyp:ipc',
         '../ui/aura/aura.gyp:aura',
         '../ui/metro_viewer/metro_viewer.gyp:metro_viewer_messages',
-<<<<<<< HEAD
-=======
         'metro_viewer_constants'
->>>>>>> 8c15b39e
       ],
       'sources': [
         'viewer/metro_viewer_process_host.cc',
