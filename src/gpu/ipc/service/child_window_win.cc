--- conflicted
+++ resolved
@@ -96,15 +96,10 @@
   // bitmap that would otherwise be allocated with WS_EX_LAYERED, the bitmap is
   // only necessary if using Gdi objects with the window.
   HWND window = CreateWindowEx(
-<<<<<<< HEAD
       WS_EX_NOPARENTNOTIFY | WS_EX_LAYERED | WS_EX_TRANSPARENT |
           WS_EX_NOREDIRECTIONBITMAP,
       reinterpret_cast<wchar_t*>(g_window_class), L"",
-      WS_CHILDWINDOW | WS_DISABLED | WS_VISIBLE, 0, 0, size.width(),
-=======
-      WS_EX_NOPARENTNOTIFY, reinterpret_cast<wchar_t*>(g_window_class), L"",
       WS_CLIPSIBLINGS | WS_CHILDWINDOW | WS_DISABLED | WS_VISIBLE, 0, 0, size.width(),
->>>>>>> 8e7b0dd5
       size.height(), *parent_window, nullptr, nullptr, nullptr);
   CHECK(window);
   *child_window = window;
