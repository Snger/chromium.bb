--- conflicted
+++ resolved
@@ -183,68 +183,6 @@
   OP(VertexAttrib4fvImmediate)                                 /* 426 */ \
   OP(VertexAttribPointer)                                      /* 427 */ \
   OP(Viewport)                                                 /* 428 */ \
-<<<<<<< HEAD
-  OP(BlitFramebufferEXT)                                       /* 429 */ \
-  OP(RenderbufferStorageMultisampleEXT)                        /* 430 */ \
-  OP(FramebufferTexture2DMultisampleEXT)                       /* 431 */ \
-  OP(TexStorage2DEXT)                                          /* 432 */ \
-  OP(GenQueriesEXT)                                            /* 433 */ \
-  OP(GenQueriesEXTImmediate)                                   /* 434 */ \
-  OP(DeleteQueriesEXT)                                         /* 435 */ \
-  OP(DeleteQueriesEXTImmediate)                                /* 436 */ \
-  OP(BeginQueryEXT)                                            /* 437 */ \
-  OP(EndQueryEXT)                                              /* 438 */ \
-  OP(InsertEventMarkerEXT)                                     /* 439 */ \
-  OP(PushGroupMarkerEXT)                                       /* 440 */ \
-  OP(PopGroupMarkerEXT)                                        /* 441 */ \
-  OP(GenVertexArraysOES)                                       /* 442 */ \
-  OP(GenVertexArraysOESImmediate)                              /* 443 */ \
-  OP(DeleteVertexArraysOES)                                    /* 444 */ \
-  OP(DeleteVertexArraysOESImmediate)                           /* 445 */ \
-  OP(IsVertexArrayOES)                                         /* 446 */ \
-  OP(BindVertexArrayOES)                                       /* 447 */ \
-  OP(SwapBuffers)                                              /* 448 */ \
-  OP(GetMaxValueInBufferCHROMIUM)                              /* 449 */ \
-  OP(GenSharedIdsCHROMIUM)                                     /* 450 */ \
-  OP(DeleteSharedIdsCHROMIUM)                                  /* 451 */ \
-  OP(RegisterSharedIdsCHROMIUM)                                /* 452 */ \
-  OP(EnableFeatureCHROMIUM)                                    /* 453 */ \
-  OP(ResizeCHROMIUM)                                           /* 454 */ \
-  OP(GetRequestableExtensionsCHROMIUM)                         /* 455 */ \
-  OP(RequestExtensionCHROMIUM)                                 /* 456 */ \
-  OP(GetMultipleIntegervCHROMIUM)                              /* 457 */ \
-  OP(GetProgramInfoCHROMIUM)                                   /* 458 */ \
-  OP(CreateStreamTextureCHROMIUM)                              /* 459 */ \
-  OP(DestroyStreamTextureCHROMIUM)                             /* 460 */ \
-  OP(GetTranslatedShaderSourceANGLE)                           /* 461 */ \
-  OP(PostSubBufferCHROMIUM)                                    /* 462 */ \
-  OP(TexImageIOSurface2DCHROMIUM)                              /* 463 */ \
-  OP(CopyTextureCHROMIUM)                                      /* 464 */ \
-  OP(DrawArraysInstancedANGLE)                                 /* 465 */ \
-  OP(DrawElementsInstancedANGLE)                               /* 466 */ \
-  OP(VertexAttribDivisorANGLE)                                 /* 467 */ \
-  OP(GenMailboxCHROMIUM)                                       /* 468 */ \
-  OP(ProduceTextureCHROMIUM)                                   /* 469 */ \
-  OP(ProduceTextureCHROMIUMImmediate)                          /* 470 */ \
-  OP(ConsumeTextureCHROMIUM)                                   /* 471 */ \
-  OP(ConsumeTextureCHROMIUMImmediate)                          /* 472 */ \
-  OP(BindUniformLocationCHROMIUM)                              /* 473 */ \
-  OP(BindUniformLocationCHROMIUMBucket)                        /* 474 */ \
-  OP(BindTexImage2DCHROMIUM)                                   /* 475 */ \
-  OP(ReleaseTexImage2DCHROMIUM)                                /* 476 */ \
-  OP(TraceBeginCHROMIUM)                                       /* 477 */ \
-  OP(TraceEndCHROMIUM)                                         /* 478 */ \
-  OP(AsyncTexSubImage2DCHROMIUM)                               /* 479 */ \
-  OP(AsyncTexImage2DCHROMIUM)                                  /* 480 */ \
-  OP(WaitAsyncTexImage2DCHROMIUM)                              /* 481 */ \
-  OP(DiscardFramebufferEXT)                                    /* 482 */ \
-  OP(DiscardFramebufferEXTImmediate)                           /* 483 */ \
-  OP(LoseContextCHROMIUM)                                      /* 484 */ \
-  OP(InsertSyncPointCHROMIUM)                                  /* 485 */ \
-  OP(WaitSyncPointCHROMIUM)                                    /* 486 */ \
-  OP(DrawBuffersEXT)                                           /* 487 */ \
-  OP(DrawBuffersEXTImmediate)                                  /* 488 */ \
-=======
   OP(BlitFramebufferCHROMIUM)                                  /* 429 */ \
   OP(RenderbufferStorageMultisampleCHROMIUM)                   /* 430 */ \
   OP(RenderbufferStorageMultisampleEXT)                        /* 431 */ \
@@ -307,7 +245,6 @@
   OP(DrawBuffersEXT)                                           /* 488 */ \
   OP(DrawBuffersEXTImmediate)                                  /* 489 */ \
   OP(DiscardBackbufferCHROMIUM)                                /* 490 */ \
->>>>>>> 8c15b39e
 
 enum CommandId {
   kStartPoint = cmd::kLastCommonId,  // All GLES2 commands start after this.
