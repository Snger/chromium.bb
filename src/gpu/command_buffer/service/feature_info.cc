// Copyright (c) 2012 The Chromium Authors. All rights reserved.
// Use of this source code is governed by a BSD-style license that can be
// found in the LICENSE file.

#include "gpu/command_buffer/service/feature_info.h"

#include <set>

#include "base/command_line.h"
#include "base/strings/string_number_conversions.h"
#include "base/strings/string_split.h"
#include "base/strings/string_util.h"
#include "gpu/command_buffer/service/gl_utils.h"
#include "gpu/command_buffer/service/gpu_switches.h"
#include "ui/gl/gl_implementation.h"

#if defined(OS_MACOSX)
#include "ui/gl/io_surface_support_mac.h"
#endif

namespace gpu {
namespace gles2 {

namespace {

struct FormatInfo {
  GLenum format;
  const GLenum* types;
  size_t count;
};

class StringSet {
 public:
  StringSet() {}

  StringSet(const char* s) {
    Init(s);
  }

  StringSet(const std::string& str) {
    Init(str);
  }

  void Init(const char* s) {
    std::string str(s ? s : "");
    Init(str);
  }

  void Init(const std::string& str) {
    std::vector<std::string> tokens;
    Tokenize(str, " ", &tokens);
    string_set_.insert(tokens.begin(), tokens.end());
  }

  bool Contains(const char* s) {
    return string_set_.find(s) != string_set_.end();
  }

  bool Contains(const std::string& s) {
    return string_set_.find(s) != string_set_.end();
  }

 private:
  std::set<std::string> string_set_;
};

// Process a string of wordaround type IDs (seperated by ',') and set up
// the corresponding Workaround flags.
void StringToWorkarounds(
    const std::string& types, FeatureInfo::Workarounds* workarounds) {
  DCHECK(workarounds);
  std::vector<std::string> pieces;
  base::SplitString(types, ',', &pieces);
  for (size_t i = 0; i < pieces.size(); ++i) {
    int number = 0;
    bool succeed = base::StringToInt(pieces[i], &number);
    DCHECK(succeed);
    switch (number) {
#define GPU_OP(type, name)    \
  case gpu::type:             \
    workarounds->name = true; \
    break;
      GPU_DRIVER_BUG_WORKAROUNDS(GPU_OP)
#undef GPU_OP
      default:
        NOTIMPLEMENTED();
    }
  }
  if (workarounds->max_texture_size_limit_4096)
    workarounds->max_texture_size = 4096;
  if (workarounds->max_cube_map_texture_size_limit_4096)
    workarounds->max_cube_map_texture_size = 4096;
  if (workarounds->max_cube_map_texture_size_limit_1024)
    workarounds->max_cube_map_texture_size = 1024;
  if (workarounds->max_cube_map_texture_size_limit_512)
    workarounds->max_cube_map_texture_size = 512;
}

}  // anonymous namespace.

FeatureInfo::FeatureFlags::FeatureFlags()
    : chromium_framebuffer_multisample(false),
      use_core_framebuffer_multisample(false),
      multisampled_render_to_texture(false),
      use_img_for_multisampled_render_to_texture(false),
      oes_standard_derivatives(false),
      oes_egl_image_external(false),
      oes_depth24(false),
      oes_compressed_etc1_rgb8_texture(false),
      packed_depth24_stencil8(false),
      npot_ok(false),
      enable_texture_float_linear(false),
      enable_texture_half_float_linear(false),
      chromium_stream_texture(false),
      angle_translated_shader_source(false),
      angle_pack_reverse_row_order(false),
      arb_texture_rectangle(false),
      angle_instanced_arrays(false),
      occlusion_query_boolean(false),
      use_arb_occlusion_query2_for_occlusion_query_boolean(false),
      use_arb_occlusion_query_for_occlusion_query_boolean(false),
      native_vertex_array_object(false),
      ext_texture_format_bgra8888(false),
      enable_shader_name_hashing(false),
      enable_samplers(false),
      ext_draw_buffers(false),
      ext_frag_depth(false),
      use_async_readpixels(false),
      map_buffer_range(false),
<<<<<<< HEAD
      ext_discard_framebuffer(false) {
=======
      ext_discard_framebuffer(false),
      angle_depth_texture(false),
      is_angle(false),
      is_swiftshader(false),
      angle_texture_usage(false),
      ext_texture_storage(false) {
>>>>>>> 8c15b39e
}

FeatureInfo::Workarounds::Workarounds() :
#define GPU_OP(type, name) name(false),
    GPU_DRIVER_BUG_WORKAROUNDS(GPU_OP)
#undef GPU_OP
    max_texture_size(0),
    max_cube_map_texture_size(0) {
}

FeatureInfo::FeatureInfo() {
  InitializeBasicState(*CommandLine::ForCurrentProcess());
}

FeatureInfo::FeatureInfo(const CommandLine& command_line) {
  InitializeBasicState(command_line);
}

void FeatureInfo::InitializeBasicState(const CommandLine& command_line) {
  if (command_line.HasSwitch(switches::kGpuDriverBugWorkarounds)) {
    std::string types = command_line.GetSwitchValueASCII(
        switches::kGpuDriverBugWorkarounds);
    StringToWorkarounds(types, &workarounds_);
  }
  feature_flags_.enable_shader_name_hashing =
      !command_line.HasSwitch(switches::kDisableShaderNameHashing);

  feature_flags_.is_swiftshader =
      (command_line.GetSwitchValueASCII(switches::kUseGL) == "swiftshader");

  static const GLenum kAlphaTypes[] = {
      GL_UNSIGNED_BYTE,
  };
  static const GLenum kRGBTypes[] = {
      GL_UNSIGNED_BYTE,
      GL_UNSIGNED_SHORT_5_6_5,
  };
  static const GLenum kRGBATypes[] = {
      GL_UNSIGNED_BYTE,
      GL_UNSIGNED_SHORT_4_4_4_4,
      GL_UNSIGNED_SHORT_5_5_5_1,
  };
  static const GLenum kLuminanceTypes[] = {
      GL_UNSIGNED_BYTE,
  };
  static const GLenum kLuminanceAlphaTypes[] = {
      GL_UNSIGNED_BYTE,
  };
  static const FormatInfo kFormatTypes[] = {
    { GL_ALPHA, kAlphaTypes, arraysize(kAlphaTypes), },
    { GL_RGB, kRGBTypes, arraysize(kRGBTypes), },
    { GL_RGBA, kRGBATypes, arraysize(kRGBATypes), },
    { GL_LUMINANCE, kLuminanceTypes, arraysize(kLuminanceTypes), },
    { GL_LUMINANCE_ALPHA, kLuminanceAlphaTypes,
      arraysize(kLuminanceAlphaTypes), } ,
  };
  for (size_t ii = 0; ii < arraysize(kFormatTypes); ++ii) {
    const FormatInfo& info = kFormatTypes[ii];
    ValueValidator<GLenum>& validator = texture_format_validators_[info.format];
    for (size_t jj = 0; jj < info.count; ++jj) {
      validator.AddValue(info.types[jj]);
    }
  }
}

bool FeatureInfo::Initialize() {
  disallowed_features_ = DisallowedFeatures();
  InitializeFeatures();
  return true;
}

bool FeatureInfo::Initialize(const DisallowedFeatures& disallowed_features) {
  disallowed_features_ = disallowed_features;
  InitializeFeatures();
  return true;
}

void FeatureInfo::InitializeFeatures() {
  // Figure out what extensions to turn on.
  StringSet extensions(
      reinterpret_cast<const char*>(glGetString(GL_EXTENSIONS)));

  bool npot_ok = false;

  const char* renderer_str =
      reinterpret_cast<const char*>(glGetString(GL_RENDERER));
  if (renderer_str) {
    feature_flags_.is_angle = StartsWithASCII(renderer_str, "ANGLE", true);
  }

  bool is_es3 = false;
  const char* version_str =
      reinterpret_cast<const char*>(glGetString(GL_VERSION));
  if (version_str) {
    std::string lstr(StringToLowerASCII(std::string(version_str)));
    is_es3 = (lstr.substr(0, 12) == "opengl es 3.");
  }

  AddExtensionString("GL_ANGLE_translated_shader_source");
  AddExtensionString("GL_CHROMIUM_async_pixel_transfers");
  AddExtensionString("GL_CHROMIUM_bind_uniform_location");
  AddExtensionString("GL_CHROMIUM_command_buffer_query");
  AddExtensionString("GL_CHROMIUM_command_buffer_latency_query");
  AddExtensionString("GL_CHROMIUM_copy_texture");
  AddExtensionString("GL_CHROMIUM_get_error_query");
  AddExtensionString("GL_CHROMIUM_lose_context");
  AddExtensionString("GL_CHROMIUM_pixel_transfer_buffer_object");
  AddExtensionString("GL_CHROMIUM_rate_limit_offscreen_context");
  AddExtensionString("GL_CHROMIUM_resize");
  AddExtensionString("GL_CHROMIUM_resource_safe");
  AddExtensionString("GL_CHROMIUM_strict_attribs");
  AddExtensionString("GL_CHROMIUM_stream_texture");
  AddExtensionString("GL_CHROMIUM_texture_mailbox");
  AddExtensionString("GL_EXT_debug_marker");

  if (workarounds_.enable_chromium_fast_npot_mo8_textures)
    AddExtensionString("GL_CHROMIUM_fast_NPOT_MO8_textures");

  feature_flags_.chromium_stream_texture = true;

  // OES_vertex_array_object is emulated if not present natively,
  // so the extension string is always exposed.
  AddExtensionString("GL_OES_vertex_array_object");

  if (!disallowed_features_.gpu_memory_manager)
    AddExtensionString("GL_CHROMIUM_gpu_memory_manager");

  if (extensions.Contains("GL_ANGLE_translated_shader_source")) {
    feature_flags_.angle_translated_shader_source = true;
  }

  // Check if we should allow GL_EXT_texture_compression_dxt1 and
  // GL_EXT_texture_compression_s3tc.
  bool enable_dxt1 = false;
  bool enable_dxt3 = false;
  bool enable_dxt5 = false;
  bool have_s3tc = extensions.Contains("GL_EXT_texture_compression_s3tc");
  bool have_dxt3 =
      have_s3tc || extensions.Contains("GL_ANGLE_texture_compression_dxt3");
  bool have_dxt5 =
      have_s3tc || extensions.Contains("GL_ANGLE_texture_compression_dxt5");

  if (extensions.Contains("GL_EXT_texture_compression_dxt1") || have_s3tc) {
    enable_dxt1 = true;
  }
  if (have_dxt3) {
    enable_dxt3 = true;
  }
  if (have_dxt5) {
    enable_dxt5 = true;
  }

  if (enable_dxt1) {
    AddExtensionString("GL_EXT_texture_compression_dxt1");
    validators_.compressed_texture_format.AddValue(
        GL_COMPRESSED_RGB_S3TC_DXT1_EXT);
    validators_.compressed_texture_format.AddValue(
        GL_COMPRESSED_RGBA_S3TC_DXT1_EXT);
  }

  if (enable_dxt3) {
    // The difference between GL_EXT_texture_compression_s3tc and
    // GL_CHROMIUM_texture_compression_dxt3 is that the former
    // requires on the fly compression. The latter does not.
    AddExtensionString("GL_CHROMIUM_texture_compression_dxt3");
    validators_.compressed_texture_format.AddValue(
        GL_COMPRESSED_RGBA_S3TC_DXT3_EXT);
  }

  if (enable_dxt5) {
    // The difference between GL_EXT_texture_compression_s3tc and
    // GL_CHROMIUM_texture_compression_dxt5 is that the former
    // requires on the fly compression. The latter does not.
    AddExtensionString("GL_CHROMIUM_texture_compression_dxt5");
    validators_.compressed_texture_format.AddValue(
        GL_COMPRESSED_RGBA_S3TC_DXT5_EXT);
  }

  // Check if we should enable GL_EXT_texture_filter_anisotropic.
  if (extensions.Contains("GL_EXT_texture_filter_anisotropic")) {
    AddExtensionString("GL_EXT_texture_filter_anisotropic");
    validators_.texture_parameter.AddValue(
        GL_TEXTURE_MAX_ANISOTROPY_EXT);
    validators_.g_l_state.AddValue(
        GL_MAX_TEXTURE_MAX_ANISOTROPY_EXT);
  }

  // Check if we should support GL_OES_packed_depth_stencil and/or
  // GL_GOOGLE_depth_texture / GL_CHROMIUM_depth_texture.
  //
  // NOTE: GL_OES_depth_texture requires support for depth cubemaps.
  // GL_ARB_depth_texture requires other features that
  // GL_OES_packed_depth_stencil does not provide.
  //
  // Therefore we made up GL_GOOGLE_depth_texture / GL_CHROMIUM_depth_texture.
  //
  // GL_GOOGLE_depth_texture is legacy. As we exposed it into NaCl we can't
  // get rid of it.
  //
  bool enable_depth_texture = false;
  if (!workarounds_.disable_depth_texture &&
      (extensions.Contains("GL_ARB_depth_texture") ||
       extensions.Contains("GL_OES_depth_texture") ||
       extensions.Contains("GL_ANGLE_depth_texture") || is_es3)) {
    enable_depth_texture = true;
    feature_flags_.angle_depth_texture =
        extensions.Contains("GL_ANGLE_depth_texture");
  }

  if (enable_depth_texture) {
    AddExtensionString("GL_CHROMIUM_depth_texture");
    AddExtensionString("GL_GOOGLE_depth_texture");
    texture_format_validators_[GL_DEPTH_COMPONENT].AddValue(GL_UNSIGNED_SHORT);
    texture_format_validators_[GL_DEPTH_COMPONENT].AddValue(GL_UNSIGNED_INT);
    validators_.texture_internal_format.AddValue(GL_DEPTH_COMPONENT);
    validators_.texture_format.AddValue(GL_DEPTH_COMPONENT);
    validators_.pixel_type.AddValue(GL_UNSIGNED_SHORT);
    validators_.pixel_type.AddValue(GL_UNSIGNED_INT);
  }

  if (extensions.Contains("GL_EXT_packed_depth_stencil") ||
      extensions.Contains("GL_OES_packed_depth_stencil") || is_es3) {
    AddExtensionString("GL_OES_packed_depth_stencil");
    feature_flags_.packed_depth24_stencil8 = true;
    if (enable_depth_texture) {
      texture_format_validators_[GL_DEPTH_STENCIL]
          .AddValue(GL_UNSIGNED_INT_24_8);
      validators_.texture_internal_format.AddValue(GL_DEPTH_STENCIL);
      validators_.texture_format.AddValue(GL_DEPTH_STENCIL);
      validators_.pixel_type.AddValue(GL_UNSIGNED_INT_24_8);
    }
    validators_.render_buffer_format.AddValue(GL_DEPTH24_STENCIL8);
  }

  if (extensions.Contains("GL_OES_vertex_array_object") ||
      extensions.Contains("GL_ARB_vertex_array_object") ||
      extensions.Contains("GL_APPLE_vertex_array_object")) {
    feature_flags_.native_vertex_array_object = true;
  }

  // If we're using client_side_arrays we have to emulate
  // vertex array objects since vertex array objects do not work
  // with client side arrays.
  if (workarounds_.use_client_side_arrays_for_stream_buffers) {
    feature_flags_.native_vertex_array_object = false;
  }

  if (extensions.Contains("GL_OES_element_index_uint") ||
      gfx::HasDesktopGLFeatures()) {
    AddExtensionString("GL_OES_element_index_uint");
    validators_.index_type.AddValue(GL_UNSIGNED_INT);
  }

  bool enable_texture_format_bgra8888 = false;
  bool enable_read_format_bgra = false;
  bool enable_render_buffer_bgra = false;

  // Check if we should allow GL_EXT_texture_format_BGRA8888
  if (extensions.Contains("GL_EXT_texture_format_BGRA8888") ||
      extensions.Contains("GL_APPLE_texture_format_BGRA8888") ||
      extensions.Contains("GL_EXT_bgra")) {
    enable_texture_format_bgra8888 = true;
  }

  if (extensions.Contains("GL_EXT_bgra")) {
    enable_render_buffer_bgra = true;
  }

  if (extensions.Contains("GL_EXT_read_format_bgra") ||
      extensions.Contains("GL_EXT_bgra")) {
    enable_read_format_bgra = true;
  }

  if (enable_texture_format_bgra8888) {
    feature_flags_.ext_texture_format_bgra8888 = true;
    AddExtensionString("GL_EXT_texture_format_BGRA8888");
    texture_format_validators_[GL_BGRA_EXT].AddValue(GL_UNSIGNED_BYTE);
    validators_.texture_internal_format.AddValue(GL_BGRA_EXT);
    validators_.texture_format.AddValue(GL_BGRA_EXT);
  }

  if (enable_read_format_bgra) {
    AddExtensionString("GL_EXT_read_format_bgra");
    validators_.read_pixel_format.AddValue(GL_BGRA_EXT);
  }

  if (enable_render_buffer_bgra) {
    AddExtensionString("GL_CHROMIUM_renderbuffer_format_BGRA8888");
    validators_.render_buffer_format.AddValue(GL_BGRA8_EXT);
  }

  if (extensions.Contains("GL_OES_rgb8_rgba8") || gfx::HasDesktopGLFeatures()) {
    AddExtensionString("GL_OES_rgb8_rgba8");
    validators_.render_buffer_format.AddValue(GL_RGB8_OES);
    validators_.render_buffer_format.AddValue(GL_RGBA8_OES);
  }

  // Check if we should allow GL_OES_texture_npot
  if (extensions.Contains("GL_ARB_texture_non_power_of_two") ||
      extensions.Contains("GL_OES_texture_npot")) {
    AddExtensionString("GL_OES_texture_npot");
    npot_ok = true;
  }

  // Check if we should allow GL_OES_texture_float, GL_OES_texture_half_float,
  // GL_OES_texture_float_linear, GL_OES_texture_half_float_linear
  bool enable_texture_float = false;
  bool enable_texture_float_linear = false;
  bool enable_texture_half_float = false;
  bool enable_texture_half_float_linear = false;

  bool have_arb_texture_float = extensions.Contains("GL_ARB_texture_float");

  if (have_arb_texture_float) {
    enable_texture_float = true;
    enable_texture_float_linear = true;
    enable_texture_half_float = true;
    enable_texture_half_float_linear = true;
  } else {
    if (extensions.Contains("GL_OES_texture_float") || have_arb_texture_float) {
      enable_texture_float = true;
      if (extensions.Contains("GL_OES_texture_float_linear") ||
          have_arb_texture_float) {
        enable_texture_float_linear = true;
      }
    }
    if (extensions.Contains("GL_OES_texture_half_float") ||
        have_arb_texture_float) {
      enable_texture_half_float = true;
      if (extensions.Contains("GL_OES_texture_half_float_linear") ||
          have_arb_texture_float) {
        enable_texture_half_float_linear = true;
      }
    }
  }

  if (enable_texture_float) {
    texture_format_validators_[GL_ALPHA].AddValue(GL_FLOAT);
    texture_format_validators_[GL_RGB].AddValue(GL_FLOAT);
    texture_format_validators_[GL_RGBA].AddValue(GL_FLOAT);
    texture_format_validators_[GL_LUMINANCE].AddValue(GL_FLOAT);
    texture_format_validators_[GL_LUMINANCE_ALPHA].AddValue(GL_FLOAT);
    validators_.pixel_type.AddValue(GL_FLOAT);
    validators_.read_pixel_type.AddValue(GL_FLOAT);
    AddExtensionString("GL_OES_texture_float");
    if (enable_texture_float_linear) {
      AddExtensionString("GL_OES_texture_float_linear");
    }
  }

  if (enable_texture_half_float) {
    texture_format_validators_[GL_ALPHA].AddValue(GL_HALF_FLOAT_OES);
    texture_format_validators_[GL_RGB].AddValue(GL_HALF_FLOAT_OES);
    texture_format_validators_[GL_RGBA].AddValue(GL_HALF_FLOAT_OES);
    texture_format_validators_[GL_LUMINANCE].AddValue(GL_HALF_FLOAT_OES);
    texture_format_validators_[GL_LUMINANCE_ALPHA].AddValue(GL_HALF_FLOAT_OES);
    validators_.pixel_type.AddValue(GL_HALF_FLOAT_OES);
    validators_.read_pixel_type.AddValue(GL_HALF_FLOAT_OES);
    AddExtensionString("GL_OES_texture_half_float");
    if (enable_texture_half_float_linear) {
      AddExtensionString("GL_OES_texture_half_float_linear");
    }
  }

  // Check for multisample support
  if (!disallowed_features_.multisampling &&
      !workarounds_.disable_framebuffer_multisample) {
    bool ext_has_multisample =
        extensions.Contains("GL_EXT_framebuffer_multisample") || is_es3;
    if (feature_flags_.is_angle) {
      ext_has_multisample |=
          extensions.Contains("GL_ANGLE_framebuffer_multisample");
    }
    feature_flags_.use_core_framebuffer_multisample = is_es3;
    if (ext_has_multisample) {
      feature_flags_.chromium_framebuffer_multisample = true;
      validators_.frame_buffer_target.AddValue(GL_READ_FRAMEBUFFER_EXT);
      validators_.frame_buffer_target.AddValue(GL_DRAW_FRAMEBUFFER_EXT);
      validators_.g_l_state.AddValue(GL_READ_FRAMEBUFFER_BINDING_EXT);
      validators_.g_l_state.AddValue(GL_MAX_SAMPLES_EXT);
      validators_.render_buffer_parameter.AddValue(GL_RENDERBUFFER_SAMPLES_EXT);
      AddExtensionString("GL_CHROMIUM_framebuffer_multisample");
    } else {
      if (extensions.Contains("GL_EXT_multisampled_render_to_texture")) {
        feature_flags_.multisampled_render_to_texture = true;
      } else if (extensions.Contains("GL_IMG_multisampled_render_to_texture")) {
        feature_flags_.multisampled_render_to_texture = true;
        feature_flags_.use_img_for_multisampled_render_to_texture = true;
      }
      if (feature_flags_.multisampled_render_to_texture) {
        validators_.render_buffer_parameter.AddValue(
            GL_RENDERBUFFER_SAMPLES_EXT);
        validators_.g_l_state.AddValue(GL_MAX_SAMPLES_EXT);
        validators_.frame_buffer_parameter.AddValue(
            GL_FRAMEBUFFER_ATTACHMENT_TEXTURE_SAMPLES_EXT);
        AddExtensionString("GL_EXT_multisampled_render_to_texture");
      }
    }
  }

  if (extensions.Contains("GL_OES_depth24") || gfx::HasDesktopGLFeatures() ||
      is_es3) {
    AddExtensionString("GL_OES_depth24");
    feature_flags_.oes_depth24 = true;
    validators_.render_buffer_format.AddValue(GL_DEPTH_COMPONENT24);
  }

  if (!workarounds_.disable_oes_standard_derivatives &&
      (extensions.Contains("GL_OES_standard_derivatives") ||
       gfx::HasDesktopGLFeatures())) {
    AddExtensionString("GL_OES_standard_derivatives");
    feature_flags_.oes_standard_derivatives = true;
    validators_.hint_target.AddValue(GL_FRAGMENT_SHADER_DERIVATIVE_HINT_OES);
    validators_.g_l_state.AddValue(GL_FRAGMENT_SHADER_DERIVATIVE_HINT_OES);
  }

  if (extensions.Contains("GL_OES_EGL_image_external")) {
    AddExtensionString("GL_OES_EGL_image_external");
    feature_flags_.oes_egl_image_external = true;
    validators_.texture_bind_target.AddValue(GL_TEXTURE_EXTERNAL_OES);
    validators_.get_tex_param_target.AddValue(GL_TEXTURE_EXTERNAL_OES);
    validators_.texture_parameter.AddValue(GL_REQUIRED_TEXTURE_IMAGE_UNITS_OES);
    validators_.g_l_state.AddValue(GL_TEXTURE_BINDING_EXTERNAL_OES);
  }

  if (extensions.Contains("GL_OES_compressed_ETC1_RGB8_texture")) {
    AddExtensionString("GL_OES_compressed_ETC1_RGB8_texture");
    feature_flags_.oes_compressed_etc1_rgb8_texture = true;
    validators_.compressed_texture_format.AddValue(GL_ETC1_RGB8_OES);
  }

  // Ideally we would only expose this extension on Mac OS X, to
  // support GL_CHROMIUM_iosurface and the compositor. We don't want
  // applications to start using it; they should use ordinary non-
  // power-of-two textures. However, for unit testing purposes we
  // expose it on all supported platforms.
  if (extensions.Contains("GL_ARB_texture_rectangle")) {
    AddExtensionString("GL_ARB_texture_rectangle");
    feature_flags_.arb_texture_rectangle = true;
    validators_.texture_bind_target.AddValue(GL_TEXTURE_RECTANGLE_ARB);
    // For the moment we don't add this enum to the texture_target
    // validator. This implies that the only way to get image data into a
    // rectangular texture is via glTexImageIOSurface2DCHROMIUM, which is
    // just fine since again we don't want applications depending on this
    // extension.
    validators_.get_tex_param_target.AddValue(GL_TEXTURE_RECTANGLE_ARB);
    validators_.g_l_state.AddValue(GL_TEXTURE_BINDING_RECTANGLE_ARB);
  }

#if defined(OS_MACOSX)
  if (IOSurfaceSupport::Initialize()) {
    AddExtensionString("GL_CHROMIUM_iosurface");
  }
#endif

  // TODO(gman): Add support for these extensions.
  //     GL_OES_depth32

  feature_flags_.enable_texture_float_linear |= enable_texture_float_linear;
  feature_flags_.enable_texture_half_float_linear |=
      enable_texture_half_float_linear;
  feature_flags_.npot_ok |= npot_ok;

  if (extensions.Contains("GL_ANGLE_pack_reverse_row_order")) {
    AddExtensionString("GL_ANGLE_pack_reverse_row_order");
    feature_flags_.angle_pack_reverse_row_order = true;
    validators_.pixel_store.AddValue(GL_PACK_REVERSE_ROW_ORDER_ANGLE);
    validators_.g_l_state.AddValue(GL_PACK_REVERSE_ROW_ORDER_ANGLE);
  }

  if (extensions.Contains("GL_ANGLE_texture_usage")) {
    feature_flags_.angle_texture_usage = true;
    AddExtensionString("GL_ANGLE_texture_usage");
    validators_.texture_parameter.AddValue(GL_TEXTURE_USAGE_ANGLE);
  }

  if (extensions.Contains("GL_EXT_texture_storage")) {
    feature_flags_.ext_texture_storage = true;
    AddExtensionString("GL_EXT_texture_storage");
    validators_.texture_parameter.AddValue(GL_TEXTURE_IMMUTABLE_FORMAT_EXT);
    if (enable_texture_format_bgra8888)
        validators_.texture_internal_format_storage.AddValue(GL_BGRA8_EXT);
    if (enable_texture_float) {
        validators_.texture_internal_format_storage.AddValue(GL_RGBA32F_EXT);
        validators_.texture_internal_format_storage.AddValue(GL_RGB32F_EXT);
        validators_.texture_internal_format_storage.AddValue(GL_ALPHA32F_EXT);
        validators_.texture_internal_format_storage.AddValue(
            GL_LUMINANCE32F_EXT);
        validators_.texture_internal_format_storage.AddValue(
            GL_LUMINANCE_ALPHA32F_EXT);
    }
    if (enable_texture_half_float) {
        validators_.texture_internal_format_storage.AddValue(GL_RGBA16F_EXT);
        validators_.texture_internal_format_storage.AddValue(GL_RGB16F_EXT);
        validators_.texture_internal_format_storage.AddValue(GL_ALPHA16F_EXT);
        validators_.texture_internal_format_storage.AddValue(
            GL_LUMINANCE16F_EXT);
        validators_.texture_internal_format_storage.AddValue(
            GL_LUMINANCE_ALPHA16F_EXT);
    }
  }

  bool have_ext_occlusion_query_boolean =
      extensions.Contains("GL_EXT_occlusion_query_boolean");
  bool have_arb_occlusion_query2 =
      extensions.Contains("GL_ARB_occlusion_query2");
  bool have_arb_occlusion_query =
      extensions.Contains("GL_ARB_occlusion_query");

  if (!workarounds_.disable_ext_occlusion_query &&
      (have_ext_occlusion_query_boolean ||
       have_arb_occlusion_query2 ||
       have_arb_occlusion_query)) {
    AddExtensionString("GL_EXT_occlusion_query_boolean");
    feature_flags_.occlusion_query_boolean = true;
    feature_flags_.use_arb_occlusion_query2_for_occlusion_query_boolean =
        !have_ext_occlusion_query_boolean && have_arb_occlusion_query2;
    feature_flags_.use_arb_occlusion_query_for_occlusion_query_boolean =
        !have_ext_occlusion_query_boolean && have_arb_occlusion_query &&
        !have_arb_occlusion_query2;
  }

  if (!workarounds_.disable_angle_instanced_arrays &&
      (extensions.Contains("GL_ANGLE_instanced_arrays") ||
       (extensions.Contains("GL_ARB_instanced_arrays") &&
        extensions.Contains("GL_ARB_draw_instanced")))) {
    AddExtensionString("GL_ANGLE_instanced_arrays");
    feature_flags_.angle_instanced_arrays = true;
    validators_.vertex_attribute.AddValue(GL_VERTEX_ATTRIB_ARRAY_DIVISOR_ANGLE);
  }

  if (!workarounds_.disable_ext_draw_buffers &&
      (extensions.Contains("GL_ARB_draw_buffers") ||
       extensions.Contains("GL_EXT_draw_buffers"))) {
    AddExtensionString("GL_EXT_draw_buffers");
    feature_flags_.ext_draw_buffers = true;

    GLint max_color_attachments = 0;
    glGetIntegerv(GL_MAX_COLOR_ATTACHMENTS_EXT, &max_color_attachments);
    for (GLenum i = GL_COLOR_ATTACHMENT1_EXT;
         i < static_cast<GLenum>(GL_COLOR_ATTACHMENT0 + max_color_attachments);
         ++i) {
      validators_.attachment.AddValue(i);
    }

    validators_.g_l_state.AddValue(GL_MAX_COLOR_ATTACHMENTS_EXT);
    validators_.g_l_state.AddValue(GL_MAX_DRAW_BUFFERS_ARB);
    GLint max_draw_buffers = 0;
    glGetIntegerv(GL_MAX_DRAW_BUFFERS_ARB, &max_draw_buffers);
    for (GLenum i = GL_DRAW_BUFFER0_ARB;
         i < static_cast<GLenum>(GL_DRAW_BUFFER0_ARB + max_draw_buffers);
         ++i) {
      validators_.g_l_state.AddValue(i);
    }
  }

  if (extensions.Contains("GL_EXT_frag_depth") || gfx::HasDesktopGLFeatures()) {
    AddExtensionString("GL_EXT_frag_depth");
    feature_flags_.ext_frag_depth = true;
  }

  bool ui_gl_fence_works = extensions.Contains("GL_NV_fence") ||
                           extensions.Contains("GL_ARB_sync") ||
                           extensions.Contains("EGL_KHR_fence_sync");

  feature_flags_.map_buffer_range =
      is_es3 || extensions.Contains("GL_ARB_map_buffer_range");

  // Really it's part of core OpenGL 2.1 and up, but let's assume the
  // extension is still advertised.
  bool has_pixel_buffers =
      is_es3 || extensions.Contains("GL_ARB_pixel_buffer_object");

  // We will use either glMapBuffer() or glMapBufferRange() for async readbacks.
  if (has_pixel_buffers && ui_gl_fence_works &&
      !workarounds_.disable_async_readpixels) {
    feature_flags_.use_async_readpixels = true;
  }

  if (is_es3 || extensions.Contains("GL_ARB_sampler_objects")) {
    feature_flags_.enable_samplers = true;
    // TODO(dsinclair): Add AddExtensionString("GL_CHROMIUM_sampler_objects")
    // when available.
  }

  if ((is_es3 || extensions.Contains("GL_EXT_discard_framebuffer")) &&
      !workarounds_.disable_ext_discard_framebuffer) {
    // DiscardFramebufferEXT is automatically bound to InvalidateFramebuffer.
    AddExtensionString("GL_EXT_discard_framebuffer");
    feature_flags_.ext_discard_framebuffer = true;
  }
}

void FeatureInfo::AddExtensionString(const std::string& str) {
  if (extensions_.find(str) == std::string::npos) {
    extensions_ += (extensions_.empty() ? "" : " ") + str;
  }
}

FeatureInfo::~FeatureInfo() {
}

}  // namespace gles2
}  // namespace gpu<|MERGE_RESOLUTION|>--- conflicted
+++ resolved
@@ -127,16 +127,12 @@
       ext_frag_depth(false),
       use_async_readpixels(false),
       map_buffer_range(false),
-<<<<<<< HEAD
-      ext_discard_framebuffer(false) {
-=======
       ext_discard_framebuffer(false),
       angle_depth_texture(false),
       is_angle(false),
       is_swiftshader(false),
       angle_texture_usage(false),
       ext_texture_storage(false) {
->>>>>>> 8c15b39e
 }
 
 FeatureInfo::Workarounds::Workarounds() :
