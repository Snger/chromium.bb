--- conflicted
+++ resolved
@@ -117,11 +117,7 @@
 // GLES2CmdHelper but that entails changing your code to use and deal with
 // shared memory and synchronization issues.
 class GLES2_IMPL_EXPORT GLES2Implementation
-<<<<<<< HEAD
-    : public GLES2Interface,
-=======
     : NON_EXPORTED_BASE(public GLES2Interface),
->>>>>>> 8c15b39e
       NON_EXPORTED_BASE(public ContextSupport) {
  public:
   enum MappedMemoryLimit {
@@ -244,10 +240,7 @@
                                const base::Closure& callback) OVERRIDE;
   virtual void SignalQuery(uint32 query,
                            const base::Closure& callback) OVERRIDE;
-<<<<<<< HEAD
-=======
   virtual void SetSurfaceVisible(bool visible) OVERRIDE;
->>>>>>> 8c15b39e
   virtual void SendManagedMemoryStats(const ManagedMemoryStats& stats)
       OVERRIDE;
 
@@ -596,11 +589,8 @@
 
   void RunIfContextNotLost(const base::Closure& callback);
 
-<<<<<<< HEAD
-=======
   void OnSwapBuffersComplete();
 
->>>>>>> 8c15b39e
   bool GetBoundPixelTransferBuffer(
       GLenum target, const char* function_name, GLuint* buffer_id);
   BufferTracker::Buffer* GetBoundPixelUnpackTransferBufferIfValid(
@@ -720,8 +710,6 @@
 
   GpuControl* gpu_control_;
 
-<<<<<<< HEAD
-=======
   bool surface_visible_;
   bool free_everything_when_invisible_;
 
@@ -730,7 +718,6 @@
   bool use_echo_for_swap_ack_;
   base::Closure swap_buffers_complete_callback_;
 
->>>>>>> 8c15b39e
   base::WeakPtrFactory<GLES2Implementation> weak_ptr_factory_;
 
   DISALLOW_COPY_AND_ASSIGN(GLES2Implementation);
