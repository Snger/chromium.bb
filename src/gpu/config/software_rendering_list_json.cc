--- conflicted
+++ resolved
@@ -18,11 +18,7 @@
 {
   "name": "software rendering list",
   // Please update the version number whenever you change this file.
-<<<<<<< HEAD
-  "version": "10.0",
-=======
   "version": "10.7",
->>>>>>> d6a01d7b
   "entries": [
     {
       "id": 1,
@@ -1011,7 +1007,7 @@
           "os": {
             "type": "android"
           },
-          "gl_renderer": "Adreno (TM) 3.*"
+          "gl_renderer": "Adreno \\(TM\\) 3.*"
         },
         {
           "os": {
