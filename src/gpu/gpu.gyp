# Copyright (c) 2012 The Chromium Authors. All rights reserved.
# Use of this source code is governed by a BSD-style license that can be
# found in the LICENSE file.

{
  'variables': {
    'nacl_win64_target': 0,
  },
  'includes': [
    'gpu_common.gypi',
  ],
  'targets': [
    {
      # Library emulates GLES2 using command_buffers.
      'target_name': 'gles2_implementation',
      'type': '<(component)',
      'dependencies': [
        '../base/base.gyp:base',
        '../base/third_party/dynamic_annotations/dynamic_annotations.gyp:dynamic_annotations',
        '../third_party/khronos/khronos.gyp:khronos_headers',
        '../ui/gl/gl.gyp:gl',
        '../ui/gfx/gfx.gyp:gfx',
        'command_buffer/command_buffer.gyp:gles2_utils',
        'gles2_cmd_helper',
      ],
      'defines': [
        'GLES2_IMPL_IMPLEMENTATION',
      ],
      'sources': [
        '<@(gles2_implementation_source_files)',
        'command_buffer/client/gl_in_process_context.h',
        'command_buffer/client/gl_in_process_context.cc',
      ],
      # TODO(jschuh): crbug.com/167187 fix size_t to int truncations.
      'msvs_disabled_warnings': [4267, ],
    },
    {
      # Library emulates GLES2 using command_buffers.
      'target_name': 'gles2_implementation_client_side_arrays',
      'type': '<(component)',
      'defines': [
        'GLES2_IMPL_IMPLEMENTATION',
        'GLES2_SUPPORT_CLIENT_SIDE_ARRAYS=1',
      ],
      'dependencies': [
        '../base/base.gyp:base',
        '../third_party/khronos/khronos.gyp:khronos_headers',
        '../ui/gl/gl.gyp:gl',
        '../ui/gfx/gfx.gyp:gfx',
        'command_buffer/command_buffer.gyp:gles2_utils',
        'gles2_cmd_helper',
      ],
      'sources': [
        '<@(gles2_implementation_source_files)',
      ],
      # TODO(jschuh): crbug.com/167187 fix size_t to int truncations.
      'msvs_disabled_warnings': [ 4267, ],
    },
    {
      # Library emulates GLES2 using command_buffers.
      'target_name': 'gles2_implementation_client_side_arrays_no_check',
      'type': '<(component)',
      'defines': [
        'GLES2_IMPL_IMPLEMENTATION',
        'GLES2_SUPPORT_CLIENT_SIDE_ARRAYS=1',
        'GLES2_CONFORMANCE_TESTS=1',
      ],
      'dependencies': [
        '../base/base.gyp:base',
        '../third_party/khronos/khronos.gyp:khronos_headers',
        '../ui/gfx/gfx.gyp:gfx',
        'command_buffer/command_buffer.gyp:gles2_utils',
        'gles2_cmd_helper',
      ],
      'sources': [
        '<@(gles2_implementation_source_files)',
      ],
      # TODO(jschuh): crbug.com/167187 fix size_t to int truncations.
      'msvs_disabled_warnings': [ 4267, ],
    },
    {
      # Stub to expose gles2_implemenation in C instead of C++.
      # so GLES2 C programs can work with no changes.
      'target_name': 'gles2_c_lib',
      'type': '<(component)',
      'dependencies': [
        '../base/base.gyp:base',
        '../base/third_party/dynamic_annotations/dynamic_annotations.gyp:dynamic_annotations',
        'command_buffer/command_buffer.gyp:gles2_utils',
        'command_buffer_client',
        'gles2_implementation',
      ],
      'defines': [
        'GLES2_C_LIB_IMPLEMENTATION',
      ],
      'sources': [
        '<@(gles2_c_lib_source_files)',
      ],
      # TODO(jschuh): crbug.com/167187 fix size_t to int truncations.
      'msvs_disabled_warnings': [4267, ],
    },
    {
      # Same as gles2_c_lib except with no parameter checking. Required for
      # OpenGL ES 2.0 conformance tests.
      'target_name': 'gles2_c_lib_nocheck',
      'type': '<(component)',
      'defines': [
        'GLES2_C_LIB_IMPLEMENTATION',
        'GLES2_CONFORMANCE_TESTS=1',
      ],
      'dependencies': [
        '../base/base.gyp:base',
        '../base/third_party/dynamic_annotations/dynamic_annotations.gyp:dynamic_annotations',
        'command_buffer/command_buffer.gyp:gles2_utils',
        'command_buffer_client',
        'gles2_implementation_client_side_arrays_no_check',
      ],
      'sources': [
        '<@(gles2_c_lib_source_files)',
      ],
    },
    {
      'target_name': 'angle_unittests',
      'type': '<(gtest_target_type)',
      'dependencies': [
        '../base/base.gyp:base',
        '../base/third_party/dynamic_annotations/dynamic_annotations.gyp:dynamic_annotations',
        '<(angle_path)/src/build_angle.gyp:translator_static',
      ],
      'variables': {
        'ANGLE_DIR': '<(angle_path)',
      },
      'includes': [
        '../third_party/angle/tests/preprocessor_tests/preprocessor_tests.gypi',
        '../third_party/angle/tests/compiler_tests/compiler_tests.gypi',
      ],
      'include_dirs': [
        '..',
        '<(angle_path)/include',
        '<(angle_path)/src',
        '<(angle_path)/src/compiler/preprocessor',
        '<(angle_path)/tests',
      ],
      'sources': [
        'angle_unittest_main.cc',
      ],
    },
    {
      'target_name': 'gpu_unittests',
      'type': '<(gtest_target_type)',
      'dependencies': [
        '../base/base.gyp:base',
        '../base/third_party/dynamic_annotations/dynamic_annotations.gyp:dynamic_annotations',
<<<<<<< HEAD
        '../third_party/angle_dx11/src/build_angle.gyp:translator',
=======
        '<(angle_path)/src/build_angle.gyp:translator',
>>>>>>> 8c15b39e
        '../ui/gl/gl.gyp:gl',
        '../ui/gfx/gfx.gyp:gfx',
        'command_buffer/command_buffer.gyp:gles2_utils',
        'command_buffer_client',
        'command_buffer_common',
        'command_buffer_service',
        'gpu',
        'gpu_unittest_utils',
        'gles2_implementation_client_side_arrays',
        'gles2_cmd_helper',
      ],
      'defines': [
        'GLES2_C_LIB_IMPLEMENTATION',
      ],
      'sources': [
        '<@(gles2_c_lib_source_files)',
        'command_buffer/client/buffer_tracker_unittest.cc',
        'command_buffer/client/client_test_helper.cc',
        'command_buffer/client/client_test_helper.h',
        'command_buffer/client/cmd_buffer_helper_test.cc',
        'command_buffer/client/fenced_allocator_test.cc',
        'command_buffer/client/gles2_implementation_unittest.cc',
        'command_buffer/client/mapped_memory_unittest.cc',
        'command_buffer/client/query_tracker_unittest.cc',
        'command_buffer/client/program_info_manager_unittest.cc',
        'command_buffer/client/ring_buffer_test.cc',
        'command_buffer/client/transfer_buffer_unittest.cc',
        'command_buffer/client/vertex_array_object_manager_unittest.cc',
        'command_buffer/common/bitfield_helpers_test.cc',
        'command_buffer/common/command_buffer_mock.cc',
        'command_buffer/common/command_buffer_mock.h',
        'command_buffer/common/command_buffer_shared_test.cc',
        'command_buffer/common/debug_marker_manager_unittest.cc',
        'command_buffer/common/gles2_cmd_format_test.cc',
        'command_buffer/common/gles2_cmd_format_test_autogen.h',
        'command_buffer/common/gles2_cmd_utils_unittest.cc',
        'command_buffer/common/id_allocator_test.cc',
        'command_buffer/common/trace_event.h',
        'command_buffer/common/unittest_main.cc',
        'command_buffer/service/async_pixel_transfer_delegate_mock.h',
        'command_buffer/service/async_pixel_transfer_delegate_mock.cc',
        'command_buffer/service/async_pixel_transfer_manager_mock.h',
        'command_buffer/service/async_pixel_transfer_manager_mock.cc',
        'command_buffer/service/buffer_manager_unittest.cc',
        'command_buffer/service/cmd_parser_test.cc',
        'command_buffer/service/command_buffer_service_unittest.cc',
        'command_buffer/service/common_decoder_unittest.cc',
        'command_buffer/service/context_group_unittest.cc',
        'command_buffer/service/feature_info_unittest.cc',
        'command_buffer/service/framebuffer_manager_unittest.cc',
        'command_buffer/service/gles2_cmd_decoder_unittest.cc',
        'command_buffer/service/gles2_cmd_decoder_unittest_0_autogen.h',
        'command_buffer/service/gles2_cmd_decoder_unittest_1.cc',
        'command_buffer/service/gles2_cmd_decoder_unittest_1_autogen.h',
        'command_buffer/service/gles2_cmd_decoder_unittest_2.cc',
        'command_buffer/service/gles2_cmd_decoder_unittest_2_autogen.h',
        'command_buffer/service/gles2_cmd_decoder_unittest_3.cc',
        'command_buffer/service/gles2_cmd_decoder_unittest_3_autogen.h',
        'command_buffer/service/gles2_cmd_decoder_unittest_base.cc',
        'command_buffer/service/gles2_cmd_decoder_unittest_base.h',
        'command_buffer/service/gl_surface_mock.cc',
        'command_buffer/service/gl_surface_mock.h',
        'command_buffer/service/gpu_scheduler_unittest.cc',
        'command_buffer/service/id_manager_unittest.cc',
        'command_buffer/service/mailbox_manager_unittest.cc',
        'command_buffer/service/memory_program_cache_unittest.cc',
        'command_buffer/service/mocks.cc',
        'command_buffer/service/mocks.h',
        'command_buffer/service/program_manager_unittest.cc',
        'command_buffer/service/query_manager_unittest.cc',
        'command_buffer/service/renderbuffer_manager_unittest.cc',
        'command_buffer/service/program_cache_unittest.cc',
        'command_buffer/service/shader_manager_unittest.cc',
        'command_buffer/service/shader_translator_unittest.cc',
        'command_buffer/service/stream_texture_mock.cc',
        'command_buffer/service/stream_texture_mock.h',
        'command_buffer/service/stream_texture_manager_mock.cc',
        'command_buffer/service/stream_texture_manager_mock.h',
        'command_buffer/service/test_helper.cc',
        'command_buffer/service/test_helper.h',
        'command_buffer/service/texture_manager_unittest.cc',
        'command_buffer/service/transfer_buffer_manager_unittest.cc',
        'command_buffer/service/vertex_attrib_manager_unittest.cc',
        'command_buffer/service/vertex_array_manager_unittest.cc',
        'config/gpu_blacklist_unittest.cc',
        'config/gpu_control_list_entry_unittest.cc',
        'config/gpu_control_list_machine_model_info_unittest.cc',
        'config/gpu_control_list_number_info_unittest.cc',
        'config/gpu_control_list_os_info_unittest.cc',
        'config/gpu_control_list_string_info_unittest.cc',
        'config/gpu_control_list_unittest.cc',
        'config/gpu_control_list_version_info_unittest.cc',
        'config/gpu_driver_bug_list_unittest.cc',
        'config/gpu_info_collector_unittest.cc',
        'config/gpu_info_unittest.cc',
        'config/gpu_test_config_unittest.cc',
        'config/gpu_test_expectations_parser_unittest.cc',
        'config/gpu_util_unittest.cc',
      ],
      'conditions': [
        ['OS == "android" and gtest_target_type == "shared_library"', {
          'dependencies': [
            '../testing/android/native_test.gyp:native_test_native_code',
          ],
        }],
        # See http://crbug.com/162998#c4 for why this is needed.
        ['OS=="linux" and linux_use_tcmalloc==1', {
          'dependencies': [
            '../base/allocator/allocator.gyp:allocator',
          ],
        }],
      ],
      # TODO(jschuh): crbug.com/167187 fix size_t to int truncations.
      'msvs_disabled_warnings': [ 4267, ],
    },
    {
      'target_name': 'gl_tests',
      'type': '<(gtest_target_type)',
      'dependencies': [
        '../base/base.gyp:base',
        '../base/third_party/dynamic_annotations/dynamic_annotations.gyp:dynamic_annotations',
<<<<<<< HEAD
        '../third_party/angle_dx11/src/build_angle.gyp:translator',
=======
        '<(angle_path)/src/build_angle.gyp:translator',
>>>>>>> 8c15b39e
        '../ui/gfx/gfx.gyp:gfx',
        'command_buffer/command_buffer.gyp:gles2_utils',
        'command_buffer_client',
        'command_buffer_common',
        'command_buffer_service',
        'gpu',
        'gpu_unittest_utils',
        'gles2_implementation_client_side_arrays',
        'gles2_cmd_helper',
        #'gl_unittests',
      ],
      'defines': [
        'GLES2_C_LIB_IMPLEMENTATION',
        'GL_GLEXT_PROTOTYPES',
      ],
      'sources': [
        '<@(gles2_c_lib_source_files)',
        'command_buffer/tests/compressed_texture_test.cc',
        'command_buffer/tests/gl_bind_uniform_location_unittest.cc',
        'command_buffer/tests/gl_chromium_framebuffer_multisample_unittest.cc',
        'command_buffer/tests/gl_copy_texture_CHROMIUM_unittest.cc',
        'command_buffer/tests/gl_depth_texture_unittest.cc',
        'command_buffer/tests/gl_gpu_memory_buffer_unittests.cc',
        'command_buffer/tests/gl_lose_context_chromium_unittests.cc',
        'command_buffer/tests/gl_manager.cc',
        'command_buffer/tests/gl_manager.h',
        'command_buffer/tests/gl_pointcoord_unittest.cc',
        'command_buffer/tests/gl_program_unittests.cc',
        'command_buffer/tests/gl_query_unittests.cc',
        'command_buffer/tests/gl_readback_unittests.cc',
        'command_buffer/tests/gl_shared_resources_unittests.cc',
        'command_buffer/tests/gl_stream_draw_unittests.cc',
        'command_buffer/tests/gl_test_utils.cc',
        'command_buffer/tests/gl_test_utils.h',
        'command_buffer/tests/gl_tests_main.cc',
        'command_buffer/tests/gl_texture_mailbox_unittests.cc',
        'command_buffer/tests/gl_texture_storage_unittests.cc',
        'command_buffer/tests/gl_unittests.cc',
        'command_buffer/tests/gl_unittests_android.cc',
        'command_buffer/tests/gl_virtual_contexts_unittests.cc',
        'command_buffer/tests/occlusion_query_unittests.cc',
      ],
      'conditions': [
        ['OS == "android" and gtest_target_type == "shared_library"', {
          'dependencies': [
            '../testing/android/native_test.gyp:native_test_native_code',
          ],
        }],
      ],
      # TODO(jschuh): crbug.com/167187 fix size_t to int truncations.
      'msvs_disabled_warnings': [ 4267, ],
    },
    {
      'target_name': 'gpu_unittest_utils',
      'type': 'static_library',
      'dependencies': [
        '../third_party/khronos/khronos.gyp:khronos_headers',
        '../ui/gl/gl.gyp:gl_unittest_utils',
        'gpu',
      ],
      'include_dirs': [
        '..',
      ],
      'sources': [
        'command_buffer/service/gles2_cmd_decoder_mock.cc',
        'command_buffer/service/error_state_mock.cc',
        'command_buffer/client/gles2_interface_stub.cc',
        'command_buffer/client/gles2_interface_stub.h',
      ],
    },
  ],
  'conditions': [
    ['component=="static_library"', {
      'targets': [
         {
          'target_name': 'disk_cache_proto',
          'type': 'static_library',
          'sources': [ 'command_buffer/service/disk_cache_proto.proto' ],
          'variables': {
            'proto_in_dir': 'command_buffer/service',
            'proto_out_dir': 'gpu/command_buffer/service',
          },
          'includes': [ '../build/protoc.gypi' ],
        },
        {
          'target_name': 'gpu',
          'type': 'none',
          'dependencies': [
            'command_buffer_client',
            'command_buffer_common',
            'command_buffer_service',
            'gles2_cmd_helper',
            'gpu_config',
            'gpu_ipc',
          ],
          'sources': [
            'gpu_export.h',
          ],
          # TODO(jschuh): crbug.com/167187 fix size_t to int truncations.
          'msvs_disabled_warnings': [4267, ],
        },
        {
          'target_name': 'command_buffer_common',
          'type': 'static_library',
          'includes': [
            'command_buffer_common.gypi',
          ],
          'dependencies': [
            '../base/base.gyp:base',
            'command_buffer/command_buffer.gyp:gles2_utils',
          ],
          'export_dependent_settings': [
            '../base/base.gyp:base',
          ],
        },
        {
          # Library helps make GLES2 command buffers.
          'target_name': 'gles2_cmd_helper',
          'type': 'static_library',
          'includes': [
            'gles2_cmd_helper.gypi',
          ],
          'dependencies': [
            'command_buffer_client',
          ],
          # TODO(jschuh): crbug.com/167187 fix size_t to int truncations.
          'msvs_disabled_warnings': [4267, ],
        },
        {
          'target_name': 'command_buffer_client',
          'type': 'static_library',
          'includes': [
            'command_buffer_client.gypi',
          ],
          'dependencies': [
            'command_buffer_common',
          ],
          # TODO(jschuh): crbug.com/167187 fix size_t to int truncations.
          'msvs_disabled_warnings': [4267, ],
        },
        {
          'target_name': 'command_buffer_service',
          'type': 'static_library',
          'includes': [
            'command_buffer_service.gypi',
          ],
          'dependencies': [
            'command_buffer_common',
            'disk_cache_proto',
          ],
          # TODO(jschuh): crbug.com/167187 fix size_t to int truncations.
          'msvs_disabled_warnings': [4267, ],
        },
        {
          'target_name': 'gpu_ipc',
          'type': 'static_library',
          'includes': [
            'gpu_ipc.gypi',
          ],
          'dependencies': [
            'command_buffer_common',
          ],
        },
        {
          'target_name': 'gpu_config',
          'type': 'static_library',
          'includes': [
            'gpu_config.gypi',
          ],
        },
      ],
    },
    { # component != static_library
      'targets': [
         {
          'target_name': 'disk_cache_proto',
          'type': 'static_library',
          'sources': [ 'command_buffer/service/disk_cache_proto.proto' ],
          'variables': {
            'proto_in_dir': 'command_buffer/service',
            'proto_out_dir': 'gpu/command_buffer/service',
          },
          'includes': [ '../build/protoc.gypi' ],
        },
        {
          'target_name': 'gpu',
          'type': 'shared_library',
          'includes': [
            'command_buffer_client.gypi',
            'command_buffer_common.gypi',
            'command_buffer_service.gypi',
            'gles2_cmd_helper.gypi',
            'gpu_config.gypi',
            'gpu_ipc.gypi',
          ],
          'defines': [
            'GPU_IMPLEMENTATION',
          ],
          'sources': [
            'gpu_export.h',
          ],
          'dependencies': [
            '../base/base.gyp:base',
            'command_buffer/command_buffer.gyp:gles2_utils',
            'disk_cache_proto',
          ],
          # TODO(jschuh): crbug.com/167187 fix size_t to int truncations.
          'msvs_disabled_warnings': [4267, ],
        },
        {
          'target_name': 'command_buffer_common',
          'type': 'none',
          'dependencies': [
            'gpu',
          ],
        },
        {
          # Library helps make GLES2 command buffers.
          'target_name': 'gles2_cmd_helper',
          'type': 'none',
          'dependencies': [
            'gpu',
          ],
          # TODO(jschuh): crbug.com/167187 fix size_t to int truncations.
          'msvs_disabled_warnings': [4267, ],
        },
        {
          'target_name': 'command_buffer_client',
          'type': 'none',
          'dependencies': [
            'gpu',
          ],
        },
        {
          'target_name': 'command_buffer_service',
          'type': 'none',
          'dependencies': [
            'gpu',
          ],
        },
        {
          'target_name': 'gpu_ipc',
          'type': 'none',
          'dependencies': [
            'gpu',
          ],
        },
      ],
    }],
    ['disable_nacl!=1 and OS=="win" and target_arch=="ia32"', {
      'targets': [
        {
          'target_name': 'gpu_ipc_win64',
          'type': 'static_library',
          'variables': {
            'nacl_win64_target': 1,
          },
          'includes': [
            'gpu_ipc.gypi',
          ],
          'dependencies': [
            '../base/base.gyp:base_nacl_win64',
            '../ipc/ipc.gyp:ipc_win64',
          ],
          'defines': [
            '<@(nacl_win64_defines)',
            'GPU_IMPLEMENTATION',
          ],
          'configurations': {
            'Common_Base': {
              'msvs_target_platform': 'x64',
            },
          },
        },
      ],
    }],
    ['OS == "android" and gtest_target_type == "shared_library"', {
      'targets': [
        {
          'target_name': 'gl_tests_apk',
          'type': 'none',
          'dependencies': [
            'gl_tests',
          ],
          'variables': {
            'test_suite_name': 'gl_tests',
            'input_shlib_path': '<(SHARED_LIB_DIR)/<(SHARED_LIB_PREFIX)gl_tests<(SHARED_LIB_SUFFIX)',
          },
          'includes': [
            '../build/apk_test.gypi',
          ],
        },
      ],
    }],
  ],
}<|MERGE_RESOLUTION|>--- conflicted
+++ resolved
@@ -151,11 +151,7 @@
       'dependencies': [
         '../base/base.gyp:base',
         '../base/third_party/dynamic_annotations/dynamic_annotations.gyp:dynamic_annotations',
-<<<<<<< HEAD
-        '../third_party/angle_dx11/src/build_angle.gyp:translator',
-=======
         '<(angle_path)/src/build_angle.gyp:translator',
->>>>>>> 8c15b39e
         '../ui/gl/gl.gyp:gl',
         '../ui/gfx/gfx.gyp:gfx',
         'command_buffer/command_buffer.gyp:gles2_utils',
@@ -277,11 +273,7 @@
       'dependencies': [
         '../base/base.gyp:base',
         '../base/third_party/dynamic_annotations/dynamic_annotations.gyp:dynamic_annotations',
-<<<<<<< HEAD
-        '../third_party/angle_dx11/src/build_angle.gyp:translator',
-=======
         '<(angle_path)/src/build_angle.gyp:translator',
->>>>>>> 8c15b39e
         '../ui/gfx/gfx.gyp:gfx',
         'command_buffer/command_buffer.gyp:gles2_utils',
         'command_buffer_client',
