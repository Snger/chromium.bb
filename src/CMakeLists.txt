--- conflicted
+++ resolved
@@ -17,27 +17,16 @@
     set_source_files_properties(${glfw_SOURCES} PROPERTIES LANGUAGE C)
 elseif (_GLFW_WIN32_WGL)
     set(glfw_HEADERS ${common_HEADERS} win32_platform.h)
-<<<<<<< HEAD
-    set(glfw_SOURCES ${common_SOURCES} win32_clipboard.c win32_dllmain.c
-                     win32_fullscreen.c win32_gamma.c win32_init.c win32_input.c
-                     win32_joystick.c win32_monitor.c win32_opengl.c
-                     win32_time.c win32_window.c)
-=======
     set(glfw_SOURCES ${common_SOURCES} win32_clipboard.c win32_fullscreen.c
                      win32_gamma.c win32_init.c win32_input.c win32_joystick.c
-                     win32_native.c win32_opengl.c win32_time.c win32_window.c
-                     win32_dllmain.c)
->>>>>>> 3c912cbc
+                     win32_monitor.c win32_native.c win32_opengl.c win32_time.c
+                     win32_window.c win32_dllmain.c)
 elseif (_GLFW_X11_GLX)
     set(glfw_HEADERS ${common_HEADERS} x11_platform.h)
     set(glfw_SOURCES ${common_SOURCES} x11_clipboard.c x11_fullscreen.c
                      x11_gamma.c x11_init.c x11_input.c x11_joystick.c
-<<<<<<< HEAD
-                     x11_keysym2unicode.c x11_monitor.c x11_opengl.c x11_time.c
-=======
-                     x11_keysym2unicode.c x11_native.c x11_opengl.c x11_time.c
->>>>>>> 3c912cbc
-                     x11_window.c)
+                     x11_keysym2unicode.c x11_monitor.c x11_native.c
+                     x11_opengl.c x11_time.c x11_window.c)
 endif()
 
 add_library(glfw ${glfw_SOURCES} ${glfw_HEADERS})
