--- conflicted
+++ resolved
@@ -19,14 +19,10 @@
                    joystick.c opengl.c time.c window.c)
 
 if(_GLFW_COCOA_NSGL)
-<<<<<<< HEAD
-    set(libglfw_SOURCES ${common_SOURCES} cocoa_fullscreen.m cocoa_gamma.c
-=======
-    set(libglfw_SOURCES ${common_SOURCES} cocoa_clipboard.m
-                        cocoa_fullscreen.m cocoa_gamma.m
->>>>>>> 8b7fc5d6
-                        cocoa_init.m cocoa_input.m cocoa_joystick.m
-                        cocoa_opengl.m cocoa_time.c cocoa_window.m)
+    set(libglfw_SOURCES ${common_SOURCES} cocoa_clipboard.m cocoa_fullscreen.m
+                        cocoa_gamma.c cocoa_init.m cocoa_input.m
+                        cocoa_joystick.m cocoa_opengl.m cocoa_time.c
+                        cocoa_window.m)
 
     # For some reason, CMake doesn't know about .m
     set_source_files_properties(${libglfw_SOURCES} PROPERTIES LANGUAGE C)
