/*
 *
 * Copyright 2015, Google Inc.
 * All rights reserved.
 *
 * Redistribution and use in source and binary forms, with or without
 * modification, are permitted provided that the following conditions are
 * met:
 *
 *     * Redistributions of source code must retain the above copyright
 * notice, this list of conditions and the following disclaimer.
 *     * Redistributions in binary form must reproduce the above
 * copyright notice, this list of conditions and the following disclaimer
 * in the documentation and/or other materials provided with the
 * distribution.
 *     * Neither the name of Google Inc. nor the names of its
 * contributors may be used to endorse or promote products derived from
 * this software without specific prior written permission.
 *
 * THIS SOFTWARE IS PROVIDED BY THE COPYRIGHT HOLDERS AND CONTRIBUTORS
 * "AS IS" AND ANY EXPRESS OR IMPLIED WARRANTIES, INCLUDING, BUT NOT
 * LIMITED TO, THE IMPLIED WARRANTIES OF MERCHANTABILITY AND FITNESS FOR
 * A PARTICULAR PURPOSE ARE DISCLAIMED. IN NO EVENT SHALL THE COPYRIGHT
 * OWNER OR CONTRIBUTORS BE LIABLE FOR ANY DIRECT, INDIRECT, INCIDENTAL,
 * SPECIAL, EXEMPLARY, OR CONSEQUENTIAL DAMAGES (INCLUDING, BUT NOT
 * LIMITED TO, PROCUREMENT OF SUBSTITUTE GOODS OR SERVICES; LOSS OF USE,
 * DATA, OR PROFITS; OR BUSINESS INTERRUPTION) HOWEVER CAUSED AND ON ANY
 * THEORY OF LIABILITY, WHETHER IN CONTRACT, STRICT LIABILITY, OR TORT
 * (INCLUDING NEGLIGENCE OR OTHERWISE) ARISING IN ANY WAY OUT OF THE USE
 * OF THIS SOFTWARE, EVEN IF ADVISED OF THE POSSIBILITY OF SUCH DAMAGE.
 *
 */

#include "rb_channel.h"

#include <ruby/ruby.h>

#include <grpc/grpc.h>
#include <grpc/grpc_security.h>
#include <grpc/support/alloc.h>
#include "rb_grpc.h"
#include "rb_call.h"
#include "rb_channel_args.h"
#include "rb_completion_queue.h"
#include "rb_credentials.h"
#include "rb_server.h"

/* id_channel is the name of the hidden ivar that preserves a reference to the
 * channel on a call, so that calls are not GCed before their channel.  */
static ID id_channel;

/* id_target is the name of the hidden ivar that preserves a reference to the
 * target string used to create the call, preserved so that it does not get
 * GCed before the channel */
static ID id_target;

/* id_cqueue is the name of the hidden ivar that preserves a reference to the
 * completion queue used to create the call, preserved so that it does not get
 * GCed before the channel */
static ID id_cqueue;

/* grpc_rb_cChannel is the ruby class that proxies grpc_channel. */
static VALUE grpc_rb_cChannel = Qnil;

/* Used during the conversion of a hash to channel args during channel setup */
static VALUE grpc_rb_cChannelArgs;

/* grpc_rb_channel wraps a grpc_channel.  It provides a peer ruby object,
 * 'mark' to minimize copying when a channel is created from ruby. */
typedef struct grpc_rb_channel {
  /* Holder of ruby objects involved in constructing the channel */
  VALUE mark;
  /* The actual channel */
  grpc_channel *wrapped;
} grpc_rb_channel;

/* Destroys Channel instances. */
static void grpc_rb_channel_free(void *p) {
  grpc_rb_channel *ch = NULL;
  if (p == NULL) {
    return;
  };
  ch = (grpc_rb_channel *)p;

  /* Deletes the wrapped object if the mark object is Qnil, which indicates
   * that no other object is the actual owner. */
  if (ch->wrapped != NULL && ch->mark == Qnil) {
    grpc_channel_destroy(ch->wrapped);
    rb_warning("channel gc: destroyed the c channel");
  } else {
    rb_warning("channel gc: did not destroy the c channel");
  }

  xfree(p);
}

/* Protects the mark object from GC */
static void grpc_rb_channel_mark(void *p) {
  grpc_rb_channel *channel = NULL;
  if (p == NULL) {
    return;
  }
  channel = (grpc_rb_channel *)p;
  if (channel->mark != Qnil) {
    rb_gc_mark(channel->mark);
  }
}

static rb_data_type_t grpc_channel_data_type = {
    "grpc_channel",
    {grpc_rb_channel_mark, grpc_rb_channel_free, GRPC_RB_MEMSIZE_UNAVAILABLE,
     {NULL, NULL}},
    NULL, NULL,
    RUBY_TYPED_FREE_IMMEDIATELY
};

/* Allocates grpc_rb_channel instances. */
static VALUE grpc_rb_channel_alloc(VALUE cls) {
  grpc_rb_channel *wrapper = ALLOC(grpc_rb_channel);
  wrapper->wrapped = NULL;
  wrapper->mark = Qnil;
  return TypedData_Wrap_Struct(cls, &grpc_channel_data_type, wrapper);
}

/*
  call-seq:
    insecure_channel = Channel:new("myhost:8080", {'arg1': 'value1'})
    creds = ...
    secure_channel = Channel:new("myhost:443", {'arg1': 'value1'}, creds)

  Creates channel instances. */
static VALUE grpc_rb_channel_init(int argc, VALUE *argv, VALUE self) {
  VALUE channel_args = Qnil;
  VALUE credentials = Qnil;
  VALUE target = Qnil;
  grpc_rb_channel *wrapper = NULL;
  grpc_credentials *creds = NULL;
  grpc_channel *ch = NULL;
  char *target_chars = NULL;
  grpc_channel_args args;
  MEMZERO(&args, grpc_channel_args, 1);

  /* "21" == 2 mandatory args, 1 (credentials) is optional */
  rb_scan_args(argc, argv, "21", &target, &channel_args, &credentials);

  TypedData_Get_Struct(self, grpc_rb_channel, &grpc_channel_data_type, wrapper);
  target_chars = StringValueCStr(target);
  grpc_rb_hash_convert_to_channel_args(channel_args, &args);
  if (credentials == Qnil) {
    ch = grpc_insecure_channel_create(target_chars, &args, NULL);
  } else {
    creds = grpc_rb_get_wrapped_credentials(credentials);
    ch = grpc_secure_channel_create(creds, target_chars, &args);
  }
  if (args.args != NULL) {
    xfree(args.args); /* Allocated by grpc_rb_hash_convert_to_channel_args */
  }
  if (ch == NULL) {
    rb_raise(rb_eRuntimeError, "could not create an rpc channel to target:%s",
             target_chars);
    return Qnil;
  }
  rb_ivar_set(self, id_target, target);
  wrapper->wrapped = ch;
  return self;
}

/* Clones Channel instances.

   Gives Channel a consistent implementation of Ruby's object copy/dup
   protocol. */
static VALUE grpc_rb_channel_init_copy(VALUE copy, VALUE orig) {
  grpc_rb_channel *orig_ch = NULL;
  grpc_rb_channel *copy_ch = NULL;

  if (copy == orig) {
    return copy;
  }

  /* Raise an error if orig is not a channel object or a subclass. */
  if (TYPE(orig) != T_DATA ||
      RDATA(orig)->dfree != (RUBY_DATA_FUNC)grpc_rb_channel_free) {
    rb_raise(rb_eTypeError, "not a %s", rb_obj_classname(grpc_rb_cChannel));
    return Qnil;
  }

  TypedData_Get_Struct(orig, grpc_rb_channel, &grpc_channel_data_type, orig_ch);
  TypedData_Get_Struct(copy, grpc_rb_channel, &grpc_channel_data_type, copy_ch);

  /* use ruby's MEMCPY to make a byte-for-byte copy of the channel wrapper
   * object. */
  MEMCPY(copy_ch, orig_ch, grpc_rb_channel, 1);
  return copy;
}

/* Create a call given a grpc_channel, in order to call method. The request
   is not sent until grpc_call_invoke is called. */
static VALUE grpc_rb_channel_create_call(VALUE self, VALUE cqueue,
                                         VALUE parent, VALUE mask,
                                         VALUE method, VALUE host,
                                         VALUE deadline) {
  VALUE res = Qnil;
  grpc_rb_channel *wrapper = NULL;
  grpc_call *call = NULL;
  grpc_call *parent_call = NULL;
  grpc_channel *ch = NULL;
  grpc_completion_queue *cq = NULL;
  int flags = GRPC_PROPAGATE_DEFAULTS;
  char *method_chars = StringValueCStr(method);
  char *host_chars = NULL;
  if (host != Qnil) {
    host_chars = StringValueCStr(host);
  }
  if (mask != Qnil) {
    flags = NUM2UINT(mask);
  }
  if (parent != Qnil) {
    parent_call = grpc_rb_get_wrapped_call(parent);
  }

  cq = grpc_rb_get_wrapped_completion_queue(cqueue);
  TypedData_Get_Struct(self, grpc_rb_channel, &grpc_channel_data_type, wrapper);
  ch = wrapper->wrapped;
  if (ch == NULL) {
    rb_raise(rb_eRuntimeError, "closed!");
    return Qnil;
  }

<<<<<<< HEAD
  call = grpc_channel_create_call(ch, NULL, GRPC_PROPAGATE_DEFAULTS, cq,
                                  method_chars, host_chars,
                                  grpc_rb_time_timeval(deadline,
                                                       /* absolute time */ 0),
                                  NULL);
=======
  call = grpc_channel_create_call(ch, parent_call, flags, cq, method_chars,
                                  host_chars, grpc_rb_time_timeval(
                                      deadline,
                                      /* absolute time */ 0));
>>>>>>> 152fa486
  if (call == NULL) {
    rb_raise(rb_eRuntimeError, "cannot create call with method %s",
             method_chars);
    return Qnil;
  }
  res = grpc_rb_wrap_call(call);

  /* Make this channel an instance attribute of the call so that it is not GCed
   * before the call. */
  rb_ivar_set(res, id_channel, self);

  /* Make the completion queue an instance attribute of the call so that it is
   * not GCed before the call. */
  rb_ivar_set(res, id_cqueue, cqueue);
  return res;
}


/* Closes the channel, calling it's destroy method */
static VALUE grpc_rb_channel_destroy(VALUE self) {
  grpc_rb_channel *wrapper = NULL;
  grpc_channel *ch = NULL;

  TypedData_Get_Struct(self, grpc_rb_channel, &grpc_channel_data_type, wrapper);
  ch = wrapper->wrapped;
  if (ch != NULL) {
    grpc_channel_destroy(ch);
    wrapper->wrapped = NULL;
    wrapper->mark = Qnil;
  }

  return Qnil;
}


/* Called to obtain the target that this channel accesses. */
static VALUE grpc_rb_channel_get_target(VALUE self) {
  grpc_rb_channel *wrapper = NULL;
  VALUE res = Qnil;
  char* target = NULL;

  TypedData_Get_Struct(self, grpc_rb_channel, &grpc_channel_data_type, wrapper);
  target = grpc_channel_get_target(wrapper->wrapped);
  res = rb_str_new2(target);
  gpr_free(target);

  return res;
}

static void Init_grpc_propagate_masks() {
  /* Constants representing call propagation masks in grpc.h */
  VALUE grpc_rb_mPropagateMasks = rb_define_module_under(
      grpc_rb_mGrpcCore, "PropagateMasks");
  rb_define_const(grpc_rb_mPropagateMasks, "DEADLINE",
                  UINT2NUM(GRPC_PROPAGATE_DEADLINE));
  rb_define_const(grpc_rb_mPropagateMasks, "CENSUS_STATS_CONTEXT",
                  UINT2NUM(GRPC_PROPAGATE_CENSUS_STATS_CONTEXT));
  rb_define_const(grpc_rb_mPropagateMasks, "CENSUS_TRACING_CONTEXT",
                  UINT2NUM(GRPC_PROPAGATE_CENSUS_TRACING_CONTEXT));
  rb_define_const(grpc_rb_mPropagateMasks, "CANCELLATION",
                  UINT2NUM(GRPC_PROPAGATE_CANCELLATION));
  rb_define_const(grpc_rb_mPropagateMasks, "DEFAULTS",
                  UINT2NUM(GRPC_PROPAGATE_DEFAULTS));
}

void Init_grpc_channel() {
  grpc_rb_cChannelArgs = rb_define_class("TmpChannelArgs", rb_cObject);
  grpc_rb_cChannel =
      rb_define_class_under(grpc_rb_mGrpcCore, "Channel", rb_cObject);

  /* Allocates an object managed by the ruby runtime */
  rb_define_alloc_func(grpc_rb_cChannel, grpc_rb_channel_alloc);

  /* Provides a ruby constructor and support for dup/clone. */
  rb_define_method(grpc_rb_cChannel, "initialize", grpc_rb_channel_init, -1);
  rb_define_method(grpc_rb_cChannel, "initialize_copy",
                   grpc_rb_channel_init_copy, 1);

  /* Add ruby analogues of the Channel methods. */
  rb_define_method(grpc_rb_cChannel, "create_call",
                   grpc_rb_channel_create_call, 6);
  rb_define_method(grpc_rb_cChannel, "target", grpc_rb_channel_get_target, 0);
  rb_define_method(grpc_rb_cChannel, "destroy", grpc_rb_channel_destroy, 0);
  rb_define_alias(grpc_rb_cChannel, "close", "destroy");

  id_channel = rb_intern("__channel");
  id_cqueue = rb_intern("__cqueue");
  id_target = rb_intern("__target");
  rb_define_const(grpc_rb_cChannel, "SSL_TARGET",
                  ID2SYM(rb_intern(GRPC_SSL_TARGET_NAME_OVERRIDE_ARG)));
  rb_define_const(grpc_rb_cChannel, "ENABLE_CENSUS",
                  ID2SYM(rb_intern(GRPC_ARG_ENABLE_CENSUS)));
  rb_define_const(grpc_rb_cChannel, "MAX_CONCURRENT_STREAMS",
                  ID2SYM(rb_intern(GRPC_ARG_MAX_CONCURRENT_STREAMS)));
  rb_define_const(grpc_rb_cChannel, "MAX_MESSAGE_LENGTH",
                  ID2SYM(rb_intern(GRPC_ARG_MAX_MESSAGE_LENGTH)));
  Init_grpc_propagate_masks();
}

/* Gets the wrapped channel from the ruby wrapper */
grpc_channel *grpc_rb_get_wrapped_channel(VALUE v) {
  grpc_rb_channel *wrapper = NULL;
  TypedData_Get_Struct(v, grpc_rb_channel, &grpc_channel_data_type, wrapper);
  return wrapper->wrapped;
}<|MERGE_RESOLUTION|>--- conflicted
+++ resolved
@@ -226,18 +226,10 @@
     return Qnil;
   }
 
-<<<<<<< HEAD
-  call = grpc_channel_create_call(ch, NULL, GRPC_PROPAGATE_DEFAULTS, cq,
-                                  method_chars, host_chars,
-                                  grpc_rb_time_timeval(deadline,
-                                                       /* absolute time */ 0),
-                                  NULL);
-=======
   call = grpc_channel_create_call(ch, parent_call, flags, cq, method_chars,
                                   host_chars, grpc_rb_time_timeval(
                                       deadline,
-                                      /* absolute time */ 0));
->>>>>>> 152fa486
+                                      /* absolute time */ 0), NULL);
   if (call == NULL) {
     rb_raise(rb_eRuntimeError, "cannot create call with method %s",
              method_chars);
