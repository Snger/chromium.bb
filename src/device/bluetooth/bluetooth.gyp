# Copyright 2013 The Chromium Authors. All rights reserved.
# Use of this source code is governed by a BSD-style license that can be
# found in the LICENSE file.

{
  'variables': {
    'chromium_code': 1,
  },
  'targets': [
    {
      # GN version: //device/bluetooth
      'target_name': 'device_bluetooth',
      'type': '<(component)',
      'dependencies': [
        '../../base/base.gyp:base',
        '../../net/net.gyp:net',
        '../../ui/base/ui_base.gyp:ui_base',
        'bluetooth_strings.gyp:device_bluetooth_strings',
        'uribeacon',
      ],
      'defines': [
        'DEVICE_BLUETOOTH_IMPLEMENTATION',
      ],
      'sources': [
        # Note: file list duplicated in GN build.
        'android/bluetooth_jni_registrar.cc',
        'android/bluetooth_jni_registrar.h',
        'android/wrappers.cc',
        'android/wrappers.h',
        'bluetooth_adapter.cc',
        'bluetooth_adapter.h',
        'bluetooth_adapter_android.cc',
        'bluetooth_adapter_android.h',
        'bluetooth_adapter_chromeos.cc',
        'bluetooth_adapter_chromeos.h',
        'bluetooth_adapter_factory.cc',
        'bluetooth_adapter_factory.h',
        'bluetooth_adapter_mac.h',
        'bluetooth_adapter_mac.mm',
        "bluetooth_adapter_profile_chromeos.cc",
        "bluetooth_adapter_profile_chromeos.h",
        'bluetooth_adapter_win.cc',
        'bluetooth_adapter_win.h',
        'bluetooth_advertisement.cc',
        'bluetooth_advertisement.h',
        'bluetooth_advertisement_chromeos.cc',
        'bluetooth_advertisement_chromeos.h',
        'bluetooth_audio_sink.cc',
        'bluetooth_audio_sink.h',
        'bluetooth_audio_sink_chromeos.cc',
        'bluetooth_audio_sink_chromeos.h',
        'bluetooth_channel_mac.mm',
        'bluetooth_channel_mac.h',
        'bluetooth_classic_device_mac.mm',
        'bluetooth_classic_device_mac.h',
        'bluetooth_device.cc',
        'bluetooth_device.h',
        'bluetooth_device_chromeos.cc',
        'bluetooth_device_chromeos.h',
        'bluetooth_device_mac.mm',
        'bluetooth_device_mac.h',
        'bluetooth_device_win.cc',
        'bluetooth_device_win.h',
        'bluetooth_discovery_filter.cc',
        'bluetooth_discovery_filter.h',
        'bluetooth_discovery_manager_mac.mm',
        'bluetooth_discovery_manager_mac.h',
        'bluetooth_discovery_session.cc',
        'bluetooth_discovery_session.h',
        'bluetooth_gatt_characteristic.cc',
        'bluetooth_gatt_characteristic.h',
        'bluetooth_gatt_connection.cc',
        'bluetooth_gatt_connection.h',
        'bluetooth_gatt_connection_chromeos.cc',
        'bluetooth_gatt_connection_chromeos.h',
        'bluetooth_gatt_descriptor.cc',
        'bluetooth_gatt_descriptor.h',
        'bluetooth_gatt_notify_session.cc',
        'bluetooth_gatt_notify_session.h',
        'bluetooth_gatt_notify_session_chromeos.cc',
        'bluetooth_gatt_notify_session_chromeos.h',
        'bluetooth_gatt_service.cc',
        'bluetooth_gatt_service.h',
        'bluetooth_init_win.cc',
        'bluetooth_init_win.h',
        'bluetooth_l2cap_channel_mac.mm',
        'bluetooth_l2cap_channel_mac.h',
        'bluetooth_low_energy_defs_win.cc',
        'bluetooth_low_energy_defs_win.h',
        'bluetooth_low_energy_device_mac.h',
        'bluetooth_low_energy_device_mac.mm',
        'bluetooth_low_energy_discovery_manager_mac.h',
        'bluetooth_low_energy_discovery_manager_mac.mm',
        'bluetooth_low_energy_win.cc',
        'bluetooth_low_energy_win.h',
        'bluetooth_pairing_chromeos.cc',
        'bluetooth_pairing_chromeos.h',
        'bluetooth_remote_gatt_characteristic_chromeos.cc',
        'bluetooth_remote_gatt_characteristic_chromeos.h',
        'bluetooth_remote_gatt_descriptor_chromeos.cc',
        'bluetooth_remote_gatt_descriptor_chromeos.h',
        'bluetooth_remote_gatt_service_chromeos.cc',
        'bluetooth_remote_gatt_service_chromeos.h',
        'bluetooth_rfcomm_channel_mac.mm',
        'bluetooth_rfcomm_channel_mac.h',
        'bluetooth_service_record_win.cc',
        'bluetooth_service_record_win.h',
        'bluetooth_socket.cc',
        'bluetooth_socket.h',
        'bluetooth_socket_chromeos.cc',
        'bluetooth_socket_chromeos.h',
        'bluetooth_socket_mac.h',
        'bluetooth_socket_mac.mm',
        'bluetooth_socket_net.cc',
        'bluetooth_socket_net.h',
        'bluetooth_socket_thread.cc',
        'bluetooth_socket_thread.h',
        'bluetooth_socket_win.cc',
        'bluetooth_socket_win.h',
        'bluetooth_task_manager_win.cc',
        'bluetooth_task_manager_win.h',
        'bluetooth_uuid.cc',
        'bluetooth_uuid.h',
      ],
      'conditions': [
        ['chromeos==1', {
          'dependencies': [
            '../../build/linux/system.gyp:dbus',
            '../../chromeos/chromeos.gyp:chromeos',
            '../../dbus/dbus.gyp:dbus',
          ],
          'export_dependent_settings': [
            '../../build/linux/system.gyp:dbus'
          ]
        }],
        ['OS == "android"', {
          'dependencies': [
            'device_bluetooth_java',
            'device_bluetooth_jni_headers',
          ],
        }],
        ['OS=="win"', {
          # The following two blocks are duplicated. They apply to static lib
          # and shared lib configurations respectively.
          'all_dependent_settings': {  # For static lib, apply to dependents.
            'msvs_settings': {
              'VCLinkerTool': {
                'DelayLoadDLLs': [
                  'BluetoothApis.dll',
                  # Despite MSDN stating that Bthprops.dll contains the
                  # symbols declared by bthprops.lib, they actually reside here:
                  'Bthprops.cpl',
                  'setupapi.dll',
                ],
              },
            },
          },
          'msvs_settings': {  # For shared lib, apply to self.
            'VCLinkerTool': {
              'DelayLoadDLLs': [
                'BluetoothApis.dll',
                # Despite MSDN stating that Bthprops.dll contains the
                # symbols declared by bthprops.lib, they actually reside here:
                'Bthprops.cpl',
                'setupapi.dll',
              ],
            },
          },
        }],
        ['OS=="mac"', {
          'link_settings': {
            'libraries': [
              '$(SDKROOT)/System/Library/Frameworks/IOBluetooth.framework',
            ],
            'conditions': [
              ['mac_sdk == "10.10"', {
                'xcode_settings': {
                  # In the OSX 10.10 SDK, CoreBluetooth became a top level
                  # framework. Previously, it was nested in IOBluetooth. In
                  # order for Chrome to run on OSes older than OSX 10.10, the
                  # top level CoreBluetooth framework must be weakly linked.
                  'OTHER_LDFLAGS': [
                    '-weak_framework CoreBluetooth',
                  ],
                },
              }],
            ],
          },
        }],
      ],
    },
    {
      # GN version: //device/bluetooth/uribeacon
      'target_name': 'uribeacon',
      'type': 'static_library',
      'dependencies': [
        '../../base/base.gyp:base',
      ],
      'sources': [
        'uribeacon/uri_encoder.cc',
        'uribeacon/uri_encoder.h'
      ]
    },
    {
      # GN version: //device/bluetooth:mocks
      'target_name': 'device_bluetooth_mocks',
      'type': 'static_library',
      'dependencies': [
        'device_bluetooth',
      ],
      'include_dirs': [
        '../../',
      ],
      'sources': [
        # Note: file list duplicated in GN build.
        'test/mock_bluetooth_adapter.cc',
        'test/mock_bluetooth_adapter.h',
        'test/mock_bluetooth_advertisement.cc',
        'test/mock_bluetooth_advertisement.h',
        'test/mock_bluetooth_central_manager_mac.mm',
        'test/mock_bluetooth_central_manager_mac.h',
        'test/mock_bluetooth_device.cc',
        'test/mock_bluetooth_device.h',
        'test/mock_bluetooth_discovery_session.cc',
        'test/mock_bluetooth_discovery_session.h',
        'test/mock_bluetooth_gatt_characteristic.cc',
        'test/mock_bluetooth_gatt_characteristic.h',
        'test/mock_bluetooth_gatt_connection.cc',
        'test/mock_bluetooth_gatt_connection.h',
        'test/mock_bluetooth_gatt_descriptor.cc',
        'test/mock_bluetooth_gatt_descriptor.h',
        'test/mock_bluetooth_gatt_notify_session.cc',
        'test/mock_bluetooth_gatt_notify_session.h',
        'test/mock_bluetooth_gatt_service.cc',
        'test/mock_bluetooth_gatt_service.h',
        'test/mock_bluetooth_socket.cc',
        'test/mock_bluetooth_socket.h',
      ],
    },
  ],
  'conditions': [
<<<<<<< HEAD
=======
    ['OS == "android"', {
      'targets': [
        {
          'target_name': 'device_bluetooth_jni_headers',
          'type': 'none',
          'sources': [
            'android/java/src/org/chromium/device/bluetooth/ChromeBluetoothAdapter.java',
            'android/java/src/org/chromium/device/bluetooth/Wrappers.java',
          ],
          'variables': {
            'jni_gen_package': 'device_bluetooth',
          },
          'includes': [ '../../build/jni_generator.gypi' ],
        },
        {
          'target_name': 'device_bluetooth_java',
          'type': 'none',
          'dependencies': [
            '../../base/base.gyp:base',
          ],
          'variables': {
            'java_in_dir': '../../device/bluetooth/android/java',
          },
          'includes': [ '../../build/java.gypi' ],
        },
      ],
    }],
>>>>>>> 564a35f2
  ],
}<|MERGE_RESOLUTION|>--- conflicted
+++ resolved
@@ -201,73 +201,7 @@
         'uribeacon/uri_encoder.h'
       ]
     },
-    {
-      # GN version: //device/bluetooth:mocks
-      'target_name': 'device_bluetooth_mocks',
-      'type': 'static_library',
-      'dependencies': [
-        'device_bluetooth',
-      ],
-      'include_dirs': [
-        '../../',
-      ],
-      'sources': [
-        # Note: file list duplicated in GN build.
-        'test/mock_bluetooth_adapter.cc',
-        'test/mock_bluetooth_adapter.h',
-        'test/mock_bluetooth_advertisement.cc',
-        'test/mock_bluetooth_advertisement.h',
-        'test/mock_bluetooth_central_manager_mac.mm',
-        'test/mock_bluetooth_central_manager_mac.h',
-        'test/mock_bluetooth_device.cc',
-        'test/mock_bluetooth_device.h',
-        'test/mock_bluetooth_discovery_session.cc',
-        'test/mock_bluetooth_discovery_session.h',
-        'test/mock_bluetooth_gatt_characteristic.cc',
-        'test/mock_bluetooth_gatt_characteristic.h',
-        'test/mock_bluetooth_gatt_connection.cc',
-        'test/mock_bluetooth_gatt_connection.h',
-        'test/mock_bluetooth_gatt_descriptor.cc',
-        'test/mock_bluetooth_gatt_descriptor.h',
-        'test/mock_bluetooth_gatt_notify_session.cc',
-        'test/mock_bluetooth_gatt_notify_session.h',
-        'test/mock_bluetooth_gatt_service.cc',
-        'test/mock_bluetooth_gatt_service.h',
-        'test/mock_bluetooth_socket.cc',
-        'test/mock_bluetooth_socket.h',
-      ],
-    },
   ],
   'conditions': [
-<<<<<<< HEAD
-=======
-    ['OS == "android"', {
-      'targets': [
-        {
-          'target_name': 'device_bluetooth_jni_headers',
-          'type': 'none',
-          'sources': [
-            'android/java/src/org/chromium/device/bluetooth/ChromeBluetoothAdapter.java',
-            'android/java/src/org/chromium/device/bluetooth/Wrappers.java',
-          ],
-          'variables': {
-            'jni_gen_package': 'device_bluetooth',
-          },
-          'includes': [ '../../build/jni_generator.gypi' ],
-        },
-        {
-          'target_name': 'device_bluetooth_java',
-          'type': 'none',
-          'dependencies': [
-            '../../base/base.gyp:base',
-          ],
-          'variables': {
-            'java_in_dir': '../../device/bluetooth/android/java',
-          },
-          'includes': [ '../../build/java.gypi' ],
-        },
-      ],
-    }],
->>>>>>> 564a35f2
   ],
 }