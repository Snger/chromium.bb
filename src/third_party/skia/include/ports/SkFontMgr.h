/*
 * Copyright 2013 Google Inc.
 *
 * Use of this source code is governed by a BSD-style license that can be
 * found in the LICENSE file.
 */

#ifndef SkFontMgr_DEFINED
#define SkFontMgr_DEFINED

#include "SkRefCnt.h"
#include "SkFontStyle.h"

class SkData;
class SkStream;
class SkString;
class SkTypeface;

class SK_API SkFontStyleSet : public SkRefCnt {
public:
    SK_DECLARE_INST_COUNT(SkFontStyleSet)

    virtual int count() = 0;
    virtual void getStyle(int index, SkFontStyle*, SkString* style) = 0;
    virtual SkTypeface* createTypeface(int index) = 0;
    virtual SkTypeface* matchStyle(const SkFontStyle& pattern) = 0;

    static SkFontStyleSet* CreateEmpty();

private:
    typedef SkRefCnt INHERITED;
};

class SkTypeface;

class SK_API SkFontMgr : public SkRefCnt {
public:
    SK_DECLARE_INST_COUNT(SkFontMgr)

    int countFamilies();
    void getFamilyName(int index, SkString* familyName);
    SkFontStyleSet* createStyleSet(int index);

    /**
     *  The caller must call unref() on the returned object.
     *  Never returns NULL; will return an empty set if the name is not found.
     */
    SkFontStyleSet* matchFamily(const char familyName[]);

    /**
     *  Find the closest matching typeface to the specified familyName and style
     *  and return a ref to it. The caller must call unref() on the returned
     *  object. Will never return NULL, as it will return the default font if
     *  no matching font is found.
     */
    SkTypeface* matchFamilyStyle(const char familyName[], const SkFontStyle&);

    SkTypeface* matchFaceStyle(const SkTypeface*, const SkFontStyle&);

    /**
     *  Create a typeface for the specified data and TTC index (pass 0 for none)
     *  or NULL if the data is not recognized. The caller must call unref() on
     *  the returned object if it is not null.
     */
    SkTypeface* createFromData(SkData*, int ttcIndex = 0);

    /**
     *  Create a typeface for the specified stream and TTC index
     *  (pass 0 for none) or NULL if the stream is not recognized. The caller
     *  must call unref() on the returned object if it is not null.
     */
    SkTypeface* createFromStream(SkStream*, int ttcIndex = 0);

    /**
     *  Create a typeface for the specified fileName and TTC index
     *  (pass 0 for none) or NULL if the file is not found, or its contents are
     *  not recognized. The caller must call unref() on the returned object
     *  if it is not null.
     */
    SkTypeface* createFromFile(const char path[], int ttcIndex = 0);

    SkTypeface* legacyCreateTypeface(const char familyName[],
                                     unsigned typefaceStyleBits);

    /**
     *  Return a ref to the default fontmgr. The caller must call unref() on
     *  the returned object.
     */
    static SkFontMgr* RefDefault();

protected:
    virtual int onCountFamilies() = 0;
    virtual void onGetFamilyName(int index, SkString* familyName) = 0;
    virtual SkFontStyleSet* onCreateStyleSet(int index) = 0;

    /** May return NULL if the name is not found. */
    virtual SkFontStyleSet* onMatchFamily(const char familyName[]) = 0;

    virtual SkTypeface* onMatchFamilyStyle(const char familyName[],
                                           const SkFontStyle&) = 0;
    virtual SkTypeface* onMatchFaceStyle(const SkTypeface*,
                                         const SkFontStyle&) = 0;

    virtual SkTypeface* onCreateFromData(SkData*, int ttcIndex) = 0;
    virtual SkTypeface* onCreateFromStream(SkStream*, int ttcIndex) = 0;
    virtual SkTypeface* onCreateFromFile(const char path[], int ttcIndex) = 0;

<<<<<<< HEAD
    // TODO: make this pure-virtual once all ports know about it
=======
>>>>>>> 8c15b39e
    virtual SkTypeface* onLegacyCreateTypeface(const char familyName[],
                                               unsigned styleBits) = 0;
private:
    static SkFontMgr* Factory();    // implemented by porting layer
    friend void set_up_default(SkFontMgr** singleton);

    typedef SkRefCnt INHERITED;
};

#endif<|MERGE_RESOLUTION|>--- conflicted
+++ resolved
@@ -105,10 +105,6 @@
     virtual SkTypeface* onCreateFromStream(SkStream*, int ttcIndex) = 0;
     virtual SkTypeface* onCreateFromFile(const char path[], int ttcIndex) = 0;
 
-<<<<<<< HEAD
-    // TODO: make this pure-virtual once all ports know about it
-=======
->>>>>>> 8c15b39e
     virtual SkTypeface* onLegacyCreateTypeface(const char familyName[],
                                                unsigned styleBits) = 0;
 private:
