--- conflicted
+++ resolved
@@ -205,12 +205,8 @@
                          const GrTextureParams& params,
                          const SkPaint& paint,
                          SkCanvas::DrawBitmapRectFlags flags,
-<<<<<<< HEAD
-                         int tileSize);
-=======
                          int tileSize,
                          bool bicubic);
->>>>>>> 8c15b39e
 
     /**
      * Returns non-initialized instance.
