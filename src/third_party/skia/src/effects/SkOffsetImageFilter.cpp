/*
 * Copyright 2012 The Android Open Source Project
 *
 * Use of this source code is governed by a BSD-style license that can be
 * found in the LICENSE file.
 */

#include "SkOffsetImageFilter.h"
#include "SkBitmap.h"
#include "SkCanvas.h"
#include "SkDevice.h"
#include "SkFlattenableBuffers.h"
#include "SkMatrix.h"
#include "SkPaint.h"

bool SkOffsetImageFilter::onFilterImage(Proxy* proxy, const SkBitmap& source,
                                        const SkMatrix& matrix,
                                        SkBitmap* result,
                                        SkIPoint* loc) {
    SkImageFilter* input = getInput(0);
    SkBitmap src = source;
#ifdef SK_DISABLE_OFFSETIMAGEFILTER_OPTIMIZATION
    if (false) {
#else
    if (!cropRectIsSet()) {
#endif
        if (input && !input->filterImage(proxy, source, matrix, &src, loc)) {
            return false;
        }

        SkVector vec;
        matrix.mapVectors(&vec, &fOffset, 1);

        loc->fX += SkScalarRoundToInt(vec.fX);
        loc->fY += SkScalarRoundToInt(vec.fY);
        *result = src;
    } else {
        SkIPoint srcOffset = SkIPoint::Make(0, 0);
        if (input && !input->filterImage(proxy, source, matrix, &src, &srcOffset)) {
            return false;
        }

        SkIRect bounds;
        src.getBounds(&bounds);

        if (!applyCropRect(&bounds, matrix)) {
            return false;
        }

        SkAutoTUnref<SkBaseDevice> device(proxy->createDevice(bounds.width(), bounds.height()));
<<<<<<< HEAD
=======
        if (NULL == device.get()) {
            return false;
        }
>>>>>>> 8c15b39e
        SkCanvas canvas(device);
        SkPaint paint;
        paint.setXfermodeMode(SkXfermode::kSrc_Mode);
        canvas.drawBitmap(src, fOffset.fX - bounds.left(), fOffset.fY - bounds.top(), &paint);
        *result = device->accessBitmap(false);
        loc->fX += bounds.left();
        loc->fY += bounds.top();
    }
    return true;
}

bool SkOffsetImageFilter::onFilterBounds(const SkIRect& src, const SkMatrix& ctm,
                                         SkIRect* dst) {
    SkVector vec;
    ctm.mapVectors(&vec, &fOffset, 1);

    *dst = src;
    dst->offset(SkScalarRoundToInt(vec.fX), SkScalarRoundToInt(vec.fY));
    return true;
}

void SkOffsetImageFilter::flatten(SkFlattenableWriteBuffer& buffer) const {
    this->INHERITED::flatten(buffer);
    buffer.writePoint(fOffset);
}

SkOffsetImageFilter::SkOffsetImageFilter(SkScalar dx, SkScalar dy, SkImageFilter* input,
                                         const CropRect* cropRect) : INHERITED(input, cropRect) {
    fOffset.set(dx, dy);
}

SkOffsetImageFilter::SkOffsetImageFilter(SkFlattenableReadBuffer& buffer)
  : INHERITED(1, buffer) {
    buffer.readPoint(&fOffset);
    buffer.validate(SkScalarIsFinite(fOffset.fX) &&
                    SkScalarIsFinite(fOffset.fY));
}<|MERGE_RESOLUTION|>--- conflicted
+++ resolved
@@ -48,12 +48,9 @@
         }
 
         SkAutoTUnref<SkBaseDevice> device(proxy->createDevice(bounds.width(), bounds.height()));
-<<<<<<< HEAD
-=======
         if (NULL == device.get()) {
             return false;
         }
->>>>>>> 8c15b39e
         SkCanvas canvas(device);
         SkPaint paint;
         paint.setXfermodeMode(SkXfermode::kSrc_Mode);
