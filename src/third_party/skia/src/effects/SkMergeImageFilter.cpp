/*
 * Copyright 2012 The Android Open Source Project
 *
 * Use of this source code is governed by a BSD-style license that can be
 * found in the LICENSE file.
 */

#include "SkMergeImageFilter.h"
#include "SkCanvas.h"
#include "SkDevice.h"
#include "SkFlattenableBuffers.h"
#include "SkValidationUtils.h"

///////////////////////////////////////////////////////////////////////////////

void SkMergeImageFilter::initAllocModes() {
    int inputCount = countInputs();
    if (inputCount) {
        size_t size = sizeof(uint8_t) * inputCount;
        if (size <= sizeof(fStorage)) {
            fModes = SkTCast<uint8_t*>(fStorage);
        } else {
            fModes = SkTCast<uint8_t*>(sk_malloc_throw(size));
        }
    } else {
        fModes = NULL;
    }
}

void SkMergeImageFilter::initModes(const SkXfermode::Mode modes[]) {
    if (modes) {
        this->initAllocModes();
        int inputCount = countInputs();
        for (int i = 0; i < inputCount; ++i) {
            fModes[i] = SkToU8(modes[i]);
        }
    } else {
        fModes = NULL;
    }
}

SkMergeImageFilter::SkMergeImageFilter(SkImageFilter* first, SkImageFilter* second,
                                       SkXfermode::Mode mode,
                                       const CropRect* cropRect) : INHERITED(first, second, cropRect) {
    if (SkXfermode::kSrcOver_Mode != mode) {
        SkXfermode::Mode modes[] = { mode, mode };
        this->initModes(modes);
    } else {
        fModes = NULL;
    }
}

SkMergeImageFilter::SkMergeImageFilter(SkImageFilter* filters[], int count,
                                       const SkXfermode::Mode modes[],
                                       const CropRect* cropRect) : INHERITED(count, filters, cropRect) {
<<<<<<< HEAD
=======
    SkASSERT(count >= 0);
>>>>>>> 8c15b39e
    this->initModes(modes);
}

SkMergeImageFilter::~SkMergeImageFilter() {

    if (fModes != SkTCast<uint8_t*>(fStorage)) {
        sk_free(fModes);
    }
}

bool SkMergeImageFilter::onFilterBounds(const SkIRect& src, const SkMatrix& ctm,
                                        SkIRect* dst) {
    if (countInputs() < 1) {
        return false;
    }

    SkIRect totalBounds;

    int inputCount = countInputs();
    for (int i = 0; i < inputCount; ++i) {
        SkImageFilter* filter = getInput(i);
        SkIRect r;
        if (filter) {
            if (!filter->filterBounds(src, ctm, &r)) {
                return false;
            }
        } else {
            r = src;
        }
        if (0 == i) {
            totalBounds = r;
        } else {
            totalBounds.join(r);
        }
    }

    // don't modify dst until now, so we don't accidentally change it in the
    // loop, but then return false on the next filter.
    *dst = totalBounds;
    return true;
}

bool SkMergeImageFilter::onFilterImage(Proxy* proxy, const SkBitmap& src,
                                       const SkMatrix& ctm,
                                       SkBitmap* result, SkIPoint* loc) {
    if (countInputs() < 1) {
        return false;
    }

    SkIRect bounds;
    src.getBounds(&bounds);
    if (!this->applyCropRect(&bounds, ctm)) {
        return false;
    }

    const int x0 = bounds.left();
    const int y0 = bounds.top();

    SkAutoTUnref<SkBaseDevice> dst(proxy->createDevice(bounds.width(), bounds.height()));
    if (NULL == dst) {
        return false;
    }
    SkCanvas canvas(dst);
    SkPaint paint;

    int inputCount = countInputs();
    for (int i = 0; i < inputCount; ++i) {
        SkBitmap tmp;
        const SkBitmap* srcPtr;
        SkIPoint pos = SkIPoint::Make(0, 0);
        SkImageFilter* filter = getInput(i);
        if (filter) {
            if (!filter->filterImage(proxy, src, ctm, &tmp, &pos)) {
                return false;
            }
            srcPtr = &tmp;
        } else {
            srcPtr = &src;
        }

        if (fModes) {
            paint.setXfermodeMode((SkXfermode::Mode)fModes[i]);
        } else {
            paint.setXfermode(NULL);
        }
        canvas.drawSprite(*srcPtr, pos.x() - x0, pos.y() - y0, &paint);
    }

    loc->fX += bounds.left();
    loc->fY += bounds.top();
    *result = dst->accessBitmap(false);
    return true;
}

void SkMergeImageFilter::flatten(SkFlattenableWriteBuffer& buffer) const {
    this->INHERITED::flatten(buffer);

    buffer.writeBool(fModes != NULL);
    if (fModes) {
        buffer.writeByteArray(fModes, countInputs() * sizeof(fModes[0]));
    }
}

SkMergeImageFilter::SkMergeImageFilter(SkFlattenableReadBuffer& buffer)
  : INHERITED(-1, buffer) {
    bool hasModes = buffer.readBool();
    if (hasModes) {
        this->initAllocModes();
        int nbInputs = countInputs();
        size_t size = nbInputs * sizeof(fModes[0]);
        SkASSERT(buffer.getArrayCount() == size);
<<<<<<< HEAD
        buffer.readByteArray(fModes, size);
        for (int i = 0; i < nbInputs; ++i) {
            buffer.validate(SkIsValidMode((SkXfermode::Mode)fModes[i]));
=======
        if (buffer.readByteArray(fModes, size)) {
            for (int i = 0; i < nbInputs; ++i) {
                buffer.validate(SkIsValidMode((SkXfermode::Mode)fModes[i]));
            }
>>>>>>> 8c15b39e
        }
    } else {
        fModes = 0;
    }
}<|MERGE_RESOLUTION|>--- conflicted
+++ resolved
@@ -53,10 +53,7 @@
 SkMergeImageFilter::SkMergeImageFilter(SkImageFilter* filters[], int count,
                                        const SkXfermode::Mode modes[],
                                        const CropRect* cropRect) : INHERITED(count, filters, cropRect) {
-<<<<<<< HEAD
-=======
     SkASSERT(count >= 0);
->>>>>>> 8c15b39e
     this->initModes(modes);
 }
 
@@ -168,16 +165,10 @@
         int nbInputs = countInputs();
         size_t size = nbInputs * sizeof(fModes[0]);
         SkASSERT(buffer.getArrayCount() == size);
-<<<<<<< HEAD
-        buffer.readByteArray(fModes, size);
-        for (int i = 0; i < nbInputs; ++i) {
-            buffer.validate(SkIsValidMode((SkXfermode::Mode)fModes[i]));
-=======
         if (buffer.readByteArray(fModes, size)) {
             for (int i = 0; i < nbInputs; ++i) {
                 buffer.validate(SkIsValidMode((SkXfermode::Mode)fModes[i]));
             }
->>>>>>> 8c15b39e
         }
     } else {
         fModes = 0;
