
/*
 * Copyright 2012 Google Inc.
 *
 * Use of this source code is governed by a BSD-style license that can be
 * found in the LICENSE file.
 */

 #include "SkTwoPointRadialGradient.h"

/* Two-point radial gradients are specified by two circles, each with a center
   point and radius.  The gradient can be considered to be a series of
   concentric circles, with the color interpolated from the start circle
   (at t=0) to the end circle (at t=1).

   For each point (x, y) in the span, we want to find the
   interpolated circle that intersects that point.  The center
   of the desired circle (Cx, Cy) falls at some distance t
   along the line segment between the start point (Sx, Sy) and
   end point (Ex, Ey):

      Cx = (1 - t) * Sx + t * Ex        (0 <= t <= 1)
      Cy = (1 - t) * Sy + t * Ey

   The radius of the desired circle (r) is also a linear interpolation t
   between the start and end radii (Sr and Er):

      r = (1 - t) * Sr + t * Er

   But

      (x - Cx)^2 + (y - Cy)^2 = r^2

   so

     (x - ((1 - t) * Sx + t * Ex))^2
   + (y - ((1 - t) * Sy + t * Ey))^2
   = ((1 - t) * Sr + t * Er)^2

   Solving for t yields

     [(Sx - Ex)^2 + (Sy - Ey)^2 - (Er - Sr)^2)] * t^2
   + [2 * (Sx - Ex)(x - Sx) + 2 * (Sy - Ey)(y - Sy) - 2 * (Er - Sr) * Sr] * t
   + [(x - Sx)^2 + (y - Sy)^2 - Sr^2] = 0

   To simplify, let Dx = Sx - Ex, Dy = Sy - Ey, Dr = Er - Sr, dx = x - Sx, dy = y - Sy

     [Dx^2 + Dy^2 - Dr^2)] * t^2
   + 2 * [Dx * dx + Dy * dy - Dr * Sr] * t
   + [dx^2 + dy^2 - Sr^2] = 0

   A quadratic in t.  The two roots of the quadratic reflect the two
   possible circles on which the point may fall.  Solving for t yields
   the gradient value to use.

   If a<0, the start circle is entirely contained in the
   end circle, and one of the roots will be <0 or >1 (off the line
   segment).  If a>0, the start circle falls at least partially
   outside the end circle (or vice versa), and the gradient
   defines a "tube" where a point may be on one circle (on the
   inside of the tube) or the other (outside of the tube).  We choose
   one arbitrarily.

   In order to keep the math to within the limits of fixed point,
   we divide the entire quadratic by Dr^2, and replace
   (x - Sx)/Dr with x' and (y - Sy)/Dr with y', giving

   [Dx^2 / Dr^2 + Dy^2 / Dr^2 - 1)] * t^2
   + 2 * [x' * Dx / Dr + y' * Dy / Dr - Sr / Dr] * t
   + [x'^2 + y'^2 - Sr^2/Dr^2] = 0

   (x' and y' are computed by appending the subtract and scale to the
   fDstToIndex matrix in the constructor).

   Since the 'A' component of the quadratic is independent of x' and y', it
   is precomputed in the constructor.  Since the 'B' component is linear in
   x' and y', if x and y are linear in the span, 'B' can be computed
   incrementally with a simple delta (db below).  If it is not (e.g.,
   a perspective projection), it must be computed in the loop.

*/

namespace {

inline SkFixed two_point_radial(SkScalar b, SkScalar fx, SkScalar fy,
                                SkScalar sr2d2, SkScalar foura,
                                SkScalar oneOverTwoA, bool posRoot) {
    SkScalar c = SkScalarSquare(fx) + SkScalarSquare(fy) - sr2d2;
    if (0 == foura) {
        return SkScalarToFixed(SkScalarDiv(-c, b));
    }

    SkScalar discrim = SkScalarSquare(b) - SkScalarMul(foura, c);
    if (discrim < 0) {
        discrim = -discrim;
    }
    SkScalar rootDiscrim = SkScalarSqrt(discrim);
    SkScalar result;
    if (posRoot) {
        result = SkScalarMul(-b + rootDiscrim, oneOverTwoA);
    } else {
        result = SkScalarMul(-b - rootDiscrim, oneOverTwoA);
    }
    return SkScalarToFixed(result);
}

typedef void (* TwoPointRadialShadeProc)(SkScalar fx, SkScalar dx,
        SkScalar fy, SkScalar dy,
        SkScalar b, SkScalar db,
        SkScalar fSr2D2, SkScalar foura, SkScalar fOneOverTwoA, bool posRoot,
        SkPMColor* SK_RESTRICT dstC, const SkPMColor* SK_RESTRICT cache,
        int count);

void shadeSpan_twopoint_clamp(SkScalar fx, SkScalar dx,
        SkScalar fy, SkScalar dy,
        SkScalar b, SkScalar db,
        SkScalar fSr2D2, SkScalar foura, SkScalar fOneOverTwoA, bool posRoot,
        SkPMColor* SK_RESTRICT dstC, const SkPMColor* SK_RESTRICT cache,
        int count) {
    for (; count > 0; --count) {
        SkFixed t = two_point_radial(b, fx, fy, fSr2D2, foura,
                                     fOneOverTwoA, posRoot);
        SkFixed index = SkClampMax(t, 0xFFFF);
        SkASSERT(index <= 0xFFFF);
        *dstC++ = cache[index >> SkGradientShaderBase::kCache32Shift];
        fx += dx;
        fy += dy;
        b += db;
    }
}
void shadeSpan_twopoint_mirror(SkScalar fx, SkScalar dx,
        SkScalar fy, SkScalar dy,
        SkScalar b, SkScalar db,
        SkScalar fSr2D2, SkScalar foura, SkScalar fOneOverTwoA, bool posRoot,
        SkPMColor* SK_RESTRICT dstC, const SkPMColor* SK_RESTRICT cache,
        int count) {
    for (; count > 0; --count) {
        SkFixed t = two_point_radial(b, fx, fy, fSr2D2, foura,
                                     fOneOverTwoA, posRoot);
        SkFixed index = mirror_tileproc(t);
        SkASSERT(index <= 0xFFFF);
        *dstC++ = cache[index >> SkGradientShaderBase::kCache32Shift];
        fx += dx;
        fy += dy;
        b += db;
    }
}

void shadeSpan_twopoint_repeat(SkScalar fx, SkScalar dx,
        SkScalar fy, SkScalar dy,
        SkScalar b, SkScalar db,
        SkScalar fSr2D2, SkScalar foura, SkScalar fOneOverTwoA, bool posRoot,
        SkPMColor* SK_RESTRICT dstC, const SkPMColor* SK_RESTRICT cache,
        int count) {
    for (; count > 0; --count) {
        SkFixed t = two_point_radial(b, fx, fy, fSr2D2, foura,
                                     fOneOverTwoA, posRoot);
        SkFixed index = repeat_tileproc(t);
        SkASSERT(index <= 0xFFFF);
        *dstC++ = cache[index >> SkGradientShaderBase::kCache32Shift];
        fx += dx;
        fy += dy;
        b += db;
    }
}
}

/////////////////////////////////////////////////////////////////////

SkTwoPointRadialGradient::SkTwoPointRadialGradient(
    const SkPoint& start, SkScalar startRadius,
    const SkPoint& end, SkScalar endRadius,
    const Descriptor& desc)
    : SkGradientShaderBase(desc),
      fCenter1(start),
      fCenter2(end),
      fRadius1(startRadius),
      fRadius2(endRadius) {
    init();
}

SkShader::BitmapType SkTwoPointRadialGradient::asABitmap(
    SkBitmap* bitmap,
    SkMatrix* matrix,
    SkShader::TileMode* xy) const {
    if (bitmap) {
        this->getGradientTableBitmap(bitmap);
    }
    SkScalar diffL = 0; // just to avoid gcc warning
    if (matrix) {
        diffL = SkScalarSqrt(SkScalarSquare(fDiff.fX) +
                             SkScalarSquare(fDiff.fY));
    }
    if (matrix) {
        if (diffL) {
            SkScalar invDiffL = SkScalarInvert(diffL);
            matrix->setSinCos(-SkScalarMul(invDiffL, fDiff.fY),
                              SkScalarMul(invDiffL, fDiff.fX));
        } else {
            matrix->reset();
        }
        matrix->preConcat(fPtsToUnit);
    }
    if (xy) {
        xy[0] = fTileMode;
        xy[1] = kClamp_TileMode;
    }
    return kTwoPointRadial_BitmapType;
}

SkShader::GradientType SkTwoPointRadialGradient::asAGradient(
    SkShader::GradientInfo* info) const {
    if (info) {
        commonAsAGradient(info);
        info->fPoint[0] = fCenter1;
        info->fPoint[1] = fCenter2;
        info->fRadius[0] = fRadius1;
        info->fRadius[1] = fRadius2;
    }
    return kRadial2_GradientType;
}

void SkTwoPointRadialGradient::shadeSpan(int x, int y, SkPMColor* dstCParam,
                                         int count) {
    SkASSERT(count > 0);

    SkPMColor* SK_RESTRICT dstC = dstCParam;

    // Zero difference between radii:  fill with transparent black.
    if (fDiffRadius == 0) {
      sk_bzero(dstC, count * sizeof(*dstC));
      return;
    }
    SkMatrix::MapXYProc dstProc = fDstToIndexProc;
    TileProc            proc = fTileProc;
    const SkPMColor* SK_RESTRICT cache = this->getCache32();

    SkScalar foura = fA * 4;
    bool posRoot = fDiffRadius < 0;
    if (fDstToIndexClass != kPerspective_MatrixClass) {
        SkPoint srcPt;
        dstProc(fDstToIndex, SkIntToScalar(x) + SK_ScalarHalf,
                             SkIntToScalar(y) + SK_ScalarHalf, &srcPt);
        SkScalar dx, fx = srcPt.fX;
        SkScalar dy, fy = srcPt.fY;

        if (fDstToIndexClass == kFixedStepInX_MatrixClass) {
            SkFixed fixedX, fixedY;
            (void)fDstToIndex.fixedStepInX(SkIntToScalar(y), &fixedX, &fixedY);
            dx = SkFixedToScalar(fixedX);
            dy = SkFixedToScalar(fixedY);
        } else {
            SkASSERT(fDstToIndexClass == kLinear_MatrixClass);
            dx = fDstToIndex.getScaleX();
            dy = fDstToIndex.getSkewY();
        }
        SkScalar b = (SkScalarMul(fDiff.fX, fx) +
                     SkScalarMul(fDiff.fY, fy) - fStartRadius) * 2;
        SkScalar db = (SkScalarMul(fDiff.fX, dx) +
                      SkScalarMul(fDiff.fY, dy)) * 2;

        TwoPointRadialShadeProc shadeProc = shadeSpan_twopoint_repeat;
        if (SkShader::kClamp_TileMode == fTileMode) {
            shadeProc = shadeSpan_twopoint_clamp;
        } else if (SkShader::kMirror_TileMode == fTileMode) {
            shadeProc = shadeSpan_twopoint_mirror;
        } else {
            SkASSERT(SkShader::kRepeat_TileMode == fTileMode);
        }
        (*shadeProc)(fx, dx, fy, dy, b, db,
                     fSr2D2, foura, fOneOverTwoA, posRoot,
                     dstC, cache, count);
    } else {    // perspective case
        SkScalar dstX = SkIntToScalar(x);
        SkScalar dstY = SkIntToScalar(y);
        for (; count > 0; --count) {
            SkPoint             srcPt;
            dstProc(fDstToIndex, dstX, dstY, &srcPt);
            SkScalar fx = srcPt.fX;
            SkScalar fy = srcPt.fY;
            SkScalar b = (SkScalarMul(fDiff.fX, fx) +
                         SkScalarMul(fDiff.fY, fy) - fStartRadius) * 2;
            SkFixed t = two_point_radial(b, fx, fy, fSr2D2, foura,
                                         fOneOverTwoA, posRoot);
            SkFixed index = proc(t);
            SkASSERT(index <= 0xFFFF);
            *dstC++ = cache[index >> SkGradientShaderBase::kCache32Shift];
            dstX += SK_Scalar1;
        }
    }
}

bool SkTwoPointRadialGradient::setContext( const SkBitmap& device,
                                          const SkPaint& paint,
                                          const SkMatrix& matrix){
    // For now, we might have divided by zero, so detect that
    if (0 == fDiffRadius) {
        return false;
    }

    if (!this->INHERITED::setContext(device, paint, matrix)) {
        return false;
    }

    // we don't have a span16 proc
    fFlags &= ~kHasSpan16_Flag;
    return true;
}

#ifdef SK_DEVELOPER
void SkTwoPointRadialGradient::toString(SkString* str) const {
    str->append("SkTwoPointRadialGradient: (");

    str->append("center1: (");
    str->appendScalar(fCenter1.fX);
    str->append(", ");
    str->appendScalar(fCenter1.fY);
    str->append(") radius1: ");
    str->appendScalar(fRadius1);
    str->append(" ");

    str->append("center2: (");
    str->appendScalar(fCenter2.fX);
    str->append(", ");
    str->appendScalar(fCenter2.fY);
    str->append(") radius2: ");
    str->appendScalar(fRadius2);
    str->append(" ");

    this->INHERITED::toString(str);

    str->append(")");
}
#endif

SkTwoPointRadialGradient::SkTwoPointRadialGradient(
    SkFlattenableReadBuffer& buffer)
    : INHERITED(buffer),
      fCenter1(buffer.readPoint()),
      fCenter2(buffer.readPoint()),
      fRadius1(buffer.readScalar()),
      fRadius2(buffer.readScalar()) {
    init();
};

void SkTwoPointRadialGradient::flatten(
    SkFlattenableWriteBuffer& buffer) const {
    this->INHERITED::flatten(buffer);
    buffer.writePoint(fCenter1);
    buffer.writePoint(fCenter2);
    buffer.writeScalar(fRadius1);
    buffer.writeScalar(fRadius2);
}

void SkTwoPointRadialGradient::init() {
    fDiff = fCenter1 - fCenter2;
    fDiffRadius = fRadius2 - fRadius1;
    // hack to avoid zero-divide for now
    SkScalar inv = fDiffRadius ? SkScalarInvert(fDiffRadius) : 0;
    fDiff.fX = SkScalarMul(fDiff.fX, inv);
    fDiff.fY = SkScalarMul(fDiff.fY, inv);
    fStartRadius = SkScalarMul(fRadius1, inv);
    fSr2D2 = SkScalarSquare(fStartRadius);
    fA = SkScalarSquare(fDiff.fX) + SkScalarSquare(fDiff.fY) - SK_Scalar1;
    fOneOverTwoA = fA ? SkScalarInvert(fA * 2) : 0;

    fPtsToUnit.setTranslate(-fCenter1.fX, -fCenter1.fY);
    fPtsToUnit.postScale(inv, inv);
}

/////////////////////////////////////////////////////////////////////

#if SK_SUPPORT_GPU

#include "GrTBackendEffectFactory.h"

// For brevity
typedef GrGLUniformManager::UniformHandle UniformHandle;

class GrGLRadial2Gradient : public GrGLGradientEffect {

public:

    GrGLRadial2Gradient(const GrBackendEffectFactory& factory, const GrDrawEffect&);
    virtual ~GrGLRadial2Gradient() { }

    virtual void emitCode(GrGLShaderBuilder*,
                          const GrDrawEffect&,
                          EffectKey,
                          const char* outputColor,
                          const char* inputColor,
                          const TransformedCoordsArray&,
                          const TextureSamplerArray&) SK_OVERRIDE;
    virtual void setData(const GrGLUniformManager&, const GrDrawEffect&) SK_OVERRIDE;

    static EffectKey GenKey(const GrDrawEffect&, const GrGLCaps& caps);

protected:

    UniformHandle fParamUni;

    const char* fVSVaryingName;
    const char* fFSVaryingName;

    bool fIsDegenerate;

    // @{
    /// Values last uploaded as uniforms

    SkScalar fCachedCenter;
    SkScalar fCachedRadius;
    bool     fCachedPosRoot;

    // @}

private:

    typedef GrGLGradientEffect INHERITED;

};

/////////////////////////////////////////////////////////////////////

class GrRadial2Gradient : public GrGradientEffect {
public:
    static GrEffectRef* Create(GrContext* ctx,
                               const SkTwoPointRadialGradient& shader,
                               const SkMatrix& matrix,
                               SkShader::TileMode tm) {
        AutoEffectUnref effect(SkNEW_ARGS(GrRadial2Gradient, (ctx, shader, matrix, tm)));
        return CreateEffectRef(effect);
    }

    virtual ~GrRadial2Gradient() { }

    static const char* Name() { return "Two-Point Radial Gradient"; }
    virtual const GrBackendEffectFactory& getFactory() const SK_OVERRIDE {
        return GrTBackendEffectFactory<GrRadial2Gradient>::getInstance();
    }

    // The radial gradient parameters can collapse to a linear (instead of quadratic) equation.
    bool isDegenerate() const { return SK_Scalar1 == fCenterX1; }
    SkScalar center() const { return fCenterX1; }
    SkScalar radius() const { return fRadius0; }
    bool isPosRoot() const { return SkToBool(fPosRoot); }

    typedef GrGLRadial2Gradient GLEffect;

private:
    virtual bool onIsEqual(const GrEffect& sBase) const SK_OVERRIDE {
        const GrRadial2Gradient& s = CastEffect<GrRadial2Gradient>(sBase);
        return (INHERITED::onIsEqual(sBase) &&
                this->fCenterX1 == s.fCenterX1 &&
                this->fRadius0 == s.fRadius0 &&
                this->fPosRoot == s.fPosRoot);
    }

    GrRadial2Gradient(GrContext* ctx,
                      const SkTwoPointRadialGradient& shader,
                      const SkMatrix& matrix,
                      SkShader::TileMode tm)
        : INHERITED(ctx, shader, matrix, tm)
        , fCenterX1(shader.getCenterX1())
        , fRadius0(shader.getStartRadius())
        , fPosRoot(shader.getDiffRadius() < 0) {
        // We pass the linear part of the quadratic as a varying.
        //    float b = 2.0 * (fCenterX1 * x - fRadius0 * z)
        fBTransform = this->getCoordTransform();
        SkMatrix& bMatrix = *fBTransform.accessMatrix();
        bMatrix[SkMatrix::kMScaleX] = 2 * (SkScalarMul(fCenterX1, bMatrix[SkMatrix::kMScaleX]) -
                                           SkScalarMul(fRadius0, bMatrix[SkMatrix::kMPersp0]));
        bMatrix[SkMatrix::kMSkewX] = 2 * (SkScalarMul(fCenterX1, bMatrix[SkMatrix::kMSkewX]) -
                                          SkScalarMul(fRadius0, bMatrix[SkMatrix::kMPersp1]));
        bMatrix[SkMatrix::kMTransX] = 2 * (SkScalarMul(fCenterX1, bMatrix[SkMatrix::kMTransX]) -
                                           SkScalarMul(fRadius0, bMatrix[SkMatrix::kMPersp2]));
        this->addCoordTransform(&fBTransform);
    }

    GR_DECLARE_EFFECT_TEST;

    // @{
    // Cache of values - these can change arbitrarily, EXCEPT
    // we shouldn't change between degenerate and non-degenerate?!

    GrCoordTransform fBTransform;
    SkScalar         fCenterX1;
    SkScalar         fRadius0;
    SkBool8          fPosRoot;

    // @}

    typedef GrGradientEffect INHERITED;
};

/////////////////////////////////////////////////////////////////////

GR_DEFINE_EFFECT_TEST(GrRadial2Gradient);

GrEffectRef* GrRadial2Gradient::TestCreate(SkRandom* random,
                                           GrContext* context,
                                           const GrDrawTargetCaps&,
                                           GrTexture**) {
    SkPoint center1 = {random->nextUScalar1(), random->nextUScalar1()};
    SkScalar radius1 = random->nextUScalar1();
    SkPoint center2;
    SkScalar radius2;
    do {
        center2.set(random->nextUScalar1(), random->nextUScalar1());
        radius2 = random->nextUScalar1 ();
        // There is a bug in two point radial gradients with identical radii
    } while (radius1 == radius2);

    SkColor colors[kMaxRandomGradientColors];
    SkScalar stopsArray[kMaxRandomGradientColors];
    SkScalar* stops = stopsArray;
    SkShader::TileMode tm;
    int colorCount = RandomGradientParams(random, colors, &stops, &tm);
    SkAutoTUnref<SkShader> shader(SkGradientShader::CreateTwoPointRadial(center1, radius1,
                                                                         center2, radius2,
                                                                         colors, stops, colorCount,
                                                                         tm));
    SkPaint paint;
    return shader->asNewEffect(context, paint);
}

/////////////////////////////////////////////////////////////////////

GrGLRadial2Gradient::GrGLRadial2Gradient(const GrBackendEffectFactory& factory,
                                         const GrDrawEffect& drawEffect)
    : INHERITED(factory)
    , fVSVaryingName(NULL)
    , fFSVaryingName(NULL)
    , fCachedCenter(SK_ScalarMax)
    , fCachedRadius(-SK_ScalarMax)
    , fCachedPosRoot(0) {

    const GrRadial2Gradient& data = drawEffect.castEffect<GrRadial2Gradient>();
    fIsDegenerate = data.isDegenerate();
}

void GrGLRadial2Gradient::emitCode(GrGLShaderBuilder* builder,
                                   const GrDrawEffect& drawEffect,
                                   EffectKey key,
                                   const char* outputColor,
                                   const char* inputColor,
                                   const TransformedCoordsArray& coords,
                                   const TextureSamplerArray& samplers) {

    this->emitUniforms(builder, key);
    fParamUni = builder->addUniformArray(GrGLShaderBuilder::kFragment_Visibility,
                                         kFloat_GrSLType, "Radial2FSParams", 6);

    SkString cName("c");
    SkString ac4Name("ac4");
    SkString rootName("root");
    SkString t;
    SkString p0;
    SkString p1;
    SkString p2;
    SkString p3;
    SkString p4;
    SkString p5;
    builder->getUniformVariable(fParamUni).appendArrayAccess(0, &p0);
    builder->getUniformVariable(fParamUni).appendArrayAccess(1, &p1);
    builder->getUniformVariable(fParamUni).appendArrayAccess(2, &p2);
    builder->getUniformVariable(fParamUni).appendArrayAccess(3, &p3);
    builder->getUniformVariable(fParamUni).appendArrayAccess(4, &p4);
    builder->getUniformVariable(fParamUni).appendArrayAccess(5, &p5);

    // We interpolate the linear component in coords[1].
    SkASSERT(coords[0].type() == coords[1].type());
    const char* coords2D;
    SkString bVar;
    if (kVec3f_GrSLType == coords[0].type()) {
        builder->fsCodeAppendf("\tvec3 interpolants = vec3(%s.xy, %s.x) / %s.z;\n",
                               coords[0].c_str(), coords[1].c_str(), coords[0].c_str());
        coords2D = "interpolants.xy";
        bVar = "interpolants.z";
    } else {
        coords2D = coords[0].c_str();
        bVar.printf("%s.x", coords[1].c_str());
    }

    // c = (x^2)+(y^2) - params[4]
    builder->fsCodeAppendf("\tfloat %s = dot(%s, %s) - %s;\n",
                           cName.c_str(), coords2D, coords2D, p4.c_str());

    // If we aren't degenerate, emit some extra code, and accept a slightly
    // more complex coord.
    if (!fIsDegenerate) {

        // ac4 = 4.0 * params[0] * c
        builder->fsCodeAppendf("\tfloat %s = %s * 4.0 * %s;\n",
                               ac4Name.c_str(), p0.c_str(),
                               cName.c_str());

        // root = sqrt(b^2-4ac)
        // (abs to avoid exception due to fp precision)
        builder->fsCodeAppendf("\tfloat %s = sqrt(abs(%s*%s - %s));\n",
                               rootName.c_str(), bVar.c_str(), bVar.c_str(),
                               ac4Name.c_str());

        // t is: (-b + params[5] * sqrt(b^2-4ac)) * params[1]
        t.printf("(-%s + %s * %s) * %s", bVar.c_str(), p5.c_str(),
                 rootName.c_str(), p1.c_str());
    } else {
        // t is: -c/b
        t.printf("-%s / %s", cName.c_str(), bVar.c_str());
    }

    this->emitColor(builder, t.c_str(), key, outputColor, inputColor, samplers);
}

void GrGLRadial2Gradient::setData(const GrGLUniformManager& uman,
                                  const GrDrawEffect& drawEffect) {
    INHERITED::setData(uman, drawEffect);
    const GrRadial2Gradient& data = drawEffect.castEffect<GrRadial2Gradient>();
    SkASSERT(data.isDegenerate() == fIsDegenerate);
    SkScalar centerX1 = data.center();
    SkScalar radius0 = data.radius();
    if (fCachedCenter != centerX1 ||
        fCachedRadius != radius0 ||
        fCachedPosRoot != data.isPosRoot()) {

        SkScalar a = SkScalarMul(centerX1, centerX1) - SK_Scalar1;

        // When we're in the degenerate (linear) case, the second
        // value will be INF but the program doesn't read it. (We
        // use the same 6 uniforms even though we don't need them
        // all in the linear case just to keep the code complexity
        // down).
        float values[6] = {
            SkScalarToFloat(a),
            1 / (2.f * SkScalarToFloat(a)),
            SkScalarToFloat(centerX1),
            SkScalarToFloat(radius0),
            SkScalarToFloat(SkScalarMul(radius0, radius0)),
            data.isPosRoot() ? 1.f : -1.f
        };

<<<<<<< HEAD
        uman.set1fv(fParamUni, 0, 6, values);
=======
        uman.set1fv(fParamUni, 6, values);
>>>>>>> 8c15b39e
        fCachedCenter = centerX1;
        fCachedRadius = radius0;
        fCachedPosRoot = data.isPosRoot();
    }
}

GrGLEffect::EffectKey GrGLRadial2Gradient::GenKey(const GrDrawEffect& drawEffect,
                                                  const GrGLCaps&) {
    enum {
        kIsDegenerate = 1 << kBaseKeyBitCnt,
    };

    EffectKey key = GenBaseGradientKey(drawEffect);
    if (drawEffect.castEffect<GrRadial2Gradient>().isDegenerate()) {
        key |= kIsDegenerate;
    }
    return key;
}

/////////////////////////////////////////////////////////////////////

GrEffectRef* SkTwoPointRadialGradient::asNewEffect(GrContext* context, const SkPaint&) const {
    SkASSERT(NULL != context);
    // invert the localM, translate to center1 (fPtsToUni), rotate so center2 is on x axis.
    SkMatrix matrix;
    if (!this->getLocalMatrix().invert(&matrix)) {
        return NULL;
    }
    matrix.postConcat(fPtsToUnit);

    SkScalar diffLen = fDiff.length();
    if (0 != diffLen) {
        SkScalar invDiffLen = SkScalarInvert(diffLen);
        SkMatrix rot;
        rot.setSinCos(-SkScalarMul(invDiffLen, fDiff.fY),
                       SkScalarMul(invDiffLen, fDiff.fX));
        matrix.postConcat(rot);
    }

    return GrRadial2Gradient::Create(context, *this, matrix, fTileMode);
}

#else

GrEffectRef* SkTwoPointRadialGradient::asNewEffect(GrContext*, const SkPaint&) const {
    SkDEBUGFAIL("Should not call in GPU-less build");
    return NULL;
}

#endif<|MERGE_RESOLUTION|>--- conflicted
+++ resolved
@@ -638,11 +638,7 @@
             data.isPosRoot() ? 1.f : -1.f
         };
 
-<<<<<<< HEAD
-        uman.set1fv(fParamUni, 0, 6, values);
-=======
         uman.set1fv(fParamUni, 6, values);
->>>>>>> 8c15b39e
         fCachedCenter = centerX1;
         fCachedRadius = radius0;
         fCachedPosRoot = data.isPosRoot();
