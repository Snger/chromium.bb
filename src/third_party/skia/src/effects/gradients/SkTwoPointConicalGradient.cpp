/*
 * Copyright 2012 Google Inc.
 *
 * Use of this source code is governed by a BSD-style license that can be
 * found in the LICENSE file.
 */

#include "SkTwoPointConicalGradient.h"

static int valid_divide(float numer, float denom, float* ratio) {
    SkASSERT(ratio);
    if (0 == denom) {
        return 0;
    }
    *ratio = numer / denom;
    return 1;
}

// Return the number of distinct real roots, and write them into roots[] in
// ascending order
static int find_quad_roots(float A, float B, float C, float roots[2]) {
    SkASSERT(roots);

    if (A == 0) {
        return valid_divide(-C, B, roots);
    }

    float R = B*B - 4*A*C;
    if (R < 0) {
        return 0;
    }
    R = sk_float_sqrt(R);

#if 1
    float Q = B;
    if (Q < 0) {
        Q -= R;
    } else {
        Q += R;
    }
#else
    // on 10.6 this was much slower than the above branch :(
    float Q = B + copysignf(R, B);
#endif
    Q *= -0.5f;
    if (0 == Q) {
        roots[0] = 0;
        return 1;
    }

    float r0 = Q / A;
    float r1 = C / Q;
    roots[0] = r0 < r1 ? r0 : r1;
    roots[1] = r0 > r1 ? r0 : r1;
    return 2;
}

static float lerp(float x, float dx, float t) {
    return x + t * dx;
}

static float sqr(float x) { return x * x; }

void TwoPtRadial::init(const SkPoint& center0, SkScalar rad0,
                       const SkPoint& center1, SkScalar rad1) {
    fCenterX = SkScalarToFloat(center0.fX);
    fCenterY = SkScalarToFloat(center0.fY);
    fDCenterX = SkScalarToFloat(center1.fX) - fCenterX;
    fDCenterY = SkScalarToFloat(center1.fY) - fCenterY;
    fRadius = SkScalarToFloat(rad0);
    fDRadius = SkScalarToFloat(rad1) - fRadius;

    fA = sqr(fDCenterX) + sqr(fDCenterY) - sqr(fDRadius);
    fRadius2 = sqr(fRadius);
    fRDR = fRadius * fDRadius;
}

void TwoPtRadial::setup(SkScalar fx, SkScalar fy, SkScalar dfx, SkScalar dfy) {
    fRelX = SkScalarToFloat(fx) - fCenterX;
    fRelY = SkScalarToFloat(fy) - fCenterY;
    fIncX = SkScalarToFloat(dfx);
    fIncY = SkScalarToFloat(dfy);
    fB = -2 * (fDCenterX * fRelX + fDCenterY * fRelY + fRDR);
    fDB = -2 * (fDCenterX * fIncX + fDCenterY * fIncY);
}

SkFixed TwoPtRadial::nextT() {
    float roots[2];

    float C = sqr(fRelX) + sqr(fRelY) - fRadius2;
    int countRoots = find_quad_roots(fA, fB, C, roots);

    fRelX += fIncX;
    fRelY += fIncY;
    fB += fDB;

    if (0 == countRoots) {
        return kDontDrawT;
    }

    // Prefer the bigger t value if both give a radius(t) > 0
    // find_quad_roots returns the values sorted, so we start with the last
    float t = roots[countRoots - 1];
    float r = lerp(fRadius, fDRadius, t);
    if (r <= 0) {
        t = roots[0];   // might be the same as roots[countRoots-1]
        r = lerp(fRadius, fDRadius, t);
        if (r <= 0) {
            return kDontDrawT;
        }
    }
    return SkFloatToFixed(t);
}

typedef void (*TwoPointConicalProc)(TwoPtRadial* rec, SkPMColor* dstC,
                                    const SkPMColor* cache, int toggle, int count);

static void twopoint_clamp(TwoPtRadial* rec, SkPMColor* SK_RESTRICT dstC,
                           const SkPMColor* SK_RESTRICT cache, int toggle,
                           int count) {
    for (; count > 0; --count) {
        SkFixed t = rec->nextT();
        if (TwoPtRadial::DontDrawT(t)) {
            *dstC++ = 0;
        } else {
            SkFixed index = SkClampMax(t, 0xFFFF);
            SkASSERT(index <= 0xFFFF);
            *dstC++ = cache[toggle +
                            (index >> SkGradientShaderBase::kCache32Shift)];
        }
        toggle = next_dither_toggle(toggle);
    }
}

static void twopoint_repeat(TwoPtRadial* rec, SkPMColor* SK_RESTRICT dstC,
                            const SkPMColor* SK_RESTRICT cache, int toggle,
                            int count) {
    for (; count > 0; --count) {
        SkFixed t = rec->nextT();
        if (TwoPtRadial::DontDrawT(t)) {
            *dstC++ = 0;
        } else {
            SkFixed index = repeat_tileproc(t);
            SkASSERT(index <= 0xFFFF);
            *dstC++ = cache[toggle +
                            (index >> SkGradientShaderBase::kCache32Shift)];
        }
        toggle = next_dither_toggle(toggle);
    }
}

static void twopoint_mirror(TwoPtRadial* rec, SkPMColor* SK_RESTRICT dstC,
                            const SkPMColor* SK_RESTRICT cache, int toggle,
                            int count) {
    for (; count > 0; --count) {
        SkFixed t = rec->nextT();
        if (TwoPtRadial::DontDrawT(t)) {
            *dstC++ = 0;
        } else {
            SkFixed index = mirror_tileproc(t);
            SkASSERT(index <= 0xFFFF);
            *dstC++ = cache[toggle +
                            (index >> SkGradientShaderBase::kCache32Shift)];
        }
        toggle = next_dither_toggle(toggle);
    }
}

void SkTwoPointConicalGradient::init() {
    fRec.init(fCenter1, fRadius1, fCenter2, fRadius2);
    fPtsToUnit.reset();
}

/////////////////////////////////////////////////////////////////////

SkTwoPointConicalGradient::SkTwoPointConicalGradient(
        const SkPoint& start, SkScalar startRadius,
        const SkPoint& end, SkScalar endRadius,
        const Descriptor& desc)
    : SkGradientShaderBase(desc),
    fCenter1(start),
    fCenter2(end),
    fRadius1(startRadius),
    fRadius2(endRadius) {
    // this is degenerate, and should be caught by our caller
    SkASSERT(fCenter1 != fCenter2 || fRadius1 != fRadius2);
    this->init();
}

bool SkTwoPointConicalGradient::isOpaque() const {
    // Because areas outside the cone are left untouched, we cannot treat the
    // shader as opaque even if the gradient itself is opaque.
    // TODO(junov): Compute whether the cone fills the plane crbug.com/222380
    return false;
}

void SkTwoPointConicalGradient::shadeSpan(int x, int y, SkPMColor* dstCParam,
                                          int count) {
    int toggle = init_dither_toggle(x, y);

    SkASSERT(count > 0);

    SkPMColor* SK_RESTRICT dstC = dstCParam;

    SkMatrix::MapXYProc dstProc = fDstToIndexProc;

    const SkPMColor* SK_RESTRICT cache = this->getCache32();

    TwoPointConicalProc shadeProc = twopoint_repeat;
    if (SkShader::kClamp_TileMode == fTileMode) {
        shadeProc = twopoint_clamp;
    } else if (SkShader::kMirror_TileMode == fTileMode) {
        shadeProc = twopoint_mirror;
    } else {
        SkASSERT(SkShader::kRepeat_TileMode == fTileMode);
    }

    if (fDstToIndexClass != kPerspective_MatrixClass) {
        SkPoint srcPt;
        dstProc(fDstToIndex, SkIntToScalar(x) + SK_ScalarHalf,
                SkIntToScalar(y) + SK_ScalarHalf, &srcPt);
        SkScalar dx, fx = srcPt.fX;
        SkScalar dy, fy = srcPt.fY;

        if (fDstToIndexClass == kFixedStepInX_MatrixClass) {
            SkFixed fixedX, fixedY;
            (void)fDstToIndex.fixedStepInX(SkIntToScalar(y), &fixedX, &fixedY);
            dx = SkFixedToScalar(fixedX);
            dy = SkFixedToScalar(fixedY);
        } else {
            SkASSERT(fDstToIndexClass == kLinear_MatrixClass);
            dx = fDstToIndex.getScaleX();
            dy = fDstToIndex.getSkewY();
        }

        fRec.setup(fx, fy, dx, dy);
        (*shadeProc)(&fRec, dstC, cache, toggle, count);
    } else {    // perspective case
        SkScalar dstX = SkIntToScalar(x) + SK_ScalarHalf;
        SkScalar dstY = SkIntToScalar(y) + SK_ScalarHalf;
        for (; count > 0; --count) {
            SkPoint srcPt;
            dstProc(fDstToIndex, dstX, dstY, &srcPt);
            fRec.setup(srcPt.fX, srcPt.fY, 0, 0);
            (*shadeProc)(&fRec, dstC, cache, toggle, 1);

            dstX += SK_Scalar1;
            toggle = next_dither_toggle(toggle);
            dstC += 1;
        }
    }
}

bool SkTwoPointConicalGradient::setContext(const SkBitmap& device,
                                           const SkPaint& paint,
                                           const SkMatrix& matrix) {
    if (!this->INHERITED::setContext(device, paint, matrix)) {
        return false;
    }

    // we don't have a span16 proc
    fFlags &= ~kHasSpan16_Flag;

    // in general, we might discard based on computed-radius, so clear
    // this flag (todo: sometimes we can detect that we never discard...)
    fFlags &= ~kOpaqueAlpha_Flag;

    return true;
}

SkShader::BitmapType SkTwoPointConicalGradient::asABitmap(
    SkBitmap* bitmap, SkMatrix* matrix, SkShader::TileMode* xy) const {
    SkPoint diff = fCenter2 - fCenter1;
    SkScalar diffLen = 0;

    if (bitmap) {
        this->getGradientTableBitmap(bitmap);
    }
    if (matrix) {
        diffLen = diff.length();
    }
    if (matrix) {
        if (diffLen) {
            SkScalar invDiffLen = SkScalarInvert(diffLen);
            // rotate to align circle centers with the x-axis
            matrix->setSinCos(-SkScalarMul(invDiffLen, diff.fY),
                              SkScalarMul(invDiffLen, diff.fX));
        } else {
            matrix->reset();
        }
        matrix->preTranslate(-fCenter1.fX, -fCenter1.fY);
    }
    if (xy) {
        xy[0] = fTileMode;
        xy[1] = kClamp_TileMode;
    }
    return kTwoPointConical_BitmapType;
}

SkShader::GradientType SkTwoPointConicalGradient::asAGradient(
    GradientInfo* info) const {
    if (info) {
        commonAsAGradient(info);
        info->fPoint[0] = fCenter1;
        info->fPoint[1] = fCenter2;
        info->fRadius[0] = fRadius1;
        info->fRadius[1] = fRadius2;
    }
    return kConical_GradientType;
}

SkTwoPointConicalGradient::SkTwoPointConicalGradient(
    SkFlattenableReadBuffer& buffer)
    : INHERITED(buffer),
    fCenter1(buffer.readPoint()),
    fCenter2(buffer.readPoint()),
    fRadius1(buffer.readScalar()),
    fRadius2(buffer.readScalar()) {
    this->init();
};

void SkTwoPointConicalGradient::flatten(
    SkFlattenableWriteBuffer& buffer) const {
    this->INHERITED::flatten(buffer);
    buffer.writePoint(fCenter1);
    buffer.writePoint(fCenter2);
    buffer.writeScalar(fRadius1);
    buffer.writeScalar(fRadius2);
}

/////////////////////////////////////////////////////////////////////

#if SK_SUPPORT_GPU

#include "GrTBackendEffectFactory.h"

// For brevity
typedef GrGLUniformManager::UniformHandle UniformHandle;

class GrGLConical2Gradient : public GrGLGradientEffect {
public:

    GrGLConical2Gradient(const GrBackendEffectFactory& factory, const GrDrawEffect&);
    virtual ~GrGLConical2Gradient() { }

    virtual void emitCode(GrGLShaderBuilder*,
                          const GrDrawEffect&,
                          EffectKey,
                          const char* outputColor,
                          const char* inputColor,
                          const TransformedCoordsArray&,
                          const TextureSamplerArray&) SK_OVERRIDE;
    virtual void setData(const GrGLUniformManager&, const GrDrawEffect&) SK_OVERRIDE;

    static EffectKey GenKey(const GrDrawEffect&, const GrGLCaps& caps);

protected:

    UniformHandle fParamUni;

    const char* fVSVaryingName;
    const char* fFSVaryingName;

    bool fIsDegenerate;

    // @{
    /// Values last uploaded as uniforms

    SkScalar fCachedCenter;
    SkScalar fCachedRadius;
    SkScalar fCachedDiffRadius;

    // @}

private:

    typedef GrGLGradientEffect INHERITED;

};

/////////////////////////////////////////////////////////////////////

class GrConical2Gradient : public GrGradientEffect {
public:

    static GrEffectRef* Create(GrContext* ctx,
                               const SkTwoPointConicalGradient& shader,
                               const SkMatrix& matrix,
                               SkShader::TileMode tm) {
        AutoEffectUnref effect(SkNEW_ARGS(GrConical2Gradient, (ctx, shader, matrix, tm)));
        return CreateEffectRef(effect);
    }

    virtual ~GrConical2Gradient() { }

    static const char* Name() { return "Two-Point Conical Gradient"; }
    virtual const GrBackendEffectFactory& getFactory() const SK_OVERRIDE {
        return GrTBackendEffectFactory<GrConical2Gradient>::getInstance();
    }

    // The radial gradient parameters can collapse to a linear (instead of quadratic) equation.
    bool isDegenerate() const { return SkScalarAbs(fDiffRadius) == SkScalarAbs(fCenterX1); }
    SkScalar center() const { return fCenterX1; }
    SkScalar diffRadius() const { return fDiffRadius; }
    SkScalar radius() const { return fRadius0; }

    typedef GrGLConical2Gradient GLEffect;

private:
    virtual bool onIsEqual(const GrEffect& sBase) const SK_OVERRIDE {
        const GrConical2Gradient& s = CastEffect<GrConical2Gradient>(sBase);
        return (INHERITED::onIsEqual(sBase) &&
                this->fCenterX1 == s.fCenterX1 &&
                this->fRadius0 == s.fRadius0 &&
                this->fDiffRadius == s.fDiffRadius);
    }

    GrConical2Gradient(GrContext* ctx,
                       const SkTwoPointConicalGradient& shader,
                       const SkMatrix& matrix,
                       SkShader::TileMode tm)
        : INHERITED(ctx, shader, matrix, tm)
        , fCenterX1(shader.getCenterX1())
        , fRadius0(shader.getStartRadius())
        , fDiffRadius(shader.getDiffRadius()) {
        // We pass the linear part of the quadratic as a varying.
        //    float b = -2.0 * (fCenterX1 * x + fRadius0 * fDiffRadius * z)
        fBTransform = this->getCoordTransform();
        SkMatrix& bMatrix = *fBTransform.accessMatrix();
        SkScalar r0dr = SkScalarMul(fRadius0, fDiffRadius);
        bMatrix[SkMatrix::kMScaleX] = -2 * (SkScalarMul(fCenterX1, bMatrix[SkMatrix::kMScaleX]) +
                                            SkScalarMul(r0dr, bMatrix[SkMatrix::kMPersp0]));
        bMatrix[SkMatrix::kMSkewX] = -2 * (SkScalarMul(fCenterX1, bMatrix[SkMatrix::kMSkewX]) +
                                           SkScalarMul(r0dr, bMatrix[SkMatrix::kMPersp1]));
        bMatrix[SkMatrix::kMTransX] = -2 * (SkScalarMul(fCenterX1, bMatrix[SkMatrix::kMTransX]) +
                                            SkScalarMul(r0dr, bMatrix[SkMatrix::kMPersp2]));
        this->addCoordTransform(&fBTransform);
    }

    GR_DECLARE_EFFECT_TEST;

    // @{
    // Cache of values - these can change arbitrarily, EXCEPT
    // we shouldn't change between degenerate and non-degenerate?!

    GrCoordTransform fBTransform;
    SkScalar         fCenterX1;
    SkScalar         fRadius0;
    SkScalar         fDiffRadius;

    // @}

    typedef GrGradientEffect INHERITED;
};

GR_DEFINE_EFFECT_TEST(GrConical2Gradient);

GrEffectRef* GrConical2Gradient::TestCreate(SkRandom* random,
                                            GrContext* context,
                                            const GrDrawTargetCaps&,
                                            GrTexture**) {
    SkPoint center1 = {random->nextUScalar1(), random->nextUScalar1()};
    SkScalar radius1 = random->nextUScalar1();
    SkPoint center2;
    SkScalar radius2;
    do {
        center2.set(random->nextUScalar1(), random->nextUScalar1());
        radius2 = random->nextUScalar1 ();
        // If the circles are identical the factory will give us an empty shader.
    } while (radius1 == radius2 && center1 == center2);

    SkColor colors[kMaxRandomGradientColors];
    SkScalar stopsArray[kMaxRandomGradientColors];
    SkScalar* stops = stopsArray;
    SkShader::TileMode tm;
    int colorCount = RandomGradientParams(random, colors, &stops, &tm);
    SkAutoTUnref<SkShader> shader(SkGradientShader::CreateTwoPointConical(center1, radius1,
                                                                          center2, radius2,
                                                                          colors, stops, colorCount,
                                                                          tm));
    SkPaint paint;
    return shader->asNewEffect(context, paint);
}


/////////////////////////////////////////////////////////////////////

GrGLConical2Gradient::GrGLConical2Gradient(const GrBackendEffectFactory& factory,
                                           const GrDrawEffect& drawEffect)
    : INHERITED(factory)
    , fVSVaryingName(NULL)
    , fFSVaryingName(NULL)
    , fCachedCenter(SK_ScalarMax)
    , fCachedRadius(-SK_ScalarMax)
    , fCachedDiffRadius(-SK_ScalarMax) {

    const GrConical2Gradient& data = drawEffect.castEffect<GrConical2Gradient>();
    fIsDegenerate = data.isDegenerate();
}

void GrGLConical2Gradient::emitCode(GrGLShaderBuilder* builder,
                                    const GrDrawEffect&,
                                    EffectKey key,
                                    const char* outputColor,
                                    const char* inputColor,
                                    const TransformedCoordsArray& coords,
                                    const TextureSamplerArray& samplers) {
    this->emitUniforms(builder, key);
    fParamUni = builder->addUniformArray(GrGLShaderBuilder::kFragment_Visibility,
                                         kFloat_GrSLType, "Conical2FSParams", 6);

    SkString cName("c");
    SkString ac4Name("ac4");
    SkString dName("d");
    SkString qName("q");
    SkString r0Name("r0");
    SkString r1Name("r1");
    SkString tName("t");
    SkString p0; // 4a
    SkString p1; // 1/a
    SkString p2; // distance between centers
    SkString p3; // start radius
    SkString p4; // start radius squared
    SkString p5; // difference in radii (r1 - r0)

    builder->getUniformVariable(fParamUni).appendArrayAccess(0, &p0);
    builder->getUniformVariable(fParamUni).appendArrayAccess(1, &p1);
    builder->getUniformVariable(fParamUni).appendArrayAccess(2, &p2);
    builder->getUniformVariable(fParamUni).appendArrayAccess(3, &p3);
    builder->getUniformVariable(fParamUni).appendArrayAccess(4, &p4);
    builder->getUniformVariable(fParamUni).appendArrayAccess(5, &p5);

    // We interpolate the linear component in coords[1].
    SkASSERT(coords[0].type() == coords[1].type());
    const char* coords2D;
    SkString bVar;
    if (kVec3f_GrSLType == coords[0].type()) {
        builder->fsCodeAppendf("\tvec3 interpolants = vec3(%s.xy, %s.x) / %s.z;\n",
                               coords[0].c_str(), coords[1].c_str(), coords[0].c_str());
        coords2D = "interpolants.xy";
        bVar = "interpolants.z";
    } else {
        coords2D = coords[0].c_str();
        bVar.printf("%s.x", coords[1].c_str());
    }

    // output will default to transparent black (we simply won't write anything
    // else to it if invalid, instead of discarding or returning prematurely)
    builder->fsCodeAppendf("\t%s = vec4(0.0,0.0,0.0,0.0);\n", outputColor);

    // c = (x^2)+(y^2) - params[4]
    builder->fsCodeAppendf("\tfloat %s = dot(%s, %s) - %s;\n",
                           cName.c_str(), coords2D, coords2D, p4.c_str());

    // Non-degenerate case (quadratic)
    if (!fIsDegenerate) {

        // ac4 = params[0] * c
        builder->fsCodeAppendf("\tfloat %s = %s * %s;\n", ac4Name.c_str(), p0.c_str(),
                               cName.c_str());

        // d = b^2 - ac4
        builder->fsCodeAppendf("\tfloat %s = %s * %s - %s;\n", dName.c_str(),
                               bVar.c_str(), bVar.c_str(), ac4Name.c_str());

        // only proceed if discriminant is >= 0
        builder->fsCodeAppendf("\tif (%s >= 0.0) {\n", dName.c_str());

        // intermediate value we'll use to compute the roots
        // q = -0.5 * (b +/- sqrt(d))
        builder->fsCodeAppendf("\t\tfloat %s = -0.5 * (%s + (%s < 0.0 ? -1.0 : 1.0)"
                               " * sqrt(%s));\n", qName.c_str(), bVar.c_str(),
                               bVar.c_str(), dName.c_str());

        // compute both roots
        // r0 = q * params[1]
        builder->fsCodeAppendf("\t\tfloat %s = %s * %s;\n", r0Name.c_str(),
                               qName.c_str(), p1.c_str());
        // r1 = c / q
        builder->fsCodeAppendf("\t\tfloat %s = %s / %s;\n", r1Name.c_str(),
                               cName.c_str(), qName.c_str());

        // Note: If there are two roots that both generate radius(t) > 0, the
        // Canvas spec says to choose the larger t.

        // so we'll look at the larger one first:
        builder->fsCodeAppendf("\t\tfloat %s = max(%s, %s);\n", tName.c_str(),
                               r0Name.c_str(), r1Name.c_str());

        // if r(t) > 0, then we're done; t will be our x coordinate
        builder->fsCodeAppendf("\t\tif (%s * %s + %s > 0.0) {\n", tName.c_str(),
                               p5.c_str(), p3.c_str());

        builder->fsCodeAppend("\t\t");
        this->emitColor(builder, tName.c_str(), key, outputColor, inputColor, samplers);

        // otherwise, if r(t) for the larger root was <= 0, try the other root
        builder->fsCodeAppend("\t\t} else {\n");
        builder->fsCodeAppendf("\t\t\t%s = min(%s, %s);\n", tName.c_str(),
                               r0Name.c_str(), r1Name.c_str());

        // if r(t) > 0 for the smaller root, then t will be our x coordinate
        builder->fsCodeAppendf("\t\t\tif (%s * %s + %s > 0.0) {\n",
                               tName.c_str(), p5.c_str(), p3.c_str());

        builder->fsCodeAppend("\t\t\t");
        this->emitColor(builder, tName.c_str(), key, outputColor, inputColor, samplers);

        // end if (r(t) > 0) for smaller root
        builder->fsCodeAppend("\t\t\t}\n");
        // end if (r(t) > 0), else, for larger root
        builder->fsCodeAppend("\t\t}\n");
        // end if (discriminant >= 0)
        builder->fsCodeAppend("\t}\n");
    } else {

        // linear case: t = -c/b
        builder->fsCodeAppendf("\tfloat %s = -(%s / %s);\n", tName.c_str(),
                               cName.c_str(), bVar.c_str());

        // if r(t) > 0, then t will be the x coordinate
        builder->fsCodeAppendf("\tif (%s * %s + %s > 0.0) {\n", tName.c_str(),
                               p5.c_str(), p3.c_str());
        builder->fsCodeAppend("\t");
        this->emitColor(builder, tName.c_str(), key, outputColor, inputColor, samplers);
        builder->fsCodeAppend("\t}\n");
    }
}

void GrGLConical2Gradient::setData(const GrGLUniformManager& uman,
                                   const GrDrawEffect& drawEffect) {
    INHERITED::setData(uman, drawEffect);
    const GrConical2Gradient& data = drawEffect.castEffect<GrConical2Gradient>();
    SkASSERT(data.isDegenerate() == fIsDegenerate);
    SkScalar centerX1 = data.center();
    SkScalar radius0 = data.radius();
    SkScalar diffRadius = data.diffRadius();

    if (fCachedCenter != centerX1 ||
        fCachedRadius != radius0 ||
        fCachedDiffRadius != diffRadius) {

        SkScalar a = SkScalarMul(centerX1, centerX1) - diffRadius * diffRadius;

        // When we're in the degenerate (linear) case, the second
        // value will be INF but the program doesn't read it. (We
        // use the same 6 uniforms even though we don't need them
        // all in the linear case just to keep the code complexity
        // down).
        float values[6] = {
            SkScalarToFloat(a * 4),
            1.f / (SkScalarToFloat(a)),
            SkScalarToFloat(centerX1),
            SkScalarToFloat(radius0),
            SkScalarToFloat(SkScalarMul(radius0, radius0)),
            SkScalarToFloat(diffRadius)
        };

<<<<<<< HEAD
        uman.set1fv(fParamUni, 0, 6, values);
=======
        uman.set1fv(fParamUni, 6, values);
>>>>>>> 8c15b39e
        fCachedCenter = centerX1;
        fCachedRadius = radius0;
        fCachedDiffRadius = diffRadius;
    }
}

GrGLEffect::EffectKey GrGLConical2Gradient::GenKey(const GrDrawEffect& drawEffect,
                                                   const GrGLCaps&) {
    enum {
        kIsDegenerate = 1 << kBaseKeyBitCnt,
    };

    EffectKey key = GenBaseGradientKey(drawEffect);
    if (drawEffect.castEffect<GrConical2Gradient>().isDegenerate()) {
        key |= kIsDegenerate;
    }
    return key;
}

/////////////////////////////////////////////////////////////////////

GrEffectRef* SkTwoPointConicalGradient::asNewEffect(GrContext* context, const SkPaint&) const {
    SkASSERT(NULL != context);
    SkASSERT(fPtsToUnit.isIdentity());
    // invert the localM, translate to center1, rotate so center2 is on x axis.
    SkMatrix matrix;
    if (!this->getLocalMatrix().invert(&matrix)) {
        return NULL;
    }
    matrix.postTranslate(-fCenter1.fX, -fCenter1.fY);

    SkPoint diff = fCenter2 - fCenter1;
    SkScalar diffLen = diff.length();
    if (0 != diffLen) {
        SkScalar invDiffLen = SkScalarInvert(diffLen);
        SkMatrix rot;
        rot.setSinCos(-SkScalarMul(invDiffLen, diff.fY),
                       SkScalarMul(invDiffLen, diff.fX));
        matrix.postConcat(rot);
    }

    return GrConical2Gradient::Create(context, *this, matrix, fTileMode);
}

#else

GrEffectRef* SkTwoPointConicalGradient::asNewEffect(GrContext*, const SkPaint&) const {
    SkDEBUGFAIL("Should not call in GPU-less build");
    return NULL;
}

#endif

#ifdef SK_DEVELOPER
void SkTwoPointConicalGradient::toString(SkString* str) const {
    str->append("SkTwoPointConicalGradient: (");

    str->append("center1: (");
    str->appendScalar(fCenter1.fX);
    str->append(", ");
    str->appendScalar(fCenter1.fY);
    str->append(") radius1: ");
    str->appendScalar(fRadius1);
    str->append(" ");

    str->append("center2: (");
    str->appendScalar(fCenter2.fX);
    str->append(", ");
    str->appendScalar(fCenter2.fY);
    str->append(") radius2: ");
    str->appendScalar(fRadius2);
    str->append(" ");

    this->INHERITED::toString(str);

    str->append(")");
}
#endif<|MERGE_RESOLUTION|>--- conflicted
+++ resolved
@@ -656,11 +656,7 @@
             SkScalarToFloat(diffRadius)
         };
 
-<<<<<<< HEAD
-        uman.set1fv(fParamUni, 0, 6, values);
-=======
         uman.set1fv(fParamUni, 6, values);
->>>>>>> 8c15b39e
         fCachedCenter = centerX1;
         fCachedRadius = radius0;
         fCachedDiffRadius = diffRadius;
