--- conflicted
+++ resolved
@@ -58,11 +58,7 @@
 }
 
 SkMatrixConvolutionImageFilter::SkMatrixConvolutionImageFilter(SkFlattenableReadBuffer& buffer)
-<<<<<<< HEAD
-    : INHERITED(buffer) {
-=======
     : INHERITED(1, buffer) {
->>>>>>> 8c15b39e
     // We need to be able to read at most SK_MaxS32 bytes, so divide that
     // by the size of a scalar to know how many scalars we can read.
     static const int32_t kMaxSize = SK_MaxS32 / sizeof(SkScalar);
