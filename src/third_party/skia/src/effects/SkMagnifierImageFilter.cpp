--- conflicted
+++ resolved
@@ -240,13 +240,9 @@
     fSrcRect = SkRect::MakeXYWH(x, y, width, height);
     fInset = buffer.readScalar();
 
-<<<<<<< HEAD
-    buffer.validate(SkIsValidRect(fSrcRect) && SkScalarIsFinite(fInset));
-=======
     buffer.validate(SkScalarIsFinite(fInset) && SkIsValidRect(fSrcRect) &&
                     // Negative numbers in src rect are not supported
                     (fSrcRect.fLeft >= 0) && (fSrcRect.fTop >= 0));
->>>>>>> 8c15b39e
 }
 
 // FIXME:  implement single-input semantics
