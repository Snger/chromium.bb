--- conflicted
+++ resolved
@@ -35,11 +35,7 @@
 }
 
 SkRectShaderImageFilter::SkRectShaderImageFilter(SkFlattenableReadBuffer& buffer)
-<<<<<<< HEAD
-  : INHERITED(buffer) {
-=======
   : INHERITED(1, buffer) {
->>>>>>> 8c15b39e
     fShader = buffer.readShader();
 }
 
@@ -61,13 +57,6 @@
     SkIRect bounds;
     source.getBounds(&bounds);
     if (!this->applyCropRect(&bounds, ctm)) {
-<<<<<<< HEAD
-        return false;
-    }
-
-    SkAutoTUnref<SkBaseDevice> device(proxy->createDevice(bounds.width(),
-                                                          bounds.height()));
-=======
         return false;
     }
 
@@ -76,7 +65,6 @@
     if (NULL == device.get()) {
         return false;
     }
->>>>>>> 8c15b39e
     SkCanvas canvas(device.get());
     SkPaint paint;
     paint.setShader(fShader);
