--- conflicted
+++ resolved
@@ -13,24 +13,18 @@
     switch (info.fColorType) {
         case kAlpha_8_SkColorType:
             return SkBitmap::kA8_Config;
-<<<<<<< HEAD
-=======
 
         case kARGB_4444_SkColorType:
             return SkBitmap::kARGB_4444_Config;
->>>>>>> 8c15b39e
 
         case kRGB_565_SkColorType:
             return SkBitmap::kRGB_565_Config;
 
         case kPMColor_SkColorType:
             return SkBitmap::kARGB_8888_Config;
-<<<<<<< HEAD
-=======
 
         case kIndex_8_SkColorType:
             return SkBitmap::kIndex8_Config;
->>>>>>> 8c15b39e
 
         default:
             // break for unsupported colortypes
@@ -39,53 +33,9 @@
     return SkBitmap::kNo_Config;
 }
 
-<<<<<<< HEAD
-int SkImageBytesPerPixel(SkColorType ct) {
-    static const uint8_t gColorTypeBytesPerPixel[] = {
-        1,  // kAlpha_8_SkColorType
-        2,  // kRGB_565_SkColorType
-        4,  // kRGBA_8888_SkColorType
-        4,  // kBGRA_8888_SkColorType
-        4,  // kPMColor_SkColorType
-    };
-
-    SkASSERT((size_t)ct < SK_ARRAY_COUNT(gColorTypeBytesPerPixel));
-    return gColorTypeBytesPerPixel[ct];
-}
-
-bool SkBitmapToImageInfo(const SkBitmap& bm, SkImageInfo* info) {
-    switch (bm.config()) {
-        case SkBitmap::kA8_Config:
-            info->fColorType = kAlpha_8_SkColorType;
-            break;
-
-        case SkBitmap::kRGB_565_Config:
-            info->fColorType = kRGB_565_SkColorType;
-            break;
-
-        case SkBitmap::kARGB_8888_Config:
-            info->fColorType = kPMColor_SkColorType;
-            break;
-
-        default:
-            return false;
-    }
-
-    info->fWidth = bm.width();
-    info->fHeight = bm.height();
-    info->fAlphaType = bm.isOpaque() ? kOpaque_SkAlphaType :
-                                       kPremul_SkAlphaType;
-    return true;
-}
-
-SkImage* SkNewImageFromBitmap(const SkBitmap& bm, bool canSharePixelRef) {
-    SkImageInfo info;
-    if (!SkBitmapToImageInfo(bm, &info)) {
-=======
 SkImage* SkNewImageFromBitmap(const SkBitmap& bm, bool canSharePixelRef) {
     SkImageInfo info;
     if (!bm.asImageInfo(&info)) {
->>>>>>> 8c15b39e
         return NULL;
     }
 
