--- conflicted
+++ resolved
@@ -14,13 +14,6 @@
 #include "SkMathPriv.h"
 #include "SkString.h"
 #include "SkUtilsArm.h"
-<<<<<<< HEAD
-
-#if !SK_ARM_NEON_IS_NONE
-#include "SkXfermode_opts_arm_neon.h"
-#endif
-=======
->>>>>>> 8c15b39e
 
 #if !SK_ARM_NEON_IS_NONE
 #include "SkXfermode_opts_arm_neon.h"
@@ -1350,34 +1343,14 @@
 ///////////////////////////////////////////////////////////////////////////////
 ///////////////////////////////////////////////////////////////////////////////
 
-<<<<<<< HEAD
-bool SkProcCoeffXfermode::asMode(Mode* mode) const {
-    if (mode) {
-        *mode = fMode;
-    }
-    return true;
-}
-
-bool SkProcCoeffXfermode::asCoeff(Coeff* sc, Coeff* dc) const {
-    if (CANNOT_USE_COEFF == fSrcCoeff) {
-        return false;
-=======
 SkProcCoeffXfermode::SkProcCoeffXfermode(SkFlattenableReadBuffer& buffer) : INHERITED(buffer) {
     uint32_t mode32 = buffer.read32() % SK_ARRAY_COUNT(gProcCoeffs);
     if (mode32 >= SK_ARRAY_COUNT(gProcCoeffs)) {
         // out of range, just set to something harmless
         mode32 = SkXfermode::kSrcOut_Mode;
->>>>>>> 8c15b39e
     }
     fMode = (SkXfermode::Mode)mode32;
 
-<<<<<<< HEAD
-    if (sc) {
-        *sc = fSrcCoeff;
-    }
-    if (dc) {
-        *dc = fDstCoeff;
-=======
     const ProcCoeff& rec = gProcCoeffs[fMode];
     // these may be valid, or may be CANNOT_USE_COEFF
     fSrcCoeff = rec.fSC;
@@ -1389,12 +1362,24 @@
 bool SkProcCoeffXfermode::asMode(Mode* mode) const {
     if (mode) {
         *mode = fMode;
->>>>>>> 8c15b39e
     }
     return true;
 }
 
-<<<<<<< HEAD
+bool SkProcCoeffXfermode::asCoeff(Coeff* sc, Coeff* dc) const {
+    if (CANNOT_USE_COEFF == fSrcCoeff) {
+        return false;
+    }
+
+    if (sc) {
+        *sc = fSrcCoeff;
+    }
+    if (dc) {
+        *dc = fDstCoeff;
+    }
+    return true;
+}
+
 #if SK_SUPPORT_GPU
 bool SkProcCoeffXfermode::asNewEffect(GrEffectRef** effect,
                                       GrTexture* background) const {
@@ -1409,36 +1394,6 @@
 }
 #endif
 
-=======
-bool SkProcCoeffXfermode::asCoeff(Coeff* sc, Coeff* dc) const {
-    if (CANNOT_USE_COEFF == fSrcCoeff) {
-        return false;
-    }
-
-    if (sc) {
-        *sc = fSrcCoeff;
-    }
-    if (dc) {
-        *dc = fDstCoeff;
-    }
-    return true;
-}
-
-#if SK_SUPPORT_GPU
-bool SkProcCoeffXfermode::asNewEffect(GrEffectRef** effect,
-                                      GrTexture* background) const {
-    if (XferEffect::IsSupportedMode(fMode)) {
-        if (NULL != effect) {
-            *effect = XferEffect::Create(fMode, background);
-            SkASSERT(NULL != *effect);
-        }
-        return true;
-    }
-    return false;
-}
-#endif
-
->>>>>>> 8c15b39e
 void SkProcCoeffXfermode::flatten(SkFlattenableWriteBuffer& buffer) const {
     this->INHERITED::flatten(buffer);
     buffer.write32(fMode);
@@ -1716,10 +1671,7 @@
 
 extern SkProcCoeffXfermode* SkPlatformXfermodeFactory(const ProcCoeff& rec,
                                                       SkXfermode::Mode mode);
-<<<<<<< HEAD
-=======
 extern SkXfermodeProc SkPlatformXfermodeProcFactory(SkXfermode::Mode mode);
->>>>>>> 8c15b39e
 
 SkXfermode* SkXfermode::Create(Mode mode) {
     SkASSERT(SK_ARRAY_COUNT(gProcCoeffs) == kModeCount);
@@ -1741,9 +1693,6 @@
 
     SkXfermode* xfer = gCachedXfermodes[mode];
     if (NULL == xfer) {
-<<<<<<< HEAD
-        const ProcCoeff& rec = gProcCoeffs[mode];
-=======
         ProcCoeff rec = gProcCoeffs[mode];
 
         SkXfermodeProc pp = SkPlatformXfermodeProcFactory(mode);
@@ -1751,7 +1700,6 @@
         if (pp != NULL) {
             rec.fProc = pp;
         }
->>>>>>> 8c15b39e
 
         // check if we have a platform optim for that
         SkProcCoeffXfermode* xfm = SkPlatformXfermodeFactory(rec, mode);
