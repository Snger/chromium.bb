--- conflicted
+++ resolved
@@ -42,17 +42,12 @@
     } else {
         if (filter->filterImage(proxy, src, ctm, result, offset)) {
             if (!result->getTexture()) {
-<<<<<<< HEAD
-                GrTexture* resultTex = GrLockAndRefCachedBitmapTexture(context, *result, NULL);
-                result->setPixelRef(new SkGrPixelRef(resultTex))->unref();
-=======
                 SkImageInfo info;
                 if (!result->asImageInfo(&info)) {
                     return false;
                 }
                 GrTexture* resultTex = GrLockAndRefCachedBitmapTexture(context, *result, NULL);
                 result->setPixelRef(new SkGrPixelRef(info, resultTex))->unref();
->>>>>>> 8c15b39e
                 GrUnlockAndUnrefCachedBitmapTexture(resultTex);
             }
             return true;
