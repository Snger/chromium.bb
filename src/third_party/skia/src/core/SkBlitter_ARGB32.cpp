/*
 * Copyright 2006 The Android Open Source Project
 *
 * Use of this source code is governed by a BSD-style license that can be
 * found in the LICENSE file.
 */

#include "Sk4px.h"
#include "SkColorData.h"
#include "SkCoreBlitters.h"
#include "SkShader.h"
#include "SkUtils.h"
#include "SkXfermodePriv.h"

static inline int upscale_31_to_32(int value) {
    SkASSERT((unsigned)value <= 31);
    return value + (value >> 4);
}

static inline int blend_32(int src, int dst, int scale) {
    SkASSERT((unsigned)src <= 0xFF);
    SkASSERT((unsigned)dst <= 0xFF);
    SkASSERT((unsigned)scale <= 32);
    return dst + ((src - dst) * scale >> 5);
}

static inline SkPMColor blend_lcd16(int srcA, int srcR, int srcG, int srcB,
                                     SkPMColor dst, uint16_t mask) {
    if (mask == 0) {
        return dst;
    }

    /*  We want all of these in 5bits, hence the shifts in case one of them
     *  (green) is 6bits.
     */
    int maskR = SkGetPackedR16(mask) >> (SK_R16_BITS - 5);
    int maskG = SkGetPackedG16(mask) >> (SK_G16_BITS - 5);
    int maskB = SkGetPackedB16(mask) >> (SK_B16_BITS - 5);

    // Now upscale them to 0..32, so we can use blend32
    maskR = upscale_31_to_32(maskR);
    maskG = upscale_31_to_32(maskG);
    maskB = upscale_31_to_32(maskB);

    // srcA has been upscaled to 256 before passed into this function
    maskR = maskR * srcA >> 8;
    maskG = maskG * srcA >> 8;
    maskB = maskB * srcA >> 8;

    int dstR = SkGetPackedR32(dst);
    int dstG = SkGetPackedG32(dst);
    int dstB = SkGetPackedB32(dst);

    // LCD blitting is only supported if the dst is known/required
    // to be opaque
    return SkPackARGB32(0xFF,
                        blend_32(srcR, dstR, maskR),
                        blend_32(srcG, dstG, maskG),
                        blend_32(srcB, dstB, maskB));
}

static inline SkPMColor blend_lcd16_opaque(int srcR, int srcG, int srcB,
                                           SkPMColor dst, uint16_t mask,
                                           SkPMColor opaqueDst) {
    if (mask == 0) {
        return dst;
    }

    if (0xFFFF == mask) {
        return opaqueDst;
    }

    /*  We want all of these in 5bits, hence the shifts in case one of them
     *  (green) is 6bits.
     */
    int maskR = SkGetPackedR16(mask) >> (SK_R16_BITS - 5);
    int maskG = SkGetPackedG16(mask) >> (SK_G16_BITS - 5);
    int maskB = SkGetPackedB16(mask) >> (SK_B16_BITS - 5);

    // Now upscale them to 0..32, so we can use blend32
    maskR = upscale_31_to_32(maskR);
    maskG = upscale_31_to_32(maskG);
    maskB = upscale_31_to_32(maskB);

    int dstR = SkGetPackedR32(dst);
    int dstG = SkGetPackedG32(dst);
    int dstB = SkGetPackedB32(dst);

    // LCD blitting is only supported if the dst is known/required
    // to be opaque
    return SkPackARGB32(0xFF,
                        blend_32(srcR, dstR, maskR),
                        blend_32(srcG, dstG, maskG),
                        blend_32(srcB, dstB, maskB));
}


// TODO: rewrite at least the SSE code here.  It's miserable.

#if SK_CPU_SSE_LEVEL >= SK_CPU_SSE_LEVEL_SSE2
    #include <emmintrin.h>

    // The following (left) shifts cause the top 5 bits of the mask components to
    // line up with the corresponding components in an SkPMColor.
    // Note that the mask's RGB16 order may differ from the SkPMColor order.
    #define SK_R16x5_R32x5_SHIFT (SK_R32_SHIFT - SK_R16_SHIFT - SK_R16_BITS + 5)
    #define SK_G16x5_G32x5_SHIFT (SK_G32_SHIFT - SK_G16_SHIFT - SK_G16_BITS + 5)
    #define SK_B16x5_B32x5_SHIFT (SK_B32_SHIFT - SK_B16_SHIFT - SK_B16_BITS + 5)

    #if SK_R16x5_R32x5_SHIFT == 0
        #define SkPackedR16x5ToUnmaskedR32x5_SSE2(x) (x)
    #elif SK_R16x5_R32x5_SHIFT > 0
        #define SkPackedR16x5ToUnmaskedR32x5_SSE2(x) (_mm_slli_epi32(x, SK_R16x5_R32x5_SHIFT))
    #else
        #define SkPackedR16x5ToUnmaskedR32x5_SSE2(x) (_mm_srli_epi32(x, -SK_R16x5_R32x5_SHIFT))
    #endif

    #if SK_G16x5_G32x5_SHIFT == 0
        #define SkPackedG16x5ToUnmaskedG32x5_SSE2(x) (x)
    #elif SK_G16x5_G32x5_SHIFT > 0
        #define SkPackedG16x5ToUnmaskedG32x5_SSE2(x) (_mm_slli_epi32(x, SK_G16x5_G32x5_SHIFT))
    #else
        #define SkPackedG16x5ToUnmaskedG32x5_SSE2(x) (_mm_srli_epi32(x, -SK_G16x5_G32x5_SHIFT))
    #endif

    #if SK_B16x5_B32x5_SHIFT == 0
        #define SkPackedB16x5ToUnmaskedB32x5_SSE2(x) (x)
    #elif SK_B16x5_B32x5_SHIFT > 0
        #define SkPackedB16x5ToUnmaskedB32x5_SSE2(x) (_mm_slli_epi32(x, SK_B16x5_B32x5_SHIFT))
    #else
        #define SkPackedB16x5ToUnmaskedB32x5_SSE2(x) (_mm_srli_epi32(x, -SK_B16x5_B32x5_SHIFT))
    #endif

    static __m128i blend_lcd16_sse2(__m128i &src, __m128i &dst, __m128i &mask, __m128i &srcA) {
        // In the following comments, the components of src, dst and mask are
        // abbreviated as (s)rc, (d)st, and (m)ask. Color components are marked
        // by an R, G, B, or A suffix. Components of one of the four pixels that
        // are processed in parallel are marked with 0, 1, 2, and 3. "d1B", for
        // example is the blue channel of the second destination pixel. Memory
        // layout is shown for an ARGB byte order in a color value.

        // src and srcA store 8-bit values interleaved with zeros.
        // src  = (0xFF, 0, sR, 0, sG, 0, sB, 0, 0xFF, 0, sR, 0, sG, 0, sB, 0)
        // srcA = (srcA, 0, srcA, 0, srcA, 0, srcA, 0,
        //         srcA, 0, srcA, 0, srcA, 0, srcA, 0)
        // mask stores 16-bit values (compressed three channels) interleaved with zeros.
        // Lo and Hi denote the low and high bytes of a 16-bit value, respectively.
        // mask = (m0RGBLo, m0RGBHi, 0, 0, m1RGBLo, m1RGBHi, 0, 0,
        //         m2RGBLo, m2RGBHi, 0, 0, m3RGBLo, m3RGBHi, 0, 0)

        // Get the R,G,B of each 16bit mask pixel, we want all of them in 5 bits.
        // r = (0, m0R, 0, 0, 0, m1R, 0, 0, 0, m2R, 0, 0, 0, m3R, 0, 0)
        __m128i r = _mm_and_si128(SkPackedR16x5ToUnmaskedR32x5_SSE2(mask),
                                  _mm_set1_epi32(0x1F << SK_R32_SHIFT));

        // g = (0, 0, m0G, 0, 0, 0, m1G, 0, 0, 0, m2G, 0, 0, 0, m3G, 0)
        __m128i g = _mm_and_si128(SkPackedG16x5ToUnmaskedG32x5_SSE2(mask),
                                  _mm_set1_epi32(0x1F << SK_G32_SHIFT));

        // b = (0, 0, 0, m0B, 0, 0, 0, m1B, 0, 0, 0, m2B, 0, 0, 0, m3B)
        __m128i b = _mm_and_si128(SkPackedB16x5ToUnmaskedB32x5_SSE2(mask),
                                  _mm_set1_epi32(0x1F << SK_B32_SHIFT));

        // Pack the 4 16bit mask pixels into 4 32bit pixels, (p0, p1, p2, p3)
        // Each component (m0R, m0G, etc.) is then a 5-bit value aligned to an
        // 8-bit position
        // mask = (0, m0R, m0G, m0B, 0, m1R, m1G, m1B,
        //         0, m2R, m2G, m2B, 0, m3R, m3G, m3B)
        mask = _mm_or_si128(_mm_or_si128(r, g), b);

        // Interleave R,G,B into the lower byte of word.
        // i.e. split the sixteen 8-bit values from mask into two sets of eight
        // 16-bit values, padded by zero.
        __m128i maskLo, maskHi;
        // maskLo = (0, 0, m0R, 0, m0G, 0, m0B, 0, 0, 0, m1R, 0, m1G, 0, m1B, 0)
        maskLo = _mm_unpacklo_epi8(mask, _mm_setzero_si128());
        // maskHi = (0, 0, m2R, 0, m2G, 0, m2B, 0, 0, 0, m3R, 0, m3G, 0, m3B, 0)
        maskHi = _mm_unpackhi_epi8(mask, _mm_setzero_si128());

        // Upscale from 0..31 to 0..32
        // (allows to replace division by left-shift further down)
        // Left-shift each component by 4 and add the result back to that component,
        // mapping numbers in the range 0..15 to 0..15, and 16..31 to 17..32
        maskLo = _mm_add_epi16(maskLo, _mm_srli_epi16(maskLo, 4));
        maskHi = _mm_add_epi16(maskHi, _mm_srli_epi16(maskHi, 4));

        // Multiply each component of maskLo and maskHi by srcA
        maskLo = _mm_mullo_epi16(maskLo, srcA);
        maskHi = _mm_mullo_epi16(maskHi, srcA);

        // Left shift mask components by 8 (divide by 256)
        maskLo = _mm_srli_epi16(maskLo, 8);
        maskHi = _mm_srli_epi16(maskHi, 8);

        // Interleave R,G,B into the lower byte of the word
        // dstLo = (0, 0, d0R, 0, d0G, 0, d0B, 0, 0, 0, d1R, 0, d1G, 0, d1B, 0)
        __m128i dstLo = _mm_unpacklo_epi8(dst, _mm_setzero_si128());
        // dstLo = (0, 0, d2R, 0, d2G, 0, d2B, 0, 0, 0, d3R, 0, d3G, 0, d3B, 0)
        __m128i dstHi = _mm_unpackhi_epi8(dst, _mm_setzero_si128());

        // mask = (src - dst) * mask
        maskLo = _mm_mullo_epi16(maskLo, _mm_sub_epi16(src, dstLo));
        maskHi = _mm_mullo_epi16(maskHi, _mm_sub_epi16(src, dstHi));

        // mask = (src - dst) * mask >> 5
        maskLo = _mm_srai_epi16(maskLo, 5);
        maskHi = _mm_srai_epi16(maskHi, 5);

        // Add two pixels into result.
        // result = dst + ((src - dst) * mask >> 5)
        __m128i resultLo = _mm_add_epi16(dstLo, maskLo);
        __m128i resultHi = _mm_add_epi16(dstHi, maskHi);

        // Pack into 4 32bit dst pixels.
        // resultLo and resultHi contain eight 16-bit components (two pixels) each.
        // Merge into one SSE regsiter with sixteen 8-bit values (four pixels),
        // clamping to 255 if necessary.
        return _mm_packus_epi16(resultLo, resultHi);
    }

    static __m128i blend_lcd16_opaque_sse2(__m128i &src, __m128i &dst, __m128i &mask) {
        // In the following comments, the components of src, dst and mask are
        // abbreviated as (s)rc, (d)st, and (m)ask. Color components are marked
        // by an R, G, B, or A suffix. Components of one of the four pixels that
        // are processed in parallel are marked with 0, 1, 2, and 3. "d1B", for
        // example is the blue channel of the second destination pixel. Memory
        // layout is shown for an ARGB byte order in a color value.

        // src and srcA store 8-bit values interleaved with zeros.
        // src  = (0xFF, 0, sR, 0, sG, 0, sB, 0, 0xFF, 0, sR, 0, sG, 0, sB, 0)
        // mask stores 16-bit values (shown as high and low bytes) interleaved with
        // zeros
        // mask = (m0RGBLo, m0RGBHi, 0, 0, m1RGBLo, m1RGBHi, 0, 0,
        //         m2RGBLo, m2RGBHi, 0, 0, m3RGBLo, m3RGBHi, 0, 0)

        // Get the R,G,B of each 16bit mask pixel, we want all of them in 5 bits.
        // r = (0, m0R, 0, 0, 0, m1R, 0, 0, 0, m2R, 0, 0, 0, m3R, 0, 0)
        __m128i r = _mm_and_si128(SkPackedR16x5ToUnmaskedR32x5_SSE2(mask),
                                  _mm_set1_epi32(0x1F << SK_R32_SHIFT));

        // g = (0, 0, m0G, 0, 0, 0, m1G, 0, 0, 0, m2G, 0, 0, 0, m3G, 0)
        __m128i g = _mm_and_si128(SkPackedG16x5ToUnmaskedG32x5_SSE2(mask),
                                  _mm_set1_epi32(0x1F << SK_G32_SHIFT));

        // b = (0, 0, 0, m0B, 0, 0, 0, m1B, 0, 0, 0, m2B, 0, 0, 0, m3B)
        __m128i b = _mm_and_si128(SkPackedB16x5ToUnmaskedB32x5_SSE2(mask),
                                  _mm_set1_epi32(0x1F << SK_B32_SHIFT));

        // Pack the 4 16bit mask pixels into 4 32bit pixels, (p0, p1, p2, p3)
        // Each component (m0R, m0G, etc.) is then a 5-bit value aligned to an
        // 8-bit position
        // mask = (0, m0R, m0G, m0B, 0, m1R, m1G, m1B,
        //         0, m2R, m2G, m2B, 0, m3R, m3G, m3B)
        mask = _mm_or_si128(_mm_or_si128(r, g), b);

        // Interleave R,G,B into the lower byte of word.
        // i.e. split the sixteen 8-bit values from mask into two sets of eight
        // 16-bit values, padded by zero.
        __m128i maskLo, maskHi;
        // maskLo = (0, 0, m0R, 0, m0G, 0, m0B, 0, 0, 0, m1R, 0, m1G, 0, m1B, 0)
        maskLo = _mm_unpacklo_epi8(mask, _mm_setzero_si128());
        // maskHi = (0, 0, m2R, 0, m2G, 0, m2B, 0, 0, 0, m3R, 0, m3G, 0, m3B, 0)
        maskHi = _mm_unpackhi_epi8(mask, _mm_setzero_si128());

        // Upscale from 0..31 to 0..32
        // (allows to replace division by left-shift further down)
        // Left-shift each component by 4 and add the result back to that component,
        // mapping numbers in the range 0..15 to 0..15, and 16..31 to 17..32
        maskLo = _mm_add_epi16(maskLo, _mm_srli_epi16(maskLo, 4));
        maskHi = _mm_add_epi16(maskHi, _mm_srli_epi16(maskHi, 4));

        // Interleave R,G,B into the lower byte of the word
        // dstLo = (0, 0, d0R, 0, d0G, 0, d0B, 0, 0, 0, d1R, 0, d1G, 0, d1B, 0)
        __m128i dstLo = _mm_unpacklo_epi8(dst, _mm_setzero_si128());
        // dstLo = (0, 0, d2R, 0, d2G, 0, d2B, 0, 0, 0, d3R, 0, d3G, 0, d3B, 0)
        __m128i dstHi = _mm_unpackhi_epi8(dst, _mm_setzero_si128());

        // mask = (src - dst) * mask
        maskLo = _mm_mullo_epi16(maskLo, _mm_sub_epi16(src, dstLo));
        maskHi = _mm_mullo_epi16(maskHi, _mm_sub_epi16(src, dstHi));

        // mask = (src - dst) * mask >> 5
        maskLo = _mm_srai_epi16(maskLo, 5);
        maskHi = _mm_srai_epi16(maskHi, 5);

        // Add two pixels into result.
        // result = dst + ((src - dst) * mask >> 5)
        __m128i resultLo = _mm_add_epi16(dstLo, maskLo);
        __m128i resultHi = _mm_add_epi16(dstHi, maskHi);

        // Pack into 4 32bit dst pixels and force opaque.
        // resultLo and resultHi contain eight 16-bit components (two pixels) each.
        // Merge into one SSE regsiter with sixteen 8-bit values (four pixels),
        // clamping to 255 if necessary. Set alpha components to 0xFF.
        return _mm_or_si128(_mm_packus_epi16(resultLo, resultHi),
                            _mm_set1_epi32(SK_A32_MASK << SK_A32_SHIFT));
    }

    void blit_row_lcd16(SkPMColor dst[], const uint16_t mask[], SkColor src, int width, SkPMColor) {
        if (width <= 0) {
            return;
        }

        int srcA = SkColorGetA(src);
        int srcR = SkColorGetR(src);
        int srcG = SkColorGetG(src);
        int srcB = SkColorGetB(src);

        srcA = SkAlpha255To256(srcA);

        if (width >= 4) {
            SkASSERT(((size_t)dst & 0x03) == 0);
            while (((size_t)dst & 0x0F) != 0) {
                *dst = blend_lcd16(srcA, srcR, srcG, srcB, *dst, *mask);
                mask++;
                dst++;
                width--;
            }

            __m128i *d = reinterpret_cast<__m128i*>(dst);
            // Set alpha to 0xFF and replicate source four times in SSE register.
            __m128i src_sse = _mm_set1_epi32(SkPackARGB32(0xFF, srcR, srcG, srcB));
            // Interleave with zeros to get two sets of four 16-bit values.
            src_sse = _mm_unpacklo_epi8(src_sse, _mm_setzero_si128());
            // Set srcA_sse to contain eight copies of srcA, padded with zero.
            // src_sse=(0xFF, 0, sR, 0, sG, 0, sB, 0, 0xFF, 0, sR, 0, sG, 0, sB, 0)
            __m128i srcA_sse = _mm_set1_epi16(srcA);
            while (width >= 4) {
                // Load four destination pixels into dst_sse.
                __m128i dst_sse = _mm_load_si128(d);
                // Load four 16-bit masks into lower half of mask_sse.
                __m128i mask_sse = _mm_loadl_epi64(
                                       reinterpret_cast<const __m128i*>(mask));

                // Check whether masks are equal to 0 and get the highest bit
                // of each byte of result, if masks are all zero, we will get
                // pack_cmp to 0xFFFF
                int pack_cmp = _mm_movemask_epi8(_mm_cmpeq_epi16(mask_sse,
                                                 _mm_setzero_si128()));

                // if mask pixels are not all zero, we will blend the dst pixels
                if (pack_cmp != 0xFFFF) {
                    // Unpack 4 16bit mask pixels to
                    // mask_sse = (m0RGBLo, m0RGBHi, 0, 0, m1RGBLo, m1RGBHi, 0, 0,
                    //             m2RGBLo, m2RGBHi, 0, 0, m3RGBLo, m3RGBHi, 0, 0)
                    mask_sse = _mm_unpacklo_epi16(mask_sse,
                                                  _mm_setzero_si128());

                    // Process 4 32bit dst pixels
                    __m128i result = blend_lcd16_sse2(src_sse, dst_sse, mask_sse, srcA_sse);
                    _mm_store_si128(d, result);
                }

                d++;
                mask += 4;
                width -= 4;
            }

            dst = reinterpret_cast<SkPMColor*>(d);
        }

        while (width > 0) {
            *dst = blend_lcd16(srcA, srcR, srcG, srcB, *dst, *mask);
            mask++;
            dst++;
            width--;
        }
    }

    void blit_row_lcd16_opaque(SkPMColor dst[], const uint16_t mask[],
                                   SkColor src, int width, SkPMColor opaqueDst) {
        if (width <= 0) {
            return;
        }

        int srcR = SkColorGetR(src);
        int srcG = SkColorGetG(src);
        int srcB = SkColorGetB(src);

        if (width >= 4) {
            SkASSERT(((size_t)dst & 0x03) == 0);
            while (((size_t)dst & 0x0F) != 0) {
                *dst = blend_lcd16_opaque(srcR, srcG, srcB, *dst, *mask, opaqueDst);
                mask++;
                dst++;
                width--;
            }

            __m128i *d = reinterpret_cast<__m128i*>(dst);
            // Set alpha to 0xFF and replicate source four times in SSE register.
            __m128i src_sse = _mm_set1_epi32(SkPackARGB32(0xFF, srcR, srcG, srcB));
            // Set srcA_sse to contain eight copies of srcA, padded with zero.
            // src_sse=(0xFF, 0, sR, 0, sG, 0, sB, 0, 0xFF, 0, sR, 0, sG, 0, sB, 0)
            src_sse = _mm_unpacklo_epi8(src_sse, _mm_setzero_si128());
            while (width >= 4) {
                // Load four destination pixels into dst_sse.
                __m128i dst_sse = _mm_load_si128(d);
                // Load four 16-bit masks into lower half of mask_sse.
                __m128i mask_sse = _mm_loadl_epi64(
                                       reinterpret_cast<const __m128i*>(mask));

                // Check whether masks are equal to 0 and get the highest bit
                // of each byte of result, if masks are all zero, we will get
                // pack_cmp to 0xFFFF
                int pack_cmp = _mm_movemask_epi8(_mm_cmpeq_epi16(mask_sse,
                                                 _mm_setzero_si128()));

                // if mask pixels are not all zero, we will blend the dst pixels
                if (pack_cmp != 0xFFFF) {
                    // Unpack 4 16bit mask pixels to
                    // mask_sse = (m0RGBLo, m0RGBHi, 0, 0, m1RGBLo, m1RGBHi, 0, 0,
                    //             m2RGBLo, m2RGBHi, 0, 0, m3RGBLo, m3RGBHi, 0, 0)
                    mask_sse = _mm_unpacklo_epi16(mask_sse,
                                                  _mm_setzero_si128());

                    // Process 4 32bit dst pixels
                    __m128i result = blend_lcd16_opaque_sse2(src_sse, dst_sse, mask_sse);
                    _mm_store_si128(d, result);
                }

                d++;
                mask += 4;
                width -= 4;
            }

            dst = reinterpret_cast<SkPMColor*>(d);
        }

        while (width > 0) {
            *dst = blend_lcd16_opaque(srcR, srcG, srcB, *dst, *mask, opaqueDst);
            mask++;
            dst++;
            width--;
        }
    }

#elif defined(SK_ARM_HAS_NEON)
    #include "SkColor_opts_neon.h"

    static inline uint8x8_t blend_32_neon(uint8x8_t src, uint8x8_t dst, uint16x8_t scale) {
        int16x8_t src_wide, dst_wide;

        src_wide = vreinterpretq_s16_u16(vmovl_u8(src));
        dst_wide = vreinterpretq_s16_u16(vmovl_u8(dst));

        src_wide = (src_wide - dst_wide) * vreinterpretq_s16_u16(scale);

        dst_wide += vshrq_n_s16(src_wide, 5);

        return vmovn_u16(vreinterpretq_u16_s16(dst_wide));
    }

    void blit_row_lcd16_opaque(SkPMColor dst[], const uint16_t src[],
                               SkColor color, int width,
                               SkPMColor opaqueDst) {
        int colR = SkColorGetR(color);
        int colG = SkColorGetG(color);
        int colB = SkColorGetB(color);

        uint8x8_t vcolR = vdup_n_u8(colR);
        uint8x8_t vcolG = vdup_n_u8(colG);
        uint8x8_t vcolB = vdup_n_u8(colB);
        uint8x8_t vopqDstA = vdup_n_u8(SkGetPackedA32(opaqueDst));
        uint8x8_t vopqDstR = vdup_n_u8(SkGetPackedR32(opaqueDst));
        uint8x8_t vopqDstG = vdup_n_u8(SkGetPackedG32(opaqueDst));
        uint8x8_t vopqDstB = vdup_n_u8(SkGetPackedB32(opaqueDst));

        while (width >= 8) {
            uint8x8x4_t vdst;
            uint16x8_t vmask;
            uint16x8_t vmaskR, vmaskG, vmaskB;
            uint8x8_t vsel_trans, vsel_opq;

            vdst = vld4_u8((uint8_t*)dst);
            vmask = vld1q_u16(src);

            // Prepare compare masks
            vsel_trans = vmovn_u16(vceqq_u16(vmask, vdupq_n_u16(0)));
            vsel_opq = vmovn_u16(vceqq_u16(vmask, vdupq_n_u16(0xFFFF)));

            // Get all the color masks on 5 bits
            vmaskR = vshrq_n_u16(vmask, SK_R16_SHIFT);
            vmaskG = vshrq_n_u16(vshlq_n_u16(vmask, SK_R16_BITS),
                                 SK_B16_BITS + SK_R16_BITS + 1);
            vmaskB = vmask & vdupq_n_u16(SK_B16_MASK);

            // Upscale to 0..32
            vmaskR = vmaskR + vshrq_n_u16(vmaskR, 4);
            vmaskG = vmaskG + vshrq_n_u16(vmaskG, 4);
            vmaskB = vmaskB + vshrq_n_u16(vmaskB, 4);

            vdst.val[NEON_A] = vbsl_u8(vsel_trans, vdst.val[NEON_A], vdup_n_u8(0xFF));
            vdst.val[NEON_A] = vbsl_u8(vsel_opq, vopqDstA, vdst.val[NEON_A]);

            vdst.val[NEON_R] = blend_32_neon(vcolR, vdst.val[NEON_R], vmaskR);
            vdst.val[NEON_G] = blend_32_neon(vcolG, vdst.val[NEON_G], vmaskG);
            vdst.val[NEON_B] = blend_32_neon(vcolB, vdst.val[NEON_B], vmaskB);

            vdst.val[NEON_R] = vbsl_u8(vsel_opq, vopqDstR, vdst.val[NEON_R]);
            vdst.val[NEON_G] = vbsl_u8(vsel_opq, vopqDstG, vdst.val[NEON_G]);
            vdst.val[NEON_B] = vbsl_u8(vsel_opq, vopqDstB, vdst.val[NEON_B]);

            vst4_u8((uint8_t*)dst, vdst);

            dst += 8;
            src += 8;
            width -= 8;
        }

        // Leftovers
        for (int i = 0; i < width; i++) {
            dst[i] = blend_lcd16_opaque(colR, colG, colB, dst[i], src[i], opaqueDst);
        }
    }

    void blit_row_lcd16(SkPMColor dst[], const uint16_t src[],
                        SkColor color, int width, SkPMColor) {
        int colA = SkColorGetA(color);
        int colR = SkColorGetR(color);
        int colG = SkColorGetG(color);
        int colB = SkColorGetB(color);

        colA = SkAlpha255To256(colA);

        uint16x8_t vcolA = vdupq_n_u16(colA);
        uint8x8_t vcolR = vdup_n_u8(colR);
        uint8x8_t vcolG = vdup_n_u8(colG);
        uint8x8_t vcolB = vdup_n_u8(colB);

        while (width >= 8) {
            uint8x8x4_t vdst;
            uint16x8_t vmask;
            uint16x8_t vmaskR, vmaskG, vmaskB;

            vdst = vld4_u8((uint8_t*)dst);
            vmask = vld1q_u16(src);

            // Get all the color masks on 5 bits
            vmaskR = vshrq_n_u16(vmask, SK_R16_SHIFT);
            vmaskG = vshrq_n_u16(vshlq_n_u16(vmask, SK_R16_BITS),
                                 SK_B16_BITS + SK_R16_BITS + 1);
            vmaskB = vmask & vdupq_n_u16(SK_B16_MASK);

            // Upscale to 0..32
            vmaskR = vmaskR + vshrq_n_u16(vmaskR, 4);
            vmaskG = vmaskG + vshrq_n_u16(vmaskG, 4);
            vmaskB = vmaskB + vshrq_n_u16(vmaskB, 4);

            vmaskR = vshrq_n_u16(vmaskR * vcolA, 8);
            vmaskG = vshrq_n_u16(vmaskG * vcolA, 8);
            vmaskB = vshrq_n_u16(vmaskB * vcolA, 8);

            vdst.val[NEON_A] = vdup_n_u8(0xFF);
            vdst.val[NEON_R] = blend_32_neon(vcolR, vdst.val[NEON_R], vmaskR);
            vdst.val[NEON_G] = blend_32_neon(vcolG, vdst.val[NEON_G], vmaskG);
            vdst.val[NEON_B] = blend_32_neon(vcolB, vdst.val[NEON_B], vmaskB);

            vst4_u8((uint8_t*)dst, vdst);

            dst += 8;
            src += 8;
            width -= 8;
        }

        for (int i = 0; i < width; i++) {
            dst[i] = blend_lcd16(colA, colR, colG, colB, dst[i], src[i]);
        }
    }

#else

    static inline void blit_row_lcd16(SkPMColor dst[], const uint16_t mask[],
                                      SkColor src, int width, SkPMColor) {
        int srcA = SkColorGetA(src);
        int srcR = SkColorGetR(src);
        int srcG = SkColorGetG(src);
        int srcB = SkColorGetB(src);

        srcA = SkAlpha255To256(srcA);

        for (int i = 0; i < width; i++) {
            dst[i] = blend_lcd16(srcA, srcR, srcG, srcB, dst[i], mask[i]);
        }
    }

    static inline void blit_row_lcd16_opaque(SkPMColor dst[], const uint16_t mask[],
                                             SkColor src, int width,
                                             SkPMColor opaqueDst) {
        int srcR = SkColorGetR(src);
        int srcG = SkColorGetG(src);
        int srcB = SkColorGetB(src);

        for (int i = 0; i < width; i++) {
            dst[i] = blend_lcd16_opaque(srcR, srcG, srcB, dst[i], mask[i], opaqueDst);
        }
    }

#endif

static bool blit_color(const SkPixmap& device,
                       const SkMask& mask,
                       const SkIRect& clip,
                       SkColor color) {
    int x = clip.fLeft,
        y = clip.fTop;

    if (device.colorType() == kN32_SkColorType && mask.fFormat == SkMask::kA8_Format) {
        SkOpts::blit_mask_d32_a8(device.writable_addr32(x,y), device.rowBytes(),
                                 (const SkAlpha*)mask.getAddr(x,y), mask.fRowBytes,
                                 color, clip.width(), clip.height());
        return true;
    }

    if (device.colorType() == kN32_SkColorType && mask.fFormat == SkMask::kLCD16_Format) {
        auto dstRow  = device.writable_addr32(x,y);
        auto maskRow = (const uint16_t*)mask.getAddr(x,y);

        auto blit_row = blit_row_lcd16;
        SkPMColor opaqueDst = 0;  // ignored unless opaque

        if (0xff == SkColorGetA(color)) {
            blit_row  = blit_row_lcd16_opaque;
            opaqueDst = SkPreMultiplyColor(color);
        }

        for (int height = clip.height(); height --> 0; ) {
            blit_row(dstRow, maskRow, color, clip.width(), opaqueDst);

            dstRow  = (SkPMColor*)     ((      char*) dstRow + device.rowBytes());
            maskRow = (const uint16_t*)((const char*)maskRow +  mask.fRowBytes);
        }
        return true;
    }

    return false;
}

///////////////////////////////////////////////////////////////////////////////

static void SkARGB32_Blit32(const SkPixmap& device, const SkMask& mask,
                            const SkIRect& clip, SkPMColor srcColor) {
    U8CPU alpha = SkGetPackedA32(srcColor);
    unsigned flags = SkBlitRow::kSrcPixelAlpha_Flag32;
    if (alpha != 255) {
        flags |= SkBlitRow::kGlobalAlpha_Flag32;
    }
    SkBlitRow::Proc32 proc = SkBlitRow::Factory32(flags);

    int x = clip.fLeft;
    int y = clip.fTop;
    int width = clip.width();
    int height = clip.height();

    SkPMColor* dstRow = device.writable_addr32(x, y);
    const SkPMColor* srcRow = reinterpret_cast<const SkPMColor*>(mask.getAddr8(x, y));

    do {
        proc(dstRow, srcRow, width, alpha);
        dstRow = (SkPMColor*)((char*)dstRow + device.rowBytes());
        srcRow = (const SkPMColor*)((const char*)srcRow + mask.fRowBytes);
    } while (--height != 0);
}

//////////////////////////////////////////////////////////////////////////////////////

SkARGB32_Blitter::SkARGB32_Blitter(const SkPixmap& device, const SkPaint& paint)
        : INHERITED(device) {
    SkColor color = paint.getColor();
    fColor = color;

    fSrcA = SkColorGetA(color);
    unsigned scale = SkAlpha255To256(fSrcA);
    fSrcR = SkAlphaMul(SkColorGetR(color), scale);
    fSrcG = SkAlphaMul(SkColorGetG(color), scale);
    fSrcB = SkAlphaMul(SkColorGetB(color), scale);

    fPMColor = SkPackARGB32(fSrcA, fSrcR, fSrcG, fSrcB);

    fLCDBackgroundColor = device.defaultLCDBackgroundColor();
}

const SkPixmap* SkARGB32_Blitter::justAnOpaqueColor(uint32_t* value) {
    if (255 == fSrcA) {
        *value = fPMColor;
        return &fDevice;
    }
    return nullptr;
}

#if defined _WIN32  // disable warning : local variable used without having been initialized
#pragma warning ( push )
#pragma warning ( disable : 4701 )
#endif

void SkARGB32_Blitter::blitH(int x, int y, int width) {
    SkASSERT(x >= 0 && y >= 0 && x + width <= fDevice.width());

    uint32_t* device = fDevice.writable_addr32(x, y);
    SkBlitRow::Color32(device, device, width, fPMColor);
}

void SkARGB32_Blitter::blitAntiH(int x, int y, const SkAlpha antialias[],
                                 const int16_t runs[]) {
    if (fSrcA == 0) {
        return;
    }

    uint32_t    color = fPMColor;
    uint32_t*   device = fDevice.writable_addr32(x, y);
    unsigned    opaqueMask = fSrcA; // if fSrcA is 0xFF, then we will catch the fast opaque case

    for (;;) {
        int count = runs[0];
        SkASSERT(count >= 0);
        if (count <= 0) {
            return;
        }
        unsigned aa = antialias[0];
        if (aa) {
            if ((opaqueMask & aa) == 255) {
                sk_memset32(device, color, count);
            } else {
                uint32_t sc = SkAlphaMulQ(color, SkAlpha255To256(aa));
                SkBlitRow::Color32(device, device, count, sc);
            }
        }
        runs += count;
        antialias += count;
        device += count;
    }
}

void SkARGB32_Blitter::blitAntiH2(int x, int y, U8CPU a0, U8CPU a1) {
    uint32_t* device = fDevice.writable_addr32(x, y);
    SkDEBUGCODE((void)fDevice.writable_addr32(x + 1, y);)

    device[0] = SkBlendARGB32(fPMColor, device[0], a0);
    device[1] = SkBlendARGB32(fPMColor, device[1], a1);
}

void SkARGB32_Blitter::blitAntiV2(int x, int y, U8CPU a0, U8CPU a1) {
    uint32_t* device = fDevice.writable_addr32(x, y);
    SkDEBUGCODE((void)fDevice.writable_addr32(x, y + 1);)

    device[0] = SkBlendARGB32(fPMColor, device[0], a0);
    device = (uint32_t*)((char*)device + fDevice.rowBytes());
    device[0] = SkBlendARGB32(fPMColor, device[0], a1);
}

//////////////////////////////////////////////////////////////////////////////////////

#define solid_8_pixels(mask, dst, color)    \
    do {                                    \
        if (mask & 0x80) dst[0] = color;    \
        if (mask & 0x40) dst[1] = color;    \
        if (mask & 0x20) dst[2] = color;    \
        if (mask & 0x10) dst[3] = color;    \
        if (mask & 0x08) dst[4] = color;    \
        if (mask & 0x04) dst[5] = color;    \
        if (mask & 0x02) dst[6] = color;    \
        if (mask & 0x01) dst[7] = color;    \
    } while (0)

#define SK_BLITBWMASK_NAME                  SkARGB32_BlitBW
#define SK_BLITBWMASK_ARGS                  , SkPMColor color
#define SK_BLITBWMASK_BLIT8(mask, dst)      solid_8_pixels(mask, dst, color)
#define SK_BLITBWMASK_GETADDR               writable_addr32
#define SK_BLITBWMASK_DEVTYPE               uint32_t
#include "SkBlitBWMaskTemplate.h"

#define blend_8_pixels(mask, dst, sc, dst_scale)                            \
    do {                                                                    \
        if (mask & 0x80) { dst[0] = sc + SkAlphaMulQ(dst[0], dst_scale); }  \
        if (mask & 0x40) { dst[1] = sc + SkAlphaMulQ(dst[1], dst_scale); }  \
        if (mask & 0x20) { dst[2] = sc + SkAlphaMulQ(dst[2], dst_scale); }  \
        if (mask & 0x10) { dst[3] = sc + SkAlphaMulQ(dst[3], dst_scale); }  \
        if (mask & 0x08) { dst[4] = sc + SkAlphaMulQ(dst[4], dst_scale); }  \
        if (mask & 0x04) { dst[5] = sc + SkAlphaMulQ(dst[5], dst_scale); }  \
        if (mask & 0x02) { dst[6] = sc + SkAlphaMulQ(dst[6], dst_scale); }  \
        if (mask & 0x01) { dst[7] = sc + SkAlphaMulQ(dst[7], dst_scale); }  \
    } while (0)

#define SK_BLITBWMASK_NAME                  SkARGB32_BlendBW
#define SK_BLITBWMASK_ARGS                  , uint32_t sc, unsigned dst_scale
#define SK_BLITBWMASK_BLIT8(mask, dst)      blend_8_pixels(mask, dst, sc, dst_scale)
#define SK_BLITBWMASK_GETADDR               writable_addr32
#define SK_BLITBWMASK_DEVTYPE               uint32_t
#include "SkBlitBWMaskTemplate.h"

void SkARGB32_Blitter::blitMask(const SkMask& mask, const SkIRect& clip) {
    SkASSERT(mask.fBounds.contains(clip));
    SkASSERT(fSrcA != 0xFF);

    if (fSrcA == 0) {
        return;
    }

<<<<<<< HEAD
    if (blit_color(fDevice, mask, clip, fColor)) {
=======
    if (SkBlitMask::BlitColor(fDevice, mask, clip, fColor,
                              fLCDBackgroundColor)) {
>>>>>>> dada3f8c
        return;
    }

    switch (mask.fFormat) {
        case SkMask::kBW_Format:
            SkARGB32_BlendBW(fDevice, mask, clip, fPMColor, SkAlpha255To256(255 - fSrcA));
            break;
        case SkMask::kARGB32_Format:
            SkARGB32_Blit32(fDevice, mask, clip, fPMColor);
            break;
        default:
            SK_ABORT("Mask format not handled.");
    }
}

void SkARGB32_Opaque_Blitter::blitMask(const SkMask& mask,
                                       const SkIRect& clip) {
    SkASSERT(mask.fBounds.contains(clip));

<<<<<<< HEAD
    if (blit_color(fDevice, mask, clip, fColor)) {
=======
    if (SkBlitMask::BlitColor(fDevice, mask, clip, fColor,
                              fLCDBackgroundColor)) {
>>>>>>> dada3f8c
        return;
    }

    switch (mask.fFormat) {
        case SkMask::kBW_Format:
            SkARGB32_BlitBW(fDevice, mask, clip, fPMColor);
            break;
        case SkMask::kARGB32_Format:
            SkARGB32_Blit32(fDevice, mask, clip, fPMColor);
            break;
        default:
            SK_ABORT("Mask format not handled.");
    }
}

void SkARGB32_Opaque_Blitter::blitAntiH2(int x, int y, U8CPU a0, U8CPU a1) {
    uint32_t* device = fDevice.writable_addr32(x, y);
    SkDEBUGCODE((void)fDevice.writable_addr32(x + 1, y);)

    device[0] = SkFastFourByteInterp(fPMColor, device[0], a0);
    device[1] = SkFastFourByteInterp(fPMColor, device[1], a1);
}

void SkARGB32_Opaque_Blitter::blitAntiV2(int x, int y, U8CPU a0, U8CPU a1) {
    uint32_t* device = fDevice.writable_addr32(x, y);
    SkDEBUGCODE((void)fDevice.writable_addr32(x, y + 1);)

    device[0] = SkFastFourByteInterp(fPMColor, device[0], a0);
    device = (uint32_t*)((char*)device + fDevice.rowBytes());
    device[0] = SkFastFourByteInterp(fPMColor, device[0], a1);
}

///////////////////////////////////////////////////////////////////////////////

void SkARGB32_Blitter::blitV(int x, int y, int height, SkAlpha alpha) {
    if (alpha == 0 || fSrcA == 0) {
        return;
    }

    uint32_t* device = fDevice.writable_addr32(x, y);
    uint32_t  color = fPMColor;

    if (alpha != 255) {
        color = SkAlphaMulQ(color, SkAlpha255To256(alpha));
    }

    unsigned dst_scale = SkAlpha255To256(255 - SkGetPackedA32(color));
    size_t rowBytes = fDevice.rowBytes();
    while (--height >= 0) {
        device[0] = color + SkAlphaMulQ(device[0], dst_scale);
        device = (uint32_t*)((char*)device + rowBytes);
    }
}

void SkARGB32_Blitter::blitRect(int x, int y, int width, int height) {
    SkASSERT(x >= 0 && y >= 0 && x + width <= fDevice.width() && y + height <= fDevice.height());

    if (fSrcA == 0) {
        return;
    }

    uint32_t*   device = fDevice.writable_addr32(x, y);
    uint32_t    color = fPMColor;
    size_t      rowBytes = fDevice.rowBytes();

    while (--height >= 0) {
        SkBlitRow::Color32(device, device, width, color);
        device = (uint32_t*)((char*)device + rowBytes);
    }
}

#if defined _WIN32
#pragma warning ( pop )
#endif

///////////////////////////////////////////////////////////////////////

void SkARGB32_Black_Blitter::blitAntiH(int x, int y, const SkAlpha antialias[],
                                       const int16_t runs[]) {
    uint32_t*   device = fDevice.writable_addr32(x, y);
    SkPMColor   black = (SkPMColor)(SK_A32_MASK << SK_A32_SHIFT);

    for (;;) {
        int count = runs[0];
        SkASSERT(count >= 0);
        if (count <= 0) {
            return;
        }
        unsigned aa = antialias[0];
        if (aa) {
            if (aa == 255) {
                sk_memset32(device, black, count);
            } else {
                SkPMColor src = aa << SK_A32_SHIFT;
                unsigned dst_scale = 256 - aa;
                int n = count;
                do {
                    --n;
                    device[n] = src + SkAlphaMulQ(device[n], dst_scale);
                } while (n > 0);
            }
        }
        runs += count;
        antialias += count;
        device += count;
    }
}

void SkARGB32_Black_Blitter::blitAntiH2(int x, int y, U8CPU a0, U8CPU a1) {
    uint32_t* device = fDevice.writable_addr32(x, y);
    SkDEBUGCODE((void)fDevice.writable_addr32(x + 1, y);)

    device[0] = (a0 << SK_A32_SHIFT) + SkAlphaMulQ(device[0], 256 - a0);
    device[1] = (a1 << SK_A32_SHIFT) + SkAlphaMulQ(device[1], 256 - a1);
}

void SkARGB32_Black_Blitter::blitAntiV2(int x, int y, U8CPU a0, U8CPU a1) {
    uint32_t* device = fDevice.writable_addr32(x, y);
    SkDEBUGCODE((void)fDevice.writable_addr32(x, y + 1);)

    device[0] = (a0 << SK_A32_SHIFT) + SkAlphaMulQ(device[0], 256 - a0);
    device = (uint32_t*)((char*)device + fDevice.rowBytes());
    device[0] = (a1 << SK_A32_SHIFT) + SkAlphaMulQ(device[0], 256 - a1);
}

///////////////////////////////////////////////////////////////////////////////

// Special version of SkBlitRow::Factory32 that knows we're in kSrc_Mode,
// instead of kSrcOver_Mode
static void blend_srcmode(SkPMColor* SK_RESTRICT device,
                          const SkPMColor* SK_RESTRICT span,
                          int count, U8CPU aa) {
    int aa256 = SkAlpha255To256(aa);
    for (int i = 0; i < count; ++i) {
        device[i] = SkFourByteInterp256(span[i], device[i], aa256);
    }
}

SkARGB32_Shader_Blitter::SkARGB32_Shader_Blitter(const SkPixmap& device,
        const SkPaint& paint, SkShaderBase::Context* shaderContext)
    : INHERITED(device, paint, shaderContext)
{
    fBuffer = (SkPMColor*)sk_malloc_throw(device.width() * (sizeof(SkPMColor)));

    fXfermode = SkXfermode::Peek(paint.getBlendMode());

    int flags = 0;
    if (!(shaderContext->getFlags() & SkShaderBase::kOpaqueAlpha_Flag)) {
        flags |= SkBlitRow::kSrcPixelAlpha_Flag32;
    }
    // we call this on the output from the shader
    fProc32 = SkBlitRow::Factory32(flags);
    // we call this on the output from the shader + alpha from the aa buffer
    fProc32Blend = SkBlitRow::Factory32(flags | SkBlitRow::kGlobalAlpha_Flag32);

    fShadeDirectlyIntoDevice = false;
    if (fXfermode == nullptr) {
        if (shaderContext->getFlags() & SkShaderBase::kOpaqueAlpha_Flag) {
            fShadeDirectlyIntoDevice = true;
        }
    } else {
        if (SkBlendMode::kSrc == paint.getBlendMode()) {
            fShadeDirectlyIntoDevice = true;
            fProc32Blend = blend_srcmode;
        }
    }

    fConstInY = SkToBool(shaderContext->getFlags() & SkShaderBase::kConstInY32_Flag);
}

SkARGB32_Shader_Blitter::~SkARGB32_Shader_Blitter() {
    sk_free(fBuffer);
}

void SkARGB32_Shader_Blitter::blitH(int x, int y, int width) {
    SkASSERT(x >= 0 && y >= 0 && x + width <= fDevice.width());

    uint32_t* device = fDevice.writable_addr32(x, y);

    if (fShadeDirectlyIntoDevice) {
        fShaderContext->shadeSpan(x, y, device, width);
    } else {
        SkPMColor*  span = fBuffer;
        fShaderContext->shadeSpan(x, y, span, width);
        if (fXfermode) {
            fXfermode->xfer32(device, span, width, nullptr);
        } else {
            fProc32(device, span, width, 255);
        }
    }
}

void SkARGB32_Shader_Blitter::blitRect(int x, int y, int width, int height) {
    SkASSERT(x >= 0 && y >= 0 &&
             x + width <= fDevice.width() && y + height <= fDevice.height());

    uint32_t*  device = fDevice.writable_addr32(x, y);
    size_t     deviceRB = fDevice.rowBytes();
    auto*      shaderContext = fShaderContext;
    SkPMColor* span = fBuffer;

    if (fConstInY) {
        if (fShadeDirectlyIntoDevice) {
            // shade the first row directly into the device
            shaderContext->shadeSpan(x, y, device, width);
            span = device;
            while (--height > 0) {
                device = (uint32_t*)((char*)device + deviceRB);
                memcpy(device, span, width << 2);
            }
        } else {
            shaderContext->shadeSpan(x, y, span, width);
            SkXfermode* xfer = fXfermode;
            if (xfer) {
                do {
                    xfer->xfer32(device, span, width, nullptr);
                    y += 1;
                    device = (uint32_t*)((char*)device + deviceRB);
                } while (--height > 0);
            } else {
                SkBlitRow::Proc32 proc = fProc32;
                do {
                    proc(device, span, width, 255);
                    y += 1;
                    device = (uint32_t*)((char*)device + deviceRB);
                } while (--height > 0);
            }
        }
        return;
    }

    if (fShadeDirectlyIntoDevice) {
        do {
            shaderContext->shadeSpan(x, y, device, width);
            y += 1;
            device = (uint32_t*)((char*)device + deviceRB);
        } while (--height > 0);
    } else {
        SkXfermode* xfer = fXfermode;
        if (xfer) {
            do {
                shaderContext->shadeSpan(x, y, span, width);
                xfer->xfer32(device, span, width, nullptr);
                y += 1;
                device = (uint32_t*)((char*)device + deviceRB);
            } while (--height > 0);
        } else {
            SkBlitRow::Proc32 proc = fProc32;
            do {
                shaderContext->shadeSpan(x, y, span, width);
                proc(device, span, width, 255);
                y += 1;
                device = (uint32_t*)((char*)device + deviceRB);
            } while (--height > 0);
        }
    }
}

void SkARGB32_Shader_Blitter::blitAntiH(int x, int y, const SkAlpha antialias[],
                                        const int16_t runs[]) {
    SkPMColor* span = fBuffer;
    uint32_t*  device = fDevice.writable_addr32(x, y);
    auto*      shaderContext = fShaderContext;

    if (fXfermode && !fShadeDirectlyIntoDevice) {
        for (;;) {
            SkXfermode* xfer = fXfermode;

            int count = *runs;
            if (count <= 0)
                break;
            int aa = *antialias;
            if (aa) {
                shaderContext->shadeSpan(x, y, span, count);
                if (aa == 255) {
                    xfer->xfer32(device, span, count, nullptr);
                } else {
                    // count is almost always 1
                    for (int i = count - 1; i >= 0; --i) {
                        xfer->xfer32(&device[i], &span[i], 1, antialias);
                    }
                }
            }
            device += count;
            runs += count;
            antialias += count;
            x += count;
        }
    } else if (fShadeDirectlyIntoDevice ||
               (shaderContext->getFlags() & SkShaderBase::kOpaqueAlpha_Flag)) {
        for (;;) {
            int count = *runs;
            if (count <= 0) {
                break;
            }
            int aa = *antialias;
            if (aa) {
                if (aa == 255) {
                    // cool, have the shader draw right into the device
                    shaderContext->shadeSpan(x, y, device, count);
                } else {
                    shaderContext->shadeSpan(x, y, span, count);
                    fProc32Blend(device, span, count, aa);
                }
            }
            device += count;
            runs += count;
            antialias += count;
            x += count;
        }
    } else {
        for (;;) {
            int count = *runs;
            if (count <= 0) {
                break;
            }
            int aa = *antialias;
            if (aa) {
                shaderContext->shadeSpan(x, y, span, count);
                if (aa == 255) {
                    fProc32(device, span, count, 255);
                } else {
                    fProc32Blend(device, span, count, aa);
                }
            }
            device += count;
            runs += count;
            antialias += count;
            x += count;
        }
    }
}

static void blend_row_A8(SkPMColor* dst, const void* vmask, const SkPMColor* src, int n) {
    auto mask = (const uint8_t*)vmask;

#ifdef SK_SUPPORT_LEGACY_A8_MASKBLITTER
    for (int i = 0; i < n; ++i) {
        if (mask[i]) {
            dst[i] = SkBlendARGB32(src[i], dst[i], mask[i]);
        }
    }
#else
    Sk4px::MapDstSrcAlpha(n, dst, src, mask, [](const Sk4px& d, const Sk4px& s, const Sk4px& aa) {
        const auto s_aa = s.approxMulDiv255(aa);
        return s_aa + d.approxMulDiv255(s_aa.alphas().inv());
    });
#endif
}

static void blend_row_A8_opaque(SkPMColor* dst, const void* vmask, const SkPMColor* src, int n) {
    auto mask = (const uint8_t*)vmask;

#ifdef SK_SUPPORT_LEGACY_A8_MASKBLITTER
    for (int i = 0; i < n; ++i) {
        if (int m = mask[i]) {
            m += (m >> 7);
            dst[i] = SkAlphaMulQ(src[i], m) + SkAlphaMulQ(dst[i], 256 - m);
        }
    }
#else
    Sk4px::MapDstSrcAlpha(n, dst, src, mask, [](const Sk4px& d, const Sk4px& s, const Sk4px& aa) {
        return (s * aa + d * aa.inv()).div255();
    });
#endif
}

static void blend_row_lcd16(SkPMColor* dst, const void* vmask, const SkPMColor* src, int n) {
    auto src_alpha_blend = [](int s, int d, int sa, int m) {
        return d + SkAlphaMul(s - SkAlphaMul(sa, d), m);
    };

    auto upscale_31_to_255 = [](int v) {
        return (v << 3) | (v >> 2);
    };

    auto mask = (const uint16_t*)vmask;
    for (int i = 0; i < n; ++i) {
        uint16_t m = mask[i];
        if (0 == m) {
            continue;
        }

        SkPMColor s = src[i];
        SkPMColor d = dst[i];

        int srcA = SkGetPackedA32(s);
        int srcR = SkGetPackedR32(s);
        int srcG = SkGetPackedG32(s);
        int srcB = SkGetPackedB32(s);

        srcA += srcA >> 7;

        // We're ignoring the least significant bit of the green coverage channel here.
        int maskR = SkGetPackedR16(m) >> (SK_R16_BITS - 5);
        int maskG = SkGetPackedG16(m) >> (SK_G16_BITS - 5);
        int maskB = SkGetPackedB16(m) >> (SK_B16_BITS - 5);

        // Scale up to 8-bit coverage to work with SkAlphaMul() in src_alpha_blend().
        maskR = upscale_31_to_255(maskR);
        maskG = upscale_31_to_255(maskG);
        maskB = upscale_31_to_255(maskB);

        // This LCD blit routine only works if the destination is opaque.
        dst[i] = SkPackARGB32(0xFF,
                              src_alpha_blend(srcR, SkGetPackedR32(d), srcA, maskR),
                              src_alpha_blend(srcG, SkGetPackedG32(d), srcA, maskG),
                              src_alpha_blend(srcB, SkGetPackedB32(d), srcA, maskB));
    }
}

static void blend_row_LCD16_opaque(SkPMColor* dst, const void* vmask, const SkPMColor* src, int n) {
    auto mask = (const uint16_t*)vmask;

    for (int i = 0; i < n; ++i) {
        uint16_t m = mask[i];
        if (0 == m) {
            continue;
        }

        SkPMColor s = src[i];
        SkPMColor d = dst[i];

        int srcR = SkGetPackedR32(s);
        int srcG = SkGetPackedG32(s);
        int srcB = SkGetPackedB32(s);

        // We're ignoring the least significant bit of the green coverage channel here.
        int maskR = SkGetPackedR16(m) >> (SK_R16_BITS - 5);
        int maskG = SkGetPackedG16(m) >> (SK_G16_BITS - 5);
        int maskB = SkGetPackedB16(m) >> (SK_B16_BITS - 5);

        // Now upscale them to 0..32, so we can use blend_32.
        maskR = upscale_31_to_32(maskR);
        maskG = upscale_31_to_32(maskG);
        maskB = upscale_31_to_32(maskB);

        // This LCD blit routine only works if the destination is opaque.
        dst[i] = SkPackARGB32(0xFF,
                              blend_32(srcR, SkGetPackedR32(d), maskR),
                              blend_32(srcG, SkGetPackedG32(d), maskG),
                              blend_32(srcB, SkGetPackedB32(d), maskB));
    }
}

void SkARGB32_Shader_Blitter::blitMask(const SkMask& mask, const SkIRect& clip) {
    // we only handle kA8 with an xfermode
    if (fXfermode && (SkMask::kA8_Format != mask.fFormat)) {
        this->INHERITED::blitMask(mask, clip);
        return;
    }

    SkASSERT(mask.fBounds.contains(clip));

    void (*blend_row)(SkPMColor*, const void* mask, const SkPMColor*, int) = nullptr;

    if (!fXfermode) {
        bool opaque = (fShaderContext->getFlags() & SkShaderBase::kOpaqueAlpha_Flag);

        if (mask.fFormat == SkMask::kA8_Format && opaque) {
            blend_row = blend_row_A8_opaque;
        } else if (mask.fFormat == SkMask::kA8_Format) {
            blend_row = blend_row_A8;
        } else if (mask.fFormat == SkMask::kLCD16_Format && opaque) {
            blend_row = blend_row_LCD16_opaque;
        } else if (mask.fFormat == SkMask::kLCD16_Format) {
            blend_row = blend_row_lcd16;
        } else {
            this->INHERITED::blitMask(mask, clip);
            return;
        }
    }

    const int x = clip.fLeft;
    const int width = clip.width();
    int y = clip.fTop;
    int height = clip.height();

    char* dstRow = (char*)fDevice.writable_addr32(x, y);
    const size_t dstRB = fDevice.rowBytes();
    const uint8_t* maskRow = (const uint8_t*)mask.getAddr(x, y);
    const size_t maskRB = mask.fRowBytes;

    SkPMColor* span = fBuffer;

    if (fXfermode) {
        SkASSERT(SkMask::kA8_Format == mask.fFormat);
        SkXfermode* xfer = fXfermode;
        do {
            fShaderContext->shadeSpan(x, y, span, width);
            xfer->xfer32(reinterpret_cast<SkPMColor*>(dstRow), span, width, maskRow);
            dstRow += dstRB;
            maskRow += maskRB;
            y += 1;
        } while (--height > 0);
    } else {
        SkASSERT(blend_row);
        do {
            fShaderContext->shadeSpan(x, y, span, width);
            blend_row(reinterpret_cast<SkPMColor*>(dstRow), maskRow, span, width);
            dstRow += dstRB;
            maskRow += maskRB;
            y += 1;
        } while (--height > 0);
    }
}

void SkARGB32_Shader_Blitter::blitV(int x, int y, int height, SkAlpha alpha) {
    SkASSERT(x >= 0 && y >= 0 && y + height <= fDevice.height());

    uint32_t* device = fDevice.writable_addr32(x, y);
    size_t    deviceRB = fDevice.rowBytes();

    if (fConstInY) {
        SkPMColor c;
        fShaderContext->shadeSpan(x, y, &c, 1);

        if (fShadeDirectlyIntoDevice) {
            if (255 == alpha) {
                do {
                    *device = c;
                    device = (uint32_t*)((char*)device + deviceRB);
                } while (--height > 0);
            } else {
                do {
                    *device = SkFourByteInterp(c, *device, alpha);
                    device = (uint32_t*)((char*)device + deviceRB);
                } while (--height > 0);
            }
        } else {
            SkXfermode* xfer = fXfermode;
            if (xfer) {
                do {
                    xfer->xfer32(device, &c, 1, &alpha);
                    device = (uint32_t*)((char*)device + deviceRB);
                } while (--height > 0);
            } else {
                SkBlitRow::Proc32 proc = (255 == alpha) ? fProc32 : fProc32Blend;
                do {
                    proc(device, &c, 1, alpha);
                    device = (uint32_t*)((char*)device + deviceRB);
                } while (--height > 0);
            }
        }
        return;
    }

    if (fShadeDirectlyIntoDevice) {
        if (255 == alpha) {
            do {
                fShaderContext->shadeSpan(x, y, device, 1);
                y += 1;
                device = (uint32_t*)((char*)device + deviceRB);
            } while (--height > 0);
        } else {
            do {
                SkPMColor c;
                fShaderContext->shadeSpan(x, y, &c, 1);
                *device = SkFourByteInterp(c, *device, alpha);
                y += 1;
                device = (uint32_t*)((char*)device + deviceRB);
            } while (--height > 0);
        }
    } else {
        SkPMColor* span = fBuffer;
        SkXfermode* xfer = fXfermode;
        if (xfer) {
            do {
                fShaderContext->shadeSpan(x, y, span, 1);
                xfer->xfer32(device, span, 1, &alpha);
                y += 1;
                device = (uint32_t*)((char*)device + deviceRB);
            } while (--height > 0);
        } else {
            SkBlitRow::Proc32 proc = (255 == alpha) ? fProc32 : fProc32Blend;
            do {
                fShaderContext->shadeSpan(x, y, span, 1);
                proc(device, span, 1, alpha);
                y += 1;
                device = (uint32_t*)((char*)device + deviceRB);
            } while (--height > 0);
        }
    }
}<|MERGE_RESOLUTION|>--- conflicted
+++ resolved
@@ -296,7 +296,7 @@
                             _mm_set1_epi32(SK_A32_MASK << SK_A32_SHIFT));
     }
 
-    void blit_row_lcd16(SkPMColor dst[], const uint16_t mask[], SkColor src, int width, SkPMColor) {
+    void blit_row_lcd16(SkPMColor dst[], const uint16_t mask[], SkColor src, int width, SkPMColor, SkPMColor) {
         if (width <= 0) {
             return;
         }
@@ -367,8 +367,103 @@
         }
     }
 
+    void blit_row_lcd16_over_bg(SkPMColor dst[], const uint16_t mask[], SkColor src, int width, SkPMColor, SkPMColor defaultDst) {
+        if (width <= 0) {
+            return;
+        }
+
+        int srcA = SkColorGetA(src);
+        int srcR = SkColorGetR(src);
+        int srcG = SkColorGetG(src);
+        int srcB = SkColorGetB(src);
+
+        srcA = SkAlpha255To256(srcA);
+        __m128i defaultDst_sse = _mm_set1_epi32(defaultDst);
+
+        if (width >= 4) {
+            SkASSERT(((size_t)dst & 0x03) == 0);
+            while (((size_t)dst & 0x0F) != 0) {
+                SkPMColor currentDst = *dst;
+                if (0x00 == SkColorGetA(currentDst)) {
+                    currentDst = defaultDst;
+                }
+                *dst = blend_lcd16(srcA, srcR, srcG, srcB, currentDst, *mask);
+
+                mask++;
+                dst++;
+                width--;
+            }
+
+            __m128i *d = reinterpret_cast<__m128i*>(dst);
+            // Set alpha to 0xFF and replicate source four times in SSE register.
+            __m128i src_sse = _mm_set1_epi32(SkPackARGB32(0xFF, srcR, srcG, srcB));
+            // Interleave with zeros to get two sets of four 16-bit values.
+            src_sse = _mm_unpacklo_epi8(src_sse, _mm_setzero_si128());
+            // Set srcA_sse to contain eight copies of srcA, padded with zero.
+            // src_sse=(0xFF, 0, sR, 0, sG, 0, sB, 0, 0xFF, 0, sR, 0, sG, 0, sB, 0)
+            __m128i srcA_sse = _mm_set1_epi16(srcA);
+            while (width >= 4) {
+                // Load four destination pixels into dst_sse.
+                __m128i dst_sse = _mm_load_si128(d);
+                // Load four 16-bit masks into lower half of mask_sse.
+                __m128i mask_sse = _mm_loadl_epi64(
+                                       reinterpret_cast<const __m128i*>(mask));
+
+                // Check whether masks are equal to 0 and get the highest bit
+                // of each byte of result, if masks are all zero, we will get
+                // pack_cmp to 0xFFFF
+                int pack_cmp = _mm_movemask_epi8(_mm_cmpeq_epi16(mask_sse,
+                                                 _mm_setzero_si128()));
+
+                // if mask pixels are not all zero, we will blend the dst pixels
+                if (pack_cmp != 0xFFFF) {
+                    // Each pixel that has a non-opaque alpha will use defaultDst_sse:
+                    //
+                    // First obtain destination alpha values:
+                    __m128i dst_alpha_sse = _mm_and_si128(dst_sse,
+                                                   _mm_set1_epi32(0xFF000000));
+
+                    // Which pixels are opaque?
+                    __m128i dst_isOpaque_sse = _mm_cmpeq_epi32(dst_alpha_sse,
+                                                   _mm_set1_epi32(0x00000000));
+
+                    // Opaque pixels from from dst, non-opaque pixels from defaultDst:
+                    dst_sse = _mm_or_si128(_mm_andnot_si128(dst_isOpaque_sse, dst_sse),
+                                           _mm_and_si128(dst_isOpaque_sse, defaultDst_sse));
+
+                    // Unpack 4 16bit mask pixels to
+                    // mask_sse = (m0RGBLo, m0RGBHi, 0, 0, m1RGBLo, m1RGBHi, 0, 0,
+                    //             m2RGBLo, m2RGBHi, 0, 0, m3RGBLo, m3RGBHi, 0, 0)
+                    mask_sse = _mm_unpacklo_epi16(mask_sse,
+                                                  _mm_setzero_si128());
+
+                    // Process 4 32bit dst pixels
+                    __m128i result = blend_lcd16_sse2(src_sse, dst_sse, mask_sse, srcA_sse);
+                    _mm_store_si128(d, result);
+                }
+
+                d++;
+                mask += 4;
+                width -= 4;
+            }
+
+            dst = reinterpret_cast<SkPMColor*>(d);
+        }
+
+        while (width > 0) {
+            SkPMColor currentDst = *dst;
+            if (0x00 == SkColorGetA(currentDst)) {
+                currentDst = defaultDst;
+            }
+            *dst = blend_lcd16(srcA, srcR, srcG, srcB, currentDst, *mask);
+            mask++;
+            dst++;
+            width--;
+        }
+    }
+
     void blit_row_lcd16_opaque(SkPMColor dst[], const uint16_t mask[],
-                                   SkColor src, int width, SkPMColor opaqueDst) {
+                                   SkColor src, int width, SkPMColor opaqueDst, SkPMColor) {
         if (width <= 0) {
             return;
         }
@@ -434,6 +529,99 @@
         }
     }
 
+    void blit_row_lcd16_opaque_over_bg(SkPMColor dst[], const uint16_t mask[],
+                                           SkColor src, int width, SkPMColor opaqueDst, SkPMColor defaultDst) {
+        if (width <= 0) {
+            return;
+        }
+
+        int srcR = SkColorGetR(src);
+        int srcG = SkColorGetG(src);
+        int srcB = SkColorGetB(src);
+
+        __m128i defaultDst_sse = _mm_set1_epi32(defaultDst);
+
+        if (width >= 4) {
+            SkASSERT(((size_t)dst & 0x03) == 0);
+            while (((size_t)dst & 0x0F) != 0) {
+                SkPMColor currentDst = *dst;
+                if (0x00 == SkColorGetA(currentDst)) {
+                    currentDst = defaultDst;
+                }
+                *dst = blend_lcd16_opaque(srcR, srcG, srcB, currentDst, *mask, opaqueDst);
+                mask++;
+                dst++;
+                width--;
+            }
+
+            __m128i *d = reinterpret_cast<__m128i*>(dst);
+            // Set alpha to 0xFF and replicate source four times in SSE register.
+            __m128i src_sse = _mm_set1_epi32(SkPackARGB32(0xFF, srcR, srcG, srcB));
+            // Set srcA_sse to contain eight copies of srcA, padded with zero.
+            // src_sse=(0xFF, 0, sR, 0, sG, 0, sB, 0, 0xFF, 0, sR, 0, sG, 0, sB, 0)
+            src_sse = _mm_unpacklo_epi8(src_sse, _mm_setzero_si128());
+            while (width >= 4) {
+                // Load four destination pixels into dst_sse.
+                __m128i dst_sse = _mm_load_si128(d);
+                // Load four 16-bit masks into lower half of mask_sse.
+                __m128i mask_sse = _mm_loadl_epi64(
+                                       reinterpret_cast<const __m128i*>(mask));
+
+                // Check whether masks are equal to 0 and get the highest bit
+                // of each byte of result, if masks are all zero, we will get
+                // pack_cmp to 0xFFFF
+                int pack_cmp = _mm_movemask_epi8(_mm_cmpeq_epi16(mask_sse,
+                                                 _mm_setzero_si128()));
+
+                // if mask pixels are not all zero, we will blend the dst pixels
+                if (pack_cmp != 0xFFFF) {
+                    // Each pixel that has a non-opaque alpha will use defaultDst_sse:
+                    //
+                    // First obtain destination alpha values:
+                    __m128i dst_alpha_sse = _mm_and_si128(dst_sse,
+                                                   _mm_set1_epi32(0xFF000000));
+
+                    // Which pixels are opaque?
+                    __m128i dst_isOpaque_sse = _mm_cmpeq_epi32(dst_alpha_sse,
+                                                   _mm_set1_epi32(0x00000000));
+
+                    // Opaque pixels from from dst, non-opaque pixels from defaultDst:
+                    dst_sse = _mm_or_si128(_mm_andnot_si128(dst_isOpaque_sse, dst_sse),
+                                           _mm_and_si128(dst_isOpaque_sse, defaultDst_sse));
+
+                    // Unpack 4 16bit mask pixels to
+                    // mask_sse = (m0RGBLo, m0RGBHi, 0, 0, m1RGBLo, m1RGBHi, 0, 0,
+                    //             m2RGBLo, m2RGBHi, 0, 0, m3RGBLo, m3RGBHi, 0, 0)
+                    mask_sse = _mm_unpacklo_epi16(mask_sse,
+                                                  _mm_setzero_si128());
+
+                    // Process 4 32bit dst pixels
+                    __m128i result = blend_lcd16_opaque_sse2(src_sse, dst_sse, mask_sse);
+                    _mm_store_si128(d, result);
+                }
+
+                d++;
+                mask += 4;
+                width -= 4;
+            }
+
+            dst = reinterpret_cast<SkPMColor*>(d);
+        }
+
+        while (width > 0) {
+            SkPMColor currentDst = *dst;
+            if (0x00 == SkColorGetA(currentDst)) {
+                currentDst = defaultDst;
+            }
+            *dst = blend_lcd16_opaque(srcR, srcG, srcB, currentDst, *mask, opaqueDst);
+            mask++;
+            dst++;
+            width--;
+        }
+    }
+
+
+
 #elif defined(SK_ARM_HAS_NEON)
     #include "SkColor_opts_neon.h"
 
@@ -452,7 +640,7 @@
 
     void blit_row_lcd16_opaque(SkPMColor dst[], const uint16_t src[],
                                SkColor color, int width,
-                               SkPMColor opaqueDst) {
+                               SkPMColor opaqueDst, SkPMColor) {
         int colR = SkColorGetR(color);
         int colG = SkColorGetG(color);
         int colB = SkColorGetB(color);
@@ -513,8 +701,15 @@
         }
     }
 
+    static inline void blit_row_lcd16_opaque_over_bg(SkPMColor dst[], const uint16_t src[],
+                                                     SkColor color, int width,
+                                                     SkPMColor opaqueDst, SkPMColor defaultDst) {
+        // TODO(bloomberg) - Blending with a default background is not yet supported for ARM Neon.
+        blit_row_lcd16_opaque(dst, src, color, width, opaqueDst, defaultDst);
+    }
+
     void blit_row_lcd16(SkPMColor dst[], const uint16_t src[],
-                        SkColor color, int width, SkPMColor) {
+                        SkColor color, int width, SkPMColor, SkPMColor) {
         int colA = SkColorGetA(color);
         int colR = SkColorGetR(color);
         int colG = SkColorGetG(color);
@@ -567,10 +762,16 @@
         }
     }
 
+    static inline void blit_row_lcd16_over_bg(SkPMColor dst[], const uint16_t src[],
+                                              SkColor color, int width, SkPMColor, SkPMColor defaultDst) {
+        // TODO(bloomberg) - Blending with a default background is not yet supported for ARM Neon.
+        blit_row_lcd16(dst, src, color, width, 0, defaultDst);
+    }
+
 #else
 
     static inline void blit_row_lcd16(SkPMColor dst[], const uint16_t mask[],
-                                      SkColor src, int width, SkPMColor) {
+                                      SkColor src, int width, SkPMColor, SkPMColor) {
         int srcA = SkColorGetA(src);
         int srcR = SkColorGetR(src);
         int srcG = SkColorGetG(src);
@@ -583,15 +784,49 @@
         }
     }
 
-    static inline void blit_row_lcd16_opaque(SkPMColor dst[], const uint16_t mask[],
-                                             SkColor src, int width,
-                                             SkPMColor opaqueDst) {
+    static inline void blit_row_lcd16_over_bg(SkPMColor dst[], const uint16_t mask[],
+                                              SkColor src, int width, SkPMColor, SkPMColor defaultDst) {
+        int srcA = SkColorGetA(src);
         int srcR = SkColorGetR(src);
         int srcG = SkColorGetG(src);
         int srcB = SkColorGetB(src);
 
+        srcA = SkAlpha255To256(srcA);
+
+        for (int i = 0; i < width; i++) {
+            SkPMColor currentDst = dst[i];
+            if (0x00 == SkColorGetA(currentDst)) {
+                currentDst = defaultDst;
+            }
+            dst[i] = blend_lcd16(srcA, srcR, srcG, srcB, currentDst, mask[i]);
+        }
+    }
+
+    static inline void blit_row_lcd16_opaque(SkPMColor dst[], const uint16_t mask[],
+                                             SkColor src, int width,
+                                             SkPMColor opaqueDst, SkPMColor) {
+        int srcR = SkColorGetR(src);
+        int srcG = SkColorGetG(src);
+        int srcB = SkColorGetB(src);
+
         for (int i = 0; i < width; i++) {
             dst[i] = blend_lcd16_opaque(srcR, srcG, srcB, dst[i], mask[i], opaqueDst);
+        }
+    }
+
+    static inline void blit_row_lcd16_opaque_over_bg(SkPMColor dst[], const uint16_t mask[],
+                                                     SkColor src, int width,
+                                                     SkPMColor opaqueDst, SkPMColor defaultDst) {
+        int srcR = SkColorGetR(src);
+        int srcG = SkColorGetG(src);
+        int srcB = SkColorGetB(src);
+
+        for (int i = 0; i < width; i++) {
+            SkPMColor currentDst = dst[i];
+            if (0x00 == SkColorGetA(currentDst)) {
+                currentDst = defaultDst;
+            }
+            dst[i] = blend_lcd16_opaque(srcR, srcG, srcB, currentDst, mask[i], opaqueDst);
         }
     }
 
@@ -600,7 +835,8 @@
 static bool blit_color(const SkPixmap& device,
                        const SkMask& mask,
                        const SkIRect& clip,
-                       SkColor color) {
+                       SkColor color,
+                       SkColor lcdBackgroundColor) {
     int x = clip.fLeft,
         y = clip.fTop;
 
@@ -617,14 +853,26 @@
 
         auto blit_row = blit_row_lcd16;
         SkPMColor opaqueDst = 0;  // ignored unless opaque
-
-        if (0xff == SkColorGetA(color)) {
+        SkPMColor opaqueBg = 0;  // ignored unless lcd-background is opaque
+
+        if (0xff == SkColorGetA(lcdBackgroundColor)) {
+            if (0xff == SkColorGetA(color)) {
+                blit_row  = blit_row_lcd16_opaque_over_bg;
+                opaqueDst = SkPreMultiplyColor(color);
+                opaqueBg = SkPreMultiplyColor(lcdBackgroundColor);
+            }
+            else {
+                blit_row  = blit_row_lcd16_over_bg;
+                opaqueBg = SkPreMultiplyColor(lcdBackgroundColor);
+            }
+        }
+        else if (0xff == SkColorGetA(color)) {
             blit_row  = blit_row_lcd16_opaque;
             opaqueDst = SkPreMultiplyColor(color);
         }
 
         for (int height = clip.height(); height --> 0; ) {
-            blit_row(dstRow, maskRow, color, clip.width(), opaqueDst);
+            blit_row(dstRow, maskRow, color, clip.width(), opaqueDst, opaqueBg);
 
             dstRow  = (SkPMColor*)     ((      char*) dstRow + device.rowBytes());
             maskRow = (const uint16_t*)((const char*)maskRow +  mask.fRowBytes);
@@ -795,12 +1043,7 @@
         return;
     }
 
-<<<<<<< HEAD
-    if (blit_color(fDevice, mask, clip, fColor)) {
-=======
-    if (SkBlitMask::BlitColor(fDevice, mask, clip, fColor,
-                              fLCDBackgroundColor)) {
->>>>>>> dada3f8c
+    if (blit_color(fDevice, mask, clip, fColor, fLCDBackgroundColor)) {
         return;
     }
 
@@ -820,12 +1063,7 @@
                                        const SkIRect& clip) {
     SkASSERT(mask.fBounds.contains(clip));
 
-<<<<<<< HEAD
-    if (blit_color(fDevice, mask, clip, fColor)) {
-=======
-    if (SkBlitMask::BlitColor(fDevice, mask, clip, fColor,
-                              fLCDBackgroundColor)) {
->>>>>>> dada3f8c
+    if (blit_color(fDevice, mask, clip, fColor, fLCDBackgroundColor)) {
         return;
     }
 
