/*
 * Copyright 2011 Google Inc.
 *
 * Use of this source code is governed by a BSD-style license that can be
 * found in the LICENSE file.
 */

#include "SkMallocPixelRef.h"
#include "SkBitmap.h"
#include "SkFlattenableBuffers.h"

static bool is_valid(const SkImageInfo& info, SkColorTable* ctable) {
    if (info.fWidth < 0 ||
        info.fHeight < 0 ||
        (unsigned)info.fColorType > (unsigned)kLastEnum_SkColorType ||
        (unsigned)info.fAlphaType > (unsigned)kLastEnum_SkAlphaType)
    {
        return false;
    }
    
    // these seem like good checks, but currently we have (at least) tests
    // that expect the pixelref to succeed even when there is a mismatch
    // with colortables. fix?
#if 0
    if (kIndex8_SkColorType == info.fColorType && NULL == ctable) {
        return false;
    }
    if (kIndex8_SkColorType != info.fColorType && NULL != ctable) {
        return false;
    }
#endif
    return true;
}

SkMallocPixelRef* SkMallocPixelRef::NewDirect(const SkImageInfo& info,
                                              void* addr,
                                              size_t rowBytes,
                                              SkColorTable* ctable) {
    if (!is_valid(info, ctable)) {
        return NULL;
    }
    return SkNEW_ARGS(SkMallocPixelRef, (info, addr, rowBytes, ctable, false));
}

SkMallocPixelRef* SkMallocPixelRef::NewAllocate(const SkImageInfo& info,
                                                size_t requestedRowBytes,
                                                SkColorTable* ctable) {
    if (!is_valid(info, ctable)) {
        return NULL;
    }

    int32_t minRB = info.minRowBytes();
    if (minRB < 0) {
        return NULL;    // allocation will be too large
    }
    if (requestedRowBytes > 0 && (int32_t)requestedRowBytes < minRB) {
        return NULL;    // cannot meet requested rowbytes
    }

    int32_t rowBytes;
    if (requestedRowBytes) {
        rowBytes = requestedRowBytes;
    } else {
        rowBytes = minRB;
    }

    Sk64 bigSize;
    bigSize.setMul(info.fHeight, rowBytes);
    if (!bigSize.is32()) {
        return NULL;
    }

    size_t size = bigSize.get32();
    void* addr = sk_malloc_flags(size, 0);
    if (NULL == addr) {
        return NULL;
    }

    return SkNEW_ARGS(SkMallocPixelRef, (info, addr, rowBytes, ctable, true));
}

///////////////////////////////////////////////////////////////////////////////

SkMallocPixelRef::SkMallocPixelRef(const SkImageInfo& info, void* storage,
                                   size_t rowBytes, SkColorTable* ctable,
                                   bool ownsPixels)
    : INHERITED(info)
    , fOwnPixels(ownsPixels)
{
    SkASSERT(is_valid(info, ctable));
    SkASSERT(rowBytes >= info.minRowBytes());

    if (kIndex_8_SkColorType != info.fColorType) {
        ctable = NULL;
    }

    fStorage = storage;
    fCTable = ctable;
    fRB = rowBytes;
    SkSafeRef(ctable);
    
    this->setPreLocked(fStorage, fCTable);
}

SkMallocPixelRef::~SkMallocPixelRef() {
    SkSafeUnref(fCTable);
    if (fOwnPixels) {
        sk_free(fStorage);
    }
}

void* SkMallocPixelRef::onLockPixels(SkColorTable** ctable) {
    *ctable = fCTable;
    return fStorage;
}

void SkMallocPixelRef::onUnlockPixels() {
    // nothing to do
}

size_t SkMallocPixelRef::getAllocatedSizeInBytes() const {
    return this->info().getSafeSize(fRB);
}

void SkMallocPixelRef::flatten(SkFlattenableWriteBuffer& buffer) const {
    this->INHERITED::flatten(buffer);

    buffer.write32(fRB);

    // TODO: replace this bulk write with a chunky one that can trim off any
    // trailing bytes on each scanline (in case rowbytes > width*size)
    size_t size = this->info().getSafeSize(fRB);
    buffer.writeByteArray(fStorage, size);
    buffer.writeBool(fCTable != NULL);
    if (fCTable) {
        fCTable->writeToBuffer(buffer);
    }
}

SkMallocPixelRef::SkMallocPixelRef(SkFlattenableReadBuffer& buffer)
<<<<<<< HEAD
        : INHERITED(buffer, NULL) {
    fSize = buffer.getArrayCount();
    fStorage = sk_malloc_throw(fSize);
    buffer.readByteArray(fStorage, fSize);
=======
    : INHERITED(buffer, NULL)
    , fOwnPixels(true)
{
    fRB = buffer.read32();
    size_t size = buffer.isValid() ? this->info().getSafeSize(fRB) : 0;
    fStorage = sk_malloc_throw(size);
    buffer.readByteArray(fStorage, size);
>>>>>>> 8c15b39e
    if (buffer.readBool()) {
        fCTable = SkNEW_ARGS(SkColorTable, (buffer));
    } else {
        fCTable = NULL;
    }

    this->setPreLocked(fStorage, fCTable);
}<|MERGE_RESOLUTION|>--- conflicted
+++ resolved
@@ -138,12 +138,6 @@
 }
 
 SkMallocPixelRef::SkMallocPixelRef(SkFlattenableReadBuffer& buffer)
-<<<<<<< HEAD
-        : INHERITED(buffer, NULL) {
-    fSize = buffer.getArrayCount();
-    fStorage = sk_malloc_throw(fSize);
-    buffer.readByteArray(fStorage, fSize);
-=======
     : INHERITED(buffer, NULL)
     , fOwnPixels(true)
 {
@@ -151,7 +145,6 @@
     size_t size = buffer.isValid() ? this->info().getSafeSize(fRB) : 0;
     fStorage = sk_malloc_throw(size);
     buffer.readByteArray(fStorage, size);
->>>>>>> 8c15b39e
     if (buffer.readBool()) {
         fCTable = SkNEW_ARGS(SkColorTable, (buffer));
     } else {
