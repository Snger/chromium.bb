--- conflicted
+++ resolved
@@ -83,9 +83,6 @@
 }
 
 void SkDocument::abort() {
-<<<<<<< HEAD
-    fState = kClosed_State;
-=======
     this->onAbort();
 
     fState = kClosed_State;
@@ -95,5 +92,4 @@
     // we don't own the stream, but we mark it NULL since we can
     // no longer write to it.
     fStream = NULL;
->>>>>>> 8c15b39e
 }