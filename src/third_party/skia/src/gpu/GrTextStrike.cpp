/*
 * Copyright 2010 Google Inc.
 *
 * Use of this source code is governed by a BSD-style license that can be
 * found in the LICENSE file.
 */

#include "GrAtlas.h"
#include "GrGpu.h"
#include "GrRectanizer.h"
#include "GrTextStrike.h"
#include "GrTextStrike_impl.h"
#include "SkString.h"

#if SK_DISTANCEFIELD_FONTS
#include "edtaa3.h"
#endif

///////////////////////////////////////////////////////////////////////////////

#define FONT_CACHE_STATS 0
#if FONT_CACHE_STATS
static int g_PurgeCount = 0;
#endif

GrFontCache::GrFontCache(GrGpu* gpu) : fGpu(gpu) {
    gpu->ref();
<<<<<<< HEAD
    for (int i = 0; i < kMaskFormatCount; ++i) {
=======
    for (int i = 0; i < kAtlasCount; ++i) {
>>>>>>> 8c15b39e
        fAtlasMgr[i] = NULL;
    }

    fHead = fTail = NULL;
}

GrFontCache::~GrFontCache() {
    fCache.deleteAll();
<<<<<<< HEAD
    for (int i = 0; i < kMaskFormatCount; ++i) {
=======
    for (int i = 0; i < kAtlasCount; ++i) {
>>>>>>> 8c15b39e
        delete fAtlasMgr[i];
    }
    fGpu->unref();
#if FONT_CACHE_STATS
      GrPrintf("Num purges: %d\n", g_PurgeCount);
#endif
}

static GrPixelConfig mask_format_to_pixel_config(GrMaskFormat format) {
<<<<<<< HEAD
    switch (format) {
        case kA8_GrMaskFormat:
            return kAlpha_8_GrPixelConfig;
        case kA565_GrMaskFormat:
            return kRGB_565_GrPixelConfig;
        case kA888_GrMaskFormat:
            return kSkia8888_GrPixelConfig;
        default:
            SkDEBUGFAIL("unknown maskformat");
    }
    return kUnknown_GrPixelConfig;
=======
    static const GrPixelConfig sPixelConfigs[] = {
        kAlpha_8_GrPixelConfig,
        kRGB_565_GrPixelConfig,
        kSkia8888_GrPixelConfig,
        kSkia8888_GrPixelConfig
    };
    SK_COMPILE_ASSERT(SK_ARRAY_COUNT(sPixelConfigs) == kMaskFormatCount, array_size_mismatch);

    return sPixelConfigs[format];
}

static int mask_format_to_atlas_index(GrMaskFormat format) {
    static const int sAtlasIndices[] = {
        GrFontCache::kA8_AtlasType,
        GrFontCache::k565_AtlasType,
        GrFontCache::k8888_AtlasType,
        GrFontCache::k8888_AtlasType
    };
    SK_COMPILE_ASSERT(SK_ARRAY_COUNT(sAtlasIndices) == kMaskFormatCount, array_size_mismatch);

    SkASSERT(sAtlasIndices[format] < GrFontCache::kAtlasCount);
    return sAtlasIndices[format];
>>>>>>> 8c15b39e
}

GrTextStrike* GrFontCache::generateStrike(GrFontScaler* scaler,
                                          const Key& key) {
    GrMaskFormat format = scaler->getMaskFormat();
    GrPixelConfig config = mask_format_to_pixel_config(format);
<<<<<<< HEAD
    if (NULL == fAtlasMgr[format]) {
        fAtlasMgr[format] = SkNEW_ARGS(GrAtlasMgr, (fGpu, config));
    }
    GrTextStrike* strike = SkNEW_ARGS(GrTextStrike,
                                      (this, scaler->getKey(), format, fAtlasMgr[format]));
=======
    int atlasIndex = mask_format_to_atlas_index(format);
    if (NULL == fAtlasMgr[atlasIndex]) {
        fAtlasMgr[atlasIndex] = SkNEW_ARGS(GrAtlasMgr, (fGpu, config));
    }
    GrTextStrike* strike = SkNEW_ARGS(GrTextStrike,
                                      (this, scaler->getKey(), format, fAtlasMgr[atlasIndex]));
>>>>>>> 8c15b39e
    fCache.insert(key, strike);

    if (fHead) {
        fHead->fPrev = strike;
    } else {
        SkASSERT(NULL == fTail);
        fTail = strike;
    }
    strike->fPrev = NULL;
    strike->fNext = fHead;
    fHead = strike;

    return strike;
}

void GrFontCache::freeAll() {
    fCache.deleteAll();
<<<<<<< HEAD
    for (int i = 0; i < kMaskFormatCount; ++i) {
=======
    for (int i = 0; i < kAtlasCount; ++i) {
>>>>>>> 8c15b39e
        delete fAtlasMgr[i];
        fAtlasMgr[i] = NULL;
    }
    fHead = NULL;
    fTail = NULL;
}

void GrFontCache::purgeStrike(GrTextStrike* strike) {
    const GrFontCache::Key key(strike->fFontScalerKey);
    fCache.remove(key, strike);
    this->detachStrikeFromList(strike);
    delete strike;
}

void GrFontCache::purgeExceptFor(GrTextStrike* preserveStrike) {
    SkASSERT(NULL != preserveStrike);
    GrTextStrike* strike = fTail;
    bool purge = true;
    GrMaskFormat maskFormat = preserveStrike->fMaskFormat;
    while (strike) {
        if (strike == preserveStrike || maskFormat != strike->fMaskFormat) {
            strike = strike->fPrev;
            continue;
        }
        GrTextStrike* strikeToPurge = strike;
        strike = strikeToPurge->fPrev;
        if (purge) {
            // keep purging if we won't free up any atlases with this strike.
            purge = strikeToPurge->fAtlas.isEmpty();
            this->purgeStrike(strikeToPurge);
        }
    }
#if FONT_CACHE_STATS
    ++g_PurgeCount;
#endif
}

void GrFontCache::freePlotExceptFor(GrTextStrike* preserveStrike) {
    SkASSERT(NULL != preserveStrike);
    GrTextStrike* strike = fTail;
    GrMaskFormat maskFormat = preserveStrike->fMaskFormat;
    while (strike) {
        if (strike == preserveStrike || maskFormat != strike->fMaskFormat) {
            strike = strike->fPrev;
            continue;
        }
        GrTextStrike* strikeToPurge = strike;
        strike = strikeToPurge->fPrev;
        if (strikeToPurge->removeUnusedPlots()) {
            if (strikeToPurge->fAtlas.isEmpty()) {
                this->purgeStrike(strikeToPurge);
            }
            break;
        }
    }
}

#ifdef SK_DEBUG
void GrFontCache::validate() const {
    int count = fCache.count();
    if (0 == count) {
        SkASSERT(!fHead);
        SkASSERT(!fTail);
    } else if (1 == count) {
        SkASSERT(fHead == fTail);
    } else {
        SkASSERT(fHead != fTail);
    }

    int count2 = 0;
    const GrTextStrike* strike = fHead;
    while (strike) {
        count2 += 1;
        strike = strike->fNext;
    }
    SkASSERT(count == count2);

    count2 = 0;
    strike = fTail;
    while (strike) {
        count2 += 1;
        strike = strike->fPrev;
    }
    SkASSERT(count == count2);
}
#endif

#ifdef SK_DEVELOPER
void GrFontCache::dump() const {
    static int gDumpCount = 0;
<<<<<<< HEAD
    for (int i = 0; i < kMaskFormatCount; ++i) {
=======
    for (int i = 0; i < kAtlasCount; ++i) {
>>>>>>> 8c15b39e
        if (NULL != fAtlasMgr[i]) {
            GrTexture* texture = fAtlasMgr[i]->getTexture();
            if (NULL != texture) {
                SkString filename;
                filename.printf("fontcache_%d%d.png", gDumpCount, i);
                texture->savePixels(filename.c_str());
            }
        }
    }
    ++gDumpCount;
}
#endif

///////////////////////////////////////////////////////////////////////////////

#ifdef SK_DEBUG
    static int gCounter;
#endif

#if SK_DISTANCEFIELD_FONTS
#define DISTANCE_FIELD_PAD   4
#define DISTANCE_FIELD_RANGE (4.0)
#endif

/*
    The text strike is specific to a given font/style/matrix setup, which is
    represented by the GrHostFontScaler object we are given in getGlyph().

    We map a 32bit glyphID to a GrGlyph record, which in turn points to a
    atlas and a position within that texture.
 */

GrTextStrike::GrTextStrike(GrFontCache* cache, const GrKey* key,
                           GrMaskFormat format,
                           GrAtlasMgr* atlasMgr) : fPool(64), fAtlas(atlasMgr) {
    fFontScalerKey = key;
    fFontScalerKey->ref();

    fFontCache = cache;     // no need to ref, it won't go away before we do
    fAtlasMgr = atlasMgr;   // no need to ref, it won't go away before we do

    fMaskFormat = format;

#ifdef SK_DEBUG
//    GrPrintf(" GrTextStrike %p %d\n", this, gCounter);
    gCounter += 1;
#endif
}

// these signatures are needed because they're used with
// SkTDArray::visitAll() (see destructor & removeUnusedAtlases())
static void free_glyph(GrGlyph*& glyph) { glyph->free(); }

static void invalidate_glyph(GrGlyph*& glyph) {
    if (glyph->fPlot && glyph->fPlot->drawToken().isIssued()) {
        glyph->fPlot = NULL;
    }
}

GrTextStrike::~GrTextStrike() {
    fFontScalerKey->unref();
    fCache.getArray().visitAll(free_glyph);

#ifdef SK_DEBUG
    gCounter -= 1;
//    GrPrintf("~GrTextStrike %p %d\n", this, gCounter);
#endif
}

GrGlyph* GrTextStrike::generateGlyph(GrGlyph::PackedID packed,
                                     GrFontScaler* scaler) {
    SkIRect bounds;
    if (!scaler->getPackedGlyphBounds(packed, &bounds)) {
        return NULL;
    }

    GrGlyph* glyph = fPool.alloc();
#if SK_DISTANCEFIELD_FONTS
    // expand bounds to hold full distance field data
    if (fUseDistanceField) {
        bounds.fLeft   -= DISTANCE_FIELD_PAD;
        bounds.fRight  += DISTANCE_FIELD_PAD;
        bounds.fTop    -= DISTANCE_FIELD_PAD;
        bounds.fBottom += DISTANCE_FIELD_PAD;
    }
#endif
    glyph->init(packed, bounds);
    fCache.insert(packed, glyph);
    return glyph;
}

bool GrTextStrike::removeUnusedPlots() {
    fCache.getArray().visitAll(invalidate_glyph);
    return fAtlasMgr->removeUnusedPlots(&fAtlas);
}


bool GrTextStrike::getGlyphAtlas(GrGlyph* glyph, GrFontScaler* scaler) {
#if 0   // testing hack to force us to flush our cache often
    static int gCounter;
    if ((++gCounter % 10) == 0) return false;
#endif

    SkASSERT(glyph);
    SkASSERT(scaler);
    SkASSERT(fCache.contains(glyph));
    SkASSERT(NULL == glyph->fPlot);

    SkAutoRef ar(scaler);

    int bytesPerPixel = GrMaskFormatBytesPerPixel(fMaskFormat);

    GrPlot* plot;
#if SK_DISTANCEFIELD_FONTS
    if (fUseDistanceField) {
        SkASSERT(1 == bytesPerPixel);

        // we've already expanded the glyph dimensions to match the final size
        // but must shrink back down to get the packed glyph data
        int dfWidth = glyph->width();
        int dfHeight = glyph->height();
        int width = dfWidth - 2*DISTANCE_FIELD_PAD;
        int height = dfHeight - 2*DISTANCE_FIELD_PAD;
        size_t stride = width*bytesPerPixel;

        size_t size = width * height * bytesPerPixel;
        SkAutoSMalloc<1024> storage(size);
        if (!scaler->getPackedGlyphImage(glyph->fPackedID, width, height, stride, storage.get())) {
            return false;
        }

        // alloc storage for distance field glyph
        size_t dfSize = dfWidth * dfHeight * bytesPerPixel;
        SkAutoSMalloc<1024> dfStorage(dfSize);

        // copy glyph into distance field storage
        sk_bzero(dfStorage.get(), dfSize);

        unsigned char* ptr = (unsigned char*) storage.get();
        unsigned char* dfPtr = (unsigned char*) dfStorage.get();
        size_t dfStride = dfWidth*bytesPerPixel;
        dfPtr += DISTANCE_FIELD_PAD*dfStride;
        dfPtr += DISTANCE_FIELD_PAD*bytesPerPixel;

        for (int i = 0; i < height; ++i) {
            memcpy(dfPtr, ptr, stride);

            dfPtr += dfStride;
            ptr += stride;
        }

        // generate distance field data
        SkAutoSMalloc<1024> distXStorage(dfWidth*dfHeight*sizeof(short));
        SkAutoSMalloc<1024> distYStorage(dfWidth*dfHeight*sizeof(short));
        SkAutoSMalloc<1024> outerDistStorage(dfWidth*dfHeight*sizeof(double));
        SkAutoSMalloc<1024> innerDistStorage(dfWidth*dfHeight*sizeof(double));
        SkAutoSMalloc<1024> gxStorage(dfWidth*dfHeight*sizeof(double));
        SkAutoSMalloc<1024> gyStorage(dfWidth*dfHeight*sizeof(double));

        short* distX = (short*) distXStorage.get();
        short* distY = (short*) distYStorage.get();
        double* outerDist = (double*) outerDistStorage.get();
        double* innerDist = (double*) innerDistStorage.get();
        double* gx = (double*) gxStorage.get();
        double* gy = (double*) gyStorage.get();

        dfPtr = (unsigned char*) dfStorage.get();
        EDTAA::computegradient(dfPtr, dfWidth, dfHeight, gx, gy);
        EDTAA::edtaa3(dfPtr, gx, gy, dfWidth, dfHeight, distX, distY, outerDist);

        for (int i = 0; i < dfWidth*dfHeight; ++i) {
            *dfPtr = 255 - *dfPtr;
            dfPtr++;
        }
        dfPtr = (unsigned char*) dfStorage.get();
        sk_bzero(gx, sizeof(double)*dfWidth*dfHeight);
        sk_bzero(gy, sizeof(double)*dfWidth*dfHeight);
        EDTAA::computegradient(dfPtr, dfWidth, dfHeight, gx, gy);
        EDTAA::edtaa3(dfPtr, gx, gy, dfWidth, dfHeight, distX, distY, innerDist);

        for (int i = 0; i < dfWidth*dfHeight; ++i) {
            unsigned char val;
            double outerval = outerDist[i];
            if (outerval < 0.0) {
                outerval = 0.0;
            }
            double innerval = innerDist[i];
            if (innerval < 0.0) {
                innerval = 0.0;
            }
            double dist = outerval - innerval;
            if (dist <= -DISTANCE_FIELD_RANGE) {
                val = 255;
            } else if (dist > DISTANCE_FIELD_RANGE) {
                val = 0;
            } else {
                val = (unsigned char)((DISTANCE_FIELD_RANGE-dist)*128.0/DISTANCE_FIELD_RANGE);
            }
            *dfPtr++ = val;
        }

        // copy to atlas
        plot = fAtlasMgr->addToAtlas(&fAtlas, dfWidth, dfHeight, dfStorage.get(),
                                     &glyph->fAtlasLocation);

    } else {
#endif
        size_t size = glyph->fBounds.area() * bytesPerPixel;
        SkAutoSMalloc<1024> storage(size);
        if (!scaler->getPackedGlyphImage(glyph->fPackedID, glyph->width(),
                                         glyph->height(),
                                         glyph->width() * bytesPerPixel,
                                         storage.get())) {
            return false;
        }

        plot = fAtlasMgr->addToAtlas(&fAtlas, glyph->width(),
                                     glyph->height(), storage.get(),
                                     &glyph->fAtlasLocation);
#if SK_DISTANCEFIELD_FONTS
    }
#endif

<<<<<<< HEAD
    GrPlot* plot = fAtlasMgr->addToAtlas(&fAtlas, glyph->width(),
                                         glyph->height(), storage.get(),
                                         &glyph->fAtlasLocation);
=======
>>>>>>> 8c15b39e
    if (NULL == plot) {
        return false;
    }

    glyph->fPlot = plot;
    return true;
}<|MERGE_RESOLUTION|>--- conflicted
+++ resolved
@@ -25,11 +25,7 @@
 
 GrFontCache::GrFontCache(GrGpu* gpu) : fGpu(gpu) {
     gpu->ref();
-<<<<<<< HEAD
-    for (int i = 0; i < kMaskFormatCount; ++i) {
-=======
     for (int i = 0; i < kAtlasCount; ++i) {
->>>>>>> 8c15b39e
         fAtlasMgr[i] = NULL;
     }
 
@@ -38,11 +34,7 @@
 
 GrFontCache::~GrFontCache() {
     fCache.deleteAll();
-<<<<<<< HEAD
-    for (int i = 0; i < kMaskFormatCount; ++i) {
-=======
     for (int i = 0; i < kAtlasCount; ++i) {
->>>>>>> 8c15b39e
         delete fAtlasMgr[i];
     }
     fGpu->unref();
@@ -52,19 +44,6 @@
 }
 
 static GrPixelConfig mask_format_to_pixel_config(GrMaskFormat format) {
-<<<<<<< HEAD
-    switch (format) {
-        case kA8_GrMaskFormat:
-            return kAlpha_8_GrPixelConfig;
-        case kA565_GrMaskFormat:
-            return kRGB_565_GrPixelConfig;
-        case kA888_GrMaskFormat:
-            return kSkia8888_GrPixelConfig;
-        default:
-            SkDEBUGFAIL("unknown maskformat");
-    }
-    return kUnknown_GrPixelConfig;
-=======
     static const GrPixelConfig sPixelConfigs[] = {
         kAlpha_8_GrPixelConfig,
         kRGB_565_GrPixelConfig,
@@ -87,27 +66,18 @@
 
     SkASSERT(sAtlasIndices[format] < GrFontCache::kAtlasCount);
     return sAtlasIndices[format];
->>>>>>> 8c15b39e
 }
 
 GrTextStrike* GrFontCache::generateStrike(GrFontScaler* scaler,
                                           const Key& key) {
     GrMaskFormat format = scaler->getMaskFormat();
     GrPixelConfig config = mask_format_to_pixel_config(format);
-<<<<<<< HEAD
-    if (NULL == fAtlasMgr[format]) {
-        fAtlasMgr[format] = SkNEW_ARGS(GrAtlasMgr, (fGpu, config));
-    }
-    GrTextStrike* strike = SkNEW_ARGS(GrTextStrike,
-                                      (this, scaler->getKey(), format, fAtlasMgr[format]));
-=======
     int atlasIndex = mask_format_to_atlas_index(format);
     if (NULL == fAtlasMgr[atlasIndex]) {
         fAtlasMgr[atlasIndex] = SkNEW_ARGS(GrAtlasMgr, (fGpu, config));
     }
     GrTextStrike* strike = SkNEW_ARGS(GrTextStrike,
                                       (this, scaler->getKey(), format, fAtlasMgr[atlasIndex]));
->>>>>>> 8c15b39e
     fCache.insert(key, strike);
 
     if (fHead) {
@@ -125,11 +95,7 @@
 
 void GrFontCache::freeAll() {
     fCache.deleteAll();
-<<<<<<< HEAD
-    for (int i = 0; i < kMaskFormatCount; ++i) {
-=======
     for (int i = 0; i < kAtlasCount; ++i) {
->>>>>>> 8c15b39e
         delete fAtlasMgr[i];
         fAtlasMgr[i] = NULL;
     }
@@ -220,11 +186,7 @@
 #ifdef SK_DEVELOPER
 void GrFontCache::dump() const {
     static int gDumpCount = 0;
-<<<<<<< HEAD
-    for (int i = 0; i < kMaskFormatCount; ++i) {
-=======
     for (int i = 0; i < kAtlasCount; ++i) {
->>>>>>> 8c15b39e
         if (NULL != fAtlasMgr[i]) {
             GrTexture* texture = fAtlasMgr[i]->getTexture();
             if (NULL != texture) {
@@ -448,12 +410,6 @@
     }
 #endif
 
-<<<<<<< HEAD
-    GrPlot* plot = fAtlasMgr->addToAtlas(&fAtlas, glyph->width(),
-                                         glyph->height(), storage.get(),
-                                         &glyph->fAtlasLocation);
-=======
->>>>>>> 8c15b39e
     if (NULL == plot) {
         return false;
     }
