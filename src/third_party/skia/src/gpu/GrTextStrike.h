
/*
 * Copyright 2010 Google Inc.
 *
 * Use of this source code is governed by a BSD-style license that can be
 * found in the LICENSE file.
 */



#ifndef GrTextStrike_DEFINED
#define GrTextStrike_DEFINED

#include "GrAllocPool.h"
#include "GrFontScaler.h"
#include "GrTHashTable.h"
#include "GrPoint.h"
#include "GrGlyph.h"
#include "GrDrawTarget.h"
#include "GrAtlas.h"

class GrFontCache;
class GrGpu;
class GrFontPurgeListener;

/**
 *  The textcache maps a hostfontscaler instance to a dictionary of
 *  glyphid->strike
 */
class GrTextStrike {
public:
    GrTextStrike(GrFontCache*, const GrKey* fontScalerKey, GrMaskFormat, GrAtlasMgr*);
    ~GrTextStrike();

    const GrKey* getFontScalerKey() const { return fFontScalerKey; }
    GrFontCache* getFontCache() const { return fFontCache; }
    GrMaskFormat getMaskFormat() const { return fMaskFormat; }

    inline GrGlyph* getGlyph(GrGlyph::PackedID, GrFontScaler*);
    bool getGlyphAtlas(GrGlyph*, GrFontScaler*);

    // testing
    int countGlyphs() const { return fCache.getArray().count(); }
    const GrGlyph* glyphAt(int index) const {
        return fCache.getArray()[index];
    }

    // returns true if a plot was removed
    bool removeUnusedPlots();

public:
    // for LRU
    GrTextStrike*   fPrev;
    GrTextStrike*   fNext;

private:
    class Key;
    GrTHashTable<GrGlyph, Key, 7> fCache;
    const GrKey* fFontScalerKey;
    GrTAllocPool<GrGlyph> fPool;

    GrFontCache*    fFontCache;
    GrAtlasMgr*     fAtlasMgr;
<<<<<<< HEAD
    GrAtlas         fAtlas;

    GrMaskFormat    fMaskFormat;
=======
    GrMaskFormat    fMaskFormat;
#if SK_DISTANCEFIELD_FONTS
    bool            fUseDistanceField;
#endif

    GrAtlas         fAtlas;
>>>>>>> 8c15b39e

    GrGlyph* generateGlyph(GrGlyph::PackedID packed, GrFontScaler* scaler);

    friend class GrFontCache;
};

class GrFontCache {
public:
    GrFontCache(GrGpu*);
    ~GrFontCache();

#if SK_DISTANCEFIELD_FONTS
    inline GrTextStrike* getStrike(GrFontScaler*, bool useDistanceField);
#else
    inline GrTextStrike* getStrike(GrFontScaler*);
#endif

    void freeAll();

    void purgeExceptFor(GrTextStrike*);

    // remove an unused plot and its strike (if necessary)
    void freePlotExceptFor(GrTextStrike*);

    // testing
    int countStrikes() const { return fCache.getArray().count(); }
    const GrTextStrike* strikeAt(int index) const {
        return fCache.getArray()[index];
    }
    GrTextStrike* getHeadStrike() const { return fHead; }

#ifdef SK_DEBUG
    void validate() const;
#else
    void validate() const {}
#endif

#ifdef SK_DEVELOPER
    void dump() const;
#endif

<<<<<<< HEAD
=======
    enum AtlasType {
        kA8_AtlasType,   //!< 1-byte per pixel
        k565_AtlasType,  //!< 2-bytes per pixel
        k8888_AtlasType, //!< 4-bytes per pixel

        kLast_AtlasType = k8888_AtlasType
    };
    static const int kAtlasCount = kLast_AtlasType + 1;

>>>>>>> 8c15b39e
private:
    friend class GrFontPurgeListener;

    class Key;
    GrTHashTable<GrTextStrike, Key, 8> fCache;
    // for LRU
    GrTextStrike* fHead;
    GrTextStrike* fTail;

    GrGpu*      fGpu;
<<<<<<< HEAD
    GrAtlasMgr* fAtlasMgr[kMaskFormatCount];
=======
    GrAtlasMgr* fAtlasMgr[kAtlasCount];
>>>>>>> 8c15b39e

    GrTextStrike* generateStrike(GrFontScaler*, const Key&);
    inline void detachStrikeFromList(GrTextStrike*);
    void purgeStrike(GrTextStrike* strike);
};

#endif<|MERGE_RESOLUTION|>--- conflicted
+++ resolved
@@ -61,18 +61,12 @@
 
     GrFontCache*    fFontCache;
     GrAtlasMgr*     fAtlasMgr;
-<<<<<<< HEAD
-    GrAtlas         fAtlas;
-
-    GrMaskFormat    fMaskFormat;
-=======
     GrMaskFormat    fMaskFormat;
 #if SK_DISTANCEFIELD_FONTS
     bool            fUseDistanceField;
 #endif
 
     GrAtlas         fAtlas;
->>>>>>> 8c15b39e
 
     GrGlyph* generateGlyph(GrGlyph::PackedID packed, GrFontScaler* scaler);
 
@@ -114,8 +108,6 @@
     void dump() const;
 #endif
 
-<<<<<<< HEAD
-=======
     enum AtlasType {
         kA8_AtlasType,   //!< 1-byte per pixel
         k565_AtlasType,  //!< 2-bytes per pixel
@@ -125,7 +117,6 @@
     };
     static const int kAtlasCount = kLast_AtlasType + 1;
 
->>>>>>> 8c15b39e
 private:
     friend class GrFontPurgeListener;
 
@@ -136,11 +127,7 @@
     GrTextStrike* fTail;
 
     GrGpu*      fGpu;
-<<<<<<< HEAD
-    GrAtlasMgr* fAtlasMgr[kMaskFormatCount];
-=======
     GrAtlasMgr* fAtlasMgr[kAtlasCount];
->>>>>>> 8c15b39e
 
     GrTextStrike* generateStrike(GrFontScaler*, const Key&);
     inline void detachStrikeFromList(GrTextStrike*);
