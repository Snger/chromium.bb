
/*
 * Copyright 2011 Google Inc.
 *
 * Use of this source code is governed by a BSD-style license that can be
 * found in the LICENSE file.
 */


#include "GrContext.h"

#include "effects/GrSingleTextureEffect.h"
#include "effects/GrConfigConversionEffect.h"

#include "GrAARectRenderer.h"
#include "GrBufferAllocPool.h"
#include "GrGpu.h"
#include "GrDrawTargetCaps.h"
#include "GrIndexBuffer.h"
#include "GrInOrderDrawBuffer.h"
#include "GrOvalRenderer.h"
#include "GrPathRenderer.h"
#include "GrPathUtils.h"
#include "GrResourceCache.h"
#include "GrSoftwarePathRenderer.h"
#include "GrStencilBuffer.h"
#include "GrTextStrike.h"
#include "SkRTConf.h"
#include "SkRRect.h"
#include "SkStrokeRec.h"
#include "SkTLazy.h"
#include "SkTLS.h"
#include "SkTrace.h"

// It can be useful to set this to false to test whether a bug is caused by using the
// InOrderDrawBuffer, to compare performance of using/not using InOrderDrawBuffer, or to make
// debugging simpler.
SK_CONF_DECLARE(bool, c_Defer, "gpu.deferContext", true,
                "Defers rendering in GrContext via GrInOrderDrawBuffer.");

#define BUFFERED_DRAW (c_Defer ? kYes_BufferedDraw : kNo_BufferedDraw)

#ifdef SK_DEBUG
    // change this to a 1 to see notifications when partial coverage fails
    #define GR_DEBUG_PARTIAL_COVERAGE_CHECK 0
#else
    #define GR_DEBUG_PARTIAL_COVERAGE_CHECK 0
#endif

static const size_t MAX_RESOURCE_CACHE_COUNT = GR_DEFAULT_RESOURCE_CACHE_COUNT_LIMIT;
static const size_t MAX_RESOURCE_CACHE_BYTES = GR_DEFAULT_RESOURCE_CACHE_MB_LIMIT * 1024 * 1024;

static const size_t DRAW_BUFFER_VBPOOL_BUFFER_SIZE = 1 << 15;
static const int DRAW_BUFFER_VBPOOL_PREALLOC_BUFFERS = 4;

static const size_t DRAW_BUFFER_IBPOOL_BUFFER_SIZE = 1 << 11;
static const int DRAW_BUFFER_IBPOOL_PREALLOC_BUFFERS = 4;

#define ASSERT_OWNED_RESOURCE(R) SkASSERT(!(R) || (R)->getContext() == this)

// Glorified typedef to avoid including GrDrawState.h in GrContext.h
class GrContext::AutoRestoreEffects : public GrDrawState::AutoRestoreEffects {};

class GrContext::AutoCheckFlush {
public:
    AutoCheckFlush(GrContext* context) : fContext(context) { SkASSERT(NULL != context); }

    ~AutoCheckFlush() {
        if (fContext->fFlushToReduceCacheSize) {
            fContext->flush();
        }
    }

private:
    GrContext* fContext;
};

GrContext* GrContext::Create(GrBackend backend, GrBackendContext backendContext) {
    GrContext* context = SkNEW(GrContext);
    if (context->init(backend, backendContext)) {
        return context;
    } else {
        context->unref();
        return NULL;
    }
}

GrContext::GrContext() {
    fDrawState = NULL;
    fGpu = NULL;
    fClip = NULL;
    fPathRendererChain = NULL;
    fSoftwarePathRenderer = NULL;
    fTextureCache = NULL;
    fFontCache = NULL;
    fDrawBuffer = NULL;
    fDrawBufferVBAllocPool = NULL;
    fDrawBufferIBAllocPool = NULL;
    fFlushToReduceCacheSize = false;
    fAARectRenderer = NULL;
    fOvalRenderer = NULL;
    fViewMatrix.reset();
    fMaxTextureSizeOverride = 1 << 20;
}

bool GrContext::init(GrBackend backend, GrBackendContext backendContext) {
    SkASSERT(NULL == fGpu);

    fGpu = GrGpu::Create(backend, backendContext, this);
    if (NULL == fGpu) {
        return false;
    }

    fDrawState = SkNEW(GrDrawState);
    fGpu->setDrawState(fDrawState);

    fTextureCache = SkNEW_ARGS(GrResourceCache,
                               (MAX_RESOURCE_CACHE_COUNT,
                                MAX_RESOURCE_CACHE_BYTES));
    fTextureCache->setOverbudgetCallback(OverbudgetCB, this);

    fFontCache = SkNEW_ARGS(GrFontCache, (fGpu));

    fLastDrawWasBuffered = kNo_BufferedDraw;

    fAARectRenderer = SkNEW(GrAARectRenderer);
    fOvalRenderer = SkNEW(GrOvalRenderer);

    fDidTestPMConversions = false;

    this->setupDrawBuffer();

    return true;
}

GrContext::~GrContext() {
    if (NULL == fGpu) {
        return;
    }

    this->flush();

    for (int i = 0; i < fCleanUpData.count(); ++i) {
        (*fCleanUpData[i].fFunc)(this, fCleanUpData[i].fInfo);
    }

    // Since the gpu can hold scratch textures, give it a chance to let go
    // of them before freeing the texture cache
    fGpu->purgeResources();

    delete fTextureCache;
    fTextureCache = NULL;
    delete fFontCache;
    delete fDrawBuffer;
    delete fDrawBufferVBAllocPool;
    delete fDrawBufferIBAllocPool;

    fAARectRenderer->unref();
    fOvalRenderer->unref();

    fGpu->unref();
    SkSafeUnref(fPathRendererChain);
    SkSafeUnref(fSoftwarePathRenderer);
    fDrawState->unref();
}

void GrContext::contextLost() {
    this->contextDestroyed();
    this->setupDrawBuffer();
}

void GrContext::contextDestroyed() {
    // abandon first to so destructors
    // don't try to free the resources in the API.
    fGpu->abandonResources();

    // a path renderer may be holding onto resources that
    // are now unusable
    SkSafeSetNull(fPathRendererChain);
    SkSafeSetNull(fSoftwarePathRenderer);

    delete fDrawBuffer;
    fDrawBuffer = NULL;

    delete fDrawBufferVBAllocPool;
    fDrawBufferVBAllocPool = NULL;

    delete fDrawBufferIBAllocPool;
    fDrawBufferIBAllocPool = NULL;

    fAARectRenderer->reset();
    fOvalRenderer->reset();

    fTextureCache->purgeAllUnlocked();

    fFontCache->freeAll();
    fGpu->markContextDirty();
}

void GrContext::resetContext(uint32_t state) {
    fGpu->markContextDirty(state);
}

void GrContext::freeGpuResources() {
    this->flush();

    fGpu->purgeResources();

    fAARectRenderer->reset();
    fOvalRenderer->reset();

    fTextureCache->purgeAllUnlocked();
    fFontCache->freeAll();
    // a path renderer may be holding onto resources
    SkSafeSetNull(fPathRendererChain);
    SkSafeSetNull(fSoftwarePathRenderer);
}

size_t GrContext::getGpuTextureCacheBytes() const {
  return fTextureCache->getCachedResourceBytes();
}

////////////////////////////////////////////////////////////////////////////////

GrTexture* GrContext::findAndRefTexture(const GrTextureDesc& desc,
                                        const GrCacheID& cacheID,
                                        const GrTextureParams* params) {
    GrResourceKey resourceKey = GrTexture::ComputeKey(fGpu, params, desc, cacheID);
    GrResource* resource = fTextureCache->find(resourceKey);
    SkSafeRef(resource);
    return static_cast<GrTexture*>(resource);
}

bool GrContext::isTextureInCache(const GrTextureDesc& desc,
                                 const GrCacheID& cacheID,
                                 const GrTextureParams* params) const {
    GrResourceKey resourceKey = GrTexture::ComputeKey(fGpu, params, desc, cacheID);
    return fTextureCache->hasKey(resourceKey);
}

void GrContext::addStencilBuffer(GrStencilBuffer* sb) {
    ASSERT_OWNED_RESOURCE(sb);

    GrResourceKey resourceKey = GrStencilBuffer::ComputeKey(sb->width(),
                                                            sb->height(),
                                                            sb->numSamples());
    fTextureCache->addResource(resourceKey, sb);
}

GrStencilBuffer* GrContext::findStencilBuffer(int width, int height,
                                              int sampleCnt) {
    GrResourceKey resourceKey = GrStencilBuffer::ComputeKey(width,
                                                            height,
                                                            sampleCnt);
    GrResource* resource = fTextureCache->find(resourceKey);
    return static_cast<GrStencilBuffer*>(resource);
}

static void stretchImage(void* dst,
                         int dstW,
                         int dstH,
                         void* src,
                         int srcW,
                         int srcH,
                         size_t bpp) {
    GrFixed dx = (srcW << 16) / dstW;
    GrFixed dy = (srcH << 16) / dstH;

    GrFixed y = dy >> 1;

    size_t dstXLimit = dstW*bpp;
    for (int j = 0; j < dstH; ++j) {
        GrFixed x = dx >> 1;
        void* srcRow = (uint8_t*)src + (y>>16)*srcW*bpp;
        void* dstRow = (uint8_t*)dst + j*dstW*bpp;
        for (size_t i = 0; i < dstXLimit; i += bpp) {
            memcpy((uint8_t*) dstRow + i,
                   (uint8_t*) srcRow + (x>>16)*bpp,
                   bpp);
            x += dx;
        }
        y += dy;
    }
}

namespace {

// position + local coordinate
extern const GrVertexAttrib gVertexAttribs[] = {
    {kVec2f_GrVertexAttribType, 0,               kPosition_GrVertexAttribBinding},
    {kVec2f_GrVertexAttribType, sizeof(GrPoint), kLocalCoord_GrVertexAttribBinding}
};

};

// The desired texture is NPOT and tiled but that isn't supported by
// the current hardware. Resize the texture to be a POT
GrTexture* GrContext::createResizedTexture(const GrTextureDesc& desc,
                                           const GrCacheID& cacheID,
                                           void* srcData,
                                           size_t rowBytes,
                                           bool filter) {
    SkAutoTUnref<GrTexture> clampedTexture(this->findAndRefTexture(desc, cacheID, NULL));
    if (NULL == clampedTexture) {
        clampedTexture.reset(this->createTexture(NULL, desc, cacheID, srcData, rowBytes));

        if (NULL == clampedTexture) {
            return NULL;
        }
    }

    GrTextureDesc rtDesc = desc;
    rtDesc.fFlags =  rtDesc.fFlags |
                     kRenderTarget_GrTextureFlagBit |
                     kNoStencil_GrTextureFlagBit;
    rtDesc.fWidth  = GrNextPow2(desc.fWidth);
    rtDesc.fHeight = GrNextPow2(desc.fHeight);

    GrTexture* texture = fGpu->createTexture(rtDesc, NULL, 0);

    if (NULL != texture) {
        GrDrawTarget::AutoStateRestore asr(fGpu, GrDrawTarget::kReset_ASRInit);
        GrDrawState* drawState = fGpu->drawState();
        drawState->setRenderTarget(texture->asRenderTarget());

        // if filtering is not desired then we want to ensure all
        // texels in the resampled image are copies of texels from
        // the original.
        GrTextureParams params(SkShader::kClamp_TileMode, filter ? GrTextureParams::kBilerp_FilterMode :
                                                                   GrTextureParams::kNone_FilterMode);
        drawState->addColorTextureEffect(clampedTexture, SkMatrix::I(), params);

        drawState->setVertexAttribs<gVertexAttribs>(SK_ARRAY_COUNT(gVertexAttribs));

        GrDrawTarget::AutoReleaseGeometry arg(fGpu, 4, 0);

        if (arg.succeeded()) {
            GrPoint* verts = (GrPoint*) arg.vertices();
            verts[0].setIRectFan(0, 0, texture->width(), texture->height(), 2 * sizeof(GrPoint));
            verts[1].setIRectFan(0, 0, 1, 1, 2 * sizeof(GrPoint));
            fGpu->drawNonIndexed(kTriangleFan_GrPrimitiveType, 0, 4);
        }
    } else {
        // TODO: Our CPU stretch doesn't filter. But we create separate
        // stretched textures when the texture params is either filtered or
        // not. Either implement filtered stretch blit on CPU or just create
        // one when FBO case fails.

        rtDesc.fFlags = kNone_GrTextureFlags;
        // no longer need to clamp at min RT size.
        rtDesc.fWidth  = GrNextPow2(desc.fWidth);
        rtDesc.fHeight = GrNextPow2(desc.fHeight);
        size_t bpp = GrBytesPerPixel(desc.fConfig);
        SkAutoSMalloc<128*128*4> stretchedPixels(bpp * rtDesc.fWidth * rtDesc.fHeight);
        stretchImage(stretchedPixels.get(), rtDesc.fWidth, rtDesc.fHeight,
                     srcData, desc.fWidth, desc.fHeight, bpp);

        size_t stretchedRowBytes = rtDesc.fWidth * bpp;

        SkDEBUGCODE(GrTexture* texture = )fGpu->createTexture(rtDesc, stretchedPixels.get(),
                                                              stretchedRowBytes);
        SkASSERT(NULL != texture);
    }

    return texture;
}

GrTexture* GrContext::createTexture(const GrTextureParams* params,
                                    const GrTextureDesc& desc,
                                    const GrCacheID& cacheID,
                                    void* srcData,
                                    size_t rowBytes,
                                    GrResourceKey* cacheKey) {
    SK_TRACE_EVENT0("GrContext::createTexture");

    GrResourceKey resourceKey = GrTexture::ComputeKey(fGpu, params, desc, cacheID);

    GrTexture* texture;
    if (GrTexture::NeedsResizing(resourceKey)) {
        texture = this->createResizedTexture(desc, cacheID,
                                             srcData, rowBytes,
                                             GrTexture::NeedsBilerp(resourceKey));
    } else {
        texture= fGpu->createTexture(desc, srcData, rowBytes);
    }

    if (NULL != texture) {
        // Adding a resource could put us overbudget. Try to free up the
        // necessary space before adding it.
        fTextureCache->purgeAsNeeded(1, texture->sizeInBytes());
        fTextureCache->addResource(resourceKey, texture);

        if (NULL != cacheKey) {
            *cacheKey = resourceKey;
        }
    }

    return texture;
}

static GrTexture* create_scratch_texture(GrGpu* gpu,
                                         GrResourceCache* textureCache,
                                         const GrTextureDesc& desc) {
    GrTexture* texture = gpu->createTexture(desc, NULL, 0);
    if (NULL != texture) {
        GrResourceKey key = GrTexture::ComputeScratchKey(texture->desc());
        // Adding a resource could put us overbudget. Try to free up the
        // necessary space before adding it.
        textureCache->purgeAsNeeded(1, texture->sizeInBytes());
        // Make the resource exclusive so future 'find' calls don't return it
        textureCache->addResource(key, texture, GrResourceCache::kHide_OwnershipFlag);
    }
    return texture;
}

GrTexture* GrContext::lockAndRefScratchTexture(const GrTextureDesc& inDesc, ScratchTexMatch match) {

    SkASSERT((inDesc.fFlags & kRenderTarget_GrTextureFlagBit) ||
             !(inDesc.fFlags & kNoStencil_GrTextureFlagBit));

    // Renderable A8 targets are not universally supported (e.g., not on ANGLE)
    SkASSERT(this->isConfigRenderable(kAlpha_8_GrPixelConfig, inDesc.fSampleCnt > 0) ||
             !(inDesc.fFlags & kRenderTarget_GrTextureFlagBit) ||
             (inDesc.fConfig != kAlpha_8_GrPixelConfig));

    if (!fGpu->caps()->reuseScratchTextures() &&
        !(inDesc.fFlags & kRenderTarget_GrTextureFlagBit)) {
        // If we're never recycling this texture we can always make it the right size
        return create_scratch_texture(fGpu, fTextureCache, inDesc);
    }

    GrTextureDesc desc = inDesc;

    if (kApprox_ScratchTexMatch == match) {
        // bin by pow2 with a reasonable min
        static const int MIN_SIZE = 16;
        desc.fWidth  = GrMax(MIN_SIZE, GrNextPow2(desc.fWidth));
        desc.fHeight = GrMax(MIN_SIZE, GrNextPow2(desc.fHeight));
    }

    GrResource* resource = NULL;
    int origWidth = desc.fWidth;
    int origHeight = desc.fHeight;

    do {
        GrResourceKey key = GrTexture::ComputeScratchKey(desc);
        // Ensure we have exclusive access to the texture so future 'find' calls don't return it
        resource = fTextureCache->find(key, GrResourceCache::kHide_OwnershipFlag);
        if (NULL != resource) {
            resource->ref();
            break;
        }
        if (kExact_ScratchTexMatch == match) {
            break;
        }
        // We had a cache miss and we are in approx mode, relax the fit of the flags.

        // We no longer try to reuse textures that were previously used as render targets in
        // situations where no RT is needed; doing otherwise can confuse the video driver and
        // cause significant performance problems in some cases.
        if (desc.fFlags & kNoStencil_GrTextureFlagBit) {
            desc.fFlags = desc.fFlags & ~kNoStencil_GrTextureFlagBit;
        } else {
            break;
        }

    } while (true);

    if (NULL == resource) {
        desc.fFlags = inDesc.fFlags;
        desc.fWidth = origWidth;
        desc.fHeight = origHeight;
        resource = create_scratch_texture(fGpu, fTextureCache, desc);
    }

    return static_cast<GrTexture*>(resource);
}

void GrContext::addExistingTextureToCache(GrTexture* texture) {

    if (NULL == texture) {
        return;
    }

    // This texture should already have a cache entry since it was once
    // attached
    SkASSERT(NULL != texture->getCacheEntry());

    // Conceptually, the cache entry is going to assume responsibility
    // for the creation ref. Assert refcnt == 1.
    SkASSERT(texture->unique());

    if (fGpu->caps()->reuseScratchTextures() || NULL != texture->asRenderTarget()) {
        // Since this texture came from an AutoScratchTexture it should
        // still be in the exclusive pile. Recycle it.
        fTextureCache->makeNonExclusive(texture->getCacheEntry());
        this->purgeCache();
    } else if (texture->getDeferredRefCount() <= 0) {
        // When we aren't reusing textures we know this scratch texture
        // will never be reused and would be just wasting time in the cache
        fTextureCache->makeNonExclusive(texture->getCacheEntry());
        fTextureCache->deleteResource(texture->getCacheEntry());
    } else {
        // In this case (fDeferredRefCount > 0) but the cache is the only
        // one holding a real ref. Mark the object so when the deferred
        // ref count goes to 0 the texture will be deleted (remember
        // in this code path scratch textures aren't getting reused).
        texture->setNeedsDeferredUnref();
    }
}


void GrContext::unlockScratchTexture(GrTexture* texture) {
    ASSERT_OWNED_RESOURCE(texture);
    SkASSERT(NULL != texture->getCacheEntry());

    // If this is a scratch texture we detached it from the cache
    // while it was locked (to avoid two callers simultaneously getting
    // the same texture).
    if (texture->getCacheEntry()->key().isScratch()) {
        if (fGpu->caps()->reuseScratchTextures() || NULL != texture->asRenderTarget()) {
            fTextureCache->makeNonExclusive(texture->getCacheEntry());
            this->purgeCache();
        } else if (texture->unique() && texture->getDeferredRefCount() <= 0) {
            // Only the cache now knows about this texture. Since we're never
            // reusing scratch textures (in this code path) it would just be
            // wasting time sitting in the cache.
            fTextureCache->makeNonExclusive(texture->getCacheEntry());
            fTextureCache->deleteResource(texture->getCacheEntry());
        } else {
            // In this case (fRefCnt > 1 || defRefCnt > 0) but we don't really
            // want to readd it to the cache (since it will never be reused).
            // Instead, give up the cache's ref and leave the decision up to
            // addExistingTextureToCache once its ref count reaches 0. For
            // this to work we need to leave it in the exclusive list.
            texture->setFlag((GrTextureFlags) GrTexture::kReturnToCache_FlagBit);
            // Give up the cache's ref to the texture
            texture->unref();
        }
    }
}

void GrContext::purgeCache() {
    if (NULL != fTextureCache) {
        fTextureCache->purgeAsNeeded();
    }
}

bool GrContext::OverbudgetCB(void* data) {
    SkASSERT(NULL != data);

    GrContext* context = reinterpret_cast<GrContext*>(data);

    // Flush the InOrderDrawBuffer to possibly free up some textures
    context->fFlushToReduceCacheSize = true;

    return true;
}


GrTexture* GrContext::createUncachedTexture(const GrTextureDesc& descIn,
                                            void* srcData,
                                            size_t rowBytes) {
    GrTextureDesc descCopy = descIn;
    return fGpu->createTexture(descCopy, srcData, rowBytes);
}

void GrContext::getTextureCacheLimits(int* maxTextures,
                                      size_t* maxTextureBytes) const {
    fTextureCache->getLimits(maxTextures, maxTextureBytes);
}

void GrContext::setTextureCacheLimits(int maxTextures, size_t maxTextureBytes) {
    fTextureCache->setLimits(maxTextures, maxTextureBytes);
}

int GrContext::getMaxTextureSize() const {
    return GrMin(fGpu->caps()->maxTextureSize(), fMaxTextureSizeOverride);
}

int GrContext::getMaxRenderTargetSize() const {
    return fGpu->caps()->maxRenderTargetSize();
}

int GrContext::getMaxSampleCount() const {
    return fGpu->caps()->maxSampleCount();
}

///////////////////////////////////////////////////////////////////////////////

GrTexture* GrContext::wrapBackendTexture(const GrBackendTextureDesc& desc) {
    return fGpu->wrapBackendTexture(desc);
}

GrRenderTarget* GrContext::wrapBackendRenderTarget(const GrBackendRenderTargetDesc& desc) {
    return fGpu->wrapBackendRenderTarget(desc);
}

///////////////////////////////////////////////////////////////////////////////

bool GrContext::supportsIndex8PixelConfig(const GrTextureParams* params,
                                          int width, int height) const {
    const GrDrawTargetCaps* caps = fGpu->caps();
    if (!caps->eightBitPaletteSupport()) {
        return false;
    }

    bool isPow2 = GrIsPow2(width) && GrIsPow2(height);

    if (!isPow2) {
        bool tiled = NULL != params && params->isTiled();
        if (tiled && !caps->npotTextureTileSupport()) {
            return false;
        }
    }
    return true;
}


////////////////////////////////////////////////////////////////////////////////

void GrContext::clear(const SkIRect* rect,
                      const GrColor color,
                      bool canIgnoreRect,
                      GrRenderTarget* target) {
    AutoRestoreEffects are;
    AutoCheckFlush acf(this);
    this->prepareToDraw(NULL, BUFFERED_DRAW, &are, &acf)->clear(rect, color,
                                                                canIgnoreRect, target);
}

void GrContext::drawPaint(const GrPaint& origPaint) {
    // set rect to be big enough to fill the space, but not super-huge, so we
    // don't overflow fixed-point implementations
    SkRect r;
    r.setLTRB(0, 0,
              SkIntToScalar(getRenderTarget()->width()),
              SkIntToScalar(getRenderTarget()->height()));
    SkMatrix inverse;
    SkTCopyOnFirstWrite<GrPaint> paint(origPaint);
    AutoMatrix am;

    // We attempt to map r by the inverse matrix and draw that. mapRect will
    // map the four corners and bound them with a new rect. This will not
    // produce a correct result for some perspective matrices.
    if (!this->getMatrix().hasPerspective()) {
        if (!fViewMatrix.invert(&inverse)) {
            GrPrintf("Could not invert matrix\n");
            return;
        }
        inverse.mapRect(&r);
    } else {
        if (!am.setIdentity(this, paint.writable())) {
            GrPrintf("Could not invert matrix\n");
            return;
        }
    }
    // by definition this fills the entire clip, no need for AA
    if (paint->isAntiAlias()) {
        paint.writable()->setAntiAlias(false);
    }
    this->drawRect(*paint, r);
}

#ifdef SK_DEVELOPER
void GrContext::dumpFontCache() const {
    fFontCache->dump();
<<<<<<< HEAD
}
#endif

////////////////////////////////////////////////////////////////////////////////

namespace {
inline bool disable_coverage_aa_for_blend(GrDrawTarget* target) {
    return DISABLE_COVERAGE_AA_FOR_BLEND && !target->canApplyCoverage();
}
=======
>>>>>>> 8c15b39e
}
#endif

////////////////////////////////////////////////////////////////////////////////

/*  create a triangle strip that strokes the specified triangle. There are 8
 unique vertices, but we repreat the last 2 to close up. Alternatively we
 could use an indices array, and then only send 8 verts, but not sure that
 would be faster.
 */
static void setStrokeRectStrip(GrPoint verts[10], SkRect rect,
                               SkScalar width) {
    const SkScalar rad = SkScalarHalf(width);
    rect.sort();

    verts[0].set(rect.fLeft + rad, rect.fTop + rad);
    verts[1].set(rect.fLeft - rad, rect.fTop - rad);
    verts[2].set(rect.fRight - rad, rect.fTop + rad);
    verts[3].set(rect.fRight + rad, rect.fTop - rad);
    verts[4].set(rect.fRight - rad, rect.fBottom - rad);
    verts[5].set(rect.fRight + rad, rect.fBottom + rad);
    verts[6].set(rect.fLeft + rad, rect.fBottom - rad);
    verts[7].set(rect.fLeft - rad, rect.fBottom + rad);
    verts[8] = verts[0];
    verts[9] = verts[1];
}

static bool isIRect(const SkRect& r) {
    return SkScalarIsInt(r.fLeft)  && SkScalarIsInt(r.fTop) &&
           SkScalarIsInt(r.fRight) && SkScalarIsInt(r.fBottom);
}

static bool apply_aa_to_rect(GrDrawTarget* target,
                             const SkRect& rect,
                             SkScalar strokeWidth,
                             const SkMatrix& combinedMatrix,
                             SkRect* devBoundRect,
                             bool* useVertexCoverage) {
    // we use a simple coverage ramp to do aa on axis-aligned rects
    // we check if the rect will be axis-aligned, and the rect won't land on
    // integer coords.

    // we are keeping around the "tweak the alpha" trick because
    // it is our only hope for the fixed-pipe implementation.
    // In a shader implementation we can give a separate coverage input
    // TODO: remove this ugliness when we drop the fixed-pipe impl
    *useVertexCoverage = false;
    if (!target->getDrawState().canTweakAlphaForCoverage()) {
        if (target->shouldDisableCoverageAAForBlend()) {
#ifdef SK_DEBUG
            //GrPrintf("Turning off AA to correctly apply blend.\n");
#endif
            return false;
        } else {
            *useVertexCoverage = true;
        }
    }
    const GrDrawState& drawState = target->getDrawState();
    if (drawState.getRenderTarget()->isMultisampled()) {
        return false;
    }

    if (0 == strokeWidth && target->willUseHWAALines()) {
        return false;
    }

#if defined(SHADER_AA_FILL_RECT) || !defined(IGNORE_ROT_AA_RECT_OPT)
    if (strokeWidth >= 0) {
#endif
        if (!combinedMatrix.preservesAxisAlignment()) {
            return false;
        }

#if defined(SHADER_AA_FILL_RECT) || !defined(IGNORE_ROT_AA_RECT_OPT)
    } else {
        if (!combinedMatrix.preservesRightAngles()) {
            return false;
        }
    }
#endif

    combinedMatrix.mapRect(devBoundRect, rect);

    if (strokeWidth < 0) {
        return !isIRect(*devBoundRect);
    } else {
        return true;
    }
}

static inline bool rect_contains_inclusive(const SkRect& rect, const SkPoint& point) {
    return point.fX >= rect.fLeft && point.fX <= rect.fRight &&
           point.fY >= rect.fTop && point.fY <= rect.fBottom;
}

void GrContext::drawRect(const GrPaint& paint,
                         const SkRect& rect,
                         const SkStrokeRec* stroke,
                         const SkMatrix* matrix) {
    SK_TRACE_EVENT0("GrContext::drawRect");

    AutoRestoreEffects are;
    AutoCheckFlush acf(this);
    GrDrawTarget* target = this->prepareToDraw(&paint, BUFFERED_DRAW, &are, &acf);

    SkScalar width = stroke == NULL ? -1 : stroke->getWidth();
    SkMatrix combinedMatrix = target->drawState()->getViewMatrix();
    if (NULL != matrix) {
        combinedMatrix.preConcat(*matrix);
    }

    // Check if this is a full RT draw and can be replaced with a clear. We don't bother checking
    // cases where the RT is fully inside a stroke.
    if (width < 0) {
        SkRect rtRect;
        target->getDrawState().getRenderTarget()->getBoundsRect(&rtRect);
        SkRect clipSpaceRTRect = rtRect;
        bool checkClip = false;
        if (NULL != this->getClip()) {
            checkClip = true;
            clipSpaceRTRect.offset(SkIntToScalar(this->getClip()->fOrigin.fX),
                                   SkIntToScalar(this->getClip()->fOrigin.fY));
        }
        // Does the clip contain the entire RT?
        if (!checkClip || target->getClip()->fClipStack->quickContains(clipSpaceRTRect)) {
            SkMatrix invM;
            if (!combinedMatrix.invert(&invM)) {
                return;
            }
            // Does the rect bound the RT?
            SkPoint srcSpaceRTQuad[4];
            invM.mapRectToQuad(srcSpaceRTQuad, rtRect);
            if (rect_contains_inclusive(rect, srcSpaceRTQuad[0]) &&
                rect_contains_inclusive(rect, srcSpaceRTQuad[1]) &&
                rect_contains_inclusive(rect, srcSpaceRTQuad[2]) &&
                rect_contains_inclusive(rect, srcSpaceRTQuad[3])) {
                // Will it blend?
                GrColor clearColor;
                if (paint.isOpaqueAndConstantColor(&clearColor)) {
                    target->clear(NULL, clearColor, true);
                    return;
                }
            }
        }
    }

    SkRect devBoundRect;
    bool useVertexCoverage;
    bool needAA = paint.isAntiAlias() &&
                  !target->getDrawState().getRenderTarget()->isMultisampled();
    bool doAA = needAA && apply_aa_to_rect(target, rect, width, combinedMatrix, &devBoundRect,
                                           &useVertexCoverage);
    if (doAA) {
        GrDrawState::AutoViewMatrixRestore avmr;
        if (!avmr.setIdentity(target->drawState())) {
            return;
        }
        if (width >= 0) {
            fAARectRenderer->strokeAARect(this->getGpu(), target, rect,
                                          combinedMatrix, devBoundRect,
                                          stroke, useVertexCoverage);
        } else {
            // filled AA rect
            fAARectRenderer->fillAARect(this->getGpu(), target,
                                        rect, combinedMatrix, devBoundRect,
                                        useVertexCoverage);
        }
        return;
    }

    if (width >= 0) {
        // TODO: consider making static vertex buffers for these cases.
        // Hairline could be done by just adding closing vertex to
        // unitSquareVertexBuffer()

        static const int worstCaseVertCount = 10;
        target->drawState()->setDefaultVertexAttribs();
        GrDrawTarget::AutoReleaseGeometry geo(target, worstCaseVertCount, 0);

        if (!geo.succeeded()) {
            GrPrintf("Failed to get space for vertices!\n");
            return;
        }

        GrPrimitiveType primType;
        int vertCount;
        GrPoint* vertex = geo.positions();

        if (width > 0) {
            vertCount = 10;
            primType = kTriangleStrip_GrPrimitiveType;
            setStrokeRectStrip(vertex, rect, width);
        } else {
            // hairline
            vertCount = 5;
            primType = kLineStrip_GrPrimitiveType;
            vertex[0].set(rect.fLeft, rect.fTop);
            vertex[1].set(rect.fRight, rect.fTop);
            vertex[2].set(rect.fRight, rect.fBottom);
            vertex[3].set(rect.fLeft, rect.fBottom);
            vertex[4].set(rect.fLeft, rect.fTop);
        }

        GrDrawState::AutoViewMatrixRestore avmr;
        if (NULL != matrix) {
            GrDrawState* drawState = target->drawState();
            avmr.set(drawState, *matrix);
        }

        target->drawNonIndexed(primType, 0, vertCount);
    } else {
        // filled BW rect
        target->drawSimpleRect(rect, matrix);
    }
}

void GrContext::drawRectToRect(const GrPaint& paint,
                               const SkRect& dstRect,
                               const SkRect& localRect,
                               const SkMatrix* dstMatrix,
                               const SkMatrix* localMatrix) {
    SK_TRACE_EVENT0("GrContext::drawRectToRect");
    AutoRestoreEffects are;
    AutoCheckFlush acf(this);
    GrDrawTarget* target = this->prepareToDraw(&paint, BUFFERED_DRAW, &are, &acf);

    target->drawRect(dstRect, dstMatrix, &localRect, localMatrix);
}

namespace {

extern const GrVertexAttrib gPosUVColorAttribs[] = {
    {kVec2f_GrVertexAttribType,  0, kPosition_GrVertexAttribBinding },
    {kVec2f_GrVertexAttribType,  sizeof(GrPoint), kLocalCoord_GrVertexAttribBinding },
    {kVec4ub_GrVertexAttribType, 2*sizeof(GrPoint), kColor_GrVertexAttribBinding}
};

extern const GrVertexAttrib gPosColorAttribs[] = {
    {kVec2f_GrVertexAttribType,  0, kPosition_GrVertexAttribBinding},
    {kVec4ub_GrVertexAttribType, sizeof(GrPoint), kColor_GrVertexAttribBinding},
};

static void set_vertex_attributes(GrDrawState* drawState,
                                  const GrPoint* texCoords,
                                  const GrColor* colors,
                                  int* colorOffset,
                                  int* texOffset) {
    *texOffset = -1;
    *colorOffset = -1;

    if (NULL != texCoords && NULL != colors) {
        *texOffset = sizeof(GrPoint);
        *colorOffset = 2*sizeof(GrPoint);
        drawState->setVertexAttribs<gPosUVColorAttribs>(3);
    } else if (NULL != texCoords) {
        *texOffset = sizeof(GrPoint);
        drawState->setVertexAttribs<gPosUVColorAttribs>(2);
    } else if (NULL != colors) {
        *colorOffset = sizeof(GrPoint);
        drawState->setVertexAttribs<gPosColorAttribs>(2);
    } else {
        drawState->setVertexAttribs<gPosColorAttribs>(1);
    }
}

};

void GrContext::drawVertices(const GrPaint& paint,
                             GrPrimitiveType primitiveType,
                             int vertexCount,
                             const GrPoint positions[],
                             const GrPoint texCoords[],
                             const GrColor colors[],
                             const uint16_t indices[],
                             int indexCount) {
    SK_TRACE_EVENT0("GrContext::drawVertices");

    GrDrawTarget::AutoReleaseGeometry geo;

    AutoRestoreEffects are;
    AutoCheckFlush acf(this);
    GrDrawTarget* target = this->prepareToDraw(&paint, BUFFERED_DRAW, &are, &acf);

    GrDrawState* drawState = target->drawState();

    int colorOffset = -1, texOffset = -1;
    set_vertex_attributes(drawState, texCoords, colors, &colorOffset, &texOffset);

    size_t vertexSize = drawState->getVertexSize();
    if (sizeof(GrPoint) != vertexSize) {
        if (!geo.set(target, vertexCount, 0)) {
            GrPrintf("Failed to get space for vertices!\n");
            return;
        }
        void* curVertex = geo.vertices();

        for (int i = 0; i < vertexCount; ++i) {
            *((GrPoint*)curVertex) = positions[i];

            if (texOffset >= 0) {
                *(GrPoint*)((intptr_t)curVertex + texOffset) = texCoords[i];
            }
            if (colorOffset >= 0) {
                *(GrColor*)((intptr_t)curVertex + colorOffset) = colors[i];
            }
            curVertex = (void*)((intptr_t)curVertex + vertexSize);
        }
    } else {
        target->setVertexSourceToArray(positions, vertexCount);
    }

    // we don't currently apply offscreen AA to this path. Need improved
    // management of GrDrawTarget's geometry to avoid copying points per-tile.

    if (NULL != indices) {
        target->setIndexSourceToArray(indices, indexCount);
        target->drawIndexed(primitiveType, 0, 0, vertexCount, indexCount);
        target->resetIndexSource();
    } else {
        target->drawNonIndexed(primitiveType, 0, vertexCount);
    }
}

///////////////////////////////////////////////////////////////////////////////

void GrContext::drawRRect(const GrPaint& paint,
                          const SkRRect& rect,
                          const SkStrokeRec& stroke) {
    if (rect.isEmpty()) {
       return;
    }

    AutoRestoreEffects are;
    AutoCheckFlush acf(this);
    GrDrawTarget* target = this->prepareToDraw(&paint, BUFFERED_DRAW, &are, &acf);

    if (!fOvalRenderer->drawSimpleRRect(target, this, paint.isAntiAlias(), rect, stroke)) {
        SkPath path;
        path.addRRect(rect);
        this->internalDrawPath(target, paint.isAntiAlias(), path, stroke);
    }
}

///////////////////////////////////////////////////////////////////////////////

void GrContext::drawOval(const GrPaint& paint,
                         const SkRect& oval,
                         const SkStrokeRec& stroke) {
    if (oval.isEmpty()) {
       return;
    }

    AutoRestoreEffects are;
    AutoCheckFlush acf(this);
    GrDrawTarget* target = this->prepareToDraw(&paint, BUFFERED_DRAW, &are, &acf);

    if (!fOvalRenderer->drawOval(target, this, paint.isAntiAlias(), oval, stroke)) {
        SkPath path;
        path.addOval(oval);
        this->internalDrawPath(target, paint.isAntiAlias(), path, stroke);
    }
}

// Can 'path' be drawn as a pair of filled nested rectangles?
static bool is_nested_rects(GrDrawTarget* target,
                            const SkPath& path,
                            const SkStrokeRec& stroke,
                            SkRect rects[2],
                            bool* useVertexCoverage) {
    SkASSERT(stroke.isFillStyle());

    if (path.isInverseFillType()) {
        return false;
    }

    const GrDrawState& drawState = target->getDrawState();

    // TODO: this restriction could be lifted if we were willing to apply
    // the matrix to all the points individually rather than just to the rect
    if (!drawState.getViewMatrix().preservesAxisAlignment()) {
        return false;
    }

    *useVertexCoverage = false;
    if (!target->getDrawState().canTweakAlphaForCoverage()) {
        if (target->shouldDisableCoverageAAForBlend()) {
            return false;
        } else {
            *useVertexCoverage = true;
        }
    }

    SkPath::Direction dirs[2];
    if (!path.isNestedRects(rects, dirs)) {
        return false;
    }

    if (SkPath::kWinding_FillType == path.getFillType() && dirs[0] == dirs[1]) {
        // The two rects need to be wound opposite to each other
        return false;
    }

    // Right now, nested rects where the margin is not the same width
    // all around do not render correctly
    const SkScalar* outer = rects[0].asScalars();
    const SkScalar* inner = rects[1].asScalars();

    SkScalar margin = SkScalarAbs(outer[0] - inner[0]);
    for (int i = 1; i < 4; ++i) {
        SkScalar temp = SkScalarAbs(outer[i] - inner[i]);
        if (!SkScalarNearlyEqual(margin, temp)) {
            return false;
        }
    }

    return true;
}

void GrContext::drawPath(const GrPaint& paint, const SkPath& path, const SkStrokeRec& stroke) {

    if (path.isEmpty()) {
       if (path.isInverseFillType()) {
           this->drawPaint(paint);
       }
       return;
    }

    // Note that internalDrawPath may sw-rasterize the path into a scratch texture.
    // Scratch textures can be recycled after they are returned to the texture
    // cache. This presents a potential hazard for buffered drawing. However,
    // the writePixels that uploads to the scratch will perform a flush so we're
    // OK.
    AutoRestoreEffects are;
    AutoCheckFlush acf(this);
    GrDrawTarget* target = this->prepareToDraw(&paint, BUFFERED_DRAW, &are, &acf);
    GrDrawState* drawState = target->drawState();

    bool useCoverageAA = paint.isAntiAlias() && !drawState->getRenderTarget()->isMultisampled();

    if (useCoverageAA && stroke.getWidth() < 0 && !path.isConvex()) {
        // Concave AA paths are expensive - try to avoid them for special cases
        bool useVertexCoverage;
        SkRect rects[2];

        if (is_nested_rects(target, path, stroke, rects, &useVertexCoverage)) {
            SkMatrix origViewMatrix = drawState->getViewMatrix();
            GrDrawState::AutoViewMatrixRestore avmr;
            if (!avmr.setIdentity(target->drawState())) {
                return;
            }

            fAARectRenderer->fillAANestedRects(this->getGpu(), target,
                                               rects,
                                               origViewMatrix,
                                               useVertexCoverage);
            return;
        }
    }

    SkRect ovalRect;
    bool isOval = path.isOval(&ovalRect);

    if (!isOval || path.isInverseFillType()
        || !fOvalRenderer->drawOval(target, this, paint.isAntiAlias(), ovalRect, stroke)) {
        this->internalDrawPath(target, paint.isAntiAlias(), path, stroke);
    }
}

void GrContext::internalDrawPath(GrDrawTarget* target, bool useAA, const SkPath& path,
                                 const SkStrokeRec& stroke) {
    SkASSERT(!path.isEmpty());

    // An Assumption here is that path renderer would use some form of tweaking
    // the src color (either the input alpha or in the frag shader) to implement
    // aa. If we have some future driver-mojo path AA that can do the right
    // thing WRT to the blend then we'll need some query on the PR.
    bool useCoverageAA = useAA &&
        !target->getDrawState().getRenderTarget()->isMultisampled() &&
        !target->shouldDisableCoverageAAForBlend();


    GrPathRendererChain::DrawType type =
        useCoverageAA ? GrPathRendererChain::kColorAntiAlias_DrawType :
                           GrPathRendererChain::kColor_DrawType;

    const SkPath* pathPtr = &path;
    SkPath tmpPath;
    SkStrokeRec strokeRec(stroke);

    // Try a 1st time without stroking the path and without allowing the SW renderer
    GrPathRenderer* pr = this->getPathRenderer(*pathPtr, strokeRec, target, false, type);

    if (NULL == pr) {
        if (!GrPathRenderer::IsStrokeHairlineOrEquivalent(strokeRec, this->getMatrix(), NULL)) {
            // It didn't work the 1st time, so try again with the stroked path
            if (strokeRec.applyToPath(&tmpPath, *pathPtr)) {
                pathPtr = &tmpPath;
                strokeRec.setFillStyle();
                if (pathPtr->isEmpty()) {
                    return;
                }
            }
        }

        // This time, allow SW renderer
        pr = this->getPathRenderer(*pathPtr, strokeRec, target, true, type);
    }

    if (NULL == pr) {
#ifdef SK_DEBUG
        GrPrintf("Unable to find path renderer compatible with path.\n");
#endif
        return;
    }

    pr->drawPath(*pathPtr, strokeRec, target, useCoverageAA);
}

////////////////////////////////////////////////////////////////////////////////

void GrContext::flush(int flagsBitfield) {
    if (NULL == fDrawBuffer) {
        return;
    }

    if (kDiscard_FlushBit & flagsBitfield) {
        fDrawBuffer->reset();
    } else {
        fDrawBuffer->flush();
    }
    fFlushToReduceCacheSize = false;
}

bool GrContext::writeTexturePixels(GrTexture* texture,
                                   int left, int top, int width, int height,
                                   GrPixelConfig config, const void* buffer, size_t rowBytes,
                                   uint32_t flags) {
    SK_TRACE_EVENT0("GrContext::writeTexturePixels");
    ASSERT_OWNED_RESOURCE(texture);

    if ((kUnpremul_PixelOpsFlag & flags) || !fGpu->canWriteTexturePixels(texture, config)) {
        if (NULL != texture->asRenderTarget()) {
            return this->writeRenderTargetPixels(texture->asRenderTarget(),
                                                 left, top, width, height,
                                                 config, buffer, rowBytes, flags);
        } else {
            return false;
        }
    }

    if (!(kDontFlush_PixelOpsFlag & flags)) {
        this->flush();
    }

    return fGpu->writeTexturePixels(texture, left, top, width, height,
                                    config, buffer, rowBytes);
}

bool GrContext::readTexturePixels(GrTexture* texture,
                                  int left, int top, int width, int height,
                                  GrPixelConfig config, void* buffer, size_t rowBytes,
                                  uint32_t flags) {
    SK_TRACE_EVENT0("GrContext::readTexturePixels");
    ASSERT_OWNED_RESOURCE(texture);

    GrRenderTarget* target = texture->asRenderTarget();
    if (NULL != target) {
        return this->readRenderTargetPixels(target,
                                            left, top, width, height,
                                            config, buffer, rowBytes,
                                            flags);
    } else {
        // TODO: make this more efficient for cases where we're reading the entire
        //       texture, i.e., use GetTexImage() instead

        // create scratch rendertarget and read from that
        GrAutoScratchTexture ast;
        GrTextureDesc desc;
        desc.fFlags = kRenderTarget_GrTextureFlagBit;
        desc.fWidth = width;
        desc.fHeight = height;
        desc.fConfig = config;
        desc.fOrigin = kTopLeft_GrSurfaceOrigin;
        ast.set(this, desc, kExact_ScratchTexMatch);
        GrTexture* dst = ast.texture();
        if (NULL != dst && NULL != (target = dst->asRenderTarget())) {
            this->copyTexture(texture, target, NULL);
            return this->readRenderTargetPixels(target,
                                                left, top, width, height,
                                                config, buffer, rowBytes,
                                                flags);
        }

        return false;
    }
}

#include "SkConfig8888.h"

namespace {
/**
 * Converts a GrPixelConfig to a SkCanvas::Config8888. Only byte-per-channel
 * formats are representable as Config8888 and so the function returns false
 * if the GrPixelConfig has no equivalent Config8888.
 */
bool grconfig_to_config8888(GrPixelConfig config,
                            bool unpremul,
                            SkCanvas::Config8888* config8888) {
    switch (config) {
        case kRGBA_8888_GrPixelConfig:
            if (unpremul) {
                *config8888 = SkCanvas::kRGBA_Unpremul_Config8888;
            } else {
                *config8888 = SkCanvas::kRGBA_Premul_Config8888;
            }
            return true;
        case kBGRA_8888_GrPixelConfig:
            if (unpremul) {
                *config8888 = SkCanvas::kBGRA_Unpremul_Config8888;
            } else {
                *config8888 = SkCanvas::kBGRA_Premul_Config8888;
            }
            return true;
        default:
            return false;
    }
}

// It returns a configuration with where the byte position of the R & B components are swapped in
// relation to the input config. This should only be called with the result of
// grconfig_to_config8888 as it will fail for other configs.
SkCanvas::Config8888 swap_config8888_red_and_blue(SkCanvas::Config8888 config8888) {
    switch (config8888) {
        case SkCanvas::kBGRA_Premul_Config8888:
            return SkCanvas::kRGBA_Premul_Config8888;
        case SkCanvas::kBGRA_Unpremul_Config8888:
            return SkCanvas::kRGBA_Unpremul_Config8888;
        case SkCanvas::kRGBA_Premul_Config8888:
            return SkCanvas::kBGRA_Premul_Config8888;
        case SkCanvas::kRGBA_Unpremul_Config8888:
            return SkCanvas::kBGRA_Unpremul_Config8888;
        default:
            GrCrash("Unexpected input");
            return SkCanvas::kBGRA_Unpremul_Config8888;;
    }
}
}

bool GrContext::readRenderTargetPixels(GrRenderTarget* target,
                                       int left, int top, int width, int height,
                                       GrPixelConfig dstConfig, void* buffer, size_t rowBytes,
                                       uint32_t flags) {
    SK_TRACE_EVENT0("GrContext::readRenderTargetPixels");
    ASSERT_OWNED_RESOURCE(target);

    if (NULL == target) {
        target = fRenderTarget.get();
        if (NULL == target) {
            return false;
        }
    }

    if (!(kDontFlush_PixelOpsFlag & flags)) {
        this->flush();
    }

    // Determine which conversions have to be applied: flipY, swapRAnd, and/or unpremul.

    // If fGpu->readPixels would incur a y-flip cost then we will read the pixels upside down. We'll
    // either do the flipY by drawing into a scratch with a matrix or on the cpu after the read.
    bool flipY = fGpu->readPixelsWillPayForYFlip(target, left, top,
                                                 width, height, dstConfig,
                                                 rowBytes);
    // We ignore the preferred config if it is different than our config unless it is an R/B swap.
    // In that case we'll perform an R and B swap while drawing to a scratch texture of the swapped
    // config. Then we will call readPixels on the scratch with the swapped config. The swaps during
    // the draw cancels out the fact that we call readPixels with a config that is R/B swapped from
    // dstConfig.
    GrPixelConfig readConfig = dstConfig;
    bool swapRAndB = false;
    if (GrPixelConfigSwapRAndB(dstConfig) ==
        fGpu->preferredReadPixelsConfig(dstConfig, target->config())) {
        readConfig = GrPixelConfigSwapRAndB(readConfig);
        swapRAndB = true;
    }

    bool unpremul = SkToBool(kUnpremul_PixelOpsFlag & flags);

    if (unpremul && !GrPixelConfigIs8888(dstConfig)) {
        // The unpremul flag is only allowed for these two configs.
        return false;
    }

    // If the src is a texture and we would have to do conversions after read pixels, we instead
    // do the conversions by drawing the src to a scratch texture. If we handle any of the
    // conversions in the draw we set the corresponding bool to false so that we don't reapply it
    // on the read back pixels.
    GrTexture* src = target->asTexture();
    GrAutoScratchTexture ast;
    if (NULL != src && (swapRAndB || unpremul || flipY)) {
        // Make the scratch a render target because we don't have a robust readTexturePixels as of
        // yet. It calls this function.
        GrTextureDesc desc;
        desc.fFlags = kRenderTarget_GrTextureFlagBit;
        desc.fWidth = width;
        desc.fHeight = height;
        desc.fConfig = readConfig;
        desc.fOrigin = kTopLeft_GrSurfaceOrigin;

        // When a full read back is faster than a partial we could always make the scratch exactly
        // match the passed rect. However, if we see many different size rectangles we will trash
        // our texture cache and pay the cost of creating and destroying many textures. So, we only
        // request an exact match when the caller is reading an entire RT.
        ScratchTexMatch match = kApprox_ScratchTexMatch;
        if (0 == left &&
            0 == top &&
            target->width() == width &&
            target->height() == height &&
            fGpu->fullReadPixelsIsFasterThanPartial()) {
            match = kExact_ScratchTexMatch;
        }
        ast.set(this, desc, match);
        GrTexture* texture = ast.texture();
        if (texture) {
            // compute a matrix to perform the draw
            SkMatrix textureMatrix;
            textureMatrix.setTranslate(SK_Scalar1 *left, SK_Scalar1 *top);
            textureMatrix.postIDiv(src->width(), src->height());

            SkAutoTUnref<const GrEffectRef> effect;
            if (unpremul) {
                effect.reset(this->createPMToUPMEffect(src, swapRAndB, textureMatrix));
                if (NULL != effect) {
                    unpremul = false; // we no longer need to do this on CPU after the read back.
                }
            }
            // If we failed to create a PM->UPM effect and have no other conversions to perform then
            // there is no longer any point to using the scratch.
            if (NULL != effect || flipY || swapRAndB) {
                if (!effect) {
                    effect.reset(GrConfigConversionEffect::Create(
                                                    src,
                                                    swapRAndB,
                                                    GrConfigConversionEffect::kNone_PMConversion,
                                                    textureMatrix));
                }
                swapRAndB = false; // we will handle the swap in the draw.

                // We protect the existing geometry here since it may not be
                // clear to the caller that a draw operation (i.e., drawSimpleRect)
                // can be invoked in this method
                GrDrawTarget::AutoGeometryAndStatePush agasp(fGpu, GrDrawTarget::kReset_ASRInit);
                GrDrawState* drawState = fGpu->drawState();
                SkASSERT(effect);
                drawState->addColorEffect(effect);

                drawState->setRenderTarget(texture->asRenderTarget());
                SkRect rect = SkRect::MakeWH(SkIntToScalar(width), SkIntToScalar(height));
                fGpu->drawSimpleRect(rect, NULL);
                // we want to read back from the scratch's origin
                left = 0;
                top = 0;
                target = texture->asRenderTarget();
            }
        }
    }
    if (!fGpu->readPixels(target,
                          left, top, width, height,
                          readConfig, buffer, rowBytes)) {
        return false;
    }
    // Perform any conversions we weren't able to perform using a scratch texture.
    if (unpremul || swapRAndB) {
        // These are initialized to suppress a warning
        SkCanvas::Config8888 srcC8888 = SkCanvas::kNative_Premul_Config8888;
        SkCanvas::Config8888 dstC8888 = SkCanvas::kNative_Premul_Config8888;

        SkDEBUGCODE(bool c8888IsValid =) grconfig_to_config8888(dstConfig, false, &srcC8888);
        grconfig_to_config8888(dstConfig, unpremul, &dstC8888);

        if (swapRAndB) {
            SkASSERT(c8888IsValid); // we should only do r/b swap on 8888 configs
            srcC8888 = swap_config8888_red_and_blue(srcC8888);
        }
        SkASSERT(c8888IsValid);
        uint32_t* b32 = reinterpret_cast<uint32_t*>(buffer);
        SkConvertConfig8888Pixels(b32, rowBytes, dstC8888,
                                  b32, rowBytes, srcC8888,
                                  width, height);
    }
    return true;
}

void GrContext::resolveRenderTarget(GrRenderTarget* target) {
    SkASSERT(target);
    ASSERT_OWNED_RESOURCE(target);
    // In the future we may track whether there are any pending draws to this
    // target. We don't today so we always perform a flush. We don't promise
    // this to our clients, though.
    this->flush();
    fGpu->resolveRenderTarget(target);
}

void GrContext::copyTexture(GrTexture* src, GrRenderTarget* dst, const SkIPoint* topLeft) {
    if (NULL == src || NULL == dst) {
        return;
    }
    ASSERT_OWNED_RESOURCE(src);

    // Writes pending to the source texture are not tracked, so a flush
    // is required to ensure that the copy captures the most recent contents
    // of the source texture. See similar behavior in
    // GrContext::resolveRenderTarget.
    this->flush();

    GrDrawTarget::AutoStateRestore asr(fGpu, GrDrawTarget::kReset_ASRInit);
    GrDrawState* drawState = fGpu->drawState();
    drawState->setRenderTarget(dst);
    SkMatrix sampleM;
    sampleM.setIDiv(src->width(), src->height());
    SkIRect srcRect = SkIRect::MakeWH(dst->width(), dst->height());
    if (NULL != topLeft) {
        srcRect.offset(*topLeft);
    }
    SkIRect srcBounds = SkIRect::MakeWH(src->width(), src->height());
    if (!srcRect.intersect(srcBounds)) {
        return;
    }
    sampleM.preTranslate(SkIntToScalar(srcRect.fLeft), SkIntToScalar(srcRect.fTop));
    drawState->addColorTextureEffect(src, sampleM);
    SkRect dstR = SkRect::MakeWH(SkIntToScalar(srcRect.width()), SkIntToScalar(srcRect.height()));
    fGpu->drawSimpleRect(dstR, NULL);
}

bool GrContext::writeRenderTargetPixels(GrRenderTarget* target,
                                        int left, int top, int width, int height,
                                        GrPixelConfig srcConfig,
                                        const void* buffer,
                                        size_t rowBytes,
                                        uint32_t flags) {
    SK_TRACE_EVENT0("GrContext::writeRenderTargetPixels");
    ASSERT_OWNED_RESOURCE(target);

    if (NULL == target) {
        target = fRenderTarget.get();
        if (NULL == target) {
            return false;
        }
    }

    // TODO: when underlying api has a direct way to do this we should use it (e.g. glDrawPixels on
    // desktop GL).

    // We will always call some form of writeTexturePixels and we will pass our flags on to it.
    // Thus, we don't perform a flush here since that call will do it (if the kNoFlush flag isn't
    // set.)

    // If the RT is also a texture and we don't have to premultiply then take the texture path.
    // We expect to be at least as fast or faster since it doesn't use an intermediate texture as
    // we do below.

#if !defined(SK_BUILD_FOR_MAC)
    // At least some drivers on the Mac get confused when glTexImage2D is called on a texture
    // attached to an FBO. The FBO still sees the old image. TODO: determine what OS versions and/or
    // HW is affected.
    if (NULL != target->asTexture() && !(kUnpremul_PixelOpsFlag & flags) &&
        fGpu->canWriteTexturePixels(target->asTexture(), srcConfig)) {
        return this->writeTexturePixels(target->asTexture(),
                                        left, top, width, height,
                                        srcConfig, buffer, rowBytes, flags);
    }
#endif

    // We ignore the preferred config unless it is a R/B swap of the src config. In that case
    // we will upload the original src data to a scratch texture but we will spoof it as the swapped
    // config. This scratch will then have R and B swapped. We correct for this by swapping again
    // when drawing the scratch to the dst using a conversion effect.
    bool swapRAndB = false;
    GrPixelConfig writeConfig = srcConfig;
    if (GrPixelConfigSwapRAndB(srcConfig) ==
        fGpu->preferredWritePixelsConfig(srcConfig, target->config())) {
        writeConfig = GrPixelConfigSwapRAndB(srcConfig);
        swapRAndB = true;
    }

    GrTextureDesc desc;
    desc.fWidth = width;
    desc.fHeight = height;
    desc.fConfig = writeConfig;
    GrAutoScratchTexture ast(this, desc);
    GrTexture* texture = ast.texture();
    if (NULL == texture) {
        return false;
    }

    SkAutoTUnref<const GrEffectRef> effect;
    SkMatrix textureMatrix;
    textureMatrix.setIDiv(texture->width(), texture->height());

    // allocate a tmp buffer and sw convert the pixels to premul
    SkAutoSTMalloc<128 * 128, uint32_t> tmpPixels(0);

    if (kUnpremul_PixelOpsFlag & flags) {
        if (!GrPixelConfigIs8888(srcConfig)) {
            return false;
        }
        effect.reset(this->createUPMToPMEffect(texture, swapRAndB, textureMatrix));
        // handle the unpremul step on the CPU if we couldn't create an effect to do it.
        if (NULL == effect) {
            SkCanvas::Config8888 srcConfig8888, dstConfig8888;
            SkDEBUGCODE(bool success = )
            grconfig_to_config8888(srcConfig, true, &srcConfig8888);
            SkASSERT(success);
            SkDEBUGCODE(success = )
            grconfig_to_config8888(srcConfig, false, &dstConfig8888);
            SkASSERT(success);
            const uint32_t* src = reinterpret_cast<const uint32_t*>(buffer);
            tmpPixels.reset(width * height);
            SkConvertConfig8888Pixels(tmpPixels.get(), 4 * width, dstConfig8888,
                                      src, rowBytes, srcConfig8888,
                                      width, height);
            buffer = tmpPixels.get();
            rowBytes = 4 * width;
        }
    }
    if (NULL == effect) {
        effect.reset(GrConfigConversionEffect::Create(texture,
                                                      swapRAndB,
                                                      GrConfigConversionEffect::kNone_PMConversion,
                                                      textureMatrix));
    }

    if (!this->writeTexturePixels(texture,
                                  0, 0, width, height,
                                  writeConfig, buffer, rowBytes,
                                  flags & ~kUnpremul_PixelOpsFlag)) {
        return false;
    }

    // writeRenderTargetPixels can be called in the midst of drawing another
    // object (e.g., when uploading a SW path rendering to the gpu while
    // drawing a rect) so preserve the current geometry.
    SkMatrix matrix;
    matrix.setTranslate(SkIntToScalar(left), SkIntToScalar(top));
    GrDrawTarget::AutoGeometryAndStatePush agasp(fGpu, GrDrawTarget::kReset_ASRInit, &matrix);
    GrDrawState* drawState = fGpu->drawState();
    SkASSERT(effect);
    drawState->addColorEffect(effect);

    drawState->setRenderTarget(target);

    fGpu->drawSimpleRect(SkRect::MakeWH(SkIntToScalar(width), SkIntToScalar(height)), NULL);
    return true;
}
////////////////////////////////////////////////////////////////////////////////

GrDrawTarget* GrContext::prepareToDraw(const GrPaint* paint,
                                       BufferedDraw buffered,
                                       AutoRestoreEffects* are,
                                       AutoCheckFlush* acf) {
    // All users of this draw state should be freeing up all effects when they're done.
    // Otherwise effects that own resources may keep those resources alive indefinitely.
    SkASSERT(0 == fDrawState->numColorStages() && 0 == fDrawState->numCoverageStages());

    if (kNo_BufferedDraw == buffered && kYes_BufferedDraw == fLastDrawWasBuffered) {
        fDrawBuffer->flush();
        fLastDrawWasBuffered = kNo_BufferedDraw;
    }
    ASSERT_OWNED_RESOURCE(fRenderTarget.get());
    if (NULL != paint) {
        SkASSERT(NULL != are);
        SkASSERT(NULL != acf);
        are->set(fDrawState);
        fDrawState->setFromPaint(*paint, fViewMatrix, fRenderTarget.get());
#if GR_DEBUG_PARTIAL_COVERAGE_CHECK
        if ((paint->hasMask() || 0xff != paint->fCoverage) &&
            !fGpu->canApplyCoverage()) {
            GrPrintf("Partial pixel coverage will be incorrectly blended.\n");
        }
#endif
    } else {
        fDrawState->reset(fViewMatrix);
        fDrawState->setRenderTarget(fRenderTarget.get());
    }
    GrDrawTarget* target;
    if (kYes_BufferedDraw == buffered) {
        fLastDrawWasBuffered = kYes_BufferedDraw;
        target = fDrawBuffer;
    } else {
        SkASSERT(kNo_BufferedDraw == buffered);
        fLastDrawWasBuffered = kNo_BufferedDraw;
        target = fGpu;
    }
    fDrawState->setState(GrDrawState::kClip_StateBit, NULL != fClip &&
                                                     !fClip->fClipStack->isWideOpen());
    target->setClip(fClip);
    SkASSERT(fDrawState == target->drawState());
    return target;
}

/*
 * This method finds a path renderer that can draw the specified path on
 * the provided target.
 * Due to its expense, the software path renderer has split out so it can
 * can be individually allowed/disallowed via the "allowSW" boolean.
 */
GrPathRenderer* GrContext::getPathRenderer(const SkPath& path,
                                           const SkStrokeRec& stroke,
                                           const GrDrawTarget* target,
                                           bool allowSW,
                                           GrPathRendererChain::DrawType drawType,
                                           GrPathRendererChain::StencilSupport* stencilSupport) {

    if (NULL == fPathRendererChain) {
        fPathRendererChain = SkNEW_ARGS(GrPathRendererChain, (this));
    }

    GrPathRenderer* pr = fPathRendererChain->getPathRenderer(path,
                                                             stroke,
                                                             target,
                                                             drawType,
                                                             stencilSupport);

    if (NULL == pr && allowSW) {
        if (NULL == fSoftwarePathRenderer) {
            fSoftwarePathRenderer = SkNEW_ARGS(GrSoftwarePathRenderer, (this));
        }
        pr = fSoftwarePathRenderer;
    }

    return pr;
}

////////////////////////////////////////////////////////////////////////////////
bool GrContext::isConfigRenderable(GrPixelConfig config, bool withMSAA) const {
    return fGpu->caps()->isConfigRenderable(config, withMSAA);
}

void GrContext::setupDrawBuffer() {
    SkASSERT(NULL == fDrawBuffer);
    SkASSERT(NULL == fDrawBufferVBAllocPool);
    SkASSERT(NULL == fDrawBufferIBAllocPool);

    fDrawBufferVBAllocPool =
        SkNEW_ARGS(GrVertexBufferAllocPool, (fGpu, false,
                                    DRAW_BUFFER_VBPOOL_BUFFER_SIZE,
                                    DRAW_BUFFER_VBPOOL_PREALLOC_BUFFERS));
    fDrawBufferIBAllocPool =
        SkNEW_ARGS(GrIndexBufferAllocPool, (fGpu, false,
                                   DRAW_BUFFER_IBPOOL_BUFFER_SIZE,
                                   DRAW_BUFFER_IBPOOL_PREALLOC_BUFFERS));

    fDrawBuffer = SkNEW_ARGS(GrInOrderDrawBuffer, (fGpu,
                                                   fDrawBufferVBAllocPool,
                                                   fDrawBufferIBAllocPool));

    fDrawBuffer->setDrawState(fDrawState);
}

GrDrawTarget* GrContext::getTextTarget() {
    return this->prepareToDraw(NULL, BUFFERED_DRAW, NULL, NULL);
}

const GrIndexBuffer* GrContext::getQuadIndexBuffer() const {
    return fGpu->getQuadIndexBuffer();
}

namespace {
void test_pm_conversions(GrContext* ctx, int* pmToUPMValue, int* upmToPMValue) {
    GrConfigConversionEffect::PMConversion pmToUPM;
    GrConfigConversionEffect::PMConversion upmToPM;
    GrConfigConversionEffect::TestForPreservingPMConversions(ctx, &pmToUPM, &upmToPM);
    *pmToUPMValue = pmToUPM;
    *upmToPMValue = upmToPM;
}
}

const GrEffectRef* GrContext::createPMToUPMEffect(GrTexture* texture,
                                                  bool swapRAndB,
                                                  const SkMatrix& matrix) {
    if (!fDidTestPMConversions) {
        test_pm_conversions(this, &fPMToUPMConversion, &fUPMToPMConversion);
        fDidTestPMConversions = true;
    }
    GrConfigConversionEffect::PMConversion pmToUPM =
        static_cast<GrConfigConversionEffect::PMConversion>(fPMToUPMConversion);
    if (GrConfigConversionEffect::kNone_PMConversion != pmToUPM) {
        return GrConfigConversionEffect::Create(texture, swapRAndB, pmToUPM, matrix);
    } else {
        return NULL;
    }
}

const GrEffectRef* GrContext::createUPMToPMEffect(GrTexture* texture,
                                                  bool swapRAndB,
                                                  const SkMatrix& matrix) {
    if (!fDidTestPMConversions) {
        test_pm_conversions(this, &fPMToUPMConversion, &fUPMToPMConversion);
        fDidTestPMConversions = true;
    }
    GrConfigConversionEffect::PMConversion upmToPM =
        static_cast<GrConfigConversionEffect::PMConversion>(fUPMToPMConversion);
    if (GrConfigConversionEffect::kNone_PMConversion != upmToPM) {
        return GrConfigConversionEffect::Create(texture, swapRAndB, upmToPM, matrix);
    } else {
        return NULL;
    }
}

GrPath* GrContext::createPath(const SkPath& inPath, const SkStrokeRec& stroke) {
    SkASSERT(fGpu->caps()->pathRenderingSupport());

    // TODO: now we add to fTextureCache. This should change to fResourceCache.
    GrResourceKey resourceKey = GrPath::ComputeKey(inPath, stroke);
    GrPath* path = static_cast<GrPath*>(fTextureCache->find(resourceKey));
    if (NULL != path && path->isEqualTo(inPath, stroke)) {
        path->ref();
    } else {
        path = fGpu->createPath(inPath, stroke);
        fTextureCache->purgeAsNeeded(1, path->sizeInBytes());
        fTextureCache->addResource(resourceKey, path);
    }
    return path;
}

///////////////////////////////////////////////////////////////////////////////
#if GR_CACHE_STATS
void GrContext::printCacheStats() const {
    fTextureCache->printStats();
}
#endif<|MERGE_RESOLUTION|>--- conflicted
+++ resolved
@@ -665,18 +665,6 @@
 #ifdef SK_DEVELOPER
 void GrContext::dumpFontCache() const {
     fFontCache->dump();
-<<<<<<< HEAD
-}
-#endif
-
-////////////////////////////////////////////////////////////////////////////////
-
-namespace {
-inline bool disable_coverage_aa_for_blend(GrDrawTarget* target) {
-    return DISABLE_COVERAGE_AA_FOR_BLEND && !target->canApplyCoverage();
-}
-=======
->>>>>>> 8c15b39e
 }
 #endif
 
