--- conflicted
+++ resolved
@@ -654,12 +654,7 @@
     r.appendf("Vertex array object support: %s\n", (fVertexArrayObjectSupport ? "YES": "NO"));
     r.appendf("Use non-VBO for dynamic data: %s\n",
              (fUseNonVBOVertexAndIndexDynamicData ? "YES" : "NO"));
-<<<<<<< HEAD
-    GrPrintf("Discard FrameBuffer support: %s\n", (fDiscardFBSupport ? "YES" : "NO"));
-    GrPrintf("Full screen clear is free: %s\n", (fFullClearIsFree ? "YES" : "NO"));
-=======
     r.appendf("Discard FrameBuffer support: %s\n", (fDiscardFBSupport ? "YES" : "NO"));
     r.appendf("Full screen clear is free: %s\n", (fFullClearIsFree ? "YES" : "NO"));
     return r;
->>>>>>> 8c15b39e
 }