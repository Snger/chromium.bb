--- conflicted
+++ resolved
@@ -40,10 +40,7 @@
 public:
     typedef GrBackendEffectFactory::EffectKey EffectKey;
     typedef GrGLProgramEffects::TransformedCoordsArray TransformedCoordsArray;
-<<<<<<< HEAD
-=======
     typedef GrGLProgramEffects::TextureSampler TextureSampler;
->>>>>>> 8c15b39e
     typedef GrGLProgramEffects::TextureSamplerArray TextureSamplerArray;
 
     enum {
