
/*
 * Copyright 2013 Google Inc.
 *
 * Use of this source code is governed by a BSD-style license that can be
 * found in the LICENSE file.
 */
<<<<<<< HEAD

#include "SkRefCnt.h"
#include "GrTypes.h"

=======
>>>>>>> 8c15b39e
#ifndef GrDrawTargetCaps_DEFINED
#define GrDrawTargetCaps_DEFINED

#include "GrTypes.h"
#include "SkRefCnt.h"
#include "SkString.h"

/**
 * Represents the draw target capabilities.
 */
class GrDrawTargetCaps : public SkRefCnt {
public:
    SK_DECLARE_INST_COUNT(Caps)

    GrDrawTargetCaps() { this->reset(); }
    GrDrawTargetCaps(const GrDrawTargetCaps& other) : INHERITED() { *this = other; }
    GrDrawTargetCaps& operator= (const GrDrawTargetCaps&);

    virtual void reset();
    virtual SkString dump() const;

    bool eightBitPaletteSupport() const { return f8BitPaletteSupport; }
    bool npotTextureTileSupport() const { return fNPOTTextureTileSupport; }
    bool twoSidedStencilSupport() const { return fTwoSidedStencilSupport; }
    bool stencilWrapOpsSupport() const { return  fStencilWrapOpsSupport; }
    bool hwAALineSupport() const { return fHWAALineSupport; }
    bool shaderDerivativeSupport() const { return fShaderDerivativeSupport; }
    bool geometryShaderSupport() const { return fGeometryShaderSupport; }
    bool dualSourceBlendingSupport() const { return fDualSourceBlendingSupport; }
    bool bufferLockSupport() const { return fBufferLockSupport; }
    bool pathRenderingSupport() const { return fPathRenderingSupport; }
    bool dstReadInShaderSupport() const { return fDstReadInShaderSupport; }

    // Scratch textures not being reused means that those scratch textures
    // that we upload to (i.e., don't have a render target) will not be
    // recycled in the texture cache. This is to prevent ghosting by drivers
    // (in particular for deferred architectures).
    bool reuseScratchTextures() const { return fReuseScratchTextures; }

    int maxRenderTargetSize() const { return fMaxRenderTargetSize; }
    int maxTextureSize() const { return fMaxTextureSize; }
    // Will be 0 if MSAA is not supported
    int maxSampleCount() const { return fMaxSampleCount; }

    bool isConfigRenderable(GrPixelConfig config, bool withMSAA) const {
        SkASSERT(kGrPixelConfigCnt > config);
        return fConfigRenderSupport[config][withMSAA];
    }

protected:
    bool f8BitPaletteSupport        : 1;
    bool fNPOTTextureTileSupport    : 1;
    bool fTwoSidedStencilSupport    : 1;
    bool fStencilWrapOpsSupport     : 1;
    bool fHWAALineSupport           : 1;
    bool fShaderDerivativeSupport   : 1;
    bool fGeometryShaderSupport     : 1;
    bool fDualSourceBlendingSupport : 1;
    bool fBufferLockSupport         : 1;
    bool fPathRenderingSupport      : 1;
    bool fDstReadInShaderSupport    : 1;
    bool fReuseScratchTextures      : 1;

    int fMaxRenderTargetSize;
    int fMaxTextureSize;
    int fMaxSampleCount;

    // The first entry for each config is without msaa and the second is with.
    bool fConfigRenderSupport[kGrPixelConfigCnt][2];

    typedef SkRefCnt INHERITED;
};

#endif<|MERGE_RESOLUTION|>--- conflicted
+++ resolved
@@ -5,13 +5,6 @@
  * Use of this source code is governed by a BSD-style license that can be
  * found in the LICENSE file.
  */
-<<<<<<< HEAD
-
-#include "SkRefCnt.h"
-#include "GrTypes.h"
-
-=======
->>>>>>> 8c15b39e
 #ifndef GrDrawTargetCaps_DEFINED
 #define GrDrawTargetCaps_DEFINED
 
