/*
 * Copyright 2012 Google Inc.
 *
 * Use of this source code is governed by a BSD-style license that can be
 * found in the LICENSE file.
 */

#include "GrConvolutionEffect.h"
#include "gl/GrGLEffect.h"
#include "gl/GrGLSL.h"
#include "gl/GrGLTexture.h"
#include "GrTBackendEffectFactory.h"

// For brevity
typedef GrGLUniformManager::UniformHandle UniformHandle;

class GrGLConvolutionEffect : public GrGLEffect {
public:
    GrGLConvolutionEffect(const GrBackendEffectFactory&, const GrDrawEffect&);

    virtual void emitCode(GrGLShaderBuilder*,
                          const GrDrawEffect&,
                          EffectKey,
                          const char* outputColor,
                          const char* inputColor,
                          const TransformedCoordsArray&,
                          const TextureSamplerArray&) SK_OVERRIDE;

    virtual void setData(const GrGLUniformManager& uman, const GrDrawEffect&) SK_OVERRIDE;

    static inline EffectKey GenKey(const GrDrawEffect&, const GrGLCaps&);

private:
    int width() const { return Gr1DKernelEffect::WidthFromRadius(fRadius); }
    bool useBounds() const { return fUseBounds; }
    Gr1DKernelEffect::Direction direction() const { return fDirection; }

    int                 fRadius;
    bool                fUseBounds;
    Gr1DKernelEffect::Direction    fDirection;
    UniformHandle       fKernelUni;
    UniformHandle       fImageIncrementUni;
    UniformHandle       fBoundsUni;

    typedef GrGLEffect INHERITED;
};

GrGLConvolutionEffect::GrGLConvolutionEffect(const GrBackendEffectFactory& factory,
                                             const GrDrawEffect& drawEffect)
    : INHERITED(factory) {
    const GrConvolutionEffect& c = drawEffect.castEffect<GrConvolutionEffect>();
    fRadius = c.radius();
    fUseBounds = c.useBounds();
    fDirection = c.direction();
}

void GrGLConvolutionEffect::emitCode(GrGLShaderBuilder* builder,
                                     const GrDrawEffect&,
                                     EffectKey key,
                                     const char* outputColor,
                                     const char* inputColor,
                                     const TransformedCoordsArray& coords,
                                     const TextureSamplerArray& samplers) {
    SkString coords2D = builder->ensureFSCoords2D(coords, 0);
    fImageIncrementUni = builder->addUniform(GrGLShaderBuilder::kFragment_Visibility,
                                             kVec2f_GrSLType, "ImageIncrement");
    if (this->useBounds()) {
        fBoundsUni = builder->addUniform(GrGLShaderBuilder::kFragment_Visibility,
                                         kVec2f_GrSLType, "Bounds");
    }
    fKernelUni = builder->addUniformArray(GrGLShaderBuilder::kFragment_Visibility,
                                          kFloat_GrSLType, "Kernel", this->width());

    builder->fsCodeAppendf("\t\t%s = vec4(0, 0, 0, 0);\n", outputColor);

    int width = this->width();
    const GrGLShaderVar& kernel = builder->getUniformVariable(fKernelUni);
    const char* imgInc = builder->getUniformCStr(fImageIncrementUni);

    builder->fsCodeAppendf("\t\tvec2 coord = %s - %d.0 * %s;\n", coords2D.c_str(), fRadius, imgInc);

    // Manually unroll loop because some drivers don't; yields 20-30% speedup.
    for (int i = 0; i < width; i++) {
        SkString index;
        SkString kernelIndex;
        index.appendS32(i);
        kernel.appendArrayAccess(index.c_str(), &kernelIndex);
        builder->fsCodeAppendf("\t\t%s += ", outputColor);
        builder->fsAppendTextureLookup(samplers[0], "coord");
        if (this->useBounds()) {
            const char* bounds = builder->getUniformCStr(fBoundsUni);
            const char* component = this->direction() == Gr1DKernelEffect::kY_Direction ? "y" : "x";
            builder->fsCodeAppendf(" * float(coord.%s >= %s.x && coord.%s <= %s.y)",
                component, bounds, component, bounds);
        }
        builder->fsCodeAppendf(" * %s;\n", kernelIndex.c_str());
        builder->fsCodeAppendf("\t\tcoord += %s;\n", imgInc);
    }

    SkString modulate;
    GrGLSLMulVarBy4f(&modulate, 2, outputColor, inputColor);
    builder->fsCodeAppend(modulate.c_str());
}

void GrGLConvolutionEffect::setData(const GrGLUniformManager& uman,
                                    const GrDrawEffect& drawEffect) {
    const GrConvolutionEffect& conv = drawEffect.castEffect<GrConvolutionEffect>();
    GrTexture& texture = *conv.texture(0);
    // the code we generated was for a specific kernel radius
    SkASSERT(conv.radius() == fRadius);
    float imageIncrement[2] = { 0 };
    float ySign = texture.origin() != kTopLeft_GrSurfaceOrigin ? 1.0f : -1.0f;
    switch (conv.direction()) {
        case Gr1DKernelEffect::kX_Direction:
            imageIncrement[0] = 1.0f / texture.width();
            break;
        case Gr1DKernelEffect::kY_Direction:
            imageIncrement[1] = ySign / texture.height();
            break;
        default:
            GrCrash("Unknown filter direction.");
    }
    uman.set2fv(fImageIncrementUni, 1, imageIncrement);
    if (conv.useBounds()) {
        const float* bounds = conv.bounds();
        if (Gr1DKernelEffect::kY_Direction == conv.direction() &&
            texture.origin() != kTopLeft_GrSurfaceOrigin) {
            uman.set2f(fBoundsUni, 1.0f - bounds[1], 1.0f - bounds[0]);
        } else {
            uman.set2f(fBoundsUni, bounds[0], bounds[1]);
        }
    }
<<<<<<< HEAD
    uman.set1fv(fKernelUni, 0, this->width(), conv.kernel());
=======
    uman.set1fv(fKernelUni, this->width(), conv.kernel());
>>>>>>> 8c15b39e
}

GrGLEffect::EffectKey GrGLConvolutionEffect::GenKey(const GrDrawEffect& drawEffect,
                                                    const GrGLCaps&) {
    const GrConvolutionEffect& conv = drawEffect.castEffect<GrConvolutionEffect>();
    EffectKey key = conv.radius();
    key <<= 2;
    if (conv.useBounds()) {
        key |= 0x2;
        key |= GrConvolutionEffect::kY_Direction == conv.direction() ? 0x1 : 0x0;
    }
    return key;
}

///////////////////////////////////////////////////////////////////////////////

GrConvolutionEffect::GrConvolutionEffect(GrTexture* texture,
                                         Direction direction,
                                         int radius,
                                         const float* kernel,
                                         bool useBounds,
                                         float bounds[2])
    : Gr1DKernelEffect(texture, direction, radius), fUseBounds(useBounds) {
    SkASSERT(radius <= kMaxKernelRadius);
    SkASSERT(NULL != kernel);
    int width = this->width();
    for (int i = 0; i < width; i++) {
        fKernel[i] = kernel[i];
    }
    memcpy(fBounds, bounds, sizeof(fBounds));
}

GrConvolutionEffect::GrConvolutionEffect(GrTexture* texture,
                                         Direction direction,
                                         int radius,
                                         float gaussianSigma,
                                         bool useBounds,
                                         float bounds[2])
    : Gr1DKernelEffect(texture, direction, radius), fUseBounds(useBounds) {
    SkASSERT(radius <= kMaxKernelRadius);
    int width = this->width();

    float sum = 0.0f;
    float denom = 1.0f / (2.0f * gaussianSigma * gaussianSigma);
    for (int i = 0; i < width; ++i) {
        float x = static_cast<float>(i - this->radius());
        // Note that the constant term (1/(sqrt(2*pi*sigma^2)) of the Gaussian
        // is dropped here, since we renormalize the kernel below.
        fKernel[i] = sk_float_exp(- x * x * denom);
        sum += fKernel[i];
    }
    // Normalize the kernel
    float scale = 1.0f / sum;
    for (int i = 0; i < width; ++i) {
        fKernel[i] *= scale;
    }
    memcpy(fBounds, bounds, sizeof(fBounds));
}

GrConvolutionEffect::~GrConvolutionEffect() {
}

const GrBackendEffectFactory& GrConvolutionEffect::getFactory() const {
    return GrTBackendEffectFactory<GrConvolutionEffect>::getInstance();
}

bool GrConvolutionEffect::onIsEqual(const GrEffect& sBase) const {
    const GrConvolutionEffect& s = CastEffect<GrConvolutionEffect>(sBase);
    return (this->texture(0) == s.texture(0) &&
            this->radius() == s.radius() &&
            this->direction() == s.direction() &&
            this->useBounds() == s.useBounds() &&
            0 == memcmp(fBounds, s.fBounds, sizeof(fBounds)) &&
            0 == memcmp(fKernel, s.fKernel, this->width() * sizeof(float)));
}

///////////////////////////////////////////////////////////////////////////////

GR_DEFINE_EFFECT_TEST(GrConvolutionEffect);

GrEffectRef* GrConvolutionEffect::TestCreate(SkRandom* random,
                                             GrContext*,
                                             const GrDrawTargetCaps&,
                                             GrTexture* textures[]) {
    int texIdx = random->nextBool() ? GrEffectUnitTest::kSkiaPMTextureIdx :
                                      GrEffectUnitTest::kAlphaTextureIdx;
    Direction dir = random->nextBool() ? kX_Direction : kY_Direction;
    int radius = random->nextRangeU(1, kMaxKernelRadius);
    float kernel[kMaxKernelWidth];
    for (size_t i = 0; i < SK_ARRAY_COUNT(kernel); ++i) {
        kernel[i] = random->nextSScalar1();
    }
    float bounds[2];
    for (size_t i = 0; i < SK_ARRAY_COUNT(bounds); ++i) {
        bounds[i] = random->nextF();
    }

    bool useBounds = random->nextBool();
    return GrConvolutionEffect::Create(textures[texIdx],
                                       dir,
                                       radius,
                                       kernel,
                                       useBounds,
                                       bounds);
}<|MERGE_RESOLUTION|>--- conflicted
+++ resolved
@@ -130,11 +130,7 @@
             uman.set2f(fBoundsUni, bounds[0], bounds[1]);
         }
     }
-<<<<<<< HEAD
-    uman.set1fv(fKernelUni, 0, this->width(), conv.kernel());
-=======
     uman.set1fv(fKernelUni, this->width(), conv.kernel());
->>>>>>> 8c15b39e
 }
 
 GrGLEffect::EffectKey GrGLConvolutionEffect::GenKey(const GrDrawEffect& drawEffect,
