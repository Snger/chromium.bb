
/*
 * Copyright 2012 Google Inc.
 *
 * Use of this source code is governed by a BSD-style license that can be
 * found in the LICENSE file.
 */

#include "GrClipMaskManager.h"
#include "GrAAConvexPathRenderer.h"
#include "GrAAHairLinePathRenderer.h"
#include "GrAARectRenderer.h"
#include "GrDrawTargetCaps.h"
#include "GrGpu.h"
#include "GrPaint.h"
#include "GrPathRenderer.h"
#include "GrRenderTarget.h"
#include "GrStencilBuffer.h"
#include "GrSWMaskHelper.h"
#include "effects/GrTextureDomain.h"
#include "SkRasterClip.h"
#include "SkStrokeRec.h"
#include "SkTLazy.h"

#define GR_AA_CLIP 1

typedef SkClipStack::Element Element;

using namespace GrReducedClip;

////////////////////////////////////////////////////////////////////////////////
namespace {
// set up the draw state to enable the aa clipping mask. Besides setting up the
// stage matrix this also alters the vertex layout
void setup_drawstate_aaclip(GrGpu* gpu,
                            GrTexture* result,
                            const SkIRect &devBound) {
    GrDrawState* drawState = gpu->drawState();
    SkASSERT(drawState);

    SkMatrix mat;
    // We want to use device coords to compute the texture coordinates. We set our matrix to be
    // equal to the view matrix followed by an offset to the devBound, and then a scaling matrix to
    // normalized coords. We apply this matrix to the vertex positions rather than local coords.
    mat.setIDiv(result->width(), result->height());
    mat.preTranslate(SkIntToScalar(-devBound.fLeft),
                     SkIntToScalar(-devBound.fTop));
    mat.preConcat(drawState->getViewMatrix());

    SkIRect domainTexels = SkIRect::MakeWH(devBound.width(), devBound.height());
    // This could be a long-lived effect that is cached with the alpha-mask.
    drawState->addCoverageEffect(
        GrTextureDomainEffect::Create(result,
                                      mat,
                                      GrTextureDomain::MakeTexelDomain(result, domainTexels),
                                      GrTextureDomain::kDecal_Mode,
                                      GrTextureParams::kNone_FilterMode,
                                      kPosition_GrCoordSet))->unref();
}

bool path_needs_SW_renderer(GrContext* context,
                            GrGpu* gpu,
                            const SkPath& origPath,
                            const SkStrokeRec& stroke,
                            bool doAA) {
    // the gpu alpha mask will draw the inverse paths as non-inverse to a temp buffer
    SkTCopyOnFirstWrite<SkPath> path(origPath);
    if (path->isInverseFillType()) {
        path.writable()->toggleInverseFillType();
    }
    // last (false) parameter disallows use of the SW path renderer
    GrPathRendererChain::DrawType type = doAA ?
                                         GrPathRendererChain::kColorAntiAlias_DrawType :
                                         GrPathRendererChain::kColor_DrawType;

    return NULL == context->getPathRenderer(*path, stroke, gpu, false, type);
}

}

/*
 * This method traverses the clip stack to see if the GrSoftwarePathRenderer
 * will be used on any element. If so, it returns true to indicate that the
 * entire clip should be rendered in SW and then uploaded en masse to the gpu.
 */
bool GrClipMaskManager::useSWOnlyPath(const ElementList& elements) {

    // TODO: generalize this function so that when
    // a clip gets complex enough it can just be done in SW regardless
    // of whether it would invoke the GrSoftwarePathRenderer.
    SkStrokeRec stroke(SkStrokeRec::kFill_InitStyle);

    for (ElementList::Iter iter(elements.headIter()); iter.get(); iter.next()) {
        const Element* element = iter.get();
        // rects can always be drawn directly w/o using the software path
        // so only paths need to be checked
        if (Element::kPath_Type == element->getType() &&
            path_needs_SW_renderer(this->getContext(), fGpu,
                                   element->getPath(),
                                   stroke,
                                   element->isAA())) {
            return true;
        }
    }
    return false;
}

////////////////////////////////////////////////////////////////////////////////
// sort out what kind of clip mask needs to be created: alpha, stencil,
// scissor, or entirely software
bool GrClipMaskManager::setupClipping(const GrClipData* clipDataIn,
                                      GrDrawState::AutoRestoreEffects* are) {
    fCurrClipMaskType = kNone_ClipMaskType;

    ElementList elements(16);
    int32_t genID;
    InitialState initialState;
    SkIRect clipSpaceIBounds;
    bool requiresAA;
    bool isRect = false;

    GrDrawState* drawState = fGpu->drawState();

    const GrRenderTarget* rt = drawState->getRenderTarget();
    // GrDrawTarget should have filtered this for us
    SkASSERT(NULL != rt);

    bool ignoreClip = !drawState->isClipState() || clipDataIn->fClipStack->isWideOpen();

    if (!ignoreClip) {
        SkIRect clipSpaceRTIBounds = SkIRect::MakeWH(rt->width(), rt->height());
        clipSpaceRTIBounds.offset(clipDataIn->fOrigin);
        ReduceClipStack(*clipDataIn->fClipStack,
                        clipSpaceRTIBounds,
                        &elements,
                        &genID,
                        &initialState,
                        &clipSpaceIBounds,
                        &requiresAA);
        if (elements.isEmpty()) {
            if (kAllIn_InitialState == initialState) {
                ignoreClip = clipSpaceIBounds == clipSpaceRTIBounds;
                isRect = true;
            } else {
                return false;
            }
        }
    }

    if (ignoreClip) {
        fGpu->disableScissor();
        this->setGpuStencil();
        return true;
    }

#if GR_AA_CLIP
    // TODO: catch isRect && requiresAA and use clip planes if available rather than a mask.

    // If MSAA is enabled we can do everything in the stencil buffer.
    if (0 == rt->numSamples() && requiresAA) {
        GrTexture* result = NULL;

        if (this->useSWOnlyPath(elements)) {
            // The clip geometry is complex enough that it will be more efficient to create it
            // entirely in software
            result = this->createSoftwareClipMask(genID,
                                                  initialState,
                                                  elements,
                                                  clipSpaceIBounds);
        } else {
            result = this->createAlphaClipMask(genID,
                                               initialState,
                                               elements,
                                               clipSpaceIBounds);
        }

        if (NULL != result) {
            // The mask's top left coord should be pinned to the rounded-out top left corner of
            // clipSpace bounds. We determine the mask's position WRT to the render target here.
            SkIRect rtSpaceMaskBounds = clipSpaceIBounds;
            rtSpaceMaskBounds.offset(-clipDataIn->fOrigin);
            are->set(fGpu->drawState());
            setup_drawstate_aaclip(fGpu, result, rtSpaceMaskBounds);
            fGpu->disableScissor();
            this->setGpuStencil();
            return true;
        }
        // if alpha clip mask creation fails fall through to the non-AA code paths
    }
#endif // GR_AA_CLIP

    // Either a hard (stencil buffer) clip was explicitly requested or an anti-aliased clip couldn't
    // be created. In either case, free up the texture in the anti-aliased mask cache.
    // TODO: this may require more investigation. Ganesh performs a lot of utility draws (e.g.,
    // clears, InOrderDrawBuffer playbacks) that hit the stencil buffer path. These may be
    // "incorrectly" clearing the AA cache.
    fAACache.reset();

    // If the clip is a rectangle then just set the scissor. Otherwise, create
    // a stencil mask.
    if (isRect) {
        SkIRect clipRect = clipSpaceIBounds;
        clipRect.offset(-clipDataIn->fOrigin);
        fGpu->enableScissor(clipRect);
        this->setGpuStencil();
        return true;
    }

    // use the stencil clip if we can't represent the clip as a rectangle.
    SkIPoint clipSpaceToStencilSpaceOffset = -clipDataIn->fOrigin;
    this->createStencilClipMask(genID,
                                initialState,
                                elements,
                                clipSpaceIBounds,
                                clipSpaceToStencilSpaceOffset);

    // This must occur after createStencilClipMask. That function may change the scissor. Also, it
    // only guarantees that the stencil mask is correct within the bounds it was passed, so we must
    // use both stencil and scissor test to the bounds for the final draw.
    SkIRect scissorSpaceIBounds(clipSpaceIBounds);
    scissorSpaceIBounds.offset(clipSpaceToStencilSpaceOffset);
    fGpu->enableScissor(scissorSpaceIBounds);
    this->setGpuStencil();
    return true;
}

#define VISUALIZE_COMPLEX_CLIP 0

#if VISUALIZE_COMPLEX_CLIP
    #include "SkRandom.h"
    SkRandom gRandom;
    #define SET_RANDOM_COLOR drawState->setColor(0xff000000 | gRandom.nextU());
#else
    #define SET_RANDOM_COLOR
#endif

namespace {

////////////////////////////////////////////////////////////////////////////////
// set up the OpenGL blend function to perform the specified
// boolean operation for alpha clip mask creation
void setup_boolean_blendcoeffs(GrDrawState* drawState, SkRegion::Op op) {

    switch (op) {
        case SkRegion::kReplace_Op:
            drawState->setBlendFunc(kOne_GrBlendCoeff, kZero_GrBlendCoeff);
            break;
        case SkRegion::kIntersect_Op:
            drawState->setBlendFunc(kDC_GrBlendCoeff, kZero_GrBlendCoeff);
            break;
        case SkRegion::kUnion_Op:
            drawState->setBlendFunc(kOne_GrBlendCoeff, kISC_GrBlendCoeff);
            break;
        case SkRegion::kXOR_Op:
            drawState->setBlendFunc(kIDC_GrBlendCoeff, kISC_GrBlendCoeff);
            break;
        case SkRegion::kDifference_Op:
            drawState->setBlendFunc(kZero_GrBlendCoeff, kISC_GrBlendCoeff);
            break;
        case SkRegion::kReverseDifference_Op:
            drawState->setBlendFunc(kIDC_GrBlendCoeff, kZero_GrBlendCoeff);
            break;
        default:
            SkASSERT(false);
            break;
    }
}

}

////////////////////////////////////////////////////////////////////////////////
bool GrClipMaskManager::drawElement(GrTexture* target,
                                    const SkClipStack::Element* element,
                                    GrPathRenderer* pr) {
    GrDrawState* drawState = fGpu->drawState();

    drawState->setRenderTarget(target->asRenderTarget());

    switch (element->getType()) {
        case Element::kRect_Type:
            // TODO: Do rects directly to the accumulator using a aa-rect GrEffect that covers the
            // entire mask bounds and writes 0 outside the rect.
            if (element->isAA()) {
                getContext()->getAARectRenderer()->fillAARect(fGpu,
                                                              fGpu,
                                                              element->getRect(),
                                                              SkMatrix::I(),
                                                              element->getRect(),
                                                              false);
            } else {
                fGpu->drawSimpleRect(element->getRect(), NULL);
            }
            return true;
        case Element::kPath_Type: {
            SkTCopyOnFirstWrite<SkPath> path(element->getPath());
            if (path->isInverseFillType()) {
                path.writable()->toggleInverseFillType();
            }
            SkStrokeRec stroke(SkStrokeRec::kFill_InitStyle);
            if (NULL == pr) {
                GrPathRendererChain::DrawType type;
                type = element->isAA() ? GrPathRendererChain::kColorAntiAlias_DrawType :
                                         GrPathRendererChain::kColor_DrawType;
                pr = this->getContext()->getPathRenderer(*path, stroke, fGpu, false, type);
            }
            if (NULL == pr) {
                return false;
            }
            pr->drawPath(element->getPath(), stroke, fGpu, element->isAA());
            break;
        }
        default:
            // something is wrong if we're trying to draw an empty element.
            GrCrash("Unexpected element type");
            return false;
    }
    return true;
}

bool GrClipMaskManager::canStencilAndDrawElement(GrTexture* target,
                                                 const SkClipStack::Element* element,
                                                 GrPathRenderer** pr) {
    GrDrawState* drawState = fGpu->drawState();
    drawState->setRenderTarget(target->asRenderTarget());

    switch (element->getType()) {
        case Element::kRect_Type:
            return true;
        case Element::kPath_Type: {
            SkTCopyOnFirstWrite<SkPath> path(element->getPath());
            if (path->isInverseFillType()) {
                path.writable()->toggleInverseFillType();
            }
            SkStrokeRec stroke(SkStrokeRec::kFill_InitStyle);
            GrPathRendererChain::DrawType type = element->isAA() ?
                GrPathRendererChain::kStencilAndColorAntiAlias_DrawType :
                GrPathRendererChain::kStencilAndColor_DrawType;
            *pr = this->getContext()->getPathRenderer(*path, stroke, fGpu, false, type);
            return NULL != *pr;
        }
        default:
            // something is wrong if we're trying to draw an empty element.
            GrCrash("Unexpected element type");
            return false;
    }
}

void GrClipMaskManager::mergeMask(GrTexture* dstMask,
                                  GrTexture* srcMask,
                                  SkRegion::Op op,
                                  const SkIRect& dstBound,
                                  const SkIRect& srcBound) {
    GrDrawState::AutoViewMatrixRestore avmr;
    GrDrawState* drawState = fGpu->drawState();
    SkAssertResult(avmr.setIdentity(drawState));
    GrDrawState::AutoRestoreEffects are(drawState);

    drawState->setRenderTarget(dstMask->asRenderTarget());

    setup_boolean_blendcoeffs(drawState, op);

    SkMatrix sampleM;
    sampleM.setIDiv(srcMask->width(), srcMask->height());

    drawState->addColorEffect(
        GrTextureDomainEffect::Create(srcMask,
                                      sampleM,
                                      GrTextureDomain::MakeTexelDomain(srcMask, srcBound),
                                      GrTextureDomain::kDecal_Mode,
                                      GrTextureParams::kNone_FilterMode))->unref();
    fGpu->drawSimpleRect(SkRect::Make(dstBound), NULL);
}

// get a texture to act as a temporary buffer for AA clip boolean operations
// TODO: given the expense of createTexture we may want to just cache this too
void GrClipMaskManager::getTemp(int width, int height, GrAutoScratchTexture* temp) {
    if (NULL != temp->texture()) {
        // we've already allocated the temp texture
        return;
    }

    GrTextureDesc desc;
    desc.fFlags = kRenderTarget_GrTextureFlagBit|kNoStencil_GrTextureFlagBit;
    desc.fWidth = width;
    desc.fHeight = height;
    desc.fConfig = kAlpha_8_GrPixelConfig;

    temp->set(this->getContext(), desc);
}

////////////////////////////////////////////////////////////////////////////////
// Handles caching & allocation (if needed) of a clip alpha-mask texture for both the sw-upload
// or gpu-rendered cases. Returns true if there is no more work to be done (i.e., we got a cache
// hit)
bool GrClipMaskManager::getMaskTexture(int32_t elementsGenID,
                                       const SkIRect& clipSpaceIBounds,
                                       GrTexture** result,
                                       bool willUpload) {
<<<<<<< HEAD
    bool cached = fAACache.canReuse(clipStackGenID, clipSpaceIBounds);
=======
    bool cached = fAACache.canReuse(elementsGenID, clipSpaceIBounds);
>>>>>>> 8c15b39e
    if (!cached) {

        // There isn't a suitable entry in the cache so we create a new texture to store the mask.
        // Since we are setting up the cache we know the last lookup was a miss. Free up the
        // currently cached mask so it can be reused.
        fAACache.reset();

        GrTextureDesc desc;
        desc.fFlags = willUpload ? kNone_GrTextureFlags : kRenderTarget_GrTextureFlagBit;
        desc.fWidth = clipSpaceIBounds.width();
        desc.fHeight = clipSpaceIBounds.height();
        desc.fConfig = kRGBA_8888_GrPixelConfig;
        if (willUpload || this->getContext()->isConfigRenderable(kAlpha_8_GrPixelConfig, false)) {
            // We would always like A8 but it isn't supported on all platforms
            desc.fConfig = kAlpha_8_GrPixelConfig;
        }

        fAACache.acquireMask(elementsGenID, desc, clipSpaceIBounds);
    }

    *result = fAACache.getLastMask();
    return cached;
}

////////////////////////////////////////////////////////////////////////////////
// Create a 8-bit clip mask in alpha
GrTexture* GrClipMaskManager::createAlphaClipMask(int32_t elementsGenID,
                                                  InitialState initialState,
                                                  const ElementList& elements,
                                                  const SkIRect& clipSpaceIBounds) {
    SkASSERT(kNone_ClipMaskType == fCurrClipMaskType);

    GrTexture* result;
<<<<<<< HEAD
    if (this->getMaskTexture(clipStackGenID, clipSpaceIBounds, &result, false)) {
=======
    if (this->getMaskTexture(elementsGenID, clipSpaceIBounds, &result, false)) {
>>>>>>> 8c15b39e
        fCurrClipMaskType = kAlpha_ClipMaskType;
        return result;
    }

    if (NULL == result) {
        fAACache.reset();
        return NULL;
    }

    // The top-left of the mask corresponds to the top-left corner of the bounds.
    SkVector clipToMaskOffset = {
        SkIntToScalar(-clipSpaceIBounds.fLeft),
        SkIntToScalar(-clipSpaceIBounds.fTop)
    };
    // The texture may be larger than necessary, this rect represents the part of the texture
    // we populate with a rasterization of the clip.
    SkIRect maskSpaceIBounds = SkIRect::MakeWH(clipSpaceIBounds.width(), clipSpaceIBounds.height());

    // Set the matrix so that rendered clip elements are transformed to mask space from clip space.
    SkMatrix translate;
    translate.setTranslate(clipToMaskOffset);
    GrDrawTarget::AutoGeometryAndStatePush agasp(fGpu, GrDrawTarget::kReset_ASRInit, &translate);

    GrDrawState* drawState = fGpu->drawState();

    // We're drawing a coverage mask and want coverage to be run through the blend function.
    drawState->enableState(GrDrawState::kCoverageDrawing_StateBit);

    // The scratch texture that we are drawing into can be substantially larger than the mask. Only
    // clear the part that we care about.
    fGpu->clear(&maskSpaceIBounds,
                kAllIn_InitialState == initialState ? 0xffffffff : 0x00000000,
                true,
                result->asRenderTarget());

    // When we use the stencil in the below loop it is important to have this clip installed.
    // The second pass that zeros the stencil buffer renders the rect maskSpaceIBounds so the first
    // pass must not set values outside of this bounds or stencil values outside the rect won't be
    // cleared.
    GrDrawTarget::AutoClipRestore acr(fGpu, maskSpaceIBounds);
    drawState->enableState(GrDrawState::kClip_StateBit);

    GrAutoScratchTexture temp;
    // walk through each clip element and perform its set op
    for (ElementList::Iter iter = elements.headIter(); iter.get(); iter.next()) {
        const Element* element = iter.get();
        SkRegion::Op op = element->getOp();
        bool invert = element->isInverseFilled();

        if (invert || SkRegion::kIntersect_Op == op || SkRegion::kReverseDifference_Op == op) {
            GrPathRenderer* pr = NULL;
            bool useTemp = !this->canStencilAndDrawElement(result, element, &pr);
            GrTexture* dst;
            // This is the bounds of the clip element in the space of the alpha-mask. The temporary
            // mask buffer can be substantially larger than the actually clip stack element. We
            // touch the minimum number of pixels necessary and use decal mode to combine it with
            // the accumulator.
            SkIRect maskSpaceElementIBounds;

            if (useTemp) {
                if (invert) {
                    maskSpaceElementIBounds = maskSpaceIBounds;
                } else {
                    SkRect elementBounds = element->getBounds();
                    elementBounds.offset(clipToMaskOffset);
                    elementBounds.roundOut(&maskSpaceElementIBounds);
                }

                this->getTemp(maskSpaceIBounds.fRight, maskSpaceIBounds.fBottom, &temp);
                if (NULL == temp.texture()) {
                    fAACache.reset();
                    return NULL;
                }
                dst = temp.texture();
                // clear the temp target and set blend to replace
                fGpu->clear(&maskSpaceElementIBounds,
                            invert ? 0xffffffff : 0x00000000,
                            true,
                            dst->asRenderTarget());
                setup_boolean_blendcoeffs(drawState, SkRegion::kReplace_Op);

            } else {
                // draw directly into the result with the stencil set to make the pixels affected
                // by the clip shape be non-zero.
                dst = result;
                GR_STATIC_CONST_SAME_STENCIL(kStencilInElement,
                                             kReplace_StencilOp,
                                             kReplace_StencilOp,
                                             kAlways_StencilFunc,
                                             0xffff,
                                             0xffff,
                                             0xffff);
                drawState->setStencil(kStencilInElement);
                setup_boolean_blendcoeffs(drawState, op);
            }

            drawState->setAlpha(invert ? 0x00 : 0xff);

            if (!this->drawElement(dst, element, pr)) {
                fAACache.reset();
                return NULL;
            }

            if (useTemp) {
                // Now draw into the accumulator using the real operation and the temp buffer as a
                // texture
                this->mergeMask(result,
                                temp.texture(),
                                op,
                                maskSpaceIBounds,
                                maskSpaceElementIBounds);
            } else {
                // Draw to the exterior pixels (those with a zero stencil value).
                drawState->setAlpha(invert ? 0xff : 0x00);
                GR_STATIC_CONST_SAME_STENCIL(kDrawOutsideElement,
                                             kZero_StencilOp,
                                             kZero_StencilOp,
                                             kEqual_StencilFunc,
                                             0xffff,
                                             0x0000,
                                             0xffff);
                drawState->setStencil(kDrawOutsideElement);
                fGpu->drawSimpleRect(clipSpaceIBounds);
                drawState->disableStencil();
            }
        } else {
            // all the remaining ops can just be directly draw into the accumulation buffer
            drawState->setAlpha(0xff);
            setup_boolean_blendcoeffs(drawState, op);
            this->drawElement(result, element);
        }
    }

    fCurrClipMaskType = kAlpha_ClipMaskType;
    return result;
}

////////////////////////////////////////////////////////////////////////////////
// Create a 1-bit clip mask in the stencil buffer. 'devClipBounds' are in device
// (as opposed to canvas) coordinates
bool GrClipMaskManager::createStencilClipMask(int32_t elementsGenID,
                                              InitialState initialState,
                                              const ElementList& elements,
                                              const SkIRect& clipSpaceIBounds,
                                              const SkIPoint& clipSpaceToStencilOffset) {

    SkASSERT(kNone_ClipMaskType == fCurrClipMaskType);

    GrDrawState* drawState = fGpu->drawState();
    SkASSERT(drawState->isClipState());

    GrRenderTarget* rt = drawState->getRenderTarget();
    SkASSERT(NULL != rt);

    // TODO: dynamically attach a SB when needed.
    GrStencilBuffer* stencilBuffer = rt->getStencilBuffer();
    if (NULL == stencilBuffer) {
        return false;
    }

    if (stencilBuffer->mustRenderClip(elementsGenID, clipSpaceIBounds, clipSpaceToStencilOffset)) {

        stencilBuffer->setLastClip(elementsGenID, clipSpaceIBounds, clipSpaceToStencilOffset);

        // Set the matrix so that rendered clip elements are transformed from clip to stencil space.
        SkVector translate = {
            SkIntToScalar(clipSpaceToStencilOffset.fX),
            SkIntToScalar(clipSpaceToStencilOffset.fY)
        };
        SkMatrix matrix;
        matrix.setTranslate(translate);
        GrDrawTarget::AutoGeometryAndStatePush agasp(fGpu, GrDrawTarget::kReset_ASRInit, &matrix);
        drawState = fGpu->drawState();

        drawState->setRenderTarget(rt);

        // We set the current clip to the bounds so that our recursive draws are scissored to them.
        SkIRect stencilSpaceIBounds(clipSpaceIBounds);
        stencilSpaceIBounds.offset(clipSpaceToStencilOffset);
        GrDrawTarget::AutoClipRestore acr(fGpu, stencilSpaceIBounds);
        drawState->enableState(GrDrawState::kClip_StateBit);

#if !VISUALIZE_COMPLEX_CLIP
        drawState->enableState(GrDrawState::kNoColorWrites_StateBit);
#endif

        int clipBit = stencilBuffer->bits();
        SkASSERT((clipBit <= 16) && "Ganesh only handles 16b or smaller stencil buffers");
        clipBit = (1 << (clipBit-1));

        fGpu->clearStencilClip(stencilSpaceIBounds, kAllIn_InitialState == initialState);

        // walk through each clip element and perform its set op
        // with the existing clip.
        for (ElementList::Iter iter(elements.headIter()); NULL != iter.get(); iter.next()) {
            const Element* element = iter.get();
            bool fillInverted = false;
            // enabled at bottom of loop
            drawState->disableState(GrGpu::kModifyStencilClip_StateBit);
            // if the target is MSAA then we want MSAA enabled when the clip is soft
            if (rt->isMultisampled()) {
                drawState->setState(GrDrawState::kHWAntialias_StateBit, element->isAA());
            }

            // This will be used to determine whether the clip shape can be rendered into the
            // stencil with arbitrary stencil settings.
            GrPathRenderer::StencilSupport stencilSupport;

            SkStrokeRec stroke(SkStrokeRec::kFill_InitStyle);

            SkRegion::Op op = element->getOp();

            GrPathRenderer* pr = NULL;
            SkTCopyOnFirstWrite<SkPath> clipPath;
            if (Element::kRect_Type == element->getType()) {
                stencilSupport = GrPathRenderer::kNoRestriction_StencilSupport;
                fillInverted = false;
            } else {
                SkASSERT(Element::kPath_Type == element->getType());
                clipPath.init(element->getPath());
                fillInverted = clipPath->isInverseFillType();
                if (fillInverted) {
                    clipPath.writable()->toggleInverseFillType();
                }
                pr = this->getContext()->getPathRenderer(*clipPath,
                                                         stroke,
                                                         fGpu,
                                                         false,
                                                         GrPathRendererChain::kStencilOnly_DrawType,
                                                         &stencilSupport);
                if (NULL == pr) {
                    return false;
                }
            }

            int passes;
            GrStencilSettings stencilSettings[GrStencilSettings::kMaxStencilClipPasses];

            bool canRenderDirectToStencil =
                GrPathRenderer::kNoRestriction_StencilSupport == stencilSupport;
            bool canDrawDirectToClip; // Given the renderer, the element,
                                      // fill rule, and set operation can
                                      // we render the element directly to
                                      // stencil bit used for clipping.
            canDrawDirectToClip = GrStencilSettings::GetClipPasses(op,
                                                                   canRenderDirectToStencil,
                                                                   clipBit,
                                                                   fillInverted,
                                                                   &passes,
                                                                   stencilSettings);

            // draw the element to the client stencil bits if necessary
            if (!canDrawDirectToClip) {
                GR_STATIC_CONST_SAME_STENCIL(gDrawToStencil,
                                             kIncClamp_StencilOp,
                                             kIncClamp_StencilOp,
                                             kAlways_StencilFunc,
                                             0xffff,
                                             0x0000,
                                             0xffff);
                SET_RANDOM_COLOR
                if (Element::kRect_Type == element->getType()) {
                    *drawState->stencil() = gDrawToStencil;
                    fGpu->drawSimpleRect(element->getRect(), NULL);
                } else {
                    SkASSERT(Element::kPath_Type == element->getType());
                    if (!clipPath->isEmpty()) {
                        if (canRenderDirectToStencil) {
                            *drawState->stencil() = gDrawToStencil;
                            pr->drawPath(*clipPath, stroke, fGpu, false);
                        } else {
                            pr->stencilPath(*clipPath, stroke, fGpu);
                        }
                    }
                }
            }

            // now we modify the clip bit by rendering either the clip
            // element directly or a bounding rect of the entire clip.
            drawState->enableState(GrGpu::kModifyStencilClip_StateBit);
            for (int p = 0; p < passes; ++p) {
                *drawState->stencil() = stencilSettings[p];
                if (canDrawDirectToClip) {
                    if (Element::kRect_Type == element->getType()) {
                        SET_RANDOM_COLOR
                        fGpu->drawSimpleRect(element->getRect(), NULL);
                    } else {
                        SkASSERT(Element::kPath_Type == element->getType());
                        SET_RANDOM_COLOR
                        pr->drawPath(*clipPath, stroke, fGpu, false);
                    }
                } else {
                    SET_RANDOM_COLOR
                    // The view matrix is setup to do clip space -> stencil space translation, so
                    // draw rect in clip space.
                    fGpu->drawSimpleRect(SkRect::Make(clipSpaceIBounds), NULL);
                }
            }
        }
    }
    // set this last because recursive draws may overwrite it back to kNone.
    SkASSERT(kNone_ClipMaskType == fCurrClipMaskType);
    fCurrClipMaskType = kStencil_ClipMaskType;
    return true;
}


// mapping of clip-respecting stencil funcs to normal stencil funcs
// mapping depends on whether stencil-clipping is in effect.
static const GrStencilFunc
    gSpecialToBasicStencilFunc[2][kClipStencilFuncCount] = {
    {// Stencil-Clipping is DISABLED,  we are effectively always inside the clip
        // In the Clip Funcs
        kAlways_StencilFunc,          // kAlwaysIfInClip_StencilFunc
        kEqual_StencilFunc,           // kEqualIfInClip_StencilFunc
        kLess_StencilFunc,            // kLessIfInClip_StencilFunc
        kLEqual_StencilFunc,          // kLEqualIfInClip_StencilFunc
        // Special in the clip func that forces user's ref to be 0.
        kNotEqual_StencilFunc,        // kNonZeroIfInClip_StencilFunc
                                      // make ref 0 and do normal nequal.
    },
    {// Stencil-Clipping is ENABLED
        // In the Clip Funcs
        kEqual_StencilFunc,           // kAlwaysIfInClip_StencilFunc
                                      // eq stencil clip bit, mask
                                      // out user bits.

        kEqual_StencilFunc,           // kEqualIfInClip_StencilFunc
                                      // add stencil bit to mask and ref

        kLess_StencilFunc,            // kLessIfInClip_StencilFunc
        kLEqual_StencilFunc,          // kLEqualIfInClip_StencilFunc
                                      // for both of these we can add
                                      // the clip bit to the mask and
                                      // ref and compare as normal
        // Special in the clip func that forces user's ref to be 0.
        kLess_StencilFunc,            // kNonZeroIfInClip_StencilFunc
                                      // make ref have only the clip bit set
                                      // and make comparison be less
                                      // 10..0 < 1..user_bits..
    }
};

namespace {
// Sets the settings to clip against the stencil buffer clip while ignoring the
// client bits.
const GrStencilSettings& basic_apply_stencil_clip_settings() {
    // stencil settings to use when clip is in stencil
    GR_STATIC_CONST_SAME_STENCIL_STRUCT(gSettings,
        kKeep_StencilOp,
        kKeep_StencilOp,
        kAlwaysIfInClip_StencilFunc,
        0x0000,
        0x0000,
        0x0000);
    return *GR_CONST_STENCIL_SETTINGS_PTR_FROM_STRUCT_PTR(&gSettings);
}
}

void GrClipMaskManager::setGpuStencil() {
    // We make two copies of the StencilSettings here (except in the early
    // exit scenario. One copy from draw state to the stack var. Then another
    // from the stack var to the gpu. We could make this class hold a ptr to
    // GrGpu's fStencilSettings and eliminate the stack copy here.

    const GrDrawState& drawState = fGpu->getDrawState();

    // use stencil for clipping if clipping is enabled and the clip
    // has been written into the stencil.
    GrClipMaskManager::StencilClipMode clipMode;
    if (this->isClipInStencil() && drawState.isClipState()) {
        clipMode = GrClipMaskManager::kRespectClip_StencilClipMode;
        // We can't be modifying the clip and respecting it at the same time.
        SkASSERT(!drawState.isStateFlagEnabled(
                    GrGpu::kModifyStencilClip_StateBit));
    } else if (drawState.isStateFlagEnabled(
                    GrGpu::kModifyStencilClip_StateBit)) {
        clipMode = GrClipMaskManager::kModifyClip_StencilClipMode;
    } else {
        clipMode = GrClipMaskManager::kIgnoreClip_StencilClipMode;
    }

    GrStencilSettings settings;
    // The GrGpu client may not be using the stencil buffer but we may need to
    // enable it in order to respect a stencil clip.
    if (drawState.getStencil().isDisabled()) {
        if (GrClipMaskManager::kRespectClip_StencilClipMode == clipMode) {
            settings = basic_apply_stencil_clip_settings();
        } else {
            fGpu->disableStencil();
            return;
        }
    } else {
        settings = drawState.getStencil();
    }

    // TODO: dynamically attach a stencil buffer
    int stencilBits = 0;
    GrStencilBuffer* stencilBuffer =
        drawState.getRenderTarget()->getStencilBuffer();
    if (NULL != stencilBuffer) {
        stencilBits = stencilBuffer->bits();
    }

    SkASSERT(fGpu->caps()->stencilWrapOpsSupport() || !settings.usesWrapOp());
    SkASSERT(fGpu->caps()->twoSidedStencilSupport() || !settings.isTwoSided());
    this->adjustStencilParams(&settings, clipMode, stencilBits);
    fGpu->setStencilSettings(settings);
}

void GrClipMaskManager::adjustStencilParams(GrStencilSettings* settings,
                                            StencilClipMode mode,
                                            int stencilBitCnt) {
    SkASSERT(stencilBitCnt > 0);

    if (kModifyClip_StencilClipMode == mode) {
        // We assume that this clip manager itself is drawing to the GrGpu and
        // has already setup the correct values.
        return;
    }

    unsigned int clipBit = (1 << (stencilBitCnt - 1));
    unsigned int userBits = clipBit - 1;

    GrStencilSettings::Face face = GrStencilSettings::kFront_Face;
    bool twoSided = fGpu->caps()->twoSidedStencilSupport();

    bool finished = false;
    while (!finished) {
        GrStencilFunc func = settings->func(face);
        uint16_t writeMask = settings->writeMask(face);
        uint16_t funcMask = settings->funcMask(face);
        uint16_t funcRef = settings->funcRef(face);

        SkASSERT((unsigned) func < kStencilFuncCount);

        writeMask &= userBits;

        if (func >= kBasicStencilFuncCount) {
            int respectClip = kRespectClip_StencilClipMode == mode;
            if (respectClip) {
                // The GrGpu class should have checked this
                SkASSERT(this->isClipInStencil());
                switch (func) {
                    case kAlwaysIfInClip_StencilFunc:
                        funcMask = clipBit;
                        funcRef = clipBit;
                        break;
                    case kEqualIfInClip_StencilFunc:
                    case kLessIfInClip_StencilFunc:
                    case kLEqualIfInClip_StencilFunc:
                        funcMask = (funcMask & userBits) | clipBit;
                        funcRef  = (funcRef  & userBits) | clipBit;
                        break;
                    case kNonZeroIfInClip_StencilFunc:
                        funcMask = (funcMask & userBits) | clipBit;
                        funcRef = clipBit;
                        break;
                    default:
                        GrCrash("Unknown stencil func");
                }
            } else {
                funcMask &= userBits;
                funcRef &= userBits;
            }
            const GrStencilFunc* table =
                gSpecialToBasicStencilFunc[respectClip];
            func = table[func - kBasicStencilFuncCount];
            SkASSERT(func >= 0 && func < kBasicStencilFuncCount);
        } else {
            funcMask &= userBits;
            funcRef &= userBits;
        }

        settings->setFunc(face, func);
        settings->setWriteMask(face, writeMask);
        settings->setFuncMask(face, funcMask);
        settings->setFuncRef(face, funcRef);

        if (GrStencilSettings::kFront_Face == face) {
            face = GrStencilSettings::kBack_Face;
            finished = !twoSided;
        } else {
            finished = true;
        }
    }
    if (!twoSided) {
        settings->copyFrontSettingsToBack();
    }
}

////////////////////////////////////////////////////////////////////////////////
GrTexture* GrClipMaskManager::createSoftwareClipMask(int32_t elementsGenID,
                                                     GrReducedClip::InitialState initialState,
                                                     const GrReducedClip::ElementList& elements,
                                                     const SkIRect& clipSpaceIBounds) {
    SkASSERT(kNone_ClipMaskType == fCurrClipMaskType);

    GrTexture* result;
<<<<<<< HEAD
    if (this->getMaskTexture(clipStackGenID, clipSpaceIBounds, &result, true)) {
=======
    if (this->getMaskTexture(elementsGenID, clipSpaceIBounds, &result, true)) {
>>>>>>> 8c15b39e
        return result;
    }

    if (NULL == result) {
        fAACache.reset();
        return NULL;
    }

    // The mask texture may be larger than necessary. We round out the clip space bounds and pin
    // the top left corner of the resulting rect to the top left of the texture.
    SkIRect maskSpaceIBounds = SkIRect::MakeWH(clipSpaceIBounds.width(), clipSpaceIBounds.height());

    GrSWMaskHelper helper(this->getContext());

    SkMatrix matrix;
    matrix.setTranslate(SkIntToScalar(-clipSpaceIBounds.fLeft),
                        SkIntToScalar(-clipSpaceIBounds.fTop));
    helper.init(maskSpaceIBounds, &matrix);

    helper.clear(kAllIn_InitialState == initialState ? 0xFF : 0x00);

    SkStrokeRec stroke(SkStrokeRec::kFill_InitStyle);

    for (ElementList::Iter iter(elements.headIter()) ; NULL != iter.get(); iter.next()) {

        const Element* element = iter.get();
        SkRegion::Op op = element->getOp();

        if (SkRegion::kIntersect_Op == op || SkRegion::kReverseDifference_Op == op) {
            // Intersect and reverse difference require modifying pixels outside of the geometry
            // that is being "drawn". In both cases we erase all the pixels outside of the geometry
            // but leave the pixels inside the geometry alone. For reverse difference we invert all
            // the pixels before clearing the ones outside the geometry.
            if (SkRegion::kReverseDifference_Op == op) {
                SkRect temp = SkRect::Make(clipSpaceIBounds);
                // invert the entire scene
                helper.draw(temp, SkRegion::kXOR_Op, false, 0xFF);
            }

            if (Element::kRect_Type == element->getType()) {
                // convert the rect to a path so we can invert the fill
                SkPath temp;
                temp.addRect(element->getRect());
                temp.setFillType(SkPath::kInverseEvenOdd_FillType);

                helper.draw(temp, stroke, SkRegion::kReplace_Op,
                            element->isAA(),
                            0x00);
            } else {
                SkASSERT(Element::kPath_Type == element->getType());
                SkPath clipPath = element->getPath();
                clipPath.toggleInverseFillType();
                helper.draw(clipPath, stroke,
                            SkRegion::kReplace_Op,
                            element->isAA(),
                            0x00);
            }

            continue;
        }

        // The other ops (union, xor, diff) only affect pixels inside
        // the geometry so they can just be drawn normally
        if (Element::kRect_Type == element->getType()) {
            helper.draw(element->getRect(), op, element->isAA(), 0xFF);
        } else {
            SkASSERT(Element::kPath_Type == element->getType());
            helper.draw(element->getPath(), stroke, op, element->isAA(), 0xFF);
        }
    }

    helper.toTexture(result);

    fCurrClipMaskType = kAlpha_ClipMaskType;
    return result;
}

////////////////////////////////////////////////////////////////////////////////
void GrClipMaskManager::releaseResources() {
    fAACache.releaseResources();
}

void GrClipMaskManager::setGpu(GrGpu* gpu) {
    fGpu = gpu;
    fAACache.setContext(gpu->getContext());
}

void GrClipMaskManager::adjustPathStencilParams(GrStencilSettings* settings) {
    const GrDrawState& drawState = fGpu->getDrawState();
    GrClipMaskManager::StencilClipMode clipMode;
    if (this->isClipInStencil() && drawState.isClipState()) {
        clipMode = GrClipMaskManager::kRespectClip_StencilClipMode;
        // We can't be modifying the clip and respecting it at the same time.
        SkASSERT(!drawState.isStateFlagEnabled(
                    GrGpu::kModifyStencilClip_StateBit));
    } else if (drawState.isStateFlagEnabled(
                    GrGpu::kModifyStencilClip_StateBit)) {
        clipMode = GrClipMaskManager::kModifyClip_StencilClipMode;
    } else {
        clipMode = GrClipMaskManager::kIgnoreClip_StencilClipMode;
    }

    // TODO: dynamically attach a stencil buffer
    int stencilBits = 0;
    GrStencilBuffer* stencilBuffer =
        drawState.getRenderTarget()->getStencilBuffer();
    if (NULL != stencilBuffer) {
        stencilBits = stencilBuffer->bits();
        this->adjustStencilParams(settings, clipMode, stencilBits);
    }
}<|MERGE_RESOLUTION|>--- conflicted
+++ resolved
@@ -396,11 +396,7 @@
                                        const SkIRect& clipSpaceIBounds,
                                        GrTexture** result,
                                        bool willUpload) {
-<<<<<<< HEAD
-    bool cached = fAACache.canReuse(clipStackGenID, clipSpaceIBounds);
-=======
     bool cached = fAACache.canReuse(elementsGenID, clipSpaceIBounds);
->>>>>>> 8c15b39e
     if (!cached) {
 
         // There isn't a suitable entry in the cache so we create a new texture to store the mask.
@@ -434,11 +430,7 @@
     SkASSERT(kNone_ClipMaskType == fCurrClipMaskType);
 
     GrTexture* result;
-<<<<<<< HEAD
-    if (this->getMaskTexture(clipStackGenID, clipSpaceIBounds, &result, false)) {
-=======
     if (this->getMaskTexture(elementsGenID, clipSpaceIBounds, &result, false)) {
->>>>>>> 8c15b39e
         fCurrClipMaskType = kAlpha_ClipMaskType;
         return result;
     }
@@ -938,11 +930,7 @@
     SkASSERT(kNone_ClipMaskType == fCurrClipMaskType);
 
     GrTexture* result;
-<<<<<<< HEAD
-    if (this->getMaskTexture(clipStackGenID, clipSpaceIBounds, &result, true)) {
-=======
     if (this->getMaskTexture(elementsGenID, clipSpaceIBounds, &result, true)) {
->>>>>>> 8c15b39e
         return result;
     }
 
