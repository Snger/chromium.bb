--- conflicted
+++ resolved
@@ -55,10 +55,7 @@
         st->codec->codec_id   = AV_CODEC_ID_OPUS;
         st->codec->channels   = AV_RL8 (packet + 9);
         priv->pre_skip        = AV_RL16(packet + 10);
-<<<<<<< HEAD
-=======
         st->codec->delay      = priv->pre_skip;
->>>>>>> 8c15b39e
         /*orig_sample_rate    = AV_RL32(packet + 12);*/
         /*gain                = AV_RL16(packet + 16);*/
         /*channel_map         = AV_RL8 (packet + 18);*/
@@ -112,32 +109,11 @@
     AVStream *st                 = avf->streams[idx];
     struct oggopus_private *priv = os->private;
     uint8_t *packet              = os->buf + os->pstart;
-<<<<<<< HEAD
-    unsigned toc, toc_config, toc_count, frame_size, nb_frames = 1;
-=======
     int ret;
->>>>>>> 8c15b39e
 
     if (!os->psize)
         return AVERROR_INVALIDDATA;
 
-<<<<<<< HEAD
-    toc        = *packet;
-    toc_config = toc >> 3;
-    toc_count  = toc & 3;
-    frame_size = toc_config < 12 ? FFMAX(480, 960 * (toc_config & 3)) :
-                 toc_config < 16 ? 480 << (toc_config & 1) :
-                                   120 << (toc_config & 3);
-    if (toc_count == 3) {
-        if (os->psize < 2)
-            return AVERROR_INVALIDDATA;
-        nb_frames = packet[1] & 0x3F;
-    } else if (toc_count) {
-        nb_frames = 2;
-    }
-
-    os->pduration = frame_size * nb_frames;
-=======
     if ((!os->lastpts || os->lastpts == AV_NOPTS_VALUE) && !(os->flags & OGG_FLAG_EOS)) {
         int seg, d;
         int duration;
@@ -173,7 +149,6 @@
         return ret;
 
     os->pduration = ret;
->>>>>>> 8c15b39e
     if (os->lastpts != AV_NOPTS_VALUE) {
         if (st->start_time == AV_NOPTS_VALUE)
             st->start_time = os->lastpts;
