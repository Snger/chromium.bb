/*
 * ISO Media common code
 * copyright (c) 2001 Fabrice Bellard
 * copyright (c) 2002 Francois Revol <revol@free.fr>
 * copyright (c) 2006 Baptiste Coudurier <baptiste.coudurier@free.fr>
 *
 * This file is part of FFmpeg.
 *
 * FFmpeg is free software; you can redistribute it and/or
 * modify it under the terms of the GNU Lesser General Public
 * License as published by the Free Software Foundation; either
 * version 2.1 of the License, or (at your option) any later version.
 *
 * FFmpeg is distributed in the hope that it will be useful,
 * but WITHOUT ANY WARRANTY; without even the implied warranty of
 * MERCHANTABILITY or FITNESS FOR A PARTICULAR PURPOSE.  See the GNU
 * Lesser General Public License for more details.
 *
 * You should have received a copy of the GNU Lesser General Public
 * License along with FFmpeg; if not, write to the Free Software
 * Foundation, Inc., 51 Franklin Street, Fifth Floor, Boston, MA 02110-1301 USA
 */

#ifndef AVFORMAT_ISOM_H
#define AVFORMAT_ISOM_H

#include "avio.h"
#include "internal.h"
#include "dv.h"

/* isom.c */
extern const AVCodecTag ff_mp4_obj_type[];
extern const AVCodecTag ff_codec_movvideo_tags[];
extern const AVCodecTag ff_codec_movaudio_tags[];
extern const AVCodecTag ff_codec_movsubtitle_tags[];

int ff_mov_iso639_to_lang(const char lang[4], int mp4);
int ff_mov_lang_to_iso639(unsigned code, char to[4]);

/* the QuickTime file format is quite convoluted...
 * it has lots of index tables, each indexing something in another one...
 * Here we just use what is needed to read the chunks
 */

typedef struct MOVStts {
    int count;
    int duration;
} MOVStts;

typedef struct MOVStsc {
    int first;
    int count;
    int id;
} MOVStsc;

typedef struct MOVDref {
    uint32_t type;
    char *path;
    char *dir;
    char volume[28];
    char filename[64];
    int16_t nlvl_to, nlvl_from;
} MOVDref;

typedef struct MOVAtom {
    uint32_t type;
    int64_t size; /* total size (excluding the size and type fields) */
} MOVAtom;

struct MOVParseTableEntry;

typedef struct MOVFragment {
    unsigned track_id;
    uint64_t base_data_offset;
    uint64_t moof_offset;
    unsigned stsd_id;
    unsigned duration;
    unsigned size;
    unsigned flags;
} MOVFragment;

typedef struct MOVTrackExt {
    unsigned track_id;
    unsigned stsd_id;
    unsigned duration;
    unsigned size;
    unsigned flags;
} MOVTrackExt;

typedef struct MOVSbgp {
    unsigned int count;
    unsigned int index;
} MOVSbgp;

typedef struct MOVStreamContext {
    AVIOContext *pb;
    int pb_is_copied;
    int ffindex;          ///< AVStream index
    int next_chunk;
    unsigned int chunk_count;
    int64_t *chunk_offsets;
    unsigned int stts_count;
    MOVStts *stts_data;
    unsigned int ctts_count;
    MOVStts *ctts_data;
    unsigned int stsc_count;
    MOVStsc *stsc_data;
    unsigned int stps_count;
    unsigned *stps_data;  ///< partial sync sample for mpeg-2 open gop
    int ctts_index;
    int ctts_sample;
    unsigned int sample_size; ///< may contain value calculated from stsd or value from stsz atom
    unsigned int stsz_sample_size; ///< always contains sample size from stsz atom
    unsigned int sample_count;
    int *sample_sizes;
    int keyframe_absent;
    unsigned int keyframe_count;
    int *keyframes;
    int time_scale;
    int64_t empty_duration; ///< empty duration of the first edit list entry
    int64_t start_time;   ///< start time of the media
    int64_t time_offset;  ///< time offset of the edit list entries
    int current_sample;
    unsigned int bytes_per_frame;
    unsigned int samples_per_frame;
    int dv_audio_container;
    int pseudo_stream_id; ///< -1 means demux all ids
    int16_t audio_cid;    ///< stsd audio compression id
    unsigned drefs_count;
    MOVDref *drefs;
    int dref_id;
    int timecode_track;
    int wrong_dts;        ///< dts are wrong due to huge ctts offset (iMovie files)
    int width;            ///< tkhd width
    int height;           ///< tkhd height
    int dts_shift;        ///< dts shift when ctts is negative
    uint32_t palette[256];
    int has_palette;
    int64_t data_size;
    uint32_t tmcd_flags;  ///< tmcd track flags
    int64_t track_end;    ///< used for dts generation in fragmented movie files
    int start_pad;        ///< amount of samples to skip due to enc-dec delay
    unsigned int rap_group_count;
    MOVSbgp *rap_group;
} MOVStreamContext;

typedef struct MOVContext {
    AVClass *avclass;
    AVFormatContext *fc;
    int time_scale;
    int64_t duration;     ///< duration of the longest track
    int found_moov;       ///< 'moov' atom has been found
    int found_mdat;       ///< 'mdat' atom has been found
    DVDemuxContext *dv_demux;
    AVFormatContext *dv_fctx;
    int isom;             ///< 1 if file is ISO Media (mp4/3gp)
    MOVFragment fragment; ///< current fragment in moof atom
    MOVTrackExt *trex_data;
    unsigned trex_count;
    int itunes_metadata;  ///< metadata are itunes style
    int chapter_track;
    int use_absolute_path;
    int ignore_editlist;
    int64_t next_root_atom; ///< offset of the next root atom
    int *bitrates;          ///< bitrates read before streams creation
    int bitrates_count;
} MOVContext;

int ff_mp4_read_descr_len(AVIOContext *pb);
int ff_mp4_read_descr(AVFormatContext *fc, AVIOContext *pb, int *tag);
int ff_mp4_read_dec_config_descr(AVFormatContext *fc, AVStream *st, AVIOContext *pb);
void ff_mp4_parse_es_descr(AVIOContext *pb, int *es_id);

#define MP4ODescrTag                    0x01
#define MP4IODescrTag                   0x02
#define MP4ESDescrTag                   0x03
#define MP4DecConfigDescrTag            0x04
#define MP4DecSpecificDescrTag          0x05
#define MP4SLDescrTag                   0x06

#define MOV_TFHD_BASE_DATA_OFFSET       0x01
#define MOV_TFHD_STSD_ID                0x02
#define MOV_TFHD_DEFAULT_DURATION       0x08
#define MOV_TFHD_DEFAULT_SIZE           0x10
#define MOV_TFHD_DEFAULT_FLAGS          0x20
#define MOV_TFHD_DURATION_IS_EMPTY  0x010000

#define MOV_TRUN_DATA_OFFSET            0x01
#define MOV_TRUN_FIRST_SAMPLE_FLAGS     0x04
#define MOV_TRUN_SAMPLE_DURATION       0x100
#define MOV_TRUN_SAMPLE_SIZE           0x200
#define MOV_TRUN_SAMPLE_FLAGS          0x400
#define MOV_TRUN_SAMPLE_CTS            0x800

#define MOV_FRAG_SAMPLE_FLAG_DEGRADATION_PRIORITY_MASK 0x0000ffff
#define MOV_FRAG_SAMPLE_FLAG_IS_NON_SYNC               0x00010000
#define MOV_FRAG_SAMPLE_FLAG_PADDING_MASK              0x000e0000
#define MOV_FRAG_SAMPLE_FLAG_REDUNDANCY_MASK           0x00300000
#define MOV_FRAG_SAMPLE_FLAG_DEPENDED_MASK             0x00c00000
#define MOV_FRAG_SAMPLE_FLAG_DEPENDS_MASK              0x03000000

#define MOV_FRAG_SAMPLE_FLAG_DEPENDS_NO                0x02000000
#define MOV_FRAG_SAMPLE_FLAG_DEPENDS_YES               0x01000000

#define MOV_TKHD_FLAG_ENABLED       0x0001
#define MOV_TKHD_FLAG_IN_MOVIE      0x0002
#define MOV_TKHD_FLAG_IN_PREVIEW    0x0004
#define MOV_TKHD_FLAG_IN_POSTER     0x0008

<<<<<<< HEAD
=======
#define TAG_IS_AVCI(tag)                    \
    ((tag) == MKTAG('a', 'i', '5', 'p') ||  \
     (tag) == MKTAG('a', 'i', '5', 'q') ||  \
     (tag) == MKTAG('a', 'i', '5', '2') ||  \
     (tag) == MKTAG('a', 'i', '5', '3') ||  \
     (tag) == MKTAG('a', 'i', '5', '5') ||  \
     (tag) == MKTAG('a', 'i', '5', '6') ||  \
     (tag) == MKTAG('a', 'i', '1', 'p') ||  \
     (tag) == MKTAG('a', 'i', '1', 'q') ||  \
     (tag) == MKTAG('a', 'i', '1', '2') ||  \
     (tag) == MKTAG('a', 'i', '1', '3') ||  \
     (tag) == MKTAG('a', 'i', '1', '5') ||  \
     (tag) == MKTAG('a', 'i', '1', '6') ||  \
     (tag) == MKTAG('A', 'V', 'i', 'n'))


>>>>>>> 8c15b39e
int ff_mov_read_esds(AVFormatContext *fc, AVIOContext *pb, MOVAtom atom);
enum AVCodecID ff_mov_get_lpcm_codec_id(int bps, int flags);

int ff_mov_read_stsd_entries(MOVContext *c, AVIOContext *pb, int entries);
void ff_mov_write_chan(AVIOContext *pb, int64_t channel_layout);

#endif /* AVFORMAT_ISOM_H */<|MERGE_RESOLUTION|>--- conflicted
+++ resolved
@@ -207,8 +207,6 @@
 #define MOV_TKHD_FLAG_IN_PREVIEW    0x0004
 #define MOV_TKHD_FLAG_IN_POSTER     0x0008
 
-<<<<<<< HEAD
-=======
 #define TAG_IS_AVCI(tag)                    \
     ((tag) == MKTAG('a', 'i', '5', 'p') ||  \
      (tag) == MKTAG('a', 'i', '5', 'q') ||  \
@@ -225,7 +223,6 @@
      (tag) == MKTAG('A', 'V', 'i', 'n'))
 
 
->>>>>>> 8c15b39e
 int ff_mov_read_esds(AVFormatContext *fc, AVIOContext *pb, MOVAtom atom);
 enum AVCodecID ff_mov_get_lpcm_codec_id(int bps, int flags);
 
