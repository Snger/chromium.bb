--- conflicted
+++ resolved
@@ -62,12 +62,8 @@
         st->codec->codec_id = AV_CODEC_ID_FLAC;
         st->need_parsing = AVSTREAM_PARSE_HEADERS;
 
-<<<<<<< HEAD
-        ff_alloc_extradata(st->codec, FLAC_STREAMINFO_SIZE);
-=======
         if (ff_alloc_extradata(st->codec, FLAC_STREAMINFO_SIZE) < 0)
             return AVERROR(ENOMEM);
->>>>>>> 8c15b39e
         memcpy(st->codec->extradata, streaminfo_start, st->codec->extradata_size);
 
         avpriv_set_pts_info(st, 64, 1, st->codec->sample_rate);
