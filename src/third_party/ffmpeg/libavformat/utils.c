/*
 * various utility functions for use within FFmpeg
 * Copyright (c) 2000, 2001, 2002 Fabrice Bellard
 *
 * This file is part of FFmpeg.
 *
 * FFmpeg is free software; you can redistribute it and/or
 * modify it under the terms of the GNU Lesser General Public
 * License as published by the Free Software Foundation; either
 * version 2.1 of the License, or (at your option) any later version.
 *
 * FFmpeg is distributed in the hope that it will be useful,
 * but WITHOUT ANY WARRANTY; without even the implied warranty of
 * MERCHANTABILITY or FITNESS FOR A PARTICULAR PURPOSE.  See the GNU
 * Lesser General Public License for more details.
 *
 * You should have received a copy of the GNU Lesser General Public
 * License along with FFmpeg; if not, write to the Free Software
 * Foundation, Inc., 51 Franklin Street, Fifth Floor, Boston, MA 02110-1301 USA
 */

#include <stdint.h>

#include "avformat.h"
#include "avio_internal.h"
#include "internal.h"
#include "libavcodec/internal.h"
#include "libavcodec/raw.h"
#include "libavcodec/bytestream.h"
#include "libavutil/opt.h"
#include "libavutil/dict.h"
#include "libavutil/internal.h"
#include "libavutil/pixdesc.h"
#include "metadata.h"
#include "id3v2.h"
#include "libavutil/avassert.h"
#include "libavutil/avstring.h"
#include "libavutil/mathematics.h"
#include "libavutil/parseutils.h"
#include "libavutil/time.h"
#include "libavutil/timestamp.h"
#include "riff.h"
#include "audiointerleave.h"
#include "url.h"
#include <stdarg.h>
#if CONFIG_NETWORK
#include "network.h"
#endif

#undef NDEBUG
#include <assert.h>

/**
 * @file
 * various utility functions for use within FFmpeg
 */

unsigned avformat_version(void)
{
    av_assert0(LIBAVFORMAT_VERSION_MICRO >= 100);
    return LIBAVFORMAT_VERSION_INT;
}

const char *avformat_configuration(void)
{
    return FFMPEG_CONFIGURATION;
}

const char *avformat_license(void)
{
#define LICENSE_PREFIX "libavformat license: "
    return LICENSE_PREFIX FFMPEG_LICENSE + sizeof(LICENSE_PREFIX) - 1;
}

#define RELATIVE_TS_BASE (INT64_MAX - (1LL<<48))

static int is_relative(int64_t ts) {
    return ts > (RELATIVE_TS_BASE - (1LL<<48));
}

/**
 * Wrap a given time stamp, if there is an indication for an overflow
 *
 * @param st stream
 * @param timestamp the time stamp to wrap
 * @return resulting time stamp
 */
static int64_t wrap_timestamp(AVStream *st, int64_t timestamp)
{
    if (st->pts_wrap_behavior != AV_PTS_WRAP_IGNORE &&
        st->pts_wrap_reference != AV_NOPTS_VALUE && timestamp != AV_NOPTS_VALUE) {
        if (st->pts_wrap_behavior == AV_PTS_WRAP_ADD_OFFSET &&
            timestamp < st->pts_wrap_reference)
            return timestamp + (1ULL<<st->pts_wrap_bits);
        else if (st->pts_wrap_behavior == AV_PTS_WRAP_SUB_OFFSET &&
            timestamp >= st->pts_wrap_reference)
            return timestamp - (1ULL<<st->pts_wrap_bits);
    }
    return timestamp;
}

MAKE_ACCESSORS(AVStream, stream, AVRational, r_frame_rate)
MAKE_ACCESSORS(AVFormatContext, format, AVCodec *, video_codec)
MAKE_ACCESSORS(AVFormatContext, format, AVCodec *, audio_codec)
MAKE_ACCESSORS(AVFormatContext, format, AVCodec *, subtitle_codec)

static AVCodec *find_decoder(AVFormatContext *s, AVStream *st, enum AVCodecID codec_id)
{
    if (st->codec->codec)
        return st->codec->codec;

    switch(st->codec->codec_type){
    case AVMEDIA_TYPE_VIDEO:
        if(s->video_codec)    return s->video_codec;
        break;
    case AVMEDIA_TYPE_AUDIO:
        if(s->audio_codec)    return s->audio_codec;
        break;
    case AVMEDIA_TYPE_SUBTITLE:
        if(s->subtitle_codec) return s->subtitle_codec;
        break;
    }

    return avcodec_find_decoder(codec_id);
}

int av_format_get_probe_score(const AVFormatContext *s)
{
    return s->probe_score;
}

/* an arbitrarily chosen "sane" max packet size -- 50M */
#define SANE_CHUNK_SIZE (50000000)

int ffio_limit(AVIOContext *s, int size)
{
    if(s->maxsize>=0){
        int64_t remaining= s->maxsize - avio_tell(s);
        if(remaining < size){
            int64_t newsize= avio_size(s);
            if(!s->maxsize || s->maxsize<newsize)
                s->maxsize= newsize - !newsize;
            remaining= s->maxsize - avio_tell(s);
            remaining= FFMAX(remaining, 0);
        }

        if(s->maxsize>=0 && remaining+1 < size){
            av_log(NULL, remaining ? AV_LOG_ERROR : AV_LOG_DEBUG, "Truncating packet of size %d to %"PRId64"\n", size, remaining+1);
            size= remaining+1;
        }
    }
    return size;
}

/*
 * Read the data in sane-sized chunks and append to pkt.
 * Return the number of bytes read or an error.
 */
static int append_packet_chunked(AVIOContext *s, AVPacket *pkt, int size)
{
    int64_t orig_pos   = pkt->pos; // av_grow_packet might reset pos
    int orig_size      = pkt->size;
    int ret;

    do {
        int prev_size = pkt->size;
        int read_size;

        /*
         * When the caller requests a lot of data, limit it to the amount left
         * in file or SANE_CHUNK_SIZE when it is not known
         */
        read_size = size;
        if (read_size > SANE_CHUNK_SIZE/10) {
            read_size = ffio_limit(s, read_size);
            // If filesize/maxsize is unknown, limit to SANE_CHUNK_SIZE
            if (s->maxsize < 0)
                read_size = FFMIN(read_size, SANE_CHUNK_SIZE);
        }

        ret = av_grow_packet(pkt, read_size);
        if (ret < 0)
            break;

        ret = avio_read(s, pkt->data + prev_size, read_size);
        if (ret != read_size) {
            av_shrink_packet(pkt, prev_size + FFMAX(ret, 0));
            break;
        }

        size -= read_size;
    } while (size > 0);
    if (size > 0)
        pkt->flags |= AV_PKT_FLAG_CORRUPT;

    pkt->pos = orig_pos;
    if (!pkt->size)
        av_free_packet(pkt);
    return pkt->size > orig_size ? pkt->size - orig_size : ret;
}

int av_get_packet(AVIOContext *s, AVPacket *pkt, int size)
{
    av_init_packet(pkt);
    pkt->data = NULL;
    pkt->size = 0;
    pkt->pos  = avio_tell(s);

    return append_packet_chunked(s, pkt, size);
}

int av_append_packet(AVIOContext *s, AVPacket *pkt, int size)
{
    if (!pkt->size)
        return av_get_packet(s, pkt, size);
    return append_packet_chunked(s, pkt, size);
}


int av_filename_number_test(const char *filename)
{
    char buf[1024];
    return filename && (av_get_frame_filename(buf, sizeof(buf), filename, 1)>=0);
}

AVInputFormat *av_probe_input_format3(AVProbeData *pd, int is_opened, int *score_ret)
{
    AVProbeData lpd = *pd;
    AVInputFormat *fmt1 = NULL, *fmt;
    int score, nodat = 0, score_max=0;
    const static uint8_t zerobuffer[AVPROBE_PADDING_SIZE];

    if (!lpd.buf)
        lpd.buf = zerobuffer;

    if (lpd.buf_size > 10 && ff_id3v2_match(lpd.buf, ID3v2_DEFAULT_MAGIC)) {
        int id3len = ff_id3v2_tag_len(lpd.buf);
        if (lpd.buf_size > id3len + 16) {
            lpd.buf += id3len;
            lpd.buf_size -= id3len;
        }else
            nodat = 1;
    }

    fmt = NULL;
    while ((fmt1 = av_iformat_next(fmt1))) {
        if (!is_opened == !(fmt1->flags & AVFMT_NOFILE))
            continue;
        score = 0;
        if (fmt1->read_probe) {
            score = fmt1->read_probe(&lpd);
            if(fmt1->extensions && av_match_ext(lpd.filename, fmt1->extensions))
                score = FFMAX(score, nodat ? AVPROBE_SCORE_EXTENSION / 2 - 1 : 1);
        } else if (fmt1->extensions) {
            if (av_match_ext(lpd.filename, fmt1->extensions)) {
                score = AVPROBE_SCORE_EXTENSION;
            }
        }
        if (score > score_max) {
            score_max = score;
            fmt = fmt1;
        }else if (score == score_max)
            fmt = NULL;
    }
    if(nodat)
        score_max = FFMIN(AVPROBE_SCORE_EXTENSION / 2 - 1, score_max);
    *score_ret= score_max;

    return fmt;
}

AVInputFormat *av_probe_input_format2(AVProbeData *pd, int is_opened, int *score_max)
{
    int score_ret;
    AVInputFormat *fmt= av_probe_input_format3(pd, is_opened, &score_ret);
    if(score_ret > *score_max){
        *score_max= score_ret;
        return fmt;
    }else
        return NULL;
}

AVInputFormat *av_probe_input_format(AVProbeData *pd, int is_opened){
    int score=0;
    return av_probe_input_format2(pd, is_opened, &score);
}

static int set_codec_from_probe_data(AVFormatContext *s, AVStream *st, AVProbeData *pd)
{
    static const struct {
        const char *name; enum AVCodecID id; enum AVMediaType type;
    } fmt_id_type[] = {
        { "aac"      , AV_CODEC_ID_AAC       , AVMEDIA_TYPE_AUDIO },
        { "ac3"      , AV_CODEC_ID_AC3       , AVMEDIA_TYPE_AUDIO },
        { "dts"      , AV_CODEC_ID_DTS       , AVMEDIA_TYPE_AUDIO },
        { "eac3"     , AV_CODEC_ID_EAC3      , AVMEDIA_TYPE_AUDIO },
        { "h264"     , AV_CODEC_ID_H264      , AVMEDIA_TYPE_VIDEO },
        { "loas"     , AV_CODEC_ID_AAC_LATM  , AVMEDIA_TYPE_AUDIO },
        { "m4v"      , AV_CODEC_ID_MPEG4     , AVMEDIA_TYPE_VIDEO },
        { "mp3"      , AV_CODEC_ID_MP3       , AVMEDIA_TYPE_AUDIO },
        { "mpegvideo", AV_CODEC_ID_MPEG2VIDEO, AVMEDIA_TYPE_VIDEO },
        { 0 }
    };
    int score;
    AVInputFormat *fmt = av_probe_input_format3(pd, 1, &score);

    if (fmt && st->request_probe <= score) {
        int i;
        av_log(s, AV_LOG_DEBUG, "Probe with size=%d, packets=%d detected %s with score=%d\n",
               pd->buf_size, MAX_PROBE_PACKETS - st->probe_packets, fmt->name, score);
        for (i = 0; fmt_id_type[i].name; i++) {
            if (!strcmp(fmt->name, fmt_id_type[i].name)) {
                st->codec->codec_id   = fmt_id_type[i].id;
                st->codec->codec_type = fmt_id_type[i].type;
                break;
            }
        }
    }
    return score;
}

/************************************************************/
/* input media file */

int av_demuxer_open(AVFormatContext *ic){
    int err;

    if (ic->iformat->read_header) {
        err = ic->iformat->read_header(ic);
        if (err < 0)
            return err;
    }

    if (ic->pb && !ic->data_offset)
        ic->data_offset = avio_tell(ic->pb);

    return 0;
}


int av_probe_input_buffer2(AVIOContext *pb, AVInputFormat **fmt,
                          const char *filename, void *logctx,
                          unsigned int offset, unsigned int max_probe_size)
{
    AVProbeData pd = { filename ? filename : "", NULL, -offset };
    unsigned char *buf = NULL;
    uint8_t *mime_type;
    int ret = 0, probe_size, buf_offset = 0;
    int score = 0;

    if (!max_probe_size) {
        max_probe_size = PROBE_BUF_MAX;
    } else if (max_probe_size > PROBE_BUF_MAX) {
        max_probe_size = PROBE_BUF_MAX;
    } else if (max_probe_size < PROBE_BUF_MIN) {
        av_log(logctx, AV_LOG_ERROR,
               "Specified probe size value %u cannot be < %u\n", max_probe_size, PROBE_BUF_MIN);
        return AVERROR(EINVAL);
    }

    if (offset >= max_probe_size) {
        return AVERROR(EINVAL);
    }

    if (!*fmt && pb->av_class && av_opt_get(pb, "mime_type", AV_OPT_SEARCH_CHILDREN, &mime_type) >= 0 && mime_type) {
        if (!av_strcasecmp(mime_type, "audio/aacp")) {
            *fmt = av_find_input_format("aac");
        }
        av_freep(&mime_type);
    }

    for(probe_size= PROBE_BUF_MIN; probe_size<=max_probe_size && !*fmt;
        probe_size = FFMIN(probe_size<<1, FFMAX(max_probe_size, probe_size+1))) {

        if (probe_size < offset) {
            continue;
        }
        score = probe_size < max_probe_size ? AVPROBE_SCORE_RETRY : 0;

        /* read probe data */
        if ((ret = av_reallocp(&buf, probe_size + AVPROBE_PADDING_SIZE)) < 0)
            return ret;
        if ((ret = avio_read(pb, buf + buf_offset, probe_size - buf_offset)) < 0) {
            /* fail if error was not end of file, otherwise, lower score */
            if (ret != AVERROR_EOF) {
                av_free(buf);
                return ret;
            }
            score = 0;
            ret = 0;            /* error was end of file, nothing read */
        }
        pd.buf_size = buf_offset += ret;
        pd.buf = &buf[offset];

        memset(pd.buf + pd.buf_size, 0, AVPROBE_PADDING_SIZE);

        /* guess file format */
        *fmt = av_probe_input_format2(&pd, 1, &score);
        if(*fmt){
            if(score <= AVPROBE_SCORE_RETRY){ //this can only be true in the last iteration
                av_log(logctx, AV_LOG_WARNING, "Format %s detected only with low score of %d, misdetection possible!\n", (*fmt)->name, score);
            }else
                av_log(logctx, AV_LOG_DEBUG, "Format %s probed with size=%d and score=%d\n", (*fmt)->name, probe_size, score);
#if 0
            FILE *f = fopen("probestat.tmp", "ab");
            fprintf(f, "probe_size:%d format:%s score:%d filename:%s\n", probe_size, (*fmt)->name, score, filename);
            fclose(f);
#endif
        }
    }

    if (!*fmt) {
        av_free(buf);
        return AVERROR_INVALIDDATA;
    }

    /* rewind. reuse probe buffer to avoid seeking */
    ret = ffio_rewind_with_probe_data(pb, &buf, pd.buf_size);

    return ret < 0 ? ret : score;
}

int av_probe_input_buffer(AVIOContext *pb, AVInputFormat **fmt,
                          const char *filename, void *logctx,
                          unsigned int offset, unsigned int max_probe_size)
{
    int ret = av_probe_input_buffer2(pb, fmt, filename, logctx, offset, max_probe_size);
    return ret < 0 ? ret : 0;
}


/* open input file and probe the format if necessary */
static int init_input(AVFormatContext *s, const char *filename, AVDictionary **options)
{
    int ret;
    AVProbeData pd = {filename, NULL, 0};
    int score = AVPROBE_SCORE_RETRY;

    if (s->pb) {
        s->flags |= AVFMT_FLAG_CUSTOM_IO;
        if (!s->iformat)
            return av_probe_input_buffer2(s->pb, &s->iformat, filename, s, 0, s->probesize);
        else if (s->iformat->flags & AVFMT_NOFILE)
            av_log(s, AV_LOG_WARNING, "Custom AVIOContext makes no sense and "
                                      "will be ignored with AVFMT_NOFILE format.\n");
        return 0;
    }

    if ( (s->iformat && s->iformat->flags & AVFMT_NOFILE) ||
        (!s->iformat && (s->iformat = av_probe_input_format2(&pd, 0, &score))))
        return score;

    if ((ret = avio_open2(&s->pb, filename, AVIO_FLAG_READ | s->avio_flags,
                          &s->interrupt_callback, options)) < 0)
        return ret;
    if (s->iformat)
        return 0;
    return av_probe_input_buffer2(s->pb, &s->iformat, filename, s, 0, s->probesize);
}

static AVPacket *add_to_pktbuf(AVPacketList **packet_buffer, AVPacket *pkt,
                               AVPacketList **plast_pktl){
    AVPacketList *pktl = av_mallocz(sizeof(AVPacketList));
    if (!pktl)
        return NULL;

    if (*packet_buffer)
        (*plast_pktl)->next = pktl;
    else
        *packet_buffer = pktl;

    /* add the packet in the buffered packet list */
    *plast_pktl = pktl;
    pktl->pkt= *pkt;
    return &pktl->pkt;
}

int avformat_queue_attached_pictures(AVFormatContext *s)
{
    int i;
    for (i = 0; i < s->nb_streams; i++)
        if (s->streams[i]->disposition & AV_DISPOSITION_ATTACHED_PIC &&
            s->streams[i]->discard < AVDISCARD_ALL) {
            AVPacket copy = s->streams[i]->attached_pic;
            copy.buf      = av_buffer_ref(copy.buf);
            if (!copy.buf)
                return AVERROR(ENOMEM);

            add_to_pktbuf(&s->raw_packet_buffer, &copy, &s->raw_packet_buffer_end);
        }
    return 0;
}

int avformat_open_input(AVFormatContext **ps, const char *filename, AVInputFormat *fmt, AVDictionary **options)
{
    AVFormatContext *s = *ps;
    int ret = 0;
    AVDictionary *tmp = NULL;
    ID3v2ExtraMeta *id3v2_extra_meta = NULL;

    if (!s && !(s = avformat_alloc_context()))
        return AVERROR(ENOMEM);
    if (!s->av_class){
        av_log(NULL, AV_LOG_ERROR, "Input context has not been properly allocated by avformat_alloc_context() and is not NULL either\n");
        return AVERROR(EINVAL);
    }
    if (fmt)
        s->iformat = fmt;

    if (options)
        av_dict_copy(&tmp, *options, 0);

    if ((ret = av_opt_set_dict(s, &tmp)) < 0)
        goto fail;

    if ((ret = init_input(s, filename, &tmp)) < 0)
        goto fail;
    s->probe_score = ret;
    avio_skip(s->pb, s->skip_initial_bytes);

    /* check filename in case an image number is expected */
    if (s->iformat->flags & AVFMT_NEEDNUMBER) {
        if (!av_filename_number_test(filename)) {
            ret = AVERROR(EINVAL);
            goto fail;
        }
    }

    s->duration = s->start_time = AV_NOPTS_VALUE;
    av_strlcpy(s->filename, filename ? filename : "", sizeof(s->filename));

    /* allocate private data */
    if (s->iformat->priv_data_size > 0) {
        if (!(s->priv_data = av_mallocz(s->iformat->priv_data_size))) {
            ret = AVERROR(ENOMEM);
            goto fail;
        }
        if (s->iformat->priv_class) {
            *(const AVClass**)s->priv_data = s->iformat->priv_class;
            av_opt_set_defaults(s->priv_data);
            if ((ret = av_opt_set_dict(s->priv_data, &tmp)) < 0)
                goto fail;
        }
    }

    /* e.g. AVFMT_NOFILE formats will not have a AVIOContext */
    if (s->pb)
        ff_id3v2_read(s, ID3v2_DEFAULT_MAGIC, &id3v2_extra_meta);

    if (!(s->flags&AVFMT_FLAG_PRIV_OPT) && s->iformat->read_header)
        if ((ret = s->iformat->read_header(s)) < 0)
            goto fail;

    if (id3v2_extra_meta) {
        if (!strcmp(s->iformat->name, "mp3") || !strcmp(s->iformat->name, "aac") ||
            !strcmp(s->iformat->name, "tta")) {
            if((ret = ff_id3v2_parse_apic(s, &id3v2_extra_meta)) < 0)
                goto fail;
        } else
            av_log(s, AV_LOG_DEBUG, "demuxer does not support additional id3 data, skipping\n");
    }
    ff_id3v2_free_extra_meta(&id3v2_extra_meta);

    if ((ret = avformat_queue_attached_pictures(s)) < 0)
        goto fail;

    if (!(s->flags&AVFMT_FLAG_PRIV_OPT) && s->pb && !s->data_offset)
        s->data_offset = avio_tell(s->pb);

    s->raw_packet_buffer_remaining_size = RAW_PACKET_BUFFER_SIZE;

    if (options) {
        av_dict_free(options);
        *options = tmp;
    }
    *ps = s;
    return 0;

fail:
    ff_id3v2_free_extra_meta(&id3v2_extra_meta);
    av_dict_free(&tmp);
    if (s->pb && !(s->flags & AVFMT_FLAG_CUSTOM_IO))
        avio_close(s->pb);
    avformat_free_context(s);
    *ps = NULL;
    return ret;
}

/*******************************************************/

static void force_codec_ids(AVFormatContext *s, AVStream *st)
{
    switch(st->codec->codec_type){
    case AVMEDIA_TYPE_VIDEO:
        if(s->video_codec_id)   st->codec->codec_id= s->video_codec_id;
        break;
    case AVMEDIA_TYPE_AUDIO:
        if(s->audio_codec_id)   st->codec->codec_id= s->audio_codec_id;
        break;
    case AVMEDIA_TYPE_SUBTITLE:
        if(s->subtitle_codec_id)st->codec->codec_id= s->subtitle_codec_id;
        break;
    }
}

static int probe_codec(AVFormatContext *s, AVStream *st, const AVPacket *pkt)
{
    if(st->request_probe>0){
        AVProbeData *pd = &st->probe_data;
        int end;
        av_log(s, AV_LOG_DEBUG, "probing stream %d pp:%d\n", st->index, st->probe_packets);
        --st->probe_packets;

        if (pkt) {
            uint8_t *new_buf = av_realloc(pd->buf, pd->buf_size+pkt->size+AVPROBE_PADDING_SIZE);
            if(!new_buf) {
                av_log(s, AV_LOG_WARNING,
                       "Failed to reallocate probe buffer for stream %d\n",
                       st->index);
                goto no_packet;
            }
            pd->buf = new_buf;
            memcpy(pd->buf+pd->buf_size, pkt->data, pkt->size);
            pd->buf_size += pkt->size;
            memset(pd->buf+pd->buf_size, 0, AVPROBE_PADDING_SIZE);
        } else {
no_packet:
            st->probe_packets = 0;
            if (!pd->buf_size) {
                av_log(s, AV_LOG_WARNING, "nothing to probe for stream %d\n",
                       st->index);
            }
        }

        end=    s->raw_packet_buffer_remaining_size <= 0
                || st->probe_packets<=0;

        if(end || av_log2(pd->buf_size) != av_log2(pd->buf_size - pkt->size)){
            int score= set_codec_from_probe_data(s, st, pd);
            if(    (st->codec->codec_id != AV_CODEC_ID_NONE && score > AVPROBE_SCORE_RETRY)
                || end){
                pd->buf_size=0;
                av_freep(&pd->buf);
                st->request_probe= -1;
                if(st->codec->codec_id != AV_CODEC_ID_NONE){
                    av_log(s, AV_LOG_DEBUG, "probed stream %d\n", st->index);
                }else
                    av_log(s, AV_LOG_WARNING, "probed stream %d failed\n", st->index);
            }
            force_codec_ids(s, st);
        }
    }
    return 0;
<<<<<<< HEAD
=======
}

static int update_wrap_reference(AVFormatContext *s, AVStream *st, int stream_index, AVPacket *pkt)
{
    int64_t ref = pkt->dts;
    int i, pts_wrap_behavior;
    int64_t pts_wrap_reference;
    AVProgram *first_program;

    if (ref == AV_NOPTS_VALUE)
        ref = pkt->pts;
    if (st->pts_wrap_reference != AV_NOPTS_VALUE || st->pts_wrap_bits >= 63 || ref == AV_NOPTS_VALUE || !s->correct_ts_overflow)
        return 0;
    ref &= (1LL<<st->pts_wrap_bits)-1;

    // reference time stamp should be 60 s before first time stamp
    pts_wrap_reference = ref - av_rescale(60, st->time_base.den, st->time_base.num);
    // if first time stamp is not more than 1/8 and 60s before the wrap point, subtract rather than add wrap offset
    pts_wrap_behavior = (ref < (1LL<<st->pts_wrap_bits) - (1LL<<st->pts_wrap_bits-3)) ||
        (ref < (1LL<<st->pts_wrap_bits) - av_rescale(60, st->time_base.den, st->time_base.num)) ?
        AV_PTS_WRAP_ADD_OFFSET : AV_PTS_WRAP_SUB_OFFSET;

    first_program = av_find_program_from_stream(s, NULL, stream_index);

    if (!first_program) {
        int default_stream_index = av_find_default_stream_index(s);
        if (s->streams[default_stream_index]->pts_wrap_reference == AV_NOPTS_VALUE) {
            for (i=0; i<s->nb_streams; i++) {
                s->streams[i]->pts_wrap_reference = pts_wrap_reference;
                s->streams[i]->pts_wrap_behavior = pts_wrap_behavior;
            }
        }
        else {
            st->pts_wrap_reference = s->streams[default_stream_index]->pts_wrap_reference;
            st->pts_wrap_behavior = s->streams[default_stream_index]->pts_wrap_behavior;
        }
    }
    else {
        AVProgram *program = first_program;
        while (program) {
            if (program->pts_wrap_reference != AV_NOPTS_VALUE) {
                pts_wrap_reference = program->pts_wrap_reference;
                pts_wrap_behavior = program->pts_wrap_behavior;
                break;
            }
            program = av_find_program_from_stream(s, program, stream_index);
        }

        // update every program with differing pts_wrap_reference
        program = first_program;
        while(program) {
            if (program->pts_wrap_reference != pts_wrap_reference) {
                for (i=0; i<program->nb_stream_indexes; i++) {
                    s->streams[program->stream_index[i]]->pts_wrap_reference = pts_wrap_reference;
                    s->streams[program->stream_index[i]]->pts_wrap_behavior = pts_wrap_behavior;
                }

                program->pts_wrap_reference = pts_wrap_reference;
                program->pts_wrap_behavior = pts_wrap_behavior;
            }
            program = av_find_program_from_stream(s, program, stream_index);
        }
    }
    return 1;
>>>>>>> 8c15b39e
}

int ff_read_packet(AVFormatContext *s, AVPacket *pkt)
{
    int ret, i, err;
    AVStream *st;

    for(;;){
        AVPacketList *pktl = s->raw_packet_buffer;

        if (pktl) {
            *pkt = pktl->pkt;
            st = s->streams[pkt->stream_index];
            if (s->raw_packet_buffer_remaining_size <= 0) {
                if ((err = probe_codec(s, st, NULL)) < 0)
                    return err;
            }
            if(st->request_probe <= 0){
                s->raw_packet_buffer = pktl->next;
                s->raw_packet_buffer_remaining_size += pkt->size;
                av_free(pktl);
                return 0;
            }
        }

        pkt->data = NULL;
        pkt->size = 0;
        av_init_packet(pkt);
        ret= s->iformat->read_packet(s, pkt);
        if (ret < 0) {
            if (!pktl || ret == AVERROR(EAGAIN))
                return ret;
            for (i = 0; i < s->nb_streams; i++) {
                st = s->streams[i];
                if (st->probe_packets) {
                    if ((err = probe_codec(s, st, NULL)) < 0)
                        return err;
                }
                av_assert0(st->request_probe <= 0);
            }
            continue;
        }

        if ((s->flags & AVFMT_FLAG_DISCARD_CORRUPT) &&
            (pkt->flags & AV_PKT_FLAG_CORRUPT)) {
            av_log(s, AV_LOG_WARNING,
                   "Dropped corrupted packet (stream = %d)\n",
                   pkt->stream_index);
            av_free_packet(pkt);
            continue;
        }

        if(pkt->stream_index >= (unsigned)s->nb_streams){
            av_log(s, AV_LOG_ERROR, "Invalid stream index %d\n", pkt->stream_index);
            continue;
        }

        st= s->streams[pkt->stream_index];

        if (update_wrap_reference(s, st, pkt->stream_index, pkt) && st->pts_wrap_behavior == AV_PTS_WRAP_SUB_OFFSET) {
            // correct first time stamps to negative values
            if (!is_relative(st->first_dts))
                st->first_dts = wrap_timestamp(st, st->first_dts);
            if (!is_relative(st->start_time))
                st->start_time = wrap_timestamp(st, st->start_time);
            if (!is_relative(st->cur_dts))
                st->cur_dts = wrap_timestamp(st, st->cur_dts);
        }

        pkt->dts = wrap_timestamp(st, pkt->dts);
        pkt->pts = wrap_timestamp(st, pkt->pts);

        force_codec_ids(s, st);

        /* TODO: audio: time filter; video: frame reordering (pts != dts) */
        if (s->use_wallclock_as_timestamps)
            pkt->dts = pkt->pts = av_rescale_q(av_gettime(), AV_TIME_BASE_Q, st->time_base);

        if(!pktl && st->request_probe <= 0)
            return ret;

        add_to_pktbuf(&s->raw_packet_buffer, pkt, &s->raw_packet_buffer_end);
        s->raw_packet_buffer_remaining_size -= pkt->size;

        if ((err = probe_codec(s, st, pkt)) < 0)
            return err;
    }
}

#if FF_API_READ_PACKET
int av_read_packet(AVFormatContext *s, AVPacket *pkt)
{
    return ff_read_packet(s, pkt);
}
#endif


/**********************************************************/

static int determinable_frame_size(AVCodecContext *avctx)
{
    if (/*avctx->codec_id == AV_CODEC_ID_AAC ||*/
        avctx->codec_id == AV_CODEC_ID_MP1 ||
        avctx->codec_id == AV_CODEC_ID_MP2 ||
        avctx->codec_id == AV_CODEC_ID_MP3/* ||
        avctx->codec_id == AV_CODEC_ID_CELT*/)
        return 1;
    return 0;
}

/**
 * Get the number of samples of an audio frame. Return -1 on error.
 */
int ff_get_audio_frame_size(AVCodecContext *enc, int size, int mux)
{
    int frame_size;

    /* give frame_size priority if demuxing */
    if (!mux && enc->frame_size > 1)
        return enc->frame_size;

    if ((frame_size = av_get_audio_frame_duration(enc, size)) > 0)
        return frame_size;

    /* Fall back on using frame_size if muxing. */
    if (enc->frame_size > 1)
        return enc->frame_size;

    //For WMA we currently have no other means to calculate duration thus we
    //do it here by assuming CBR, which is true for all known cases.
    if(!mux && enc->bit_rate>0 && size>0 && enc->sample_rate>0 && enc->block_align>1) {
        if (enc->codec_id == AV_CODEC_ID_WMAV1 || enc->codec_id == AV_CODEC_ID_WMAV2)
            return  ((int64_t)size * 8 * enc->sample_rate) / enc->bit_rate;
    }

    return -1;
}


/**
 * Return the frame duration in seconds. Return 0 if not available.
 */
void ff_compute_frame_duration(int *pnum, int *pden, AVStream *st,
                               AVCodecParserContext *pc, AVPacket *pkt)
{
    int frame_size;

    *pnum = 0;
    *pden = 0;
    switch(st->codec->codec_type) {
    case AVMEDIA_TYPE_VIDEO:
        if (st->r_frame_rate.num && !pc) {
            *pnum = st->r_frame_rate.den;
            *pden = st->r_frame_rate.num;
        } else if(st->time_base.num*1000LL > st->time_base.den) {
            *pnum = st->time_base.num;
            *pden = st->time_base.den;
        }else if(st->codec->time_base.num*1000LL > st->codec->time_base.den){
            *pnum = st->codec->time_base.num;
            *pden = st->codec->time_base.den;
            if (pc && pc->repeat_pict) {
                if (*pnum > INT_MAX / (1 + pc->repeat_pict))
                    *pden /= 1 + pc->repeat_pict;
                else
                    *pnum *= 1 + pc->repeat_pict;
            }
            //If this codec can be interlaced or progressive then we need a parser to compute duration of a packet
            //Thus if we have no parser in such case leave duration undefined.
            if(st->codec->ticks_per_frame>1 && !pc){
                *pnum = *pden = 0;
            }
        }
        break;
    case AVMEDIA_TYPE_AUDIO:
        frame_size = ff_get_audio_frame_size(st->codec, pkt->size, 0);
        if (frame_size <= 0 || st->codec->sample_rate <= 0)
            break;
        *pnum = frame_size;
        *pden = st->codec->sample_rate;
        break;
    default:
        break;
    }
}

static int is_intra_only(AVCodecContext *enc){
    const AVCodecDescriptor *desc;

    if(enc->codec_type != AVMEDIA_TYPE_VIDEO)
        return 1;

    desc = av_codec_get_codec_descriptor(enc);
    if (!desc) {
        desc = avcodec_descriptor_get(enc->codec_id);
        av_codec_set_codec_descriptor(enc, desc);
    }
    if (desc)
        return !!(desc->props & AV_CODEC_PROP_INTRA_ONLY);
    return 0;
}

static int has_decode_delay_been_guessed(AVStream *st)
{
    if(st->codec->codec_id != AV_CODEC_ID_H264) return 1;
    if(!st->info) // if we have left find_stream_info then nb_decoded_frames won't increase anymore for stream copy
        return 1;
#if CONFIG_H264_DECODER
    if(st->codec->has_b_frames &&
       avpriv_h264_has_num_reorder_frames(st->codec) == st->codec->has_b_frames)
        return 1;
#endif
    if(st->codec->has_b_frames<3)
        return st->nb_decoded_frames >= 7;
    else if(st->codec->has_b_frames<4)
        return st->nb_decoded_frames >= 18;
    else
        return st->nb_decoded_frames >= 20;
}

static AVPacketList *get_next_pkt(AVFormatContext *s, AVStream *st, AVPacketList *pktl)
{
    if (pktl->next)
        return pktl->next;
    if (pktl == s->parse_queue_end)
        return s->packet_buffer;
    return NULL;
}

static void update_initial_timestamps(AVFormatContext *s, int stream_index,
                                      int64_t dts, int64_t pts, AVPacket *pkt)
{
    AVStream *st= s->streams[stream_index];
    AVPacketList *pktl= s->parse_queue ? s->parse_queue : s->packet_buffer;
    int64_t pts_buffer[MAX_REORDER_DELAY+1];
    int64_t shift;
    int i, delay;

    if(st->first_dts != AV_NOPTS_VALUE || dts == AV_NOPTS_VALUE || st->cur_dts == AV_NOPTS_VALUE || is_relative(dts))
        return;

    delay = st->codec->has_b_frames;
    st->first_dts= dts - (st->cur_dts - RELATIVE_TS_BASE);
    st->cur_dts= dts;
    shift = st->first_dts - RELATIVE_TS_BASE;

    for (i=0; i<MAX_REORDER_DELAY+1; i++)
        pts_buffer[i] = AV_NOPTS_VALUE;

    if (is_relative(pts))
        pts += shift;

    for(; pktl; pktl= get_next_pkt(s, st, pktl)){
        if(pktl->pkt.stream_index != stream_index)
            continue;
        if(is_relative(pktl->pkt.pts))
            pktl->pkt.pts += shift;

        if(is_relative(pktl->pkt.dts))
            pktl->pkt.dts += shift;

        if(st->start_time == AV_NOPTS_VALUE && pktl->pkt.pts != AV_NOPTS_VALUE)
            st->start_time= pktl->pkt.pts;

        if(pktl->pkt.pts != AV_NOPTS_VALUE && delay <= MAX_REORDER_DELAY && has_decode_delay_been_guessed(st)){
            pts_buffer[0]= pktl->pkt.pts;
            for(i=0; i<delay && pts_buffer[i] > pts_buffer[i+1]; i++)
                FFSWAP(int64_t, pts_buffer[i], pts_buffer[i+1]);
            if(pktl->pkt.dts == AV_NOPTS_VALUE)
                pktl->pkt.dts= pts_buffer[0];
        }
    }

    if (st->start_time == AV_NOPTS_VALUE)
        st->start_time = pts;
}

static void update_initial_durations(AVFormatContext *s, AVStream *st,
                                     int stream_index, int duration)
{
    AVPacketList *pktl= s->parse_queue ? s->parse_queue : s->packet_buffer;
    int64_t cur_dts= RELATIVE_TS_BASE;

    if(st->first_dts != AV_NOPTS_VALUE){
        cur_dts= st->first_dts;
        for(; pktl; pktl= get_next_pkt(s, st, pktl)){
            if(pktl->pkt.stream_index == stream_index){
                if(pktl->pkt.pts != pktl->pkt.dts || pktl->pkt.dts != AV_NOPTS_VALUE || pktl->pkt.duration)
                    break;
                cur_dts -= duration;
            }
        }
        if(pktl && pktl->pkt.dts != st->first_dts) {
            av_log(s, AV_LOG_DEBUG, "first_dts %s not matching first dts %s (pts %s, duration %d) in the queue\n",
                   av_ts2str(st->first_dts), av_ts2str(pktl->pkt.dts), av_ts2str(pktl->pkt.pts), pktl->pkt.duration);
            return;
        }
        if(!pktl) {
            av_log(s, AV_LOG_DEBUG, "first_dts %s but no packet with dts in the queue\n", av_ts2str(st->first_dts));
            return;
        }
        pktl= s->parse_queue ? s->parse_queue : s->packet_buffer;
        st->first_dts = cur_dts;
    }else if(st->cur_dts != RELATIVE_TS_BASE)
        return;

    for(; pktl; pktl= get_next_pkt(s, st, pktl)){
        if(pktl->pkt.stream_index != stream_index)
            continue;
        if(pktl->pkt.pts == pktl->pkt.dts && (pktl->pkt.dts == AV_NOPTS_VALUE || pktl->pkt.dts == st->first_dts)
           && !pktl->pkt.duration){
            pktl->pkt.dts= cur_dts;
            if(!st->codec->has_b_frames)
                pktl->pkt.pts= cur_dts;
//            if (st->codec->codec_type != AVMEDIA_TYPE_AUDIO)
                pktl->pkt.duration = duration;
        }else
            break;
        cur_dts = pktl->pkt.dts + pktl->pkt.duration;
    }
    if(!pktl)
        st->cur_dts= cur_dts;
}

static void compute_pkt_fields(AVFormatContext *s, AVStream *st,
                               AVCodecParserContext *pc, AVPacket *pkt)
{
    int num, den, presentation_delayed, delay, i;
    int64_t offset;

    if (s->flags & AVFMT_FLAG_NOFILLIN)
        return;

    if((s->flags & AVFMT_FLAG_IGNDTS) && pkt->pts != AV_NOPTS_VALUE)
        pkt->dts= AV_NOPTS_VALUE;

    if (pc && pc->pict_type == AV_PICTURE_TYPE_B
        && !st->codec->has_b_frames)
        //FIXME Set low_delay = 0 when has_b_frames = 1
        st->codec->has_b_frames = 1;

    /* do we have a video B-frame ? */
    delay= st->codec->has_b_frames;
    presentation_delayed = 0;

    /* XXX: need has_b_frame, but cannot get it if the codec is
        not initialized */
    if (delay &&
        pc && pc->pict_type != AV_PICTURE_TYPE_B)
        presentation_delayed = 1;

    if (pkt->pts != AV_NOPTS_VALUE && pkt->dts != AV_NOPTS_VALUE &&
        st->pts_wrap_bits < 63 &&
        pkt->dts - (1LL << (st->pts_wrap_bits - 1)) > pkt->pts) {
        if(is_relative(st->cur_dts) || pkt->dts - (1LL<<(st->pts_wrap_bits-1)) > st->cur_dts) {
            pkt->dts -= 1LL<<st->pts_wrap_bits;
        } else
            pkt->pts += 1LL<<st->pts_wrap_bits;
    }

    // some mpeg2 in mpeg-ps lack dts (issue171 / input_file.mpg)
    // we take the conservative approach and discard both
    // Note, if this is misbehaving for a H.264 file then possibly presentation_delayed is not set correctly.
    if(delay==1 && pkt->dts == pkt->pts && pkt->dts != AV_NOPTS_VALUE && presentation_delayed){
        av_log(s, AV_LOG_DEBUG, "invalid dts/pts combination %"PRIi64"\n", pkt->dts);
        if(strcmp(s->iformat->name, "mov,mp4,m4a,3gp,3g2,mj2")) // otherwise we discard correct timestamps for vc1-wmapro.ism
            pkt->dts= AV_NOPTS_VALUE;
    }

    if (pkt->duration == 0) {
        ff_compute_frame_duration(&num, &den, st, pc, pkt);
        if (den && num) {
            pkt->duration = av_rescale_rnd(1, num * (int64_t)st->time_base.den, den * (int64_t)st->time_base.num, AV_ROUND_DOWN);
        }
    }
    if(pkt->duration != 0 && (s->packet_buffer || s->parse_queue))
        update_initial_durations(s, st, pkt->stream_index, pkt->duration);

    /* correct timestamps with byte offset if demuxers only have timestamps
       on packet boundaries */
    if(pc && st->need_parsing == AVSTREAM_PARSE_TIMESTAMPS && pkt->size){
        /* this will estimate bitrate based on this frame's duration and size */
        offset = av_rescale(pc->offset, pkt->duration, pkt->size);
        if(pkt->pts != AV_NOPTS_VALUE)
            pkt->pts += offset;
        if(pkt->dts != AV_NOPTS_VALUE)
            pkt->dts += offset;
    }

    /* This may be redundant, but it should not hurt. */
    if(pkt->dts != AV_NOPTS_VALUE && pkt->pts != AV_NOPTS_VALUE && pkt->pts > pkt->dts)
        presentation_delayed = 1;

    av_dlog(NULL, "IN delayed:%d pts:%s, dts:%s cur_dts:%s st:%d pc:%p duration:%d\n",
           presentation_delayed, av_ts2str(pkt->pts), av_ts2str(pkt->dts), av_ts2str(st->cur_dts), pkt->stream_index, pc, pkt->duration);
    /* interpolate PTS and DTS if they are not present */
    //We skip H264 currently because delay and has_b_frames are not reliably set
    if((delay==0 || (delay==1 && pc)) && st->codec->codec_id != AV_CODEC_ID_H264){
        if (presentation_delayed) {
            /* DTS = decompression timestamp */
            /* PTS = presentation timestamp */
            if (pkt->dts == AV_NOPTS_VALUE)
                pkt->dts = st->last_IP_pts;
            update_initial_timestamps(s, pkt->stream_index, pkt->dts, pkt->pts, pkt);
            if (pkt->dts == AV_NOPTS_VALUE)
                pkt->dts = st->cur_dts;

            /* this is tricky: the dts must be incremented by the duration
            of the frame we are displaying, i.e. the last I- or P-frame */
            if (st->last_IP_duration == 0)
                st->last_IP_duration = pkt->duration;
            if(pkt->dts != AV_NOPTS_VALUE)
                st->cur_dts = pkt->dts + st->last_IP_duration;
            st->last_IP_duration  = pkt->duration;
            st->last_IP_pts= pkt->pts;
            /* cannot compute PTS if not present (we can compute it only
            by knowing the future */
        } else if (pkt->pts != AV_NOPTS_VALUE ||
                   pkt->dts != AV_NOPTS_VALUE ||
                   pkt->duration                ) {
            int duration = pkt->duration;

            /* presentation is not delayed : PTS and DTS are the same */
            if (pkt->pts == AV_NOPTS_VALUE)
                pkt->pts = pkt->dts;
            update_initial_timestamps(s, pkt->stream_index, pkt->pts,
                                      pkt->pts, pkt);
            if (pkt->pts == AV_NOPTS_VALUE)
                pkt->pts = st->cur_dts;
            pkt->dts = pkt->pts;
            if (pkt->pts != AV_NOPTS_VALUE)
                st->cur_dts = pkt->pts + duration;
        }
    }

    if(pkt->pts != AV_NOPTS_VALUE && delay <= MAX_REORDER_DELAY && has_decode_delay_been_guessed(st)){
        st->pts_buffer[0]= pkt->pts;
        for(i=0; i<delay && st->pts_buffer[i] > st->pts_buffer[i+1]; i++)
            FFSWAP(int64_t, st->pts_buffer[i], st->pts_buffer[i+1]);
        if(pkt->dts == AV_NOPTS_VALUE)
            pkt->dts= st->pts_buffer[0];
    }
    if(st->codec->codec_id == AV_CODEC_ID_H264){ // we skipped it above so we try here
        update_initial_timestamps(s, pkt->stream_index, pkt->dts, pkt->pts, pkt); // this should happen on the first packet
    }
    if(pkt->dts > st->cur_dts)
        st->cur_dts = pkt->dts;

    av_dlog(NULL, "OUTdelayed:%d/%d pts:%s, dts:%s cur_dts:%s\n",
            presentation_delayed, delay, av_ts2str(pkt->pts), av_ts2str(pkt->dts), av_ts2str(st->cur_dts));

    /* update flags */
    if (is_intra_only(st->codec))
        pkt->flags |= AV_PKT_FLAG_KEY;
    if (pc)
        pkt->convergence_duration = pc->convergence_duration;
}

static void free_packet_buffer(AVPacketList **pkt_buf, AVPacketList **pkt_buf_end)
{
    while (*pkt_buf) {
        AVPacketList *pktl = *pkt_buf;
        *pkt_buf = pktl->next;
        av_free_packet(&pktl->pkt);
        av_freep(&pktl);
    }
    *pkt_buf_end = NULL;
}

/**
 * Parse a packet, add all split parts to parse_queue
 *
 * @param pkt packet to parse, NULL when flushing the parser at end of stream
 */
static int parse_packet(AVFormatContext *s, AVPacket *pkt, int stream_index)
{
    AVPacket out_pkt = { 0 }, flush_pkt = { 0 };
    AVStream     *st = s->streams[stream_index];
    uint8_t    *data = pkt ? pkt->data : NULL;
    int         size = pkt ? pkt->size : 0;
    int ret = 0, got_output = 0;

    if (!pkt) {
        av_init_packet(&flush_pkt);
        pkt = &flush_pkt;
        got_output = 1;
    } else if (!size && st->parser->flags & PARSER_FLAG_COMPLETE_FRAMES) {
        // preserve 0-size sync packets
        compute_pkt_fields(s, st, st->parser, pkt);
    }

    while (size > 0 || (pkt == &flush_pkt && got_output)) {
        int len;

        av_init_packet(&out_pkt);
        len = av_parser_parse2(st->parser,  st->codec,
                               &out_pkt.data, &out_pkt.size, data, size,
                               pkt->pts, pkt->dts, pkt->pos);

        pkt->pts = pkt->dts = AV_NOPTS_VALUE;
        pkt->pos = -1;
        /* increment read pointer */
        data += len;
        size -= len;

        got_output = !!out_pkt.size;

        if (!out_pkt.size)
            continue;

        if (pkt->side_data) {
            out_pkt.side_data       = pkt->side_data;
            out_pkt.side_data_elems = pkt->side_data_elems;
            pkt->side_data       = NULL;
            pkt->side_data_elems = 0;
        }

        /* set the duration */
        out_pkt.duration = 0;
        if (st->codec->codec_type == AVMEDIA_TYPE_AUDIO) {
            if (st->codec->sample_rate > 0) {
                out_pkt.duration = av_rescale_q_rnd(st->parser->duration,
                                                    (AVRational){ 1, st->codec->sample_rate },
                                                    st->time_base,
                                                    AV_ROUND_DOWN);
            }
        } else if (st->codec->time_base.num != 0 &&
                   st->codec->time_base.den != 0) {
            out_pkt.duration = av_rescale_q_rnd(st->parser->duration,
                                                st->codec->time_base,
                                                st->time_base,
                                                AV_ROUND_DOWN);
        }

        out_pkt.stream_index = st->index;
        out_pkt.pts = st->parser->pts;
        out_pkt.dts = st->parser->dts;
        out_pkt.pos = st->parser->pos;

        if(st->need_parsing == AVSTREAM_PARSE_FULL_RAW)
            out_pkt.pos = st->parser->frame_offset;

        if (st->parser->key_frame == 1 ||
            (st->parser->key_frame == -1 &&
             st->parser->pict_type == AV_PICTURE_TYPE_I))
            out_pkt.flags |= AV_PKT_FLAG_KEY;

        if(st->parser->key_frame == -1 && st->parser->pict_type==AV_PICTURE_TYPE_NONE && (pkt->flags&AV_PKT_FLAG_KEY))
            out_pkt.flags |= AV_PKT_FLAG_KEY;

        compute_pkt_fields(s, st, st->parser, &out_pkt);

        if (out_pkt.data == pkt->data && out_pkt.size == pkt->size) {
            out_pkt.buf   = pkt->buf;
            pkt->buf      = NULL;
#if FF_API_DESTRUCT_PACKET
FF_DISABLE_DEPRECATION_WARNINGS
            out_pkt.destruct = pkt->destruct;
            pkt->destruct = NULL;
FF_ENABLE_DEPRECATION_WARNINGS
#endif
        }
        if ((ret = av_dup_packet(&out_pkt)) < 0)
            goto fail;

        if (!add_to_pktbuf(&s->parse_queue, &out_pkt, &s->parse_queue_end)) {
            av_free_packet(&out_pkt);
            ret = AVERROR(ENOMEM);
            goto fail;
        }
    }


    /* end of the stream => close and free the parser */
    if (pkt == &flush_pkt) {
        av_parser_close(st->parser);
        st->parser = NULL;
    }

fail:
    av_free_packet(pkt);
    return ret;
}

static int read_from_packet_buffer(AVPacketList **pkt_buffer,
                                   AVPacketList **pkt_buffer_end,
                                   AVPacket      *pkt)
{
    AVPacketList *pktl;
    av_assert0(*pkt_buffer);
    pktl = *pkt_buffer;
    *pkt = pktl->pkt;
    *pkt_buffer = pktl->next;
    if (!pktl->next)
        *pkt_buffer_end = NULL;
    av_freep(&pktl);
    return 0;
}

static int read_frame_internal(AVFormatContext *s, AVPacket *pkt)
{
    int ret = 0, i, got_packet = 0;

    av_init_packet(pkt);

    while (!got_packet && !s->parse_queue) {
        AVStream *st;
        AVPacket cur_pkt;

        /* read next packet */
        ret = ff_read_packet(s, &cur_pkt);
        if (ret < 0) {
            if (ret == AVERROR(EAGAIN))
                return ret;
            /* flush the parsers */
            for(i = 0; i < s->nb_streams; i++) {
                st = s->streams[i];
                if (st->parser && st->need_parsing)
                    parse_packet(s, NULL, st->index);
            }
            /* all remaining packets are now in parse_queue =>
             * really terminate parsing */
            break;
        }
        ret = 0;
        st  = s->streams[cur_pkt.stream_index];

        if (cur_pkt.pts != AV_NOPTS_VALUE &&
            cur_pkt.dts != AV_NOPTS_VALUE &&
            cur_pkt.pts < cur_pkt.dts) {
            av_log(s, AV_LOG_WARNING, "Invalid timestamps stream=%d, pts=%s, dts=%s, size=%d\n",
                   cur_pkt.stream_index,
                   av_ts2str(cur_pkt.pts),
                   av_ts2str(cur_pkt.dts),
                   cur_pkt.size);
        }
        if (s->debug & FF_FDEBUG_TS)
            av_log(s, AV_LOG_DEBUG, "ff_read_packet stream=%d, pts=%s, dts=%s, size=%d, duration=%d, flags=%d\n",
                   cur_pkt.stream_index,
                   av_ts2str(cur_pkt.pts),
                   av_ts2str(cur_pkt.dts),
                   cur_pkt.size,
                   cur_pkt.duration,
                   cur_pkt.flags);

        if (st->need_parsing && !st->parser && !(s->flags & AVFMT_FLAG_NOPARSE)) {
            st->parser = av_parser_init(st->codec->codec_id);
            if (!st->parser) {
                av_log(s, AV_LOG_VERBOSE, "parser not found for codec "
                       "%s, packets or times may be invalid.\n",
                       avcodec_get_name(st->codec->codec_id));
                /* no parser available: just output the raw packets */
                st->need_parsing = AVSTREAM_PARSE_NONE;
            } else if(st->need_parsing == AVSTREAM_PARSE_HEADERS) {
                st->parser->flags |= PARSER_FLAG_COMPLETE_FRAMES;
            } else if(st->need_parsing == AVSTREAM_PARSE_FULL_ONCE) {
                st->parser->flags |= PARSER_FLAG_ONCE;
            } else if(st->need_parsing == AVSTREAM_PARSE_FULL_RAW) {
                st->parser->flags |= PARSER_FLAG_USE_CODEC_TS;
            }
        }

        if (!st->need_parsing || !st->parser) {
            /* no parsing needed: we just output the packet as is */
            *pkt = cur_pkt;
            compute_pkt_fields(s, st, NULL, pkt);
            if ((s->iformat->flags & AVFMT_GENERIC_INDEX) &&
                (pkt->flags & AV_PKT_FLAG_KEY) && pkt->dts != AV_NOPTS_VALUE) {
                ff_reduce_index(s, st->index);
                av_add_index_entry(st, pkt->pos, pkt->dts, 0, 0, AVINDEX_KEYFRAME);
            }
            got_packet = 1;
        } else if (st->discard < AVDISCARD_ALL) {
            if ((ret = parse_packet(s, &cur_pkt, cur_pkt.stream_index)) < 0)
                return ret;
        } else {
            /* free packet */
            av_free_packet(&cur_pkt);
        }
        if (pkt->flags & AV_PKT_FLAG_KEY)
            st->skip_to_keyframe = 0;
        if (st->skip_to_keyframe) {
            av_free_packet(&cur_pkt);
            if (got_packet) {
                *pkt = cur_pkt;
            }
            got_packet = 0;
        }
    }

    if (!got_packet && s->parse_queue)
        ret = read_from_packet_buffer(&s->parse_queue, &s->parse_queue_end, pkt);

    if (ret >= 0) {
        AVStream *st = s->streams[pkt->stream_index];
        if (st->skip_samples) {
            uint8_t *p = av_packet_new_side_data(pkt, AV_PKT_DATA_SKIP_SAMPLES, 10);
            if (p) {
                AV_WL32(p, st->skip_samples);
                av_log(s, AV_LOG_DEBUG, "demuxer injecting skip %d\n", st->skip_samples);
            }
            st->skip_samples = 0;
        }
    }

    if(ret >= 0 && !(s->flags & AVFMT_FLAG_KEEP_SIDE_DATA))
        av_packet_merge_side_data(pkt);

    if(s->debug & FF_FDEBUG_TS)
        av_log(s, AV_LOG_DEBUG, "read_frame_internal stream=%d, pts=%s, dts=%s, size=%d, duration=%d, flags=%d\n",
            pkt->stream_index,
            av_ts2str(pkt->pts),
            av_ts2str(pkt->dts),
            pkt->size,
            pkt->duration,
            pkt->flags);

    return ret;
}

int av_read_frame(AVFormatContext *s, AVPacket *pkt)
{
    const int genpts = s->flags & AVFMT_FLAG_GENPTS;
    int          eof = 0;
    int ret;
    AVStream *st;

    if (!genpts) {
        ret = s->packet_buffer ?
            read_from_packet_buffer(&s->packet_buffer, &s->packet_buffer_end, pkt) :
            read_frame_internal(s, pkt);
        if (ret < 0)
            return ret;
        goto return_packet;
    }

    for (;;) {
        AVPacketList *pktl = s->packet_buffer;

        if (pktl) {
            AVPacket *next_pkt = &pktl->pkt;

            if (next_pkt->dts != AV_NOPTS_VALUE) {
                int wrap_bits = s->streams[next_pkt->stream_index]->pts_wrap_bits;
                // last dts seen for this stream. if any of packets following
                // current one had no dts, we will set this to AV_NOPTS_VALUE.
                int64_t last_dts = next_pkt->dts;
                while (pktl && next_pkt->pts == AV_NOPTS_VALUE) {
                    if (pktl->pkt.stream_index == next_pkt->stream_index &&
                        (av_compare_mod(next_pkt->dts, pktl->pkt.dts, 2LL << (wrap_bits - 1)) < 0)) {
                        if (av_compare_mod(pktl->pkt.pts, pktl->pkt.dts, 2LL << (wrap_bits - 1))) { //not b frame
                            next_pkt->pts = pktl->pkt.dts;
                        }
                        if (last_dts != AV_NOPTS_VALUE) {
                            // Once last dts was set to AV_NOPTS_VALUE, we don't change it.
                            last_dts = pktl->pkt.dts;
                        }
                    }
                    pktl = pktl->next;
                }
                if (eof && next_pkt->pts == AV_NOPTS_VALUE && last_dts != AV_NOPTS_VALUE) {
                    // Fixing the last reference frame had none pts issue (For MXF etc).
                    // We only do this when
                    // 1. eof.
                    // 2. we are not able to resolve a pts value for current packet.
                    // 3. the packets for this stream at the end of the files had valid dts.
                    next_pkt->pts = last_dts + next_pkt->duration;
                }
                pktl = s->packet_buffer;
            }

            /* read packet from packet buffer, if there is data */
            if (!(next_pkt->pts == AV_NOPTS_VALUE &&
                  next_pkt->dts != AV_NOPTS_VALUE && !eof)) {
                ret = read_from_packet_buffer(&s->packet_buffer,
                                               &s->packet_buffer_end, pkt);
                goto return_packet;
            }
        }

        ret = read_frame_internal(s, pkt);
        if (ret < 0) {
            if (pktl && ret != AVERROR(EAGAIN)) {
                eof = 1;
                continue;
            } else
                return ret;
        }

        if (av_dup_packet(add_to_pktbuf(&s->packet_buffer, pkt,
                          &s->packet_buffer_end)) < 0)
            return AVERROR(ENOMEM);
    }

return_packet:

    st = s->streams[pkt->stream_index];
    if ((s->iformat->flags & AVFMT_GENERIC_INDEX) && pkt->flags & AV_PKT_FLAG_KEY) {
        ff_reduce_index(s, st->index);
        av_add_index_entry(st, pkt->pos, pkt->dts, 0, 0, AVINDEX_KEYFRAME);
    }

    if (is_relative(pkt->dts))
        pkt->dts -= RELATIVE_TS_BASE;
    if (is_relative(pkt->pts))
        pkt->pts -= RELATIVE_TS_BASE;

    return ret;
}

/* XXX: suppress the packet queue */
static void flush_packet_queue(AVFormatContext *s)
{
    free_packet_buffer(&s->parse_queue,       &s->parse_queue_end);
    free_packet_buffer(&s->packet_buffer,     &s->packet_buffer_end);
    free_packet_buffer(&s->raw_packet_buffer, &s->raw_packet_buffer_end);

    s->raw_packet_buffer_remaining_size = RAW_PACKET_BUFFER_SIZE;
}

/*******************************************************/
/* seek support */

int av_find_default_stream_index(AVFormatContext *s)
{
    int first_audio_index = -1;
    int i;
    AVStream *st;

    if (s->nb_streams <= 0)
        return -1;
    for(i = 0; i < s->nb_streams; i++) {
        st = s->streams[i];
        if (st->codec->codec_type == AVMEDIA_TYPE_VIDEO &&
            !(st->disposition & AV_DISPOSITION_ATTACHED_PIC)) {
            return i;
        }
        if (first_audio_index < 0 && st->codec->codec_type == AVMEDIA_TYPE_AUDIO)
            first_audio_index = i;
    }
    return first_audio_index >= 0 ? first_audio_index : 0;
}

/**
 * Flush the frame reader.
 */
void ff_read_frame_flush(AVFormatContext *s)
{
    AVStream *st;
    int i, j;

    flush_packet_queue(s);

    /* for each stream, reset read state */
    for(i = 0; i < s->nb_streams; i++) {
        st = s->streams[i];

        if (st->parser) {
            av_parser_close(st->parser);
            st->parser = NULL;
        }
        st->last_IP_pts = AV_NOPTS_VALUE;
        if(st->first_dts == AV_NOPTS_VALUE) st->cur_dts = RELATIVE_TS_BASE;
        else                                st->cur_dts = AV_NOPTS_VALUE; /* we set the current DTS to an unspecified origin */

        st->probe_packets = MAX_PROBE_PACKETS;

        for(j=0; j<MAX_REORDER_DELAY+1; j++)
            st->pts_buffer[j]= AV_NOPTS_VALUE;
    }
}

void ff_update_cur_dts(AVFormatContext *s, AVStream *ref_st, int64_t timestamp)
{
    int i;

    for(i = 0; i < s->nb_streams; i++) {
        AVStream *st = s->streams[i];

        st->cur_dts = av_rescale(timestamp,
                                 st->time_base.den * (int64_t)ref_st->time_base.num,
                                 st->time_base.num * (int64_t)ref_st->time_base.den);
    }
}

void ff_reduce_index(AVFormatContext *s, int stream_index)
{
    AVStream *st= s->streams[stream_index];
    unsigned int max_entries= s->max_index_size / sizeof(AVIndexEntry);

    if((unsigned)st->nb_index_entries >= max_entries){
        int i;
        for(i=0; 2*i<st->nb_index_entries; i++)
            st->index_entries[i]= st->index_entries[2*i];
        st->nb_index_entries= i;
    }
}

int ff_add_index_entry(AVIndexEntry **index_entries,
                       int *nb_index_entries,
                       unsigned int *index_entries_allocated_size,
                       int64_t pos, int64_t timestamp, int size, int distance, int flags)
{
    AVIndexEntry *entries, *ie;
    int index;

    if((unsigned)*nb_index_entries + 1 >= UINT_MAX / sizeof(AVIndexEntry))
        return -1;

    if(timestamp == AV_NOPTS_VALUE)
        return AVERROR(EINVAL);

    if (size < 0 || size > 0x3FFFFFFF)
        return AVERROR(EINVAL);

    if (is_relative(timestamp)) //FIXME this maintains previous behavior but we should shift by the correct offset once known
        timestamp -= RELATIVE_TS_BASE;

    entries = av_fast_realloc(*index_entries,
                              index_entries_allocated_size,
                              (*nb_index_entries + 1) *
                              sizeof(AVIndexEntry));
    if(!entries)
        return -1;

    *index_entries= entries;

    index= ff_index_search_timestamp(*index_entries, *nb_index_entries, timestamp, AVSEEK_FLAG_ANY);

    if(index<0){
        index= (*nb_index_entries)++;
        ie= &entries[index];
        av_assert0(index==0 || ie[-1].timestamp < timestamp);
    }else{
        ie= &entries[index];
        if(ie->timestamp != timestamp){
            if(ie->timestamp <= timestamp)
                return -1;
            memmove(entries + index + 1, entries + index, sizeof(AVIndexEntry)*(*nb_index_entries - index));
            (*nb_index_entries)++;
        }else if(ie->pos == pos && distance < ie->min_distance) //do not reduce the distance
            distance= ie->min_distance;
    }

    ie->pos = pos;
    ie->timestamp = timestamp;
    ie->min_distance= distance;
    ie->size= size;
    ie->flags = flags;

    return index;
}

int av_add_index_entry(AVStream *st,
                       int64_t pos, int64_t timestamp, int size, int distance, int flags)
{
    timestamp = wrap_timestamp(st, timestamp);
    return ff_add_index_entry(&st->index_entries, &st->nb_index_entries,
                              &st->index_entries_allocated_size, pos,
                              timestamp, size, distance, flags);
}

int ff_index_search_timestamp(const AVIndexEntry *entries, int nb_entries,
                              int64_t wanted_timestamp, int flags)
{
    int a, b, m;
    int64_t timestamp;

    a = - 1;
    b = nb_entries;

    //optimize appending index entries at the end
    if(b && entries[b-1].timestamp < wanted_timestamp)
        a= b-1;

    while (b - a > 1) {
        m = (a + b) >> 1;
        timestamp = entries[m].timestamp;
        if(timestamp >= wanted_timestamp)
            b = m;
        if(timestamp <= wanted_timestamp)
            a = m;
    }
    m= (flags & AVSEEK_FLAG_BACKWARD) ? a : b;

    if(!(flags & AVSEEK_FLAG_ANY)){
        while(m>=0 && m<nb_entries && !(entries[m].flags & AVINDEX_KEYFRAME)){
            m += (flags & AVSEEK_FLAG_BACKWARD) ? -1 : 1;
        }
    }

    if(m == nb_entries)
        return -1;
    return  m;
}

int av_index_search_timestamp(AVStream *st, int64_t wanted_timestamp,
                              int flags)
{
    return ff_index_search_timestamp(st->index_entries, st->nb_index_entries,
                                     wanted_timestamp, flags);
}

static int64_t ff_read_timestamp(AVFormatContext *s, int stream_index, int64_t *ppos, int64_t pos_limit,
                                 int64_t (*read_timestamp)(struct AVFormatContext *, int , int64_t *, int64_t ))
{
    int64_t ts = read_timestamp(s, stream_index, ppos, pos_limit);
    if (stream_index >= 0)
        ts = wrap_timestamp(s->streams[stream_index], ts);
    return ts;
}

int ff_seek_frame_binary(AVFormatContext *s, int stream_index, int64_t target_ts, int flags)
{
    AVInputFormat *avif= s->iformat;
    int64_t av_uninit(pos_min), av_uninit(pos_max), pos, pos_limit;
    int64_t ts_min, ts_max, ts;
    int index;
    int64_t ret;
    AVStream *st;

    if (stream_index < 0)
        return -1;

    av_dlog(s, "read_seek: %d %s\n", stream_index, av_ts2str(target_ts));

    ts_max=
    ts_min= AV_NOPTS_VALUE;
    pos_limit= -1; //gcc falsely says it may be uninitialized

    st= s->streams[stream_index];
    if(st->index_entries){
        AVIndexEntry *e;

        index= av_index_search_timestamp(st, target_ts, flags | AVSEEK_FLAG_BACKWARD); //FIXME whole func must be checked for non-keyframe entries in index case, especially read_timestamp()
        index= FFMAX(index, 0);
        e= &st->index_entries[index];

        if(e->timestamp <= target_ts || e->pos == e->min_distance){
            pos_min= e->pos;
            ts_min= e->timestamp;
            av_dlog(s, "using cached pos_min=0x%"PRIx64" dts_min=%s\n",
                    pos_min, av_ts2str(ts_min));
        }else{
            av_assert1(index==0);
        }

        index= av_index_search_timestamp(st, target_ts, flags & ~AVSEEK_FLAG_BACKWARD);
        av_assert0(index < st->nb_index_entries);
        if(index >= 0){
            e= &st->index_entries[index];
            av_assert1(e->timestamp >= target_ts);
            pos_max= e->pos;
            ts_max= e->timestamp;
            pos_limit= pos_max - e->min_distance;
            av_dlog(s, "using cached pos_max=0x%"PRIx64" pos_limit=0x%"PRIx64" dts_max=%s\n",
                    pos_max, pos_limit, av_ts2str(ts_max));
        }
    }

    pos= ff_gen_search(s, stream_index, target_ts, pos_min, pos_max, pos_limit, ts_min, ts_max, flags, &ts, avif->read_timestamp);
    if(pos<0)
        return -1;

    /* do the seek */
    if ((ret = avio_seek(s->pb, pos, SEEK_SET)) < 0)
        return ret;

    ff_read_frame_flush(s);
    ff_update_cur_dts(s, st, ts);

    return 0;
}

int ff_find_last_ts(AVFormatContext *s, int stream_index, int64_t *ts, int64_t *pos,
                    int64_t (*read_timestamp)(struct AVFormatContext *, int , int64_t *, int64_t ))
{
    int64_t step= 1024;
    int64_t limit, ts_max;
    int64_t filesize = avio_size(s->pb);
    int64_t pos_max = filesize - 1;
    do{
        limit = pos_max;
        pos_max = FFMAX(0, (pos_max) - step);
        ts_max = ff_read_timestamp(s, stream_index, &pos_max, limit, read_timestamp);
        step += step;
    }while(ts_max == AV_NOPTS_VALUE && 2*limit > step);
    if (ts_max == AV_NOPTS_VALUE)
        return -1;

    for(;;){
        int64_t tmp_pos = pos_max + 1;
        int64_t tmp_ts = ff_read_timestamp(s, stream_index, &tmp_pos, INT64_MAX, read_timestamp);
        if(tmp_ts == AV_NOPTS_VALUE)
            break;
        av_assert0(tmp_pos > pos_max);
        ts_max  = tmp_ts;
        pos_max = tmp_pos;
        if(tmp_pos >= filesize)
            break;
    }

    if (ts)
        *ts = ts_max;
    if (pos)
        *pos = pos_max;

    return 0;
}

int64_t ff_gen_search(AVFormatContext *s, int stream_index, int64_t target_ts,
                      int64_t pos_min, int64_t pos_max, int64_t pos_limit,
                      int64_t ts_min, int64_t ts_max, int flags, int64_t *ts_ret,
                      int64_t (*read_timestamp)(struct AVFormatContext *, int , int64_t *, int64_t ))
{
    int64_t pos, ts;
    int64_t start_pos;
    int no_change;
    int ret;

    av_dlog(s, "gen_seek: %d %s\n", stream_index, av_ts2str(target_ts));

    if(ts_min == AV_NOPTS_VALUE){
        pos_min = s->data_offset;
        ts_min = ff_read_timestamp(s, stream_index, &pos_min, INT64_MAX, read_timestamp);
        if (ts_min == AV_NOPTS_VALUE)
            return -1;
    }

    if(ts_min >= target_ts){
        *ts_ret= ts_min;
        return pos_min;
    }

    if(ts_max == AV_NOPTS_VALUE){
        if ((ret = ff_find_last_ts(s, stream_index, &ts_max, &pos_max, read_timestamp)) < 0)
            return ret;
        pos_limit= pos_max;
    }

    if(ts_max <= target_ts){
        *ts_ret= ts_max;
        return pos_max;
    }

    if(ts_min > ts_max){
        return -1;
    }else if(ts_min == ts_max){
        pos_limit= pos_min;
    }

    no_change=0;
    while (pos_min < pos_limit) {
        av_dlog(s, "pos_min=0x%"PRIx64" pos_max=0x%"PRIx64" dts_min=%s dts_max=%s\n",
                pos_min, pos_max, av_ts2str(ts_min), av_ts2str(ts_max));
        assert(pos_limit <= pos_max);

        if(no_change==0){
            int64_t approximate_keyframe_distance= pos_max - pos_limit;
            // interpolate position (better than dichotomy)
            pos = av_rescale(target_ts - ts_min, pos_max - pos_min, ts_max - ts_min)
                + pos_min - approximate_keyframe_distance;
        }else if(no_change==1){
            // bisection, if interpolation failed to change min or max pos last time
            pos = (pos_min + pos_limit)>>1;
        }else{
            /* linear search if bisection failed, can only happen if there
               are very few or no keyframes between min/max */
            pos=pos_min;
        }
        if(pos <= pos_min)
            pos= pos_min + 1;
        else if(pos > pos_limit)
            pos= pos_limit;
        start_pos= pos;

        ts = ff_read_timestamp(s, stream_index, &pos, INT64_MAX, read_timestamp); //may pass pos_limit instead of -1
        if(pos == pos_max)
            no_change++;
        else
            no_change=0;
        av_dlog(s, "%"PRId64" %"PRId64" %"PRId64" / %s %s %s target:%s limit:%"PRId64" start:%"PRId64" noc:%d\n",
                pos_min, pos, pos_max,
                av_ts2str(ts_min), av_ts2str(ts), av_ts2str(ts_max), av_ts2str(target_ts),
                pos_limit, start_pos, no_change);
        if(ts == AV_NOPTS_VALUE){
            av_log(s, AV_LOG_ERROR, "read_timestamp() failed in the middle\n");
            return -1;
        }
        assert(ts != AV_NOPTS_VALUE);
        if (target_ts <= ts) {
            pos_limit = start_pos - 1;
            pos_max = pos;
            ts_max = ts;
        }
        if (target_ts >= ts) {
            pos_min = pos;
            ts_min = ts;
        }
    }

    pos = (flags & AVSEEK_FLAG_BACKWARD) ? pos_min : pos_max;
    ts  = (flags & AVSEEK_FLAG_BACKWARD) ?  ts_min :  ts_max;
#if 0
    pos_min = pos;
    ts_min = ff_read_timestamp(s, stream_index, &pos_min, INT64_MAX, read_timestamp);
    pos_min++;
    ts_max = ff_read_timestamp(s, stream_index, &pos_min, INT64_MAX, read_timestamp);
    av_dlog(s, "pos=0x%"PRIx64" %s<=%s<=%s\n",
            pos, av_ts2str(ts_min), av_ts2str(target_ts), av_ts2str(ts_max));
#endif
    *ts_ret= ts;
    return pos;
}

static int seek_frame_byte(AVFormatContext *s, int stream_index, int64_t pos, int flags){
    int64_t pos_min, pos_max;

    pos_min = s->data_offset;
    pos_max = avio_size(s->pb) - 1;

    if     (pos < pos_min) pos= pos_min;
    else if(pos > pos_max) pos= pos_max;

    avio_seek(s->pb, pos, SEEK_SET);

    s->io_repositioned = 1;

    return 0;
}

static int seek_frame_generic(AVFormatContext *s,
                                 int stream_index, int64_t timestamp, int flags)
{
    int index;
    int64_t ret;
    AVStream *st;
    AVIndexEntry *ie;

    st = s->streams[stream_index];

    index = av_index_search_timestamp(st, timestamp, flags);

    if(index < 0 && st->nb_index_entries && timestamp < st->index_entries[0].timestamp)
        return -1;

    if(index < 0 || index==st->nb_index_entries-1){
        AVPacket pkt;
        int nonkey=0;

        if(st->nb_index_entries){
            av_assert0(st->index_entries);
            ie= &st->index_entries[st->nb_index_entries-1];
            if ((ret = avio_seek(s->pb, ie->pos, SEEK_SET)) < 0)
                return ret;
            ff_update_cur_dts(s, st, ie->timestamp);
        }else{
            if ((ret = avio_seek(s->pb, s->data_offset, SEEK_SET)) < 0)
                return ret;
        }
        for (;;) {
            int read_status;
            do{
                read_status = av_read_frame(s, &pkt);
            } while (read_status == AVERROR(EAGAIN));
            if (read_status < 0)
                break;
            av_free_packet(&pkt);
            if(stream_index == pkt.stream_index && pkt.dts > timestamp){
                if(pkt.flags & AV_PKT_FLAG_KEY)
                    break;
                if(nonkey++ > 1000 && st->codec->codec_id != AV_CODEC_ID_CDGRAPHICS){
                    av_log(s, AV_LOG_ERROR,"seek_frame_generic failed as this stream seems to contain no keyframes after the target timestamp, %d non keyframes found\n", nonkey);
                    break;
                }
            }
        }
        index = av_index_search_timestamp(st, timestamp, flags);
    }
    if (index < 0)
        return -1;

    ff_read_frame_flush(s);
    if (s->iformat->read_seek){
        if(s->iformat->read_seek(s, stream_index, timestamp, flags) >= 0)
            return 0;
    }
    ie = &st->index_entries[index];
    if ((ret = avio_seek(s->pb, ie->pos, SEEK_SET)) < 0)
        return ret;
    ff_update_cur_dts(s, st, ie->timestamp);

    return 0;
}

static int seek_frame_internal(AVFormatContext *s, int stream_index,
                               int64_t timestamp, int flags)
{
    int ret;
    AVStream *st;

    if (flags & AVSEEK_FLAG_BYTE) {
        if (s->iformat->flags & AVFMT_NO_BYTE_SEEK)
            return -1;
        ff_read_frame_flush(s);
        return seek_frame_byte(s, stream_index, timestamp, flags);
    }

    if(stream_index < 0){
        stream_index= av_find_default_stream_index(s);
        if(stream_index < 0)
            return -1;

        st= s->streams[stream_index];
        /* timestamp for default must be expressed in AV_TIME_BASE units */
        timestamp = av_rescale(timestamp, st->time_base.den, AV_TIME_BASE * (int64_t)st->time_base.num);
    }

    /* first, we try the format specific seek */
    if (s->iformat->read_seek) {
        ff_read_frame_flush(s);
        ret = s->iformat->read_seek(s, stream_index, timestamp, flags);
    } else
        ret = -1;
    if (ret >= 0) {
        return 0;
    }

    if (s->iformat->read_timestamp && !(s->iformat->flags & AVFMT_NOBINSEARCH)) {
        ff_read_frame_flush(s);
        return ff_seek_frame_binary(s, stream_index, timestamp, flags);
    } else if (!(s->iformat->flags & AVFMT_NOGENSEARCH)) {
        ff_read_frame_flush(s);
        return seek_frame_generic(s, stream_index, timestamp, flags);
    }
    else
        return -1;
}

int av_seek_frame(AVFormatContext *s, int stream_index, int64_t timestamp, int flags)
{
    int ret;

    if (s->iformat->read_seek2 && !s->iformat->read_seek) {
        int64_t min_ts = INT64_MIN, max_ts = INT64_MAX;
        if ((flags & AVSEEK_FLAG_BACKWARD))
            max_ts = timestamp;
        else
            min_ts = timestamp;
        return avformat_seek_file(s, stream_index, min_ts, timestamp, max_ts,
                                  flags & ~AVSEEK_FLAG_BACKWARD);
    }

    ret = seek_frame_internal(s, stream_index, timestamp, flags);

    if (ret >= 0)
        ret = avformat_queue_attached_pictures(s);

    return ret;
}

int avformat_seek_file(AVFormatContext *s, int stream_index, int64_t min_ts, int64_t ts, int64_t max_ts, int flags)
{
    if(min_ts > ts || max_ts < ts)
        return -1;
    if (stream_index < -1 || stream_index >= (int)s->nb_streams)
        return AVERROR(EINVAL);

    if(s->seek2any>0)
        flags |= AVSEEK_FLAG_ANY;
    flags &= ~AVSEEK_FLAG_BACKWARD;

    if (s->iformat->read_seek2) {
        int ret;
        ff_read_frame_flush(s);

        if (stream_index == -1 && s->nb_streams == 1) {
            AVRational time_base = s->streams[0]->time_base;
            ts = av_rescale_q(ts, AV_TIME_BASE_Q, time_base);
            min_ts = av_rescale_rnd(min_ts, time_base.den,
                                    time_base.num * (int64_t)AV_TIME_BASE,
                                    AV_ROUND_UP   | AV_ROUND_PASS_MINMAX);
            max_ts = av_rescale_rnd(max_ts, time_base.den,
                                    time_base.num * (int64_t)AV_TIME_BASE,
                                    AV_ROUND_DOWN | AV_ROUND_PASS_MINMAX);
        }

        ret = s->iformat->read_seek2(s, stream_index, min_ts, ts, max_ts, flags);

        if (ret >= 0)
            ret = avformat_queue_attached_pictures(s);
        return ret;
    }

    if(s->iformat->read_timestamp){
        //try to seek via read_timestamp()
    }

    // Fall back on old API if new is not implemented but old is.
    // Note the old API has somewhat different semantics.
    if (s->iformat->read_seek || 1) {
        int dir = (ts - (uint64_t)min_ts > (uint64_t)max_ts - ts ? AVSEEK_FLAG_BACKWARD : 0);
        int ret = av_seek_frame(s, stream_index, ts, flags | dir);
        if (ret<0 && ts != min_ts && max_ts != ts) {
            ret = av_seek_frame(s, stream_index, dir ? max_ts : min_ts, flags | dir);
            if (ret >= 0)
                ret = av_seek_frame(s, stream_index, ts, flags | (dir^AVSEEK_FLAG_BACKWARD));
        }
        return ret;
    }

    // try some generic seek like seek_frame_generic() but with new ts semantics
    return -1; //unreachable
}

/*******************************************************/

/**
 * Return TRUE if the stream has accurate duration in any stream.
 *
 * @return TRUE if the stream has accurate duration for at least one component.
 */
static int has_duration(AVFormatContext *ic)
{
    int i;
    AVStream *st;

    for(i = 0;i < ic->nb_streams; i++) {
        st = ic->streams[i];
        if (st->duration != AV_NOPTS_VALUE)
            return 1;
    }
    if (ic->duration != AV_NOPTS_VALUE)
        return 1;
    return 0;
}

/**
 * Estimate the stream timings from the one of each components.
 *
 * Also computes the global bitrate if possible.
 */
static void update_stream_timings(AVFormatContext *ic)
{
    int64_t start_time, start_time1, start_time_text, end_time, end_time1;
    int64_t duration, duration1, filesize;
    int i;
    AVStream *st;
    AVProgram *p;

    start_time = INT64_MAX;
    start_time_text = INT64_MAX;
    end_time = INT64_MIN;
    duration = INT64_MIN;
    for(i = 0;i < ic->nb_streams; i++) {
        st = ic->streams[i];
        if (st->start_time != AV_NOPTS_VALUE && st->time_base.den) {
            start_time1= av_rescale_q(st->start_time, st->time_base, AV_TIME_BASE_Q);
            if (st->codec->codec_type == AVMEDIA_TYPE_SUBTITLE || st->codec->codec_type == AVMEDIA_TYPE_DATA) {
                if (start_time1 < start_time_text)
                    start_time_text = start_time1;
            } else
                start_time = FFMIN(start_time, start_time1);
            end_time1 = AV_NOPTS_VALUE;
            if (st->duration != AV_NOPTS_VALUE) {
                end_time1 = start_time1
                          + av_rescale_q(st->duration, st->time_base, AV_TIME_BASE_Q);
                end_time = FFMAX(end_time, end_time1);
            }
            for(p = NULL; (p = av_find_program_from_stream(ic, p, i)); ){
                if(p->start_time == AV_NOPTS_VALUE || p->start_time > start_time1)
                    p->start_time = start_time1;
                if(p->end_time < end_time1)
                    p->end_time = end_time1;
            }
        }
        if (st->duration != AV_NOPTS_VALUE) {
            duration1 = av_rescale_q(st->duration, st->time_base, AV_TIME_BASE_Q);
            duration = FFMAX(duration, duration1);
        }
    }
    if (start_time == INT64_MAX || (start_time > start_time_text && start_time - start_time_text < AV_TIME_BASE))
        start_time = start_time_text;
    else if(start_time > start_time_text)
        av_log(ic, AV_LOG_VERBOSE, "Ignoring outlier non primary stream starttime %f\n", start_time_text / (float)AV_TIME_BASE);

    if (start_time != INT64_MAX) {
        ic->start_time = start_time;
        if (end_time != INT64_MIN) {
            if (ic->nb_programs) {
                for (i=0; i<ic->nb_programs; i++) {
                    p = ic->programs[i];
                    if(p->start_time != AV_NOPTS_VALUE && p->end_time > p->start_time)
                        duration = FFMAX(duration, p->end_time - p->start_time);
                }
            } else
                duration = FFMAX(duration, end_time - start_time);
        }
    }
    if (duration != INT64_MIN && duration > 0 && ic->duration == AV_NOPTS_VALUE) {
        ic->duration = duration;
    }
        if (ic->pb && (filesize = avio_size(ic->pb)) > 0 && ic->duration != AV_NOPTS_VALUE) {
            /* compute the bitrate */
            double bitrate = (double)filesize * 8.0 * AV_TIME_BASE /
                (double)ic->duration;
            if (bitrate >= 0 && bitrate <= INT_MAX)
                ic->bit_rate = bitrate;
        }
}

static void fill_all_stream_timings(AVFormatContext *ic)
{
    int i;
    AVStream *st;

    update_stream_timings(ic);
    for(i = 0;i < ic->nb_streams; i++) {
        st = ic->streams[i];
        if (st->start_time == AV_NOPTS_VALUE) {
            if(ic->start_time != AV_NOPTS_VALUE)
                st->start_time = av_rescale_q(ic->start_time, AV_TIME_BASE_Q, st->time_base);
            if(ic->duration != AV_NOPTS_VALUE)
                st->duration = av_rescale_q(ic->duration, AV_TIME_BASE_Q, st->time_base);
        }
    }
}

static void estimate_timings_from_bit_rate(AVFormatContext *ic)
{
    int64_t filesize, duration;
    int i, show_warning = 0;
    AVStream *st;

    /* if bit_rate is already set, we believe it */
    if (ic->bit_rate <= 0) {
        int bit_rate = 0;
        for(i=0;i<ic->nb_streams;i++) {
            st = ic->streams[i];
            if (st->codec->bit_rate > 0) {
                if (INT_MAX - st->codec->bit_rate < bit_rate) {
                    bit_rate = 0;
                    break;
                }
                bit_rate += st->codec->bit_rate;
            }
        }
        ic->bit_rate = bit_rate;
    }

    /* if duration is already set, we believe it */
    if (ic->duration == AV_NOPTS_VALUE &&
        ic->bit_rate != 0) {
        filesize = ic->pb ? avio_size(ic->pb) : 0;
        if (filesize > 0) {
            for(i = 0; i < ic->nb_streams; i++) {
                st = ic->streams[i];
                if (   st->time_base.num <= INT64_MAX / ic->bit_rate
                    && st->duration == AV_NOPTS_VALUE) {
                    duration= av_rescale(8*filesize, st->time_base.den, ic->bit_rate*(int64_t)st->time_base.num);
                    st->duration = duration;
                    show_warning = 1;
                }
            }
        }
    }
    if (show_warning)
        av_log(ic, AV_LOG_WARNING, "Estimating duration from bitrate, this may be inaccurate\n");
}

#define DURATION_MAX_READ_SIZE 250000LL
#define DURATION_MAX_RETRY 4

/* only usable for MPEG-PS streams */
static void estimate_timings_from_pts(AVFormatContext *ic, int64_t old_offset)
{
    AVPacket pkt1, *pkt = &pkt1;
    AVStream *st;
    int read_size, i, ret;
    int64_t end_time;
    int64_t filesize, offset, duration;
    int retry=0;

    /* flush packet queue */
    flush_packet_queue(ic);

    for (i=0; i<ic->nb_streams; i++) {
        st = ic->streams[i];
        if (st->start_time == AV_NOPTS_VALUE && st->first_dts == AV_NOPTS_VALUE)
            av_log(st->codec, AV_LOG_WARNING, "start time is not set in estimate_timings_from_pts\n");

        if (st->parser) {
            av_parser_close(st->parser);
            st->parser= NULL;
        }
    }

    /* estimate the end time (duration) */
    /* XXX: may need to support wrapping */
    filesize = ic->pb ? avio_size(ic->pb) : 0;
    end_time = AV_NOPTS_VALUE;
    do{
        offset = filesize - (DURATION_MAX_READ_SIZE<<retry);
        if (offset < 0)
            offset = 0;

        avio_seek(ic->pb, offset, SEEK_SET);
        read_size = 0;
        for(;;) {
            if (read_size >= DURATION_MAX_READ_SIZE<<(FFMAX(retry-1,0)))
                break;

            do {
                ret = ff_read_packet(ic, pkt);
            } while(ret == AVERROR(EAGAIN));
            if (ret != 0)
                break;
            read_size += pkt->size;
            st = ic->streams[pkt->stream_index];
            if (pkt->pts != AV_NOPTS_VALUE &&
                (st->start_time != AV_NOPTS_VALUE ||
                 st->first_dts  != AV_NOPTS_VALUE)) {
                duration = end_time = pkt->pts;
                if (st->start_time != AV_NOPTS_VALUE)
                    duration -= st->start_time;
                else
                    duration -= st->first_dts;
                if (duration > 0) {
                    if (st->duration == AV_NOPTS_VALUE || st->info->last_duration<=0 ||
                        (st->duration < duration && FFABS(duration - st->info->last_duration) < 60LL*st->time_base.den / st->time_base.num))
                        st->duration = duration;
                    st->info->last_duration = duration;
                }
            }
            av_free_packet(pkt);
        }
    }while(   end_time==AV_NOPTS_VALUE
           && filesize > (DURATION_MAX_READ_SIZE<<retry)
           && ++retry <= DURATION_MAX_RETRY);

    fill_all_stream_timings(ic);

    avio_seek(ic->pb, old_offset, SEEK_SET);
    for (i=0; i<ic->nb_streams; i++) {
        st= ic->streams[i];
        st->cur_dts= st->first_dts;
        st->last_IP_pts = AV_NOPTS_VALUE;
    }
}

static void estimate_timings(AVFormatContext *ic, int64_t old_offset)
{
    int64_t file_size;

    /* get the file size, if possible */
    if (ic->iformat->flags & AVFMT_NOFILE) {
        file_size = 0;
    } else {
        file_size = avio_size(ic->pb);
        file_size = FFMAX(0, file_size);
    }

    if ((!strcmp(ic->iformat->name, "mpeg") ||
         !strcmp(ic->iformat->name, "mpegts")) &&
        file_size && ic->pb->seekable) {
        /* get accurate estimate from the PTSes */
        estimate_timings_from_pts(ic, old_offset);
        ic->duration_estimation_method = AVFMT_DURATION_FROM_PTS;
    } else if (has_duration(ic)) {
        /* at least one component has timings - we use them for all
           the components */
        fill_all_stream_timings(ic);
        ic->duration_estimation_method = AVFMT_DURATION_FROM_STREAM;
    } else {
        /* less precise: use bitrate info */
        estimate_timings_from_bit_rate(ic);
        ic->duration_estimation_method = AVFMT_DURATION_FROM_BITRATE;
    }
    update_stream_timings(ic);

    {
        int i;
        AVStream av_unused *st;
        for(i = 0;i < ic->nb_streams; i++) {
            st = ic->streams[i];
            av_dlog(ic, "%d: start_time: %0.3f duration: %0.3f\n", i,
                    (double) st->start_time / AV_TIME_BASE,
                    (double) st->duration   / AV_TIME_BASE);
        }
        av_dlog(ic, "stream: start_time: %0.3f duration: %0.3f bitrate=%d kb/s\n",
                (double) ic->start_time / AV_TIME_BASE,
                (double) ic->duration   / AV_TIME_BASE,
                ic->bit_rate / 1000);
    }
}

static int has_codec_parameters(AVStream *st, const char **errmsg_ptr)
{
    AVCodecContext *avctx = st->codec;

#define FAIL(errmsg) do {                                         \
        if (errmsg_ptr)                                           \
            *errmsg_ptr = errmsg;                                 \
        return 0;                                                 \
    } while (0)

    switch (avctx->codec_type) {
    case AVMEDIA_TYPE_AUDIO:
        if (!avctx->frame_size && determinable_frame_size(avctx))
            FAIL("unspecified frame size");
        if (st->info->found_decoder >= 0 && avctx->sample_fmt == AV_SAMPLE_FMT_NONE)
            FAIL("unspecified sample format");
        if (!avctx->sample_rate)
            FAIL("unspecified sample rate");
        if (!avctx->channels)
            FAIL("unspecified number of channels");
        if (st->info->found_decoder >= 0 && !st->nb_decoded_frames && avctx->codec_id == AV_CODEC_ID_DTS)
            FAIL("no decodable DTS frames");
        break;
    case AVMEDIA_TYPE_VIDEO:
        if (!avctx->width)
            FAIL("unspecified size");
        if (st->info->found_decoder >= 0 && avctx->pix_fmt == AV_PIX_FMT_NONE)
            FAIL("unspecified pixel format");
        if (st->codec->codec_id == AV_CODEC_ID_RV30 || st->codec->codec_id == AV_CODEC_ID_RV40)
            if (!st->sample_aspect_ratio.num && !st->codec->sample_aspect_ratio.num && !st->codec_info_nb_frames)
                FAIL("no frame in rv30/40 and no sar");
        break;
    case AVMEDIA_TYPE_SUBTITLE:
        if (avctx->codec_id == AV_CODEC_ID_HDMV_PGS_SUBTITLE && !avctx->width)
            FAIL("unspecified size");
        break;
    case AVMEDIA_TYPE_DATA:
        if(avctx->codec_id == AV_CODEC_ID_NONE) return 1;
    }

    if (avctx->codec_id == AV_CODEC_ID_NONE)
        FAIL("unknown codec");
    return 1;
}

/* returns 1 or 0 if or if not decoded data was returned, or a negative error */
static int try_decode_frame(AVFormatContext *s, AVStream *st, AVPacket *avpkt, AVDictionary **options)
{
    const AVCodec *codec;
    int got_picture = 1, ret = 0;
    AVFrame *frame = av_frame_alloc();
    AVSubtitle subtitle;
    AVPacket pkt = *avpkt;

    if (!frame)
        return AVERROR(ENOMEM);

    if (!avcodec_is_open(st->codec) && !st->info->found_decoder) {
        AVDictionary *thread_opt = NULL;

        codec = find_decoder(s, st, st->codec->codec_id);

        if (!codec) {
            st->info->found_decoder = -1;
            ret = -1;
            goto fail;
        }

        /* force thread count to 1 since the h264 decoder will not extract SPS
         *  and PPS to extradata during multi-threaded decoding */
        av_dict_set(options ? options : &thread_opt, "threads", "1", 0);
        ret = avcodec_open2(st->codec, codec, options ? options : &thread_opt);
        if (!options)
            av_dict_free(&thread_opt);
        if (ret < 0) {
            st->info->found_decoder = -1;
            goto fail;
        }
        st->info->found_decoder = 1;
    } else if (!st->info->found_decoder)
        st->info->found_decoder = 1;

    if (st->info->found_decoder < 0) {
        ret = -1;
        goto fail;
    }

    while ((pkt.size > 0 || (!pkt.data && got_picture)) &&
           ret >= 0 &&
           (!has_codec_parameters(st, NULL)   ||
           !has_decode_delay_been_guessed(st) ||
           (!st->codec_info_nb_frames && st->codec->codec->capabilities & CODEC_CAP_CHANNEL_CONF))) {
        got_picture = 0;
        avcodec_get_frame_defaults(frame);
        switch(st->codec->codec_type) {
        case AVMEDIA_TYPE_VIDEO:
            ret = avcodec_decode_video2(st->codec, frame,
                                        &got_picture, &pkt);
            break;
        case AVMEDIA_TYPE_AUDIO:
            ret = avcodec_decode_audio4(st->codec, frame, &got_picture, &pkt);
            break;
        case AVMEDIA_TYPE_SUBTITLE:
            ret = avcodec_decode_subtitle2(st->codec, &subtitle,
                                           &got_picture, &pkt);
            ret = pkt.size;
            break;
        default:
            break;
        }
        if (ret >= 0) {
            if (got_picture)
                st->nb_decoded_frames++;
            pkt.data += ret;
            pkt.size -= ret;
            ret       = got_picture;
        }
    }

    if(!pkt.data && !got_picture)
        ret = -1;

fail:
    avcodec_free_frame(&frame);
    return ret;
}

unsigned int ff_codec_get_tag(const AVCodecTag *tags, enum AVCodecID id)
{
    while (tags->id != AV_CODEC_ID_NONE) {
        if (tags->id == id)
            return tags->tag;
        tags++;
    }
    return 0;
}

enum AVCodecID ff_codec_get_id(const AVCodecTag *tags, unsigned int tag)
{
    int i;
    for(i=0; tags[i].id != AV_CODEC_ID_NONE;i++) {
        if(tag == tags[i].tag)
            return tags[i].id;
    }
    for(i=0; tags[i].id != AV_CODEC_ID_NONE; i++) {
        if (avpriv_toupper4(tag) == avpriv_toupper4(tags[i].tag))
            return tags[i].id;
    }
    return AV_CODEC_ID_NONE;
}

enum AVCodecID ff_get_pcm_codec_id(int bps, int flt, int be, int sflags)
{
    if (flt) {
        switch (bps) {
        case 32: return be ? AV_CODEC_ID_PCM_F32BE : AV_CODEC_ID_PCM_F32LE;
        case 64: return be ? AV_CODEC_ID_PCM_F64BE : AV_CODEC_ID_PCM_F64LE;
        default: return AV_CODEC_ID_NONE;
        }
    } else {
        bps  += 7;
        bps >>= 3;
        if (sflags & (1 << (bps - 1))) {
            switch (bps) {
            case 1:  return AV_CODEC_ID_PCM_S8;
            case 2:  return be ? AV_CODEC_ID_PCM_S16BE : AV_CODEC_ID_PCM_S16LE;
            case 3:  return be ? AV_CODEC_ID_PCM_S24BE : AV_CODEC_ID_PCM_S24LE;
            case 4:  return be ? AV_CODEC_ID_PCM_S32BE : AV_CODEC_ID_PCM_S32LE;
            default: return AV_CODEC_ID_NONE;
            }
        } else {
            switch (bps) {
            case 1:  return AV_CODEC_ID_PCM_U8;
            case 2:  return be ? AV_CODEC_ID_PCM_U16BE : AV_CODEC_ID_PCM_U16LE;
            case 3:  return be ? AV_CODEC_ID_PCM_U24BE : AV_CODEC_ID_PCM_U24LE;
            case 4:  return be ? AV_CODEC_ID_PCM_U32BE : AV_CODEC_ID_PCM_U32LE;
            default: return AV_CODEC_ID_NONE;
            }
        }
    }
}

unsigned int av_codec_get_tag(const AVCodecTag * const *tags, enum AVCodecID id)
{
    unsigned int tag;
    if (!av_codec_get_tag2(tags, id, &tag))
        return 0;
    return tag;
}

int av_codec_get_tag2(const AVCodecTag * const *tags, enum AVCodecID id,
                      unsigned int *tag)
{
    int i;
    for(i=0; tags && tags[i]; i++){
        const AVCodecTag *codec_tags = tags[i];
        while (codec_tags->id != AV_CODEC_ID_NONE) {
            if (codec_tags->id == id) {
                *tag = codec_tags->tag;
                return 1;
            }
            codec_tags++;
        }
    }
    return 0;
}

enum AVCodecID av_codec_get_id(const AVCodecTag * const *tags, unsigned int tag)
{
    int i;
    for(i=0; tags && tags[i]; i++){
        enum AVCodecID id= ff_codec_get_id(tags[i], tag);
        if(id!=AV_CODEC_ID_NONE) return id;
    }
    return AV_CODEC_ID_NONE;
}

static void compute_chapters_end(AVFormatContext *s)
{
    unsigned int i, j;
    int64_t max_time = s->duration + ((s->start_time == AV_NOPTS_VALUE) ? 0 : s->start_time);

    for (i = 0; i < s->nb_chapters; i++)
        if (s->chapters[i]->end == AV_NOPTS_VALUE) {
            AVChapter *ch = s->chapters[i];
            int64_t   end = max_time ? av_rescale_q(max_time, AV_TIME_BASE_Q, ch->time_base)
                                     : INT64_MAX;

            for (j = 0; j < s->nb_chapters; j++) {
                AVChapter *ch1 = s->chapters[j];
                int64_t next_start = av_rescale_q(ch1->start, ch1->time_base, ch->time_base);
                if (j != i && next_start > ch->start && next_start < end)
                    end = next_start;
            }
            ch->end = (end == INT64_MAX) ? ch->start : end;
        }
}

static int get_std_framerate(int i){
    if(i<60*12) return (i+1)*1001;
    else        return ((const int[]){24,30,60,12,15,48})[i-60*12]*1000*12;
}

/*
 * Is the time base unreliable.
 * This is a heuristic to balance between quick acceptance of the values in
 * the headers vs. some extra checks.
 * Old DivX and Xvid often have nonsense timebases like 1fps or 2fps.
 * MPEG-2 commonly misuses field repeat flags to store different framerates.
 * And there are "variable" fps files this needs to detect as well.
 */
static int tb_unreliable(AVCodecContext *c){
    if(   c->time_base.den >= 101L*c->time_base.num
       || c->time_base.den <    5L*c->time_base.num
/*       || c->codec_tag == AV_RL32("DIVX")
       || c->codec_tag == AV_RL32("XVID")*/
       || c->codec_tag == AV_RL32("mp4v")
       || c->codec_id == AV_CODEC_ID_MPEG2VIDEO
       || c->codec_id == AV_CODEC_ID_H264
       )
        return 1;
    return 0;
}

#if FF_API_FORMAT_PARAMETERS
int av_find_stream_info(AVFormatContext *ic)
{
    return avformat_find_stream_info(ic, NULL);
}
#endif

int ff_alloc_extradata(AVCodecContext *avctx, int size)
{
    int ret;

    if (size < 0 || size >= INT32_MAX - FF_INPUT_BUFFER_PADDING_SIZE) {
        avctx->extradata_size = 0;
        return AVERROR(EINVAL);
    }
    avctx->extradata = av_malloc(size + FF_INPUT_BUFFER_PADDING_SIZE);
    if (avctx->extradata) {
        memset(avctx->extradata + size, 0, FF_INPUT_BUFFER_PADDING_SIZE);
        avctx->extradata_size = size;
        ret = 0;
    } else {
        avctx->extradata_size = 0;
        ret = AVERROR(ENOMEM);
    }
    return ret;
}

<<<<<<< HEAD
=======
int ff_rfps_add_frame(AVFormatContext *ic, AVStream *st, int64_t ts)
{
    int i, j;
    int64_t last = st->info->last_dts;

    if(   ts != AV_NOPTS_VALUE && last != AV_NOPTS_VALUE && ts > last
       && ts - (uint64_t)last < INT64_MAX){
        double dts= (is_relative(ts) ?  ts - RELATIVE_TS_BASE : ts) * av_q2d(st->time_base);
        int64_t duration= ts - last;

        if (!st->info->duration_error)
            st->info->duration_error = av_mallocz(sizeof(st->info->duration_error[0])*2);
        if (!st->info->duration_error)
            return AVERROR(ENOMEM);

//         if(st->codec->codec_type == AVMEDIA_TYPE_VIDEO)
//             av_log(NULL, AV_LOG_ERROR, "%f\n", dts);
        for (i=0; i<MAX_STD_TIMEBASES; i++) {
            if (st->info->duration_error[0][1][i] < 1e10) {
                int framerate= get_std_framerate(i);
                double sdts= dts*framerate/(1001*12);
                for(j=0; j<2; j++){
                    int64_t ticks= llrint(sdts+j*0.5);
                    double error= sdts - ticks + j*0.5;
                    st->info->duration_error[j][0][i] += error;
                    st->info->duration_error[j][1][i] += error*error;
                }
            }
        }
        st->info->duration_count++;

        if (st->info->duration_count % 10 == 0) {
            int n = st->info->duration_count;
            for (i=0; i<MAX_STD_TIMEBASES; i++) {
                if (st->info->duration_error[0][1][i] < 1e10) {
                    double a0     = st->info->duration_error[0][0][i] / n;
                    double error0 = st->info->duration_error[0][1][i] / n - a0*a0;
                    double a1     = st->info->duration_error[1][0][i] / n;
                    double error1 = st->info->duration_error[1][1][i] / n - a1*a1;
                    if (error0 > 0.04 && error1 > 0.04) {
                        st->info->duration_error[0][1][i] = 2e10;
                        st->info->duration_error[1][1][i] = 2e10;
                    }
                }
            }
        }

        // ignore the first 4 values, they might have some random jitter
        if (st->info->duration_count > 3 && is_relative(ts) == is_relative(last))
            st->info->duration_gcd = av_gcd(st->info->duration_gcd, duration);
    }
    if (ts != AV_NOPTS_VALUE)
        st->info->last_dts = ts;

    return 0;
}

void ff_rfps_calculate(AVFormatContext *ic)
{
    int i, j;

    for (i = 0; i<ic->nb_streams; i++) {
        AVStream *st = ic->streams[i];

        if (st->codec->codec_type != AVMEDIA_TYPE_VIDEO)
            continue;
        // the check for tb_unreliable() is not completely correct, since this is not about handling
        // a unreliable/inexact time base, but a time base that is finer than necessary, as e.g.
        // ipmovie.c produces.
        if (tb_unreliable(st->codec) && st->info->duration_count > 15 && st->info->duration_gcd > FFMAX(1, st->time_base.den/(500LL*st->time_base.num)) && !st->r_frame_rate.num)
            av_reduce(&st->r_frame_rate.num, &st->r_frame_rate.den, st->time_base.den, st->time_base.num * st->info->duration_gcd, INT_MAX);
        if (st->info->duration_count>1 && !st->r_frame_rate.num
            && tb_unreliable(st->codec)) {
            int num = 0;
            double best_error= 0.01;

            for (j=0; j<MAX_STD_TIMEBASES; j++) {
                int k;

                if(st->info->codec_info_duration && st->info->codec_info_duration*av_q2d(st->time_base) < (1001*12.0)/get_std_framerate(j))
                    continue;
                if(!st->info->codec_info_duration && 1.0 < (1001*12.0)/get_std_framerate(j))
                    continue;
                for(k=0; k<2; k++){
                    int n= st->info->duration_count;
                    double a= st->info->duration_error[k][0][j] / n;
                    double error= st->info->duration_error[k][1][j]/n - a*a;

                    if(error < best_error && best_error> 0.000000001){
                        best_error= error;
                        num = get_std_framerate(j);
                    }
                    if(error < 0.02)
                        av_log(NULL, AV_LOG_DEBUG, "rfps: %f %f\n", get_std_framerate(j) / 12.0/1001, error);
                }
            }
            // do not increase frame rate by more than 1 % in order to match a standard rate.
            if (num && (!st->r_frame_rate.num || (double)num/(12*1001) < 1.01 * av_q2d(st->r_frame_rate)))
                av_reduce(&st->r_frame_rate.num, &st->r_frame_rate.den, num, 12*1001, INT_MAX);
        }

        av_freep(&st->info->duration_error);
        st->info->last_dts = AV_NOPTS_VALUE;
        st->info->duration_count = 0;
    }
}

>>>>>>> 8c15b39e
int avformat_find_stream_info(AVFormatContext *ic, AVDictionary **options)
{
    int i, count, ret = 0, j;
    int64_t read_size;
    AVStream *st;
    AVPacket pkt1, *pkt;
    int64_t old_offset = avio_tell(ic->pb);
    int orig_nb_streams = ic->nb_streams;        // new streams might appear, no options for those
    int flush_codecs = ic->probesize > 0;

    if(ic->pb)
        av_log(ic, AV_LOG_DEBUG, "Before avformat_find_stream_info() pos: %"PRId64" bytes read:%"PRId64" seeks:%d\n",
               avio_tell(ic->pb), ic->pb->bytes_read, ic->pb->seek_count);

    for(i=0;i<ic->nb_streams;i++) {
        const AVCodec *codec;
        AVDictionary *thread_opt = NULL;
        st = ic->streams[i];

        if (st->codec->codec_type == AVMEDIA_TYPE_VIDEO ||
            st->codec->codec_type == AVMEDIA_TYPE_SUBTITLE) {
/*            if(!st->time_base.num)
                st->time_base= */
            if(!st->codec->time_base.num)
                st->codec->time_base= st->time_base;
        }
        //only for the split stuff
        if (!st->parser && !(ic->flags & AVFMT_FLAG_NOPARSE)) {
            st->parser = av_parser_init(st->codec->codec_id);
            if(st->parser){
                if(st->need_parsing == AVSTREAM_PARSE_HEADERS){
                    st->parser->flags |= PARSER_FLAG_COMPLETE_FRAMES;
                } else if(st->need_parsing == AVSTREAM_PARSE_FULL_RAW) {
                    st->parser->flags |= PARSER_FLAG_USE_CODEC_TS;
                }
            } else if (st->need_parsing) {
                av_log(ic, AV_LOG_VERBOSE, "parser not found for codec "
                       "%s, packets or times may be invalid.\n",
                       avcodec_get_name(st->codec->codec_id));
            }
        }
        codec = find_decoder(ic, st, st->codec->codec_id);

        /* force thread count to 1 since the h264 decoder will not extract SPS
         *  and PPS to extradata during multi-threaded decoding */
        av_dict_set(options ? &options[i] : &thread_opt, "threads", "1", 0);

        /* Ensure that subtitle_header is properly set. */
        if (st->codec->codec_type == AVMEDIA_TYPE_SUBTITLE
            && codec && !st->codec->codec)
            avcodec_open2(st->codec, codec, options ? &options[i]
                              : &thread_opt);

        //try to just open decoders, in case this is enough to get parameters
        if (!has_codec_parameters(st, NULL) && st->request_probe <= 0) {
            if (codec && !st->codec->codec)
                avcodec_open2(st->codec, codec, options ? &options[i]
                              : &thread_opt);
        }
        if (!options)
            av_dict_free(&thread_opt);
    }

    for (i=0; i<ic->nb_streams; i++) {
#if FF_API_R_FRAME_RATE
        ic->streams[i]->info->last_dts = AV_NOPTS_VALUE;
#endif
        ic->streams[i]->info->fps_first_dts = AV_NOPTS_VALUE;
        ic->streams[i]->info->fps_last_dts  = AV_NOPTS_VALUE;
    }

    count = 0;
    read_size = 0;
    for(;;) {
        if (ff_check_interrupt(&ic->interrupt_callback)){
            ret= AVERROR_EXIT;
            av_log(ic, AV_LOG_DEBUG, "interrupted\n");
            break;
        }

        /* check if one codec still needs to be handled */
        for(i=0;i<ic->nb_streams;i++) {
            int fps_analyze_framecount = 20;

            st = ic->streams[i];
            if (!has_codec_parameters(st, NULL))
                break;
            /* if the timebase is coarse (like the usual millisecond precision
               of mkv), we need to analyze more frames to reliably arrive at
               the correct fps */
            if (av_q2d(st->time_base) > 0.0005)
                fps_analyze_framecount *= 2;
            if (ic->fps_probe_size >= 0)
                fps_analyze_framecount = ic->fps_probe_size;
            if (st->disposition & AV_DISPOSITION_ATTACHED_PIC)
                fps_analyze_framecount = 0;
            /* variable fps and no guess at the real fps */
            if(   tb_unreliable(st->codec) && !(st->r_frame_rate.num && st->avg_frame_rate.num)
               && st->info->duration_count < fps_analyze_framecount
               && st->codec->codec_type == AVMEDIA_TYPE_VIDEO)
                break;
            if(st->parser && st->parser->parser->split && !st->codec->extradata)
                break;
            if (st->first_dts == AV_NOPTS_VALUE &&
                (st->codec->codec_type == AVMEDIA_TYPE_VIDEO ||
                 st->codec->codec_type == AVMEDIA_TYPE_AUDIO))
                break;
        }
        if (i == ic->nb_streams) {
            /* NOTE: if the format has no header, then we need to read
               some packets to get most of the streams, so we cannot
               stop here */
            if (!(ic->ctx_flags & AVFMTCTX_NOHEADER)) {
                /* if we found the info for all the codecs, we can stop */
                ret = count;
                av_log(ic, AV_LOG_DEBUG, "All info found\n");
                flush_codecs = 0;
                break;
            }
        }
        /* we did not get all the codec info, but we read too much data */
        if (read_size >= ic->probesize) {
            ret = count;
            av_log(ic, AV_LOG_DEBUG, "Probe buffer size limit of %d bytes reached\n", ic->probesize);
            for (i = 0; i < ic->nb_streams; i++)
                if (!ic->streams[i]->r_frame_rate.num &&
                    ic->streams[i]->info->duration_count <= 1 &&
                    strcmp(ic->iformat->name, "image2"))
                    av_log(ic, AV_LOG_WARNING,
                           "Stream #%d: not enough frames to estimate rate; "
                           "consider increasing probesize\n", i);
            break;
        }

        /* NOTE: a new stream can be added there if no header in file
           (AVFMTCTX_NOHEADER) */
        ret = read_frame_internal(ic, &pkt1);
        if (ret == AVERROR(EAGAIN))
            continue;

        if (ret < 0) {
            /* EOF or error*/
            break;
        }

        if (ic->flags & AVFMT_FLAG_NOBUFFER)
            free_packet_buffer(&ic->packet_buffer, &ic->packet_buffer_end);
        {
            pkt = add_to_pktbuf(&ic->packet_buffer, &pkt1,
                                &ic->packet_buffer_end);
            if (!pkt) {
                ret = AVERROR(ENOMEM);
                goto find_stream_info_err;
            }
            if ((ret = av_dup_packet(pkt)) < 0)
                goto find_stream_info_err;
        }

        st = ic->streams[pkt->stream_index];
        if (!(st->disposition & AV_DISPOSITION_ATTACHED_PIC))
            read_size += pkt->size;

        if (pkt->dts != AV_NOPTS_VALUE && st->codec_info_nb_frames > 1) {
            /* check for non-increasing dts */
            if (st->info->fps_last_dts != AV_NOPTS_VALUE &&
                st->info->fps_last_dts >= pkt->dts) {
                av_log(ic, AV_LOG_DEBUG, "Non-increasing DTS in stream %d: "
                       "packet %d with DTS %"PRId64", packet %d with DTS "
                       "%"PRId64"\n", st->index, st->info->fps_last_dts_idx,
                       st->info->fps_last_dts, st->codec_info_nb_frames, pkt->dts);
                st->info->fps_first_dts = st->info->fps_last_dts = AV_NOPTS_VALUE;
            }
            /* check for a discontinuity in dts - if the difference in dts
             * is more than 1000 times the average packet duration in the sequence,
             * we treat it as a discontinuity */
            if (st->info->fps_last_dts != AV_NOPTS_VALUE &&
                st->info->fps_last_dts_idx > st->info->fps_first_dts_idx &&
                (pkt->dts - st->info->fps_last_dts) / 1000 >
                (st->info->fps_last_dts - st->info->fps_first_dts) / (st->info->fps_last_dts_idx - st->info->fps_first_dts_idx)) {
                av_log(ic, AV_LOG_WARNING, "DTS discontinuity in stream %d: "
                       "packet %d with DTS %"PRId64", packet %d with DTS "
                       "%"PRId64"\n", st->index, st->info->fps_last_dts_idx,
                       st->info->fps_last_dts, st->codec_info_nb_frames, pkt->dts);
                st->info->fps_first_dts = st->info->fps_last_dts = AV_NOPTS_VALUE;
            }

            /* update stored dts values */
            if (st->info->fps_first_dts == AV_NOPTS_VALUE) {
                st->info->fps_first_dts     = pkt->dts;
                st->info->fps_first_dts_idx = st->codec_info_nb_frames;
            }
            st->info->fps_last_dts = pkt->dts;
            st->info->fps_last_dts_idx = st->codec_info_nb_frames;
        }
        if (st->codec_info_nb_frames>1) {
            int64_t t=0;
            if (st->time_base.den > 0)
                t = av_rescale_q(st->info->codec_info_duration, st->time_base, AV_TIME_BASE_Q);
            if (st->avg_frame_rate.num > 0)
                t = FFMAX(t, av_rescale_q(st->codec_info_nb_frames, av_inv_q(st->avg_frame_rate), AV_TIME_BASE_Q));

            if (   t==0
                && st->codec_info_nb_frames>30
                && st->info->fps_first_dts != AV_NOPTS_VALUE
                && st->info->fps_last_dts  != AV_NOPTS_VALUE)
                t = FFMAX(t, av_rescale_q(st->info->fps_last_dts - st->info->fps_first_dts, st->time_base, AV_TIME_BASE_Q));

            if (t >= ic->max_analyze_duration) {
                av_log(ic, AV_LOG_VERBOSE, "max_analyze_duration %d reached at %"PRId64" microseconds\n", ic->max_analyze_duration, t);
                break;
            }
            if (pkt->duration) {
                st->info->codec_info_duration        += pkt->duration;
                st->info->codec_info_duration_fields += st->parser && st->need_parsing && st->codec->ticks_per_frame==2 ? st->parser->repeat_pict + 1 : 2;
            }
        }
#if FF_API_R_FRAME_RATE
        ff_rfps_add_frame(ic, st, pkt->dts);
#endif
        if(st->parser && st->parser->parser->split && !st->codec->extradata){
            int i= st->parser->parser->split(st->codec, pkt->data, pkt->size);
            if (i > 0 && i < FF_MAX_EXTRADATA_SIZE) {
                if (ff_alloc_extradata(st->codec, i))
                    return AVERROR(ENOMEM);
                memcpy(st->codec->extradata, pkt->data, st->codec->extradata_size);
            }
        }

        /* if still no information, we try to open the codec and to
           decompress the frame. We try to avoid that in most cases as
           it takes longer and uses more memory. For MPEG-4, we need to
           decompress for QuickTime.

           If CODEC_CAP_CHANNEL_CONF is set this will force decoding of at
           least one frame of codec data, this makes sure the codec initializes
           the channel configuration and does not only trust the values from the container.
        */
        try_decode_frame(ic, st, pkt, (options && i < orig_nb_streams ) ? &options[i] : NULL);

        st->codec_info_nb_frames++;
        count++;
    }

    if (flush_codecs) {
        AVPacket empty_pkt = { 0 };
        int err = 0;
        av_init_packet(&empty_pkt);

        for(i=0;i<ic->nb_streams;i++) {

            st = ic->streams[i];

            /* flush the decoders */
            if (st->info->found_decoder == 1) {
                do {
                    err = try_decode_frame(ic, st, &empty_pkt,
                                            (options && i < orig_nb_streams) ?
                                            &options[i] : NULL);
                } while (err > 0 && !has_codec_parameters(st, NULL));

                if (err < 0) {
                    av_log(ic, AV_LOG_INFO,
                        "decoding for stream %d failed\n", st->index);
                }
            }
        }
    }

    // close codecs which were opened in try_decode_frame()
    for(i=0;i<ic->nb_streams;i++) {
        st = ic->streams[i];
        avcodec_close(st->codec);
    }

    ff_rfps_calculate(ic);

    for(i=0;i<ic->nb_streams;i++) {
        st = ic->streams[i];
        if (st->codec->codec_type == AVMEDIA_TYPE_VIDEO) {
            if(st->codec->codec_id == AV_CODEC_ID_RAWVIDEO && !st->codec->codec_tag && !st->codec->bits_per_coded_sample){
                uint32_t tag= avcodec_pix_fmt_to_codec_tag(st->codec->pix_fmt);
                if (avpriv_find_pix_fmt(ff_raw_pix_fmt_tags, tag) == st->codec->pix_fmt)
                    st->codec->codec_tag= tag;
            }

            /* estimate average framerate if not set by demuxer */
            if (st->info->codec_info_duration_fields && !st->avg_frame_rate.num && st->info->codec_info_duration) {
                int      best_fps = 0;
                double best_error = 0.01;

                if (st->info->codec_info_duration        >= INT64_MAX / st->time_base.num / 2||
                    st->info->codec_info_duration_fields >= INT64_MAX / st->time_base.den ||
                    st->info->codec_info_duration        < 0)
                    continue;
                av_reduce(&st->avg_frame_rate.num, &st->avg_frame_rate.den,
                          st->info->codec_info_duration_fields*(int64_t)st->time_base.den,
                          st->info->codec_info_duration*2*(int64_t)st->time_base.num, 60000);

                /* round guessed framerate to a "standard" framerate if it's
                 * within 1% of the original estimate*/
                for (j = 1; j < MAX_STD_TIMEBASES; j++) {
                    AVRational std_fps = { get_std_framerate(j), 12*1001 };
                    double error = fabs(av_q2d(st->avg_frame_rate) / av_q2d(std_fps) - 1);

                    if (error < best_error) {
                        best_error = error;
                        best_fps   = std_fps.num;
                    }
                }
                if (best_fps) {
                    av_reduce(&st->avg_frame_rate.num, &st->avg_frame_rate.den,
                              best_fps, 12*1001, INT_MAX);
                }
            }

            if (!st->r_frame_rate.num){
                if(    st->codec->time_base.den * (int64_t)st->time_base.num
                    <= st->codec->time_base.num * st->codec->ticks_per_frame * (int64_t)st->time_base.den){
                    st->r_frame_rate.num = st->codec->time_base.den;
                    st->r_frame_rate.den = st->codec->time_base.num * st->codec->ticks_per_frame;
                }else{
                    st->r_frame_rate.num = st->time_base.den;
                    st->r_frame_rate.den = st->time_base.num;
                }
            }
        }else if(st->codec->codec_type == AVMEDIA_TYPE_AUDIO) {
            if(!st->codec->bits_per_coded_sample)
                st->codec->bits_per_coded_sample= av_get_bits_per_sample(st->codec->codec_id);
            // set stream disposition based on audio service type
            switch (st->codec->audio_service_type) {
            case AV_AUDIO_SERVICE_TYPE_EFFECTS:
                st->disposition = AV_DISPOSITION_CLEAN_EFFECTS;    break;
            case AV_AUDIO_SERVICE_TYPE_VISUALLY_IMPAIRED:
                st->disposition = AV_DISPOSITION_VISUAL_IMPAIRED;  break;
            case AV_AUDIO_SERVICE_TYPE_HEARING_IMPAIRED:
                st->disposition = AV_DISPOSITION_HEARING_IMPAIRED; break;
            case AV_AUDIO_SERVICE_TYPE_COMMENTARY:
                st->disposition = AV_DISPOSITION_COMMENT;          break;
            case AV_AUDIO_SERVICE_TYPE_KARAOKE:
                st->disposition = AV_DISPOSITION_KARAOKE;          break;
            }
        }
    }

    if(ic->probesize)
    estimate_timings(ic, old_offset);

    if (ret >= 0 && ic->nb_streams)
        ret = -1; /* we could not have all the codec parameters before EOF */
    for(i=0;i<ic->nb_streams;i++) {
        const char *errmsg;
        st = ic->streams[i];
        if (!has_codec_parameters(st, &errmsg)) {
            char buf[256];
            avcodec_string(buf, sizeof(buf), st->codec, 0);
            av_log(ic, AV_LOG_WARNING,
                   "Could not find codec parameters for stream %d (%s): %s\n"
                   "Consider increasing the value for the 'analyzeduration' and 'probesize' options\n",
                   i, buf, errmsg);
        } else {
            ret = 0;
        }
    }

    compute_chapters_end(ic);

 find_stream_info_err:
    for (i=0; i < ic->nb_streams; i++) {
        st = ic->streams[i];
        if (ic->streams[i]->codec && ic->streams[i]->codec->codec_type != AVMEDIA_TYPE_AUDIO)
            ic->streams[i]->codec->thread_count = 0;
        if (st->info)
            av_freep(&st->info->duration_error);
        av_freep(&ic->streams[i]->info);
    }
    if(ic->pb)
        av_log(ic, AV_LOG_DEBUG, "After avformat_find_stream_info() pos: %"PRId64" bytes read:%"PRId64" seeks:%d frames:%d\n",
               avio_tell(ic->pb), ic->pb->bytes_read, ic->pb->seek_count, count);
    return ret;
}

AVProgram *av_find_program_from_stream(AVFormatContext *ic, AVProgram *last, int s)
{
    int i, j;

    for (i = 0; i < ic->nb_programs; i++) {
        if (ic->programs[i] == last) {
            last = NULL;
        } else {
            if (!last)
                for (j = 0; j < ic->programs[i]->nb_stream_indexes; j++)
                    if (ic->programs[i]->stream_index[j] == s)
                        return ic->programs[i];
        }
    }
    return NULL;
}

int av_find_best_stream(AVFormatContext *ic,
                        enum AVMediaType type,
                        int wanted_stream_nb,
                        int related_stream,
                        AVCodec **decoder_ret,
                        int flags)
{
    int i, nb_streams = ic->nb_streams;
    int ret = AVERROR_STREAM_NOT_FOUND, best_count = -1, best_bitrate = -1, best_multiframe = -1, count, bitrate, multiframe;
    unsigned *program = NULL;
    AVCodec *decoder = NULL, *best_decoder = NULL;

    if (related_stream >= 0 && wanted_stream_nb < 0) {
        AVProgram *p = av_find_program_from_stream(ic, NULL, related_stream);
        if (p) {
            program = p->stream_index;
            nb_streams = p->nb_stream_indexes;
        }
    }
    for (i = 0; i < nb_streams; i++) {
        int real_stream_index = program ? program[i] : i;
        AVStream *st = ic->streams[real_stream_index];
        AVCodecContext *avctx = st->codec;
        if (avctx->codec_type != type)
            continue;
        if (wanted_stream_nb >= 0 && real_stream_index != wanted_stream_nb)
            continue;
        if (st->disposition & (AV_DISPOSITION_HEARING_IMPAIRED|AV_DISPOSITION_VISUAL_IMPAIRED))
            continue;
        if (decoder_ret) {
            decoder = find_decoder(ic, st, st->codec->codec_id);
            if (!decoder) {
                if (ret < 0)
                    ret = AVERROR_DECODER_NOT_FOUND;
                continue;
            }
        }
        count = st->codec_info_nb_frames;
        bitrate = avctx->bit_rate;
        multiframe = FFMIN(5, count);
        if ((best_multiframe >  multiframe) ||
            (best_multiframe == multiframe && best_bitrate >  bitrate) ||
            (best_multiframe == multiframe && best_bitrate == bitrate && best_count >= count))
            continue;
        best_count = count;
        best_bitrate = bitrate;
        best_multiframe = multiframe;
        ret = real_stream_index;
        best_decoder = decoder;
        if (program && i == nb_streams - 1 && ret < 0) {
            program = NULL;
            nb_streams = ic->nb_streams;
            i = 0; /* no related stream found, try again with everything */
        }
    }
    if (decoder_ret)
        *decoder_ret = best_decoder;
    return ret;
}

/*******************************************************/

int av_read_play(AVFormatContext *s)
{
    if (s->iformat->read_play)
        return s->iformat->read_play(s);
    if (s->pb)
        return avio_pause(s->pb, 0);
    return AVERROR(ENOSYS);
}

int av_read_pause(AVFormatContext *s)
{
    if (s->iformat->read_pause)
        return s->iformat->read_pause(s);
    if (s->pb)
        return avio_pause(s->pb, 1);
    return AVERROR(ENOSYS);
}

void ff_free_stream(AVFormatContext *s, AVStream *st){
    av_assert0(s->nb_streams>0);
    av_assert0(s->streams[ s->nb_streams-1 ] == st);

    if (st->parser) {
        av_parser_close(st->parser);
    }
    if (st->attached_pic.data)
        av_free_packet(&st->attached_pic);
    av_dict_free(&st->metadata);
    av_freep(&st->probe_data.buf);
    av_freep(&st->index_entries);
    av_freep(&st->codec->extradata);
    av_freep(&st->codec->subtitle_header);
    av_freep(&st->codec);
    av_freep(&st->priv_data);
    if (st->info)
        av_freep(&st->info->duration_error);
    av_freep(&st->info);
    av_freep(&s->streams[ --s->nb_streams ]);
}

void avformat_free_context(AVFormatContext *s)
{
    int i;

    if (!s)
        return;

    av_opt_free(s);
    if (s->iformat && s->iformat->priv_class && s->priv_data)
        av_opt_free(s->priv_data);

    for(i=s->nb_streams-1; i>=0; i--) {
        ff_free_stream(s, s->streams[i]);
    }
    for(i=s->nb_programs-1; i>=0; i--) {
        av_dict_free(&s->programs[i]->metadata);
        av_freep(&s->programs[i]->stream_index);
        av_freep(&s->programs[i]);
    }
    av_freep(&s->programs);
    av_freep(&s->priv_data);
    while(s->nb_chapters--) {
        av_dict_free(&s->chapters[s->nb_chapters]->metadata);
        av_freep(&s->chapters[s->nb_chapters]);
    }
    av_freep(&s->chapters);
    av_dict_free(&s->metadata);
    av_freep(&s->streams);
    av_free(s);
}

#if FF_API_CLOSE_INPUT_FILE
void av_close_input_file(AVFormatContext *s)
{
    avformat_close_input(&s);
}
#endif

void avformat_close_input(AVFormatContext **ps)
{
    AVFormatContext *s;
    AVIOContext *pb;

    if (!ps || !*ps)
        return;

    s = *ps;
    pb = s->pb;

    if ((s->iformat && s->iformat->flags & AVFMT_NOFILE) ||
        (s->flags & AVFMT_FLAG_CUSTOM_IO))
        pb = NULL;

    flush_packet_queue(s);

    if (s->iformat) {
        if (s->iformat->read_close)
            s->iformat->read_close(s);
    }

    avformat_free_context(s);

    *ps = NULL;

    avio_close(pb);
}

#if FF_API_NEW_STREAM
AVStream *av_new_stream(AVFormatContext *s, int id)
{
    AVStream *st = avformat_new_stream(s, NULL);
    if (st)
        st->id = id;
    return st;
}
#endif

AVStream *avformat_new_stream(AVFormatContext *s, const AVCodec *c)
{
    AVStream *st;
    int i;
    AVStream **streams;

    if (s->nb_streams >= INT_MAX/sizeof(*streams))
        return NULL;
    streams = av_realloc_array(s->streams, s->nb_streams + 1, sizeof(*streams));
    if (!streams)
        return NULL;
    s->streams = streams;

    st = av_mallocz(sizeof(AVStream));
    if (!st)
        return NULL;
    if (!(st->info = av_mallocz(sizeof(*st->info)))) {
        av_free(st);
        return NULL;
    }
    st->info->last_dts = AV_NOPTS_VALUE;

    st->codec = avcodec_alloc_context3(c);
    if (s->iformat) {
        /* no default bitrate if decoding */
        st->codec->bit_rate = 0;
    }
    st->index = s->nb_streams;
    st->start_time = AV_NOPTS_VALUE;
    st->duration = AV_NOPTS_VALUE;
        /* we set the current DTS to 0 so that formats without any timestamps
           but durations get some timestamps, formats with some unknown
           timestamps have their first few packets buffered and the
           timestamps corrected before they are returned to the user */
    st->cur_dts = s->iformat ? RELATIVE_TS_BASE : 0;
    st->first_dts = AV_NOPTS_VALUE;
    st->probe_packets = MAX_PROBE_PACKETS;
    st->pts_wrap_reference = AV_NOPTS_VALUE;
    st->pts_wrap_behavior = AV_PTS_WRAP_IGNORE;

    /* default pts setting is MPEG-like */
    avpriv_set_pts_info(st, 33, 1, 90000);
    st->last_IP_pts = AV_NOPTS_VALUE;
    for(i=0; i<MAX_REORDER_DELAY+1; i++)
        st->pts_buffer[i]= AV_NOPTS_VALUE;

    st->sample_aspect_ratio = (AVRational){0,1};

#if FF_API_R_FRAME_RATE
    st->info->last_dts      = AV_NOPTS_VALUE;
#endif
    st->info->fps_first_dts = AV_NOPTS_VALUE;
    st->info->fps_last_dts  = AV_NOPTS_VALUE;

    s->streams[s->nb_streams++] = st;
    return st;
}

AVProgram *av_new_program(AVFormatContext *ac, int id)
{
    AVProgram *program=NULL;
    int i;

    av_dlog(ac, "new_program: id=0x%04x\n", id);

    for(i=0; i<ac->nb_programs; i++)
        if(ac->programs[i]->id == id)
            program = ac->programs[i];

    if(!program){
        program = av_mallocz(sizeof(AVProgram));
        if (!program)
            return NULL;
        dynarray_add(&ac->programs, &ac->nb_programs, program);
        program->discard = AVDISCARD_NONE;
    }
    program->id = id;
    program->pts_wrap_reference = AV_NOPTS_VALUE;
    program->pts_wrap_behavior = AV_PTS_WRAP_IGNORE;

    program->start_time =
    program->end_time   = AV_NOPTS_VALUE;

    return program;
}

AVChapter *avpriv_new_chapter(AVFormatContext *s, int id, AVRational time_base, int64_t start, int64_t end, const char *title)
{
    AVChapter *chapter = NULL;
    int i;

    for(i=0; i<s->nb_chapters; i++)
        if(s->chapters[i]->id == id)
            chapter = s->chapters[i];

    if(!chapter){
        chapter= av_mallocz(sizeof(AVChapter));
        if(!chapter)
            return NULL;
        dynarray_add(&s->chapters, &s->nb_chapters, chapter);
    }
    av_dict_set(&chapter->metadata, "title", title, 0);
    chapter->id    = id;
    chapter->time_base= time_base;
    chapter->start = start;
    chapter->end   = end;

    return chapter;
}

void ff_program_add_stream_index(AVFormatContext *ac, int progid, unsigned int idx)
{
    int i, j;
    AVProgram *program=NULL;
    void *tmp;

    if (idx >= ac->nb_streams) {
        av_log(ac, AV_LOG_ERROR, "stream index %d is not valid\n", idx);
        return;
    }

    for(i=0; i<ac->nb_programs; i++){
        if(ac->programs[i]->id != progid)
            continue;
        program = ac->programs[i];
        for(j=0; j<program->nb_stream_indexes; j++)
            if(program->stream_index[j] == idx)
                return;

        tmp = av_realloc_array(program->stream_index, program->nb_stream_indexes+1, sizeof(unsigned int));
        if(!tmp)
            return;
        program->stream_index = tmp;
        program->stream_index[program->nb_stream_indexes++] = idx;
        return;
    }
}

static void print_fps(double d, const char *postfix){
    uint64_t v= lrintf(d*100);
    if     (v% 100      ) av_log(NULL, AV_LOG_INFO, ", %3.2f %s", d, postfix);
    else if(v%(100*1000)) av_log(NULL, AV_LOG_INFO, ", %1.0f %s", d, postfix);
    else                  av_log(NULL, AV_LOG_INFO, ", %1.0fk %s", d/1000, postfix);
}

static void dump_metadata(void *ctx, AVDictionary *m, const char *indent)
{
    if(m && !(av_dict_count(m) == 1 && av_dict_get(m, "language", NULL, 0))){
        AVDictionaryEntry *tag=NULL;

        av_log(ctx, AV_LOG_INFO, "%sMetadata:\n", indent);
        while((tag=av_dict_get(m, "", tag, AV_DICT_IGNORE_SUFFIX))) {
            if(strcmp("language", tag->key)){
                const char *p = tag->value;
                av_log(ctx, AV_LOG_INFO, "%s  %-16s: ", indent, tag->key);
                while(*p) {
                    char tmp[256];
                    size_t len = strcspn(p, "\x8\xa\xb\xc\xd");
                    av_strlcpy(tmp, p, FFMIN(sizeof(tmp), len+1));
                    av_log(ctx, AV_LOG_INFO, "%s", tmp);
                    p += len;
                    if (*p == 0xd) av_log(ctx, AV_LOG_INFO, " ");
                    if (*p == 0xa) av_log(ctx, AV_LOG_INFO, "\n%s  %-16s: ", indent, "");
                    if (*p) p++;
                }
                av_log(ctx, AV_LOG_INFO, "\n");
            }
        }
    }
}

/* "user interface" functions */
static void dump_stream_format(AVFormatContext *ic, int i, int index, int is_output)
{
    char buf[256];
    int flags = (is_output ? ic->oformat->flags : ic->iformat->flags);
    AVStream *st = ic->streams[i];
    int g = av_gcd(st->time_base.num, st->time_base.den);
    AVDictionaryEntry *lang = av_dict_get(st->metadata, "language", NULL, 0);
    avcodec_string(buf, sizeof(buf), st->codec, is_output);
    av_log(NULL, AV_LOG_INFO, "    Stream #%d:%d", index, i);
    /* the pid is an important information, so we display it */
    /* XXX: add a generic system */
    if (flags & AVFMT_SHOW_IDS)
        av_log(NULL, AV_LOG_INFO, "[0x%x]", st->id);
    if (lang)
        av_log(NULL, AV_LOG_INFO, "(%s)", lang->value);
    av_log(NULL, AV_LOG_DEBUG, ", %d, %d/%d", st->codec_info_nb_frames, st->time_base.num/g, st->time_base.den/g);
    av_log(NULL, AV_LOG_INFO, ": %s", buf);
    if (st->sample_aspect_ratio.num && // default
        av_cmp_q(st->sample_aspect_ratio, st->codec->sample_aspect_ratio)) {
        AVRational display_aspect_ratio;
        av_reduce(&display_aspect_ratio.num, &display_aspect_ratio.den,
                  st->codec->width*st->sample_aspect_ratio.num,
                  st->codec->height*st->sample_aspect_ratio.den,
                  1024*1024);
        av_log(NULL, AV_LOG_INFO, ", SAR %d:%d DAR %d:%d",
                 st->sample_aspect_ratio.num, st->sample_aspect_ratio.den,
                 display_aspect_ratio.num, display_aspect_ratio.den);
    }
    if(st->codec->codec_type == AVMEDIA_TYPE_VIDEO){
        if(st->avg_frame_rate.den && st->avg_frame_rate.num)
            print_fps(av_q2d(st->avg_frame_rate), "fps");
#if FF_API_R_FRAME_RATE
        if(st->r_frame_rate.den && st->r_frame_rate.num)
            print_fps(av_q2d(st->r_frame_rate), "tbr");
#endif
        if(st->time_base.den && st->time_base.num)
            print_fps(1/av_q2d(st->time_base), "tbn");
        if(st->codec->time_base.den && st->codec->time_base.num)
            print_fps(1/av_q2d(st->codec->time_base), "tbc");
    }
    if (st->disposition & AV_DISPOSITION_DEFAULT)
        av_log(NULL, AV_LOG_INFO, " (default)");
    if (st->disposition & AV_DISPOSITION_DUB)
        av_log(NULL, AV_LOG_INFO, " (dub)");
    if (st->disposition & AV_DISPOSITION_ORIGINAL)
        av_log(NULL, AV_LOG_INFO, " (original)");
    if (st->disposition & AV_DISPOSITION_COMMENT)
        av_log(NULL, AV_LOG_INFO, " (comment)");
    if (st->disposition & AV_DISPOSITION_LYRICS)
        av_log(NULL, AV_LOG_INFO, " (lyrics)");
    if (st->disposition & AV_DISPOSITION_KARAOKE)
        av_log(NULL, AV_LOG_INFO, " (karaoke)");
    if (st->disposition & AV_DISPOSITION_FORCED)
        av_log(NULL, AV_LOG_INFO, " (forced)");
    if (st->disposition & AV_DISPOSITION_HEARING_IMPAIRED)
        av_log(NULL, AV_LOG_INFO, " (hearing impaired)");
    if (st->disposition & AV_DISPOSITION_VISUAL_IMPAIRED)
        av_log(NULL, AV_LOG_INFO, " (visual impaired)");
    if (st->disposition & AV_DISPOSITION_CLEAN_EFFECTS)
        av_log(NULL, AV_LOG_INFO, " (clean effects)");
    av_log(NULL, AV_LOG_INFO, "\n");
    dump_metadata(NULL, st->metadata, "    ");
}

void av_dump_format(AVFormatContext *ic,
                    int index,
                    const char *url,
                    int is_output)
{
    int i;
    uint8_t *printed = ic->nb_streams ? av_mallocz(ic->nb_streams) : NULL;
    if (ic->nb_streams && !printed)
        return;

    av_log(NULL, AV_LOG_INFO, "%s #%d, %s, %s '%s':\n",
            is_output ? "Output" : "Input",
            index,
            is_output ? ic->oformat->name : ic->iformat->name,
            is_output ? "to" : "from", url);
    dump_metadata(NULL, ic->metadata, "  ");
    if (!is_output) {
        av_log(NULL, AV_LOG_INFO, "  Duration: ");
        if (ic->duration != AV_NOPTS_VALUE) {
            int hours, mins, secs, us;
            int64_t duration = ic->duration + 5000;
            secs = duration / AV_TIME_BASE;
            us = duration % AV_TIME_BASE;
            mins = secs / 60;
            secs %= 60;
            hours = mins / 60;
            mins %= 60;
            av_log(NULL, AV_LOG_INFO, "%02d:%02d:%02d.%02d", hours, mins, secs,
                   (100 * us) / AV_TIME_BASE);
        } else {
            av_log(NULL, AV_LOG_INFO, "N/A");
        }
        if (ic->start_time != AV_NOPTS_VALUE) {
            int secs, us;
            av_log(NULL, AV_LOG_INFO, ", start: ");
            secs = ic->start_time / AV_TIME_BASE;
            us = abs(ic->start_time % AV_TIME_BASE);
            av_log(NULL, AV_LOG_INFO, "%d.%06d",
                   secs, (int)av_rescale(us, 1000000, AV_TIME_BASE));
        }
        av_log(NULL, AV_LOG_INFO, ", bitrate: ");
        if (ic->bit_rate) {
            av_log(NULL, AV_LOG_INFO,"%d kb/s", ic->bit_rate / 1000);
        } else {
            av_log(NULL, AV_LOG_INFO, "N/A");
        }
        av_log(NULL, AV_LOG_INFO, "\n");
    }
    for (i = 0; i < ic->nb_chapters; i++) {
        AVChapter *ch = ic->chapters[i];
        av_log(NULL, AV_LOG_INFO, "    Chapter #%d.%d: ", index, i);
        av_log(NULL, AV_LOG_INFO, "start %f, ", ch->start * av_q2d(ch->time_base));
        av_log(NULL, AV_LOG_INFO, "end %f\n",   ch->end   * av_q2d(ch->time_base));

        dump_metadata(NULL, ch->metadata, "    ");
    }
    if(ic->nb_programs) {
        int j, k, total = 0;
        for(j=0; j<ic->nb_programs; j++) {
            AVDictionaryEntry *name = av_dict_get(ic->programs[j]->metadata,
                                                  "name", NULL, 0);
            av_log(NULL, AV_LOG_INFO, "  Program %d %s\n", ic->programs[j]->id,
                   name ? name->value : "");
            dump_metadata(NULL, ic->programs[j]->metadata, "    ");
            for(k=0; k<ic->programs[j]->nb_stream_indexes; k++) {
                dump_stream_format(ic, ic->programs[j]->stream_index[k], index, is_output);
                printed[ic->programs[j]->stream_index[k]] = 1;
            }
            total += ic->programs[j]->nb_stream_indexes;
        }
        if (total < ic->nb_streams)
            av_log(NULL, AV_LOG_INFO, "  No Program\n");
    }
    for(i=0;i<ic->nb_streams;i++)
        if (!printed[i])
            dump_stream_format(ic, i, index, is_output);

    av_free(printed);
}

uint64_t ff_ntp_time(void)
{
  return (av_gettime() / 1000) * 1000 + NTP_OFFSET_US;
}

int av_get_frame_filename(char *buf, int buf_size,
                          const char *path, int number)
{
    const char *p;
    char *q, buf1[20], c;
    int nd, len, percentd_found;

    q = buf;
    p = path;
    percentd_found = 0;
    for(;;) {
        c = *p++;
        if (c == '\0')
            break;
        if (c == '%') {
            do {
                nd = 0;
                while (av_isdigit(*p)) {
                    nd = nd * 10 + *p++ - '0';
                }
                c = *p++;
            } while (av_isdigit(c));

            switch(c) {
            case '%':
                goto addchar;
            case 'd':
                if (percentd_found)
                    goto fail;
                percentd_found = 1;
                snprintf(buf1, sizeof(buf1), "%0*d", nd, number);
                len = strlen(buf1);
                if ((q - buf + len) > buf_size - 1)
                    goto fail;
                memcpy(q, buf1, len);
                q += len;
                break;
            default:
                goto fail;
            }
        } else {
        addchar:
            if ((q - buf) < buf_size - 1)
                *q++ = c;
        }
    }
    if (!percentd_found)
        goto fail;
    *q = '\0';
    return 0;
 fail:
    *q = '\0';
    return -1;
}

static void hex_dump_internal(void *avcl, FILE *f, int level,
                              const uint8_t *buf, int size)
{
    int len, i, j, c;
#define PRINT(...) do { if (!f) av_log(avcl, level, __VA_ARGS__); else fprintf(f, __VA_ARGS__); } while(0)

    for(i=0;i<size;i+=16) {
        len = size - i;
        if (len > 16)
            len = 16;
        PRINT("%08x ", i);
        for(j=0;j<16;j++) {
            if (j < len)
                PRINT(" %02x", buf[i+j]);
            else
                PRINT("   ");
        }
        PRINT(" ");
        for(j=0;j<len;j++) {
            c = buf[i+j];
            if (c < ' ' || c > '~')
                c = '.';
            PRINT("%c", c);
        }
        PRINT("\n");
    }
#undef PRINT
}

void av_hex_dump(FILE *f, const uint8_t *buf, int size)
{
    hex_dump_internal(NULL, f, 0, buf, size);
}

void av_hex_dump_log(void *avcl, int level, const uint8_t *buf, int size)
{
    hex_dump_internal(avcl, NULL, level, buf, size);
}

static void pkt_dump_internal(void *avcl, FILE *f, int level, AVPacket *pkt, int dump_payload, AVRational time_base)
{
#define PRINT(...) do { if (!f) av_log(avcl, level, __VA_ARGS__); else fprintf(f, __VA_ARGS__); } while(0)
    PRINT("stream #%d:\n", pkt->stream_index);
    PRINT("  keyframe=%d\n", ((pkt->flags & AV_PKT_FLAG_KEY) != 0));
    PRINT("  duration=%0.3f\n", pkt->duration * av_q2d(time_base));
    /* DTS is _always_ valid after av_read_frame() */
    PRINT("  dts=");
    if (pkt->dts == AV_NOPTS_VALUE)
        PRINT("N/A");
    else
        PRINT("%0.3f", pkt->dts * av_q2d(time_base));
    /* PTS may not be known if B-frames are present. */
    PRINT("  pts=");
    if (pkt->pts == AV_NOPTS_VALUE)
        PRINT("N/A");
    else
        PRINT("%0.3f", pkt->pts * av_q2d(time_base));
    PRINT("\n");
    PRINT("  size=%d\n", pkt->size);
#undef PRINT
    if (dump_payload)
        av_hex_dump(f, pkt->data, pkt->size);
}

void av_pkt_dump2(FILE *f, AVPacket *pkt, int dump_payload, AVStream *st)
{
    pkt_dump_internal(NULL, f, 0, pkt, dump_payload, st->time_base);
}

void av_pkt_dump_log2(void *avcl, int level, AVPacket *pkt, int dump_payload,
                      AVStream *st)
{
    pkt_dump_internal(avcl, NULL, level, pkt, dump_payload, st->time_base);
}

void av_url_split(char *proto, int proto_size,
                  char *authorization, int authorization_size,
                  char *hostname, int hostname_size,
                  int *port_ptr,
                  char *path, int path_size,
                  const char *url)
{
    const char *p, *ls, *ls2, *at, *at2, *col, *brk;

    if (port_ptr)               *port_ptr = -1;
    if (proto_size > 0)         proto[0] = 0;
    if (authorization_size > 0) authorization[0] = 0;
    if (hostname_size > 0)      hostname[0] = 0;
    if (path_size > 0)          path[0] = 0;

    /* parse protocol */
    if ((p = strchr(url, ':'))) {
        av_strlcpy(proto, url, FFMIN(proto_size, p + 1 - url));
        p++; /* skip ':' */
        if (*p == '/') p++;
        if (*p == '/') p++;
    } else {
        /* no protocol means plain filename */
        av_strlcpy(path, url, path_size);
        return;
    }

    /* separate path from hostname */
    ls = strchr(p, '/');
    ls2 = strchr(p, '?');
    if(!ls)
        ls = ls2;
    else if (ls && ls2)
        ls = FFMIN(ls, ls2);
    if(ls)
        av_strlcpy(path, ls, path_size);
    else
        ls = &p[strlen(p)]; // XXX

    /* the rest is hostname, use that to parse auth/port */
    if (ls != p) {
        /* authorization (user[:pass]@hostname) */
        at2 = p;
        while ((at = strchr(p, '@')) && at < ls) {
            av_strlcpy(authorization, at2,
                       FFMIN(authorization_size, at + 1 - at2));
            p = at + 1; /* skip '@' */
        }

        if (*p == '[' && (brk = strchr(p, ']')) && brk < ls) {
            /* [host]:port */
            av_strlcpy(hostname, p + 1,
                       FFMIN(hostname_size, brk - p));
            if (brk[1] == ':' && port_ptr)
                *port_ptr = atoi(brk + 2);
        } else if ((col = strchr(p, ':')) && col < ls) {
            av_strlcpy(hostname, p,
                       FFMIN(col + 1 - p, hostname_size));
            if (port_ptr) *port_ptr = atoi(col + 1);
        } else
            av_strlcpy(hostname, p,
                       FFMIN(ls + 1 - p, hostname_size));
    }
}

char *ff_data_to_hex(char *buff, const uint8_t *src, int s, int lowercase)
{
    int i;
    static const char hex_table_uc[16] = { '0', '1', '2', '3',
                                           '4', '5', '6', '7',
                                           '8', '9', 'A', 'B',
                                           'C', 'D', 'E', 'F' };
    static const char hex_table_lc[16] = { '0', '1', '2', '3',
                                           '4', '5', '6', '7',
                                           '8', '9', 'a', 'b',
                                           'c', 'd', 'e', 'f' };
    const char *hex_table = lowercase ? hex_table_lc : hex_table_uc;

    for(i = 0; i < s; i++) {
        buff[i * 2]     = hex_table[src[i] >> 4];
        buff[i * 2 + 1] = hex_table[src[i] & 0xF];
    }

    return buff;
}

int ff_hex_to_data(uint8_t *data, const char *p)
{
    int c, len, v;

    len = 0;
    v = 1;
    for (;;) {
        p += strspn(p, SPACE_CHARS);
        if (*p == '\0')
            break;
        c = av_toupper((unsigned char) *p++);
        if (c >= '0' && c <= '9')
            c = c - '0';
        else if (c >= 'A' && c <= 'F')
            c = c - 'A' + 10;
        else
            break;
        v = (v << 4) | c;
        if (v & 0x100) {
            if (data)
                data[len] = v;
            len++;
            v = 1;
        }
    }
    return len;
}

#if FF_API_SET_PTS_INFO
void av_set_pts_info(AVStream *s, int pts_wrap_bits,
                     unsigned int pts_num, unsigned int pts_den)
{
    avpriv_set_pts_info(s, pts_wrap_bits, pts_num, pts_den);
}
#endif

void avpriv_set_pts_info(AVStream *s, int pts_wrap_bits,
                         unsigned int pts_num, unsigned int pts_den)
{
    AVRational new_tb;
    if(av_reduce(&new_tb.num, &new_tb.den, pts_num, pts_den, INT_MAX)){
        if(new_tb.num != pts_num)
            av_log(NULL, AV_LOG_DEBUG, "st:%d removing common factor %d from timebase\n", s->index, pts_num/new_tb.num);
    }else
        av_log(NULL, AV_LOG_WARNING, "st:%d has too large timebase, reducing\n", s->index);

    if(new_tb.num <= 0 || new_tb.den <= 0) {
        av_log(NULL, AV_LOG_ERROR, "Ignoring attempt to set invalid timebase %d/%d for st:%d\n", new_tb.num, new_tb.den, s->index);
        return;
    }
    s->time_base = new_tb;
    av_codec_set_pkt_timebase(s->codec, new_tb);
    s->pts_wrap_bits = pts_wrap_bits;
}

void ff_parse_key_value(const char *str, ff_parse_key_val_cb callback_get_buf,
                        void *context)
{
    const char *ptr = str;

    /* Parse key=value pairs. */
    for (;;) {
        const char *key;
        char *dest = NULL, *dest_end;
        int key_len, dest_len = 0;

        /* Skip whitespace and potential commas. */
        while (*ptr && (av_isspace(*ptr) || *ptr == ','))
            ptr++;
        if (!*ptr)
            break;

        key = ptr;

        if (!(ptr = strchr(key, '=')))
            break;
        ptr++;
        key_len = ptr - key;

        callback_get_buf(context, key, key_len, &dest, &dest_len);
        dest_end = dest + dest_len - 1;

        if (*ptr == '\"') {
            ptr++;
            while (*ptr && *ptr != '\"') {
                if (*ptr == '\\') {
                    if (!ptr[1])
                        break;
                    if (dest && dest < dest_end)
                        *dest++ = ptr[1];
                    ptr += 2;
                } else {
                    if (dest && dest < dest_end)
                        *dest++ = *ptr;
                    ptr++;
                }
            }
            if (*ptr == '\"')
                ptr++;
        } else {
            for (; *ptr && !(av_isspace(*ptr) || *ptr == ','); ptr++)
                if (dest && dest < dest_end)
                    *dest++ = *ptr;
        }
        if (dest)
            *dest = 0;
    }
}

int ff_find_stream_index(AVFormatContext *s, int id)
{
    int i;
    for (i = 0; i < s->nb_streams; i++) {
        if (s->streams[i]->id == id)
            return i;
    }
    return -1;
}

int64_t ff_iso8601_to_unix_time(const char *datestr)
{
    struct tm time1 = {0}, time2 = {0};
    char *ret1, *ret2;
    ret1 = av_small_strptime(datestr, "%Y - %m - %d %H:%M:%S", &time1);
    ret2 = av_small_strptime(datestr, "%Y - %m - %dT%H:%M:%S", &time2);
    if (ret2 && !ret1)
        return av_timegm(&time2);
    else
        return av_timegm(&time1);
}

int avformat_query_codec(AVOutputFormat *ofmt, enum AVCodecID codec_id, int std_compliance)
{
    if (ofmt) {
        if (ofmt->query_codec)
            return ofmt->query_codec(codec_id, std_compliance);
        else if (ofmt->codec_tag)
            return !!av_codec_get_tag(ofmt->codec_tag, codec_id);
        else if (codec_id == ofmt->video_codec || codec_id == ofmt->audio_codec ||
                 codec_id == ofmt->subtitle_codec)
            return 1;
    }
    return AVERROR_PATCHWELCOME;
}

int avformat_network_init(void)
{
#if CONFIG_NETWORK
    int ret;
    ff_network_inited_globally = 1;
    if ((ret = ff_network_init()) < 0)
        return ret;
    ff_tls_init();
#endif
    return 0;
}

int avformat_network_deinit(void)
{
#if CONFIG_NETWORK
    ff_network_close();
    ff_tls_deinit();
#endif
    return 0;
}

int ff_add_param_change(AVPacket *pkt, int32_t channels,
                        uint64_t channel_layout, int32_t sample_rate,
                        int32_t width, int32_t height)
{
    uint32_t flags = 0;
    int size = 4;
    uint8_t *data;
    if (!pkt)
        return AVERROR(EINVAL);
    if (channels) {
        size += 4;
        flags |= AV_SIDE_DATA_PARAM_CHANGE_CHANNEL_COUNT;
    }
    if (channel_layout) {
        size += 8;
        flags |= AV_SIDE_DATA_PARAM_CHANGE_CHANNEL_LAYOUT;
    }
    if (sample_rate) {
        size += 4;
        flags |= AV_SIDE_DATA_PARAM_CHANGE_SAMPLE_RATE;
    }
    if (width || height) {
        size += 8;
        flags |= AV_SIDE_DATA_PARAM_CHANGE_DIMENSIONS;
    }
    data = av_packet_new_side_data(pkt, AV_PKT_DATA_PARAM_CHANGE, size);
    if (!data)
        return AVERROR(ENOMEM);
    bytestream_put_le32(&data, flags);
    if (channels)
        bytestream_put_le32(&data, channels);
    if (channel_layout)
        bytestream_put_le64(&data, channel_layout);
    if (sample_rate)
        bytestream_put_le32(&data, sample_rate);
    if (width || height) {
        bytestream_put_le32(&data, width);
        bytestream_put_le32(&data, height);
    }
    return 0;
}

AVRational av_guess_sample_aspect_ratio(AVFormatContext *format, AVStream *stream, AVFrame *frame)
{
    AVRational undef = {0, 1};
    AVRational stream_sample_aspect_ratio = stream ? stream->sample_aspect_ratio : undef;
    AVRational codec_sample_aspect_ratio  = stream && stream->codec ? stream->codec->sample_aspect_ratio : undef;
    AVRational frame_sample_aspect_ratio  = frame  ? frame->sample_aspect_ratio  : codec_sample_aspect_ratio;

    av_reduce(&stream_sample_aspect_ratio.num, &stream_sample_aspect_ratio.den,
               stream_sample_aspect_ratio.num,  stream_sample_aspect_ratio.den, INT_MAX);
    if (stream_sample_aspect_ratio.num <= 0 || stream_sample_aspect_ratio.den <= 0)
        stream_sample_aspect_ratio = undef;

    av_reduce(&frame_sample_aspect_ratio.num, &frame_sample_aspect_ratio.den,
               frame_sample_aspect_ratio.num,  frame_sample_aspect_ratio.den, INT_MAX);
    if (frame_sample_aspect_ratio.num <= 0 || frame_sample_aspect_ratio.den <= 0)
        frame_sample_aspect_ratio = undef;

    if (stream_sample_aspect_ratio.num)
        return stream_sample_aspect_ratio;
    else
        return frame_sample_aspect_ratio;
}

AVRational av_guess_frame_rate(AVFormatContext *format, AVStream *st, AVFrame *frame)
{
    AVRational fr = st->r_frame_rate;

    if (st->codec->ticks_per_frame > 1) {
        AVRational codec_fr = av_inv_q(st->codec->time_base);
        AVRational   avg_fr = st->avg_frame_rate;
        codec_fr.den *= st->codec->ticks_per_frame;
        if (   codec_fr.num > 0 && codec_fr.den > 0 && av_q2d(codec_fr) < av_q2d(fr)*0.7
            && fabs(1.0 - av_q2d(av_div_q(avg_fr, fr))) > 0.1)
            fr = codec_fr;
    }

    return fr;
}

int avformat_match_stream_specifier(AVFormatContext *s, AVStream *st,
                                    const char *spec)
{
    if (*spec <= '9' && *spec >= '0') /* opt:index */
        return strtol(spec, NULL, 0) == st->index;
    else if (*spec == 'v' || *spec == 'a' || *spec == 's' || *spec == 'd' ||
             *spec == 't') { /* opt:[vasdt] */
        enum AVMediaType type;

        switch (*spec++) {
        case 'v': type = AVMEDIA_TYPE_VIDEO;      break;
        case 'a': type = AVMEDIA_TYPE_AUDIO;      break;
        case 's': type = AVMEDIA_TYPE_SUBTITLE;   break;
        case 'd': type = AVMEDIA_TYPE_DATA;       break;
        case 't': type = AVMEDIA_TYPE_ATTACHMENT; break;
        default:  av_assert0(0);
        }
        if (type != st->codec->codec_type)
            return 0;
        if (*spec++ == ':') { /* possibly followed by :index */
            int i, index = strtol(spec, NULL, 0);
            for (i = 0; i < s->nb_streams; i++)
                if (s->streams[i]->codec->codec_type == type && index-- == 0)
                   return i == st->index;
            return 0;
        }
        return 1;
    } else if (*spec == 'p' && *(spec + 1) == ':') {
        int prog_id, i, j;
        char *endptr;
        spec += 2;
        prog_id = strtol(spec, &endptr, 0);
        for (i = 0; i < s->nb_programs; i++) {
            if (s->programs[i]->id != prog_id)
                continue;

            if (*endptr++ == ':') {
                int stream_idx = strtol(endptr, NULL, 0);
                return stream_idx >= 0 &&
                    stream_idx < s->programs[i]->nb_stream_indexes &&
                    st->index == s->programs[i]->stream_index[stream_idx];
            }

            for (j = 0; j < s->programs[i]->nb_stream_indexes; j++)
                if (st->index == s->programs[i]->stream_index[j])
                    return 1;
        }
        return 0;
    } else if (*spec == '#') {
        int sid;
        char *endptr;
        sid = strtol(spec + 1, &endptr, 0);
        if (!*endptr)
            return st->id == sid;
    } else if (!*spec) /* empty specifier, matches everything */
        return 1;

    av_log(s, AV_LOG_ERROR, "Invalid stream specifier: %s.\n", spec);
    return AVERROR(EINVAL);
}

int ff_generate_avci_extradata(AVStream *st)
{
    static const uint8_t avci100_1080p_extradata[] = {
        // SPS
        0x00, 0x00, 0x00, 0x01, 0x67, 0x7a, 0x10, 0x29,
        0xb6, 0xd4, 0x20, 0x22, 0x33, 0x19, 0xc6, 0x63,
        0x23, 0x21, 0x01, 0x11, 0x98, 0xce, 0x33, 0x19,
        0x18, 0x21, 0x02, 0x56, 0xb9, 0x3d, 0x7d, 0x7e,
        0x4f, 0xe3, 0x3f, 0x11, 0xf1, 0x9e, 0x08, 0xb8,
        0x8c, 0x54, 0x43, 0xc0, 0x78, 0x02, 0x27, 0xe2,
        0x70, 0x1e, 0x30, 0x10, 0x10, 0x14, 0x00, 0x00,
        0x03, 0x00, 0x04, 0x00, 0x00, 0x03, 0x00, 0xca,
        0x10, 0x00, 0x00, 0x00, 0x00, 0x00, 0x00, 0x00,
        // PPS
        0x00, 0x00, 0x00, 0x01, 0x68, 0xce, 0x33, 0x48,
        0xd0
    };
    static const uint8_t avci100_1080i_extradata[] = {
        // SPS
        0x00, 0x00, 0x00, 0x01, 0x67, 0x7a, 0x10, 0x29,
        0xb6, 0xd4, 0x20, 0x22, 0x33, 0x19, 0xc6, 0x63,
        0x23, 0x21, 0x01, 0x11, 0x98, 0xce, 0x33, 0x19,
        0x18, 0x21, 0x03, 0x3a, 0x46, 0x65, 0x6a, 0x65,
        0x24, 0xad, 0xe9, 0x12, 0x32, 0x14, 0x1a, 0x26,
        0x34, 0xad, 0xa4, 0x41, 0x82, 0x23, 0x01, 0x50,
        0x2b, 0x1a, 0x24, 0x69, 0x48, 0x30, 0x40, 0x2e,
        0x11, 0x12, 0x08, 0xc6, 0x8c, 0x04, 0x41, 0x28,
        0x4c, 0x34, 0xf0, 0x1e, 0x01, 0x13, 0xf2, 0xe0,
        0x3c, 0x60, 0x20, 0x20, 0x28, 0x00, 0x00, 0x03,
        0x00, 0x08, 0x00, 0x00, 0x03, 0x01, 0x94, 0x00,
        // PPS
        0x00, 0x00, 0x00, 0x01, 0x68, 0xce, 0x33, 0x48,
        0xd0
    };
    static const uint8_t avci50_1080i_extradata[] = {
        // SPS
        0x00, 0x00, 0x00, 0x01, 0x67, 0x6e, 0x10, 0x28,
        0xa6, 0xd4, 0x20, 0x32, 0x33, 0x0c, 0x71, 0x18,
        0x88, 0x62, 0x10, 0x19, 0x19, 0x86, 0x38, 0x8c,
        0x44, 0x30, 0x21, 0x02, 0x56, 0x4e, 0x6e, 0x61,
        0x87, 0x3e, 0x73, 0x4d, 0x98, 0x0c, 0x03, 0x06,
        0x9c, 0x0b, 0x73, 0xe6, 0xc0, 0xb5, 0x18, 0x63,
        0x0d, 0x39, 0xe0, 0x5b, 0x02, 0xd4, 0xc6, 0x19,
        0x1a, 0x79, 0x8c, 0x32, 0x34, 0x24, 0xf0, 0x16,
        0x81, 0x13, 0xf7, 0xff, 0x80, 0x02, 0x00, 0x01,
        0xf1, 0x80, 0x80, 0x80, 0xa0, 0x00, 0x00, 0x03,
        0x00, 0x20, 0x00, 0x00, 0x06, 0x50, 0x80, 0x00,
        // PPS
        0x00, 0x00, 0x00, 0x01, 0x68, 0xee, 0x31, 0x12,
        0x11
    };
    static const uint8_t avci100_720p_extradata[] = {
        // SPS
        0x00, 0x00, 0x00, 0x01, 0x67, 0x7a, 0x10, 0x29,
        0xb6, 0xd4, 0x20, 0x2a, 0x33, 0x1d, 0xc7, 0x62,
        0xa1, 0x08, 0x40, 0x54, 0x66, 0x3b, 0x8e, 0xc5,
        0x42, 0x02, 0x10, 0x25, 0x64, 0x2c, 0x89, 0xe8,
        0x85, 0xe4, 0x21, 0x4b, 0x90, 0x83, 0x06, 0x95,
        0xd1, 0x06, 0x46, 0x97, 0x20, 0xc8, 0xd7, 0x43,
        0x08, 0x11, 0xc2, 0x1e, 0x4c, 0x91, 0x0f, 0x01,
        0x40, 0x16, 0xec, 0x07, 0x8c, 0x04, 0x04, 0x05,
        0x00, 0x00, 0x03, 0x00, 0x01, 0x00, 0x00, 0x03,
        0x00, 0x64, 0x84, 0x00, 0x00, 0x00, 0x00, 0x00,
        // PPS
        0x00, 0x00, 0x00, 0x01, 0x68, 0xce, 0x31, 0x12,
        0x11
    };

    const uint8_t *data = NULL;
    int size = 0;

    if (st->codec->width == 1920) {
        if (st->codec->field_order == AV_FIELD_PROGRESSIVE) {
            data = avci100_1080p_extradata;
            size = sizeof(avci100_1080p_extradata);
        } else {
            data = avci100_1080i_extradata;
            size = sizeof(avci100_1080i_extradata);
        }
    } else if (st->codec->width == 1440) {
        data = avci50_1080i_extradata;
        size = sizeof(avci50_1080i_extradata);
    } else if (st->codec->width == 1280) {
        data = avci100_720p_extradata;
        size = sizeof(avci100_720p_extradata);
    }

    if (!size)
        return 0;

    av_freep(&st->codec->extradata);
    if (ff_alloc_extradata(st->codec, size))
<<<<<<< HEAD
        return;
    memcpy(st->codec->extradata, data, size);
=======
        return AVERROR(ENOMEM);
    memcpy(st->codec->extradata, data, size);

    return 0;
>>>>>>> 8c15b39e
}<|MERGE_RESOLUTION|>--- conflicted
+++ resolved
@@ -651,8 +651,6 @@
         }
     }
     return 0;
-<<<<<<< HEAD
-=======
 }
 
 static int update_wrap_reference(AVFormatContext *s, AVStream *st, int stream_index, AVPacket *pkt)
@@ -717,7 +715,6 @@
         }
     }
     return 1;
->>>>>>> 8c15b39e
 }
 
 int ff_read_packet(AVFormatContext *s, AVPacket *pkt)
@@ -2704,8 +2701,6 @@
     return ret;
 }
 
-<<<<<<< HEAD
-=======
 int ff_rfps_add_frame(AVFormatContext *ic, AVStream *st, int64_t ts)
 {
     int i, j;
@@ -2813,7 +2808,6 @@
     }
 }
 
->>>>>>> 8c15b39e
 int avformat_find_stream_info(AVFormatContext *ic, AVDictionary **options)
 {
     int i, count, ret = 0, j;
@@ -4328,13 +4322,8 @@
 
     av_freep(&st->codec->extradata);
     if (ff_alloc_extradata(st->codec, size))
-<<<<<<< HEAD
-        return;
-    memcpy(st->codec->extradata, data, size);
-=======
         return AVERROR(ENOMEM);
     memcpy(st->codec->extradata, data, size);
 
     return 0;
->>>>>>> 8c15b39e
 }