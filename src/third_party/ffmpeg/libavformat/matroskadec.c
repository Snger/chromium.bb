/*
 * Matroska file demuxer
 * Copyright (c) 2003-2008 The FFmpeg Project
 *
 * This file is part of FFmpeg.
 *
 * FFmpeg is free software; you can redistribute it and/or
 * modify it under the terms of the GNU Lesser General Public
 * License as published by the Free Software Foundation; either
 * version 2.1 of the License, or (at your option) any later version.
 *
 * FFmpeg is distributed in the hope that it will be useful,
 * but WITHOUT ANY WARRANTY; without even the implied warranty of
 * MERCHANTABILITY or FITNESS FOR A PARTICULAR PURPOSE.  See the GNU
 * Lesser General Public License for more details.
 *
 * You should have received a copy of the GNU Lesser General Public
 * License along with FFmpeg; if not, write to the Free Software
 * Foundation, Inc., 51 Franklin Street, Fifth Floor, Boston, MA 02110-1301 USA
 */

/**
 * @file
 * Matroska file demuxer
 * @author Ronald Bultje <rbultje@ronald.bitfreak.net>
 * @author with a little help from Moritz Bunkus <moritz@bunkus.org>
 * @author totally reworked by Aurelien Jacobs <aurel@gnuage.org>
 * @see specs available on the Matroska project page: http://www.matroska.org/
 */

#include <stdio.h>
#include "avformat.h"
#include "internal.h"
#include "avio_internal.h"
/* For ff_codec_get_id(). */
#include "riff.h"
#include "isom.h"
#if CONFIG_SIPR_DECODER
#include "rmsipr.h"
#endif
#include "matroska.h"
#include "libavcodec/bytestream.h"
#include "libavcodec/mpeg4audio.h"
#include "libavutil/base64.h"
#include "libavutil/intfloat.h"
#include "libavutil/intreadwrite.h"
#include "libavutil/avstring.h"
#if CONFIG_LZO
#include "libavutil/lzo.h"
#endif
#include "libavutil/dict.h"
#if CONFIG_ZLIB
#include <zlib.h>
#endif
#if CONFIG_BZLIB
#include <bzlib.h>
#endif

static int matroska_read_close(AVFormatContext *s);

typedef enum {
    EBML_NONE,
    EBML_UINT,
    EBML_FLOAT,
    EBML_STR,
    EBML_UTF8,
    EBML_BIN,
    EBML_NEST,
    EBML_PASS,
    EBML_STOP,
    EBML_SINT,
    EBML_TYPE_COUNT
} EbmlType;

typedef const struct EbmlSyntax {
    uint32_t id;
    EbmlType type;
    int list_elem_size;
    int data_offset;
    union {
        uint64_t    u;
        double      f;
        const char *s;
        const struct EbmlSyntax *n;
    } def;
} EbmlSyntax;

typedef struct {
    int nb_elem;
    void *elem;
} EbmlList;

typedef struct {
    int      size;
    uint8_t *data;
    int64_t  pos;
} EbmlBin;

typedef struct {
    uint64_t version;
    uint64_t max_size;
    uint64_t id_length;
    char    *doctype;
    uint64_t doctype_version;
} Ebml;

typedef struct {
    uint64_t algo;
    EbmlBin  settings;
} MatroskaTrackCompression;

typedef struct {
    uint64_t algo;
    EbmlBin  key_id;
} MatroskaTrackEncryption;

typedef struct {
    uint64_t scope;
    uint64_t type;
    MatroskaTrackCompression compression;
    MatroskaTrackEncryption encryption;
} MatroskaTrackEncoding;

typedef struct {
    double   frame_rate;
    uint64_t display_width;
    uint64_t display_height;
    uint64_t pixel_width;
    uint64_t pixel_height;
    EbmlBin color_space;
    uint64_t stereo_mode;
    uint64_t alpha_mode;
} MatroskaTrackVideo;

typedef struct {
    double   samplerate;
    double   out_samplerate;
    uint64_t bitdepth;
    uint64_t channels;

    /* real audio header (extracted from extradata) */
    int      coded_framesize;
    int      sub_packet_h;
    int      frame_size;
    int      sub_packet_size;
    int      sub_packet_cnt;
    int      pkt_cnt;
    uint64_t buf_timecode;
    uint8_t *buf;
} MatroskaTrackAudio;

typedef struct {
    uint64_t uid;
    uint64_t type;
} MatroskaTrackPlane;

typedef struct {
    EbmlList combine_planes;
} MatroskaTrackOperation;

typedef struct {
    uint64_t num;
    uint64_t uid;
    uint64_t type;
    char    *name;
    char    *codec_id;
    EbmlBin  codec_priv;
    char    *language;
    double time_scale;
    uint64_t default_duration;
    uint64_t flag_default;
    uint64_t flag_forced;
    uint64_t codec_delay;
    uint64_t seek_preroll;
    MatroskaTrackVideo video;
    MatroskaTrackAudio audio;
    MatroskaTrackOperation operation;
    EbmlList encodings;

    AVStream *stream;
    int64_t end_timecode;
    int ms_compat;
    uint64_t max_block_additional_id;
} MatroskaTrack;

typedef struct {
    uint64_t uid;
    char *filename;
    char *mime;
    EbmlBin bin;

    AVStream *stream;
} MatroskaAttachement;

typedef struct {
    uint64_t start;
    uint64_t end;
    uint64_t uid;
    char    *title;

    AVChapter *chapter;
} MatroskaChapter;

typedef struct {
    uint64_t track;
    uint64_t pos;
} MatroskaIndexPos;

typedef struct {
    uint64_t time;
    EbmlList pos;
} MatroskaIndex;

typedef struct {
    char *name;
    char *string;
    char *lang;
    uint64_t def;
    EbmlList sub;
} MatroskaTag;

typedef struct {
    char    *type;
    uint64_t typevalue;
    uint64_t trackuid;
    uint64_t chapteruid;
    uint64_t attachuid;
} MatroskaTagTarget;

typedef struct {
    MatroskaTagTarget target;
    EbmlList tag;
} MatroskaTags;

typedef struct {
    uint64_t id;
    uint64_t pos;
} MatroskaSeekhead;

typedef struct {
    uint64_t start;
    uint64_t length;
} MatroskaLevel;

typedef struct {
    uint64_t timecode;
    EbmlList blocks;
} MatroskaCluster;

typedef struct {
    AVFormatContext *ctx;

    /* EBML stuff */
    int num_levels;
    MatroskaLevel levels[EBML_MAX_DEPTH];
    int level_up;
    uint32_t current_id;

    uint64_t time_scale;
    double   duration;
    char    *title;
    EbmlBin date_utc;
    EbmlList tracks;
    EbmlList attachments;
    EbmlList chapters;
    EbmlList index;
    EbmlList tags;
    EbmlList seekhead;

    /* byte position of the segment inside the stream */
    int64_t segment_start;

    /* the packet queue */
    AVPacket **packets;
    int num_packets;
    AVPacket *prev_pkt;

    int done;

    /* What to skip before effectively reading a packet. */
    int skip_to_keyframe;
    uint64_t skip_to_timecode;

    /* File has a CUES element, but we defer parsing until it is needed. */
    int cues_parsing_deferred;

    int current_cluster_num_blocks;
    int64_t current_cluster_pos;
    MatroskaCluster current_cluster;

    /* File has SSA subtitles which prevent incremental cluster parsing. */
    int contains_ssa;
} MatroskaDemuxContext;

typedef struct {
    uint64_t duration;
    int64_t  reference;
    uint64_t non_simple;
    EbmlBin  bin;
    uint64_t additional_id;
    EbmlBin  additional;
<<<<<<< HEAD
    uint64_t discard_padding;
=======
    int64_t discard_padding;
>>>>>>> 8c15b39e
} MatroskaBlock;

static EbmlSyntax ebml_header[] = {
    { EBML_ID_EBMLREADVERSION,        EBML_UINT, 0, offsetof(Ebml,version), {.u=EBML_VERSION} },
    { EBML_ID_EBMLMAXSIZELENGTH,      EBML_UINT, 0, offsetof(Ebml,max_size), {.u=8} },
    { EBML_ID_EBMLMAXIDLENGTH,        EBML_UINT, 0, offsetof(Ebml,id_length), {.u=4} },
    { EBML_ID_DOCTYPE,                EBML_STR,  0, offsetof(Ebml,doctype), {.s="(none)"} },
    { EBML_ID_DOCTYPEREADVERSION,     EBML_UINT, 0, offsetof(Ebml,doctype_version), {.u=1} },
    { EBML_ID_EBMLVERSION,            EBML_NONE },
    { EBML_ID_DOCTYPEVERSION,         EBML_NONE },
    { 0 }
};

static EbmlSyntax ebml_syntax[] = {
    { EBML_ID_HEADER,                 EBML_NEST, 0, 0, {.n=ebml_header} },
    { 0 }
};

static EbmlSyntax matroska_info[] = {
    { MATROSKA_ID_TIMECODESCALE,      EBML_UINT,  0, offsetof(MatroskaDemuxContext,time_scale), {.u=1000000} },
    { MATROSKA_ID_DURATION,           EBML_FLOAT, 0, offsetof(MatroskaDemuxContext,duration) },
    { MATROSKA_ID_TITLE,              EBML_UTF8,  0, offsetof(MatroskaDemuxContext,title) },
    { MATROSKA_ID_WRITINGAPP,         EBML_NONE },
    { MATROSKA_ID_MUXINGAPP,          EBML_NONE },
    { MATROSKA_ID_DATEUTC,            EBML_BIN,  0, offsetof(MatroskaDemuxContext,date_utc) },
    { MATROSKA_ID_SEGMENTUID,         EBML_NONE },
    { 0 }
};

static EbmlSyntax matroska_track_video[] = {
    { MATROSKA_ID_VIDEOFRAMERATE,     EBML_FLOAT,0, offsetof(MatroskaTrackVideo,frame_rate) },
    { MATROSKA_ID_VIDEODISPLAYWIDTH,  EBML_UINT, 0, offsetof(MatroskaTrackVideo,display_width), {.u=-1} },
    { MATROSKA_ID_VIDEODISPLAYHEIGHT, EBML_UINT, 0, offsetof(MatroskaTrackVideo,display_height), {.u=-1} },
    { MATROSKA_ID_VIDEOPIXELWIDTH,    EBML_UINT, 0, offsetof(MatroskaTrackVideo,pixel_width) },
    { MATROSKA_ID_VIDEOPIXELHEIGHT,   EBML_UINT, 0, offsetof(MatroskaTrackVideo,pixel_height) },
    { MATROSKA_ID_VIDEOCOLORSPACE,    EBML_BIN,  0, offsetof(MatroskaTrackVideo,color_space) },
    { MATROSKA_ID_VIDEOSTEREOMODE,    EBML_UINT, 0, offsetof(MatroskaTrackVideo,stereo_mode) },
    { MATROSKA_ID_VIDEOALPHAMODE,     EBML_UINT, 0, offsetof(MatroskaTrackVideo,alpha_mode) },
    { MATROSKA_ID_VIDEOPIXELCROPB,    EBML_NONE },
    { MATROSKA_ID_VIDEOPIXELCROPT,    EBML_NONE },
    { MATROSKA_ID_VIDEOPIXELCROPL,    EBML_NONE },
    { MATROSKA_ID_VIDEOPIXELCROPR,    EBML_NONE },
    { MATROSKA_ID_VIDEODISPLAYUNIT,   EBML_NONE },
    { MATROSKA_ID_VIDEOFLAGINTERLACED,EBML_NONE },
    { MATROSKA_ID_VIDEOASPECTRATIO,   EBML_NONE },
    { 0 }
};

static EbmlSyntax matroska_track_audio[] = {
    { MATROSKA_ID_AUDIOSAMPLINGFREQ,  EBML_FLOAT,0, offsetof(MatroskaTrackAudio,samplerate), {.f=8000.0} },
    { MATROSKA_ID_AUDIOOUTSAMPLINGFREQ,EBML_FLOAT,0,offsetof(MatroskaTrackAudio,out_samplerate) },
    { MATROSKA_ID_AUDIOBITDEPTH,      EBML_UINT, 0, offsetof(MatroskaTrackAudio,bitdepth) },
    { MATROSKA_ID_AUDIOCHANNELS,      EBML_UINT, 0, offsetof(MatroskaTrackAudio,channels), {.u=1} },
    { 0 }
};

static EbmlSyntax matroska_track_encoding_compression[] = {
    { MATROSKA_ID_ENCODINGCOMPALGO,   EBML_UINT, 0, offsetof(MatroskaTrackCompression,algo), {.u=0} },
    { MATROSKA_ID_ENCODINGCOMPSETTINGS,EBML_BIN, 0, offsetof(MatroskaTrackCompression,settings) },
    { 0 }
};

static EbmlSyntax matroska_track_encoding_encryption[] = {
    { MATROSKA_ID_ENCODINGENCALGO,        EBML_UINT, 0, offsetof(MatroskaTrackEncryption,algo), {.u=0} },
    { MATROSKA_ID_ENCODINGENCKEYID,       EBML_BIN, 0, offsetof(MatroskaTrackEncryption,key_id) },
    { MATROSKA_ID_ENCODINGENCAESSETTINGS, EBML_NONE },
    { MATROSKA_ID_ENCODINGSIGALGO,        EBML_NONE },
    { MATROSKA_ID_ENCODINGSIGHASHALGO,    EBML_NONE },
    { MATROSKA_ID_ENCODINGSIGKEYID,       EBML_NONE },
    { MATROSKA_ID_ENCODINGSIGNATURE,      EBML_NONE },
    { 0 }
};
static EbmlSyntax matroska_track_encoding[] = {
    { MATROSKA_ID_ENCODINGSCOPE,      EBML_UINT, 0, offsetof(MatroskaTrackEncoding,scope), {.u=1} },
    { MATROSKA_ID_ENCODINGTYPE,       EBML_UINT, 0, offsetof(MatroskaTrackEncoding,type), {.u=0} },
    { MATROSKA_ID_ENCODINGCOMPRESSION,EBML_NEST, 0, offsetof(MatroskaTrackEncoding,compression), {.n=matroska_track_encoding_compression} },
    { MATROSKA_ID_ENCODINGENCRYPTION, EBML_NEST, 0, offsetof(MatroskaTrackEncoding,encryption), {.n=matroska_track_encoding_encryption} },
    { MATROSKA_ID_ENCODINGORDER,      EBML_NONE },
    { 0 }
};

static EbmlSyntax matroska_track_encodings[] = {
    { MATROSKA_ID_TRACKCONTENTENCODING, EBML_NEST, sizeof(MatroskaTrackEncoding), offsetof(MatroskaTrack,encodings), {.n=matroska_track_encoding} },
    { 0 }
};

static EbmlSyntax matroska_track_plane[] = {
    { MATROSKA_ID_TRACKPLANEUID,  EBML_UINT, 0, offsetof(MatroskaTrackPlane,uid) },
    { MATROSKA_ID_TRACKPLANETYPE, EBML_UINT, 0, offsetof(MatroskaTrackPlane,type) },
    { 0 }
};

static EbmlSyntax matroska_track_combine_planes[] = {
    { MATROSKA_ID_TRACKPLANE, EBML_NEST, sizeof(MatroskaTrackPlane), offsetof(MatroskaTrackOperation,combine_planes), {.n=matroska_track_plane} },
    { 0 }
};

static EbmlSyntax matroska_track_operation[] = {
    { MATROSKA_ID_TRACKCOMBINEPLANES, EBML_NEST, 0, 0, {.n=matroska_track_combine_planes} },
    { 0 }
};

static EbmlSyntax matroska_track[] = {
    { MATROSKA_ID_TRACKNUMBER,          EBML_UINT, 0, offsetof(MatroskaTrack,num) },
    { MATROSKA_ID_TRACKNAME,            EBML_UTF8, 0, offsetof(MatroskaTrack,name) },
    { MATROSKA_ID_TRACKUID,             EBML_UINT, 0, offsetof(MatroskaTrack,uid) },
    { MATROSKA_ID_TRACKTYPE,            EBML_UINT, 0, offsetof(MatroskaTrack,type) },
    { MATROSKA_ID_CODECID,              EBML_STR,  0, offsetof(MatroskaTrack,codec_id) },
    { MATROSKA_ID_CODECPRIVATE,         EBML_BIN,  0, offsetof(MatroskaTrack,codec_priv) },
    { MATROSKA_ID_TRACKLANGUAGE,        EBML_UTF8, 0, offsetof(MatroskaTrack,language), {.s="eng"} },
    { MATROSKA_ID_TRACKDEFAULTDURATION, EBML_UINT, 0, offsetof(MatroskaTrack,default_duration) },
    { MATROSKA_ID_TRACKTIMECODESCALE,   EBML_FLOAT,0, offsetof(MatroskaTrack,time_scale), {.f=1.0} },
    { MATROSKA_ID_TRACKFLAGDEFAULT,     EBML_UINT, 0, offsetof(MatroskaTrack,flag_default), {.u=1} },
    { MATROSKA_ID_TRACKFLAGFORCED,      EBML_UINT, 0, offsetof(MatroskaTrack,flag_forced), {.u=0} },
    { MATROSKA_ID_TRACKVIDEO,           EBML_NEST, 0, offsetof(MatroskaTrack,video), {.n=matroska_track_video} },
    { MATROSKA_ID_TRACKAUDIO,           EBML_NEST, 0, offsetof(MatroskaTrack,audio), {.n=matroska_track_audio} },
    { MATROSKA_ID_TRACKOPERATION,       EBML_NEST, 0, offsetof(MatroskaTrack,operation), {.n=matroska_track_operation} },
    { MATROSKA_ID_TRACKCONTENTENCODINGS,EBML_NEST, 0, 0, {.n=matroska_track_encodings} },
    { MATROSKA_ID_TRACKMAXBLKADDID,     EBML_UINT, 0, offsetof(MatroskaTrack,max_block_additional_id) },
    { MATROSKA_ID_CODECDELAY,           EBML_UINT, 0, offsetof(MatroskaTrack,codec_delay) },
    { MATROSKA_ID_SEEKPREROLL,          EBML_UINT, 0, offsetof(MatroskaTrack,seek_preroll) },
    { MATROSKA_ID_TRACKFLAGENABLED,     EBML_NONE },
    { MATROSKA_ID_TRACKFLAGLACING,      EBML_NONE },
    { MATROSKA_ID_CODECNAME,            EBML_NONE },
    { MATROSKA_ID_CODECDECODEALL,       EBML_NONE },
    { MATROSKA_ID_CODECINFOURL,         EBML_NONE },
    { MATROSKA_ID_CODECDOWNLOADURL,     EBML_NONE },
    { MATROSKA_ID_TRACKMINCACHE,        EBML_NONE },
    { MATROSKA_ID_TRACKMAXCACHE,        EBML_NONE },
    { 0 }
};

static EbmlSyntax matroska_tracks[] = {
    { MATROSKA_ID_TRACKENTRY,         EBML_NEST, sizeof(MatroskaTrack), offsetof(MatroskaDemuxContext,tracks), {.n=matroska_track} },
    { 0 }
};

static EbmlSyntax matroska_attachment[] = {
    { MATROSKA_ID_FILEUID,            EBML_UINT, 0, offsetof(MatroskaAttachement,uid) },
    { MATROSKA_ID_FILENAME,           EBML_UTF8, 0, offsetof(MatroskaAttachement,filename) },
    { MATROSKA_ID_FILEMIMETYPE,       EBML_STR,  0, offsetof(MatroskaAttachement,mime) },
    { MATROSKA_ID_FILEDATA,           EBML_BIN,  0, offsetof(MatroskaAttachement,bin) },
    { MATROSKA_ID_FILEDESC,           EBML_NONE },
    { 0 }
};

static EbmlSyntax matroska_attachments[] = {
    { MATROSKA_ID_ATTACHEDFILE,       EBML_NEST, sizeof(MatroskaAttachement), offsetof(MatroskaDemuxContext,attachments), {.n=matroska_attachment} },
    { 0 }
};

static EbmlSyntax matroska_chapter_display[] = {
    { MATROSKA_ID_CHAPSTRING,         EBML_UTF8, 0, offsetof(MatroskaChapter,title) },
    { MATROSKA_ID_CHAPLANG,           EBML_NONE },
    { 0 }
};

static EbmlSyntax matroska_chapter_entry[] = {
    { MATROSKA_ID_CHAPTERTIMESTART,   EBML_UINT, 0, offsetof(MatroskaChapter,start), {.u=AV_NOPTS_VALUE} },
    { MATROSKA_ID_CHAPTERTIMEEND,     EBML_UINT, 0, offsetof(MatroskaChapter,end), {.u=AV_NOPTS_VALUE} },
    { MATROSKA_ID_CHAPTERUID,         EBML_UINT, 0, offsetof(MatroskaChapter,uid) },
    { MATROSKA_ID_CHAPTERDISPLAY,     EBML_NEST, 0, 0, {.n=matroska_chapter_display} },
    { MATROSKA_ID_CHAPTERFLAGHIDDEN,  EBML_NONE },
    { MATROSKA_ID_CHAPTERFLAGENABLED, EBML_NONE },
    { MATROSKA_ID_CHAPTERPHYSEQUIV,   EBML_NONE },
    { MATROSKA_ID_CHAPTERATOM,        EBML_NONE },
    { 0 }
};

static EbmlSyntax matroska_chapter[] = {
    { MATROSKA_ID_CHAPTERATOM,        EBML_NEST, sizeof(MatroskaChapter), offsetof(MatroskaDemuxContext,chapters), {.n=matroska_chapter_entry} },
    { MATROSKA_ID_EDITIONUID,         EBML_NONE },
    { MATROSKA_ID_EDITIONFLAGHIDDEN,  EBML_NONE },
    { MATROSKA_ID_EDITIONFLAGDEFAULT, EBML_NONE },
    { MATROSKA_ID_EDITIONFLAGORDERED, EBML_NONE },
    { 0 }
};

static EbmlSyntax matroska_chapters[] = {
    { MATROSKA_ID_EDITIONENTRY,       EBML_NEST, 0, 0, {.n=matroska_chapter} },
    { 0 }
};

static EbmlSyntax matroska_index_pos[] = {
    { MATROSKA_ID_CUETRACK,           EBML_UINT, 0, offsetof(MatroskaIndexPos,track) },
    { MATROSKA_ID_CUECLUSTERPOSITION, EBML_UINT, 0, offsetof(MatroskaIndexPos,pos)   },
    { MATROSKA_ID_CUERELATIVEPOSITION,EBML_NONE },
    { MATROSKA_ID_CUEDURATION,        EBML_NONE },
    { MATROSKA_ID_CUEBLOCKNUMBER,     EBML_NONE },
    { 0 }
};

static EbmlSyntax matroska_index_entry[] = {
    { MATROSKA_ID_CUETIME,            EBML_UINT, 0, offsetof(MatroskaIndex,time) },
    { MATROSKA_ID_CUETRACKPOSITION,   EBML_NEST, sizeof(MatroskaIndexPos), offsetof(MatroskaIndex,pos), {.n=matroska_index_pos} },
    { 0 }
};

static EbmlSyntax matroska_index[] = {
    { MATROSKA_ID_POINTENTRY,         EBML_NEST, sizeof(MatroskaIndex), offsetof(MatroskaDemuxContext,index), {.n=matroska_index_entry} },
    { 0 }
};

static EbmlSyntax matroska_simpletag[] = {
    { MATROSKA_ID_TAGNAME,            EBML_UTF8, 0, offsetof(MatroskaTag,name) },
    { MATROSKA_ID_TAGSTRING,          EBML_UTF8, 0, offsetof(MatroskaTag,string) },
    { MATROSKA_ID_TAGLANG,            EBML_STR,  0, offsetof(MatroskaTag,lang), {.s="und"} },
    { MATROSKA_ID_TAGDEFAULT,         EBML_UINT, 0, offsetof(MatroskaTag,def) },
    { MATROSKA_ID_TAGDEFAULT_BUG,     EBML_UINT, 0, offsetof(MatroskaTag,def) },
    { MATROSKA_ID_SIMPLETAG,          EBML_NEST, sizeof(MatroskaTag), offsetof(MatroskaTag,sub), {.n=matroska_simpletag} },
    { 0 }
};

static EbmlSyntax matroska_tagtargets[] = {
    { MATROSKA_ID_TAGTARGETS_TYPE,      EBML_STR,  0, offsetof(MatroskaTagTarget,type) },
    { MATROSKA_ID_TAGTARGETS_TYPEVALUE, EBML_UINT, 0, offsetof(MatroskaTagTarget,typevalue), {.u=50} },
    { MATROSKA_ID_TAGTARGETS_TRACKUID,  EBML_UINT, 0, offsetof(MatroskaTagTarget,trackuid) },
    { MATROSKA_ID_TAGTARGETS_CHAPTERUID,EBML_UINT, 0, offsetof(MatroskaTagTarget,chapteruid) },
    { MATROSKA_ID_TAGTARGETS_ATTACHUID, EBML_UINT, 0, offsetof(MatroskaTagTarget,attachuid) },
    { 0 }
};

static EbmlSyntax matroska_tag[] = {
    { MATROSKA_ID_SIMPLETAG,          EBML_NEST, sizeof(MatroskaTag), offsetof(MatroskaTags,tag), {.n=matroska_simpletag} },
    { MATROSKA_ID_TAGTARGETS,         EBML_NEST, 0, offsetof(MatroskaTags,target), {.n=matroska_tagtargets} },
    { 0 }
};

static EbmlSyntax matroska_tags[] = {
    { MATROSKA_ID_TAG,                EBML_NEST, sizeof(MatroskaTags), offsetof(MatroskaDemuxContext,tags), {.n=matroska_tag} },
    { 0 }
};

static EbmlSyntax matroska_seekhead_entry[] = {
    { MATROSKA_ID_SEEKID,             EBML_UINT, 0, offsetof(MatroskaSeekhead,id) },
    { MATROSKA_ID_SEEKPOSITION,       EBML_UINT, 0, offsetof(MatroskaSeekhead,pos), {.u=-1} },
    { 0 }
};

static EbmlSyntax matroska_seekhead[] = {
    { MATROSKA_ID_SEEKENTRY,          EBML_NEST, sizeof(MatroskaSeekhead), offsetof(MatroskaDemuxContext,seekhead), {.n=matroska_seekhead_entry} },
    { 0 }
};

static EbmlSyntax matroska_segment[] = {
    { MATROSKA_ID_INFO,           EBML_NEST, 0, 0, {.n=matroska_info       } },
    { MATROSKA_ID_TRACKS,         EBML_NEST, 0, 0, {.n=matroska_tracks     } },
    { MATROSKA_ID_ATTACHMENTS,    EBML_NEST, 0, 0, {.n=matroska_attachments} },
    { MATROSKA_ID_CHAPTERS,       EBML_NEST, 0, 0, {.n=matroska_chapters   } },
    { MATROSKA_ID_CUES,           EBML_NEST, 0, 0, {.n=matroska_index      } },
    { MATROSKA_ID_TAGS,           EBML_NEST, 0, 0, {.n=matroska_tags       } },
    { MATROSKA_ID_SEEKHEAD,       EBML_NEST, 0, 0, {.n=matroska_seekhead   } },
    { MATROSKA_ID_CLUSTER,        EBML_STOP },
    { 0 }
};

static EbmlSyntax matroska_segments[] = {
    { MATROSKA_ID_SEGMENT,        EBML_NEST, 0, 0, {.n=matroska_segment    } },
    { 0 }
};

static EbmlSyntax matroska_blockmore[] = {
    { MATROSKA_ID_BLOCKADDID,      EBML_UINT, 0, offsetof(MatroskaBlock,additional_id) },
    { MATROSKA_ID_BLOCKADDITIONAL, EBML_BIN,  0, offsetof(MatroskaBlock,additional) },
    { 0 }
};

static EbmlSyntax matroska_blockadditions[] = {
    { MATROSKA_ID_BLOCKMORE, EBML_NEST, 0, 0, {.n=matroska_blockmore} },
    { 0 }
};

static EbmlSyntax matroska_blockgroup[] = {
    { MATROSKA_ID_BLOCK,          EBML_BIN,  0, offsetof(MatroskaBlock,bin) },
    { MATROSKA_ID_BLOCKADDITIONS, EBML_NEST, 0, 0, {.n=matroska_blockadditions} },
    { MATROSKA_ID_SIMPLEBLOCK,    EBML_BIN,  0, offsetof(MatroskaBlock,bin) },
    { MATROSKA_ID_BLOCKDURATION,  EBML_UINT, 0, offsetof(MatroskaBlock,duration) },
<<<<<<< HEAD
    { MATROSKA_ID_DISCARDPADDING, EBML_UINT, 0, offsetof(MatroskaBlock,discard_padding) },
    { MATROSKA_ID_BLOCKREFERENCE, EBML_UINT, 0, offsetof(MatroskaBlock,reference) },
=======
    { MATROSKA_ID_DISCARDPADDING, EBML_SINT, 0, offsetof(MatroskaBlock,discard_padding) },
    { MATROSKA_ID_BLOCKREFERENCE, EBML_SINT, 0, offsetof(MatroskaBlock,reference) },
>>>>>>> 8c15b39e
    { MATROSKA_ID_CODECSTATE,     EBML_NONE },
    { 1,                          EBML_UINT, 0, offsetof(MatroskaBlock,non_simple), {.u=1} },
    { 0 }
};

static EbmlSyntax matroska_cluster[] = {
    { MATROSKA_ID_CLUSTERTIMECODE,EBML_UINT,0, offsetof(MatroskaCluster,timecode) },
    { MATROSKA_ID_BLOCKGROUP,     EBML_NEST, sizeof(MatroskaBlock), offsetof(MatroskaCluster,blocks), {.n=matroska_blockgroup} },
    { MATROSKA_ID_SIMPLEBLOCK,    EBML_PASS, sizeof(MatroskaBlock), offsetof(MatroskaCluster,blocks), {.n=matroska_blockgroup} },
    { MATROSKA_ID_CLUSTERPOSITION,EBML_NONE },
    { MATROSKA_ID_CLUSTERPREVSIZE,EBML_NONE },
    { 0 }
};

static EbmlSyntax matroska_clusters[] = {
    { MATROSKA_ID_CLUSTER,        EBML_NEST, 0, 0, {.n=matroska_cluster} },
    { MATROSKA_ID_INFO,           EBML_NONE },
    { MATROSKA_ID_CUES,           EBML_NONE },
    { MATROSKA_ID_TAGS,           EBML_NONE },
    { MATROSKA_ID_SEEKHEAD,       EBML_NONE },
    { 0 }
};

static EbmlSyntax matroska_cluster_incremental_parsing[] = {
    { MATROSKA_ID_CLUSTERTIMECODE,EBML_UINT,0, offsetof(MatroskaCluster,timecode) },
    { MATROSKA_ID_BLOCKGROUP,     EBML_NEST, sizeof(MatroskaBlock), offsetof(MatroskaCluster,blocks), {.n=matroska_blockgroup} },
    { MATROSKA_ID_SIMPLEBLOCK,    EBML_PASS, sizeof(MatroskaBlock), offsetof(MatroskaCluster,blocks), {.n=matroska_blockgroup} },
    { MATROSKA_ID_CLUSTERPOSITION,EBML_NONE },
    { MATROSKA_ID_CLUSTERPREVSIZE,EBML_NONE },
    { MATROSKA_ID_INFO,           EBML_NONE },
    { MATROSKA_ID_CUES,           EBML_NONE },
    { MATROSKA_ID_TAGS,           EBML_NONE },
    { MATROSKA_ID_SEEKHEAD,       EBML_NONE },
    { MATROSKA_ID_CLUSTER,        EBML_STOP },
    { 0 }
};

static EbmlSyntax matroska_cluster_incremental[] = {
    { MATROSKA_ID_CLUSTERTIMECODE,EBML_UINT,0, offsetof(MatroskaCluster,timecode) },
    { MATROSKA_ID_BLOCKGROUP,     EBML_STOP },
    { MATROSKA_ID_SIMPLEBLOCK,    EBML_STOP },
    { MATROSKA_ID_CLUSTERPOSITION,EBML_NONE },
    { MATROSKA_ID_CLUSTERPREVSIZE,EBML_NONE },
    { 0 }
};

static EbmlSyntax matroska_clusters_incremental[] = {
    { MATROSKA_ID_CLUSTER,        EBML_NEST, 0, 0, {.n=matroska_cluster_incremental} },
    { MATROSKA_ID_INFO,           EBML_NONE },
    { MATROSKA_ID_CUES,           EBML_NONE },
    { MATROSKA_ID_TAGS,           EBML_NONE },
    { MATROSKA_ID_SEEKHEAD,       EBML_NONE },
    { 0 }
};

static const char *const matroska_doctypes[] = { "matroska", "webm" };

static int matroska_resync(MatroskaDemuxContext *matroska, int64_t last_pos)
{
    AVIOContext *pb = matroska->ctx->pb;
    uint32_t id;
    matroska->current_id = 0;
    matroska->num_levels = 0;

    /* seek to next position to resync from */
    if (avio_seek(pb, last_pos + 1, SEEK_SET) < 0)
        goto eof;

    id = avio_rb32(pb);

    // try to find a toplevel element
    while (!url_feof(pb)) {
        if (id == MATROSKA_ID_INFO     || id == MATROSKA_ID_TRACKS      ||
            id == MATROSKA_ID_CUES     || id == MATROSKA_ID_TAGS        ||
            id == MATROSKA_ID_SEEKHEAD || id == MATROSKA_ID_ATTACHMENTS ||
            id == MATROSKA_ID_CLUSTER  || id == MATROSKA_ID_CHAPTERS) {
                matroska->current_id = id;
                return 0;
        }
        id = (id << 8) | avio_r8(pb);
    }
eof:
    matroska->done = 1;
    return AVERROR_EOF;
}

/*
 * Return: Whether we reached the end of a level in the hierarchy or not.
 */
static int ebml_level_end(MatroskaDemuxContext *matroska)
{
    AVIOContext *pb = matroska->ctx->pb;
    int64_t pos = avio_tell(pb);

    if (matroska->num_levels > 0) {
        MatroskaLevel *level = &matroska->levels[matroska->num_levels - 1];
        if (pos - level->start >= level->length || matroska->current_id) {
            matroska->num_levels--;
            return 1;
        }
    }
    return 0;
}

/*
 * Read: an "EBML number", which is defined as a variable-length
 * array of bytes. The first byte indicates the length by giving a
 * number of 0-bits followed by a one. The position of the first
 * "one" bit inside the first byte indicates the length of this
 * number.
 * Returns: number of bytes read, < 0 on error
 */
static int ebml_read_num(MatroskaDemuxContext *matroska, AVIOContext *pb,
                         int max_size, uint64_t *number)
{
    int read = 1, n = 1;
    uint64_t total = 0;

    /* The first byte tells us the length in bytes - avio_r8() can normally
     * return 0, but since that's not a valid first ebmlID byte, we can
     * use it safely here to catch EOS. */
    if (!(total = avio_r8(pb))) {
        /* we might encounter EOS here */
        if (!url_feof(pb)) {
            int64_t pos = avio_tell(pb);
            av_log(matroska->ctx, AV_LOG_ERROR,
                   "Read error at pos. %"PRIu64" (0x%"PRIx64")\n",
                   pos, pos);
            return pb->error ? pb->error : AVERROR(EIO);
        }
        return AVERROR_EOF;
    }

    /* get the length of the EBML number */
    read = 8 - ff_log2_tab[total];
    if (read > max_size) {
        int64_t pos = avio_tell(pb) - 1;
        av_log(matroska->ctx, AV_LOG_ERROR,
               "Invalid EBML number size tag 0x%02x at pos %"PRIu64" (0x%"PRIx64")\n",
               (uint8_t) total, pos, pos);
        return AVERROR_INVALIDDATA;
    }

    /* read out length */
    total ^= 1 << ff_log2_tab[total];
    while (n++ < read)
        total = (total << 8) | avio_r8(pb);

    *number = total;

    return read;
}

/**
 * Read a EBML length value.
 * This needs special handling for the "unknown length" case which has multiple
 * encodings.
 */
static int ebml_read_length(MatroskaDemuxContext *matroska, AVIOContext *pb,
                            uint64_t *number)
{
    int res = ebml_read_num(matroska, pb, 8, number);
    if (res > 0 && *number + 1 == 1ULL << (7 * res))
        *number = 0xffffffffffffffULL;
    return res;
}

/*
 * Read the next element as an unsigned int.
 * 0 is success, < 0 is failure.
 */
static int ebml_read_uint(AVIOContext *pb, int size, uint64_t *num)
{
    int n = 0;

    if (size > 8)
        return AVERROR_INVALIDDATA;

    /* big-endian ordering; build up number */
    *num = 0;
    while (n++ < size)
        *num = (*num << 8) | avio_r8(pb);

    return 0;
}

/*
 * Read the next element as a signed int.
 * 0 is success, < 0 is failure.
 */
static int ebml_read_sint(AVIOContext *pb, int size, int64_t *num)
{
    int n = 1;

    if (size > 8)
        return AVERROR_INVALIDDATA;

    if (size == 0) {
        *num = 0;
    } else {
        *num = sign_extend(avio_r8(pb), 8);

        /* big-endian ordering; build up number */
        while (n++ < size)
            *num = (*num << 8) | avio_r8(pb);
    }

    return 0;
}

/*
 * Read the next element as a float.
 * 0 is success, < 0 is failure.
 */
static int ebml_read_float(AVIOContext *pb, int size, double *num)
{
    if (size == 0) {
        *num = 0;
    } else if (size == 4) {
        *num = av_int2float(avio_rb32(pb));
    } else if (size == 8){
        *num = av_int2double(avio_rb64(pb));
    } else
        return AVERROR_INVALIDDATA;

    return 0;
}

/*
 * Read the next element as an ASCII string.
 * 0 is success, < 0 is failure.
 */
static int ebml_read_ascii(AVIOContext *pb, int size, char **str)
{
    char *res;

    /* EBML strings are usually not 0-terminated, so we allocate one
     * byte more, read the string and NULL-terminate it ourselves. */
    if (!(res = av_malloc(size + 1)))
        return AVERROR(ENOMEM);
    if (avio_read(pb, (uint8_t *) res, size) != size) {
        av_free(res);
        return AVERROR(EIO);
    }
    (res)[size] = '\0';
    av_free(*str);
    *str = res;

    return 0;
}

/*
 * Read the next element as binary data.
 * 0 is success, < 0 is failure.
 */
static int ebml_read_binary(AVIOContext *pb, int length, EbmlBin *bin)
{
    av_fast_padded_malloc(&bin->data, &bin->size, length);
    if (!bin->data)
        return AVERROR(ENOMEM);

    bin->size = length;
    bin->pos  = avio_tell(pb);
    if (avio_read(pb, bin->data, length) != length) {
        av_freep(&bin->data);
        bin->size = 0;
        return AVERROR(EIO);
    }

    return 0;
}

/*
 * Read the next element, but only the header. The contents
 * are supposed to be sub-elements which can be read separately.
 * 0 is success, < 0 is failure.
 */
static int ebml_read_master(MatroskaDemuxContext *matroska, uint64_t length)
{
    AVIOContext *pb = matroska->ctx->pb;
    MatroskaLevel *level;

    if (matroska->num_levels >= EBML_MAX_DEPTH) {
        av_log(matroska->ctx, AV_LOG_ERROR,
               "File moves beyond max. allowed depth (%d)\n", EBML_MAX_DEPTH);
        return AVERROR(ENOSYS);
    }

    level = &matroska->levels[matroska->num_levels++];
    level->start = avio_tell(pb);
    level->length = length;

    return 0;
}

/*
 * Read signed/unsigned "EBML" numbers.
 * Return: number of bytes processed, < 0 on error
 */
static int matroska_ebmlnum_uint(MatroskaDemuxContext *matroska,
                                 uint8_t *data, uint32_t size, uint64_t *num)
{
    AVIOContext pb;
    ffio_init_context(&pb, data, size, 0, NULL, NULL, NULL, NULL);
    return ebml_read_num(matroska, &pb, FFMIN(size, 8), num);
}

/*
 * Same as above, but signed.
 */
static int matroska_ebmlnum_sint(MatroskaDemuxContext *matroska,
                                 uint8_t *data, uint32_t size, int64_t *num)
{
    uint64_t unum;
    int res;

    /* read as unsigned number first */
    if ((res = matroska_ebmlnum_uint(matroska, data, size, &unum)) < 0)
        return res;

    /* make signed (weird way) */
    *num = unum - ((1LL << (7*res - 1)) - 1);

    return res;
}

static int ebml_parse_elem(MatroskaDemuxContext *matroska,
                           EbmlSyntax *syntax, void *data);

static int ebml_parse_id(MatroskaDemuxContext *matroska, EbmlSyntax *syntax,
                         uint32_t id, void *data)
{
    int i;
    for (i=0; syntax[i].id; i++)
        if (id == syntax[i].id)
            break;
    if (!syntax[i].id && id == MATROSKA_ID_CLUSTER &&
        matroska->num_levels > 0 &&
        matroska->levels[matroska->num_levels-1].length == 0xffffffffffffff)
        return 0;  // we reached the end of an unknown size cluster
    if (!syntax[i].id && id != EBML_ID_VOID && id != EBML_ID_CRC32) {
        av_log(matroska->ctx, AV_LOG_INFO, "Unknown entry 0x%X\n", id);
        if (matroska->ctx->error_recognition & AV_EF_EXPLODE)
            return AVERROR_INVALIDDATA;
    }
    return ebml_parse_elem(matroska, &syntax[i], data);
}

static int ebml_parse(MatroskaDemuxContext *matroska, EbmlSyntax *syntax,
                      void *data)
{
    if (!matroska->current_id) {
        uint64_t id;
        int res = ebml_read_num(matroska, matroska->ctx->pb, 4, &id);
        if (res < 0)
            return res;
        matroska->current_id = id | 1 << 7*res;
    }
    return ebml_parse_id(matroska, syntax, matroska->current_id, data);
}

static int ebml_parse_nest(MatroskaDemuxContext *matroska, EbmlSyntax *syntax,
                           void *data)
{
    int i, res = 0;

    for (i=0; syntax[i].id; i++)
        switch (syntax[i].type) {
        case EBML_UINT:
            *(uint64_t *)((char *)data+syntax[i].data_offset) = syntax[i].def.u;
            break;
        case EBML_FLOAT:
            *(double   *)((char *)data+syntax[i].data_offset) = syntax[i].def.f;
            break;
        case EBML_STR:
        case EBML_UTF8:
            // the default may be NULL
            if (syntax[i].def.s) {
                uint8_t **dst = (uint8_t**)((uint8_t*)data + syntax[i].data_offset);
                *dst = av_strdup(syntax[i].def.s);
                if (!*dst)
                    return AVERROR(ENOMEM);
            }
            break;
        }

    while (!res && !ebml_level_end(matroska))
        res = ebml_parse(matroska, syntax, data);

    return res;
}

static int ebml_parse_elem(MatroskaDemuxContext *matroska,
                           EbmlSyntax *syntax, void *data)
{
    static const uint64_t max_lengths[EBML_TYPE_COUNT] = {
        [EBML_UINT]  = 8,
        [EBML_FLOAT] = 8,
        // max. 16 MB for strings
        [EBML_STR]   = 0x1000000,
        [EBML_UTF8]  = 0x1000000,
        // max. 256 MB for binary data
        [EBML_BIN]   = 0x10000000,
        // no limits for anything else
    };
    AVIOContext *pb = matroska->ctx->pb;
    uint32_t id = syntax->id;
    uint64_t length;
    int res;
    void *newelem;

    data = (char *)data + syntax->data_offset;
    if (syntax->list_elem_size) {
        EbmlList *list = data;
        newelem = av_realloc_array(list->elem, list->nb_elem+1, syntax->list_elem_size);
        if (!newelem)
            return AVERROR(ENOMEM);
        list->elem = newelem;
        data = (char*)list->elem + list->nb_elem*syntax->list_elem_size;
        memset(data, 0, syntax->list_elem_size);
        list->nb_elem++;
    }

    if (syntax->type != EBML_PASS && syntax->type != EBML_STOP) {
        matroska->current_id = 0;
        if ((res = ebml_read_length(matroska, pb, &length)) < 0)
            return res;
        if (max_lengths[syntax->type] && length > max_lengths[syntax->type]) {
            av_log(matroska->ctx, AV_LOG_ERROR,
                   "Invalid length 0x%"PRIx64" > 0x%"PRIx64" for syntax element %i\n",
                   length, max_lengths[syntax->type], syntax->type);
            return AVERROR_INVALIDDATA;
        }
    }

    switch (syntax->type) {
    case EBML_UINT:  res = ebml_read_uint  (pb, length, data);  break;
    case EBML_SINT:  res = ebml_read_sint  (pb, length, data);  break;
    case EBML_FLOAT: res = ebml_read_float (pb, length, data);  break;
    case EBML_STR:
    case EBML_UTF8:  res = ebml_read_ascii (pb, length, data);  break;
    case EBML_BIN:   res = ebml_read_binary(pb, length, data);  break;
    case EBML_NEST:  if ((res=ebml_read_master(matroska, length)) < 0)
                         return res;
                     if (id == MATROSKA_ID_SEGMENT)
                         matroska->segment_start = avio_tell(matroska->ctx->pb);
                     return ebml_parse_nest(matroska, syntax->def.n, data);
    case EBML_PASS:  return ebml_parse_id(matroska, syntax->def.n, id, data);
    case EBML_STOP:  return 1;
    default:
        if(ffio_limit(pb, length) != length)
            return AVERROR(EIO);
        return avio_skip(pb,length)<0 ? AVERROR(EIO) : 0;
    }
    if (res == AVERROR_INVALIDDATA)
        av_log(matroska->ctx, AV_LOG_ERROR, "Invalid element\n");
    else if (res == AVERROR(EIO))
        av_log(matroska->ctx, AV_LOG_ERROR, "Read error\n");
    return res;
}

static void ebml_free(EbmlSyntax *syntax, void *data)
{
    int i, j;
    for (i=0; syntax[i].id; i++) {
        void *data_off = (char *)data + syntax[i].data_offset;
        switch (syntax[i].type) {
        case EBML_STR:
        case EBML_UTF8:  av_freep(data_off);                      break;
        case EBML_BIN:   av_freep(&((EbmlBin *)data_off)->data);  break;
        case EBML_NEST:
            if (syntax[i].list_elem_size) {
                EbmlList *list = data_off;
                char *ptr = list->elem;
                for (j=0; j<list->nb_elem; j++, ptr+=syntax[i].list_elem_size)
                    ebml_free(syntax[i].def.n, ptr);
                av_free(list->elem);
            } else
                ebml_free(syntax[i].def.n, data_off);
        default:  break;
        }
    }
}


/*
 * Autodetecting...
 */
static int matroska_probe(AVProbeData *p)
{
    uint64_t total = 0;
    int len_mask = 0x80, size = 1, n = 1, i;

    /* EBML header? */
    if (AV_RB32(p->buf) != EBML_ID_HEADER)
        return 0;

    /* length of header */
    total = p->buf[4];
    while (size <= 8 && !(total & len_mask)) {
        size++;
        len_mask >>= 1;
    }
    if (size > 8)
      return 0;
    total &= (len_mask - 1);
    while (n < size)
        total = (total << 8) | p->buf[4 + n++];

    /* Does the probe data contain the whole header? */
    if (p->buf_size < 4 + size + total)
      return 0;

    /* The header should contain a known document type. For now,
     * we don't parse the whole header but simply check for the
     * availability of that array of characters inside the header.
     * Not fully fool-proof, but good enough. */
    for (i = 0; i < FF_ARRAY_ELEMS(matroska_doctypes); i++) {
        int probelen = strlen(matroska_doctypes[i]);
        if (total < probelen)
            continue;
        for (n = 4+size; n <= 4+size+total-probelen; n++)
            if (!memcmp(p->buf+n, matroska_doctypes[i], probelen))
                return AVPROBE_SCORE_MAX;
    }

    // probably valid EBML header but no recognized doctype
    return AVPROBE_SCORE_EXTENSION;
}

static MatroskaTrack *matroska_find_track_by_num(MatroskaDemuxContext *matroska,
                                                 int num)
{
    MatroskaTrack *tracks = matroska->tracks.elem;
    int i;

    for (i=0; i < matroska->tracks.nb_elem; i++)
        if (tracks[i].num == num)
            return &tracks[i];

    av_log(matroska->ctx, AV_LOG_ERROR, "Invalid track number %d\n", num);
    return NULL;
}

static int matroska_decode_buffer(uint8_t** buf, int* buf_size,
                                  MatroskaTrack *track)
{
    MatroskaTrackEncoding *encodings = track->encodings.elem;
    uint8_t* data = *buf;
    int isize = *buf_size;
    uint8_t* pkt_data = NULL;
    uint8_t av_unused *newpktdata;
    int pkt_size = isize;
    int result = 0;
    int olen;

    if (pkt_size >= 10000000U)
        return AVERROR_INVALIDDATA;

    switch (encodings[0].compression.algo) {
    case MATROSKA_TRACK_ENCODING_COMP_HEADERSTRIP: {
        int header_size = encodings[0].compression.settings.size;
        uint8_t *header = encodings[0].compression.settings.data;

        if (header_size && !header) {
            av_log(NULL, AV_LOG_ERROR, "Compression size but no data in headerstrip\n");
            return -1;
        }

        if (!header_size)
            return 0;

        pkt_size = isize + header_size;
        pkt_data = av_malloc(pkt_size);
        if (!pkt_data)
            return AVERROR(ENOMEM);

        memcpy(pkt_data, header, header_size);
        memcpy(pkt_data + header_size, data, isize);
        break;
    }
#if CONFIG_LZO
    case MATROSKA_TRACK_ENCODING_COMP_LZO:
        do {
            olen = pkt_size *= 3;
            newpktdata = av_realloc(pkt_data, pkt_size + AV_LZO_OUTPUT_PADDING);
            if (!newpktdata) {
                result = AVERROR(ENOMEM);
                goto failed;
            }
            pkt_data = newpktdata;
            result = av_lzo1x_decode(pkt_data, &olen, data, &isize);
        } while (result==AV_LZO_OUTPUT_FULL && pkt_size<10000000);
        if (result) {
            result = AVERROR_INVALIDDATA;
            goto failed;
        }
        pkt_size -= olen;
        break;
#endif
#if CONFIG_ZLIB
    case MATROSKA_TRACK_ENCODING_COMP_ZLIB: {
        z_stream zstream = {0};
        if (inflateInit(&zstream) != Z_OK)
            return -1;
        zstream.next_in = data;
        zstream.avail_in = isize;
        do {
            pkt_size *= 3;
            newpktdata = av_realloc(pkt_data, pkt_size);
            if (!newpktdata) {
                inflateEnd(&zstream);
                goto failed;
            }
            pkt_data = newpktdata;
            zstream.avail_out = pkt_size - zstream.total_out;
            zstream.next_out = pkt_data + zstream.total_out;
            if (pkt_data) {
                result = inflate(&zstream, Z_NO_FLUSH);
            } else
                result = Z_MEM_ERROR;
        } while (result==Z_OK && pkt_size<10000000);
        pkt_size = zstream.total_out;
        inflateEnd(&zstream);
        if (result != Z_STREAM_END) {
            if (result == Z_MEM_ERROR)
                result = AVERROR(ENOMEM);
            else
                result = AVERROR_INVALIDDATA;
            goto failed;
        }
        break;
    }
#endif
#if CONFIG_BZLIB
    case MATROSKA_TRACK_ENCODING_COMP_BZLIB: {
        bz_stream bzstream = {0};
        if (BZ2_bzDecompressInit(&bzstream, 0, 0) != BZ_OK)
            return -1;
        bzstream.next_in = data;
        bzstream.avail_in = isize;
        do {
            pkt_size *= 3;
            newpktdata = av_realloc(pkt_data, pkt_size);
            if (!newpktdata) {
                BZ2_bzDecompressEnd(&bzstream);
                goto failed;
            }
            pkt_data = newpktdata;
            bzstream.avail_out = pkt_size - bzstream.total_out_lo32;
            bzstream.next_out = pkt_data + bzstream.total_out_lo32;
            if (pkt_data) {
                result = BZ2_bzDecompress(&bzstream);
            } else
                result = BZ_MEM_ERROR;
        } while (result==BZ_OK && pkt_size<10000000);
        pkt_size = bzstream.total_out_lo32;
        BZ2_bzDecompressEnd(&bzstream);
        if (result != BZ_STREAM_END) {
            if (result == BZ_MEM_ERROR)
                result = AVERROR(ENOMEM);
            else
                result = AVERROR_INVALIDDATA;
            goto failed;
        }
        break;
    }
#endif
    default:
        return AVERROR_INVALIDDATA;
    }

    *buf = pkt_data;
    *buf_size = pkt_size;
    return 0;
 failed:
    av_free(pkt_data);
    return result;
}

#if FF_API_ASS_SSA
static void matroska_fix_ass_packet(MatroskaDemuxContext *matroska,
                                    AVPacket *pkt, uint64_t display_duration)
{
    AVBufferRef *line;
    char *layer, *ptr = pkt->data, *end = ptr+pkt->size;
    for (; *ptr!=',' && ptr<end-1; ptr++);
    if (*ptr == ',')
        ptr++;
    layer = ptr;
    for (; *ptr!=',' && ptr<end-1; ptr++);
    if (*ptr == ',') {
        int64_t end_pts = pkt->pts + display_duration;
        int sc = matroska->time_scale * pkt->pts / 10000000;
        int ec = matroska->time_scale * end_pts  / 10000000;
        int sh, sm, ss, eh, em, es, len;
        sh = sc/360000;  sc -= 360000*sh;
        sm = sc/  6000;  sc -=   6000*sm;
        ss = sc/   100;  sc -=    100*ss;
        eh = ec/360000;  ec -= 360000*eh;
        em = ec/  6000;  ec -=   6000*em;
        es = ec/   100;  ec -=    100*es;
        *ptr++ = '\0';
        len = 50 + end-ptr + FF_INPUT_BUFFER_PADDING_SIZE;
        if (!(line = av_buffer_alloc(len)))
            return;
        snprintf(line->data, len,"Dialogue: %s,%d:%02d:%02d.%02d,%d:%02d:%02d.%02d,%s\r\n",
                 layer, sh, sm, ss, sc, eh, em, es, ec, ptr);
        av_buffer_unref(&pkt->buf);
        pkt->buf  = line;
        pkt->data = line->data;
        pkt->size = strlen(line->data);
    }
}

static int matroska_merge_packets(AVPacket *out, AVPacket *in)
{
    int ret = av_grow_packet(out, in->size);
    if (ret < 0)
        return ret;

    memcpy(out->data + out->size - in->size, in->data, in->size);

    av_free_packet(in);
    av_free(in);
    return 0;
}
#endif

static void matroska_convert_tag(AVFormatContext *s, EbmlList *list,
                                 AVDictionary **metadata, char *prefix)
{
    MatroskaTag *tags = list->elem;
    char key[1024];
    int i;

    for (i=0; i < list->nb_elem; i++) {
        const char *lang = tags[i].lang && strcmp(tags[i].lang, "und") ?
                           tags[i].lang : NULL;

        if (!tags[i].name) {
            av_log(s, AV_LOG_WARNING, "Skipping invalid tag with no TagName.\n");
            continue;
        }
        if (prefix)  snprintf(key, sizeof(key), "%s/%s", prefix, tags[i].name);
        else         av_strlcpy(key, tags[i].name, sizeof(key));
        if (tags[i].def || !lang) {
        av_dict_set(metadata, key, tags[i].string, 0);
        if (tags[i].sub.nb_elem)
            matroska_convert_tag(s, &tags[i].sub, metadata, key);
        }
        if (lang) {
            av_strlcat(key, "-", sizeof(key));
            av_strlcat(key, lang, sizeof(key));
            av_dict_set(metadata, key, tags[i].string, 0);
            if (tags[i].sub.nb_elem)
                matroska_convert_tag(s, &tags[i].sub, metadata, key);
        }
    }
    ff_metadata_conv(metadata, NULL, ff_mkv_metadata_conv);
}

static void matroska_convert_tags(AVFormatContext *s)
{
    MatroskaDemuxContext *matroska = s->priv_data;
    MatroskaTags *tags = matroska->tags.elem;
    int i, j;

    for (i=0; i < matroska->tags.nb_elem; i++) {
        if (tags[i].target.attachuid) {
            MatroskaAttachement *attachment = matroska->attachments.elem;
            for (j=0; j<matroska->attachments.nb_elem; j++)
                if (attachment[j].uid == tags[i].target.attachuid
                    && attachment[j].stream)
                    matroska_convert_tag(s, &tags[i].tag,
                                         &attachment[j].stream->metadata, NULL);
        } else if (tags[i].target.chapteruid) {
            MatroskaChapter *chapter = matroska->chapters.elem;
            for (j=0; j<matroska->chapters.nb_elem; j++)
                if (chapter[j].uid == tags[i].target.chapteruid
                    && chapter[j].chapter)
                    matroska_convert_tag(s, &tags[i].tag,
                                         &chapter[j].chapter->metadata, NULL);
        } else if (tags[i].target.trackuid) {
            MatroskaTrack *track = matroska->tracks.elem;
            for (j=0; j<matroska->tracks.nb_elem; j++)
                if (track[j].uid == tags[i].target.trackuid && track[j].stream)
                    matroska_convert_tag(s, &tags[i].tag,
                                         &track[j].stream->metadata, NULL);
        } else {
            matroska_convert_tag(s, &tags[i].tag, &s->metadata,
                                 tags[i].target.type);
        }
    }
}

static int matroska_parse_seekhead_entry(MatroskaDemuxContext *matroska, int idx)
{
    EbmlList *seekhead_list = &matroska->seekhead;
    MatroskaSeekhead *seekhead = seekhead_list->elem;
    uint32_t level_up = matroska->level_up;
    int64_t before_pos = avio_tell(matroska->ctx->pb);
    uint32_t saved_id = matroska->current_id;
    MatroskaLevel level;
    int64_t offset;
    int ret = 0;

    if (idx >= seekhead_list->nb_elem
            || seekhead[idx].id == MATROSKA_ID_SEEKHEAD
            || seekhead[idx].id == MATROSKA_ID_CLUSTER)
        return 0;

    /* seek */
    offset = seekhead[idx].pos + matroska->segment_start;
    if (avio_seek(matroska->ctx->pb, offset, SEEK_SET) == offset) {
        /* We don't want to lose our seekhead level, so we add
         * a dummy. This is a crude hack. */
        if (matroska->num_levels == EBML_MAX_DEPTH) {
            av_log(matroska->ctx, AV_LOG_INFO,
                   "Max EBML element depth (%d) reached, "
                   "cannot parse further.\n", EBML_MAX_DEPTH);
            ret = AVERROR_INVALIDDATA;
        } else {
            level.start = 0;
            level.length = (uint64_t)-1;
            matroska->levels[matroska->num_levels] = level;
            matroska->num_levels++;
            matroska->current_id = 0;

            ret = ebml_parse(matroska, matroska_segment, matroska);

            /* remove dummy level */
            while (matroska->num_levels) {
                uint64_t length = matroska->levels[--matroska->num_levels].length;
                if (length == (uint64_t)-1)
                    break;
            }
        }
    }
    /* seek back */
    avio_seek(matroska->ctx->pb, before_pos, SEEK_SET);
    matroska->level_up = level_up;
    matroska->current_id = saved_id;

    return ret;
}

static void matroska_execute_seekhead(MatroskaDemuxContext *matroska)
{
    EbmlList *seekhead_list = &matroska->seekhead;
    int64_t before_pos = avio_tell(matroska->ctx->pb);
    int i;

    // we should not do any seeking in the streaming case
    if (!matroska->ctx->pb->seekable ||
        (matroska->ctx->flags & AVFMT_FLAG_IGNIDX))
        return;

    for (i = 0; i < seekhead_list->nb_elem; i++) {
        MatroskaSeekhead *seekhead = seekhead_list->elem;
        if (seekhead[i].pos <= before_pos)
            continue;

        // defer cues parsing until we actually need cue data.
        if (seekhead[i].id == MATROSKA_ID_CUES) {
            matroska->cues_parsing_deferred = 1;
            continue;
        }

        if (matroska_parse_seekhead_entry(matroska, i) < 0) {
            // mark index as broken
            matroska->cues_parsing_deferred = -1;
            break;
        }
    }
}

static void matroska_add_index_entries(MatroskaDemuxContext *matroska) {
    EbmlList *index_list;
    MatroskaIndex *index;
    int index_scale = 1;
    int i, j;

    index_list = &matroska->index;
    index = index_list->elem;
    if (index_list->nb_elem
        && index[0].time > 1E14/matroska->time_scale) {
        av_log(matroska->ctx, AV_LOG_WARNING, "Working around broken index.\n");
        index_scale = matroska->time_scale;
    }
    for (i = 0; i < index_list->nb_elem; i++) {
        EbmlList *pos_list = &index[i].pos;
        MatroskaIndexPos *pos = pos_list->elem;
        for (j = 0; j < pos_list->nb_elem; j++) {
            MatroskaTrack *track = matroska_find_track_by_num(matroska, pos[j].track);
            if (track && track->stream)
                av_add_index_entry(track->stream,
                                   pos[j].pos + matroska->segment_start,
                                   index[i].time/index_scale, 0, 0,
                                   AVINDEX_KEYFRAME);
        }
    }
}

static void matroska_parse_cues(MatroskaDemuxContext *matroska) {
    EbmlList *seekhead_list = &matroska->seekhead;
    MatroskaSeekhead *seekhead = seekhead_list->elem;
    int i;

    for (i = 0; i < seekhead_list->nb_elem; i++)
        if (seekhead[i].id == MATROSKA_ID_CUES)
            break;
    av_assert1(i <= seekhead_list->nb_elem);

    if (matroska_parse_seekhead_entry(matroska, i) < 0)
       matroska->cues_parsing_deferred = -1;
    matroska_add_index_entries(matroska);
}

static int matroska_aac_profile(char *codec_id)
{
    static const char * const aac_profiles[] = { "MAIN", "LC", "SSR" };
    int profile;

    for (profile=0; profile<FF_ARRAY_ELEMS(aac_profiles); profile++)
        if (strstr(codec_id, aac_profiles[profile]))
            break;
    return profile + 1;
}

static int matroska_aac_sri(int samplerate)
{
    int sri;

    for (sri=0; sri<FF_ARRAY_ELEMS(avpriv_mpeg4audio_sample_rates); sri++)
        if (avpriv_mpeg4audio_sample_rates[sri] == samplerate)
            break;
    return sri;
}

static void matroska_metadata_creation_time(AVDictionary **metadata, int64_t date_utc)
{
    char buffer[32];
    /* Convert to seconds and adjust by number of seconds between 2001-01-01 and Epoch */
    time_t creation_time = date_utc / 1000000000 + 978307200;
    struct tm *ptm = gmtime(&creation_time);
    if (!ptm) return;
    strftime(buffer, sizeof(buffer), "%Y-%m-%d %H:%M:%S", ptm);
    av_dict_set(metadata, "creation_time", buffer, 0);
}

static int matroska_read_header(AVFormatContext *s)
{
    MatroskaDemuxContext *matroska = s->priv_data;
    EbmlList *attachements_list = &matroska->attachments;
    MatroskaAttachement *attachements;
    EbmlList *chapters_list = &matroska->chapters;
    MatroskaChapter *chapters;
    MatroskaTrack *tracks;
    uint64_t max_start = 0;
    int64_t pos;
    Ebml ebml = { 0 };
    AVStream *st;
    int i, j, k, res;

    matroska->ctx = s;

    /* First read the EBML header. */
    if (ebml_parse(matroska, ebml_syntax, &ebml)
        || ebml.version > EBML_VERSION       || ebml.max_size > sizeof(uint64_t)
        || ebml.id_length > sizeof(uint32_t) || ebml.doctype_version > 3 || !ebml.doctype) {
        av_log(matroska->ctx, AV_LOG_ERROR,
               "EBML header using unsupported features\n"
               "(EBML version %"PRIu64", doctype %s, doc version %"PRIu64")\n",
               ebml.version, ebml.doctype, ebml.doctype_version);
        ebml_free(ebml_syntax, &ebml);
        return AVERROR_PATCHWELCOME;
    } else if (ebml.doctype_version == 3) {
        av_log(matroska->ctx, AV_LOG_WARNING,
               "EBML header using unsupported features\n"
               "(EBML version %"PRIu64", doctype %s, doc version %"PRIu64")\n",
               ebml.version, ebml.doctype, ebml.doctype_version);
    }
    for (i = 0; i < FF_ARRAY_ELEMS(matroska_doctypes); i++)
        if (!strcmp(ebml.doctype, matroska_doctypes[i]))
            break;
    if (i >= FF_ARRAY_ELEMS(matroska_doctypes)) {
        av_log(s, AV_LOG_WARNING, "Unknown EBML doctype '%s'\n", ebml.doctype);
        if (matroska->ctx->error_recognition & AV_EF_EXPLODE) {
            ebml_free(ebml_syntax, &ebml);
            return AVERROR_INVALIDDATA;
        }
    }
    ebml_free(ebml_syntax, &ebml);

    /* The next thing is a segment. */
    pos = avio_tell(matroska->ctx->pb);
    res = ebml_parse(matroska, matroska_segments, matroska);
    // try resyncing until we find a EBML_STOP type element.
    while (res != 1) {
        res = matroska_resync(matroska, pos);
        if (res < 0)
            return res;
        pos = avio_tell(matroska->ctx->pb);
        res = ebml_parse(matroska, matroska_segment, matroska);
    }
    matroska_execute_seekhead(matroska);

    if (!matroska->time_scale)
        matroska->time_scale = 1000000;
    if (matroska->duration)
        matroska->ctx->duration = matroska->duration * matroska->time_scale
                                  * 1000 / AV_TIME_BASE;
    av_dict_set(&s->metadata, "title", matroska->title, 0);

    if (matroska->date_utc.size == 8)
        matroska_metadata_creation_time(&s->metadata, AV_RB64(matroska->date_utc.data));

    tracks = matroska->tracks.elem;
    for (i=0; i < matroska->tracks.nb_elem; i++) {
        MatroskaTrack *track = &tracks[i];
        enum AVCodecID codec_id = AV_CODEC_ID_NONE;
        EbmlList *encodings_list = &track->encodings;
        MatroskaTrackEncoding *encodings = encodings_list->elem;
        uint8_t *extradata = NULL;
        int extradata_size = 0;
        int extradata_offset = 0;
        uint32_t fourcc = 0;
        AVIOContext b;
        char* key_id_base64 = NULL;

        /* Apply some sanity checks. */
        if (track->type != MATROSKA_TRACK_TYPE_VIDEO &&
            track->type != MATROSKA_TRACK_TYPE_AUDIO &&
            track->type != MATROSKA_TRACK_TYPE_SUBTITLE &&
            track->type != MATROSKA_TRACK_TYPE_METADATA) {
            av_log(matroska->ctx, AV_LOG_INFO,
                   "Unknown or unsupported track type %"PRIu64"\n",
                   track->type);
            continue;
        }
        if (track->codec_id == NULL)
            continue;

        if (track->type == MATROSKA_TRACK_TYPE_VIDEO) {
            if (!track->default_duration && track->video.frame_rate > 0)
                track->default_duration = 1000000000/track->video.frame_rate;
            if (track->video.display_width == -1)
                track->video.display_width = track->video.pixel_width;
            if (track->video.display_height == -1)
                track->video.display_height = track->video.pixel_height;
            if (track->video.color_space.size == 4)
                fourcc = AV_RL32(track->video.color_space.data);
        } else if (track->type == MATROSKA_TRACK_TYPE_AUDIO) {
            if (!track->audio.out_samplerate)
                track->audio.out_samplerate = track->audio.samplerate;
        }
        if (encodings_list->nb_elem > 1) {
            av_log(matroska->ctx, AV_LOG_ERROR,
                   "Multiple combined encodings not supported");
        } else if (encodings_list->nb_elem == 1) {
            if (encodings[0].type) {
                if (encodings[0].encryption.key_id.size > 0) {
                    /* Save the encryption key id to be stored later as a
                       metadata tag. */
                    const int b64_size = AV_BASE64_SIZE(encodings[0].encryption.key_id.size);
                    key_id_base64 = av_malloc(b64_size);
                    if (key_id_base64 == NULL)
                        return AVERROR(ENOMEM);

                    av_base64_encode(key_id_base64, b64_size,
                                     encodings[0].encryption.key_id.data,
                                     encodings[0].encryption.key_id.size);
                } else {
                    encodings[0].scope = 0;
                    av_log(matroska->ctx, AV_LOG_ERROR,
                           "Unsupported encoding type");
                }
            } else if (
#if CONFIG_ZLIB
                 encodings[0].compression.algo != MATROSKA_TRACK_ENCODING_COMP_ZLIB &&
#endif
#if CONFIG_BZLIB
                 encodings[0].compression.algo != MATROSKA_TRACK_ENCODING_COMP_BZLIB &&
#endif
#if CONFIG_LZO
                 encodings[0].compression.algo != MATROSKA_TRACK_ENCODING_COMP_LZO &&
#endif
                 encodings[0].compression.algo != MATROSKA_TRACK_ENCODING_COMP_HEADERSTRIP) {
                encodings[0].scope = 0;
                av_log(matroska->ctx, AV_LOG_ERROR,
                       "Unsupported encoding type");
            } else if (track->codec_priv.size && encodings[0].scope&2) {
                uint8_t *codec_priv = track->codec_priv.data;
                int ret = matroska_decode_buffer(&track->codec_priv.data,
                                                 &track->codec_priv.size,
                                                 track);
                if (ret < 0) {
                    track->codec_priv.data = NULL;
                    track->codec_priv.size = 0;
                    av_log(matroska->ctx, AV_LOG_ERROR,
                           "Failed to decode codec private data\n");
                }

                if (codec_priv != track->codec_priv.data)
                    av_free(codec_priv);
            }
        }

        for(j=0; ff_mkv_codec_tags[j].id != AV_CODEC_ID_NONE; j++){
            if(!strncmp(ff_mkv_codec_tags[j].str, track->codec_id,
                        strlen(ff_mkv_codec_tags[j].str))){
                codec_id= ff_mkv_codec_tags[j].id;
                break;
            }
        }

        st = track->stream = avformat_new_stream(s, NULL);
        if (st == NULL) {
            av_free(key_id_base64);
            return AVERROR(ENOMEM);
        }

        if (key_id_base64) {
            /* export encryption key id as base64 metadata tag */
            av_dict_set(&st->metadata, "enc_key_id", key_id_base64, 0);
            av_freep(&key_id_base64);
        }

        if (!strcmp(track->codec_id, "V_MS/VFW/FOURCC")
            && track->codec_priv.size >= 40
            && track->codec_priv.data != NULL) {
            track->ms_compat = 1;
            fourcc = AV_RL32(track->codec_priv.data + 16);
            codec_id = ff_codec_get_id(ff_codec_bmp_tags, fourcc);
            extradata_offset = 40;
        } else if (!strcmp(track->codec_id, "A_MS/ACM")
                   && track->codec_priv.size >= 14
                   && track->codec_priv.data != NULL) {
            int ret;
            ffio_init_context(&b, track->codec_priv.data, track->codec_priv.size,
                              0, NULL, NULL, NULL, NULL);
            ret = ff_get_wav_header(&b, st->codec, track->codec_priv.size);
            if (ret < 0)
                return ret;
            codec_id = st->codec->codec_id;
            extradata_offset = FFMIN(track->codec_priv.size, 18);
        } else if (!strcmp(track->codec_id, "V_QUICKTIME")
                   && (track->codec_priv.size >= 86)
                   && (track->codec_priv.data != NULL)) {
            fourcc = AV_RL32(track->codec_priv.data);
            codec_id = ff_codec_get_id(ff_codec_movvideo_tags, fourcc);
        } else if (codec_id == AV_CODEC_ID_PCM_S16BE) {
            switch (track->audio.bitdepth) {
            case  8:  codec_id = AV_CODEC_ID_PCM_U8;     break;
            case 24:  codec_id = AV_CODEC_ID_PCM_S24BE;  break;
            case 32:  codec_id = AV_CODEC_ID_PCM_S32BE;  break;
            }
        } else if (codec_id == AV_CODEC_ID_PCM_S16LE) {
            switch (track->audio.bitdepth) {
            case  8:  codec_id = AV_CODEC_ID_PCM_U8;     break;
            case 24:  codec_id = AV_CODEC_ID_PCM_S24LE;  break;
            case 32:  codec_id = AV_CODEC_ID_PCM_S32LE;  break;
            }
        } else if (codec_id==AV_CODEC_ID_PCM_F32LE && track->audio.bitdepth==64) {
            codec_id = AV_CODEC_ID_PCM_F64LE;
        } else if (codec_id == AV_CODEC_ID_AAC && !track->codec_priv.size) {
            int profile = matroska_aac_profile(track->codec_id);
            int sri = matroska_aac_sri(track->audio.samplerate);
            extradata = av_mallocz(5 + FF_INPUT_BUFFER_PADDING_SIZE);
            if (extradata == NULL)
                return AVERROR(ENOMEM);
            extradata[0] = (profile << 3) | ((sri&0x0E) >> 1);
            extradata[1] = ((sri&0x01) << 7) | (track->audio.channels<<3);
            if (strstr(track->codec_id, "SBR")) {
                sri = matroska_aac_sri(track->audio.out_samplerate);
                extradata[2] = 0x56;
                extradata[3] = 0xE5;
                extradata[4] = 0x80 | (sri<<3);
                extradata_size = 5;
            } else
                extradata_size = 2;
        } else if (codec_id == AV_CODEC_ID_ALAC && track->codec_priv.size && track->codec_priv.size < INT_MAX - 12 - FF_INPUT_BUFFER_PADDING_SIZE) {
            /* Only ALAC's magic cookie is stored in Matroska's track headers.
               Create the "atom size", "tag", and "tag version" fields the
               decoder expects manually. */
            extradata_size = 12 + track->codec_priv.size;
            extradata = av_mallocz(extradata_size + FF_INPUT_BUFFER_PADDING_SIZE);
            if (extradata == NULL)
                return AVERROR(ENOMEM);
            AV_WB32(extradata, extradata_size);
            memcpy(&extradata[4], "alac", 4);
            AV_WB32(&extradata[8], 0);
            memcpy(&extradata[12], track->codec_priv.data,
                                   track->codec_priv.size);
        } else if (codec_id == AV_CODEC_ID_TTA) {
            extradata_size = 30;
            extradata = av_mallocz(extradata_size + FF_INPUT_BUFFER_PADDING_SIZE);
            if (extradata == NULL)
                return AVERROR(ENOMEM);
            ffio_init_context(&b, extradata, extradata_size, 1,
                          NULL, NULL, NULL, NULL);
            avio_write(&b, "TTA1", 4);
            avio_wl16(&b, 1);
            avio_wl16(&b, track->audio.channels);
            avio_wl16(&b, track->audio.bitdepth);
            if (track->audio.out_samplerate < 0 || track->audio.out_samplerate > INT_MAX)
                return AVERROR_INVALIDDATA;
            avio_wl32(&b, track->audio.out_samplerate);
            avio_wl32(&b, av_rescale((matroska->duration * matroska->time_scale), track->audio.out_samplerate, AV_TIME_BASE * 1000));
        } else if (codec_id == AV_CODEC_ID_RV10 || codec_id == AV_CODEC_ID_RV20 ||
                   codec_id == AV_CODEC_ID_RV30 || codec_id == AV_CODEC_ID_RV40) {
            extradata_offset = 26;
        } else if (codec_id == AV_CODEC_ID_RA_144) {
            track->audio.out_samplerate = 8000;
            track->audio.channels = 1;
        } else if ((codec_id == AV_CODEC_ID_RA_288 || codec_id == AV_CODEC_ID_COOK ||
                    codec_id == AV_CODEC_ID_ATRAC3 || codec_id == AV_CODEC_ID_SIPR)
                    && track->codec_priv.data) {
#if CONFIG_RA_288_DECODER || CONFIG_COOK_DECODER || CONFIG_ATRAC3_DECODER || CONFIG_SIPR_DECODER
            int flavor;

            ffio_init_context(&b, track->codec_priv.data,track->codec_priv.size,
                          0, NULL, NULL, NULL, NULL);
            avio_skip(&b, 22);
            flavor                       = avio_rb16(&b);
            track->audio.coded_framesize = avio_rb32(&b);
            avio_skip(&b, 12);
            track->audio.sub_packet_h    = avio_rb16(&b);
            track->audio.frame_size      = avio_rb16(&b);
            track->audio.sub_packet_size = avio_rb16(&b);
            if (flavor <= 0 || track->audio.coded_framesize <= 0 ||
                track->audio.sub_packet_h <= 0 || track->audio.frame_size <= 0 ||
                track->audio.sub_packet_size <= 0)
                return AVERROR_INVALIDDATA;
            track->audio.buf = av_malloc_array(track->audio.sub_packet_h, track->audio.frame_size);
            if (!track->audio.buf)
                return AVERROR(ENOMEM);
            if (codec_id == AV_CODEC_ID_RA_288) {
                st->codec->block_align = track->audio.coded_framesize;
                track->codec_priv.size = 0;
            } else {
                if (codec_id == AV_CODEC_ID_SIPR && flavor < 4) {
                    static const int sipr_bit_rate[4] = { 6504, 8496, 5000, 16000 };
                    track->audio.sub_packet_size = ff_sipr_subpk_size[flavor];
                    st->codec->bit_rate = sipr_bit_rate[flavor];
                }
                st->codec->block_align = track->audio.sub_packet_size;
                extradata_offset = 78;
            }
#else
            /* Returning without closing would cause leaks with some files */
            matroska_read_close(s);
            return AVERROR_INVALIDDATA;
#endif
        }
        track->codec_priv.size -= extradata_offset;

        if (codec_id == AV_CODEC_ID_NONE)
            av_log(matroska->ctx, AV_LOG_INFO,
                   "Unknown/unsupported AVCodecID %s.\n", track->codec_id);

        if (track->time_scale < 0.01)
            track->time_scale = 1.0;
        avpriv_set_pts_info(st, 64, matroska->time_scale*track->time_scale, 1000*1000*1000); /* 64 bit pts in ns */

        st->codec->codec_id = codec_id;
        st->start_time = 0;
        if (strcmp(track->language, "und"))
            av_dict_set(&st->metadata, "language", track->language, 0);
        av_dict_set(&st->metadata, "title", track->name, 0);

        if (track->flag_default)
            st->disposition |= AV_DISPOSITION_DEFAULT;
        if (track->flag_forced)
            st->disposition |= AV_DISPOSITION_FORCED;

        if (!st->codec->extradata) {
            if(extradata){
                st->codec->extradata = extradata;
                st->codec->extradata_size = extradata_size;
            } else if(track->codec_priv.data && track->codec_priv.size > 0){
                if (ff_alloc_extradata(st->codec, track->codec_priv.size))
                    return AVERROR(ENOMEM);
                memcpy(st->codec->extradata,
                       track->codec_priv.data + extradata_offset,
                       track->codec_priv.size);
            }
        }

        if (track->type == MATROSKA_TRACK_TYPE_VIDEO) {
            MatroskaTrackPlane *planes = track->operation.combine_planes.elem;

            st->codec->codec_type = AVMEDIA_TYPE_VIDEO;
            st->codec->codec_tag  = fourcc;
            st->codec->width  = track->video.pixel_width;
            st->codec->height = track->video.pixel_height;
            av_reduce(&st->sample_aspect_ratio.num,
                      &st->sample_aspect_ratio.den,
                      st->codec->height * track->video.display_width,
                      st->codec-> width * track->video.display_height,
                      255);
            if (st->codec->codec_id != AV_CODEC_ID_HEVC)
                st->need_parsing = AVSTREAM_PARSE_HEADERS;

            if (track->default_duration) {
                av_reduce(&st->avg_frame_rate.num, &st->avg_frame_rate.den,
                          1000000000, track->default_duration, 30000);
#if FF_API_R_FRAME_RATE
                if (st->avg_frame_rate.num < st->avg_frame_rate.den * 1000L)
                    st->r_frame_rate = st->avg_frame_rate;
#endif
            }

            /* export stereo mode flag as metadata tag */
            if (track->video.stereo_mode && track->video.stereo_mode < MATROSKA_VIDEO_STEREO_MODE_COUNT)
                av_dict_set(&st->metadata, "stereo_mode", ff_matroska_video_stereo_mode[track->video.stereo_mode], 0);

            /* export alpha mode flag as metadata tag  */
            if (track->video.alpha_mode)
                av_dict_set(&st->metadata, "alpha_mode", "1", 0);

            /* if we have virtual track, mark the real tracks */
            for (j=0; j < track->operation.combine_planes.nb_elem; j++) {
                char buf[32];
                if (planes[j].type >= MATROSKA_VIDEO_STEREO_PLANE_COUNT)
                    continue;
                snprintf(buf, sizeof(buf), "%s_%d",
                         ff_matroska_video_stereo_plane[planes[j].type], i);
                for (k=0; k < matroska->tracks.nb_elem; k++)
                    if (planes[j].uid == tracks[k].uid) {
                        av_dict_set(&s->streams[k]->metadata,
                                    "stereo_mode", buf, 0);
                        break;
                    }
            }
        } else if (track->type == MATROSKA_TRACK_TYPE_AUDIO) {
            st->codec->codec_type = AVMEDIA_TYPE_AUDIO;
            st->codec->sample_rate = track->audio.out_samplerate;
            st->codec->channels = track->audio.channels;
            st->codec->bits_per_coded_sample = track->audio.bitdepth;
            if (st->codec->codec_id != AV_CODEC_ID_AAC)
            st->need_parsing = AVSTREAM_PARSE_HEADERS;
            if (track->codec_delay > 0) {
                st->codec->delay = av_rescale_q(track->codec_delay,
                                                (AVRational){1, 1000000000},
                                                (AVRational){1, st->codec->sample_rate});
            }
            if (track->seek_preroll > 0) {
                av_codec_set_seek_preroll(st->codec,
                                          av_rescale_q(track->seek_preroll,
                                                       (AVRational){1, 1000000000},
                                                       (AVRational){1, st->codec->sample_rate}));
            }
        } else if (codec_id == AV_CODEC_ID_WEBVTT) {
            st->codec->codec_type = AVMEDIA_TYPE_SUBTITLE;

            if (!strcmp(track->codec_id, "D_WEBVTT/CAPTIONS")) {
                st->disposition |= AV_DISPOSITION_CAPTIONS;
            } else if (!strcmp(track->codec_id, "D_WEBVTT/DESCRIPTIONS")) {
                st->disposition |= AV_DISPOSITION_DESCRIPTIONS;
            } else if (!strcmp(track->codec_id, "D_WEBVTT/METADATA")) {
                st->disposition |= AV_DISPOSITION_METADATA;
            }
        } else if (track->type == MATROSKA_TRACK_TYPE_SUBTITLE) {
            st->codec->codec_type = AVMEDIA_TYPE_SUBTITLE;
#if FF_API_ASS_SSA
            if (st->codec->codec_id == AV_CODEC_ID_SSA ||
                st->codec->codec_id == AV_CODEC_ID_ASS)
#else
            if (st->codec->codec_id == AV_CODEC_ID_ASS)
#endif
                matroska->contains_ssa = 1;
        }
    }

    attachements = attachements_list->elem;
    for (j=0; j<attachements_list->nb_elem; j++) {
        if (!(attachements[j].filename && attachements[j].mime &&
              attachements[j].bin.data && attachements[j].bin.size > 0)) {
            av_log(matroska->ctx, AV_LOG_ERROR, "incomplete attachment\n");
        } else {
            AVStream *st = avformat_new_stream(s, NULL);
            if (st == NULL)
                break;
            av_dict_set(&st->metadata, "filename",attachements[j].filename, 0);
            av_dict_set(&st->metadata, "mimetype", attachements[j].mime, 0);
            st->codec->codec_id = AV_CODEC_ID_NONE;
            st->codec->codec_type = AVMEDIA_TYPE_ATTACHMENT;
            if (ff_alloc_extradata(st->codec, attachements[j].bin.size))
                break;
            memcpy(st->codec->extradata, attachements[j].bin.data, attachements[j].bin.size);

            for (i=0; ff_mkv_mime_tags[i].id != AV_CODEC_ID_NONE; i++) {
                if (!strncmp(ff_mkv_mime_tags[i].str, attachements[j].mime,
                             strlen(ff_mkv_mime_tags[i].str))) {
                    st->codec->codec_id = ff_mkv_mime_tags[i].id;
                    break;
                }
            }
            attachements[j].stream = st;
        }
    }

    chapters = chapters_list->elem;
    for (i=0; i<chapters_list->nb_elem; i++)
        if (chapters[i].start != AV_NOPTS_VALUE && chapters[i].uid
            && (max_start==0 || chapters[i].start > max_start)) {
            chapters[i].chapter =
            avpriv_new_chapter(s, chapters[i].uid, (AVRational){1, 1000000000},
                           chapters[i].start, chapters[i].end,
                           chapters[i].title);
            av_dict_set(&chapters[i].chapter->metadata,
                             "title", chapters[i].title, 0);
            max_start = chapters[i].start;
        }

    matroska_add_index_entries(matroska);

    matroska_convert_tags(s);

    return 0;
}

/*
 * Put one packet in an application-supplied AVPacket struct.
 * Returns 0 on success or -1 on failure.
 */
static int matroska_deliver_packet(MatroskaDemuxContext *matroska,
                                   AVPacket *pkt)
{
    if (matroska->num_packets > 0) {
        memcpy(pkt, matroska->packets[0], sizeof(AVPacket));
        av_free(matroska->packets[0]);
        if (matroska->num_packets > 1) {
            void *newpackets;
            memmove(&matroska->packets[0], &matroska->packets[1],
                    (matroska->num_packets - 1) * sizeof(AVPacket *));
            newpackets = av_realloc(matroska->packets,
                            (matroska->num_packets - 1) * sizeof(AVPacket *));
            if (newpackets)
                matroska->packets = newpackets;
        } else {
            av_freep(&matroska->packets);
            matroska->prev_pkt = NULL;
        }
        matroska->num_packets--;
        return 0;
    }

    return -1;
}

/*
 * Free all packets in our internal queue.
 */
static void matroska_clear_queue(MatroskaDemuxContext *matroska)
{
    matroska->prev_pkt = NULL;
    if (matroska->packets) {
        int n;
        for (n = 0; n < matroska->num_packets; n++) {
            av_free_packet(matroska->packets[n]);
            av_free(matroska->packets[n]);
        }
        av_freep(&matroska->packets);
        matroska->num_packets = 0;
    }
}

static int matroska_parse_laces(MatroskaDemuxContext *matroska, uint8_t **buf,
                                int* buf_size, int type,
                                uint32_t **lace_buf, int *laces)
{
    int res = 0, n, size = *buf_size;
    uint8_t *data = *buf;
    uint32_t *lace_size;

    if (!type) {
        *laces = 1;
        *lace_buf = av_mallocz(sizeof(int));
        if (!*lace_buf)
            return AVERROR(ENOMEM);

        *lace_buf[0] = size;
        return 0;
    }

    av_assert0(size > 0);
    *laces = *data + 1;
    data += 1;
    size -= 1;
    lace_size = av_mallocz(*laces * sizeof(int));
    if (!lace_size)
        return AVERROR(ENOMEM);

    switch (type) {
    case 0x1: /* Xiph lacing */ {
        uint8_t temp;
        uint32_t total = 0;
        for (n = 0; res == 0 && n < *laces - 1; n++) {
            while (1) {
                if (size <= total) {
                    res = AVERROR_INVALIDDATA;
                    break;
                }
                temp = *data;
                total += temp;
                lace_size[n] += temp;
                data += 1;
                size -= 1;
                if (temp != 0xff)
                    break;
            }
        }
        if (size <= total) {
            res = AVERROR_INVALIDDATA;
            break;
        }

        lace_size[n] = size - total;
        break;
    }

    case 0x2: /* fixed-size lacing */
        if (size % (*laces)) {
            res = AVERROR_INVALIDDATA;
            break;
        }
        for (n = 0; n < *laces; n++)
            lace_size[n] = size / *laces;
        break;

    case 0x3: /* EBML lacing */ {
        uint64_t num;
        uint64_t total;
        n = matroska_ebmlnum_uint(matroska, data, size, &num);
        if (n < 0 || num > INT_MAX) {
            av_log(matroska->ctx, AV_LOG_INFO,
                   "EBML block data error\n");
            res = n<0 ? n : AVERROR_INVALIDDATA;
            break;
        }
        data += n;
        size -= n;
        total = lace_size[0] = num;
        for (n = 1; res == 0 && n < *laces - 1; n++) {
            int64_t snum;
            int r;
            r = matroska_ebmlnum_sint(matroska, data, size, &snum);
            if (r < 0 || lace_size[n - 1] + snum > (uint64_t)INT_MAX) {
                av_log(matroska->ctx, AV_LOG_INFO,
                       "EBML block data error\n");
                res = r<0 ? r : AVERROR_INVALIDDATA;
                break;
            }
            data += r;
            size -= r;
            lace_size[n] = lace_size[n - 1] + snum;
            total += lace_size[n];
        }
        if (size <= total) {
            res = AVERROR_INVALIDDATA;
            break;
        }
        lace_size[*laces - 1] = size - total;
        break;
    }
    }

    *buf      = data;
    *lace_buf = lace_size;
    *buf_size = size;

    return res;
}

static int matroska_parse_rm_audio(MatroskaDemuxContext *matroska,
                                   MatroskaTrack *track,
                                   AVStream *st,
                                   uint8_t *data, int size,
                                   uint64_t timecode,
                                   int64_t pos)
{
    int a = st->codec->block_align;
    int sps = track->audio.sub_packet_size;
    int cfs = track->audio.coded_framesize;
    int h = track->audio.sub_packet_h;
    int y = track->audio.sub_packet_cnt;
    int w = track->audio.frame_size;
    int x;

    if (!track->audio.pkt_cnt) {
        if (track->audio.sub_packet_cnt == 0)
            track->audio.buf_timecode = timecode;
        if (st->codec->codec_id == AV_CODEC_ID_RA_288) {
            if (size < cfs * h / 2) {
                av_log(matroska->ctx, AV_LOG_ERROR,
                       "Corrupt int4 RM-style audio packet size\n");
                return AVERROR_INVALIDDATA;
            }
            for (x=0; x<h/2; x++)
                memcpy(track->audio.buf+x*2*w+y*cfs,
                       data+x*cfs, cfs);
        } else if (st->codec->codec_id == AV_CODEC_ID_SIPR) {
            if (size < w) {
                av_log(matroska->ctx, AV_LOG_ERROR,
                       "Corrupt sipr RM-style audio packet size\n");
                return AVERROR_INVALIDDATA;
            }
            memcpy(track->audio.buf + y*w, data, w);
        } else {
            if (size < sps * w / sps || h<=0) {
                av_log(matroska->ctx, AV_LOG_ERROR,
                       "Corrupt generic RM-style audio packet size\n");
                return AVERROR_INVALIDDATA;
            }
            for (x=0; x<w/sps; x++)
                memcpy(track->audio.buf+sps*(h*x+((h+1)/2)*(y&1)+(y>>1)), data+x*sps, sps);
        }

        if (++track->audio.sub_packet_cnt >= h) {
            if (st->codec->codec_id == AV_CODEC_ID_SIPR) {
#if CONFIG_SIPR_DECODER
                ff_rm_reorder_sipr_data(track->audio.buf, h, w);
#else
                return AVERROR_INVALIDDATA;
#endif
            }
            track->audio.sub_packet_cnt = 0;
            track->audio.pkt_cnt = h*w / a;
        }
    }

    while (track->audio.pkt_cnt) {
        AVPacket *pkt = NULL;
        if (!(pkt = av_mallocz(sizeof(AVPacket))) || av_new_packet(pkt, a) < 0){
            av_free(pkt);
            return AVERROR(ENOMEM);
        }
        memcpy(pkt->data, track->audio.buf
               + a * (h*w / a - track->audio.pkt_cnt--), a);
        pkt->pts = track->audio.buf_timecode;
        track->audio.buf_timecode = AV_NOPTS_VALUE;
        pkt->pos = pos;
        pkt->stream_index = st->index;
        dynarray_add(&matroska->packets,&matroska->num_packets,pkt);
    }

    return 0;
}

/* reconstruct full wavpack blocks from mangled matroska ones */
static int matroska_parse_wavpack(MatroskaTrack *track, uint8_t *src,
                                  uint8_t **pdst, int *size)
{
    uint8_t *dst = NULL;
    int dstlen   = 0;
    int srclen   = *size;
    uint32_t samples;
    uint16_t ver;
    int ret, offset = 0;

    if (srclen < 12 || track->stream->codec->extradata_size < 2)
        return AVERROR_INVALIDDATA;

    ver = AV_RL16(track->stream->codec->extradata);

    samples = AV_RL32(src);
    src    += 4;
    srclen -= 4;

    while (srclen >= 8) {
        int multiblock;
        uint32_t blocksize;
        uint8_t *tmp;

        uint32_t flags = AV_RL32(src);
        uint32_t crc   = AV_RL32(src + 4);
        src    += 8;
        srclen -= 8;

        multiblock = (flags & 0x1800) != 0x1800;
        if (multiblock) {
            if (srclen < 4) {
                ret = AVERROR_INVALIDDATA;
                goto fail;
            }
            blocksize = AV_RL32(src);
            src    += 4;
            srclen -= 4;
        } else
            blocksize = srclen;

        if (blocksize > srclen) {
            ret = AVERROR_INVALIDDATA;
            goto fail;
        }

        tmp = av_realloc(dst, dstlen + blocksize + 32);
        if (!tmp) {
            ret = AVERROR(ENOMEM);
            goto fail;
        }
        dst     = tmp;
        dstlen += blocksize + 32;

        AV_WL32(dst + offset,      MKTAG('w', 'v', 'p', 'k')); // tag
        AV_WL32(dst + offset + 4,  blocksize + 24);            // blocksize - 8
        AV_WL16(dst + offset + 8,  ver);                       // version
        AV_WL16(dst + offset + 10, 0);                         // track/index_no
        AV_WL32(dst + offset + 12, 0);                         // total samples
        AV_WL32(dst + offset + 16, 0);                         // block index
        AV_WL32(dst + offset + 20, samples);                   // number of samples
        AV_WL32(dst + offset + 24, flags);                     // flags
        AV_WL32(dst + offset + 28, crc);                       // crc
        memcpy (dst + offset + 32, src, blocksize);            // block data

        src    += blocksize;
        srclen -= blocksize;
        offset += blocksize + 32;
    }

    *pdst = dst;
    *size = dstlen;

    return 0;

fail:
    av_freep(&dst);
    return ret;
}

static int matroska_parse_webvtt(MatroskaDemuxContext *matroska,
                                 MatroskaTrack *track,
                                 AVStream *st,
                                 uint8_t *data, int data_len,
                                 uint64_t timecode,
                                 uint64_t duration,
                                 int64_t pos)
{
    AVPacket *pkt;
    uint8_t *id, *settings, *text, *buf;
    int id_len, settings_len, text_len;
    uint8_t *p, *q;
    int err;

    if (data_len <= 0)
        return AVERROR_INVALIDDATA;

    p = data;
    q = data + data_len;

    id = p;
    id_len = -1;
    while (p < q) {
        if (*p == '\r' || *p == '\n') {
            id_len = p - id;
            if (*p == '\r')
                p++;
            break;
        }
        p++;
    }

    if (p >= q || *p != '\n')
        return AVERROR_INVALIDDATA;
    p++;

    settings = p;
    settings_len = -1;
    while (p < q) {
        if (*p == '\r' || *p == '\n') {
            settings_len = p - settings;
            if (*p == '\r')
                p++;
            break;
        }
        p++;
    }

    if (p >= q || *p != '\n')
        return AVERROR_INVALIDDATA;
    p++;

    text = p;
    text_len = q - p;
    while (text_len > 0) {
        const int len = text_len - 1;
        const uint8_t c = p[len];
        if (c != '\r' && c != '\n')
            break;
        text_len = len;
    }

    if (text_len <= 0)
        return AVERROR_INVALIDDATA;

    pkt = av_mallocz(sizeof(*pkt));
    err = av_new_packet(pkt, text_len);
    if (err < 0) {
        av_free(pkt);
        return AVERROR(err);
    }

    memcpy(pkt->data, text, text_len);

    if (id_len > 0) {
        buf = av_packet_new_side_data(pkt,
                                      AV_PKT_DATA_WEBVTT_IDENTIFIER,
                                      id_len);
        if (buf == NULL) {
            av_free(pkt);
            return AVERROR(ENOMEM);
        }
        memcpy(buf, id, id_len);
    }

    if (settings_len > 0) {
        buf = av_packet_new_side_data(pkt,
                                      AV_PKT_DATA_WEBVTT_SETTINGS,
                                      settings_len);
        if (buf == NULL) {
            av_free(pkt);
            return AVERROR(ENOMEM);
        }
        memcpy(buf, settings, settings_len);
    }

    // Do we need this for subtitles?
    // pkt->flags = AV_PKT_FLAG_KEY;

    pkt->stream_index = st->index;
    pkt->pts = timecode;

    // Do we need this for subtitles?
    // pkt->dts = timecode;

    pkt->duration = duration;
    pkt->pos = pos;

    dynarray_add(&matroska->packets, &matroska->num_packets, pkt);
    matroska->prev_pkt = pkt;

    return 0;
}

static int matroska_parse_frame(MatroskaDemuxContext *matroska,
                                MatroskaTrack *track,
                                AVStream *st,
                                uint8_t *data, int pkt_size,
                                uint64_t timecode, uint64_t lace_duration,
                                int64_t pos, int is_keyframe,
                                uint8_t *additional, uint64_t additional_id, int additional_size,
<<<<<<< HEAD
                                uint64_t discard_padding)
=======
                                int64_t discard_padding)
>>>>>>> 8c15b39e
{
    MatroskaTrackEncoding *encodings = track->encodings.elem;
    uint8_t *pkt_data = data;
    int offset = 0, res;
    AVPacket *pkt;

    if (encodings && !encodings->type && encodings->scope & 1) {
        res = matroska_decode_buffer(&pkt_data, &pkt_size, track);
        if (res < 0)
            return res;
    }

    if (st->codec->codec_id == AV_CODEC_ID_WAVPACK) {
        uint8_t *wv_data;
        res = matroska_parse_wavpack(track, pkt_data, &wv_data, &pkt_size);
        if (res < 0) {
            av_log(matroska->ctx, AV_LOG_ERROR, "Error parsing a wavpack block.\n");
            goto fail;
        }
        if (pkt_data != data)
            av_freep(&pkt_data);
        pkt_data = wv_data;
    }

    if (st->codec->codec_id == AV_CODEC_ID_PRORES)
        offset = 8;

    pkt = av_mallocz(sizeof(AVPacket));
    /* XXX: prevent data copy... */
    if (av_new_packet(pkt, pkt_size + offset) < 0) {
        av_free(pkt);
        res = AVERROR(ENOMEM);
        goto fail;
    }

    if (st->codec->codec_id == AV_CODEC_ID_PRORES) {
        uint8_t *buf = pkt->data;
        bytestream_put_be32(&buf, pkt_size);
        bytestream_put_be32(&buf, MKBETAG('i', 'c', 'p', 'f'));
    }

    memcpy(pkt->data + offset, pkt_data, pkt_size);

    if (pkt_data != data)
        av_freep(&pkt_data);

    pkt->flags = is_keyframe;
    pkt->stream_index = st->index;

    if (additional_size > 0) {
        uint8_t *side_data = av_packet_new_side_data(pkt,
                                                     AV_PKT_DATA_MATROSKA_BLOCKADDITIONAL,
                                                     additional_size + 8);
        if(side_data == NULL) {
            av_free_packet(pkt);
            av_free(pkt);
            return AVERROR(ENOMEM);
        }
        AV_WB64(side_data, additional_id);
        memcpy(side_data + 8, additional, additional_size);
    }

    if (discard_padding) {
        uint8_t *side_data = av_packet_new_side_data(pkt,
                                                     AV_PKT_DATA_SKIP_SAMPLES,
                                                     10);
        if(side_data == NULL) {
            av_free_packet(pkt);
            av_free(pkt);
            return AVERROR(ENOMEM);
        }
        AV_WL32(side_data, 0);
        AV_WL32(side_data + 4, av_rescale_q(discard_padding,
                                            (AVRational){1, 1000000000},
                                            (AVRational){1, st->codec->sample_rate}));
    }

    if (track->ms_compat)
        pkt->dts = timecode;
    else
        pkt->pts = timecode;
    pkt->pos = pos;
    if (st->codec->codec_id == AV_CODEC_ID_SUBRIP) {
        /*
         * For backward compatibility.
         * Historically, we have put subtitle duration
         * in convergence_duration, on the off chance
         * that the time_scale is less than 1us, which
         * could result in a 32bit overflow on the
         * normal duration field.
         */
        pkt->convergence_duration = lace_duration;
    }

    if (track->type != MATROSKA_TRACK_TYPE_SUBTITLE ||
        lace_duration <= INT_MAX) {
        /*
         * For non subtitle tracks, just store the duration
         * as normal.
         *
         * If it's a subtitle track and duration value does
         * not overflow a uint32, then also store it normally.
         */
        pkt->duration = lace_duration;
    }

#if FF_API_ASS_SSA
    if (st->codec->codec_id == AV_CODEC_ID_SSA)
        matroska_fix_ass_packet(matroska, pkt, lace_duration);

    if (matroska->prev_pkt &&
        timecode != AV_NOPTS_VALUE &&
        matroska->prev_pkt->pts == timecode &&
        matroska->prev_pkt->stream_index == st->index &&
        st->codec->codec_id == AV_CODEC_ID_SSA)
        matroska_merge_packets(matroska->prev_pkt, pkt);
    else {
        dynarray_add(&matroska->packets,&matroska->num_packets,pkt);
        matroska->prev_pkt = pkt;
    }
#else
    dynarray_add(&matroska->packets, &matroska->num_packets, pkt);
    matroska->prev_pkt = pkt;
#endif

    return 0;
fail:
    if (pkt_data != data)
        av_freep(&pkt_data);
    return res;
}

static int matroska_parse_block(MatroskaDemuxContext *matroska, uint8_t *data,
                                int size, int64_t pos, uint64_t cluster_time,
                                uint64_t block_duration, int is_keyframe,
                                uint8_t *additional, uint64_t additional_id, int additional_size,
<<<<<<< HEAD
                                int64_t cluster_pos, uint64_t discard_padding)
=======
                                int64_t cluster_pos, int64_t discard_padding)
>>>>>>> 8c15b39e
{
    uint64_t timecode = AV_NOPTS_VALUE;
    MatroskaTrack *track;
    int res = 0;
    AVStream *st;
    int16_t block_time;
    uint32_t *lace_size = NULL;
    int n, flags, laces = 0;
    uint64_t num;
    int trust_default_duration = 1;

    if ((n = matroska_ebmlnum_uint(matroska, data, size, &num)) < 0) {
        av_log(matroska->ctx, AV_LOG_ERROR, "EBML block data error\n");
        return n;
    }
    data += n;
    size -= n;

    track = matroska_find_track_by_num(matroska, num);
    if (!track || !track->stream) {
        av_log(matroska->ctx, AV_LOG_INFO,
               "Invalid stream %"PRIu64" or size %u\n", num, size);
        return AVERROR_INVALIDDATA;
    } else if (size <= 3)
        return 0;
    st = track->stream;
    if (st->discard >= AVDISCARD_ALL)
        return res;
    av_assert1(block_duration != AV_NOPTS_VALUE);

    block_time = sign_extend(AV_RB16(data), 16);
    data += 2;
    flags = *data++;
    size -= 3;
    if (is_keyframe == -1)
        is_keyframe = flags & 0x80 ? AV_PKT_FLAG_KEY : 0;

    if (cluster_time != (uint64_t)-1
        && (block_time >= 0 || cluster_time >= -block_time)) {
        timecode = cluster_time + block_time;
        if (track->type == MATROSKA_TRACK_TYPE_SUBTITLE
            && timecode < track->end_timecode)
            is_keyframe = 0;  /* overlapping subtitles are not key frame */
        if (is_keyframe)
            av_add_index_entry(st, cluster_pos, timecode, 0,0,AVINDEX_KEYFRAME);
    }

    if (matroska->skip_to_keyframe && track->type != MATROSKA_TRACK_TYPE_SUBTITLE) {
        if (timecode < matroska->skip_to_timecode)
            return res;
        if (is_keyframe)
            matroska->skip_to_keyframe = 0;
        else if (!st->skip_to_keyframe) {
            av_log(matroska->ctx, AV_LOG_ERROR, "File is broken, keyframes not correctly marked!\n");
            matroska->skip_to_keyframe = 0;
        }
    }

    res = matroska_parse_laces(matroska, &data, &size, (flags & 0x06) >> 1,
                               &lace_size, &laces);

    if (res)
        goto end;

    if (track->audio.samplerate == 8000) {
        // If this is needed for more codecs, then add them here
        if (st->codec->codec_id == AV_CODEC_ID_AC3) {
            if(track->audio.samplerate != st->codec->sample_rate || !st->codec->frame_size)
                trust_default_duration = 0;
        }
    }

    if (!block_duration && trust_default_duration)
        block_duration = track->default_duration * laces / matroska->time_scale;

    if (cluster_time != (uint64_t)-1 && (block_time >= 0 || cluster_time >= -block_time))
        track->end_timecode =
            FFMAX(track->end_timecode, timecode + block_duration);

    for (n = 0; n < laces; n++) {
        int64_t lace_duration = block_duration*(n+1) / laces - block_duration*n / laces;

        if (lace_size[n] > size) {
            av_log(matroska->ctx, AV_LOG_ERROR, "Invalid packet size\n");
            break;
        }

        if ((st->codec->codec_id == AV_CODEC_ID_RA_288 ||
             st->codec->codec_id == AV_CODEC_ID_COOK ||
             st->codec->codec_id == AV_CODEC_ID_SIPR ||
             st->codec->codec_id == AV_CODEC_ID_ATRAC3) &&
             st->codec->block_align && track->audio.sub_packet_size) {

#if CONFIG_RA_288_DECODER || CONFIG_COOK_DECODER || CONFIG_ATRAC3_DECODER || CONFIG_SIPR_DECODER
            res = matroska_parse_rm_audio(matroska, track, st, data,
                                          lace_size[n],
                                          timecode, pos);
#else
            res = AVERROR_INVALIDDATA;
#endif
            if (res)
                goto end;

        } else if (st->codec->codec_id == AV_CODEC_ID_WEBVTT) {
            res = matroska_parse_webvtt(matroska, track, st,
                                        data, lace_size[n],
                                        timecode, lace_duration,
                                        pos);
            if (res)
                goto end;

        } else {
            res = matroska_parse_frame(matroska, track, st, data, lace_size[n],
                                      timecode, lace_duration,
                                      pos, !n? is_keyframe : 0,
                                      additional, additional_id, additional_size,
                                      discard_padding);
            if (res)
                goto end;
        }

        if (timecode != AV_NOPTS_VALUE)
            timecode = lace_duration ? timecode + lace_duration : AV_NOPTS_VALUE;
        data += lace_size[n];
        size -= lace_size[n];
    }

end:
    av_free(lace_size);
    return res;
}

static int matroska_parse_cluster_incremental(MatroskaDemuxContext *matroska)
{
    EbmlList *blocks_list;
    MatroskaBlock *blocks;
    int i, res;
    res = ebml_parse(matroska,
                     matroska_cluster_incremental_parsing,
                     &matroska->current_cluster);
    if (res == 1) {
        /* New Cluster */
        if (matroska->current_cluster_pos)
            ebml_level_end(matroska);
        ebml_free(matroska_cluster, &matroska->current_cluster);
        memset(&matroska->current_cluster, 0, sizeof(MatroskaCluster));
        matroska->current_cluster_num_blocks = 0;
        matroska->current_cluster_pos = avio_tell(matroska->ctx->pb);
        matroska->prev_pkt = NULL;
        /* sizeof the ID which was already read */
        if (matroska->current_id)
            matroska->current_cluster_pos -= 4;
        res = ebml_parse(matroska,
                         matroska_clusters_incremental,
                         &matroska->current_cluster);
        /* Try parsing the block again. */
        if (res == 1)
            res = ebml_parse(matroska,
                             matroska_cluster_incremental_parsing,
                             &matroska->current_cluster);
    }

    if (!res &&
        matroska->current_cluster_num_blocks <
            matroska->current_cluster.blocks.nb_elem) {
        blocks_list = &matroska->current_cluster.blocks;
        blocks = blocks_list->elem;

        matroska->current_cluster_num_blocks = blocks_list->nb_elem;
        i = blocks_list->nb_elem - 1;
        if (blocks[i].bin.size > 0 && blocks[i].bin.data) {
            int is_keyframe = blocks[i].non_simple ? !blocks[i].reference : -1;
            uint8_t* additional = blocks[i].additional.size > 0 ?
                                    blocks[i].additional.data : NULL;
            if (!blocks[i].non_simple)
                blocks[i].duration = 0;
            res = matroska_parse_block(matroska,
                                       blocks[i].bin.data, blocks[i].bin.size,
                                       blocks[i].bin.pos,
                                       matroska->current_cluster.timecode,
                                       blocks[i].duration, is_keyframe,
                                       additional, blocks[i].additional_id,
                                       blocks[i].additional.size,
                                       matroska->current_cluster_pos,
                                       blocks[i].discard_padding);
        }
    }

    return res;
}

static int matroska_parse_cluster(MatroskaDemuxContext *matroska)
{
    MatroskaCluster cluster = { 0 };
    EbmlList *blocks_list;
    MatroskaBlock *blocks;
    int i, res;
    int64_t pos;
    if (!matroska->contains_ssa)
        return matroska_parse_cluster_incremental(matroska);
    pos = avio_tell(matroska->ctx->pb);
    matroska->prev_pkt = NULL;
    if (matroska->current_id)
        pos -= 4;  /* sizeof the ID which was already read */
    res = ebml_parse(matroska, matroska_clusters, &cluster);
    blocks_list = &cluster.blocks;
    blocks = blocks_list->elem;
    for (i=0; i<blocks_list->nb_elem; i++)
        if (blocks[i].bin.size > 0 && blocks[i].bin.data) {
            int is_keyframe = blocks[i].non_simple ? !blocks[i].reference : -1;
            res=matroska_parse_block(matroska,
                                     blocks[i].bin.data, blocks[i].bin.size,
                                     blocks[i].bin.pos,  cluster.timecode,
                                     blocks[i].duration, is_keyframe, NULL, 0, 0,
                                     pos, blocks[i].discard_padding);
        }
    ebml_free(matroska_cluster, &cluster);
    return res;
}

static int matroska_read_packet(AVFormatContext *s, AVPacket *pkt)
{
    MatroskaDemuxContext *matroska = s->priv_data;

    while (matroska_deliver_packet(matroska, pkt)) {
        int64_t pos = avio_tell(matroska->ctx->pb);
        if (matroska->done)
            return AVERROR_EOF;
        if (matroska_parse_cluster(matroska) < 0)
            matroska_resync(matroska, pos);
    }

    return 0;
}

static int matroska_read_seek(AVFormatContext *s, int stream_index,
                              int64_t timestamp, int flags)
{
    MatroskaDemuxContext *matroska = s->priv_data;
    MatroskaTrack *tracks = matroska->tracks.elem;
    AVStream *st = s->streams[stream_index];
    int i, index, index_sub, index_min;

    /* Parse the CUES now since we need the index data to seek. */
    if (matroska->cues_parsing_deferred > 0) {
        matroska->cues_parsing_deferred = 0;
        matroska_parse_cues(matroska);
    }

    if (!st->nb_index_entries)
        goto err;
    timestamp = FFMAX(timestamp, st->index_entries[0].timestamp);

    if ((index = av_index_search_timestamp(st, timestamp, flags)) < 0) {
        avio_seek(s->pb, st->index_entries[st->nb_index_entries-1].pos, SEEK_SET);
        matroska->current_id = 0;
        while ((index = av_index_search_timestamp(st, timestamp, flags)) < 0) {
            matroska_clear_queue(matroska);
            if (matroska_parse_cluster(matroska) < 0)
                break;
        }
    }

    matroska_clear_queue(matroska);
    if (index < 0 || (matroska->cues_parsing_deferred < 0 && index == st->nb_index_entries - 1))
        goto err;

    index_min = index;
    for (i=0; i < matroska->tracks.nb_elem; i++) {
        tracks[i].audio.pkt_cnt = 0;
        tracks[i].audio.sub_packet_cnt = 0;
        tracks[i].audio.buf_timecode = AV_NOPTS_VALUE;
        tracks[i].end_timecode = 0;
        if (tracks[i].type == MATROSKA_TRACK_TYPE_SUBTITLE
            && tracks[i].stream->discard != AVDISCARD_ALL) {
            index_sub = av_index_search_timestamp(tracks[i].stream, st->index_entries[index].timestamp, AVSEEK_FLAG_BACKWARD);
            while(index_sub >= 0
                  && index_min >= 0
                  && tracks[i].stream->index_entries[index_sub].pos < st->index_entries[index_min].pos
                  && st->index_entries[index].timestamp - tracks[i].stream->index_entries[index_sub].timestamp < 30000000000/matroska->time_scale)
                index_min--;
        }
    }

    avio_seek(s->pb, st->index_entries[index_min].pos, SEEK_SET);
    matroska->current_id = 0;
    if (flags & AVSEEK_FLAG_ANY) {
        st->skip_to_keyframe = 0;
        matroska->skip_to_timecode = timestamp;
    } else {
        st->skip_to_keyframe = 1;
        matroska->skip_to_timecode = st->index_entries[index].timestamp;
    }
    matroska->skip_to_keyframe = 1;
    matroska->done = 0;
    matroska->num_levels = 0;
    ff_update_cur_dts(s, st, st->index_entries[index].timestamp);
    return 0;
err:
    // slightly hackish but allows proper fallback to
    // the generic seeking code.
    matroska_clear_queue(matroska);
    matroska->current_id = 0;
    st->skip_to_keyframe =
    matroska->skip_to_keyframe = 0;
    matroska->done = 0;
    matroska->num_levels = 0;
    return -1;
}

static int matroska_read_close(AVFormatContext *s)
{
    MatroskaDemuxContext *matroska = s->priv_data;
    MatroskaTrack *tracks = matroska->tracks.elem;
    int n;

    matroska_clear_queue(matroska);

    for (n=0; n < matroska->tracks.nb_elem; n++)
        if (tracks[n].type == MATROSKA_TRACK_TYPE_AUDIO)
            av_free(tracks[n].audio.buf);
    ebml_free(matroska_cluster, &matroska->current_cluster);
    ebml_free(matroska_segment, matroska);

    return 0;
}

AVInputFormat ff_matroska_demuxer = {
    .name           = "matroska,webm",
    .long_name      = NULL_IF_CONFIG_SMALL("Matroska / WebM"),
    .priv_data_size = sizeof(MatroskaDemuxContext),
    .read_probe     = matroska_probe,
    .read_header    = matroska_read_header,
    .read_packet    = matroska_read_packet,
    .read_close     = matroska_read_close,
    .read_seek      = matroska_read_seek,
};<|MERGE_RESOLUTION|>--- conflicted
+++ resolved
@@ -299,11 +299,7 @@
     EbmlBin  bin;
     uint64_t additional_id;
     EbmlBin  additional;
-<<<<<<< HEAD
-    uint64_t discard_padding;
-=======
     int64_t discard_padding;
->>>>>>> 8c15b39e
 } MatroskaBlock;
 
 static EbmlSyntax ebml_header[] = {
@@ -581,13 +577,8 @@
     { MATROSKA_ID_BLOCKADDITIONS, EBML_NEST, 0, 0, {.n=matroska_blockadditions} },
     { MATROSKA_ID_SIMPLEBLOCK,    EBML_BIN,  0, offsetof(MatroskaBlock,bin) },
     { MATROSKA_ID_BLOCKDURATION,  EBML_UINT, 0, offsetof(MatroskaBlock,duration) },
-<<<<<<< HEAD
-    { MATROSKA_ID_DISCARDPADDING, EBML_UINT, 0, offsetof(MatroskaBlock,discard_padding) },
-    { MATROSKA_ID_BLOCKREFERENCE, EBML_UINT, 0, offsetof(MatroskaBlock,reference) },
-=======
     { MATROSKA_ID_DISCARDPADDING, EBML_SINT, 0, offsetof(MatroskaBlock,discard_padding) },
     { MATROSKA_ID_BLOCKREFERENCE, EBML_SINT, 0, offsetof(MatroskaBlock,reference) },
->>>>>>> 8c15b39e
     { MATROSKA_ID_CODECSTATE,     EBML_NONE },
     { 1,                          EBML_UINT, 0, offsetof(MatroskaBlock,non_simple), {.u=1} },
     { 0 }
@@ -2442,11 +2433,7 @@
                                 uint64_t timecode, uint64_t lace_duration,
                                 int64_t pos, int is_keyframe,
                                 uint8_t *additional, uint64_t additional_id, int additional_size,
-<<<<<<< HEAD
-                                uint64_t discard_padding)
-=======
                                 int64_t discard_padding)
->>>>>>> 8c15b39e
 {
     MatroskaTrackEncoding *encodings = track->encodings.elem;
     uint8_t *pkt_data = data;
@@ -2583,11 +2570,7 @@
                                 int size, int64_t pos, uint64_t cluster_time,
                                 uint64_t block_duration, int is_keyframe,
                                 uint8_t *additional, uint64_t additional_id, int additional_size,
-<<<<<<< HEAD
-                                int64_t cluster_pos, uint64_t discard_padding)
-=======
                                 int64_t cluster_pos, int64_t discard_padding)
->>>>>>> 8c15b39e
 {
     uint64_t timecode = AV_NOPTS_VALUE;
     MatroskaTrack *track;
