--- conflicted
+++ resolved
@@ -2330,13 +2330,8 @@
                 frame->nb_samples -= discard_padding;
             }
         }
-<<<<<<< HEAD
-
-        avctx->pkt = NULL;
-=======
 fail:
         avctx->internal->pkt = NULL;
->>>>>>> 8c15b39e
         if (did_split) {
             av_packet_free_side_data(&tmp);
             if(ret == tmp.size)
@@ -2620,10 +2615,7 @@
         case AV_CODEC_ID_ESCAPE130_DEPRECATED : return AV_CODEC_ID_ESCAPE130;
         case AV_CODEC_ID_G2M_DEPRECATED : return AV_CODEC_ID_G2M;
         case AV_CODEC_ID_WEBP_DEPRECATED: return AV_CODEC_ID_WEBP;
-<<<<<<< HEAD
-=======
         case AV_CODEC_ID_HEVC_DEPRECATED: return AV_CODEC_ID_HEVC;
->>>>>>> 8c15b39e
         default                         : return id;
     }
 }
