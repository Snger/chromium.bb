--- conflicted
+++ resolved
@@ -42,14 +42,11 @@
 
 #include "version.h"
 
-<<<<<<< HEAD
-=======
 #if FF_API_FAST_MALLOC
 // to provide fast_*alloc
 #include "libavutil/mem.h"
 #endif
 
->>>>>>> 8c15b39e
 /**
  * @defgroup libavc Encoding/Decoding Library
  * @{
@@ -287,11 +284,8 @@
     AV_CODEC_ID_ESCAPE130_DEPRECATED,
     AV_CODEC_ID_G2M_DEPRECATED,
     AV_CODEC_ID_WEBP_DEPRECATED,
-<<<<<<< HEAD
-=======
     AV_CODEC_ID_HNM4_VIDEO,
     AV_CODEC_ID_HEVC_DEPRECATED,
->>>>>>> 8c15b39e
 
     AV_CODEC_ID_BRENDER_PIX= MKBETAG('B','P','I','X'),
     AV_CODEC_ID_Y41P       = MKBETAG('Y','4','1','P'),
@@ -2973,8 +2967,6 @@
      * - encoding: set by libavcodec
      */
     int seek_preroll;
-<<<<<<< HEAD
-=======
 
 #if !FF_API_DEBUG_MV
     /**
@@ -2988,7 +2980,6 @@
 #define FF_DEBUG_VIS_MV_B_FOR  0x00000002 //visualize forward predicted MVs of B frames
 #define FF_DEBUG_VIS_MV_B_BACK 0x00000004 //visualize backward predicted MVs of B frames
 #endif
->>>>>>> 8c15b39e
 } AVCodecContext;
 
 AVRational av_codec_get_pkt_timebase         (const AVCodecContext *avctx);
