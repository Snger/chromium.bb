--- conflicted
+++ resolved
@@ -751,17 +751,13 @@
     contents_layer_->SetContentsOpaque(opaque);
 }
 
-<<<<<<< HEAD
-void GraphicsLayer::SetMaskLayer(GraphicsLayer* mask_layer,
-                                 bool is_rounded_corner_mask) {
-=======
 void GraphicsLayer::setDefaultLCDBackgroundColor(const Color& color) {
   layer_->SetDefaultLCDBackgroundColor(color.Rgb());
   layer_->SetContentsOpaqueForLCDText(color.Alpha() == 255);
 }
 
-void GraphicsLayer::SetMaskLayer(GraphicsLayer* mask_layer) {
->>>>>>> dada3f8c
+void GraphicsLayer::SetMaskLayer(GraphicsLayer* mask_layer,
+                                 bool is_rounded_corner_mask) {
   if (mask_layer == mask_layer_)
     return;
 
