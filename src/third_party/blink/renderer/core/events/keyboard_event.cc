/**
 * Copyright (C) 2001 Peter Kelly (pmk@post.com)
 * Copyright (C) 2001 Tobias Anton (anton@stud.fbi.fh-darmstadt.de)
 * Copyright (C) 2006 Samuel Weinig (sam.weinig@gmail.com)
 * Copyright (C) 2003, 2005, 2006, 2007 Apple Inc. All rights reserved.
 *
 * This library is free software; you can redistribute it and/or
 * modify it under the terms of the GNU Library General Public
 * License as published by the Free Software Foundation; either
 * version 2 of the License, or (at your option) any later version.
 *
 * This library is distributed in the hope that it will be useful,
 * but WITHOUT ANY WARRANTY; without even the implied warranty of
 * MERCHANTABILITY or FITNESS FOR A PARTICULAR PURPOSE.  See the GNU
 * Library General Public License for more details.
 *
 * You should have received a copy of the GNU Library General Public License
 * along with this library; see the file COPYING.LIB.  If not, write to
 * the Free Software Foundation, Inc., 51 Franklin Street, Fifth Floor,
 * Boston, MA 02110-1301, USA.
 */

#include "third_party/blink/renderer/core/events/keyboard_event.h"

#include "build/build_config.h"
#include "third_party/blink/public/platform/platform.h"
#include "third_party/blink/public/platform/web_input_event.h"
#include "third_party/blink/renderer/core/editing/ime/input_method_controller.h"
#include "third_party/blink/renderer/core/event_interface_names.h"
#include "third_party/blink/renderer/core/frame/local_dom_window.h"
#include "third_party/blink/renderer/core/frame/local_frame.h"
#include "third_party/blink/renderer/core/input/input_device_capabilities.h"
#include "third_party/blink/renderer/platform/bindings/dom_wrapper_world.h"
#include "third_party/blink/renderer/platform/bindings/script_state.h"
#include "third_party/blink/renderer/platform/windows_keyboard_codes.h"

namespace blink {

namespace {

const AtomicString& EventTypeForKeyboardEventType(WebInputEvent::Type type) {
  switch (type) {
    case WebInputEvent::kKeyUp:
      return event_type_names::kKeyup;
    case WebInputEvent::kRawKeyDown:
      return event_type_names::kKeydown;
    case WebInputEvent::kChar:
      return event_type_names::kKeypress;
    case WebInputEvent::kKeyDown:
      // The caller should disambiguate the combined event into RawKeyDown or
      // Char events.
      break;
    default:
      break;
  }
  NOTREACHED();
  return event_type_names::kKeydown;
}

KeyboardEvent::KeyLocationCode GetKeyLocationCode(const WebInputEvent& key) {
  if (key.GetModifiers() & WebInputEvent::kIsKeyPad)
    return KeyboardEvent::kDomKeyLocationNumpad;
  if (key.GetModifiers() & WebInputEvent::kIsLeft)
    return KeyboardEvent::kDomKeyLocationLeft;
  if (key.GetModifiers() & WebInputEvent::kIsRight)
    return KeyboardEvent::kDomKeyLocationRight;
  return KeyboardEvent::kDomKeyLocationStandard;
}

bool HasCurrentComposition(LocalDOMWindow* dom_window) {
  if (!dom_window)
    return false;
  LocalFrame* local_frame = dom_window->GetFrame();
  if (!local_frame)
    return false;
  return local_frame->GetInputMethodController().HasComposition();
}

}  // namespace

KeyboardEvent* KeyboardEvent::Create(ScriptState* script_state,
                                     const AtomicString& type,
                                     const KeyboardEventInit* initializer) {
  if (script_state->World().IsIsolatedWorld()) {
    UIEventWithKeyState::DidCreateEventInIsolatedWorld(
        initializer->ctrlKey(), initializer->altKey(), initializer->shiftKey(),
        initializer->metaKey());
  }
  return MakeGarbageCollected<KeyboardEvent>(type, initializer);
}

KeyboardEvent::KeyboardEvent() : location_(kDomKeyLocationStandard) {}

KeyboardEvent::KeyboardEvent(const WebKeyboardEvent& key,
                             LocalDOMWindow* dom_window)
    : UIEventWithKeyState(
          EventTypeForKeyboardEventType(key.GetType()),
          Bubbles::kYes,
          Cancelable::kYes,
          dom_window,
          0,
          static_cast<WebInputEvent::Modifiers>(key.GetModifiers()),
          key.TimeStamp(),
          dom_window
              ? dom_window->GetInputDeviceCapabilities()->FiresTouchEvents(
                    false)
              : nullptr),
      key_event_(std::make_unique<WebKeyboardEvent>(key)),
      // TODO(crbug.com/482880): Fix this initialization to lazy initialization.
      code_(Platform::Current()->DomCodeStringFromEnum(key.dom_code)),
      key_(Platform::Current()->DomKeyStringFromEnum(key.dom_key)),
      location_(GetKeyLocationCode(key)),
      is_num_lock(key.is_num_lock),
      is_composing_(HasCurrentComposition(dom_window)) {
  InitLocationModifiers(location_);

  // Firefox: 0 for keydown/keyup events, character code for keypress
  // We match Firefox
  if (type() == event_type_names::kKeypress)
    char_code_ = key.text[0];

  if (type() == event_type_names::kKeydown ||
      type() == event_type_names::kKeyup)
    key_code_ = key.windows_key_code;
  else
    key_code_ = char_code_;

#if defined(OS_ANDROID)
  // FIXME: Check to see if this applies to other OS.
  // If the key event belongs to IME composition then propagate to JS.
  if (key.native_key_code == 0xE5)  // VKEY_PROCESSKEY
    key_code_ = 0xE5;
#endif
}

KeyboardEvent::KeyboardEvent(const AtomicString& event_type,
                             const KeyboardEventInit* initializer)
    : UIEventWithKeyState(event_type, initializer),
<<<<<<< HEAD
      code_(initializer->code()),
      key_(initializer->key()),
      location_(initializer->location()),
      is_composing_(initializer->isComposing()),
      char_code_(initializer->charCode()),
      key_code_(initializer->keyCode()) {
  if (initializer->repeat())
=======
      code_(initializer.code()),
      key_(initializer.key()),
      location_(initializer.location()),
      is_num_lock(initializer.hasBbIsNumLock()),
      is_composing_(initializer.isComposing()),
      char_code_(initializer.charCode()),
      key_code_(initializer.keyCode()) {
  if (initializer.repeat())
>>>>>>> 3363c0b3
    modifiers_ |= WebInputEvent::kIsAutoRepeat;
  InitLocationModifiers(initializer->location());
}

KeyboardEvent::~KeyboardEvent() = default;

void KeyboardEvent::initKeyboardEvent(ScriptState* script_state,
                                      const AtomicString& type,
                                      bool bubbles,
                                      bool cancelable,
                                      AbstractView* view,
                                      const String& key_identifier,
                                      unsigned location,
                                      bool ctrl_key,
                                      bool alt_key,
                                      bool shift_key,
                                      bool meta_key) {
  if (IsBeingDispatched())
    return;

  if (script_state->World().IsIsolatedWorld())
    UIEventWithKeyState::DidCreateEventInIsolatedWorld(ctrl_key, alt_key,
                                                       shift_key, meta_key);

  initUIEvent(type, bubbles, cancelable, view, 0);

  location_ = location;
  InitModifiers(ctrl_key, alt_key, shift_key, meta_key);
  InitLocationModifiers(location);
}

int KeyboardEvent::keyCode() const {
  return key_code_;
}

int KeyboardEvent::charCode() const {
  return char_code_;
}

const AtomicString& KeyboardEvent::InterfaceName() const {
  return event_interface_names::kKeyboardEvent;
}

bool KeyboardEvent::IsKeyboardEvent() const {
  return true;
}

unsigned KeyboardEvent::which() const {
  // Netscape's "which" returns a virtual key code for keydown and keyup, and a
  // character code for keypress.  That's exactly what IE's "keyCode" returns.
  // So they are the same for keyboard events.
  return (unsigned)keyCode();
}

void KeyboardEvent::InitLocationModifiers(unsigned location) {
  switch (location) {
    case KeyboardEvent::kDomKeyLocationNumpad:
      modifiers_ |= WebInputEvent::kIsKeyPad;
      break;
    case KeyboardEvent::kDomKeyLocationLeft:
      modifiers_ |= WebInputEvent::kIsLeft;
      break;
    case KeyboardEvent::kDomKeyLocationRight:
      modifiers_ |= WebInputEvent::kIsRight;
      break;
  }
}

void KeyboardEvent::Trace(blink::Visitor* visitor) {
  UIEventWithKeyState::Trace(visitor);
}

}  // namespace blink<|MERGE_RESOLUTION|>--- conflicted
+++ resolved
@@ -136,24 +136,14 @@
 KeyboardEvent::KeyboardEvent(const AtomicString& event_type,
                              const KeyboardEventInit* initializer)
     : UIEventWithKeyState(event_type, initializer),
-<<<<<<< HEAD
       code_(initializer->code()),
       key_(initializer->key()),
       location_(initializer->location()),
+      is_num_lock(initializer->hasBbIsNumLock()),
       is_composing_(initializer->isComposing()),
       char_code_(initializer->charCode()),
       key_code_(initializer->keyCode()) {
   if (initializer->repeat())
-=======
-      code_(initializer.code()),
-      key_(initializer.key()),
-      location_(initializer.location()),
-      is_num_lock(initializer.hasBbIsNumLock()),
-      is_composing_(initializer.isComposing()),
-      char_code_(initializer.charCode()),
-      key_code_(initializer.keyCode()) {
-  if (initializer.repeat())
->>>>>>> 3363c0b3
     modifiers_ |= WebInputEvent::kIsAutoRepeat;
   InitLocationModifiers(initializer->location());
 }
