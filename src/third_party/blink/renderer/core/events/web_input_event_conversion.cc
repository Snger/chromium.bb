--- conflicted
+++ resolved
@@ -307,14 +307,10 @@
     return;
   }
 
-<<<<<<< HEAD
-  if (event.type() == event_type_names::kKeydown)
-=======
  if (::GetKeyState(VK_NUMLOCK) & 0x1)
     is_num_lock = true;
 
-  if (event.type() == EventTypeNames::keydown)
->>>>>>> 3363c0b3
+  if (event.type() == event_type_names::kKeydown)
     type_ = kKeyDown;
   else if (event.type() == event_type_names::kKeyup)
     type_ = WebInputEvent::kKeyUp;
