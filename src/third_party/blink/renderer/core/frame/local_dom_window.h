--- conflicted
+++ resolved
@@ -110,6 +110,7 @@
   static LocalDOMWindow* From(const ScriptState*);
 
   explicit LocalDOMWindow(LocalFrame&);
+  explicit LocalDOMWindow();
   ~LocalDOMWindow() override;
 
   LocalFrame* GetFrame() const { return ToLocalFrame(DOMWindow::GetFrame()); }
@@ -348,11 +349,6 @@
   bool IsRemoteDOMWindow() const override { return false; }
   void WarnUnusedPreloads(TimerBase*);
 
-<<<<<<< HEAD
-=======
-  explicit LocalDOMWindow(LocalFrame&);
-  explicit LocalDOMWindow();
->>>>>>> 185fd96c
   void Dispose();
 
   void DispatchLoadEvent();
