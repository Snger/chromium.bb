/*
 * Copyright (C) 2012 Google, Inc. All rights reserved.
 *
 * Redistribution and use in source and binary forms, with or without
 * modification, are permitted provided that the following conditions
 * are met:
 * 1. Redistributions of source code must retain the above copyright
 *    notice, this list of conditions and the following disclaimer.
 * 2. Redistributions in binary form must reproduce the above copyright
 *    notice, this list of conditions and the following disclaimer in the
 *    documentation and/or other materials provided with the distribution.
 *
 * THIS SOFTWARE IS PROVIDED BY GOOGLE INC. ``AS IS'' AND ANY
 * EXPRESS OR IMPLIED WARRANTIES, INCLUDING, BUT NOT LIMITED TO, THE
 * IMPLIED WARRANTIES OF MERCHANTABILITY AND FITNESS FOR A PARTICULAR
 * PURPOSE ARE DISCLAIMED.  IN NO EVENT SHALL APPLE COMPUTER, INC. OR
 * CONTRIBUTORS BE LIABLE FOR ANY DIRECT, INDIRECT, INCIDENTAL, SPECIAL,
 * EXEMPLARY, OR CONSEQUENTIAL DAMAGES (INCLUDING, BUT NOT LIMITED TO,
 * PROCUREMENT OF SUBSTITUTE GOODS OR SERVICES; LOSS OF USE, DATA, OR
 * PROFITS; OR BUSINESS INTERRUPTION) HOWEVER CAUSED AND ON ANY THEORY
 * OF LIABILITY, WHETHER IN CONTRACT, STRICT LIABILITY, OR TORT
 * (INCLUDING NEGLIGENCE OR OTHERWISE) ARISING IN ANY WAY OUT OF THE USE
 * OF THIS SOFTWARE, EVEN IF ADVISED OF THE POSSIBILITY OF SUCH DAMAGE.
 */

#include "third_party/blink/renderer/core/frame/use_counter.h"

#include "third_party/blink/public/mojom/use_counter/css_property_id.mojom-blink.h"
#include "third_party/blink/renderer/core/css/css_style_sheet.h"
#include "third_party/blink/renderer/core/css/style_sheet_contents.h"
#include "third_party/blink/renderer/core/dom/document.h"
#include "third_party/blink/renderer/core/execution_context/execution_context.h"
#include "third_party/blink/renderer/core/frame/deprecation.h"
#include "third_party/blink/renderer/core/frame/frame.h"
#include "third_party/blink/renderer/core/frame/frame_console.h"
#include "third_party/blink/renderer/core/frame/local_frame.h"
#include "third_party/blink/renderer/core/frame/local_frame_client.h"
#include "third_party/blink/renderer/core/frame/settings.h"
#include "third_party/blink/renderer/core/inspector/console_message.h"
#include "third_party/blink/renderer/core/loader/document_loader.h"
#include "third_party/blink/renderer/core/workers/worker_or_worklet_global_scope.h"
#include "third_party/blink/renderer/platform/histogram.h"
#include "third_party/blink/renderer/platform/instrumentation/tracing/trace_event.h"
#include "third_party/blink/renderer/platform/weborigin/scheme_registry.h"

namespace blink {

// TODO(loonybear): Move CSSPropertyID to
// public/mojom/use_counter/css_property_id.mojom to plumb CSS metrics end to
// end to PageLoadMetrics.
int UseCounter::MapCSSPropertyIdToCSSSampleIdForHistogram(
    CSSPropertyID unresolved_property) {
  switch (unresolved_property) {
    // Begin at 2, because 1 is reserved for totalPagesMeasuredCSSSampleId.
    case CSSPropertyColor:
      return 2;
    case CSSPropertyDirection:
      return 3;
    case CSSPropertyDisplay:
      return 4;
    case CSSPropertyFont:
      return 5;
    case CSSPropertyFontFamily:
      return 6;
    case CSSPropertyFontSize:
      return 7;
    case CSSPropertyFontStyle:
      return 8;
    case CSSPropertyFontVariant:
      return 9;
    case CSSPropertyFontWeight:
      return 10;
    case CSSPropertyTextRendering:
      return 11;
    case CSSPropertyAliasWebkitFontFeatureSettings:
      return 12;
    case CSSPropertyFontKerning:
      return 13;
    case CSSPropertyWebkitFontSmoothing:
      return 14;
    case CSSPropertyFontVariantLigatures:
      return 15;
    case CSSPropertyWebkitLocale:
      return 16;
    case CSSPropertyWebkitTextOrientation:
      return 17;
    case CSSPropertyWebkitWritingMode:
      return 18;
    case CSSPropertyZoom:
      return 19;
    case CSSPropertyLineHeight:
      return 20;
    case CSSPropertyBackground:
      return 21;
    case CSSPropertyBackgroundAttachment:
      return 22;
    case CSSPropertyBackgroundClip:
      return 23;
    case CSSPropertyBackgroundColor:
      return 24;
    case CSSPropertyBackgroundImage:
      return 25;
    case CSSPropertyBackgroundOrigin:
      return 26;
    case CSSPropertyBackgroundPosition:
      return 27;
    case CSSPropertyBackgroundPositionX:
      return 28;
    case CSSPropertyBackgroundPositionY:
      return 29;
    case CSSPropertyBackgroundRepeat:
      return 30;
    case CSSPropertyBackgroundRepeatX:
      return 31;
    case CSSPropertyBackgroundRepeatY:
      return 32;
    case CSSPropertyBackgroundSize:
      return 33;
    case CSSPropertyBorder:
      return 34;
    case CSSPropertyBorderBottom:
      return 35;
    case CSSPropertyBorderBottomColor:
      return 36;
    case CSSPropertyBorderBottomLeftRadius:
      return 37;
    case CSSPropertyBorderBottomRightRadius:
      return 38;
    case CSSPropertyBorderBottomStyle:
      return 39;
    case CSSPropertyBorderBottomWidth:
      return 40;
    case CSSPropertyBorderCollapse:
      return 41;
    case CSSPropertyBorderColor:
      return 42;
    case CSSPropertyBorderImage:
      return 43;
    case CSSPropertyBorderImageOutset:
      return 44;
    case CSSPropertyBorderImageRepeat:
      return 45;
    case CSSPropertyBorderImageSlice:
      return 46;
    case CSSPropertyBorderImageSource:
      return 47;
    case CSSPropertyBorderImageWidth:
      return 48;
    case CSSPropertyBorderLeft:
      return 49;
    case CSSPropertyBorderLeftColor:
      return 50;
    case CSSPropertyBorderLeftStyle:
      return 51;
    case CSSPropertyBorderLeftWidth:
      return 52;
    case CSSPropertyBorderRadius:
      return 53;
    case CSSPropertyBorderRight:
      return 54;
    case CSSPropertyBorderRightColor:
      return 55;
    case CSSPropertyBorderRightStyle:
      return 56;
    case CSSPropertyBorderRightWidth:
      return 57;
    case CSSPropertyBorderSpacing:
      return 58;
    case CSSPropertyBorderStyle:
      return 59;
    case CSSPropertyBorderTop:
      return 60;
    case CSSPropertyBorderTopColor:
      return 61;
    case CSSPropertyBorderTopLeftRadius:
      return 62;
    case CSSPropertyBorderTopRightRadius:
      return 63;
    case CSSPropertyBorderTopStyle:
      return 64;
    case CSSPropertyBorderTopWidth:
      return 65;
    case CSSPropertyBorderWidth:
      return 66;
    case CSSPropertyBottom:
      return 67;
    case CSSPropertyBoxShadow:
      return 68;
    case CSSPropertyBoxSizing:
      return 69;
    case CSSPropertyCaptionSide:
      return 70;
    case CSSPropertyClear:
      return 71;
    case CSSPropertyClip:
      return 72;
    case CSSPropertyAliasWebkitClipPath:
      return 73;
    case CSSPropertyContent:
      return 74;
    case CSSPropertyCounterIncrement:
      return 75;
    case CSSPropertyCounterReset:
      return 76;
    case CSSPropertyCursor:
      return 77;
    case CSSPropertyEmptyCells:
      return 78;
    case CSSPropertyFloat:
      return 79;
    case CSSPropertyFontStretch:
      return 80;
    case CSSPropertyHeight:
      return 81;
    case CSSPropertyImageRendering:
      return 82;
    case CSSPropertyLeft:
      return 83;
    case CSSPropertyLetterSpacing:
      return 84;
    case CSSPropertyListStyle:
      return 85;
    case CSSPropertyListStyleImage:
      return 86;
    case CSSPropertyListStylePosition:
      return 87;
    case CSSPropertyListStyleType:
      return 88;
    case CSSPropertyMargin:
      return 89;
    case CSSPropertyMarginBottom:
      return 90;
    case CSSPropertyMarginLeft:
      return 91;
    case CSSPropertyMarginRight:
      return 92;
    case CSSPropertyMarginTop:
      return 93;
    case CSSPropertyMaxHeight:
      return 94;
    case CSSPropertyMaxWidth:
      return 95;
    case CSSPropertyMinHeight:
      return 96;
    case CSSPropertyMinWidth:
      return 97;
    case CSSPropertyOpacity:
      return 98;
    case CSSPropertyOrphans:
      return 99;
    case CSSPropertyOutline:
      return 100;
    case CSSPropertyOutlineColor:
      return 101;
    case CSSPropertyOutlineOffset:
      return 102;
    case CSSPropertyOutlineStyle:
      return 103;
    case CSSPropertyOutlineWidth:
      return 104;
    case CSSPropertyOverflow:
      return 105;
    case CSSPropertyOverflowWrap:
      return 106;
    case CSSPropertyOverflowX:
      return 107;
    case CSSPropertyOverflowY:
      return 108;
    case CSSPropertyPadding:
      return 109;
    case CSSPropertyPaddingBottom:
      return 110;
    case CSSPropertyPaddingLeft:
      return 111;
    case CSSPropertyPaddingRight:
      return 112;
    case CSSPropertyPaddingTop:
      return 113;
    case CSSPropertyPage:
      return 114;
    case CSSPropertyPageBreakAfter:
      return 115;
    case CSSPropertyPageBreakBefore:
      return 116;
    case CSSPropertyPageBreakInside:
      return 117;
    case CSSPropertyPointerEvents:
      return 118;
    case CSSPropertyPosition:
      return 119;
    case CSSPropertyQuotes:
      return 120;
    case CSSPropertyResize:
      return 121;
    case CSSPropertyRight:
      return 122;
    case CSSPropertySize:
      return 123;
    case CSSPropertySrc:
      return 124;
    case CSSPropertySpeak:
      return 125;
    case CSSPropertyTableLayout:
      return 126;
    case CSSPropertyTabSize:
      return 127;
    case CSSPropertyTextAlign:
      return 128;
    case CSSPropertyTextDecoration:
      return 129;
    case CSSPropertyTextIndent:
      return 130;
    /* Removed CSSPropertyTextLineThrough* - 131-135 */
    case CSSPropertyTextOverflow:
      return 136;
    /* Removed CSSPropertyTextOverline* - 137-141 */
    case CSSPropertyTextShadow:
      return 142;
    case CSSPropertyTextTransform:
      return 143;
    /* Removed CSSPropertyTextUnderline* - 144-148 */
    case CSSPropertyTop:
      return 149;
    case CSSPropertyTransition:
      return 150;
    case CSSPropertyTransitionDelay:
      return 151;
    case CSSPropertyTransitionDuration:
      return 152;
    case CSSPropertyTransitionProperty:
      return 153;
    case CSSPropertyTransitionTimingFunction:
      return 154;
    case CSSPropertyUnicodeBidi:
      return 155;
    case CSSPropertyUnicodeRange:
      return 156;
    case CSSPropertyVerticalAlign:
      return 157;
    case CSSPropertyVisibility:
      return 158;
    case CSSPropertyWhiteSpace:
      return 159;
    case CSSPropertyWidows:
      return 160;
    case CSSPropertyWidth:
      return 161;
    case CSSPropertyWordBreak:
      return 162;
    case CSSPropertyWordSpacing:
      return 163;
    case CSSPropertyAliasWordWrap:
      return 164;
    case CSSPropertyZIndex:
      return 165;
    case CSSPropertyAliasWebkitAnimation:
      return 166;
    case CSSPropertyAliasWebkitAnimationDelay:
      return 167;
    case CSSPropertyAliasWebkitAnimationDirection:
      return 168;
    case CSSPropertyAliasWebkitAnimationDuration:
      return 169;
    case CSSPropertyAliasWebkitAnimationFillMode:
      return 170;
    case CSSPropertyAliasWebkitAnimationIterationCount:
      return 171;
    case CSSPropertyAliasWebkitAnimationName:
      return 172;
    case CSSPropertyAliasWebkitAnimationPlayState:
      return 173;
    case CSSPropertyAliasWebkitAnimationTimingFunction:
      return 174;
    case CSSPropertyWebkitAppearance:
      return 175;
    // CSSPropertyWebkitAspectRatio was 176
    case CSSPropertyAliasWebkitBackfaceVisibility:
      return 177;
    case CSSPropertyAliasWebkitBackgroundClip:
      return 178;
    // case CSSPropertyWebkitBackgroundComposite: return 179;
    case CSSPropertyAliasWebkitBackgroundOrigin:
      return 180;
    case CSSPropertyAliasWebkitBackgroundSize:
      return 181;
    case CSSPropertyAliasWebkitBorderAfter:
      return 182;
    case CSSPropertyAliasWebkitBorderAfterColor:
      return 183;
    case CSSPropertyAliasWebkitBorderAfterStyle:
      return 184;
    case CSSPropertyAliasWebkitBorderAfterWidth:
      return 185;
    case CSSPropertyAliasWebkitBorderBefore:
      return 186;
    case CSSPropertyAliasWebkitBorderBeforeColor:
      return 187;
    case CSSPropertyAliasWebkitBorderBeforeStyle:
      return 188;
    case CSSPropertyAliasWebkitBorderBeforeWidth:
      return 189;
    case CSSPropertyAliasWebkitBorderEnd:
      return 190;
    case CSSPropertyAliasWebkitBorderEndColor:
      return 191;
    case CSSPropertyAliasWebkitBorderEndStyle:
      return 192;
    case CSSPropertyAliasWebkitBorderEndWidth:
      return 193;
    // CSSPropertyWebkitBorderFit was 194
    case CSSPropertyWebkitBorderHorizontalSpacing:
      return 195;
    case CSSPropertyWebkitBorderImage:
      return 196;
    case CSSPropertyAliasWebkitBorderRadius:
      return 197;
    case CSSPropertyAliasWebkitBorderStart:
      return 198;
    case CSSPropertyAliasWebkitBorderStartColor:
      return 199;
    case CSSPropertyAliasWebkitBorderStartStyle:
      return 200;
    case CSSPropertyAliasWebkitBorderStartWidth:
      return 201;
    case CSSPropertyWebkitBorderVerticalSpacing:
      return 202;
    case CSSPropertyWebkitBoxAlign:
      return 203;
    case CSSPropertyWebkitBoxDirection:
      return 204;
    case CSSPropertyWebkitBoxFlex:
      return 205;
    // CSSPropertyWebkitBoxFlexGroup was 206
    // CSSPropertyWebkitBoxLines was 207
    case CSSPropertyWebkitBoxOrdinalGroup:
      return 208;
    case CSSPropertyWebkitBoxOrient:
      return 209;
    case CSSPropertyWebkitBoxPack:
      return 210;
    case CSSPropertyWebkitBoxReflect:
      return 211;
    case CSSPropertyAliasWebkitBoxShadow:
      return 212;
    // CSSPropertyWebkitColumnAxis was 214
    case CSSPropertyWebkitColumnBreakAfter:
      return 215;
    case CSSPropertyWebkitColumnBreakBefore:
      return 216;
    case CSSPropertyWebkitColumnBreakInside:
      return 217;
    case CSSPropertyAliasWebkitColumnCount:
      return 218;
    case CSSPropertyAliasWebkitColumnGap:
      return 219;
    // CSSPropertyWebkitColumnProgression was 220
    case CSSPropertyAliasWebkitColumnRule:
      return 221;
    case CSSPropertyAliasWebkitColumnRuleColor:
      return 222;
    case CSSPropertyAliasWebkitColumnRuleStyle:
      return 223;
    case CSSPropertyAliasWebkitColumnRuleWidth:
      return 224;
    case CSSPropertyAliasWebkitColumnSpan:
      return 225;
    case CSSPropertyAliasWebkitColumnWidth:
      return 226;
    case CSSPropertyAliasWebkitColumns:
      return 227;
    // 228 was CSSPropertyWebkitBoxDecorationBreak (duplicated due to #ifdef).
    // 229 was CSSPropertyWebkitFilter (duplicated due to #ifdef).
    case CSSPropertyAlignContent:
      return 230;
    case CSSPropertyAlignItems:
      return 231;
    case CSSPropertyAlignSelf:
      return 232;
    case CSSPropertyFlex:
      return 233;
    case CSSPropertyFlexBasis:
      return 234;
    case CSSPropertyFlexDirection:
      return 235;
    case CSSPropertyFlexFlow:
      return 236;
    case CSSPropertyFlexGrow:
      return 237;
    case CSSPropertyFlexShrink:
      return 238;
    case CSSPropertyFlexWrap:
      return 239;
    case CSSPropertyJustifyContent:
      return 240;
    case CSSPropertyWebkitFontSizeDelta:
      return 241;
    case CSSPropertyGridTemplateColumns:
      return 242;
    case CSSPropertyGridTemplateRows:
      return 243;
    case CSSPropertyGridColumnStart:
      return 244;
    case CSSPropertyGridColumnEnd:
      return 245;
    case CSSPropertyGridRowStart:
      return 246;
    case CSSPropertyGridRowEnd:
      return 247;
    case CSSPropertyGridColumn:
      return 248;
    case CSSPropertyGridRow:
      return 249;
    case CSSPropertyGridAutoFlow:
      return 250;
    case CSSPropertyWebkitHighlight:
      return 251;
    case CSSPropertyWebkitHyphenateCharacter:
      return 252;
    // case CSSPropertyWebkitLineBoxContain: return 257;
    // case CSSPropertyWebkitLineAlign: return 258;
    case CSSPropertyWebkitLineBreak:
      return 259;
    case CSSPropertyWebkitLineClamp:
      return 260;
    // case CSSPropertyWebkitLineGrid: return 261;
    // case CSSPropertyWebkitLineSnap: return 262;
    case CSSPropertyAliasWebkitLogicalWidth:
      return 263;
    case CSSPropertyAliasWebkitLogicalHeight:
      return 264;
    case CSSPropertyWebkitMarginAfterCollapse:
      return 265;
    case CSSPropertyWebkitMarginBeforeCollapse:
      return 266;
    case CSSPropertyWebkitMarginBottomCollapse:
      return 267;
    case CSSPropertyWebkitMarginTopCollapse:
      return 268;
    case CSSPropertyWebkitMarginCollapse:
      return 269;
    case CSSPropertyAliasWebkitMarginAfter:
      return 270;
    case CSSPropertyAliasWebkitMarginBefore:
      return 271;
    case CSSPropertyAliasWebkitMarginEnd:
      return 272;
    case CSSPropertyAliasWebkitMarginStart:
      return 273;
    // CSSPropertyWebkitMarquee was 274.
    // CSSPropertyInternalMarquee* were 275-279.
    case CSSPropertyWebkitMask:
      return 280;
    case CSSPropertyWebkitMaskBoxImage:
      return 281;
    case CSSPropertyWebkitMaskBoxImageOutset:
      return 282;
    case CSSPropertyWebkitMaskBoxImageRepeat:
      return 283;
    case CSSPropertyWebkitMaskBoxImageSlice:
      return 284;
    case CSSPropertyWebkitMaskBoxImageSource:
      return 285;
    case CSSPropertyWebkitMaskBoxImageWidth:
      return 286;
    case CSSPropertyWebkitMaskClip:
      return 287;
    case CSSPropertyWebkitMaskComposite:
      return 288;
    case CSSPropertyWebkitMaskImage:
      return 289;
    case CSSPropertyWebkitMaskOrigin:
      return 290;
    case CSSPropertyWebkitMaskPosition:
      return 291;
    case CSSPropertyWebkitMaskPositionX:
      return 292;
    case CSSPropertyWebkitMaskPositionY:
      return 293;
    case CSSPropertyWebkitMaskRepeat:
      return 294;
    case CSSPropertyWebkitMaskRepeatX:
      return 295;
    case CSSPropertyWebkitMaskRepeatY:
      return 296;
    case CSSPropertyWebkitMaskSize:
      return 297;
    case CSSPropertyAliasWebkitMaxLogicalWidth:
      return 298;
    case CSSPropertyAliasWebkitMaxLogicalHeight:
      return 299;
    case CSSPropertyAliasWebkitMinLogicalWidth:
      return 300;
    case CSSPropertyAliasWebkitMinLogicalHeight:
      return 301;
    // WebkitNbspMode has been deleted, was return 302;
    case CSSPropertyOrder:
      return 303;
    case CSSPropertyAliasWebkitPaddingAfter:
      return 304;
    case CSSPropertyAliasWebkitPaddingBefore:
      return 305;
    case CSSPropertyAliasWebkitPaddingEnd:
      return 306;
    case CSSPropertyAliasWebkitPaddingStart:
      return 307;
    case CSSPropertyAliasWebkitPerspective:
      return 308;
    case CSSPropertyAliasWebkitPerspectiveOrigin:
      return 309;
    case CSSPropertyWebkitPerspectiveOriginX:
      return 310;
    case CSSPropertyWebkitPerspectiveOriginY:
      return 311;
    case CSSPropertyWebkitPrintColorAdjust:
      return 312;
    case CSSPropertyWebkitRtlOrdering:
      return 313;
    case CSSPropertyWebkitRubyPosition:
      return 314;
    case CSSPropertyWebkitTextCombine:
      return 315;
    case CSSPropertyWebkitTextDecorationsInEffect:
      return 316;
    case CSSPropertyWebkitTextEmphasis:
      return 317;
    case CSSPropertyWebkitTextEmphasisColor:
      return 318;
    case CSSPropertyWebkitTextEmphasisPosition:
      return 319;
    case CSSPropertyWebkitTextEmphasisStyle:
      return 320;
    case CSSPropertyWebkitTextFillColor:
      return 321;
    case CSSPropertyWebkitTextSecurity:
      return 322;
    case CSSPropertyWebkitTextStroke:
      return 323;
    case CSSPropertyWebkitTextStrokeColor:
      return 324;
    case CSSPropertyWebkitTextStrokeWidth:
      return 325;
    case CSSPropertyAliasWebkitTransform:
      return 326;
    case CSSPropertyAliasWebkitTransformOrigin:
      return 327;
    case CSSPropertyWebkitTransformOriginX:
      return 328;
    case CSSPropertyWebkitTransformOriginY:
      return 329;
    case CSSPropertyWebkitTransformOriginZ:
      return 330;
    case CSSPropertyAliasWebkitTransformStyle:
      return 331;
    case CSSPropertyAliasWebkitTransition:
      return 332;
    case CSSPropertyAliasWebkitTransitionDelay:
      return 333;
    case CSSPropertyAliasWebkitTransitionDuration:
      return 334;
    case CSSPropertyAliasWebkitTransitionProperty:
      return 335;
    case CSSPropertyAliasWebkitTransitionTimingFunction:
      return 336;
    case CSSPropertyWebkitUserDrag:
      return 337;
    case CSSPropertyWebkitUserModify:
      return 338;
    case CSSPropertyAliasWebkitUserSelect:
      return 339;
    // case CSSPropertyWebkitFlowInto: return 340;
    // case CSSPropertyWebkitFlowFrom: return 341;
    // case CSSPropertyWebkitRegionFragment: return 342;
    // case CSSPropertyWebkitRegionBreakAfter: return 343;
    // case CSSPropertyWebkitRegionBreakBefore: return 344;
    // case CSSPropertyWebkitRegionBreakInside: return 345;
    // case CSSPropertyShapeInside: return 346;
    case CSSPropertyShapeOutside:
      return 347;
    case CSSPropertyShapeMargin:
      return 348;
    // case CSSPropertyShapePadding: return 349;
    // case CSSPropertyWebkitWrapFlow: return 350;
    // case CSSPropertyWebkitWrapThrough: return 351;
    // CSSPropertyWebkitWrap was 352.
    // 353 was CSSPropertyWebkitTapHighlightColor (duplicated due to #ifdef).
    // 354 was CSSPropertyWebkitAppRegion (duplicated due to #ifdef).
    case CSSPropertyClipPath:
      return 355;
    case CSSPropertyClipRule:
      return 356;
    case CSSPropertyMask:
      return 357;
    // CSSPropertyEnableBackground has been removed, was return 358;
    case CSSPropertyFilter:
      return 359;
    case CSSPropertyFloodColor:
      return 360;
    case CSSPropertyFloodOpacity:
      return 361;
    case CSSPropertyLightingColor:
      return 362;
    case CSSPropertyStopColor:
      return 363;
    case CSSPropertyStopOpacity:
      return 364;
    case CSSPropertyColorInterpolation:
      return 365;
    case CSSPropertyColorInterpolationFilters:
      return 366;
    // case CSSPropertyColorProfile: return 367;
    case CSSPropertyColorRendering:
      return 368;
    case CSSPropertyFill:
      return 369;
    case CSSPropertyFillOpacity:
      return 370;
    case CSSPropertyFillRule:
      return 371;
    case CSSPropertyMarker:
      return 372;
    case CSSPropertyMarkerEnd:
      return 373;
    case CSSPropertyMarkerMid:
      return 374;
    case CSSPropertyMarkerStart:
      return 375;
    case CSSPropertyMaskType:
      return 376;
    case CSSPropertyShapeRendering:
      return 377;
    case CSSPropertyStroke:
      return 378;
    case CSSPropertyStrokeDasharray:
      return 379;
    case CSSPropertyStrokeDashoffset:
      return 380;
    case CSSPropertyStrokeLinecap:
      return 381;
    case CSSPropertyStrokeLinejoin:
      return 382;
    case CSSPropertyStrokeMiterlimit:
      return 383;
    case CSSPropertyStrokeOpacity:
      return 384;
    case CSSPropertyStrokeWidth:
      return 385;
    case CSSPropertyAlignmentBaseline:
      return 386;
    case CSSPropertyBaselineShift:
      return 387;
    case CSSPropertyDominantBaseline:
      return 388;
    // CSSPropertyGlyphOrientationHorizontal has been removed, was return 389;
    // CSSPropertyGlyphOrientationVertical has been removed, was return 390;
    // CSSPropertyKerning has been removed, was return 391;
    case CSSPropertyTextAnchor:
      return 392;
    case CSSPropertyVectorEffect:
      return 393;
    case CSSPropertyWritingMode:
      return 394;
// CSSPropertyWebkitSvgShadow has been removed, was return 395;
// CSSPropertyWebkitCursorVisibility has been removed, was return 396;
// CSSPropertyImageOrientation has been removed, was return 397;
// CSSPropertyImageResolution has been removed, was return 398;
#if defined(ENABLE_CSS_COMPOSITING) && ENABLE_CSS_COMPOSITING
    case CSSPropertyWebkitBlendMode:
      return 399;
    case CSSPropertyWebkitBackgroundBlendMode:
      return 400;
#endif
    case CSSPropertyTextDecorationLine:
      return 401;
    case CSSPropertyTextDecorationStyle:
      return 402;
    case CSSPropertyTextDecorationColor:
      return 403;
    case CSSPropertyTextAlignLast:
      return 404;
    case CSSPropertyTextUnderlinePosition:
      return 405;
    case CSSPropertyMaxZoom:
      return 406;
    case CSSPropertyMinZoom:
      return 407;
    case CSSPropertyOrientation:
      return 408;
    case CSSPropertyUserZoom:
      return 409;
    // CSSPropertyWebkitDashboardRegion was 410.
    // CSSPropertyWebkitOverflowScrolling was 411.
    case CSSPropertyWebkitAppRegion:
      return 412;
    case CSSPropertyAliasWebkitFilter:
      return 413;
    case CSSPropertyWebkitBoxDecorationBreak:
      return 414;
    case CSSPropertyWebkitTapHighlightColor:
      return 415;
    case CSSPropertyBufferedRendering:
      return 416;
    case CSSPropertyGridAutoRows:
      return 417;
    case CSSPropertyGridAutoColumns:
      return 418;
    case CSSPropertyBackgroundBlendMode:
      return 419;
    case CSSPropertyMixBlendMode:
      return 420;
    case CSSPropertyTouchAction:
      return 421;
    case CSSPropertyGridArea:
      return 422;
    case CSSPropertyGridTemplateAreas:
      return 423;
    case CSSPropertyAnimation:
      return 424;
    case CSSPropertyAnimationDelay:
      return 425;
    case CSSPropertyAnimationDirection:
      return 426;
    case CSSPropertyAnimationDuration:
      return 427;
    case CSSPropertyAnimationFillMode:
      return 428;
    case CSSPropertyAnimationIterationCount:
      return 429;
    case CSSPropertyAnimationName:
      return 430;
    case CSSPropertyAnimationPlayState:
      return 431;
    case CSSPropertyAnimationTimingFunction:
      return 432;
    case CSSPropertyObjectFit:
      return 433;
    case CSSPropertyPaintOrder:
      return 434;
    case CSSPropertyMaskSourceType:
      return 435;
    case CSSPropertyIsolation:
      return 436;
    case CSSPropertyObjectPosition:
      return 437;
    // case CSSPropertyInternalCallback: return 438;
    case CSSPropertyShapeImageThreshold:
      return 439;
    case CSSPropertyColumnFill:
      return 440;
    case CSSPropertyTextJustify:
      return 441;
    // CSSPropertyTouchActionDelay was 442
    case CSSPropertyJustifySelf:
      return 443;
    case CSSPropertyScrollBehavior:
      return 444;
    case CSSPropertyWillChange:
      return 445;
    case CSSPropertyTransform:
      return 446;
    case CSSPropertyTransformOrigin:
      return 447;
    case CSSPropertyTransformStyle:
      return 448;
    case CSSPropertyPerspective:
      return 449;
    case CSSPropertyPerspectiveOrigin:
      return 450;
    case CSSPropertyBackfaceVisibility:
      return 451;
    case CSSPropertyGridTemplate:
      return 452;
    case CSSPropertyGrid:
      return 453;
    case CSSPropertyAll:
      return 454;
    case CSSPropertyJustifyItems:
      return 455;
    // CSSPropertyMotionPath was 457.
    // CSSPropertyAliasMotionOffset was 458.
    // CSSPropertyAliasMotionRotation was 459.
    // CSSPropertyMotion was 460.
    case CSSPropertyX:
      return 461;
    case CSSPropertyY:
      return 462;
    case CSSPropertyRx:
      return 463;
    case CSSPropertyRy:
      return 464;
    case CSSPropertyFontSizeAdjust:
      return 465;
    case CSSPropertyCx:
      return 466;
    case CSSPropertyCy:
      return 467;
    case CSSPropertyR:
      return 468;
    case CSSPropertyAliasEpubCaptionSide:
      return 469;
    case CSSPropertyAliasEpubTextCombine:
      return 470;
    case CSSPropertyAliasEpubTextEmphasis:
      return 471;
    case CSSPropertyAliasEpubTextEmphasisColor:
      return 472;
    case CSSPropertyAliasEpubTextEmphasisStyle:
      return 473;
    case CSSPropertyAliasEpubTextOrientation:
      return 474;
    case CSSPropertyAliasEpubTextTransform:
      return 475;
    case CSSPropertyAliasEpubWordBreak:
      return 476;
    case CSSPropertyAliasEpubWritingMode:
      return 477;
    case CSSPropertyAliasWebkitAlignContent:
      return 478;
    case CSSPropertyAliasWebkitAlignItems:
      return 479;
    case CSSPropertyAliasWebkitAlignSelf:
      return 480;
    case CSSPropertyAliasWebkitBorderBottomLeftRadius:
      return 481;
    case CSSPropertyAliasWebkitBorderBottomRightRadius:
      return 482;
    case CSSPropertyAliasWebkitBorderTopLeftRadius:
      return 483;
    case CSSPropertyAliasWebkitBorderTopRightRadius:
      return 484;
    case CSSPropertyAliasWebkitBoxSizing:
      return 485;
    case CSSPropertyAliasWebkitFlex:
      return 486;
    case CSSPropertyAliasWebkitFlexBasis:
      return 487;
    case CSSPropertyAliasWebkitFlexDirection:
      return 488;
    case CSSPropertyAliasWebkitFlexFlow:
      return 489;
    case CSSPropertyAliasWebkitFlexGrow:
      return 490;
    case CSSPropertyAliasWebkitFlexShrink:
      return 491;
    case CSSPropertyAliasWebkitFlexWrap:
      return 492;
    case CSSPropertyAliasWebkitJustifyContent:
      return 493;
    case CSSPropertyAliasWebkitOpacity:
      return 494;
    case CSSPropertyAliasWebkitOrder:
      return 495;
    case CSSPropertyAliasWebkitShapeImageThreshold:
      return 496;
    case CSSPropertyAliasWebkitShapeMargin:
      return 497;
    case CSSPropertyAliasWebkitShapeOutside:
      return 498;
    case CSSPropertyScrollSnapType:
      return 499;
    // CSSPropertyScrollSnapPointsX was 500.
    // CSSPropertyScrollSnapPointsY was 501.
    // CSSPropertyScrollSnapCoordinate was 502.
    // CSSPropertyScrollSnapDestination was 503.
    case CSSPropertyTranslate:
      return 504;
    case CSSPropertyRotate:
      return 505;
    case CSSPropertyScale:
      return 506;
    case CSSPropertyImageOrientation:
      return 507;
    case CSSPropertyBackdropFilter:
      return 508;
    case CSSPropertyTextCombineUpright:
      return 509;
    case CSSPropertyTextOrientation:
      return 510;
    case CSSPropertyGridColumnGap:
      return 511;
    case CSSPropertyGridRowGap:
      return 512;
    case CSSPropertyGridGap:
      return 513;
    case CSSPropertyFontFeatureSettings:
      return 514;
    case CSSPropertyVariable:
      return 515;
    case CSSPropertyFontDisplay:
      return 516;
    case CSSPropertyContain:
      return 517;
    case CSSPropertyD:
      return 518;
    case CSSPropertyLineHeightStep:
      return 519;
    case CSSPropertyBreakAfter:
      return 520;
    case CSSPropertyBreakBefore:
      return 521;
    case CSSPropertyBreakInside:
      return 522;
    case CSSPropertyColumnCount:
      return 523;
    case CSSPropertyColumnGap:
      return 524;
    case CSSPropertyColumnRule:
      return 525;
    case CSSPropertyColumnRuleColor:
      return 526;
    case CSSPropertyColumnRuleStyle:
      return 527;
    case CSSPropertyColumnRuleWidth:
      return 528;
    case CSSPropertyColumnSpan:
      return 529;
    case CSSPropertyColumnWidth:
      return 530;
    case CSSPropertyColumns:
      return 531;
    // CSSPropertyApplyAtRule was 532.
    case CSSPropertyFontVariantCaps:
      return 533;
    case CSSPropertyHyphens:
      return 534;
    case CSSPropertyFontVariantNumeric:
      return 535;
    case CSSPropertyTextSizeAdjust:
      return 536;
    case CSSPropertyAliasWebkitTextSizeAdjust:
      return 537;
    case CSSPropertyOverflowAnchor:
      return 538;
    case CSSPropertyUserSelect:
      return 539;
    case CSSPropertyOffsetDistance:
      return 540;
    case CSSPropertyOffsetPath:
      return 541;
    // CSSPropertyOffsetRotation was 542.
    case CSSPropertyOffset:
      return 543;
    case CSSPropertyOffsetAnchor:
      return 544;
    case CSSPropertyOffsetPosition:
      return 545;
    // CSSPropertyTextDecorationSkip was 546.
    case CSSPropertyCaretColor:
      return 547;
    case CSSPropertyOffsetRotate:
      return 548;
    case CSSPropertyFontVariationSettings:
      return 549;
    case CSSPropertyInlineSize:
      return 550;
    case CSSPropertyBlockSize:
      return 551;
    case CSSPropertyMinInlineSize:
      return 552;
    case CSSPropertyMinBlockSize:
      return 553;
    case CSSPropertyMaxInlineSize:
      return 554;
    case CSSPropertyMaxBlockSize:
      return 555;
    case CSSPropertyLineBreak:
      return 556;
    case CSSPropertyPlaceContent:
      return 557;
    case CSSPropertyPlaceItems:
      return 558;
    case CSSPropertyTransformBox:
      return 559;
    case CSSPropertyPlaceSelf:
      return 560;
    case CSSPropertyScrollSnapAlign:
      return 561;
    case CSSPropertyScrollPadding:
      return 562;
    case CSSPropertyScrollPaddingTop:
      return 563;
    case CSSPropertyScrollPaddingRight:
      return 564;
    case CSSPropertyScrollPaddingBottom:
      return 565;
    case CSSPropertyScrollPaddingLeft:
      return 566;
    case CSSPropertyScrollPaddingBlock:
      return 567;
    case CSSPropertyScrollPaddingBlockStart:
      return 568;
    case CSSPropertyScrollPaddingBlockEnd:
      return 569;
    case CSSPropertyScrollPaddingInline:
      return 570;
    case CSSPropertyScrollPaddingInlineStart:
      return 571;
    case CSSPropertyScrollPaddingInlineEnd:
      return 572;
    case CSSPropertyScrollMargin:
      return 573;
    case CSSPropertyScrollMarginTop:
      return 574;
    case CSSPropertyScrollMarginRight:
      return 575;
    case CSSPropertyScrollMarginBottom:
      return 576;
    case CSSPropertyScrollMarginLeft:
      return 577;
    case CSSPropertyScrollMarginBlock:
      return 578;
    case CSSPropertyScrollMarginBlockStart:
      return 579;
    case CSSPropertyScrollMarginBlockEnd:
      return 580;
    case CSSPropertyScrollMarginInline:
      return 581;
    case CSSPropertyScrollMarginInlineStart:
      return 582;
    case CSSPropertyScrollMarginInlineEnd:
      return 583;
    case CSSPropertyScrollSnapStop:
      return 584;
    case CSSPropertyOverscrollBehavior:
      return 585;
    case CSSPropertyOverscrollBehaviorX:
      return 586;
    case CSSPropertyOverscrollBehaviorY:
      return 587;
    case CSSPropertyFontVariantEastAsian:
      return 588;
    case CSSPropertyTextDecorationSkipInk:
      return 589;
    case CSSPropertyScrollCustomization:
      return 590;
    case CSSPropertyRowGap:
      return 591;
    case CSSPropertyGap:
      return 592;
    case CSSPropertyViewportFit:
      return 593;
    case CSSPropertyMarginBlockStart:
      return 594;
    case CSSPropertyMarginBlockEnd:
      return 595;
    case CSSPropertyMarginInlineStart:
      return 596;
    case CSSPropertyMarginInlineEnd:
      return 597;
    case CSSPropertyPaddingBlockStart:
      return 598;
    case CSSPropertyPaddingBlockEnd:
      return 599;
    case CSSPropertyPaddingInlineStart:
      return 600;
    case CSSPropertyPaddingInlineEnd:
      return 601;
    case CSSPropertyBorderBlockEndColor:
      return 602;
    case CSSPropertyBorderBlockEndStyle:
      return 603;
    case CSSPropertyBorderBlockEndWidth:
      return 604;
    case CSSPropertyBorderBlockStartColor:
      return 605;
    case CSSPropertyBorderBlockStartStyle:
      return 606;
    case CSSPropertyBorderBlockStartWidth:
      return 607;
    case CSSPropertyBorderInlineEndColor:
      return 608;
    case CSSPropertyBorderInlineEndStyle:
      return 609;
    case CSSPropertyBorderInlineEndWidth:
      return 610;
    case CSSPropertyBorderInlineStartColor:
      return 611;
    case CSSPropertyBorderInlineStartStyle:
      return 612;
    case CSSPropertyBorderInlineStartWidth:
      return 613;
    case CSSPropertyBorderBlockStart:
      return 614;
    case CSSPropertyBorderBlockEnd:
      return 615;
    case CSSPropertyBorderInlineStart:
      return 616;
    case CSSPropertyBorderInlineEnd:
      return 617;
    case CSSPropertyMarginBlock:
      return 618;
    case CSSPropertyMarginInline:
      return 619;
    case CSSPropertyPaddingBlock:
      return 620;
    case CSSPropertyPaddingInline:
      return 621;
    case CSSPropertyBorderBlockColor:
      return 622;
    case CSSPropertyBorderBlockStyle:
      return 623;
    case CSSPropertyBorderBlockWidth:
      return 624;
    case CSSPropertyBorderInlineColor:
      return 625;
    case CSSPropertyBorderInlineStyle:
      return 626;
    case CSSPropertyBorderInlineWidth:
      return 627;
    case CSSPropertyBorderBlock:
      return 628;
    case CSSPropertyBorderInline:
      return 629;
    case CSSPropertyInsetBlockStart:
      return 630;
    case CSSPropertyInsetBlockEnd:
      return 631;
    case CSSPropertyInsetBlock:
      return 632;
    case CSSPropertyInsetInlineStart:
      return 633;
    case CSSPropertyInsetInlineEnd:
      return 634;
    case CSSPropertyInsetInline:
      return 635;
    case CSSPropertyInset:
      return 636;
<<<<<<< HEAD
    case CSSPropertyRubberbandable:
      return 637;
=======
    case CSSPropertyBbLcdBackgroundColor:
      return 638;

>>>>>>> 1c0ea4cc
    // 1. Add new features above this line (don't change the assigned numbers of
    // the existing items).
    // 2. Update kMaximumCSSSampleId (defined in
    // public/mojom/use_counter/css_property_id.mojom) with the new maximum
    // value.
    // 3. Run the update_use_counter_css.py script in
    // chromium/src/tools/metrics/histograms to update the UMA histogram names.
    case CSSPropertyInvalid:
      NOTREACHED();
      return 0;
  }

  return 0;
}

UseCounter::UseCounter(Context context, CommitState commit_state)
    : mute_count_(0),
      context_(context),
      commit_state_(commit_state),
      features_recorded_(static_cast<int>(WebFeature::kNumberOfFeatures)),
      css_recorded_(numCSSPropertyIDs),
      animated_css_recorded_(numCSSPropertyIDs) {}

void UseCounter::MuteForInspector() {
  mute_count_++;
}

void UseCounter::UnmuteForInspector() {
  mute_count_--;
}

void UseCounter::RecordMeasurement(WebFeature feature,
                                   const LocalFrame& source_frame) {
  if (mute_count_)
    return;

  // PageDestruction is reserved as a scaling factor.
  DCHECK_NE(WebFeature::kOBSOLETE_PageDestruction, feature);
  DCHECK_NE(WebFeature::kPageVisits, feature);
  DCHECK_GE(WebFeature::kNumberOfFeatures, feature);

  int feature_id = static_cast<int>(feature);
  if (features_recorded_.QuickGet(feature_id))
    return;
  if (commit_state_ >= kCommited)
    ReportAndTraceMeasurementByFeatureId(feature_id, source_frame);

  features_recorded_.QuickSet(feature_id);
}

void UseCounter::ReportAndTraceMeasurementByFeatureId(
    int feature_id,
    const LocalFrame& source_frame) {
  if (context_ != kDisabledContext) {
    // Note that HTTPArchive tooling looks specifically for this event -
    // see https://github.com/HTTPArchive/httparchive/issues/59
    TRACE_EVENT1(TRACE_DISABLED_BY_DEFAULT("blink.feature_usage"),
                 "FeatureFirstUsed", "feature", feature_id);
    if (context_ != kDefaultContext)
      FeaturesHistogram().Count(feature_id);
    if (LocalFrameClient* client = source_frame.Client())
      client->DidObserveNewFeatureUsage(static_cast<WebFeature>(feature_id));
    NotifyFeatureCounted(static_cast<WebFeature>(feature_id));
  }
}

bool UseCounter::HasRecordedMeasurement(WebFeature feature) const {
  if (mute_count_)
    return false;

  // PageDestruction is reserved as a scaling factor.
  DCHECK_NE(WebFeature::kOBSOLETE_PageDestruction, feature);
  DCHECK_NE(WebFeature::kPageVisits, feature);
  DCHECK_GE(WebFeature::kNumberOfFeatures, feature);

  return features_recorded_.QuickGet(static_cast<int>(feature));
}

void UseCounter::ClearMeasurementForTesting(WebFeature feature) {
  features_recorded_.QuickClear(static_cast<int>(feature));
}

// Static
void UseCounter::CountIfFeatureWouldBeBlockedByFeaturePolicy(
    const LocalFrame& frame,
    WebFeature blocked_cross_origin,
    WebFeature blocked_same_origin) {
  // Get the origin of the top-level document
  const SecurityOrigin* topOrigin =
      frame.Tree().Top().GetSecurityContext()->GetSecurityOrigin();

  // Check if this frame is same-origin with the top-level
  if (!frame.GetSecurityContext()->GetSecurityOrigin()->CanAccess(topOrigin)) {
    // This frame is cross-origin with the top-level frame, and so would be
    // blocked without a feature policy.
    UseCounter::Count(&frame, blocked_cross_origin);
    return;
  }

  // Walk up the frame tree looking for any cross-origin embeds. Even if this
  // frame is same-origin with the top-level, if it is embedded by a cross-
  // origin frame (like A->B->A) it would be blocked without a feature policy.
  const Frame* f = &frame;
  while (!f->IsMainFrame()) {
    if (!f->GetSecurityContext()->GetSecurityOrigin()->CanAccess(topOrigin)) {
      UseCounter::Count(&frame, blocked_same_origin);
      return;
    }
    f = f->Tree().Parent();
  }
}

void UseCounter::Trace(blink::Visitor* visitor) {
  visitor->Trace(observers_);
}

void UseCounter::DidCommitLoad(const LocalFrame* frame) {
  const KURL url = frame->GetDocument()->Url();
  if (url.ProtocolIs("chrome-extension"))
    context_ = kExtensionContext;

  DCHECK_EQ(kPreCommit, commit_state_);
  commit_state_ = kCommited;
  if (!mute_count_) {
    // If any feature was recorded prior to navigation commits, flush to the
    // browser side.
    for (size_t feature_id = 0; feature_id < features_recorded_.size();
         ++feature_id) {
      if (features_recorded_.QuickGet(feature_id))
        ReportAndTraceMeasurementByFeatureId(feature_id, *frame);
    }
    for (size_t sample_id = 0; sample_id < css_recorded_.size(); ++sample_id) {
      if (css_recorded_.QuickGet(sample_id))
        ReportAndTraceMeasurementByCSSSampleId(sample_id, frame, false);
      if (animated_css_recorded_.QuickGet(sample_id))
        ReportAndTraceMeasurementByCSSSampleId(sample_id, frame, true);
    }

    // TODO(loonybear): remove or move SVG histogram and extension histogram
    // to the browser side.
    if ((context_ == kSVGImageContext || context_ == kExtensionContext))
      FeaturesHistogram().Count(static_cast<int>(WebFeature::kPageVisits));
  }
}

// TODO(loonybear): Replace Count(LocalFrame*) by Count(DocumentLoader*).
void UseCounter::Count(const LocalFrame* frame, WebFeature feature) {
  if (!frame)
    return;
  DocumentLoader* loader = frame->GetDocument()
                               ? frame->GetDocument()->Loader()
                               : frame->Loader().GetProvisionalDocumentLoader();
  UseCounter::Count(loader, feature);
}

void UseCounter::Count(DocumentLoader* loader, WebFeature feature) {
  if (!loader)
    return;
  loader->GetUseCounter().Count(feature, loader->GetFrame());
}

void UseCounter::Count(const Document& document, WebFeature feature) {
  if (DocumentLoader* loader = document.Loader())
    loader->GetUseCounter().Count(feature, document.GetFrame());
}

void UseCounter::Count(ExecutionContext* context, WebFeature feature) {
  if (!context)
    return;
  if (context->IsDocument()) {
    Count(*ToDocument(context), feature);
    return;
  }
  if (context->IsWorkerOrWorkletGlobalScope()) {
    ToWorkerOrWorkletGlobalScope(context)->CountFeature(feature);
  }
}

bool UseCounter::IsCounted(Document& document, WebFeature feature) {
  DocumentLoader* loader = document.Loader();
  return loader ? loader->GetUseCounter().HasRecordedMeasurement(feature)
                : false;
}

bool UseCounter::IsCounted(CSSPropertyID unresolved_property) {
  return css_recorded_.QuickGet(
      MapCSSPropertyIdToCSSSampleIdForHistogram(unresolved_property));
}

void UseCounter::ClearCountForTesting(Document& document, WebFeature feature) {
  if (DocumentLoader* loader = document.Loader())
    loader->GetUseCounter().ClearMeasurementForTesting(feature);
}

void UseCounter::AddObserver(Observer* observer) {
  DCHECK(!observers_.Contains(observer));
  observers_.insert(observer);
}

bool UseCounter::IsCounted(Document& document, const String& string) {
  CSSPropertyID unresolved_property = unresolvedCSSPropertyID(string);
  if (unresolved_property == CSSPropertyInvalid)
    return false;
  DocumentLoader* loader = document.Loader();
  return loader ? loader->GetUseCounter().IsCounted(unresolved_property)
                : false;
}

void UseCounter::CountCrossOriginIframe(const Document& document,
                                        WebFeature feature) {
  LocalFrame* frame = document.GetFrame();
  if (frame && frame->IsCrossOriginSubframe())
    Count(frame, feature);
}

void UseCounter::ReportAndTraceMeasurementByCSSSampleId(int sample_id,
                                                        const LocalFrame* frame,
                                                        bool is_animated) {
  // Note that HTTPArchive tooling looks specifically for this event - see
  // https://github.com/HTTPArchive/httparchive/issues/59
  if (context_ != kDisabledContext && context_ != kExtensionContext) {
    const char* name = is_animated ? "AnimatedCSSFirstUsed" : "CSSFirstUsed";
    TRACE_EVENT1(TRACE_DISABLED_BY_DEFAULT("blink.feature_usage"), name,
                 "feature", sample_id);
    if (frame && frame->Client())
      frame->Client()->DidObserveNewCssPropertyUsage(sample_id, is_animated);
  }
}

void UseCounter::Count(CSSParserMode css_parser_mode,
                       CSSPropertyID property,
                       const LocalFrame* source_frame) {
  DCHECK(isCSSPropertyIDWithName(property) || property == CSSPropertyVariable);

  if (!IsUseCounterEnabledForMode(css_parser_mode) || mute_count_)
    return;

  int sample_id = MapCSSPropertyIdToCSSSampleIdForHistogram(property);
  if (css_recorded_.QuickGet(sample_id))
    return;
  if (commit_state_ >= kCommited)
    ReportAndTraceMeasurementByCSSSampleId(sample_id, source_frame, false);

  css_recorded_.QuickSet(sample_id);
}

void UseCounter::Count(WebFeature feature, const LocalFrame* source_frame) {
  if (!source_frame)
    return;
  RecordMeasurement(feature, *source_frame);
}

bool UseCounter::IsCountedAnimatedCSS(CSSPropertyID unresolved_property) {
  return animated_css_recorded_.QuickGet(
      MapCSSPropertyIdToCSSSampleIdForHistogram(unresolved_property));
}

bool UseCounter::IsCountedAnimatedCSS(Document& document,
                                      const String& string) {
  CSSPropertyID unresolved_property = unresolvedCSSPropertyID(string);
  if (unresolved_property == CSSPropertyInvalid)
    return false;
  DocumentLoader* loader = document.Loader();
  return loader
             ? loader->GetUseCounter().IsCountedAnimatedCSS(unresolved_property)
             : false;
}

void UseCounter::CountAnimatedCSS(const Document& document,
                                  CSSPropertyID property) {
  DocumentLoader* loader = document.Loader();
  if (loader)
    loader->GetUseCounter().CountAnimatedCSS(property, document.GetFrame());
}

void UseCounter::CountAnimatedCSS(CSSPropertyID property,
                                  const LocalFrame* source_frame) {
  DCHECK(isCSSPropertyIDWithName(property) || property == CSSPropertyVariable);

  if (mute_count_)
    return;

  int sample_id = MapCSSPropertyIdToCSSSampleIdForHistogram(property);
  if (animated_css_recorded_.QuickGet(sample_id))
    return;
  if (commit_state_ >= kCommited)
    ReportAndTraceMeasurementByCSSSampleId(sample_id, source_frame, true);

  animated_css_recorded_.QuickSet(sample_id);
}

void UseCounter::NotifyFeatureCounted(WebFeature feature) {
  DCHECK(!mute_count_);
  DCHECK_NE(kDisabledContext, context_);
  HeapHashSet<Member<Observer>> to_be_removed;
  for (auto observer : observers_) {
    if (observer->OnCountFeature(feature))
      to_be_removed.insert(observer);
  }
  observers_.RemoveAll(to_be_removed);
}

EnumerationHistogram& UseCounter::FeaturesHistogram() const {
  DCHECK_NE(kDisabledContext, context_);
  // The default features histogram is being recorded on the browser side.
  DCHECK_NE(kDefaultContext, context_);
  // Every SVGImage has it's own Page instance, and multiple web pages can
  // share the usage of a single SVGImage.  Ideally perhaps we'd delegate
  // metrics from an SVGImage to one of the Page's it's displayed in, but
  // that's tricky (SVGImage is intentionally isolated, and the Page that
  // created it may not even exist anymore).
  // So instead we just use a dedicated histogram for the SVG case.
  DEFINE_STATIC_LOCAL(blink::EnumerationHistogram, svg_histogram,
                      ("Blink.UseCounter.SVGImage.Features",
                       static_cast<int32_t>(WebFeature::kNumberOfFeatures)));
  DEFINE_STATIC_LOCAL(blink::EnumerationHistogram, extension_histogram,
                      ("Blink.UseCounter.Extensions.Features",
                       static_cast<int32_t>(WebFeature::kNumberOfFeatures)));
  // Track what features/properties have been reported to the browser side
  // histogram.
  return context_ == kSVGImageContext ? svg_histogram : extension_histogram;
}

EnumerationHistogram& UseCounter::CssHistogram() const {
  DCHECK_EQ(kSVGImageContext, context_);
  DEFINE_STATIC_LOCAL(blink::EnumerationHistogram, svg_histogram,
                      ("Blink.UseCounter.SVGImage.CSSProperties",
                       mojom::blink::kMaximumCSSSampleId));

  return svg_histogram;
}

EnumerationHistogram& UseCounter::AnimatedCSSHistogram() const {
  DCHECK_EQ(kSVGImageContext, context_);
  DEFINE_STATIC_LOCAL(blink::EnumerationHistogram, svg_histogram,
                      ("Blink.UseCounter.SVGImage.AnimatedCSSProperties",
                       mojom::blink::kMaximumCSSSampleId));

  return svg_histogram;
}

}  // namespace blink<|MERGE_RESOLUTION|>--- conflicted
+++ resolved
@@ -1224,14 +1224,10 @@
       return 635;
     case CSSPropertyInset:
       return 636;
-<<<<<<< HEAD
     case CSSPropertyRubberbandable:
       return 637;
-=======
     case CSSPropertyBbLcdBackgroundColor:
       return 638;
-
->>>>>>> 1c0ea4cc
     // 1. Add new features above this line (don't change the assigned numbers of
     // the existing items).
     // 2. Update kMaximumCSSSampleId (defined in
