--- conflicted
+++ resolved
@@ -1136,16 +1136,12 @@
       return 591;
     case CSSPropertyGap:
       return 592;
-<<<<<<< HEAD
     case CSSPropertyRubberbandable:
       return 593;
     case CSSPropertyBbLcdBackgroundColor:
       return 594;
-
-=======
     case CSSPropertyBbSuppressNeedsCompositingInputUpdate:
-      return 594;
->>>>>>> 11af90f1
+      return 595;
     // 1. Add new features above this line (don't change the assigned numbers of
     // the existing items).
     // 2. Update kMaximumCSSSampleId (defined in
