--- conflicted
+++ resolved
@@ -1224,15 +1224,12 @@
       return 635;
     case CSSPropertyInset:
       return 636;
-<<<<<<< HEAD
     case CSSPropertyRubberbandable:
       return 637;
     case CSSPropertyBbLcdBackgroundColor:
       return 638;
-=======
     case CSSPropertyBbSuppressNeedsCompositingInputUpdate:
-      return 637;
->>>>>>> 2f59ee10
+      return 639;
     // 1. Add new features above this line (don't change the assigned numbers of
     // the existing items).
     // 2. Update kMaximumCSSSampleId (defined in
