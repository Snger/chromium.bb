--- conflicted
+++ resolved
@@ -711,15 +711,10 @@
                                      maximum_shrink_ratio);
   } else {
     if (LayoutView* layout_view = View()->GetLayoutView()) {
-<<<<<<< HEAD
-      layout_view->SetPreferredLogicalWidthsDirty();
-      layout_view->SetNeedsLayout(layout_invalidation_reason::kPrintingChanged);
-=======
       if (use_media_selector) {
         layout_view->SetPreferredLogicalWidthsDirty();
-        layout_view->SetNeedsLayout(LayoutInvalidationReason::kPrintingChanged);
+        layout_view->SetNeedsLayout(layout_invalidation_reason::kPrintingChanged);
       }
->>>>>>> 07d44431
       layout_view->SetShouldDoFullPaintInvalidationForViewAndAllDescendants();
     }
     View()->UpdateLayout();
