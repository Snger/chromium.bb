--- conflicted
+++ resolved
@@ -382,13 +382,8 @@
     children.push_back(child);
 
   size_t size = children.size();
-<<<<<<< HEAD
   for (wtf_size_t i = 0; i < size; ++i) {
-    RemoveNode(children[i].Release(), editing_state);
-=======
-  for (size_t i = 0; i < size; ++i) {
     RemoveNode(children[i], editing_state);
->>>>>>> bec219ef
     if (editing_state->IsAborted())
       return;
   }
@@ -1177,13 +1172,8 @@
 
     // Clone every node between start.anchorNode() and outerBlock.
 
-<<<<<<< HEAD
     for (wtf_size_t i = ancestors.size(); i != 0; --i) {
-      Node* item = ancestors[i - 1].Get();
-=======
-    for (size_t i = ancestors.size(); i != 0; --i) {
       Node* item = ancestors[i - 1];
->>>>>>> bec219ef
       Node* child = item->cloneNode(IsDisplayInsideTable(item));
       AppendNode(child, ToElement(last_node), editing_state);
       if (editing_state->IsAborted())
