--- conflicted
+++ resolved
@@ -1565,15 +1565,6 @@
   return FirstTextBox() ? FirstTextBox()->Y().ToFloat() : 0;
 }
 
-<<<<<<< HEAD
-extern bool g_bbNoRelayoutOnSetCharacterData;
-
-bool ShouldSkipRelayoutOnSetText(const LayoutText* lt)
-{
-  return g_bbNoRelayoutOnSetCharacterData
-    && lt->FirstTextBox()
-    && lt->FirstTextBox() == lt->LastTextBox();
-=======
 bool LayoutText::CanOptimizeSetText() const {
   // If we have only one line of text and "contain: layout size" we can avoid
   // doing a layout and only paint in the SetText() operation.
@@ -1589,7 +1580,15 @@
           // "text-align" is not the default one.
           StyleRef().IsLeftToRightDirection() &&
           (StyleRef().GetTextAlign(true) == ETextAlign::kStart));
->>>>>>> d071bdb3
+}
+
+extern bool g_bbNoRelayoutOnSetCharacterData;
+
+bool ShouldSkipRelayoutOnSetText(const LayoutText* lt)
+{
+  return g_bbNoRelayoutOnSetCharacterData
+    && lt->FirstTextBox()
+    && lt->FirstTextBox() == lt->LastTextBox();
 }
 
 void LayoutText::SetTextWithOffset(scoped_refptr<StringImpl> text,
@@ -1838,20 +1837,14 @@
   // To avoid that, we call setNeedsLayoutAndPrefWidthsRecalc() only if this
   // LayoutText has parent.
   if (Parent()) {
-<<<<<<< HEAD
-    if (ShouldSkipRelayoutOnSetText(this))
+    if (ShouldSkipRelayoutOnSetText(this)) {
       SetShouldDoFullPaintInvalidation();
-    else
-      SetNeedsLayoutAndPrefWidthsRecalcAndFullPaintInvalidation(
-          LayoutInvalidationReason::kTextChanged);
-=======
-    if (avoid_layout_and_only_paint) {
+    } else if (avoid_layout_and_only_paint) {
       SetShouldDoFullPaintInvalidation();
     } else {
       SetNeedsLayoutAndPrefWidthsRecalcAndFullPaintInvalidation(
           LayoutInvalidationReason::kTextChanged);
     }
->>>>>>> d071bdb3
   }
 
   known_to_have_no_overflow_and_no_fallback_fonts_ = false;
