/*
 * Copyright (C) 1999 Lars Knoll (knoll@kde.org)
 *           (C) 1999 Antti Koivisto (koivisto@kde.org)
 * Copyright (C) 2003, 2004, 2005, 2006, 2007, 2008 Apple Inc.
 *               All rights reserved.
 * Copyright (C) 2006 Andrew Wellington (proton@wiretapped.net)
 * Copyright (C) 2010 Daniel Bates (dbates@intudata.com)
 *
 * This library is free software; you can redistribute it and/or
 * modify it under the terms of the GNU Library General Public
 * License as published by the Free Software Foundation; either
 * version 2 of the License, or (at your option) any later version.
 *
 * This library is distributed in the hope that it will be useful,
 * but WITHOUT ANY WARRANTY; without even the implied warranty of
 * MERCHANTABILITY or FITNESS FOR A PARTICULAR PURPOSE.  See the GNU
 * Library General Public License for more details.
 *
 * You should have received a copy of the GNU Library General Public License
 * along with this library; see the file COPYING.LIB.  If not, write to
 * the Free Software Foundation, Inc., 51 Franklin Street, Fifth Floor,
 * Boston, MA 02110-1301, USA.
 *
 */

#include "third_party/blink/renderer/core/layout/layout_list_marker.h"

#include "third_party/blink/renderer/core/layout/api/line_layout_block_flow.h"
#include "third_party/blink/renderer/core/layout/layout_analyzer.h"
#include "third_party/blink/renderer/core/layout/layout_list_item.h"
#include "third_party/blink/renderer/core/layout/list_marker_text.h"
#include "third_party/blink/renderer/core/paint/list_marker_painter.h"
#include "third_party/blink/renderer/platform/fonts/font.h"

namespace blink {

const int kCMarkerPaddingPx = 7;

// TODO(glebl): Move to core/html/resources/html.css after
// Blink starts to support ::marker crbug.com/457718
// Recommended UA margin for list markers.
const int kCUAMarkerMarginEm = 1;

LayoutListMarker::LayoutListMarker(LayoutListItem* item)
    : LayoutBox(nullptr), list_item_(item), line_offset_() {
  SetInline(true);
  SetIsAtomicInlineLevel(true);
}

LayoutListMarker::~LayoutListMarker() = default;

void LayoutListMarker::WillBeDestroyed() {
  if (image_)
    image_->RemoveClient(this);
  LayoutBox::WillBeDestroyed();
}

LayoutListMarker* LayoutListMarker::CreateAnonymous(LayoutListItem* item) {
  Document& document = item->GetDocument();
  LayoutListMarker* layout_object = new LayoutListMarker(item);
  layout_object->SetDocumentForAnonymous(&document);
  return layout_object;
}

LayoutSize LayoutListMarker::ImageBulletSize() const {
  DCHECK(IsImage());
  const SimpleFontData* font_data = StyleRef().GetFont().PrimaryFont();
  DCHECK(font_data);
  if (!font_data)
    return LayoutSize();

  // FIXME: This is a somewhat arbitrary default width. Generated images for
  // markers really won't become particularly useful until we support the CSS3
  // marker pseudoclass to allow control over the width and height of the
  // marker box.
  LayoutUnit bullet_width =
      font_data->GetFontMetrics().Ascent() / LayoutUnit(2);
  return RoundedLayoutSize(
      image_->ImageSize(GetDocument(), StyleRef().EffectiveZoom(),
                        LayoutSize(bullet_width, bullet_width)));
}

void LayoutListMarker::StyleWillChange(StyleDifference diff,
                                       const ComputedStyle& new_style) {
  if (Style() &&
      (new_style.ListStylePosition() != StyleRef().ListStylePosition() ||
       new_style.ListStyleType() != StyleRef().ListStyleType())) {
    SetNeedsLayoutAndPrefWidthsRecalcAndFullPaintInvalidation(
        layout_invalidation_reason::kStyleChange);
  }

  LayoutBox::StyleWillChange(diff, new_style);
}

void LayoutListMarker::StyleDidChange(StyleDifference diff,
                                      const ComputedStyle* old_style) {
  LayoutBox::StyleDidChange(diff, old_style);

  if (image_ != StyleRef().ListStyleImage()) {
    if (image_)
      image_->RemoveClient(this);
    image_ = StyleRef().ListStyleImage();
    if (image_)
      image_->AddClient(this);
  }
}

InlineBox* LayoutListMarker::CreateInlineBox() {
  InlineBox* result = LayoutBox::CreateInlineBox();
  result->SetIsText(IsText());
  return result;
}

bool LayoutListMarker::IsImage() const {
  return image_ && !image_->ErrorOccurred();
}

void LayoutListMarker::Paint(const PaintInfo& paint_info) const {
  ListMarkerPainter(*this).Paint(paint_info);
}

void LayoutListMarker::UpdateLayout() {
  DCHECK(NeedsLayout());
  LayoutAnalyzer::Scope analyzer(*this);

  LayoutUnit block_offset = LogicalTop();
  for (LayoutBox* o = ParentBox(); o && o != ListItem(); o = o->ParentBox()) {
    block_offset += o->LogicalTop();
  }
  if (ListItem()->StyleRef().IsLeftToRightDirection()) {
    line_offset_ = ListItem()->LogicalLeftOffsetForLine(
        block_offset, kDoNotIndentText, LayoutUnit());
  } else {
    line_offset_ = ListItem()->LogicalRightOffsetForLine(
        block_offset, kDoNotIndentText, LayoutUnit());
  }
  if (IsImage()) {
    UpdateMarginsAndContent();
    LayoutSize image_size(ImageBulletSize());
    SetWidth(MinPreferredLogicalWidth());
    SetHeight(image_size.Height());
  } else {
    const SimpleFontData* font_data = StyleRef().GetFont().PrimaryFont();
    DCHECK(font_data);
    SetLogicalWidth(MinPreferredLogicalWidth());
    SetLogicalHeight(
        LayoutUnit(font_data ? font_data->GetFontMetrics().Height() : 0));
  }

  SetMarginStart(LayoutUnit());
  SetMarginEnd(LayoutUnit());

  Length start_margin = StyleRef().MarginStart();
  Length end_margin = StyleRef().MarginEnd();
  if (start_margin.IsFixed())
    SetMarginStart(LayoutUnit(start_margin.Value()));
  if (end_margin.IsFixed())
    SetMarginEnd(LayoutUnit(end_margin.Value()));

  ClearNeedsLayout();
}

void LayoutListMarker::ImageChanged(WrappedImagePtr o, CanDeferInvalidation) {
  // A list marker can't have a background or border image, so no need to call
  // the base class method.
  if (!image_ || o != image_->Data())
    return;

  LayoutSize image_size = IsImage() ? ImageBulletSize() : LayoutSize();
<<<<<<< HEAD
  if (Size() != image_size || image_->ErrorOccurred()) {
=======
  if (Size() != image_size + LayoutSize(kCMarkerPaddingPx, 0) || image_->ErrorOccurred())
>>>>>>> 84229f68
    SetNeedsLayoutAndPrefWidthsRecalcAndFullPaintInvalidation(
        layout_invalidation_reason::kImageChanged);
  } else {
    SetShouldDoFullPaintInvalidation();
  }
}

void LayoutListMarker::UpdateMarginsAndContent() {
  if (PreferredLogicalWidthsDirty())
    ComputePreferredLogicalWidths();
  else
    UpdateMargins();
}

void LayoutListMarker::UpdateContent() {
  DCHECK(PreferredLogicalWidthsDirty());

  text_ = "";

  if (IsImage())
    return;

  switch (GetListStyleCategory()) {
    case ListStyleCategory::kNone:
      break;
    case ListStyleCategory::kSymbol:
      text_ = list_marker_text::GetText(StyleRef().ListStyleType(),
                                        0);  // value is ignored for these types
      break;
    case ListStyleCategory::kLanguage:
      text_ = list_marker_text::GetText(StyleRef().ListStyleType(),
                                        list_item_->Value());
      break;
  }
}

String LayoutListMarker::TextAlternative() const {
  UChar suffix =
      list_marker_text::Suffix(StyleRef().ListStyleType(), list_item_->Value());
  // Return suffix after the marker text, even in RTL, reflecting speech order.
  return text_ + suffix + ' ';
}

LayoutUnit LayoutListMarker::GetWidthOfTextWithSuffix() const {
  if (text_.IsEmpty())
    return LayoutUnit();
  const Font& font = StyleRef().GetFont();
  LayoutUnit item_width = LayoutUnit(font.Width(TextRun(text_)));
  // TODO(wkorman): Look into constructing a text run for both text and suffix
  // and painting them together.
<<<<<<< HEAD
  UChar suffix[2] = {
      list_marker_text::Suffix(StyleRef().ListStyleType(), list_item_->Value()),
      ' '};
=======
  UChar suffix[1] = {
      ListMarkerText::Suffix(Style()->ListStyleType(), list_item_->Value())};
>>>>>>> 84229f68
  TextRun run =
      ConstructTextRun(font, suffix, 1, StyleRef(), Style()->Direction());
  LayoutUnit suffix_space_width = LayoutUnit(font.Width(run));
  return item_width + suffix_space_width;
}

void LayoutListMarker::ComputePreferredLogicalWidths() {
  DCHECK(PreferredLogicalWidthsDirty());
  UpdateContent();

  if (IsImage()) {
    LayoutSize image_size(ImageBulletSize());
    min_preferred_logical_width_ = max_preferred_logical_width_ =
        StyleRef().IsHorizontalWritingMode() ? image_size.Width()
                                             : image_size.Height();
    min_preferred_logical_width_ += kCMarkerPaddingPx;
    max_preferred_logical_width_ += kCMarkerPaddingPx;
    ClearPreferredLogicalWidthsDirty();
    UpdateMargins();
    return;
  }

  LayoutUnit logical_width;
  switch (GetListStyleCategory()) {
    case ListStyleCategory::kNone:
      break;
    case ListStyleCategory::kSymbol:
      logical_width = WidthOfSymbol(StyleRef());
      logical_width += kCMarkerPaddingPx;
      break;
    case ListStyleCategory::kLanguage:
      logical_width = GetWidthOfTextWithSuffix();
      if (!text_.IsEmpty()) {
          logical_width += kCMarkerPaddingPx;
      }
      break;
  }

  min_preferred_logical_width_ = logical_width;
  max_preferred_logical_width_ = logical_width;

  ClearPreferredLogicalWidthsDirty();

  UpdateMargins();
}

LayoutUnit LayoutListMarker::WidthOfSymbol(const ComputedStyle& style) {
  const Font& font = style.GetFont();
  const SimpleFontData* font_data = font.PrimaryFont();
  DCHECK(font_data);
  if (!font_data)
    return LayoutUnit();
  return LayoutUnit((font_data->GetFontMetrics().Ascent() * 2 / 3 + 1) / 2 + 2);
}

void LayoutListMarker::UpdateMargins() {
  LayoutUnit margin_start;
  LayoutUnit margin_end;
  const ComputedStyle& style = StyleRef();
  if (IsInside()) {
  #if 0
    std::tie(margin_start, margin_end) =
        InlineMarginsForInside(style, IsImage());
  #endif
  } else {
  #if 0
    std::tie(margin_start, margin_end) =
        InlineMarginsForOutside(style, IsImage(), MinPreferredLogicalWidth());
  #endif
    margin_start = -MinPreferredLogicalWidth();
  }

  Length start_length(margin_start, kFixed);
  Length end_length(margin_end, kFixed);

  if (start_length != style.MarginStart() || end_length != style.MarginEnd()) {
    scoped_refptr<ComputedStyle> new_style = ComputedStyle::Clone(style);
    new_style->SetMarginStart(start_length);
    new_style->SetMarginEnd(end_length);
    SetStyleInternal(std::move(new_style));
  }
}

std::pair<LayoutUnit, LayoutUnit> LayoutListMarker::InlineMarginsForInside(
    const ComputedStyle& style,
    bool is_image) {
  if (is_image)
    return {LayoutUnit(), LayoutUnit(kCMarkerPaddingPx)};
  switch (GetListStyleCategory(style.ListStyleType())) {
    case ListStyleCategory::kSymbol:
      return {LayoutUnit(-1),
              LayoutUnit(kCUAMarkerMarginEm * style.ComputedFontSize())};
    default:
      break;
  }
  return {};
}

std::pair<LayoutUnit, LayoutUnit> LayoutListMarker::InlineMarginsForOutside(
    const ComputedStyle& style,
    bool is_image,
    LayoutUnit marker_inline_size) {
  LayoutUnit margin_start;
  LayoutUnit margin_end;
  if (style.IsLeftToRightDirection()) {
    if (is_image) {
      margin_start = -marker_inline_size - kCMarkerPaddingPx;
    } else {
      switch (GetListStyleCategory(style.ListStyleType())) {
        case ListStyleCategory::kNone:
          break;
        case ListStyleCategory::kSymbol: {
          const SimpleFontData* font_data = style.GetFont().PrimaryFont();
          DCHECK(font_data);
          if (!font_data)
            return {};
          const FontMetrics& font_metrics = font_data->GetFontMetrics();
          int offset = font_metrics.Ascent() * 2 / 3;
          margin_start = LayoutUnit(-offset - kCMarkerPaddingPx - 1);
          break;
        }
        default:
          margin_start = -marker_inline_size;
      }
    }
    margin_end = -margin_start - marker_inline_size;
  } else {
    if (is_image) {
      margin_end = LayoutUnit(kCMarkerPaddingPx);
    } else {
      switch (GetListStyleCategory(style.ListStyleType())) {
        case ListStyleCategory::kNone:
          break;
        case ListStyleCategory::kSymbol: {
          const SimpleFontData* font_data = style.GetFont().PrimaryFont();
          DCHECK(font_data);
          if (!font_data)
            return {};
          const FontMetrics& font_metrics = font_data->GetFontMetrics();
          int offset = font_metrics.Ascent() * 2 / 3;
          margin_end = offset + kCMarkerPaddingPx + 1 - marker_inline_size;
          break;
        }
        default:
          margin_end = LayoutUnit();
      }
    }
    margin_start = -margin_end - marker_inline_size;
  }
  return {margin_start, margin_end};
}

LayoutUnit LayoutListMarker::LineHeight(
    bool first_line,
    LineDirectionMode direction,
    LinePositionMode line_position_mode) const {
  if (!IsImage())
    return list_item_->LineHeight(first_line, direction,
                                  kPositionOfInteriorLineBoxes);
  return LayoutBox::LineHeight(first_line, direction, line_position_mode);
}

LayoutUnit LayoutListMarker::BaselinePosition(
    FontBaseline baseline_type,
    bool first_line,
    LineDirectionMode direction,
    LinePositionMode line_position_mode) const {
  DCHECK_EQ(line_position_mode, kPositionOnContainingLine);
  if (!IsImage())
    return list_item_->BaselinePosition(baseline_type, first_line, direction,
                                        kPositionOfInteriorLineBoxes);
  return LayoutBox::BaselinePosition(baseline_type, first_line, direction,
                                     line_position_mode);
}

LayoutListMarker::ListStyleCategory LayoutListMarker::GetListStyleCategory()
    const {
  return GetListStyleCategory(StyleRef().ListStyleType());
}

LayoutListMarker::ListStyleCategory LayoutListMarker::GetListStyleCategory(
    EListStyleType type) {
  switch (type) {
    case EListStyleType::kNone:
      return ListStyleCategory::kNone;
    case EListStyleType::kDisc:
    case EListStyleType::kCircle:
    case EListStyleType::kSquare:
      return ListStyleCategory::kSymbol;
    case EListStyleType::kArabicIndic:
    case EListStyleType::kArmenian:
    case EListStyleType::kBengali:
    case EListStyleType::kCambodian:
    case EListStyleType::kCjkIdeographic:
    case EListStyleType::kCjkEarthlyBranch:
    case EListStyleType::kCjkHeavenlyStem:
    case EListStyleType::kDecimalLeadingZero:
    case EListStyleType::kDecimal:
    case EListStyleType::kDevanagari:
    case EListStyleType::kEthiopicHalehame:
    case EListStyleType::kEthiopicHalehameAm:
    case EListStyleType::kEthiopicHalehameTiEr:
    case EListStyleType::kEthiopicHalehameTiEt:
    case EListStyleType::kGeorgian:
    case EListStyleType::kGujarati:
    case EListStyleType::kGurmukhi:
    case EListStyleType::kHangul:
    case EListStyleType::kHangulConsonant:
    case EListStyleType::kHebrew:
    case EListStyleType::kHiragana:
    case EListStyleType::kHiraganaIroha:
    case EListStyleType::kKannada:
    case EListStyleType::kKatakana:
    case EListStyleType::kKatakanaIroha:
    case EListStyleType::kKhmer:
    case EListStyleType::kKoreanHangulFormal:
    case EListStyleType::kKoreanHanjaFormal:
    case EListStyleType::kKoreanHanjaInformal:
    case EListStyleType::kLao:
    case EListStyleType::kLowerAlpha:
    case EListStyleType::kLowerArmenian:
    case EListStyleType::kLowerGreek:
    case EListStyleType::kLowerLatin:
    case EListStyleType::kLowerRoman:
    case EListStyleType::kMalayalam:
    case EListStyleType::kMongolian:
    case EListStyleType::kMyanmar:
    case EListStyleType::kOriya:
    case EListStyleType::kPersian:
    case EListStyleType::kSimpChineseFormal:
    case EListStyleType::kSimpChineseInformal:
    case EListStyleType::kTelugu:
    case EListStyleType::kThai:
    case EListStyleType::kTibetan:
    case EListStyleType::kTradChineseFormal:
    case EListStyleType::kTradChineseInformal:
    case EListStyleType::kUpperAlpha:
    case EListStyleType::kUpperArmenian:
    case EListStyleType::kUpperLatin:
    case EListStyleType::kUpperRoman:
    case EListStyleType::kUrdu:
      return ListStyleCategory::kLanguage;
    default:
      NOTREACHED();
      return ListStyleCategory::kLanguage;
  }
}

bool LayoutListMarker::IsInside() const {
  return list_item_->Ordinal().NotInList() ||
         StyleRef().ListStylePosition() == EListStylePosition::kInside;
}

LayoutRect LayoutListMarker::GetRelativeMarkerRect() const {
  LayoutRect relative_rect;

  if (IsImage()) {
    IntSize image_size = FlooredIntSize(ImageBulletSize());
    relative_rect = LayoutRect(0, 0, image_size.Width(), image_size.Height());
    if (!Style()->IsLeftToRightDirection()) {
      relative_rect.Move(kCMarkerPaddingPx, 0);
    }
    return relative_rect;
  }

  const SimpleFontData* font_data = Style()->GetFont().PrimaryFont();
  DCHECK(font_data);
  if (!font_data)
    return relative_rect;

  switch (GetListStyleCategory()) {
    case ListStyleCategory::kNone:
      return LayoutRect();
    case ListStyleCategory::kSymbol:
      return RelativeSymbolMarkerRect(StyleRef(), Size().Width());
    case ListStyleCategory::kLanguage: {
      const SimpleFontData* font_data = StyleRef().GetFont().PrimaryFont();
      DCHECK(font_data);
      if (!font_data)
        return relative_rect;
      relative_rect =
          LayoutRect(LayoutUnit(), LayoutUnit(), GetWidthOfTextWithSuffix(),
                     LayoutUnit(font_data->GetFontMetrics().Height()));
      break;
    }
  }

  if (!StyleRef().IsLeftToRightDirection()) {
    relative_rect.Move(kCMarkerPaddingPx, 0);
  }

  if (!StyleRef().IsHorizontalWritingMode()) {
    relative_rect = relative_rect.TransposedRect();
    relative_rect.SetX(Size().Width() - relative_rect.X() -
                       relative_rect.Width());
  }
  return relative_rect;
}

LayoutRect LayoutListMarker::RelativeSymbolMarkerRect(
    const ComputedStyle& style,
    LayoutUnit width) {
  LayoutRect relative_rect;
  const SimpleFontData* font_data = style.GetFont().PrimaryFont();
  DCHECK(font_data);
  if (!font_data)
    return LayoutRect();

  // TODO(wkorman): Review and clean up/document the calculations below.
  // http://crbug.com/543193
  const FontMetrics& font_metrics = font_data->GetFontMetrics();
  int ascent = font_metrics.Ascent();
  int bullet_width = (ascent * 2 / 3 + 1) / 2;
  relative_rect = LayoutRect(1, 3 * (ascent - ascent * 2 / 3) / 2, bullet_width,
                             bullet_width);
  if (!style.IsHorizontalWritingMode()) {
    relative_rect = relative_rect.TransposedRect();
    relative_rect.SetX(width - relative_rect.X() - relative_rect.Width());
  }
  return relative_rect;
}

void LayoutListMarker::ListItemStyleDidChange() {
  scoped_refptr<ComputedStyle> new_style = ComputedStyle::Create();
  // The marker always inherits from the list item, regardless of where it might
  // end up (e.g., in some deeply nested line box). See CSS3 spec.
  new_style->InheritFrom(list_item_->StyleRef());
  if (Style()) {
    // Reuse the current margins. Otherwise resetting the margins to initial
    // values would trigger unnecessary layout.
    new_style->SetMarginStart(StyleRef().MarginStart());
    new_style->SetMarginEnd(StyleRef().MarginRight());
  }
  SetStyle(std::move(new_style));
}

}  // namespace blink<|MERGE_RESOLUTION|>--- conflicted
+++ resolved
@@ -167,11 +167,7 @@
     return;
 
   LayoutSize image_size = IsImage() ? ImageBulletSize() : LayoutSize();
-<<<<<<< HEAD
-  if (Size() != image_size || image_->ErrorOccurred()) {
-=======
-  if (Size() != image_size + LayoutSize(kCMarkerPaddingPx, 0) || image_->ErrorOccurred())
->>>>>>> 84229f68
+  if (Size() != image_size + LayoutSize(kCMarkerPaddingPx, 0) || image_->ErrorOccurred()) {
     SetNeedsLayoutAndPrefWidthsRecalcAndFullPaintInvalidation(
         layout_invalidation_reason::kImageChanged);
   } else {
@@ -222,14 +218,8 @@
   LayoutUnit item_width = LayoutUnit(font.Width(TextRun(text_)));
   // TODO(wkorman): Look into constructing a text run for both text and suffix
   // and painting them together.
-<<<<<<< HEAD
-  UChar suffix[2] = {
-      list_marker_text::Suffix(StyleRef().ListStyleType(), list_item_->Value()),
-      ' '};
-=======
   UChar suffix[1] = {
-      ListMarkerText::Suffix(Style()->ListStyleType(), list_item_->Value())};
->>>>>>> 84229f68
+      list_marker_text::Suffix(Style()->ListStyleType(), list_item_->Value())};
   TextRun run =
       ConstructTextRun(font, suffix, 1, StyleRef(), Style()->Direction());
   LayoutUnit suffix_space_width = LayoutUnit(font.Width(run));
