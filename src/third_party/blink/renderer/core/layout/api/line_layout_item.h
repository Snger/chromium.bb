// Copyright 2015 The Chromium Authors. All rights reserved.
// Use of this source code is governed by a BSD-style license that can be
// found in the LICENSE file.

#ifndef THIRD_PARTY_BLINK_RENDERER_CORE_LAYOUT_API_LINE_LAYOUT_ITEM_H_
#define THIRD_PARTY_BLINK_RENDERER_CORE_LAYOUT_API_LINE_LAYOUT_ITEM_H_

#include "third_party/blink/renderer/core/editing/position_with_affinity.h"
#include "third_party/blink/renderer/core/layout/layout_object.h"
#include "third_party/blink/renderer/core/layout/layout_object_inlines.h"
#include "third_party/blink/renderer/core/layout/layout_text.h"
#include "third_party/blink/renderer/core/paint/object_paint_invalidator.h"

#include "third_party/blink/renderer/platform/layout_unit.h"
#include "third_party/blink/renderer/platform/wtf/allocator.h"
#include "third_party/blink/renderer/platform/wtf/hash_table_deleted_value_type.h"

namespace blink {

class ComputedStyle;
class Document;
class HitTestRequest;
class HitTestLocation;
class LayoutObject;
class LineLayoutBox;
class LineLayoutBoxModel;
class LineLayoutAPIShim;

static LayoutObject* const kHashTableDeletedValue =
    reinterpret_cast<LayoutObject*>(-1);

class LineLayoutItem {
  DISALLOW_NEW_EXCEPT_PLACEMENT_NEW();

 public:
  explicit LineLayoutItem(LayoutObject* layout_object)
      : layout_object_(layout_object) {}

  explicit LineLayoutItem(WTF::HashTableDeletedValueType)
      : layout_object_(kHashTableDeletedValue) {}

  LineLayoutItem(std::nullptr_t) : layout_object_(nullptr) {}

  LineLayoutItem() : layout_object_(nullptr) {}

  explicit operator bool() const { return layout_object_; }

  bool IsEqual(const LayoutObject* layout_object) const {
    return layout_object_ == layout_object;
  }

  bool operator==(const LineLayoutItem& other) const {
    return layout_object_ == other.layout_object_;
  }

  bool operator!=(const LineLayoutItem& other) const {
    return !(*this == other);
  }

  String DebugName() const { return layout_object_->DebugName(); }

  bool NeedsLayout() const { return layout_object_->NeedsLayout(); }

  Node* GetNode() const { return layout_object_->GetNode(); }

  Node* NonPseudoNode() const { return layout_object_->NonPseudoNode(); }

  LineLayoutItem Parent() const {
    return LineLayoutItem(layout_object_->Parent());
  }

  // Implemented in LineLayoutBox.h
  // Intentionally returns a LineLayoutBox to avoid exposing LayoutBlock
  // to the line layout code.
  LineLayoutBox ContainingBlock() const;

  // Implemented in LineLayoutBoxModel.h
  // Intentionally returns a LineLayoutBoxModel to avoid exposing
  // LayoutBoxModelObject to the line layout code.
  LineLayoutBoxModel EnclosingBoxModelObject() const;

  LineLayoutItem Container() const {
    return LineLayoutItem(layout_object_->Container());
  }

  bool IsDescendantOf(const LineLayoutItem item) const {
    return layout_object_->IsDescendantOf(item.layout_object_);
  }

  void UpdateHitTestResult(HitTestResult& result, const LayoutPoint& point) {
    return layout_object_->UpdateHitTestResult(result, point);
  }

  LineLayoutItem NextSibling() const {
    return LineLayoutItem(layout_object_->NextSibling());
  }

  LineLayoutItem PreviousSibling() const {
    return LineLayoutItem(layout_object_->PreviousSibling());
  }

  LineLayoutItem SlowFirstChild() const {
    return LineLayoutItem(layout_object_->SlowFirstChild());
  }

  LineLayoutItem SlowLastChild() const {
    return LineLayoutItem(layout_object_->SlowLastChild());
  }

  // TODO(dgrogan/eae): Collapse these 4 methods to 1. Settle on pointer or
  // ref. Give firstLine a default value.
  const ComputedStyle* Style() const { return layout_object_->Style(); }

  const ComputedStyle& StyleRef() const { return layout_object_->StyleRef(); }

  const ComputedStyle* Style(bool first_line) const {
    return layout_object_->Style(first_line);
  }

  const ComputedStyle& StyleRef(bool first_line) const {
    return layout_object_->StyleRef(first_line);
  }

  Document& GetDocument() const { return layout_object_->GetDocument(); }

  bool PreservesNewline() const {
    if (IsSVGInlineText())
      return false;

    return Style()->PreserveNewline();
  }

  unsigned length() const { return layout_object_->length(); }

  void DirtyLinesFromChangedChild(
      LineLayoutItem item,
      MarkingBehavior marking_behaviour = kMarkContainerChain) const {
    layout_object_->DirtyLinesFromChangedChild(item.GetLayoutObject(),
                                               marking_behaviour);
  }

  bool AncestorLineBoxDirty() const {
    return layout_object_->AncestorLineBoxDirty();
  }

  // TODO(dgrogan/eae): Remove this method and replace every call with an ||.
  bool IsFloatingOrOutOfFlowPositioned() const {
    return layout_object_->IsFloatingOrOutOfFlowPositioned();
  }

  bool IsFloating() const { return layout_object_->IsFloating(); }

  bool IsOutOfFlowPositioned() const {
    return layout_object_->IsOutOfFlowPositioned();
  }

  bool IsBox() const { return layout_object_->IsBox(); }

  bool IsBoxModelObject() const { return layout_object_->IsBoxModelObject(); }

  bool IsBR() const { return layout_object_->IsBR(); }

  bool IsCombineText() const { return layout_object_->IsCombineText(); }

  bool IsHorizontalWritingMode() const {
    return layout_object_->IsHorizontalWritingMode();
  }

  bool IsImage() const { return layout_object_->IsImage(); }

  bool IsInline() const { return layout_object_->IsInline(); }

  bool IsInlineBlockOrInlineTable() const {
    return layout_object_->IsInlineBlockOrInlineTable();
  }

  bool IsInlineElementContinuation() const {
    return layout_object_->IsInlineElementContinuation();
  }

  // TODO(dgrogan/eae): Replace isType with an enum in the API? As it stands
  // we mix isProperty and isType, which is confusing.
  bool IsLayoutBlock() const { return layout_object_->IsLayoutBlock(); }

  bool IsLayoutBlockFlow() const { return layout_object_->IsLayoutBlockFlow(); }

  bool IsLayoutInline() const { return layout_object_->IsLayoutInline(); }

  bool IsListMarker() const { return layout_object_->IsListMarker(); }

  bool IsAtomicInlineLevel() const {
    return layout_object_->IsAtomicInlineLevel();
  }

  bool IsRubyText() const { return layout_object_->IsRubyText(); }

  bool IsRubyRun() const { return layout_object_->IsRubyRun(); }

  bool IsRubyBase() const { return layout_object_->IsRubyBase(); }

  bool IsSVGInline() const { return layout_object_->IsSVGInline(); }

  bool IsSVGInlineText() const { return layout_object_->IsSVGInlineText(); }

  bool IsSVGText() const { return layout_object_->IsSVGText(); }

  bool IsSVGTextPath() const { return layout_object_->IsSVGTextPath(); }

  bool IsTableCell() const { return layout_object_->IsTableCell(); }

  bool IsText() const { return layout_object_->IsText(); }

  bool IsEmptyText() const {
    return IsText() && ToLayoutText(layout_object_)->GetText().IsEmpty();
  }

  bool HasLayer() const { return layout_object_->HasLayer(); }

  bool SelfNeedsLayout() const { return layout_object_->SelfNeedsLayout(); }

  // |SetAncestorLineBoxDirty()| invalidates |layout_object|, should be
  // |LayoutInline|, with |kLineBoxesChanged|.
  // Note: |AncestorLineBoxDirty| flag itself is used for preventing
  // invalidation on |layout_object_| more than once and used only in
  // |LineBoxList::DirtyLinesFromChangedChild()|.
  void SetAncestorLineBoxDirty() const {
    layout_object_->SetAncestorLineBoxDirty();
  }

  int CaretMinOffset() const { return layout_object_->CaretMinOffset(); }

  int CaretMaxOffset() const { return layout_object_->CaretMaxOffset(); }

  bool HasFlippedBlocksWritingMode() const {
    return layout_object_->HasFlippedBlocksWritingMode();
  }

  bool VisibleToHitTestRequest(const HitTestRequest& request) const {
    return layout_object_->VisibleToHitTestRequest(request);
  }

  bool HitTestAllPhases(HitTestResult& result,
                        const HitTestLocation& location_in_container,
                        const LayoutPoint& accumulated_offset) {
    return layout_object_->HitTestAllPhases(result, location_in_container,
                                            accumulated_offset);
  }

  SelectionState GetSelectionState() const {
    return layout_object_->GetSelectionState();
  }

  // TODO(dgrogan/eae): Needed for Color::current. Can we move this somewhere?
  Color ResolveColor(const ComputedStyle& style_to_use,
                     const CSSProperty& color_property) {
    return layout_object_->ResolveColor(style_to_use, color_property);
  }

  bool IsInFlowPositioned() const {
    return layout_object_->IsInFlowPositioned();
  }

  bool IsRelPositioned() const { return layout_object_->IsRelPositioned(); }

  // TODO(dgrogan/eae): Can we change this to GlobalToLocal and vice versa
  // instead of having 4 methods? See localToAbsoluteQuad below.
  PositionWithAffinity PositionForPoint(const LayoutPoint& point) {
    return layout_object_->PositionForPoint(point);
  }

  PositionWithAffinity CreatePositionWithAffinity(int offset,
                                                  TextAffinity affinity) {
    return layout_object_->CreatePositionWithAffinity(offset, affinity);
  }

  LineLayoutItem PreviousInPreOrder(const LayoutObject* stay_within) const {
    return LineLayoutItem(layout_object_->PreviousInPreOrder(stay_within));
  }

  FloatQuad LocalToAbsoluteQuad(const FloatQuad& quad,
                                MapCoordinatesFlags mode = 0) const {
    return layout_object_->LocalToAbsoluteQuad(quad, mode);
  }

  FloatPoint LocalToAbsolute(const FloatPoint& local_point = FloatPoint(),
                             MapCoordinatesFlags flags = 0) const {
    return layout_object_->LocalToAbsolute(local_point, flags);
  }

  bool HasOverflowClip() const { return layout_object_->HasOverflowClip(); }

  // TODO(dgrogan/eae): Can we instead add a TearDown method to the API
  // instead of exposing this and other shutdown code to line layout?
  bool DocumentBeingDestroyed() const {
    return layout_object_->DocumentBeingDestroyed();
  }

  LayoutRect VisualRect() const { return layout_object_->VisualRect(); }
  LayoutRect PartialInvalidationRect() const {
    return layout_object_->PartialInvalidationRect();
  }

  bool IsHashTableDeletedValue() const {
    return layout_object_ == kHashTableDeletedValue;
  }

  void SetShouldDoFullPaintInvalidation() {
    layout_object_->SetShouldDoFullPaintInvalidation();
  }

  void SlowSetPaintingLayerNeedsRepaint() {
    ObjectPaintInvalidator(*layout_object_).SlowSetPaintingLayerNeedsRepaint();
  }

  void SetIsTruncated(bool set_truncation) {
    layout_object_->SetIsTruncated(set_truncation);
  }

  bool IsTruncated() { return layout_object_->IsTruncated(); }

  struct LineLayoutItemHash {
    STATIC_ONLY(LineLayoutItemHash);
    static unsigned GetHash(const LineLayoutItem& key) {
      return WTF::PtrHash<LayoutObject>::GetHash(key.layout_object_);
    }
    static bool Equal(const LineLayoutItem& a, const LineLayoutItem& b) {
      return WTF::PtrHash<LayoutObject>::Equal(a.layout_object_,
                                               b.layout_object_);
    }
    static const bool safe_to_compare_to_empty_or_deleted = true;
  };

#ifndef NDEBUG

  const char* GetName() const { return layout_object_->GetName(); }

  // Intentionally returns a void* to avoid exposing LayoutObject* to the line
  // layout code.
  void* DebugPointer() const { return layout_object_; }

  void ShowTreeForThis() const { layout_object_->ShowTreeForThis(); }

  String DecoratedName() const { return layout_object_->DecoratedName(); }

#endif

<<<<<<< HEAD
 public:
=======
// wtk2: inline_box.h needs to call this
// protected:
>>>>>>> b5076da0
  LayoutObject* GetLayoutObject() { return layout_object_; }
  const LayoutObject* GetLayoutObject() const { return layout_object_; }

 private:
  LayoutObject* layout_object_;

  friend class LayoutBlockFlow;
  friend class LineLayoutAPIShim;
  friend class LineLayoutBlockFlow;
  friend class LineLayoutBox;
  friend class LineLayoutRubyRun;
};

}  // namespace blink

namespace WTF {

template <>
struct DefaultHash<blink::LineLayoutItem> {
  using Hash = blink::LineLayoutItem::LineLayoutItemHash;
};

template <>
struct HashTraits<blink::LineLayoutItem>
    : SimpleClassHashTraits<blink::LineLayoutItem> {
  STATIC_ONLY(HashTraits);
};

}  // namespace WTF

#endif  // THIRD_PARTY_BLINK_RENDERER_CORE_LAYOUT_API_LINE_LAYOUT_ITEM_H_<|MERGE_RESOLUTION|>--- conflicted
+++ resolved
@@ -344,12 +344,8 @@
 
 #endif
 
-<<<<<<< HEAD
- public:
-=======
 // wtk2: inline_box.h needs to call this
 // protected:
->>>>>>> b5076da0
   LayoutObject* GetLayoutObject() { return layout_object_; }
   const LayoutObject* GetLayoutObject() const { return layout_object_; }
 
