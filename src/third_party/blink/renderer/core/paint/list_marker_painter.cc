--- conflicted
+++ resolved
@@ -157,15 +157,9 @@
   }
 
   const UChar suffix =
-<<<<<<< HEAD
       list_marker_text::Suffix(layout_list_marker_.StyleRef().ListStyleType(),
                                layout_list_marker_.ListItem()->Value());
-  UChar suffix_str[2] = {suffix, static_cast<UChar>(' ')};
-=======
-      ListMarkerText::Suffix(layout_list_marker_.StyleRef().ListStyleType(),
-                             layout_list_marker_.ListItem()->Value());
-  UChar suffix_str[1] = { suffix };
->>>>>>> 84229f68
+  UChar suffix_str[1] = {suffix};
   TextRun suffix_run =
       ConstructTextRun(font, suffix_str, 1, layout_list_marker_.StyleRef(),
                        layout_list_marker_.StyleRef().Direction());
