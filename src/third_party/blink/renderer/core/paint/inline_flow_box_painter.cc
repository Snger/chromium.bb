--- conflicted
+++ resolved
@@ -58,9 +58,6 @@
   inline_flow_box_.FlipForWritingMode(overflow_rect);
   overflow_rect.MoveBy(paint_offset);
 
-<<<<<<< HEAD
-  if (!paint_info.GetCullRect().Intersects(overflow_rect))
-=======
   // SHEZ: This logic was copied from InlineTextBox::localSelectionRect
   // It should probably be refactored to avoid the code duplication,
   // but let's see how this issue is fixed upstream:
@@ -83,8 +80,7 @@
       }
   }
 
-  if (!paint_info.GetCullRect().IntersectsCullRect(overflow_rect))
->>>>>>> 3ccfa260
+  if (!paint_info.GetCullRect().Intersects(overflow_rect))
     return;
 
   if (paint_info.phase == PaintPhase::kMask) {
