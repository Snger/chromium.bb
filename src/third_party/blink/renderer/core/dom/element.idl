--- conflicted
+++ resolved
@@ -101,20 +101,12 @@
     // TODO(sunyunjia): Add default value for scrollIntoView() once
     // crbug.com/734599 is fixed.
     void scrollIntoView(optional (ScrollIntoViewOptions or boolean) arg);
-<<<<<<< HEAD
     [ImplementedAs=scrollTo] void scroll(optional ScrollToOptions options);
     [ImplementedAs=scrollTo] void scroll(unrestricted double x, unrestricted double y);
     void scrollTo(optional ScrollToOptions options);
     void scrollTo(unrestricted double x, unrestricted double y);
     void scrollBy(optional ScrollToOptions options);
     void scrollBy(unrestricted double x, unrestricted double y);
-=======
-    [RuntimeEnabled=CSSOMSmoothScroll, ImplementedAs=scrollTo] void scroll(optional ScrollToOptions options);
-    [RuntimeEnabled=CSSOMSmoothScroll, ImplementedAs=scrollTo] void scroll(unrestricted double x, unrestricted double y);
-    [RuntimeEnabled=CSSOMSmoothScroll] void scrollTo(optional ScrollToOptions options);
-    [RuntimeEnabled=CSSOMSmoothScroll] void scrollTo(unrestricted double x, unrestricted double y);
-    [RuntimeEnabled=CSSOMSmoothScroll] void scrollBy(optional ScrollToOptions options);
-    [RuntimeEnabled=CSSOMSmoothScroll] void scrollBy(unrestricted double x, unrestricted double y);
 
     // Bloomberg-specific extensions
     attribute long bbScrollLeftNoZoomAdjust;
@@ -122,7 +114,6 @@
     readonly attribute long bbScrollWidthNoZoomAdjust;
     readonly attribute long bbScrollHeightNoZoomAdjust;
 
->>>>>>> f6fd5766
     [Affects=Nothing] attribute unrestricted double scrollTop;
     [Affects=Nothing] attribute unrestricted double scrollLeft;
     [Affects=Nothing] readonly attribute long scrollWidth;
