// Copyright 2014 The Chromium Authors. All rights reserved.
// Use of this source code is governed by a BSD-style license that can be
// found in the LICENSE file.

#include "third_party/blink/renderer/core/exported/web_remote_frame_impl.h"

#include "third_party/blink/public/common/feature_policy/feature_policy.h"
#include "third_party/blink/public/platform/web_float_rect.h"
#include "third_party/blink/public/platform/web_intrinsic_sizing_info.h"
#include "third_party/blink/public/platform/web_rect.h"
#include "third_party/blink/public/platform/web_scroll_into_view_params.h"
#include "third_party/blink/public/web/web_document.h"
#include "third_party/blink/public/web/web_frame_owner_properties.h"
#include "third_party/blink/public/web/web_performance.h"
#include "third_party/blink/public/web/web_range.h"
#include "third_party/blink/public/web/web_tree_scope_type.h"
#include "third_party/blink/renderer/bindings/core/v8/window_proxy.h"
#include "third_party/blink/renderer/core/execution_context/remote_security_context.h"
#include "third_party/blink/renderer/core/execution_context/security_context.h"
#include "third_party/blink/renderer/core/exported/web_view_impl.h"
#include "third_party/blink/renderer/core/frame/csp/content_security_policy.h"
#include "third_party/blink/renderer/core/frame/local_dom_window.h"
#include "third_party/blink/renderer/core/frame/local_frame_view.h"
#include "third_party/blink/renderer/core/frame/remote_frame_client_impl.h"
#include "third_party/blink/renderer/core/frame/remote_frame_owner.h"
#include "third_party/blink/renderer/core/frame/settings.h"
#include "third_party/blink/renderer/core/frame/web_local_frame_impl.h"
#include "third_party/blink/renderer/core/fullscreen/fullscreen.h"
#include "third_party/blink/renderer/core/fullscreen/fullscreen_options.h"
#include "third_party/blink/renderer/core/html/html_frame_owner_element.h"
#include "third_party/blink/renderer/core/layout/layout_object.h"
#include "third_party/blink/renderer/core/layout/layout_view.h"
#include "third_party/blink/renderer/core/page/chrome_client.h"
#include "third_party/blink/renderer/core/page/page.h"
#include "third_party/blink/renderer/core/timing/dom_window_performance.h"
#include "third_party/blink/renderer/core/timing/window_performance.h"
#include "third_party/blink/renderer/platform/bindings/dom_wrapper_world.h"
#include "third_party/blink/renderer/platform/geometry/float_quad.h"
#include "third_party/blink/renderer/platform/geometry/layout_rect.h"
#include "third_party/blink/renderer/platform/heap/handle.h"
#include "v8/include/v8.h"

namespace blink {

namespace {
FloatRect DeNormalizeRect(const WebFloatRect& normalized, const IntRect& base) {
  FloatRect result = normalized;
  result.Scale(base.Width(), base.Height());
  result.MoveBy(FloatPoint(base.Location()));
  return result;
}
}  // namespace

WebRemoteFrame* WebRemoteFrame::Create(WebTreeScopeType scope,
                                       WebRemoteFrameClient* client) {
  return WebRemoteFrameImpl::Create(scope, client);
}

WebRemoteFrame* WebRemoteFrame::CreateMainFrame(WebView* web_view,
                                                WebRemoteFrameClient* client,
                                                WebFrame* opener) {
  return WebRemoteFrameImpl::CreateMainFrame(web_view, client, opener);
}

WebRemoteFrameImpl* WebRemoteFrameImpl::Create(WebTreeScopeType scope,
                                               WebRemoteFrameClient* client) {
  WebRemoteFrameImpl* frame =
      MakeGarbageCollected<WebRemoteFrameImpl>(scope, client);
  return frame;
}

WebRemoteFrameImpl* WebRemoteFrameImpl::CreateMainFrame(
    WebView* web_view,
    WebRemoteFrameClient* client,
    WebFrame* opener) {
  WebRemoteFrameImpl* frame = MakeGarbageCollected<WebRemoteFrameImpl>(
      WebTreeScopeType::kDocument, client);
  frame->SetOpener(opener);
  Page& page = *static_cast<WebViewImpl*>(web_view)->GetPage();
  // It would be nice to DCHECK that the main frame is not set yet here.
  // Unfortunately, there is an edge case with a pending RenderFrameHost that
  // violates this: the embedder may create a pending RenderFrameHost for
  // navigating to a new page in a popup. If the navigation ends up redirecting
  // to a site that requires a process swap, it doesn't go through the standard
  // swapping path and instead directly overwrites the main frame.
  // TODO(dcheng): Remove the need for this and strongly enforce this condition
  // with a DCHECK.
  frame->InitializeCoreFrame(page, nullptr, g_null_atom);
  return frame;
}

WebRemoteFrameImpl::~WebRemoteFrameImpl() = default;

void WebRemoteFrameImpl::Trace(blink::Visitor* visitor) {
  visitor->Trace(frame_client_);
  visitor->Trace(frame_);
  WebFrame::TraceFrames(visitor, this);
}

bool WebRemoteFrameImpl::IsWebLocalFrame() const {
  return false;
}

WebLocalFrame* WebRemoteFrameImpl::ToWebLocalFrame() {
  NOTREACHED();
  return nullptr;
}

bool WebRemoteFrameImpl::IsWebRemoteFrame() const {
  return true;
}

WebRemoteFrame* WebRemoteFrameImpl::ToWebRemoteFrame() {
  return this;
}

void WebRemoteFrameImpl::Close() {
  WebRemoteFrame::Close();

  self_keep_alive_.Clear();
}

WebRect WebRemoteFrameImpl::VisibleContentRect() const {
  NOTREACHED();
  return WebRect();
}

WebView* WebRemoteFrameImpl::View() const {
  if (!GetFrame()) {
    return nullptr;
  }
  DCHECK(GetFrame()->GetPage());
  return GetFrame()->GetPage()->GetChromeClient().GetWebView();
}

void WebRemoteFrameImpl::StopLoading() {
  // TODO(dcheng,japhet): Calling this method should stop loads
  // in all subframes, both remote and local.
}

WebLocalFrame* WebRemoteFrameImpl::CreateLocalChild(
    WebTreeScopeType scope,
    const WebString& name,
    WebSandboxFlags sandbox_flags,
    WebLocalFrameClient* client,
    blink::InterfaceRegistry* interface_registry,
    WebFrame* previous_sibling,
    const ParsedFeaturePolicy& container_policy,
    const WebFrameOwnerProperties& frame_owner_properties,
    FrameOwnerElementType frame_owner_element_type,
    WebFrame* opener) {
  WebLocalFrameImpl* child =
      WebLocalFrameImpl::Create(scope, client, interface_registry, opener);
  InsertAfter(child, previous_sibling);
  RemoteFrameOwner* owner = RemoteFrameOwner::Create(
      static_cast<SandboxFlags>(sandbox_flags), container_policy,
      frame_owner_properties, frame_owner_element_type);
  child->InitializeCoreFrame(*GetFrame()->GetPage(), owner, name);
  DCHECK(child->GetFrame());
  return child;
}

void WebRemoteFrameImpl::InitializeCoreFrame(Page& page,
                                             FrameOwner* owner,
                                             const AtomicString& name) {
  SetCoreFrame(RemoteFrame::Create(frame_client_.Get(), page, owner));
  GetFrame()->CreateView();
  frame_->Tree().SetName(name);
}

WebRemoteFrame* WebRemoteFrameImpl::CreateRemoteChild(
    WebTreeScopeType scope,
    const WebString& name,
    WebSandboxFlags sandbox_flags,
    const ParsedFeaturePolicy& container_policy,
    FrameOwnerElementType frame_owner_element_type,
    WebRemoteFrameClient* client,
    WebFrame* opener) {
  WebRemoteFrameImpl* child = WebRemoteFrameImpl::Create(scope, client);
  child->SetOpener(opener);
  AppendChild(child);
  RemoteFrameOwner* owner = RemoteFrameOwner::Create(
      static_cast<SandboxFlags>(sandbox_flags), container_policy,
      WebFrameOwnerProperties(), frame_owner_element_type);
  child->InitializeCoreFrame(*GetFrame()->GetPage(), owner, name);
  return child;
}

void WebRemoteFrameImpl::SetCcLayer(cc::Layer* layer,
                                    bool prevent_contents_opaque_changes,
                                    bool is_surface_layer) {
  GetFrame()->SetCcLayer(layer, prevent_contents_opaque_changes,
                         is_surface_layer);
}

void WebRemoteFrameImpl::SetCoreFrame(RemoteFrame* frame) {
  frame_ = frame;
}

WebRemoteFrameImpl* WebRemoteFrameImpl::FromFrame(RemoteFrame& frame) {
  if (!frame.Client())
    return nullptr;
  RemoteFrameClientImpl* client =
      static_cast<RemoteFrameClientImpl*>(frame.Client());
  return client->GetWebFrame();
}

void WebRemoteFrameImpl::SetReplicatedOrigin(
    const WebSecurityOrigin& origin,
    bool is_potentially_trustworthy_opaque_origin) {
  DCHECK(GetFrame());
  scoped_refptr<SecurityOrigin> security_origin = origin.Get()->IsolatedCopy();
  security_origin->SetOpaqueOriginIsPotentiallyTrustworthy(
      is_potentially_trustworthy_opaque_origin);
  GetFrame()->GetSecurityContext()->SetReplicatedOrigin(security_origin);
  ApplyReplicatedFeaturePolicyHeader();

  // If the origin of a remote frame changed, the accessibility object for the
  // owner element now points to a different child.
  //
  // TODO(dmazzoni, dcheng): there's probably a better way to solve this.
  // Run SitePerProcessAccessibilityBrowserTest.TwoCrossSiteNavigations to
  // ensure an alternate fix works.  http://crbug.com/566222
  FrameOwner* owner = GetFrame()->Owner();
  if (owner && owner->IsLocal()) {
    HTMLElement* owner_element = ToHTMLFrameOwnerElement(owner);
    AXObjectCache* cache = owner_element->GetDocument().ExistingAXObjectCache();
    if (cache)
      cache->ChildrenChanged(owner_element);
  }
}

void WebRemoteFrameImpl::SetReplicatedSandboxFlags(WebSandboxFlags flags) {
  DCHECK(GetFrame());
  GetFrame()->GetSecurityContext()->ResetSandboxFlags();
  GetFrame()->GetSecurityContext()->EnforceSandboxFlags(
      static_cast<SandboxFlags>(flags));
}

void WebRemoteFrameImpl::SetReplicatedName(const WebString& name) {
  DCHECK(GetFrame());
  GetFrame()->Tree().SetName(name);
}

void WebRemoteFrameImpl::SetReplicatedFeaturePolicyHeader(
    const ParsedFeaturePolicy& parsed_header) {
  feature_policy_header_ = parsed_header;
  ApplyReplicatedFeaturePolicyHeader();
}

void WebRemoteFrameImpl::ApplyReplicatedFeaturePolicyHeader() {
  FeaturePolicy* parent_feature_policy = nullptr;
  if (Parent()) {
    Frame* parent_frame = GetFrame()->Client()->Parent();
    parent_feature_policy =
        parent_frame->GetSecurityContext()->GetFeaturePolicy();
  }
  ParsedFeaturePolicy container_policy;
  if (GetFrame()->Owner())
    container_policy = GetFrame()->Owner()->ContainerPolicy();
  GetFrame()->GetSecurityContext()->InitializeFeaturePolicy(
      feature_policy_header_, container_policy, parent_feature_policy);
}

void WebRemoteFrameImpl::AddReplicatedContentSecurityPolicyHeader(
    const WebString& header_value,
    WebContentSecurityPolicyType type,
    WebContentSecurityPolicySource source) {
  GetFrame()
      ->GetSecurityContext()
      ->GetContentSecurityPolicy()
      ->AddPolicyFromHeaderValue(
          header_value, static_cast<ContentSecurityPolicyHeaderType>(type),
          static_cast<ContentSecurityPolicyHeaderSource>(source));
}

void WebRemoteFrameImpl::ResetReplicatedContentSecurityPolicy() {
  GetFrame()->GetSecurityContext()->ResetReplicatedContentSecurityPolicy();
}

void WebRemoteFrameImpl::SetReplicatedInsecureRequestPolicy(
    WebInsecureRequestPolicy policy) {
  DCHECK(GetFrame());
  GetFrame()->GetSecurityContext()->SetInsecureRequestPolicy(policy);
}

void WebRemoteFrameImpl::SetReplicatedInsecureNavigationsSet(
    const std::vector<unsigned>& set) {
  DCHECK(GetFrame());
  GetFrame()->GetSecurityContext()->SetInsecureNavigationsSet(set);
}

void WebRemoteFrameImpl::ForwardResourceTimingToParent(
    const WebResourceTimingInfo& info) {
  DCHECK(Parent()->IsWebLocalFrame());
  WebLocalFrameImpl* parent_frame =
      ToWebLocalFrameImpl(Parent()->ToWebLocalFrame());
  HTMLFrameOwnerElement* owner_element =
      ToHTMLFrameOwnerElement(frame_->Owner());
  DOMWindowPerformance::performance(*parent_frame->GetFrame()->DomWindow())
      ->AddResourceTiming(info, owner_element->localName());
}

void WebRemoteFrameImpl::DispatchLoadEventForFrameOwner() {
  DCHECK(GetFrame()->Owner()->IsLocal());
  GetFrame()->Owner()->DispatchLoad();
}

void WebRemoteFrameImpl::DidStartLoading() {
  GetFrame()->SetIsLoading(true);
}

void WebRemoteFrameImpl::DidStopLoading() {
  GetFrame()->SetIsLoading(false);
}

bool WebRemoteFrameImpl::IsIgnoredForHitTest() const {
  return GetFrame()->IsIgnoredForHitTest();
}

void WebRemoteFrameImpl::WillEnterFullscreen() {
  // This should only ever be called when the FrameOwner is local.
  HTMLFrameOwnerElement* owner_element =
      ToHTMLFrameOwnerElement(GetFrame()->Owner());

  // Call |requestFullscreen()| on |ownerElement| to make it the pending
  // fullscreen element in anticipation of the coming |didEnterFullscreen()|
  // call.
  //
  // PrefixedForCrossProcessDescendant is necessary because:
  //  - The fullscreen element ready check and other checks should be bypassed.
  //  - |ownerElement| will need :-webkit-full-screen-ancestor style in addition
  //    to :-webkit-full-screen.
  //
  // TODO(alexmos): currently, this assumes prefixed requests, but in the
  // future, this should plumb in information about which request type
  // (prefixed or unprefixed) to use for firing fullscreen events.
  Fullscreen::RequestFullscreen(
      *owner_element, FullscreenOptions::Create(),
      Fullscreen::RequestType::kPrefixedForCrossProcessDescendant);
}

void WebRemoteFrameImpl::UpdateUserActivationState(
    UserActivationUpdateType update_type) {
  switch (update_type) {
    case UserActivationUpdateType::kNotifyActivation:
      GetFrame()->NotifyUserActivationInLocalTree();
      break;
    case UserActivationUpdateType::kConsumeTransientActivation:
      GetFrame()->ConsumeTransientUserActivationInLocalTree();
      break;
    case UserActivationUpdateType::kClearActivation:
      GetFrame()->ClearUserActivationInLocalTree();
      break;
  }
}

void WebRemoteFrameImpl::ScrollRectToVisible(
    const WebRect& rect_to_scroll,
    const WebScrollIntoViewParams& params) {
  Element* owner_element = frame_->DeprecatedLocalOwner();
  LayoutObject* owner_object = owner_element->GetLayoutObject();
  if (!owner_object) {
    // The LayoutObject could be nullptr by the time we get here. For instance
    // <iframe>'s style might have been set to 'display: none' right after
    // scrolling starts in the OOPIF's process (see https://crbug.com/777811).
    return;
  }

  // Schedule the scroll.
  LayoutRect absolute_rect = EnclosingLayoutRect(
      owner_object
          ->LocalToAncestorQuad(FloatRect(rect_to_scroll), owner_object->View(),
                                kUseTransforms)
          .BoundingBox());

  if (!params.zoom_into_rect ||
      !owner_object->GetDocument().GetFrame()->LocalFrameRoot().IsMainFrame()) {
    owner_object->ScrollRectToVisible(absolute_rect, params);
    return;
  }

  // ZoomAndScrollToFocusedEditableElementRect will scroll only the layout and
  // visual viewports. Ensure the element is actually visible in the viewport
  // scrolling layer. (i.e. isn't clipped by some other content).
  WebScrollIntoViewParams new_params(params);
  new_params.stop_at_main_frame_layout_viewport = true;
  absolute_rect = owner_object->ScrollRectToVisible(absolute_rect, new_params);

  // This is due to something such as scroll focused editable element into
  // view on Android which also requires an automatic zoom into legible scale.
  // This is handled by main frame's WebView.
  WebViewImpl* view_impl = static_cast<WebViewImpl*>(View());
  IntRect rect_in_document =
      view_impl->MainFrameImpl()->GetFrame()->View()->RootFrameToDocument(
          EnclosingIntRect(
              owner_element->GetDocument().View()->ConvertToRootFrame(
                  absolute_rect)));
  IntRect element_bounds_in_document = EnclosingIntRect(
      DeNormalizeRect(params.relative_element_bounds, rect_in_document));
  IntRect caret_bounds_in_document = EnclosingIntRect(
      DeNormalizeRect(params.relative_caret_bounds, rect_in_document));
  view_impl->ZoomAndScrollToFocusedEditableElementRect(
      element_bounds_in_document, caret_bounds_in_document, true);
}

void WebRemoteFrameImpl::BubbleLogicalScroll(WebScrollDirection direction,
                                             WebScrollGranularity granularity) {
  Frame* parent_frame = GetFrame()->Tree().Parent();
  DCHECK(parent_frame);
  DCHECK(parent_frame->IsLocalFrame());

  parent_frame->BubbleLogicalScrollFromChildFrame(direction, granularity,
                                                  GetFrame());
}

void WebRemoteFrameImpl::IntrinsicSizingInfoChanged(
    const WebIntrinsicSizingInfo& web_sizing_info) {
  FrameOwner* owner = GetFrame()->Owner();
  // Only communication from HTMLPluginElement-owned subframes is allowed
  // at present. This includes <embed> and <object> tags.
  if (!owner || !owner->IsPlugin())
    return;

  IntrinsicSizingInfo sizing_info;
  sizing_info.size = web_sizing_info.size;
  sizing_info.aspect_ratio = web_sizing_info.aspect_ratio;
  sizing_info.has_width = web_sizing_info.has_width;
  sizing_info.has_height = web_sizing_info.has_height;
  frame_->View()->SetIntrinsicSizeInfo(sizing_info);

  owner->IntrinsicSizingInfoChanged();
}

void WebRemoteFrameImpl::SetHasReceivedUserGestureBeforeNavigation(bool value) {
  GetFrame()->SetDocumentHasReceivedUserGestureBeforeNavigation(value);
}

v8::Local<v8::Object> WebRemoteFrameImpl::GlobalProxy() const {
  return GetFrame()
      ->GetWindowProxy(DOMWrapperWorld::MainWorld())
      ->GlobalProxyIfNotDetached();
}

WebRect WebRemoteFrameImpl::GetCompositingRect() {
  return GetFrame()->View()->GetCompositingRect();
}
 
v8::Isolate* WebRemoteFrameImpl::ScriptIsolate() const
{
  NOTREACHED();
  return nullptr;
}

<<<<<<< HEAD
void WebRemoteFrameImpl::RenderFallbackContent() const {
  // TODO(ekaramad): If the owner renders its own content, then the current
  // ContentFrame() should detach and free-up the OOPIF process (see
  // https://crbug.com/850223).
  auto* owner = frame_->DeprecatedLocalOwner();
  DCHECK(IsHTMLObjectElement(owner));
  owner->RenderFallbackContent(frame_);
=======
void WebRemoteFrameImpl::DrawInCanvas(
    const WebRect& rect,
    const WebString& style_class,
    cc::PaintCanvas* canvas) {
  NOTREACHED();
>>>>>>> 07d44431
}

WebRemoteFrameImpl::WebRemoteFrameImpl(WebTreeScopeType scope,
                                       WebRemoteFrameClient* client)
    : WebRemoteFrame(scope),
      client_(client),
      frame_client_(RemoteFrameClientImpl::Create(this)),
      self_keep_alive_(this) {
  DCHECK(client);
}

}  // namespace blink<|MERGE_RESOLUTION|>--- conflicted
+++ resolved
@@ -452,7 +452,6 @@
   return nullptr;
 }
 
-<<<<<<< HEAD
 void WebRemoteFrameImpl::RenderFallbackContent() const {
   // TODO(ekaramad): If the owner renders its own content, then the current
   // ContentFrame() should detach and free-up the OOPIF process (see
@@ -460,13 +459,13 @@
   auto* owner = frame_->DeprecatedLocalOwner();
   DCHECK(IsHTMLObjectElement(owner));
   owner->RenderFallbackContent(frame_);
-=======
+}
+
 void WebRemoteFrameImpl::DrawInCanvas(
     const WebRect& rect,
     const WebString& style_class,
     cc::PaintCanvas* canvas) {
   NOTREACHED();
->>>>>>> 07d44431
 }
 
 WebRemoteFrameImpl::WebRemoteFrameImpl(WebTreeScopeType scope,
