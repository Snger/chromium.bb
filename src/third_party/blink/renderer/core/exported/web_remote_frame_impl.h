--- conflicted
+++ resolved
@@ -96,11 +96,8 @@
   void SetHasReceivedUserGestureBeforeNavigation(bool value) override;
   v8::Local<v8::Object> GlobalProxy() const override;
   WebRect GetCompositingRect() override;
-<<<<<<< HEAD
   void RenderFallbackContent() const override;
-=======
   v8::Isolate* ScriptIsolate() const override;
->>>>>>> 2ef9aefd
 
   void InitializeCoreFrame(Page&, FrameOwner*, const AtomicString& name);
   RemoteFrame* GetFrame() const { return frame_.Get(); }
