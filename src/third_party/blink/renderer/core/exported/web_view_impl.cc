/*
 * Copyright (C) 2011, 2012 Google Inc. All rights reserved.
 *
 * Redistribution and use in source and binary forms, with or without
 * modification, are permitted provided that the following conditions are
 * met:
 *
 *     * Redistributions of source code must retain the above copyright
 * notice, this list of conditions and the following disclaimer.
 *     * Redistributions in binary form must reproduce the above
 * copyright notice, this list of conditions and the following disclaimer
 * in the documentation and/or other materials provided with the
 * distribution.
 *     * Neither the name of Google Inc. nor the names of its
 * contributors may be used to endorse or promote products derived from
 * this software without specific prior written permission.
 *
 * THIS SOFTWARE IS PROVIDED BY THE COPYRIGHT HOLDERS AND CONTRIBUTORS
 * "AS IS" AND ANY EXPRESS OR IMPLIED WARRANTIES, INCLUDING, BUT NOT
 * LIMITED TO, THE IMPLIED WARRANTIES OF MERCHANTABILITY AND FITNESS FOR
 * A PARTICULAR PURPOSE ARE DISCLAIMED. IN NO EVENT SHALL THE COPYRIGHT
 * OWNER OR CONTRIBUTORS BE LIABLE FOR ANY DIRECT, INDIRECT, INCIDENTAL,
 * SPECIAL, EXEMPLARY, OR CONSEQUENTIAL DAMAGES (INCLUDING, BUT NOT
 * LIMITED TO, PROCUREMENT OF SUBSTITUTE GOODS OR SERVICES; LOSS OF USE,
 * DATA, OR PROFITS; OR BUSINESS INTERRUPTION) HOWEVER CAUSED AND ON ANY
 * THEORY OF LIABILITY, WHETHER IN CONTRACT, STRICT LIABILITY, OR TORT
 * (INCLUDING NEGLIGENCE OR OTHERWISE) ARISING IN ANY WAY OUT OF THE USE
 * OF THIS SOFTWARE, EVEN IF ADVISED OF THE POSSIBILITY OF SUCH DAMAGE.
 */
#include "third_party/blink/renderer/core/exported/web_view_impl.h"

#include <algorithm>
#include <memory>
#include <utility>

#include "base/auto_reset.h"
#include "base/memory/scoped_refptr.h"
#include "base/time/time.h"
#include "build/build_config.h"
#include "cc/layers/picture_layer.h"
#include "third_party/blink/public/mojom/page/page_visibility_state.mojom-blink.h"
#include "third_party/blink/public/platform/web_float_point.h"
#include "third_party/blink/public/platform/web_image.h"
#include "third_party/blink/public/platform/web_input_event.h"
#include "third_party/blink/public/platform/web_layer_tree_view.h"
#include "third_party/blink/public/platform/web_menu_source_type.h"
#include "third_party/blink/public/platform/web_scroll_into_view_params.h"
#include "third_party/blink/public/platform/web_text_input_info.h"
#include "third_party/blink/public/platform/web_url_request.h"
#include "third_party/blink/public/platform/web_vector.h"
#include "third_party/blink/public/web/web_autofill_client.h"
#include "third_party/blink/public/web/web_console_message.h"
#include "third_party/blink/public/web/web_element.h"
#include "third_party/blink/public/web/web_frame.h"
#include "third_party/blink/public/web/web_hit_test_result.h"
#include "third_party/blink/public/web/web_input_element.h"
#include "third_party/blink/public/web/web_local_frame_client.h"
#include "third_party/blink/public/web/web_meaningful_layout.h"
#include "third_party/blink/public/web/web_media_player_action.h"
#include "third_party/blink/public/web/web_node.h"
#include "third_party/blink/public/web/web_plugin.h"
#include "third_party/blink/public/web/web_plugin_action.h"
#include "third_party/blink/public/web/web_range.h"
#include "third_party/blink/public/web/web_scoped_user_gesture.h"
#include "third_party/blink/public/web/web_view_client.h"
#include "third_party/blink/public/web/web_widget_client.h"
#include "third_party/blink/public/web/web_window_features.h"
#include "third_party/blink/renderer/core/clipboard/data_object.h"
#include "third_party/blink/renderer/core/core_initializer.h"
#include "third_party/blink/renderer/core/css_value_keywords.h"
#include "third_party/blink/renderer/core/dom/context_features_client_impl.h"
#include "third_party/blink/renderer/core/dom/document.h"
#include "third_party/blink/renderer/core/dom/layout_tree_builder_traversal.h"
#include "third_party/blink/renderer/core/dom/text.h"
#include "third_party/blink/renderer/core/dom/user_gesture_indicator.h"
#include "third_party/blink/renderer/core/editing/editing_utilities.h"
#include "third_party/blink/renderer/core/editing/editor.h"
#include "third_party/blink/renderer/core/editing/ephemeral_range.h"
#include "third_party/blink/renderer/core/editing/frame_selection.h"
#include "third_party/blink/renderer/core/editing/ime/input_method_controller.h"
#include "third_party/blink/renderer/core/editing/iterators/text_iterator.h"
#include "third_party/blink/renderer/core/editing/selection_template.h"
#include "third_party/blink/renderer/core/editing/serializers/html_interchange.h"
#include "third_party/blink/renderer/core/editing/serializers/serialization.h"
#include "third_party/blink/renderer/core/events/current_input_event.h"
#include "third_party/blink/renderer/core/events/keyboard_event.h"
#include "third_party/blink/renderer/core/events/ui_event_with_key_state.h"
#include "third_party/blink/renderer/core/events/web_input_event_conversion.h"
#include "third_party/blink/renderer/core/events/wheel_event.h"
#include "third_party/blink/renderer/core/exported/web_dev_tools_agent_impl.h"
#include "third_party/blink/renderer/core/exported/web_plugin_container_impl.h"
#include "third_party/blink/renderer/core/exported/web_remote_frame_impl.h"
#include "third_party/blink/renderer/core/exported/web_settings_impl.h"
#include "third_party/blink/renderer/core/frame/browser_controls.h"
#include "third_party/blink/renderer/core/frame/event_handler_registry.h"
#include "third_party/blink/renderer/core/frame/fullscreen_controller.h"
#include "third_party/blink/renderer/core/frame/link_highlights.h"
#include "third_party/blink/renderer/core/frame/local_dom_window.h"
#include "third_party/blink/renderer/core/frame/local_frame.h"
#include "third_party/blink/renderer/core/frame/local_frame_client.h"
#include "third_party/blink/renderer/core/frame/local_frame_view.h"
#include "third_party/blink/renderer/core/frame/page_scale_constraints_set.h"
#include "third_party/blink/renderer/core/frame/remote_frame.h"
#include "third_party/blink/renderer/core/frame/resize_viewport_anchor.h"
#include "third_party/blink/renderer/core/frame/rotation_viewport_anchor.h"
#include "third_party/blink/renderer/core/frame/settings.h"
#include "third_party/blink/renderer/core/frame/use_counter.h"
#include "third_party/blink/renderer/core/frame/viewport_data.h"
#include "third_party/blink/renderer/core/frame/visual_viewport.h"
#include "third_party/blink/renderer/core/frame/web_frame_widget_base.h"
#include "third_party/blink/renderer/core/frame/web_local_frame_impl.h"
#include "third_party/blink/renderer/core/fullscreen/fullscreen.h"
#include "third_party/blink/renderer/core/html/forms/html_text_area_element.h"
#include "third_party/blink/renderer/core/html/html_plugin_element.h"
#include "third_party/blink/renderer/core/html/plugin_document.h"
#include "third_party/blink/renderer/core/html_names.h"
#include "third_party/blink/renderer/core/input/context_menu_allowed_scope.h"
#include "third_party/blink/renderer/core/input/event_handler.h"
#include "third_party/blink/renderer/core/input/touch_action_util.h"
#include "third_party/blink/renderer/core/inspector/dev_tools_emulator.h"
#include "third_party/blink/renderer/core/layout/layout_embedded_content.h"
#include "third_party/blink/renderer/core/layout/layout_view.h"
#include "third_party/blink/renderer/core/layout/text_autosizer.h"
#include "third_party/blink/renderer/core/loader/document_loader.h"
#include "third_party/blink/renderer/core/loader/frame_load_request.h"
#include "third_party/blink/renderer/core/loader/frame_loader.h"
#include "third_party/blink/renderer/core/loader/frame_loader_state_machine.h"
#include "third_party/blink/renderer/core/loader/interactive_detector.h"
#include "third_party/blink/renderer/core/loader/prerenderer_client.h"
#include "third_party/blink/renderer/core/page/chrome_client_impl.h"
#include "third_party/blink/renderer/core/page/context_menu_controller.h"
#include "third_party/blink/renderer/core/page/context_menu_provider.h"
#include "third_party/blink/renderer/core/page/focus_controller.h"
#include "third_party/blink/renderer/core/page/frame_tree.h"
#include "third_party/blink/renderer/core/page/page.h"
#include "third_party/blink/renderer/core/page/page_popup_client.h"
#include "third_party/blink/renderer/core/page/pointer_lock_controller.h"
#include "third_party/blink/renderer/core/page/scrolling/top_document_root_scroller_controller.h"
#include "third_party/blink/renderer/core/paint/compositing/paint_layer_compositor.h"
#include "third_party/blink/renderer/core/paint/first_meaningful_paint_detector.h"
#include "third_party/blink/renderer/core/paint/paint_layer_scrollable_area.h"
#include "third_party/blink/renderer/core/scroll/scrollbar_theme.h"
#include "third_party/blink/renderer/core/timing/dom_window_performance.h"
#include "third_party/blink/renderer/core/timing/window_performance.h"
#include "third_party/blink/renderer/platform/animation/compositor_animation_host.h"
#include "third_party/blink/renderer/platform/cursor.h"
#include "third_party/blink/renderer/platform/fonts/font_cache.h"
#include "third_party/blink/renderer/platform/graphics/animation_worklet_mutator_dispatcher_impl.h"
#include "third_party/blink/renderer/platform/graphics/compositor_mutator_client.h"
#include "third_party/blink/renderer/platform/graphics/gpu/drawing_buffer.h"
#include "third_party/blink/renderer/platform/graphics/image.h"
#include "third_party/blink/renderer/platform/histogram.h"
#include "third_party/blink/renderer/platform/image-decoders/image_decoder.h"
#include "third_party/blink/renderer/platform/instrumentation/tracing/trace_event.h"
#include "third_party/blink/renderer/platform/keyboard_codes.h"
#include "third_party/blink/renderer/platform/loader/fetch/unique_identifier.h"
#include "third_party/blink/renderer/platform/runtime_enabled_features.h"
#include "third_party/blink/renderer/platform/scheduler/public/page_lifecycle_state.h"
#include "third_party/blink/renderer/platform/scheduler/public/page_scheduler.h"
#include "third_party/blink/renderer/platform/scheduler/public/thread_scheduler.h"
#include "third_party/blink/renderer/platform/weborigin/scheme_registry.h"
#include "third_party/blink/renderer/platform/wtf/time.h"

#if defined(WTF_USE_DEFAULT_RENDER_THEME)
#include "third_party/blink/renderer/core/layout/layout_theme_default.h"
#endif

// Get rid of WTF's pow define so we can use std::pow.
#undef pow
#include <cmath>  // for std::pow

// The following constants control parameters for automated scaling of webpages
// (such as due to a double tap gesture or find in page etc.). These are
// experimentally determined.
static const int touchPointPadding = 32;
static const int nonUserInitiatedPointPadding = 11;
static const float minScaleDifference = 0.01f;
static const float doubleTapZoomContentDefaultMargin = 5;
static const float doubleTapZoomContentMinimumMargin = 2;
static const double doubleTapZoomAnimationDurationInSeconds = 0.25;
static const float doubleTapZoomAlreadyLegibleRatio = 1.2f;

static const double findInPageAnimationDurationInSeconds = 0;

// Constants for viewport anchoring on resize.
static const float viewportAnchorCoordX = 0.5f;
static const float viewportAnchorCoordY = 0;

// Constants for zooming in on a focused text field.
static const double scrollAndScaleAnimationDurationInSeconds = 0.2;
static const int minReadableCaretHeight = 16;
static const int minReadableCaretHeightForTextArea = 13;
static const float minScaleChangeToTriggerZoom = 1.5f;
static const float leftBoxRatio = 0.3f;
static const int caretPadding = 10;

namespace blink {

// Change the text zoom level by kTextSizeMultiplierRatio each time the user
// zooms text in or out (ie., change by 20%).  The min and max values limit
// text zoom to half and 3x the original text size.  These three values match
// those in Apple's port in WebKit/WebKit/WebView/WebView.mm
const double WebView::kTextSizeMultiplierRatio = 1.2;
const double WebView::kMinTextSizeMultiplier = 0.5;
const double WebView::kMaxTextSizeMultiplier = 3.0;

// Used to defer all page activity in cases where the embedder wishes to run
// a nested event loop. Using a stack enables nesting of message loop
// invocations.
static Vector<std::unique_ptr<ScopedPagePauser>>& PagePauserStack() {
  DEFINE_STATIC_LOCAL(Vector<std::unique_ptr<ScopedPagePauser>>, pauser_stack,
                      ());
  return pauser_stack;
}

void WebView::WillEnterModalLoop() {
  PagePauserStack().push_back(std::make_unique<ScopedPagePauser>());
}

void WebView::DidExitModalLoop() {
  DCHECK(PagePauserStack().size());
  PagePauserStack().pop_back();
}

// static
HashSet<WebViewImpl*>& WebViewImpl::AllInstances() {
  DEFINE_STATIC_LOCAL(HashSet<WebViewImpl*>, all_instances, ());
  return all_instances;
}

static bool g_should_use_external_popup_menus = false;

void WebView::SetUseExternalPopupMenus(bool use_external_popup_menus) {
  g_should_use_external_popup_menus = use_external_popup_menus;
}

bool WebViewImpl::UseExternalPopupMenus() {
  return g_should_use_external_popup_menus;
}

namespace {

class EmptyEventListener final : public EventListener {
 public:
  static EmptyEventListener* Create() { return new EmptyEventListener(); }

  bool operator==(const EventListener& other) const override {
    return this == &other;
  }

 private:
  EmptyEventListener() : EventListener(kCPPEventListenerType) {}

  void Invoke(ExecutionContext* execution_context, Event*) override {}
};

}  // namespace

// WebView ----------------------------------------------------------------

WebView* WebView::Create(WebViewClient* client,
                         WebWidgetClient* widget_client,
                         mojom::PageVisibilityState visibility_state,
                         WebView* opener) {
  return WebViewImpl::Create(client, widget_client, visibility_state,
                             static_cast<WebViewImpl*>(opener));
}

WebViewImpl* WebViewImpl::Create(WebViewClient* client,
                                 WebWidgetClient* widget_client,
                                 mojom::PageVisibilityState visibility_state,
                                 WebViewImpl* opener) {
  // Pass the WebViewImpl's self-reference to the caller.
  auto web_view = base::AdoptRef(
      new WebViewImpl(client, widget_client, visibility_state, opener));
  web_view->AddRef();
  return web_view.get();
}

void WebView::UpdateVisitedLinkState(unsigned long long link_hash) {
  Page::VisitedStateChanged(link_hash);
}

void WebView::ResetVisitedLinkState(bool invalidate_visited_link_hashes) {
  Page::AllVisitedStateChanged(invalidate_visited_link_hashes);
}

void WebViewImpl::SetPrerendererClient(
    WebPrerendererClient* prerenderer_client) {
  DCHECK(page_);
  ProvidePrerendererClientTo(*page_, MakeGarbageCollected<PrerendererClient>(
                                         *page_, prerenderer_client));
}

WebViewImpl::WebViewImpl(WebViewClient* client,
                         WebWidgetClient* widget_client,
                         mojom::PageVisibilityState visibility_state,
                         WebViewImpl* opener)
    : client_(client),
      widget_client_(widget_client),
      chrome_client_(ChromeClientImpl::Create(this)),
      should_auto_resize_(false),
      zoom_level_(0),
      minimum_zoom_level_(ZoomFactorToZoomLevel(kMinTextSizeMultiplier)),
      maximum_zoom_level_(ZoomFactorToZoomLevel(kMaxTextSizeMultiplier)),
      zoom_factor_for_device_scale_factor_(0.f),
      maximum_legible_scale_(1),
      double_tap_zoom_page_scale_factor_(0),
      double_tap_zoom_pending_(false),
      enable_fake_page_scale_animation_for_testing_(false),
      fake_page_scale_animation_page_scale_factor_(0),
      fake_page_scale_animation_use_anchor_(false),
      compositor_device_scale_factor_override_(0),
      suppress_next_keypress_event_(false),
      ime_accept_events_(true),
      dev_tools_emulator_(nullptr),
      isAltDragRubberbandingEnabled_(false),
      rubberbandingForcedOn_(false),
      tabs_to_links_(false),
      does_composite_(widget_client_ &&
                      !widget_client_->AllowsBrokenNullLayerTreeView()),
      layer_tree_view_(nullptr),
      root_layer_(nullptr),
      root_graphics_layer_(nullptr),
      visual_viewport_container_layer_(nullptr),
      matches_heuristics_for_gpu_rasterization_(false),
      fullscreen_controller_(FullscreenController::Create(this)),
      base_background_color_(Color::kWhite),
      base_background_color_override_enabled_(false),
      base_background_color_override_(Color::kTransparent),
      background_color_override_enabled_(false),
      background_color_override_(Color::kTransparent),
      zoom_factor_override_(0),
      should_dispatch_first_visually_non_empty_layout_(false),
      should_dispatch_first_layout_after_finished_parsing_(false),
      should_dispatch_first_layout_after_finished_loading_(false),
      display_mode_(kWebDisplayModeBrowser),
      elastic_overscroll_(FloatSize()),
      mutator_dispatcher_(nullptr) {
  DCHECK_EQ(!!client_, !!widget_client_);
  Page::PageClients page_clients;
  page_clients.chrome_client = chrome_client_.Get();

  page_ =
      Page::CreateOrdinary(page_clients, opener ? opener->GetPage() : nullptr);
  CoreInitializer::GetInstance().ProvideModulesToPage(*page_, client_);
  SetVisibilityState(visibility_state, true);

  // When not compositing, keep the Page in the loop so that it will paint all
  // content into the root layer, as multiple layers can only be used when
  // compositing them together later.
  if (does_composite_)
    page_->GetSettings().SetAcceleratedCompositingEnabled(true);

  dev_tools_emulator_ = DevToolsEmulator::Create(this);

  AllInstances().insert(this);

  page_importance_signals_.SetObserver(client);
  resize_viewport_anchor_ = MakeGarbageCollected<ResizeViewportAnchor>(*page_);
}

WebViewImpl::~WebViewImpl() {
  DCHECK(!page_);
}

WebDevToolsAgentImpl* WebViewImpl::MainFrameDevToolsAgentImpl() {
  WebLocalFrameImpl* main_frame = MainFrameImpl();
  return main_frame ? main_frame->DevToolsAgentImpl() : nullptr;
}

WebLocalFrameImpl* WebViewImpl::MainFrameImpl() const {
  return page_ && page_->MainFrame() && page_->MainFrame()->IsLocalFrame()
             ? WebLocalFrameImpl::FromFrame(page_->DeprecatedLocalMainFrame())
             : nullptr;
}

bool WebViewImpl::TabKeyCyclesThroughElements() const {
  DCHECK(page_);
  return page_->TabKeyCyclesThroughElements();
}

void WebViewImpl::SetTabKeyCyclesThroughElements(bool value) {
  if (page_)
    page_->SetTabKeyCyclesThroughElements(value);
}

void WebViewImpl::HandleMouseLeave(LocalFrame& main_frame,
                                   const WebMouseEvent& event) {
  client_->SetMouseOverURL(WebURL());
  PageWidgetEventHandler::HandleMouseLeave(main_frame, event);
}

void WebViewImpl::HandleMouseDown(LocalFrame& main_frame,
                                  const WebMouseEvent& event) {
  // If there is a popup open, close it as the user is clicking on the page
  // (outside of the popup). We also save it so we can prevent a click on an
  // element from immediately reopening the same popup.
  scoped_refptr<WebPagePopupImpl> page_popup;
  if (event.button == WebMouseEvent::Button::kLeft) {
    page_popup = page_popup_;
    HidePopups();
    DCHECK(!page_popup_);
  }

  // Take capture on a mouse down on a plugin so we can send it mouse events.
  // If the hit node is a plugin but a scrollbar is over it don't start mouse
  // capture because it will interfere with the scrollbar receiving events.
  if (event.button == WebMouseEvent::Button::kLeft &&
      page_->MainFrame()->IsLocalFrame()) {
    HitTestLocation location(
        page_->DeprecatedLocalMainFrame()->View()->ConvertFromRootFrame(
            event.PositionInWidget()));
    HitTestResult result(page_->DeprecatedLocalMainFrame()
                             ->GetEventHandler()
                             .HitTestResultAtLocation(location));
    result.SetToShadowHostIfInRestrictedShadowRoot();
    Node* hit_node = result.InnerNodeOrImageMapImage();

    if (!result.GetScrollbar() && hit_node && hit_node->GetLayoutObject() &&
        hit_node->GetLayoutObject()->IsEmbeddedObject()) {
      mouse_capture_node_ = hit_node;
      page_->DeprecatedLocalMainFrame()->Client()->SetMouseCapture(true);
      TRACE_EVENT_ASYNC_BEGIN0("input", "capturing mouse", this);
    }
  }

  PageWidgetEventHandler::HandleMouseDown(main_frame, event);

  if (event.button == WebMouseEvent::Button::kLeft && mouse_capture_node_) {
    mouse_capture_gesture_token_ =
        main_frame.GetEventHandler().TakeLastMouseDownGestureToken();
  }

  if (page_popup_ && page_popup &&
      page_popup_->HasSamePopupClient(page_popup.get())) {
    // That click triggered a page popup that is the same as the one we just
    // closed.  It needs to be closed.
    CancelPagePopup();
  }

  // Dispatch the contextmenu event regardless of if the click was swallowed.
  if (!GetPage()->GetSettings().GetShowContextMenuOnMouseUp()) {
#if defined(OS_MACOSX)
    if (event.button == WebMouseEvent::Button::kRight ||
        (event.button == WebMouseEvent::Button::kLeft &&
         event.GetModifiers() & WebMouseEvent::kControlKey))
      MouseContextMenu(event);
#else
    if (event.button == WebMouseEvent::Button::kRight)
      MouseContextMenu(event);
#endif
  }
}

void WebViewImpl::SetDisplayMode(WebDisplayMode mode) {
  display_mode_ = mode;
  if (!MainFrameImpl() || !MainFrameImpl()->GetFrameView())
    return;

  MainFrameImpl()->GetFrameView()->SetDisplayMode(mode);
}

void WebViewImpl::MouseContextMenu(const WebMouseEvent& event) {
  if (!MainFrameImpl() || !MainFrameImpl()->GetFrameView())
    return;

  page_->GetContextMenuController().ClearContextMenu();

  WebMouseEvent transformed_event =
      TransformWebMouseEvent(MainFrameImpl()->GetFrameView(), event);
  transformed_event.menu_source_type = kMenuSourceMouse;
  LayoutPoint position_in_root_frame(transformed_event.PositionInRootFrame());

  // Find the right target frame. See issue 1186900.
  HitTestResult result = HitTestResultForRootFramePos(position_in_root_frame);
  Frame* target_frame;
  if (result.InnerNodeOrImageMapImage())
    target_frame = result.InnerNodeOrImageMapImage()->GetDocument().GetFrame();
  else
    target_frame = page_->GetFocusController().FocusedOrMainFrame();

  if (!target_frame->IsLocalFrame())
    return;

  LocalFrame* target_local_frame = ToLocalFrame(target_frame);
  {
    ContextMenuAllowedScope scope;
    target_local_frame->GetEventHandler().SendContextMenuEvent(
        transformed_event, nullptr);
  }
  // Actually showing the context menu is handled by the ContextMenuController
  // implementation...
}

void WebViewImpl::HandleMouseUp(LocalFrame& main_frame,
                                const WebMouseEvent& event) {
  PageWidgetEventHandler::HandleMouseUp(main_frame, event);

  if (GetPage()->GetSettings().GetShowContextMenuOnMouseUp()) {
    // Dispatch the contextmenu event regardless of if the click was swallowed.
    // On Mac/Linux, we handle it on mouse down, not up.
    if (event.button == WebMouseEvent::Button::kRight)
      MouseContextMenu(event);
  }
}

WebInputEventResult WebViewImpl::HandleMouseWheel(
    LocalFrame& main_frame,
    const WebMouseWheelEvent& event) {
  HidePopups();
  return PageWidgetEventHandler::HandleMouseWheel(main_frame, event);
}

WebInputEventResult WebViewImpl::HandleGestureEvent(
    const WebGestureEvent& event) {
  if (!client_ || !WidgetClient() || !client_->CanHandleGestureEvent()) {
    return WebInputEventResult::kNotHandled;
  }

  WebInputEventResult event_result = WebInputEventResult::kNotHandled;
  bool event_cancelled = false;  // for disambiguation

  // Fling events are not sent to the renderer.
  CHECK(event.GetType() != WebInputEvent::kGestureFlingStart);
  CHECK(event.GetType() != WebInputEvent::kGestureFlingCancel);

  WebGestureEvent scaled_event =
      TransformWebGestureEvent(MainFrameImpl()->GetFrameView(), event);

  // Special handling for double tap and scroll events as we don't want to
  // hit test for them.
  switch (event.GetType()) {
    case WebInputEvent::kGestureDoubleTap:
      if (web_settings_->DoubleTapToZoomEnabled() &&
          MinimumPageScaleFactor() != MaximumPageScaleFactor()) {
        if (auto* main_frame = MainFrameImpl()) {
          IntPoint pos_in_root_frame =
              FlooredIntPoint(scaled_event.PositionInRootFrame());
          WebRect block_bounds =
              main_frame->FrameWidgetImpl()->ComputeBlockBound(
                  pos_in_root_frame, false);
          AnimateDoubleTapZoom(pos_in_root_frame, block_bounds);
        }
      }
      event_result = WebInputEventResult::kHandledSystem;
      WidgetClient()->DidHandleGestureEvent(event, event_cancelled);
      return event_result;
    case WebInputEvent::kGestureScrollBegin:
    case WebInputEvent::kGestureScrollEnd:
    case WebInputEvent::kGestureScrollUpdate:
      // Scrolling-related gesture events invoke EventHandler recursively for
      // each frame down the chain, doing a single-frame hit-test per frame.
      // This matches handleWheelEvent.  Perhaps we could simplify things by
      // rewriting scroll handling to work inner frame out, and then unify with
      // other gesture events.
      event_result = MainFrameImpl()
                         ->GetFrame()
                         ->GetEventHandler()
                         .HandleGestureScrollEvent(scaled_event);
      WidgetClient()->DidHandleGestureEvent(event, event_cancelled);
      return event_result;
    default:
      break;
  }

  // Hit test across all frames and do touch adjustment as necessary for the
  // event type.
  GestureEventWithHitTestResults targeted_event =
      page_->DeprecatedLocalMainFrame()->GetEventHandler().TargetGestureEvent(
          scaled_event);

  // Handle link highlighting outside the main switch to avoid getting lost in
  // the complicated set of cases handled below.
  switch (event.GetType()) {
    case WebInputEvent::kGestureShowPress:
      // Queue a highlight animation, then hand off to regular handler.
      EnableTapHighlightAtPoint(targeted_event);
      break;
    case WebInputEvent::kGestureTapCancel:
    case WebInputEvent::kGestureTap:
    case WebInputEvent::kGestureLongPress:
      GetPage()->GetLinkHighlights().StartHighlightAnimationIfNeeded();
      break;
    default:
      break;
  }

  switch (event.GetType()) {
    case WebInputEvent::kGestureTap: {
      {
        ContextMenuAllowedScope scope;
        event_result =
            MainFrameImpl()->GetFrame()->GetEventHandler().HandleGestureEvent(
                targeted_event);
      }

      if (page_popup_ && last_hidden_page_popup_ &&
          page_popup_->HasSamePopupClient(last_hidden_page_popup_.get())) {
        // The tap triggered a page popup that is the same as the one we just
        // closed. It needs to be closed.
        CancelPagePopup();
      }
      last_hidden_page_popup_ = nullptr;
      break;
    }
    case WebInputEvent::kGestureTwoFingerTap:
    case WebInputEvent::kGestureLongPress:
    case WebInputEvent::kGestureLongTap: {
      if (!MainFrameImpl() || !MainFrameImpl()->GetFrameView())
        break;

      page_->GetContextMenuController().ClearContextMenu();
      {
        ContextMenuAllowedScope scope;
        event_result =
            MainFrameImpl()->GetFrame()->GetEventHandler().HandleGestureEvent(
                targeted_event);
      }

      break;
    }
    case WebInputEvent::kGestureTapDown: {
      // Touch pinch zoom and scroll on the page (outside of a popup) must hide
      // the popup. In case of a touch scroll or pinch zoom, this function is
      // called with GestureTapDown rather than a GSB/GSU/GSE or GPB/GPU/GPE.
      // When we close a popup because of a GestureTapDown, we also save it so
      // we can prevent the following GestureTap from immediately reopening the
      // same popup.
      last_hidden_page_popup_ = page_popup_;
      HidePopups();
      DCHECK(!page_popup_);
      event_result =
          MainFrameImpl()->GetFrame()->GetEventHandler().HandleGestureEvent(
              targeted_event);
      break;
    }
    case WebInputEvent::kGestureTapCancel: {
      last_hidden_page_popup_ = nullptr;
      event_result =
          MainFrameImpl()->GetFrame()->GetEventHandler().HandleGestureEvent(
              targeted_event);
      break;
    }
    case WebInputEvent::kGestureShowPress: {
      event_result =
          MainFrameImpl()->GetFrame()->GetEventHandler().HandleGestureEvent(
              targeted_event);
      break;
    }
    case WebInputEvent::kGestureTapUnconfirmed: {
      event_result =
          MainFrameImpl()->GetFrame()->GetEventHandler().HandleGestureEvent(
              targeted_event);
      break;
    }
    default: { NOTREACHED(); }
  }
  WidgetClient()->DidHandleGestureEvent(event, event_cancelled);
  return event_result;
}

bool WebViewImpl::StartPageScaleAnimation(const IntPoint& target_position,
                                          bool use_anchor,
                                          float new_scale,
                                          double duration_in_seconds) {
  VisualViewport& visual_viewport = GetPage()->GetVisualViewport();
  gfx::Point clamped_point = target_position;
  if (!use_anchor) {
    clamped_point =
        visual_viewport.ClampDocumentOffsetAtScale(target_position, new_scale);
    if (!duration_in_seconds) {
      SetPageScaleFactor(new_scale);

      LocalFrameView* view = MainFrameImpl()->GetFrameView();
      if (view && view->GetScrollableArea()) {
        view->GetScrollableArea()->SetScrollOffset(
            ScrollOffset(clamped_point.x(), clamped_point.y()),
            kProgrammaticScroll);
      }

      return false;
    }
  }
  if (use_anchor && new_scale == PageScaleFactor())
    return false;

  if (enable_fake_page_scale_animation_for_testing_) {
    fake_page_scale_animation_target_position_ = target_position;
    fake_page_scale_animation_use_anchor_ = use_anchor;
    fake_page_scale_animation_page_scale_factor_ = new_scale;
  } else {
    if (!layer_tree_view_)
      return false;
    layer_tree_view_->StartPageScaleAnimation(
        static_cast<gfx::Vector2d>(target_position), use_anchor, new_scale,
        duration_in_seconds);
  }
  return true;
}

void WebViewImpl::EnableFakePageScaleAnimationForTesting(bool enable) {
  enable_fake_page_scale_animation_for_testing_ = enable;
  fake_page_scale_animation_target_position_ = IntPoint();
  fake_page_scale_animation_use_anchor_ = false;
  fake_page_scale_animation_page_scale_factor_ = 0;
}

void WebViewImpl::SetShowFPSCounter(bool show) {
  if (layer_tree_view_) {
    TRACE_EVENT0("blink", "WebViewImpl::setShowFPSCounter");
    layer_tree_view_->SetShowFPSCounter(show);
  }
}

void WebViewImpl::SetShowPaintRects(bool show) {
  if (layer_tree_view_) {
    TRACE_EVENT0("blink", "WebViewImpl::setShowPaintRects");
    layer_tree_view_->SetShowPaintRects(show);
  }
}

void WebViewImpl::SetShowDebugBorders(bool show) {
  if (layer_tree_view_)
    layer_tree_view_->SetShowDebugBorders(show);
}

void WebViewImpl::SetShowScrollBottleneckRects(bool show) {
  if (layer_tree_view_)
    layer_tree_view_->SetShowScrollBottleneckRects(show);
}

void WebViewImpl::SetShowHitTestBorders(bool show) {
  if (layer_tree_view_)
    layer_tree_view_->SetShowHitTestBorders(show);
}

void WebViewImpl::AcceptLanguagesChanged() {
  if (client_)
    FontCache::AcceptLanguagesChanged(client_->AcceptLanguages());

  if (!GetPage())
    return;

  GetPage()->AcceptLanguagesChanged();
}

void WebViewImpl::PausePageScheduledTasks(bool paused) {
  GetPage()->SetPaused(paused);
}

WebInputEventResult WebViewImpl::HandleKeyEvent(const WebKeyboardEvent& event) {
  DCHECK((event.GetType() == WebInputEvent::kRawKeyDown) ||
         (event.GetType() == WebInputEvent::kKeyDown) ||
         (event.GetType() == WebInputEvent::kKeyUp));
  TRACE_EVENT2("input", "WebViewImpl::handleKeyEvent", "type",
               WebInputEvent::GetName(event.GetType()), "text",
               String(event.text).Utf8());

  // Please refer to the comments explaining the m_suppressNextKeypressEvent
  // member.
  // The m_suppressNextKeypressEvent is set if the KeyDown is handled by
  // Webkit. A keyDown event is typically associated with a keyPress(char)
  // event and a keyUp event. We reset this flag here as this is a new keyDown
  // event.
  suppress_next_keypress_event_ = false;

  // If there is a popup, it should be the one processing the event, not the
  // page.
  if (page_popup_) {
    page_popup_->HandleKeyEvent(event);
    // We need to ignore the next Char event after this otherwise pressing
    // enter when selecting an item in the popup will go to the page.
    if (WebInputEvent::kRawKeyDown == event.GetType())
      suppress_next_keypress_event_ = true;
    return WebInputEventResult::kHandledSystem;
  }

  Frame* focused_frame = FocusedCoreFrame();
  if (!focused_frame || !focused_frame->IsLocalFrame())
    return WebInputEventResult::kNotHandled;

  LocalFrame* frame = ToLocalFrame(focused_frame);

  WebInputEventResult result = frame->GetEventHandler().KeyEvent(event);
  if (result != WebInputEventResult::kNotHandled) {
    if (WebInputEvent::kRawKeyDown == event.GetType()) {
      // Suppress the next keypress event unless the focused node is a plugin
      // node.  (Flash needs these keypress events to handle non-US keyboards.)
      Element* element = FocusedElement();
      if (element && element->GetLayoutObject() &&
          element->GetLayoutObject()->IsEmbeddedObject()) {
        if (event.windows_key_code == VKEY_TAB) {
          // If the plugin supports keyboard focus then we should not send a tab
          // keypress event.
          WebPluginContainerImpl* plugin_view =
              ToLayoutEmbeddedContent(element->GetLayoutObject())->Plugin();
          if (plugin_view && plugin_view->SupportsKeyboardFocus()) {
            suppress_next_keypress_event_ = true;
          }
        }
      } else {
        suppress_next_keypress_event_ = true;
      }
    }
    return result;
  }

#if !defined(OS_MACOSX)
  const WebInputEvent::Type kContextMenuKeyTriggeringEventType =
#if defined(OS_WIN)
      WebInputEvent::kKeyUp;
#else
      WebInputEvent::kRawKeyDown;
#endif
  const WebInputEvent::Type kShiftF10TriggeringEventType =
      WebInputEvent::kRawKeyDown;

  bool is_unmodified_menu_key =
      !(event.GetModifiers() & WebInputEvent::kInputModifiers) &&
      event.windows_key_code == VKEY_APPS;
  bool is_shift_f10 = (event.GetModifiers() & WebInputEvent::kInputModifiers) ==
                          WebInputEvent::kShiftKey &&
                      event.windows_key_code == VKEY_F10;
  if ((is_unmodified_menu_key &&
       event.GetType() == kContextMenuKeyTriggeringEventType) ||
      (is_shift_f10 && event.GetType() == kShiftF10TriggeringEventType)) {
    SendContextMenuEvent();
    return WebInputEventResult::kHandledSystem;
  }
#endif  // !defined(OS_MACOSX)

  return WebInputEventResult::kNotHandled;
}

WebInputEventResult WebViewImpl::HandleCharEvent(
    const WebKeyboardEvent& event) {
  DCHECK_EQ(event.GetType(), WebInputEvent::kChar);
  TRACE_EVENT1("input", "WebViewImpl::handleCharEvent", "text",
               String(event.text).Utf8());

  // Please refer to the comments explaining the m_suppressNextKeypressEvent
  // member.  The m_suppressNextKeypressEvent is set if the KeyDown is
  // handled by Webkit. A keyDown event is typically associated with a
  // keyPress(char) event and a keyUp event. We reset this flag here as it
  // only applies to the current keyPress event.
  bool suppress = suppress_next_keypress_event_;
  suppress_next_keypress_event_ = false;

  // If there is a popup, it should be the one processing the event, not the
  // page.
  if (page_popup_)
    return page_popup_->HandleKeyEvent(event);

  LocalFrame* frame = ToLocalFrame(FocusedCoreFrame());
  if (!frame) {
    return suppress ? WebInputEventResult::kHandledSuppressed
                    : WebInputEventResult::kNotHandled;
  }

  EventHandler& handler = frame->GetEventHandler();

  if (!event.IsCharacterKey())
    return WebInputEventResult::kHandledSuppressed;

  // Accesskeys are triggered by char events and can't be suppressed.
  if (handler.HandleAccessKey(event))
    return WebInputEventResult::kHandledSystem;

  // Safari 3.1 does not pass off windows system key messages (WM_SYSCHAR) to
  // the eventHandler::keyEvent. We mimic this behavior on all platforms since
  // for now we are converting other platform's key events to windows key
  // events.
  if (event.is_system_key)
    return WebInputEventResult::kNotHandled;

  if (suppress)
    return WebInputEventResult::kHandledSuppressed;

  WebInputEventResult result = handler.KeyEvent(event);
  if (result != WebInputEventResult::kNotHandled)
    return result;

  return WebInputEventResult::kNotHandled;
}

WebRect WebViewImpl::WidenRectWithinPageBounds(const WebRect& source,
                                               int target_margin,
                                               int minimum_margin) {
  WebSize max_size;
  IntSize scroll_offset;
  if (MainFrame()) {
    // TODO(lukasza): https://crbug.com/734209: The DCHECK below holds now, but
    // only because all of the callers don't support OOPIFs and exit early if
    // the main frame is not local.
    DCHECK(MainFrame()->IsWebLocalFrame());
    max_size = MainFrame()->ToWebLocalFrame()->DocumentSize();
    scroll_offset = MainFrame()->ToWebLocalFrame()->GetScrollOffset();
  }
  int left_margin = target_margin;
  int right_margin = target_margin;

  const int absolute_source_x = source.x + scroll_offset.Width();
  if (left_margin > absolute_source_x) {
    left_margin = absolute_source_x;
    right_margin = std::max(left_margin, minimum_margin);
  }

  const int maximum_right_margin =
      max_size.width - (source.width + absolute_source_x);
  if (right_margin > maximum_right_margin) {
    right_margin = maximum_right_margin;
    left_margin = std::min(left_margin, std::max(right_margin, minimum_margin));
  }

  const int new_width = source.width + left_margin + right_margin;
  const int new_x = source.x - left_margin;

  DCHECK_GE(new_width, 0);
  DCHECK_LE(scroll_offset.Width() + new_x + new_width, max_size.width);

  return WebRect(new_x, source.y, new_width, source.height);
}

float WebViewImpl::MaximumLegiblePageScale() const {
  // Pages should be as legible as on desktop when at dpi scale, so no
  // need to zoom in further when automatically determining zoom level
  // (after double tap, find in page, etc), though the user should still
  // be allowed to manually pinch zoom in further if they desire.
  if (GetPage()) {
    return maximum_legible_scale_ *
           GetPage()->GetSettings().GetAccessibilityFontScaleFactor();
  }
  return maximum_legible_scale_;
}

void WebViewImpl::ComputeScaleAndScrollForBlockRect(
    const gfx::Point& hit_point_in_root_frame,
    const WebRect& block_rect_in_root_frame,
    float padding,
    float default_scale_when_already_legible,
    float& scale,
    IntPoint& scroll) {
  scale = PageScaleFactor();
  scroll = IntPoint();

  WebRect rect = block_rect_in_root_frame;

  if (!rect.IsEmpty()) {
    float default_margin = doubleTapZoomContentDefaultMargin;
    float minimum_margin = doubleTapZoomContentMinimumMargin;
    // We want the margins to have the same physical size, which means we
    // need to express them in post-scale size. To do that we'd need to know
    // the scale we're scaling to, but that depends on the margins. Instead
    // we express them as a fraction of the target rectangle: this will be
    // correct if we end up fully zooming to it, and won't matter if we
    // don't.
    rect = WidenRectWithinPageBounds(
        rect, static_cast<int>(default_margin * rect.width / size_.width),
        static_cast<int>(minimum_margin * rect.width / size_.width));
    // Fit block to screen, respecting limits.
    scale = static_cast<float>(size_.width) / rect.width;
    scale = std::min(scale, MaximumLegiblePageScale());
    if (PageScaleFactor() < default_scale_when_already_legible)
      scale = std::max(scale, default_scale_when_already_legible);
    scale = ClampPageScaleFactorToLimits(scale);
  }

  // FIXME: If this is being called for auto zoom during find in page,
  // then if the user manually zooms in it'd be nice to preserve the
  // relative increase in zoom they caused (if they zoom out then it's ok
  // to zoom them back in again). This isn't compatible with our current
  // double-tap zoom strategy (fitting the containing block to the screen)
  // though.

  float screen_width = size_.width / scale;
  float screen_height = size_.height / scale;

  // Scroll to vertically align the block.
  if (rect.height < screen_height) {
    // Vertically center short blocks.
    rect.y -= 0.5 * (screen_height - rect.height);
  } else {
    // Ensure position we're zooming to (+ padding) isn't off the bottom of
    // the screen.
    rect.y = std::max<float>(
        rect.y, hit_point_in_root_frame.y() + padding - screen_height);
  }  // Otherwise top align the block.

  // Do the same thing for horizontal alignment.
  if (rect.width < screen_width) {
    rect.x -= 0.5 * (screen_width - rect.width);
  } else {
    rect.x = std::max<float>(
        rect.x, hit_point_in_root_frame.x() + padding - screen_width);
  }
  scroll.SetX(rect.x);
  scroll.SetY(rect.y);

  scale = ClampPageScaleFactorToLimits(scale);
  scroll = MainFrameImpl()->GetFrameView()->RootFrameToDocument(scroll);
  scroll =
      GetPage()->GetVisualViewport().ClampDocumentOffsetAtScale(scroll, scale);
}

static Node* FindCursorDefiningAncestor(Node* node, LocalFrame* frame) {
  // Go up the tree to find the node that defines a mouse cursor style
  while (node) {
    if (node->GetLayoutObject()) {
      ECursor cursor = node->GetLayoutObject()->Style()->Cursor();
      if (cursor != ECursor::kAuto ||
          frame->GetEventHandler().UseHandCursor(node, node->IsLink()))
        break;
    }
    node = LayoutTreeBuilderTraversal::Parent(*node);
  }

  return node;
}

static bool ShowsHandCursor(Node* node, LocalFrame* frame) {
  if (!node || !node->GetLayoutObject())
    return false;

  ECursor cursor = node->GetLayoutObject()->Style()->Cursor();
  return cursor == ECursor::kPointer ||
         (cursor == ECursor::kAuto &&
          frame->GetEventHandler().UseHandCursor(node, node->IsLink()));
}

Node* WebViewImpl::BestTapNode(
    const GestureEventWithHitTestResults& targeted_tap_event) {
  TRACE_EVENT0("input", "WebViewImpl::bestTapNode");

  if (!page_ || !page_->MainFrame())
    return nullptr;

  Node* best_touch_node = targeted_tap_event.GetHitTestResult().InnerNode();
  if (!best_touch_node)
    return nullptr;

  // We might hit something like an image map that has no layoutObject on it
  // Walk up the tree until we have a node with an attached layoutObject
  while (!best_touch_node->GetLayoutObject()) {
    best_touch_node = LayoutTreeBuilderTraversal::Parent(*best_touch_node);
    if (!best_touch_node)
      return nullptr;
  }

  // Editable nodes should not be highlighted (e.g., <input>)
  if (HasEditableStyle(*best_touch_node))
    return nullptr;

  Node* cursor_defining_ancestor = FindCursorDefiningAncestor(
      best_touch_node, page_->DeprecatedLocalMainFrame());
  // We show a highlight on tap only when the current node shows a hand cursor
  if (!cursor_defining_ancestor ||
      !ShowsHandCursor(cursor_defining_ancestor,
                       page_->DeprecatedLocalMainFrame())) {
    return nullptr;
  }

  // We should pick the largest enclosing node with hand cursor set. We do this
  // by first jumping up to cursorDefiningAncestor (which is already known to
  // have hand cursor set). Then we locate the next cursor-defining ancestor up
  // in the the tree and repeat the jumps as long as the node has hand cursor
  // set.
  do {
    best_touch_node = cursor_defining_ancestor;
    cursor_defining_ancestor = FindCursorDefiningAncestor(
        LayoutTreeBuilderTraversal::Parent(*best_touch_node),
        page_->DeprecatedLocalMainFrame());
  } while (cursor_defining_ancestor &&
           ShowsHandCursor(cursor_defining_ancestor,
                           page_->DeprecatedLocalMainFrame()));

  return best_touch_node;
}

void WebViewImpl::EnableTapHighlightAtPoint(
    const GestureEventWithHitTestResults& targeted_tap_event) {
  Node* touch_node = BestTapNode(targeted_tap_event);

  HeapVector<Member<Node>> highlight_nodes;
  highlight_nodes.push_back(touch_node);

  EnableTapHighlights(highlight_nodes);
}

void WebViewImpl::EnableTapHighlights(
    HeapVector<Member<Node>>& highlight_nodes) {
  GetPage()->GetLinkHighlights().SetTapHighlights(highlight_nodes);
  UpdateAllLifecyclePhases(LifecycleUpdateReason::kOther);
}

void WebViewImpl::AnimateDoubleTapZoom(const gfx::Point& point_in_root_frame,
                                       const WebRect& rect_to_zoom) {
  DCHECK(MainFrameImpl());

  float scale;
  IntPoint scroll;

  ComputeScaleAndScrollForBlockRect(
      point_in_root_frame, rect_to_zoom, touchPointPadding,
      MinimumPageScaleFactor() * doubleTapZoomAlreadyLegibleRatio, scale,
      scroll);

  bool still_at_previous_double_tap_scale =
      (PageScaleFactor() == double_tap_zoom_page_scale_factor_ &&
       double_tap_zoom_page_scale_factor_ != MinimumPageScaleFactor()) ||
      double_tap_zoom_pending_;

  bool scale_unchanged = fabs(PageScaleFactor() - scale) < minScaleDifference;
  bool should_zoom_out = rect_to_zoom.IsEmpty() || scale_unchanged ||
                         still_at_previous_double_tap_scale;

  bool is_animating;

  if (should_zoom_out) {
    scale = MinimumPageScaleFactor();
    IntPoint target_position =
        MainFrameImpl()->GetFrameView()->RootFrameToDocument(
            IntPoint(point_in_root_frame.x(), point_in_root_frame.y()));
    is_animating = StartPageScaleAnimation(
        target_position, true, scale, doubleTapZoomAnimationDurationInSeconds);
  } else {
    is_animating = StartPageScaleAnimation(
        scroll, false, scale, doubleTapZoomAnimationDurationInSeconds);
  }

  // TODO(dglazkov): The only reason why we're using isAnimating and not just
  // checking for m_layerTreeView->hasPendingPageScaleAnimation() is because of
  // fake page scale animation plumbing for testing, which doesn't actually
  // initiate a page scale animation.
  if (is_animating) {
    double_tap_zoom_page_scale_factor_ = scale;
    double_tap_zoom_pending_ = true;
  }
}

void WebViewImpl::ZoomToFindInPageRect(const WebRect& rect_in_root_frame) {
  // TODO(lukasza): https://crbug.com/734209: Add OOPIF support.
  if (!MainFrameImpl())
    return;

  WebRect block_bounds = MainFrameImpl()->FrameWidgetImpl()->ComputeBlockBound(
      gfx::Point(rect_in_root_frame.x + rect_in_root_frame.width / 2,
                 rect_in_root_frame.y + rect_in_root_frame.height / 2),
      true);

  if (block_bounds.IsEmpty()) {
    // Keep current scale (no need to scroll as x,y will normally already
    // be visible). FIXME: Revisit this if it isn't always true.
    return;
  }

  float scale;
  IntPoint scroll;

  ComputeScaleAndScrollForBlockRect(
      gfx::Point(rect_in_root_frame.x, rect_in_root_frame.y), block_bounds,
      nonUserInitiatedPointPadding, MinimumPageScaleFactor(), scale, scroll);

  StartPageScaleAnimation(scroll, false, scale,
                          findInPageAnimationDurationInSeconds);
}

#if !defined(OS_MACOSX)
// Mac has no way to open a context menu based on a keyboard event.
WebInputEventResult WebViewImpl::SendContextMenuEvent() {
  // The contextMenuController() holds onto the last context menu that was
  // popped up on the page until a new one is created. We need to clear
  // this menu before propagating the event through the DOM so that we can
  // detect if we create a new menu for this event, since we won't create
  // a new menu if the DOM swallows the event and the defaultEventHandler does
  // not run.
  GetPage()->GetContextMenuController().ClearContextMenu();

  {
    ContextMenuAllowedScope scope;
    Frame* focused_frame = GetPage()->GetFocusController().FocusedOrMainFrame();
    if (!focused_frame->IsLocalFrame())
      return WebInputEventResult::kNotHandled;
    // Firefox reveal focus based on "keydown" event but not "contextmenu"
    // event, we match FF.
    if (Element* focused_element =
            ToLocalFrame(focused_frame)->GetDocument()->FocusedElement())
      focused_element->scrollIntoViewIfNeeded();
    return ToLocalFrame(focused_frame)
        ->GetEventHandler()
        .ShowNonLocatedContextMenu(nullptr, kMenuSourceKeyboard);
  }
}
#else
WebInputEventResult WebViewImpl::SendContextMenuEvent() {
  return WebInputEventResult::kNotHandled;
}
#endif

void WebViewImpl::ShowContextMenuForElement(WebElement element) {
  if (!GetPage())
    return;

  GetPage()->GetContextMenuController().ClearContextMenu();
  {
    ContextMenuAllowedScope scope;
    if (LocalFrame* focused_frame = ToLocalFrame(
            GetPage()->GetFocusController().FocusedOrMainFrame())) {
      focused_frame->GetEventHandler().ShowNonLocatedContextMenu(
          element.Unwrap<Element>());
    }
  }
}

PagePopup* WebViewImpl::OpenPagePopup(PagePopupClient* client) {
  DCHECK(client);
  if (HasOpenedPopup())
    HidePopups();
  DCHECK(!page_popup_);

  WebLocalFrameImpl* frame = WebLocalFrameImpl::FromFrame(
      client->OwnerElement().GetDocument().GetFrame()->LocalFrameRoot());
  WebWidget* popup_widget = client_->CreatePopup(frame);
  // CreatePopup returns nullptr if this renderer process is about to die.
  if (!popup_widget)
    return nullptr;
  page_popup_ = ToWebPagePopupImpl(popup_widget);
  page_popup_->Initialize(this, client);
  EnablePopupMouseWheelEventListener(frame);
  return page_popup_.get();
}

void WebViewImpl::ClosePagePopup(PagePopup* popup) {
  DCHECK(popup);
  WebPagePopupImpl* popup_impl = ToWebPagePopupImpl(popup);
  DCHECK_EQ(page_popup_.get(), popup_impl);
  if (page_popup_.get() != popup_impl)
    return;
  page_popup_->ClosePopup();
}

void WebViewImpl::CleanupPagePopup() {
  page_popup_ = nullptr;
  DisablePopupMouseWheelEventListener();
}

void WebViewImpl::CancelPagePopup() {
  if (page_popup_)
    page_popup_->Cancel();
}

void WebViewImpl::EnablePopupMouseWheelEventListener(
    WebLocalFrameImpl* local_root) {
  DCHECK(!popup_mouse_wheel_event_listener_);
  Document* document = local_root->GetDocument();
  DCHECK(document);
  // We register an empty event listener, EmptyEventListener, so that mouse
  // wheel events get sent to the WebView.
  popup_mouse_wheel_event_listener_ = EmptyEventListener::Create();
  document->addEventListener(event_type_names::kMousewheel,
                             popup_mouse_wheel_event_listener_, false);
  local_root_with_empty_mouse_wheel_listener_ = local_root;
}

void WebViewImpl::DisablePopupMouseWheelEventListener() {
  // TODO(kenrb): Concerns the same as in enablePopupMouseWheelEventListener.
  // See https://crbug.com/566130
  DCHECK(popup_mouse_wheel_event_listener_);
  Document* document =
      local_root_with_empty_mouse_wheel_listener_->GetDocument();
  DCHECK(document);
  // Document may have already removed the event listener, for instance, due
  // to a navigation, but remove it anyway.
  document->removeEventListener(event_type_names::kMousewheel,
                                popup_mouse_wheel_event_listener_.Release(),
                                false);
  local_root_with_empty_mouse_wheel_listener_ = nullptr;
}

LocalDOMWindow* WebViewImpl::PagePopupWindow() const {
  return page_popup_ ? page_popup_->Window() : nullptr;
}

Frame* WebViewImpl::FocusedCoreFrame() const {
  return page_ ? page_->GetFocusController().FocusedOrMainFrame() : nullptr;
}

// WebWidget ------------------------------------------------------------------

void WebViewImpl::Close() {
  DCHECK(AllInstances().Contains(this));
  AllInstances().erase(this);

  if (page_) {
    // Initiate shutdown for the entire frameset.  This will cause a lot of
    // notifications to be sent.
    page_->WillBeDestroyed();
    page_.Clear();
  }

  // Reset the delegate to prevent notifications being sent as we're being
  // deleted.
  client_ = nullptr;

  Release();  // Balances a reference acquired in WebView::Create
}

WebSize WebViewImpl::Size() {
  return size_;
}

void WebViewImpl::ResizeVisualViewport(const WebSize& new_size) {
  GetPage()->GetVisualViewport().SetSize(new_size);
  GetPage()->GetVisualViewport().ClampToBoundaries();
}

void WebViewImpl::UpdateICBAndResizeViewport() {
  // We'll keep the initial containing block size from changing when the top
  // controls hide so that the ICB will always be the same size as the
  // viewport with the browser controls shown.
  IntSize icb_size = size_;
  if (GetBrowserControls().PermittedState() ==
          cc::BrowserControlsState::kBoth &&
      !GetBrowserControls().ShrinkViewport()) {
    icb_size.Expand(0, -GetBrowserControls().TotalHeight());
  }

  GetPageScaleConstraintsSet().DidChangeInitialContainingBlockSize(icb_size);

  UpdatePageDefinedViewportConstraints(MainFrameImpl()
                                           ->GetFrame()
                                           ->GetDocument()
                                           ->GetViewportData()
                                           .GetViewportDescription());
  UpdateMainFrameLayoutSize();

  GetPage()->GetVisualViewport().SetSize(size_);

  if (MainFrameImpl()->GetFrameView()) {
    MainFrameImpl()->GetFrameView()->SetInitialViewportSize(icb_size);
    if (!MainFrameImpl()->GetFrameView()->NeedsLayout())
      resize_viewport_anchor_->ResizeFrameView(MainFrameSize());
  }
}

void WebViewImpl::UpdateBrowserControlsConstraint(
    cc::BrowserControlsState constraint) {
  cc::BrowserControlsState old_permitted_state =
      GetBrowserControls().PermittedState();

  GetBrowserControls().UpdateConstraintsAndState(
      constraint, cc::BrowserControlsState::kBoth, false);

  // If the controls are going from a locked hidden to unlocked state, or vice
  // versa, the ICB size needs to change but we can't rely on getting a
  // WebViewImpl::resize since the top controls shown state may not have
  // changed.
  if ((old_permitted_state == cc::BrowserControlsState::kHidden &&
       constraint == cc::BrowserControlsState::kBoth) ||
      (old_permitted_state == cc::BrowserControlsState::kBoth &&
       constraint == cc::BrowserControlsState::kHidden)) {
    UpdateICBAndResizeViewport();
  }
}

void WebViewImpl::DidUpdateBrowserControls() {
  if (layer_tree_view_) {
    layer_tree_view_->SetBrowserControlsShownRatio(
        GetBrowserControls().ShownRatio());
    layer_tree_view_->SetBrowserControlsHeight(
        GetBrowserControls().TopHeight(), GetBrowserControls().BottomHeight(),
        GetBrowserControls().ShrinkViewport());
  }

  WebLocalFrameImpl* main_frame = MainFrameImpl();
  if (!main_frame)
    return;

  LocalFrameView* view = main_frame->GetFrameView();
  if (!view)
    return;

  VisualViewport& visual_viewport = GetPage()->GetVisualViewport();

  {
    // This object will save the current visual viewport offset w.r.t. the
    // document and restore it when the object goes out of scope. It's
    // needed since the browser controls adjustment will change the maximum
    // scroll offset and we may need to reposition them to keep the user's
    // apparent position unchanged.
    ResizeViewportAnchor::ResizeScope resize_scope(*resize_viewport_anchor_);

    visual_viewport.SetBrowserControlsAdjustment(
        GetBrowserControls().UnreportedSizeAdjustment());
  }
}

void WebViewImpl::SetOverscrollBehavior(
    const cc::OverscrollBehavior& overscroll_behavior) {
  if (layer_tree_view_)
    layer_tree_view_->SetOverscrollBehavior(overscroll_behavior);
}

BrowserControls& WebViewImpl::GetBrowserControls() {
  return GetPage()->GetBrowserControls();
}

void WebViewImpl::ResizeViewWhileAnchored(float top_controls_height,
                                          float bottom_controls_height,
                                          bool browser_controls_shrink_layout) {
  DCHECK(MainFrameImpl());

  GetBrowserControls().SetHeight(top_controls_height, bottom_controls_height,
                                 browser_controls_shrink_layout);

  {
    // Avoids unnecessary invalidations while various bits of state in
    // TextAutosizer are updated.
    TextAutosizer::DeferUpdatePageInfo defer_update_page_info(GetPage());
    LocalFrameView* frame_view = MainFrameImpl()->GetFrameView();
    IntSize old_size = frame_view->Size();
    UpdateICBAndResizeViewport();
    IntSize new_size = frame_view->Size();
    frame_view->MarkViewportConstrainedObjectsForLayout(
        old_size.Width() != new_size.Width(),
        old_size.Height() != new_size.Height());
  }

  fullscreen_controller_->UpdateSize();

  // Update lifecyle phases immediately to recalculate the minimum scale limit
  // for rotation anchoring, and to make sure that no lifecycle states are
  // stale if this WebView is embedded in another one.
  UpdateAllLifecyclePhases(LifecycleUpdateReason::kOther);
}

void WebViewImpl::ResizeWithBrowserControls(
    const WebSize& new_size,
    float top_controls_height,
    float bottom_controls_height,
    bool browser_controls_shrink_layout) {
  if (should_auto_resize_)
    return;

  if (size_ == new_size &&
      GetBrowserControls().TopHeight() == top_controls_height &&
      GetBrowserControls().BottomHeight() == bottom_controls_height &&
      GetBrowserControls().ShrinkViewport() == browser_controls_shrink_layout)
    return;

  if (GetPage()->MainFrame() && !GetPage()->MainFrame()->IsLocalFrame()) {
    // Viewport resize for a remote main frame does not require any
    // particular action, but the state needs to reflect the correct size
    // so that it can be used for initalization if the main frame gets
    // swapped to a LocalFrame at a later time.
    size_ = new_size;
    GetPageScaleConstraintsSet().DidChangeInitialContainingBlockSize(size_);
    GetPage()->GetVisualViewport().SetSize(size_);
    GetPage()->GetBrowserControls().SetHeight(top_controls_height,
                                              bottom_controls_height,
                                              browser_controls_shrink_layout);
    return;
  }

  WebLocalFrameImpl* main_frame = MainFrameImpl();
  if (!main_frame)
    return;

  LocalFrameView* view = main_frame->GetFrameView();
  if (!view)
    return;

  VisualViewport& visual_viewport = GetPage()->GetVisualViewport();

  bool is_rotation =
      GetPage()->GetSettings().GetMainFrameResizesAreOrientationChanges() &&
      size_.width && ContentsSize().Width() && new_size.width != size_.width &&
      !fullscreen_controller_->IsFullscreenOrTransitioning();
  size_ = new_size;

  FloatSize viewport_anchor_coords(viewportAnchorCoordX, viewportAnchorCoordY);
  if (is_rotation) {
    RotationViewportAnchor anchor(*view, visual_viewport,
                                  viewport_anchor_coords,
                                  GetPageScaleConstraintsSet());
    ResizeViewWhileAnchored(top_controls_height, bottom_controls_height,
                            browser_controls_shrink_layout);
  } else {
    ResizeViewportAnchor::ResizeScope resize_scope(*resize_viewport_anchor_);
    ResizeViewWhileAnchored(top_controls_height, bottom_controls_height,
                            browser_controls_shrink_layout);
  }
  SendResizeEventAndRepaint();
}

void WebViewImpl::Resize(const WebSize& new_size) {
  if (should_auto_resize_ || size_ == new_size)
    return;

  ResizeWithBrowserControls(new_size, GetBrowserControls().TopHeight(),
                            GetBrowserControls().BottomHeight(),
                            GetBrowserControls().ShrinkViewport());
}

void WebViewImpl::DidEnterFullscreen() {
  fullscreen_controller_->DidEnterFullscreen();
}

void WebViewImpl::DidExitFullscreen() {
  fullscreen_controller_->DidExitFullscreen();
}

void WebViewImpl::DidUpdateFullscreenSize() {
  fullscreen_controller_->UpdateSize();
}

void WebViewImpl::SetSuppressFrameRequestsWorkaroundFor704763Only(
    bool suppress_frame_requests) {
  page_->Animator().SetSuppressFrameRequestsWorkaroundFor704763Only(
      suppress_frame_requests);
}
void WebViewImpl::BeginFrame(base::TimeTicks last_frame_time) {
  TRACE_EVENT1("blink", "WebViewImpl::beginFrame", "frameTime",
               last_frame_time);
  DCHECK(!last_frame_time.is_null());

  if (!MainFrameImpl())
    return;

  DocumentLifecycle::AllowThrottlingScope throttling_scope(
      MainFrameImpl()->GetFrame()->GetDocument()->Lifecycle());
  PageWidgetDelegate::Animate(*page_, last_frame_time);
}

void WebViewImpl::RecordEndOfFrameMetrics(base::TimeTicks frame_begin_time) {
  if (!MainFrameImpl())
    return;

  MainFrameImpl()->GetFrame()->View()->RecordEndOfFrameMetrics(
      frame_begin_time);
}

void WebViewImpl::UpdateLifecycle(LifecycleUpdate requested_update,
                                  LifecycleUpdateReason reason) {
  TRACE_EVENT0("blink", "WebViewImpl::updateAllLifecyclePhases");
  if (!MainFrameImpl())
    return;

  DocumentLifecycle::AllowThrottlingScope throttling_scope(
      MainFrameImpl()->GetFrame()->GetDocument()->Lifecycle());

  PageWidgetDelegate::UpdateLifecycle(*page_, *MainFrameImpl()->GetFrame(),
                                      requested_update, reason);
  if (requested_update == LifecycleUpdate::kLayout)
    return;

  UpdateLayerTreeBackgroundColor();

  if (requested_update == LifecycleUpdate::kPrePaint)
    return;

  if (LocalFrameView* view = MainFrameImpl()->GetFrameView()) {
    LocalFrame* frame = MainFrameImpl()->GetFrame();
    WebWidgetClient* client =
        WebLocalFrameImpl::FromFrame(frame)->FrameWidgetImpl()->Client();

    if (should_dispatch_first_visually_non_empty_layout_ &&
        view->IsVisuallyNonEmpty()) {
      should_dispatch_first_visually_non_empty_layout_ = false;
      // TODO(esprehn): Move users of this callback to something
      // better, the heuristic for "visually non-empty" is bad.
      client->DidMeaningfulLayout(WebMeaningfulLayout::kVisuallyNonEmpty);
    }

    if (should_dispatch_first_layout_after_finished_parsing_ &&
        frame->GetDocument()->HasFinishedParsing()) {
      should_dispatch_first_layout_after_finished_parsing_ = false;
      client->DidMeaningfulLayout(WebMeaningfulLayout::kFinishedParsing);
    }

    if (should_dispatch_first_layout_after_finished_loading_ &&
        frame->GetDocument()->IsLoadCompleted()) {
      should_dispatch_first_layout_after_finished_loading_ = false;
      client->DidMeaningfulLayout(WebMeaningfulLayout::kFinishedLoading);
    }
  }
}

void WebViewImpl::UpdateAllLifecyclePhasesAndCompositeForTesting(
    bool do_raster) {
  if (layer_tree_view_) {
    layer_tree_view_->UpdateAllLifecyclePhasesAndCompositeForTesting(do_raster);
  }
}

void WebViewImpl::RequestPresentationCallbackForTesting(
    base::OnceClosure callback) {
  layer_tree_view_->RequestPresentationCallback(std::move(callback));
}

void WebViewImpl::PaintContent(cc::PaintCanvas* canvas, const WebRect& rect) {
  // This should only be used when compositing is not being used for this
  // WebView, and it is painting into the recording of its parent.
  DCHECK(!IsAcceleratedCompositingActive());
  PageWidgetDelegate::PaintContent(*page_, canvas, rect,
                                   *page_->DeprecatedLocalMainFrame());
}

void WebViewImpl::PaintContentIgnoringCompositing(cc::PaintCanvas* canvas,
                                                  const WebRect& rect) {
  // This is called on a composited WebViewImpl, but we will ignore it,
  // producing all possible content of the WebViewImpl into the PaintCanvas.
  DCHECK(IsAcceleratedCompositingActive());
  PageWidgetDelegate::PaintContentIgnoringCompositing(
      *page_, canvas, rect, *page_->DeprecatedLocalMainFrame());
}

void WebViewImpl::LayoutAndPaintAsync(base::OnceClosure callback) {
  if (layer_tree_view_)
    layer_tree_view_->LayoutAndPaintAsync(std::move(callback));
}

void WebViewImpl::CompositeAndReadbackAsync(
    base::OnceCallback<void(const SkBitmap&)> callback) {
  if (layer_tree_view_)
    layer_tree_view_->CompositeAndReadbackAsync(std::move(callback));
}

void WebViewImpl::ThemeChanged() {
  if (!GetPage())
    return;
  if (!GetPage()->MainFrame()->IsLocalFrame())
    return;
  LocalFrameView* view = GetPage()->DeprecatedLocalMainFrame()->View();

  WebRect damaged_rect(0, 0, size_.width, size_.height);
  view->InvalidateRect(damaged_rect);
}

void WebViewImpl::EnterFullscreen(LocalFrame& frame,
                                  const FullscreenOptions* options) {
  fullscreen_controller_->EnterFullscreen(frame, options);
}

void WebViewImpl::ExitFullscreen(LocalFrame& frame) {
  fullscreen_controller_->ExitFullscreen(frame);
}

void WebViewImpl::FullscreenElementChanged(Element* old_element,
                                           Element* new_element) {
  fullscreen_controller_->FullscreenElementChanged(old_element, new_element);
}

bool WebViewImpl::HasHorizontalScrollbar() {
  return MainFrameImpl()
      ->GetFrameView()
      ->LayoutViewport()
      ->HorizontalScrollbar();
}

bool WebViewImpl::HasVerticalScrollbar() {
  return MainFrameImpl()->GetFrameView()->LayoutViewport()->VerticalScrollbar();
}

WebInputEventResult WebViewImpl::DispatchBufferedTouchEvents() {
  if (!MainFrameImpl())
    return WebInputEventResult::kNotHandled;
  if (WebDevToolsAgentImpl* devtools = MainFrameDevToolsAgentImpl())
    devtools->DispatchBufferedTouchEvents();
  return MainFrameImpl()
      ->GetFrame()
      ->GetEventHandler()
      .DispatchBufferedTouchEvents();
}

WebInputEventResult WebViewImpl::HandleInputEvent(
    const WebCoalescedInputEvent& coalesced_event) {
  const WebInputEvent& input_event = coalesced_event.Event();
  // TODO(dcheng): The fact that this is getting called when there is no local
  // main frame is problematic and probably indicates a bug in the input event
  // routing code.
  if (!MainFrameImpl())
    return WebInputEventResult::kNotHandled;
  DCHECK(!WebInputEvent::IsTouchEventType(input_event.GetType()));

  GetPage()->GetVisualViewport().StartTrackingPinchStats();

  TRACE_EVENT1("input,rail", "WebViewImpl::handleInputEvent", "type",
               WebInputEvent::GetName(input_event.GetType()));

  if ((rubberbandingForcedOn_ || isAltDragRubberbandingEnabled_) &&
      HandleAltDragRubberbandEvent(input_event))
    return WebInputEventResult::kHandledSystem;

  // If a drag-and-drop operation is in progress, ignore input events except
  // PointerCancel.
  if (MainFrameImpl()->FrameWidgetImpl()->DoingDragAndDrop() &&
      input_event.GetType() != WebInputEvent::kPointerCancel)
    return WebInputEventResult::kHandledSuppressed;

  if (WebDevToolsAgentImpl* devtools = MainFrameDevToolsAgentImpl()) {
    if (devtools->HandleInputEvent(input_event))
      return WebInputEventResult::kHandledSuppressed;
  }

  // Report the event to be NOT processed by WebKit, so that the browser can
  // handle it appropriately.
  if (WebFrameWidgetBase::IgnoreInputEvents())
    return WebInputEventResult::kNotHandled;

  base::AutoReset<const WebInputEvent*> current_event_change(
      &CurrentInputEvent::current_input_event_, &input_event);
  UIEventWithKeyState::ClearNewTabModifierSetFromIsolatedWorld();

  bool is_pointer_locked = false;
  if (WebFrameWidgetBase* widget = MainFrameImpl()->FrameWidgetImpl()) {
    if (WebWidgetClient* client = widget->Client())
      is_pointer_locked = client->IsPointerLocked();
  }

  if (is_pointer_locked &&
      WebInputEvent::IsMouseEventType(input_event.GetType())) {
    MainFrameImpl()->FrameWidgetImpl()->PointerLockMouseEvent(coalesced_event);
    return WebInputEventResult::kHandledSystem;
  }

  Document& main_frame_document = *MainFrameImpl()->GetFrame()->GetDocument();

  if (input_event.GetType() != WebInputEvent::kMouseMove) {
    FirstMeaningfulPaintDetector::From(main_frame_document).NotifyInputEvent();
  }

  if (input_event.GetType() != WebInputEvent::kMouseMove &&
      input_event.GetType() != WebInputEvent::kMouseEnter &&
      input_event.GetType() != WebInputEvent::kMouseLeave) {
    InteractiveDetector* interactive_detector(
        InteractiveDetector::From(main_frame_document));
    if (interactive_detector) {
      interactive_detector->OnInvalidatingInputEvent(input_event.TimeStamp());
    }
  }

  // Skip the pointerrawmove for mouse capture case.
  if (mouse_capture_node_ &&
      input_event.GetType() == WebInputEvent::kPointerRawMove)
    return WebInputEventResult::kHandledSystem;

  if (mouse_capture_node_ &&
      WebInputEvent::IsMouseEventType(input_event.GetType()))
    return HandleCapturedMouseEvent(coalesced_event);

  // FIXME: This should take in the intended frame, not the local frame
  // root.
  return PageWidgetDelegate::HandleInputEvent(*this, coalesced_event,
                                              MainFrameImpl()->GetFrame());
}

WebInputEventResult WebViewImpl::HandleCapturedMouseEvent(
    const WebCoalescedInputEvent& coalesced_event) {
  const WebInputEvent& input_event = coalesced_event.Event();
  TRACE_EVENT1("input", "captured mouse event", "type", input_event.GetType());
  // Save m_mouseCaptureNode since mouseCaptureLost() will clear it.
  Node* node = mouse_capture_node_;

  // Not all platforms call mouseCaptureLost() directly.
  if (input_event.GetType() == WebInputEvent::kMouseUp)
    MouseCaptureLost();

  std::unique_ptr<UserGestureIndicator> gesture_indicator;

  AtomicString event_type;
  switch (input_event.GetType()) {
    case WebInputEvent::kMouseEnter:
      event_type = event_type_names::kMouseover;
      break;
    case WebInputEvent::kMouseMove:
      event_type = event_type_names::kMousemove;
      break;
    case WebInputEvent::kPointerRawMove:
      // There will be no mouse event for raw move events.
      event_type = event_type_names::kPointerrawmove;
      break;
    case WebInputEvent::kMouseLeave:
      event_type = event_type_names::kMouseout;
      break;
    case WebInputEvent::kMouseDown:
      event_type = event_type_names::kMousedown;
      gesture_indicator = LocalFrame::NotifyUserActivation(
          node->GetDocument().GetFrame(), UserGestureToken::kNewGesture);
      mouse_capture_gesture_token_ = gesture_indicator->CurrentToken();
      break;
    case WebInputEvent::kMouseUp:
      event_type = event_type_names::kMouseup;
      gesture_indicator = std::make_unique<UserGestureIndicator>(
          std::move(mouse_capture_gesture_token_));
      break;
    default:
      NOTREACHED();
  }

  WebMouseEvent transformed_event =
      TransformWebMouseEvent(MainFrameImpl()->GetFrameView(),
                             static_cast<const WebMouseEvent&>(input_event));
  if (LocalFrame* frame = node->GetDocument().GetFrame()) {
    frame->GetEventHandler().HandleTargetedMouseEvent(
        node, transformed_event, event_type,
        TransformWebMouseEventVector(
            MainFrameImpl()->GetFrameView(),
            coalesced_event.GetCoalescedEventsPointers()),
        TransformWebMouseEventVector(
            MainFrameImpl()->GetFrameView(),
            coalesced_event.GetPredictedEventsPointers()));
  }
  return WebInputEventResult::kHandledSystem;
}

void WebViewImpl::SetCursorVisibilityState(bool is_visible) {
  if (page_)
    page_->SetIsCursorVisible(is_visible);
}

void WebViewImpl::MouseCaptureLost() {
  TRACE_EVENT_ASYNC_END0("input", "capturing mouse", this);
  mouse_capture_node_ = nullptr;
<<<<<<< HEAD
  if (page_->DeprecatedLocalMainFrame())
    page_->DeprecatedLocalMainFrame()->Client()->SetMouseCapture(false);
=======
  if ((rubberbandingForcedOn_ || isAltDragRubberbandingEnabled_) &&
      IsRubberbanding()) {
    AbortRubberbanding();
  }  
>>>>>>> 8e7b0dd5
}

void WebViewImpl::SetFocus(bool enable) {
  if (enable)
    page_->GetFocusController().SetActive(true);
  page_->GetFocusController().SetFocused(enable);
  if (enable) {
    LocalFrame* focused_frame = page_->GetFocusController().FocusedFrame();
    if (focused_frame) {
      Element* element = focused_frame->GetDocument()->FocusedElement();
      if (element && focused_frame->Selection()
                         .ComputeVisibleSelectionInDOMTreeDeprecated()
                         .IsNone()) {
        // If the selection was cleared while the WebView was not
        // focused, then the focus element shows with a focus ring but
        // no caret and does respond to keyboard inputs.
        focused_frame->GetDocument()->UpdateStyleAndLayoutTree();
        if (element->IsTextControl()) {
          element->UpdateFocusAppearance(SelectionBehaviorOnFocus::kRestore);
        } else if (HasEditableStyle(*element)) {
          // updateFocusAppearance() selects all the text of
          // contentseditable DIVs. So we set the selection explicitly
          // instead. Note that this has the side effect of moving the
          // caret back to the beginning of the text.
          Position position(element, 0);
          focused_frame->Selection().SetSelectionAndEndTyping(
              SelectionInDOMTree::Builder().Collapse(position).Build());
        }
      }
    }
    ime_accept_events_ = true;
  } else {
    HidePopups();

    // Clear focus on the currently focused frame if any.
    if (!page_)
      return;

    LocalFrame* frame = page_->MainFrame() && page_->MainFrame()->IsLocalFrame()
                            ? page_->DeprecatedLocalMainFrame()
                            : nullptr;
    if (!frame)
      return;

    LocalFrame* focused_frame = FocusedLocalFrameInWidget();
    if (focused_frame) {
      // Finish an ongoing composition to delete the composition node.
      if (focused_frame->GetInputMethodController().HasComposition()) {
        // TODO(editing-dev): The use of
        // updateStyleAndLayoutIgnorePendingStylesheets needs to be audited.
        // See http://crbug.com/590369 for more details.
        focused_frame->GetDocument()
            ->UpdateStyleAndLayoutIgnorePendingStylesheets();

        focused_frame->GetInputMethodController().FinishComposingText(
            InputMethodController::kKeepSelection);
      }
      ime_accept_events_ = false;
    }
  }
}

bool WebViewImpl::SelectionBounds(WebRect& anchor_web,
                                  WebRect& focus_web) const {
  const Frame* frame = FocusedCoreFrame();
  if (!frame || !frame->IsLocalFrame())
    return false;
  const LocalFrame* local_frame = ToLocalFrame(frame);
  if (!local_frame)
    return false;

  LocalFrameView* frame_view = local_frame->View();
  if (!frame_view)
    return false;

  IntRect anchor;
  IntRect focus;
  if (!local_frame->Selection().ComputeAbsoluteBounds(anchor, focus))
    return false;

  VisualViewport& visual_viewport = GetPage()->GetVisualViewport();
  anchor_web = visual_viewport.RootFrameToViewport(
      frame_view->ConvertToRootFrame(anchor));
  focus_web = visual_viewport.RootFrameToViewport(
      frame_view->ConvertToRootFrame(focus));
  return true;
}

SkColor WebViewImpl::BackgroundColor() const {
  if (background_color_override_enabled_)
    return background_color_override_;
  if (!page_)
    return BaseBackgroundColor().Rgb();
  if (!page_->MainFrame())
    return BaseBackgroundColor().Rgb();
  if (!page_->MainFrame()->IsLocalFrame())
    return BaseBackgroundColor().Rgb();
  LocalFrameView* view = page_->DeprecatedLocalMainFrame()->View();
  if (!view)
    return BaseBackgroundColor().Rgb();
  return view->DocumentBackgroundColor().Rgb();
}

WebPagePopupImpl* WebViewImpl::GetPagePopup() const {
  return page_popup_.get();
}

bool WebViewImpl::IsAcceleratedCompositingActive() const {
  return !!root_layer_;
}

void WebViewImpl::WillCloseLayerTreeView() {
  if (layer_tree_view_)
    GetPage()->WillCloseLayerTreeView(*layer_tree_view_, nullptr);

  SetRootLayer(nullptr);
  animation_host_ = nullptr;

  mutator_dispatcher_ = nullptr;
  layer_tree_view_ = nullptr;
}

void WebViewImpl::DidAcquirePointerLock() {
  if (MainFrameImpl())
    MainFrameImpl()->FrameWidget()->DidAcquirePointerLock();
}

void WebViewImpl::DidNotAcquirePointerLock() {
  if (MainFrameImpl())
    MainFrameImpl()->FrameWidget()->DidNotAcquirePointerLock();
}

void WebViewImpl::DidLosePointerLock() {
  // Make sure that the main frame wasn't swapped-out when the pointer lock is
  // lost. There's a race that can happen when a pointer lock is requested, but
  // the browser swaps out the main frame while the pointer lock request is in
  // progress. This won't be needed once the main frame is refactored to not use
  // the WebViewImpl as its WebWidget.
  if (MainFrameImpl())
    MainFrameImpl()->FrameWidget()->DidLosePointerLock();
}

// WebView --------------------------------------------------------------------

WebSettingsImpl* WebViewImpl::SettingsImpl() {
  if (!web_settings_) {
    web_settings_ = std::make_unique<WebSettingsImpl>(
        &page_->GetSettings(), dev_tools_emulator_.Get());
  }
  DCHECK(web_settings_);
  return web_settings_.get();
}

WebSettings* WebViewImpl::GetSettings() {
  return SettingsImpl();
}

WebString WebViewImpl::PageEncoding() const {
  if (!page_)
    return WebString();

  if (!page_->MainFrame()->IsLocalFrame())
    return WebString();

  // FIXME: Is this check needed?
  if (!page_->DeprecatedLocalMainFrame()->GetDocument()->Loader())
    return WebString();

  return page_->DeprecatedLocalMainFrame()->GetDocument()->EncodingName();
}

WebFrame* WebViewImpl::MainFrame() {
  return WebFrame::FromFrame(page_ ? page_->MainFrame() : nullptr);
}

WebLocalFrame* WebViewImpl::FocusedFrame() {
  Frame* frame = FocusedCoreFrame();
  // TODO(yabinh): focusedCoreFrame() should always return a local frame, and
  // the following check should be unnecessary.
  // See crbug.com/625068
  if (!frame || !frame->IsLocalFrame())
    return nullptr;
  return WebLocalFrameImpl::FromFrame(ToLocalFrame(frame));
}

void WebViewImpl::SetFocusedFrame(WebFrame* frame) {
  if (!frame) {
    // Clears the focused frame if any.
    Frame* focused_frame = FocusedCoreFrame();
    if (focused_frame && focused_frame->IsLocalFrame())
      ToLocalFrame(focused_frame)->Selection().SetFrameIsFocused(false);
    return;
  }
  LocalFrame* core_frame = ToWebLocalFrameImpl(frame)->GetFrame();
  core_frame->GetPage()->GetFocusController().SetFocusedFrame(core_frame);
}

void WebViewImpl::FocusDocumentView(WebFrame* frame) {
  // This is currently only used when replicating focus changes for
  // cross-process frames, and |notifyEmbedder| is disabled to avoid sending
  // duplicate frameFocused updates from FocusController to the browser
  // process, which already knows the latest focused frame.
  GetPage()->GetFocusController().FocusDocumentView(
      WebFrame::ToCoreFrame(*frame), false /* notifyEmbedder */);
}

void WebViewImpl::SetInitialFocus(bool reverse) {
  if (!page_)
    return;
  Frame* frame = GetPage()->GetFocusController().FocusedOrMainFrame();
  if (frame->IsLocalFrame()) {
    if (Document* document = ToLocalFrame(frame)->GetDocument())
      document->ClearFocusedElement();
  }
  GetPage()->GetFocusController().SetInitialFocus(
      reverse ? kWebFocusTypeBackward : kWebFocusTypeForward);
}

void WebViewImpl::ClearFocusedElement() {
  Frame* frame = FocusedCoreFrame();
  if (!frame || !frame->IsLocalFrame())
    return;

  LocalFrame* local_frame = ToLocalFrame(frame);

  Document* document = local_frame->GetDocument();
  if (!document)
    return;

  Element* old_focused_element = document->FocusedElement();
  document->ClearFocusedElement();
  if (!old_focused_element)
    return;

  // If a text field has focus, we need to make sure the selection controller
  // knows to remove selection from it. Otherwise, the text field is still
  // processing keyboard events even though focus has been moved to the page and
  // keystrokes get eaten as a result.
  document->UpdateStyleAndLayoutTree();
  if (HasEditableStyle(*old_focused_element) ||
      old_focused_element->IsTextControl())
    local_frame->Selection().Clear();
}

// TODO(dglazkov): Remove and replace with Node:hasEditableStyle.
// http://crbug.com/612560
static bool IsElementEditable(const Element* element) {
  element->GetDocument().UpdateStyleAndLayoutTree();
  if (HasEditableStyle(*element))
    return true;

  if (auto* text_control = ToTextControlOrNull(element)) {
    if (!text_control->IsDisabledOrReadOnly())
      return true;
  }

  return EqualIgnoringASCIICase(element->getAttribute(html_names::kRoleAttr),
                                "textbox");
}

bool WebViewImpl::ScrollFocusedEditableElementIntoView() {
  DCHECK(MainFrameImpl());
  LocalFrameView* main_frame_view = MainFrameImpl()->GetFrame()->View();
  if (!main_frame_view)
    return false;

  Element* element = FocusedElement();
  if (!element || !IsElementEditable(element))
    return false;

  element->GetDocument().UpdateStyleAndLayoutIgnorePendingStylesheets();

  LayoutObject* layout_object = element->GetLayoutObject();
  if (!layout_object)
    return false;

  // Since the page has been resized, the layout may have changed. The page
  // scale animation started by ZoomAndScrollToFocusedEditableRect will scroll
  // only the visual and layout viewports. We'll call ScrollRectToVisible with
  // the stop_at_main_frame_layout_viewport param to ensure the element is
  // actually visible in the page.
  WebScrollIntoViewParams params(ScrollAlignment::kAlignCenterIfNeeded,
                                 ScrollAlignment::kAlignCenterIfNeeded,
                                 kProgrammaticScroll, false,
                                 kScrollBehaviorInstant);
  params.stop_at_main_frame_layout_viewport = true;
  layout_object->ScrollRectToVisible(
      LayoutRect(layout_object->AbsoluteBoundingBoxRect()), params);

  ZoomAndScrollToFocusedEditableElementRect(
      main_frame_view->RootFrameToDocument(
          element->GetDocument().View()->ConvertToRootFrame(
              layout_object->AbsoluteBoundingBoxRect())),
      main_frame_view->RootFrameToDocument(
          element->GetDocument().View()->ConvertToRootFrame(
              element->GetDocument()
                  .GetFrame()
                  ->Selection()
                  .AbsoluteCaretBounds())),
      ShouldZoomToLegibleScale(*element));

  return true;
}

bool WebViewImpl::ShouldZoomToLegibleScale(const Element& element) {
  bool zoom_into_legible_scale =
      web_settings_->AutoZoomFocusedNodeToLegibleScale() &&
      !GetPage()->GetVisualViewport().ShouldDisableDesktopWorkarounds();

  if (zoom_into_legible_scale) {
    // When deciding whether to zoom in on a focused text box, we should
    // decide not to zoom in if the user won't be able to zoom out. e.g if the
    // textbox is within a touch-action: none container the user can't zoom
    // back out.
    TouchAction action =
        touch_action_util::ComputeEffectiveTouchAction(element);
    if (!(action & TouchAction::kTouchActionPinchZoom))
      zoom_into_legible_scale = false;
  }

  return zoom_into_legible_scale;
}

void WebViewImpl::ZoomAndScrollToFocusedEditableElementRect(
    const IntRect& element_bounds_in_document,
    const IntRect& caret_bounds_in_document,
    bool zoom_into_legible_scale) {
  float scale;
  IntPoint scroll;
  bool need_animation = false;
  ComputeScaleAndScrollForEditableElementRects(
      element_bounds_in_document, caret_bounds_in_document,
      zoom_into_legible_scale, scale, scroll, need_animation);
  if (need_animation) {
    StartPageScaleAnimation(scroll, false, scale,
                            scrollAndScaleAnimationDurationInSeconds);
  }
}

void WebViewImpl::SmoothScroll(int target_x, int target_y, long duration_ms) {
  IntPoint target_position(target_x, target_y);
  StartPageScaleAnimation(target_position, false, PageScaleFactor(),
                          (double)duration_ms / 1000);
}

void WebViewImpl::ComputeScaleAndScrollForEditableElementRects(
    const IntRect& element_bounds_in_document,
    const IntRect& caret_bounds_in_document,
    bool zoom_into_legible_scale,
    float& new_scale,
    IntPoint& new_scroll,
    bool& need_animation) {
  VisualViewport& visual_viewport = GetPage()->GetVisualViewport();

  if (!zoom_into_legible_scale) {
    new_scale = PageScaleFactor();
  } else {
    // Pick a scale which is reasonably readable. This is the scale at which
    // the caret height will become minReadableCaretHeightForNode (adjusted
    // for dpi and font scale factor).
    const int min_readable_caret_height_for_node =
        (element_bounds_in_document.Height() >=
                 2 * caret_bounds_in_document.Height()
             ? minReadableCaretHeightForTextArea
             : minReadableCaretHeight) *
        MainFrameImpl()->GetFrame()->PageZoomFactor();
    new_scale = ClampPageScaleFactorToLimits(
        MaximumLegiblePageScale() * min_readable_caret_height_for_node /
        caret_bounds_in_document.Height());
    new_scale = std::max(new_scale, PageScaleFactor());
  }
  const float delta_scale = new_scale / PageScaleFactor();

  need_animation = false;

  // If we are at less than the target zoom level, zoom in.
  if (delta_scale > minScaleChangeToTriggerZoom)
    need_animation = true;
  else
    new_scale = PageScaleFactor();

  // If the caret is offscreen, then animate.
  if (!visual_viewport.VisibleRectInDocument().Contains(
          caret_bounds_in_document))
    need_animation = true;

  // If the box is partially offscreen and it's possible to bring it fully
  // onscreen, then animate.
  if (visual_viewport.VisibleRect().Width() >=
          element_bounds_in_document.Width() &&
      visual_viewport.VisibleRect().Height() >=
          element_bounds_in_document.Height() &&
      !visual_viewport.VisibleRectInDocument().Contains(
          element_bounds_in_document))
    need_animation = true;

  if (!need_animation)
    return;

  FloatSize target_viewport_size(visual_viewport.Size());
  target_viewport_size.Scale(1 / new_scale);

  if (element_bounds_in_document.Width() <= target_viewport_size.Width()) {
    // Field is narrower than screen. Try to leave padding on left so field's
    // label is visible, but it's more important to ensure entire field is
    // onscreen.
    int ideal_left_padding = target_viewport_size.Width() * leftBoxRatio;
    int max_left_padding_keeping_box_onscreen =
        target_viewport_size.Width() - element_bounds_in_document.Width();
    new_scroll.SetX(element_bounds_in_document.X() -
                    std::min<int>(ideal_left_padding,
                                  max_left_padding_keeping_box_onscreen));
  } else {
    // Field is wider than screen. Try to left-align field, unless caret would
    // be offscreen, in which case right-align the caret.
    new_scroll.SetX(std::max<int>(
        element_bounds_in_document.X(),
        caret_bounds_in_document.X() + caret_bounds_in_document.Width() +
            caretPadding - target_viewport_size.Width()));
  }
  if (element_bounds_in_document.Height() <= target_viewport_size.Height()) {
    // Field is shorter than screen. Vertically center it.
    new_scroll.SetY(
        element_bounds_in_document.Y() -
        (target_viewport_size.Height() - element_bounds_in_document.Height()) /
            2);
  } else {
    // Field is taller than screen. Try to top align field, unless caret would
    // be offscreen, in which case bottom-align the caret.
    new_scroll.SetY(std::max<int>(
        element_bounds_in_document.Y(),
        caret_bounds_in_document.Y() + caret_bounds_in_document.Height() +
            caretPadding - target_viewport_size.Height()));
  }
}

void WebViewImpl::AdvanceFocus(bool reverse) {
  GetPage()->GetFocusController().AdvanceFocus(reverse ? kWebFocusTypeBackward
                                                       : kWebFocusTypeForward);
}

void WebViewImpl::AdvanceFocusAcrossFrames(WebFocusType type,
                                           WebRemoteFrame* from,
                                           WebLocalFrame* to) {
  // TODO(alexmos): Pass in proper with sourceCapabilities.
  GetPage()->GetFocusController().AdvanceFocusAcrossFrames(
      type, ToWebRemoteFrameImpl(from)->GetFrame(),
      ToWebLocalFrameImpl(to)->GetFrame());
}

double WebViewImpl::ZoomLevel() {
  return zoom_level_;
}

void WebViewImpl::PropagateZoomFactorToLocalFrameRoots(Frame* frame,
                                                       float zoom_factor) {
  if (frame->IsLocalFrame() && ToLocalFrame(frame)->IsLocalRoot()) {
    LocalFrame* local_frame = ToLocalFrame(frame);
    if (Document* document = local_frame->GetDocument()) {
      if (!document->IsPluginDocument() ||
          !ToPluginDocument(document)->GetPluginView()) {
        local_frame->SetPageZoomFactor(zoom_factor);
      }
    }
  }

  for (Frame* child = frame->Tree().FirstChild(); child;
       child = child->Tree().NextSibling())
    PropagateZoomFactorToLocalFrameRoots(child, zoom_factor);
}

double WebViewImpl::SetZoomLevel(double zoom_level) {
  if (zoom_level < minimum_zoom_level_)
    zoom_level_ = minimum_zoom_level_;
  else if (zoom_level > maximum_zoom_level_)
    zoom_level_ = maximum_zoom_level_;
  else
    zoom_level_ = zoom_level;

  float zoom_factor =
      zoom_factor_override_
          ? zoom_factor_override_
          : static_cast<float>(ZoomLevelToZoomFactor(zoom_level_));
  if (zoom_factor_for_device_scale_factor_) {
    if (compositor_device_scale_factor_override_) {
      // Adjust the page's DSF so that DevicePixelRatio becomes
      // m_zoomFactorForDeviceScaleFactor.
      GetPage()->SetDeviceScaleFactorDeprecated(
          zoom_factor_for_device_scale_factor_ /
          compositor_device_scale_factor_override_);
      zoom_factor *= compositor_device_scale_factor_override_;
    } else {
      GetPage()->SetDeviceScaleFactorDeprecated(1.f);
      zoom_factor *= zoom_factor_for_device_scale_factor_;
    }
  }
  PropagateZoomFactorToLocalFrameRoots(page_->MainFrame(), zoom_factor);

  return zoom_level_;
}

void WebViewImpl::ZoomLimitsChanged(double minimum_zoom_level,
                                    double maximum_zoom_level) {
  minimum_zoom_level_ = minimum_zoom_level;
  maximum_zoom_level_ = maximum_zoom_level;
  client_->ZoomLimitsChanged(minimum_zoom_level_, maximum_zoom_level_);
}

float WebViewImpl::TextZoomFactor() {
  return MainFrameImpl()->GetFrame()->TextZoomFactor();
}

float WebViewImpl::SetTextZoomFactor(float text_zoom_factor) {
  LocalFrame* frame = MainFrameImpl()->GetFrame();
  if (frame->GetWebPluginContainer())
    return 1;

  frame->SetTextZoomFactor(text_zoom_factor);

  return text_zoom_factor;
}

double WebView::ZoomLevelToZoomFactor(double zoom_level) {
  return pow(kTextSizeMultiplierRatio, zoom_level);
}

double WebView::ZoomFactorToZoomLevel(double factor) {
  // Since factor = 1.2^level, level = log(factor) / log(1.2)
  return log(factor) / log(kTextSizeMultiplierRatio);
}

float WebViewImpl::PageScaleFactor() const {
  if (!GetPage())
    return 1;

  return GetPage()->GetVisualViewport().Scale();
}

float WebViewImpl::ClampPageScaleFactorToLimits(float scale_factor) const {
  return GetPageScaleConstraintsSet().FinalConstraints().ClampToConstraints(
      scale_factor);
}

void WebViewImpl::SetVisualViewportOffset(const WebFloatPoint& offset) {
  DCHECK(GetPage());
  GetPage()->GetVisualViewport().SetLocation(offset);
}

WebFloatPoint WebViewImpl::VisualViewportOffset() const {
  DCHECK(GetPage());
  return GetPage()->GetVisualViewport().VisibleRect().Location();
}

WebFloatSize WebViewImpl::VisualViewportSize() const {
  DCHECK(GetPage());
  return GetPage()->GetVisualViewport().VisibleRect().Size();
}

void WebViewImpl::SetPageScaleFactorAndLocation(float scale_factor,
                                                const FloatPoint& location) {
  DCHECK(GetPage());

  GetPage()->GetVisualViewport().SetScaleAndLocation(
      ClampPageScaleFactorToLimits(scale_factor), location);
}

void WebViewImpl::SetPageScaleFactor(float scale_factor) {
  DCHECK(GetPage());

  scale_factor = ClampPageScaleFactorToLimits(scale_factor);
  if (scale_factor == PageScaleFactor())
    return;

  GetPage()->GetVisualViewport().SetScale(scale_factor);
}

void WebViewImpl::SetDeviceScaleFactor(float scale_factor) {
  if (!GetPage())
    return;

  if (GetPage()->DeviceScaleFactorDeprecated() == scale_factor)
    return;

  GetPage()->SetDeviceScaleFactorDeprecated(scale_factor);
}

void WebViewImpl::SetZoomFactorForDeviceScaleFactor(
    float zoom_factor_for_device_scale_factor) {
  // We can't early-return here if these are already equal, because we may
  // need to propagate the correct zoom factor to newly navigated frames.
  zoom_factor_for_device_scale_factor_ = zoom_factor_for_device_scale_factor;
  if (!layer_tree_view_)
    return;
  SetZoomLevel(zoom_level_);
}

void WebViewImpl::EnableAutoResizeMode(const WebSize& min_size,
                                       const WebSize& max_size) {
  should_auto_resize_ = true;
  min_auto_size_ = min_size;
  max_auto_size_ = max_size;
  ConfigureAutoResizeMode();
}

void WebViewImpl::DisableAutoResizeMode() {
  should_auto_resize_ = false;
  ConfigureAutoResizeMode();
}

void WebViewImpl::SetDefaultPageScaleLimits(float min_scale, float max_scale) {
  GetPage()->SetDefaultPageScaleLimits(min_scale, max_scale);
}

void WebViewImpl::SetInitialPageScaleOverride(
    float initial_page_scale_factor_override) {
  PageScaleConstraints constraints =
      GetPageScaleConstraintsSet().UserAgentConstraints();
  constraints.initial_scale = initial_page_scale_factor_override;

  if (constraints == GetPageScaleConstraintsSet().UserAgentConstraints())
    return;

  GetPageScaleConstraintsSet().SetNeedsReset(true);
  GetPage()->SetUserAgentPageScaleConstraints(constraints);
}

void WebViewImpl::SetMaximumLegibleScale(float maximum_legible_scale) {
  maximum_legible_scale_ = maximum_legible_scale;
}

void WebViewImpl::SetIgnoreViewportTagScaleLimits(bool ignore) {
  PageScaleConstraints constraints =
      GetPageScaleConstraintsSet().UserAgentConstraints();
  if (ignore) {
    constraints.minimum_scale =
        GetPageScaleConstraintsSet().DefaultConstraints().minimum_scale;
    constraints.maximum_scale =
        GetPageScaleConstraintsSet().DefaultConstraints().maximum_scale;
  } else {
    constraints.minimum_scale = -1;
    constraints.maximum_scale = -1;
  }
  GetPage()->SetUserAgentPageScaleConstraints(constraints);
}

IntSize WebViewImpl::MainFrameSize() {
  // The frame size should match the viewport size at minimum scale, since the
  // viewport must always be contained by the frame.
  FloatSize frame_size(size_);
  frame_size.Scale(1 / MinimumPageScaleFactor());
  return ExpandedIntSize(frame_size);
}

PageScaleConstraintsSet& WebViewImpl::GetPageScaleConstraintsSet() const {
  return GetPage()->GetPageScaleConstraintsSet();
}

void WebViewImpl::RefreshPageScaleFactor() {
  if (!MainFrame() || !GetPage() || !GetPage()->MainFrame() ||
      !GetPage()->MainFrame()->IsLocalFrame() ||
      !GetPage()->DeprecatedLocalMainFrame()->View())
    return;
  UpdatePageDefinedViewportConstraints(MainFrameImpl()
                                           ->GetFrame()
                                           ->GetDocument()
                                           ->GetViewportData()
                                           .GetViewportDescription());
  GetPageScaleConstraintsSet().ComputeFinalConstraints();

  float new_page_scale_factor = PageScaleFactor();
  if (GetPageScaleConstraintsSet().NeedsReset() &&
      GetPageScaleConstraintsSet().FinalConstraints().initial_scale != -1) {
    new_page_scale_factor =
        GetPageScaleConstraintsSet().FinalConstraints().initial_scale;
    GetPageScaleConstraintsSet().SetNeedsReset(false);
  }
  SetPageScaleFactor(new_page_scale_factor);

  UpdateLayerTreeViewport();
}

void WebViewImpl::UpdatePageDefinedViewportConstraints(
    const ViewportDescription& description) {
  if (!GetPage() || (!size_.width && !size_.height) ||
      !GetPage()->MainFrame()->IsLocalFrame())
    return;

  // When viewport is disabled (non-mobile), we always use gpu rasterization.
  // Otherwise, on platforms that do support viewport tags, we only enable it
  // when they are present. But Why? Historically this was used to gate usage of
  // gpu rasterization to a smaller set of less complex cases to avoid driver
  // bugs dealing with websites designed for desktop. The concern is that on
  // older android devices (<L according to https://crbug.com/419521#c9),
  // drivers are more likely to encounter bugs with gpu raster when encountering
  // the full possibility of desktop web content. Further, Adreno devices <=L
  // have encountered problems that look like driver bugs when enabling
  // OOP-Raster which is gpu-based. Thus likely a blacklist would be required
  // for non-viewport-specified pages in order to avoid crashes or other
  // problems on mobile devices with gpu rasterization.
  bool viewport_enabled = GetSettings()->ViewportEnabled();
  matches_heuristics_for_gpu_rasterization_ =
      viewport_enabled ? description.MatchesHeuristicsForGpuRasterization()
                       : true;
  if (layer_tree_view_) {
    layer_tree_view_->HeuristicsForGpuRasterizationUpdated(
        matches_heuristics_for_gpu_rasterization_);
  }

  if (!viewport_enabled) {
    GetPageScaleConstraintsSet().ClearPageDefinedConstraints();
    UpdateMainFrameLayoutSize();
    return;
  }

  Document* document = GetPage()->DeprecatedLocalMainFrame()->GetDocument();

  Length default_min_width =
      document->GetViewportData().ViewportDefaultMinWidth();
  if (default_min_width.IsAuto())
    default_min_width = Length(kExtendToZoom);

  ViewportDescription adjusted_description = description;
  if (SettingsImpl()->ViewportMetaLayoutSizeQuirk() &&
      adjusted_description.type == ViewportDescription::kViewportMeta) {
    const int kLegacyWidthSnappingMagicNumber = 320;
    if (adjusted_description.max_width.IsFixed() &&
        adjusted_description.max_width.Value() <=
            kLegacyWidthSnappingMagicNumber)
      adjusted_description.max_width = Length(kDeviceWidth);
    if (adjusted_description.max_height.IsFixed() &&
        adjusted_description.max_height.Value() <= size_.height)
      adjusted_description.max_height = Length(kDeviceHeight);
    adjusted_description.min_width = adjusted_description.max_width;
    adjusted_description.min_height = adjusted_description.max_height;
  }

  float old_initial_scale =
      GetPageScaleConstraintsSet().PageDefinedConstraints().initial_scale;
  GetPageScaleConstraintsSet().UpdatePageDefinedConstraints(
      adjusted_description, default_min_width);

  if (SettingsImpl()->ClobberUserAgentInitialScaleQuirk() &&
      GetPageScaleConstraintsSet().UserAgentConstraints().initial_scale != -1 &&
      GetPageScaleConstraintsSet().UserAgentConstraints().initial_scale *
              DeviceScaleFactor() <=
          1) {
    if (description.max_width == Length(kDeviceWidth) ||
        (description.max_width.GetType() == kAuto &&
         GetPageScaleConstraintsSet().PageDefinedConstraints().initial_scale ==
             1.0f))
      SetInitialPageScaleOverride(-1);
  }

  Settings& page_settings = GetPage()->GetSettings();
  GetPageScaleConstraintsSet().AdjustForAndroidWebViewQuirks(
      adjusted_description, default_min_width.IntValue(), DeviceScaleFactor(),
      SettingsImpl()->SupportDeprecatedTargetDensityDPI(),
      page_settings.GetWideViewportQuirkEnabled(),
      page_settings.GetUseWideViewport(),
      page_settings.GetLoadWithOverviewMode(),
      SettingsImpl()->ViewportMetaNonUserScalableQuirk());
  float new_initial_scale =
      GetPageScaleConstraintsSet().PageDefinedConstraints().initial_scale;
  if (old_initial_scale != new_initial_scale && new_initial_scale != -1) {
    GetPageScaleConstraintsSet().SetNeedsReset(true);
    if (MainFrameImpl() && MainFrameImpl()->GetFrameView())
      MainFrameImpl()->GetFrameView()->SetNeedsLayout();
  }

  if (TextAutosizer* text_autosizer = document->GetTextAutosizer())
    text_autosizer->UpdatePageInfoInAllFrames();

  UpdateMainFrameLayoutSize();
}

void WebViewImpl::UpdateMainFrameLayoutSize() {
  if (should_auto_resize_ || !MainFrameImpl())
    return;

  LocalFrameView* view = MainFrameImpl()->GetFrameView();
  if (!view)
    return;

  WebSize layout_size = size_;

  if (GetSettings()->ViewportEnabled())
    layout_size = GetPageScaleConstraintsSet().GetLayoutSize();

  if (GetPage()->GetSettings().GetForceZeroLayoutHeight())
    layout_size.height = 0;

  view->SetLayoutSize(layout_size);
}

IntSize WebViewImpl::ContentsSize() const {
  if (!GetPage()->MainFrame()->IsLocalFrame())
    return IntSize();
  auto* layout_view =
      GetPage()->DeprecatedLocalMainFrame()->ContentLayoutObject();
  if (!layout_view)
    return IntSize();
  return layout_view->DocumentRect().Size();
}

WebSize WebViewImpl::ContentsPreferredMinimumSize() {
  Document* document = page_->MainFrame()->IsLocalFrame()
                           ? page_->DeprecatedLocalMainFrame()->GetDocument()
                           : nullptr;
  if (!document || !document->GetLayoutView() || !document->documentElement() ||
      !document->documentElement()->GetLayoutBox())
    return WebSize();

  // The preferred size requires an up-to-date layout tree.
  DCHECK(!document->NeedsLayoutTreeUpdate() &&
         !document->View()->NeedsLayout());

  // Needed for computing MinPreferredWidth.
  FontCachePurgePreventer fontCachePurgePreventer;
  int width_scaled = document->GetLayoutView()
                         ->MinPreferredLogicalWidth()
                         .Round();  // Already accounts for zoom.
  int height_scaled =
      document->documentElement()->GetLayoutBox()->ScrollHeight().Round();
  return IntSize(width_scaled, height_scaled);
}

float WebViewImpl::DefaultMinimumPageScaleFactor() const {
  return GetPageScaleConstraintsSet().DefaultConstraints().minimum_scale;
}

float WebViewImpl::DefaultMaximumPageScaleFactor() const {
  return GetPageScaleConstraintsSet().DefaultConstraints().maximum_scale;
}

float WebViewImpl::MinimumPageScaleFactor() const {
  return GetPageScaleConstraintsSet().FinalConstraints().minimum_scale;
}

float WebViewImpl::MaximumPageScaleFactor() const {
  return GetPageScaleConstraintsSet().FinalConstraints().maximum_scale;
}

void WebViewImpl::ResetScaleStateImmediately() {
  GetPageScaleConstraintsSet().SetNeedsReset(true);
}

void WebViewImpl::ResetScrollAndScaleState() {
  GetPage()->GetVisualViewport().Reset();

  if (!GetPage()->MainFrame()->IsLocalFrame())
    return;

  if (LocalFrameView* frame_view =
          ToLocalFrame(GetPage()->MainFrame())->View()) {
    ScrollableArea* scrollable_area = frame_view->LayoutViewport();

    if (!scrollable_area->GetScrollOffset().IsZero())
      scrollable_area->SetScrollOffset(ScrollOffset(), kProgrammaticScroll);
  }

  if (Document* document =
          ToLocalFrame(GetPage()->MainFrame())->GetDocument()) {
    if (DocumentLoader* loader = document->Loader()) {
      if (HistoryItem* item = loader->GetHistoryItem())
        item->ClearViewState();
    }
  }

  GetPageScaleConstraintsSet().SetNeedsReset(true);
}

void WebViewImpl::PerformPluginAction(const WebPluginAction& action,
                                      const gfx::Point& location) {
  // FIXME: Location is probably in viewport coordinates
  HitTestResult result =
      HitTestResultForRootFramePos(LayoutPoint(IntPoint(location)));
  Node* node = result.InnerNode();
  if (!IsHTMLObjectElement(*node) && !IsHTMLEmbedElement(*node))
    return;

  LayoutObject* object = node->GetLayoutObject();
  if (object && object->IsLayoutEmbeddedContent()) {
    WebPluginContainerImpl* plugin_view =
        ToLayoutEmbeddedContent(object)->Plugin();
    if (plugin_view) {
      switch (action.type) {
        case WebPluginAction::kRotate90Clockwise:
          plugin_view->Plugin()->RotateView(
              WebPlugin::kRotationType90Clockwise);
          break;
        case WebPluginAction::kRotate90Counterclockwise:
          plugin_view->Plugin()->RotateView(
              WebPlugin::kRotationType90Counterclockwise);
          break;
        default:
          NOTREACHED();
      }
    }
  }
}

void WebViewImpl::AudioStateChanged(bool is_audio_playing) {
  GetPage()->GetPageScheduler()->AudioStateChanged(is_audio_playing);
}

WebHitTestResult WebViewImpl::HitTestResultAt(const gfx::Point& point) {
  return CoreHitTestResultAt(point);
}

HitTestResult WebViewImpl::CoreHitTestResultAt(
    const gfx::Point& point_in_viewport) {
  // TODO(crbug.com/843128): When we do async hit-testing, we might try to do
  // hit-testing when the local main frame is not valid anymore. Look into if we
  // can avoid getting here earlier in the pipeline.
  if (!MainFrameImpl() || !MainFrameImpl()->GetFrameView())
    return HitTestResult();

  DocumentLifecycle::AllowThrottlingScope throttling_scope(
      MainFrameImpl()->GetFrame()->GetDocument()->Lifecycle());
  LocalFrameView* view = MainFrameImpl()->GetFrameView();
  LayoutPoint point_in_root_frame =
      view->ViewportToFrame(LayoutPoint(IntPoint(point_in_viewport)));
  return HitTestResultForRootFramePos(point_in_root_frame);
}

void WebViewImpl::SendResizeEventAndRepaint() {
  // FIXME: This is wrong. The LocalFrameView is responsible sending a
  // resizeEvent as part of layout. Layout is also responsible for sending
  // invalidations to the embedder. This method and all callers may be wrong. --
  // eseidel.
  if (MainFrameImpl()->GetFrameView()) {
    // Enqueues the resize event.
    MainFrameImpl()->GetFrame()->GetDocument()->EnqueueResizeEvent();
  }

  if (client_) {
    if (layer_tree_view_) {
      UpdateLayerTreeViewport();
    } else {
      WebRect damaged_rect(0, 0, size_.width, size_.height);
      client_->WidgetClient()->DidInvalidateRect(damaged_rect);
    }
  }
}

void WebViewImpl::ConfigureAutoResizeMode() {
  if (!MainFrameImpl() || !MainFrameImpl()->GetFrame() ||
      !MainFrameImpl()->GetFrame()->View())
    return;

  if (should_auto_resize_) {
    MainFrameImpl()->GetFrame()->View()->EnableAutoSizeMode(min_auto_size_,
                                                            max_auto_size_);
  } else {
    MainFrameImpl()->GetFrame()->View()->DisableAutoSizeMode();
  }
}

unsigned long WebViewImpl::CreateUniqueIdentifierForRequest() {
  return CreateUniqueIdentifier();
}

void WebViewImpl::SetCompositorDeviceScaleFactorOverride(
    float device_scale_factor) {
  if (compositor_device_scale_factor_override_ == device_scale_factor)
    return;
  compositor_device_scale_factor_override_ = device_scale_factor;
  if (zoom_factor_for_device_scale_factor_) {
    SetZoomLevel(ZoomLevel());
    return;
  }
}

void WebViewImpl::SetDeviceEmulationTransform(
    const TransformationMatrix& transform) {
  if (transform == device_emulation_transform_)
    return;
  device_emulation_transform_ = transform;
  UpdateDeviceEmulationTransform();
}

TransformationMatrix WebViewImpl::GetDeviceEmulationTransformForTesting()
    const {
  return device_emulation_transform_;
}

void WebViewImpl::EnableDeviceEmulation(
    const WebDeviceEmulationParams& params) {
  dev_tools_emulator_->EnableDeviceEmulation(params);
}

void WebViewImpl::DisableDeviceEmulation() {
  dev_tools_emulator_->DisableDeviceEmulation();
}

void WebViewImpl::PerformCustomContextMenuAction(unsigned action) {
  if (page_)
    page_->GetContextMenuController().CustomContextMenuItemSelected(action);
}

void WebViewImpl::ShowContextMenu(WebMenuSourceType source_type) {
  if (!MainFrameImpl())
    return;

  // If MainFrameImpl() is non-null, then FrameWidget() will also be non-null.
  DCHECK(MainFrameImpl()->FrameWidget());
  MainFrameImpl()->FrameWidget()->ShowContextMenu(source_type);
}

WebURL WebViewImpl::GetURLForDebugTrace() {
  WebFrame* main_frame = MainFrame();
  if (main_frame->IsWebLocalFrame())
    return main_frame->ToWebLocalFrame()->GetDocument().Url();
  return {};
}

void WebViewImpl::DidCloseContextMenu() {
  LocalFrame* frame = page_->GetFocusController().FocusedFrame();
  if (frame)
    frame->Selection().SetCaretBlinkingSuspended(false);
}

void WebViewImpl::HidePopups() {
  CancelPagePopup();
}

WebInputMethodController* WebViewImpl::GetActiveWebInputMethodController()
    const {
  WebLocalFrameImpl* local_frame =
      WebLocalFrameImpl::FromFrame(FocusedLocalFrameInWidget());
  return local_frame ? local_frame->GetInputMethodController() : nullptr;
}

Color WebViewImpl::BaseBackgroundColor() const {
  return base_background_color_override_enabled_
             ? base_background_color_override_
             : base_background_color_;
}

void WebViewImpl::SetBaseBackgroundColor(SkColor color) {
  if (base_background_color_ == color)
    return;

  base_background_color_ = color;
  UpdateBaseBackgroundColor();
}

void WebViewImpl::SetBaseBackgroundColorOverride(SkColor color) {
  if (base_background_color_override_enabled_ &&
      base_background_color_override_ == color) {
    return;
  }

  base_background_color_override_enabled_ = true;
  base_background_color_override_ = color;
  if (MainFrameImpl()) {
    // Force lifecycle update to ensure we're good to call
    // LocalFrameView::setBaseBackgroundColor().
    MainFrameImpl()
        ->GetFrame()
        ->View()
        ->UpdateLifecycleToCompositingCleanPlusScrolling();
  }
  UpdateBaseBackgroundColor();
}

void WebViewImpl::ClearBaseBackgroundColorOverride() {
  if (!base_background_color_override_enabled_)
    return;

  base_background_color_override_enabled_ = false;
  if (MainFrameImpl()) {
    // Force lifecycle update to ensure we're good to call
    // LocalFrameView::setBaseBackgroundColor().
    MainFrameImpl()
        ->GetFrame()
        ->View()
        ->UpdateLifecycleToCompositingCleanPlusScrolling();
  }
  UpdateBaseBackgroundColor();
}

void WebViewImpl::UpdateBaseBackgroundColor() {
  Color color = BaseBackgroundColor();
  if (page_->MainFrame() && page_->MainFrame()->IsLocalFrame()) {
    LocalFrameView* view = page_->DeprecatedLocalMainFrame()->View();
    view->SetBaseBackgroundColor(color);
    view->UpdateBaseBackgroundColorRecursively(color);
  }
}

void WebViewImpl::SetIsActive(bool active) {
  if (GetPage())
    GetPage()->GetFocusController().SetActive(active);
}

bool WebViewImpl::IsActive() const {
  return GetPage() ? GetPage()->GetFocusController().IsActive() : false;
}

void WebViewImpl::SetDomainRelaxationForbidden(bool forbidden,
                                               const WebString& scheme) {
  SchemeRegistry::SetDomainRelaxationForbiddenForURLScheme(forbidden,
                                                           String(scheme));
}

void WebViewImpl::SetWindowFeatures(const WebWindowFeatures& features) {
  page_->SetWindowFeatures(features);
}

void WebViewImpl::SetOpenedByDOM() {
  page_->SetOpenedByDOM();
}

void WebViewImpl::SetSelectionColors(unsigned active_background_color,
                                     unsigned active_foreground_color,
                                     unsigned inactive_background_color,
                                     unsigned inactive_foreground_color) {
#if defined(WTF_USE_DEFAULT_RENDER_THEME)
  LayoutThemeDefault::SetSelectionColors(
      active_background_color, active_foreground_color,
      inactive_background_color, inactive_foreground_color);
  LayoutTheme::GetTheme().PlatformColorsDidChange();
#endif
}

void WebViewImpl::DidCommitLoad(bool is_new_navigation,
                                bool is_navigation_within_page) {
  if (!is_navigation_within_page) {
    should_dispatch_first_visually_non_empty_layout_ = true;
    should_dispatch_first_layout_after_finished_parsing_ = true;
    should_dispatch_first_layout_after_finished_loading_ = true;

    if (is_new_navigation) {
      GetPageScaleConstraintsSet().SetNeedsReset(true);
      page_importance_signals_.OnCommitLoad();
    }
  }

  // Give the visual viewport's scroll layer its initial size.
  GetPage()->GetVisualViewport().MainFrameDidChangeSize();
}

void WebViewImpl::ResizeAfterLayout() {
  DCHECK(MainFrameImpl());
  if (!client_ || !client_->CanUpdateLayout())
    return;

  if (should_auto_resize_) {
    LocalFrameView* view = MainFrameImpl()->GetFrame()->View();
    WebSize frame_size = view->Size();
    if (frame_size != size_) {
      size_ = frame_size;

      GetPage()->GetVisualViewport().SetSize(size_);
      GetPageScaleConstraintsSet().DidChangeInitialContainingBlockSize(size_);
      view->SetInitialViewportSize(size_);

      client_->DidAutoResize(size_);
      SendResizeEventAndRepaint();
    }
  }

  if (GetPageScaleConstraintsSet().ConstraintsDirty())
    RefreshPageScaleFactor();

  resize_viewport_anchor_->ResizeFrameView(MainFrameSize());
}

void WebViewImpl::MainFrameLayoutUpdated() {
  DCHECK(MainFrameImpl());
  if (!client_)
    return;

  client_->DidUpdateMainFrameLayout();
}

void WebViewImpl::DidChangeContentsSize() {
  if (!GetPage()->MainFrame()->IsLocalFrame())
    return;

  LocalFrameView* view = ToLocalFrame(GetPage()->MainFrame())->View();

  int vertical_scrollbar_width = 0;
  if (view && view->LayoutViewport()) {
    Scrollbar* vertical_scrollbar = view->LayoutViewport()->VerticalScrollbar();
    if (vertical_scrollbar && !vertical_scrollbar->IsOverlayScrollbar())
      vertical_scrollbar_width = vertical_scrollbar->Width();
  }

  GetPageScaleConstraintsSet().DidChangeContentsSize(
      ContentsSize(), vertical_scrollbar_width, PageScaleFactor());
}

void WebViewImpl::PageScaleFactorChanged() {
  GetPageScaleConstraintsSet().SetNeedsReset(false);
  UpdateLayerTreeViewport();
  client_->PageScaleFactorChanged();
  dev_tools_emulator_->MainFrameScrollOrScaleChanged();
}

void WebViewImpl::MainFrameScrollOffsetChanged() {
  dev_tools_emulator_->MainFrameScrollOrScaleChanged();
}

void WebViewImpl::SetBackgroundColorOverride(SkColor color) {
  background_color_override_enabled_ = true;
  background_color_override_ = color;
  UpdateLayerTreeBackgroundColor();
}

void WebViewImpl::ClearBackgroundColorOverride() {
  background_color_override_enabled_ = false;
  UpdateLayerTreeBackgroundColor();
}

void WebViewImpl::SetZoomFactorOverride(float zoom_factor) {
  zoom_factor_override_ = zoom_factor;
  SetZoomLevel(ZoomLevel());
}

void WebViewImpl::SetPageOverlayColor(SkColor color) {
  page_->SetPageOverlayColor(color);
}

WebPageImportanceSignals* WebViewImpl::PageImportanceSignals() {
  return &page_importance_signals_;
}

Element* WebViewImpl::FocusedElement() const {
  LocalFrame* frame = page_->GetFocusController().FocusedFrame();
  if (!frame)
    return nullptr;

  Document* document = frame->GetDocument();
  if (!document)
    return nullptr;

  return document->FocusedElement();
}

HitTestResult WebViewImpl::HitTestResultForRootFramePos(
    const LayoutPoint& pos_in_root_frame) {
  if (!page_->MainFrame()->IsLocalFrame())
    return HitTestResult();
  HitTestLocation location(
      page_->DeprecatedLocalMainFrame()->View()->ConvertFromRootFrame(
          pos_in_root_frame));
  HitTestResult result =
      page_->DeprecatedLocalMainFrame()
          ->GetEventHandler()
          .HitTestResultAtLocation(
              location, HitTestRequest::kReadOnly | HitTestRequest::kActive);
  result.SetToShadowHostIfInRestrictedShadowRoot();
  return result;
}

WebHitTestResult WebViewImpl::HitTestResultForTap(
    const gfx::Point& tap_point_window_pos,
    const WebSize& tap_area) {
  if (!page_->MainFrame()->IsLocalFrame())
    return HitTestResult();

  WebGestureEvent tap_event(
      WebInputEvent::kGestureTap, WebInputEvent::kNoModifiers,
      WTF::CurrentTimeTicks(), kWebGestureDeviceTouchscreen);
  // GestureTap is only ever from a touchscreen.
  tap_event.SetPositionInWidget(FloatPoint(IntPoint(tap_point_window_pos)));
  tap_event.data.tap.tap_count = 1;
  tap_event.data.tap.width = tap_area.width;
  tap_event.data.tap.height = tap_area.height;

  WebGestureEvent scaled_event =
      TransformWebGestureEvent(MainFrameImpl()->GetFrameView(), tap_event);

  HitTestResult result =
      page_->DeprecatedLocalMainFrame()
          ->GetEventHandler()
          .HitTestResultForGestureEvent(
              scaled_event, HitTestRequest::kReadOnly | HitTestRequest::kActive)
          .GetHitTestResult();

  result.SetToShadowHostIfInRestrictedShadowRoot();
  return result;
}

void WebViewImpl::SetTabsToLinks(bool enable) {
  tabs_to_links_ = enable;
}

bool WebViewImpl::TabsToLinks() const {
  return tabs_to_links_;
}

void WebViewImpl::RegisterViewportLayersWithCompositor() {
  DCHECK(layer_tree_view_);

  if (!GetPage()->MainFrame() || !GetPage()->MainFrame()->IsLocalFrame())
    return;

  Document* document = GetPage()->DeprecatedLocalMainFrame()->GetDocument();

  DCHECK(document);

  // Get the outer viewport scroll layers.
  GraphicsLayer* layout_viewport_container_layer =
      GetPage()->GlobalRootScrollerController().RootContainerLayer();
  cc::Layer* layout_viewport_container_cc_layer =
      layout_viewport_container_layer
          ? layout_viewport_container_layer->CcLayer()
          : nullptr;

  GraphicsLayer* layout_viewport_scroll_layer =
      GetPage()->GlobalRootScrollerController().RootScrollerLayer();
  cc::Layer* layout_viewport_scroll_cc_layer =
      layout_viewport_scroll_layer ? layout_viewport_scroll_layer->CcLayer()
                                   : nullptr;

  VisualViewport& visual_viewport = GetPage()->GetVisualViewport();

  WebLayerTreeView::ViewportLayers viewport_layers;
  viewport_layers.overscroll_elasticity_element_id =
      visual_viewport.GetCompositorOverscrollElasticityElementId();
  viewport_layers.page_scale = visual_viewport.PageScaleLayer()->CcLayer();
  viewport_layers.inner_viewport_container =
      visual_viewport.ContainerLayer()->CcLayer();
  viewport_layers.outer_viewport_container = layout_viewport_container_cc_layer;
  viewport_layers.inner_viewport_scroll =
      visual_viewport.ScrollLayer()->CcLayer();
  viewport_layers.outer_viewport_scroll = layout_viewport_scroll_cc_layer;

  layer_tree_view_->RegisterViewportLayers(viewport_layers);
}

void WebViewImpl::SetRootGraphicsLayer(GraphicsLayer* graphics_layer) {
  if (!layer_tree_view_)
    return;

  // In SPv2, setRootLayer is used instead.
  DCHECK(!RuntimeEnabledFeatures::SlimmingPaintV2Enabled());

  VisualViewport& visual_viewport = GetPage()->GetVisualViewport();
  visual_viewport.AttachLayerTree(graphics_layer);
  if (graphics_layer) {
    root_graphics_layer_ = visual_viewport.RootGraphicsLayer();
    visual_viewport_container_layer_ = visual_viewport.ContainerLayer();
    root_layer_ = root_graphics_layer_->CcLayer();
    UpdateDeviceEmulationTransform();
    layer_tree_view_->SetRootLayer(root_layer_);
    // We register viewport layers here since there may not be a layer
    // tree view prior to this point.
    RegisterViewportLayersWithCompositor();
  } else {
    root_graphics_layer_ = nullptr;
    visual_viewport_container_layer_ = nullptr;
    root_layer_ = nullptr;
    // This means that we're transitioning to a new page. Suppress
    // commits until Blink generates invalidations so we don't
    // attempt to paint too early in the next page load.
    scoped_defer_main_frame_update_ = layer_tree_view_->DeferMainFrameUpdate();
    layer_tree_view_->ClearRootLayer();
    layer_tree_view_->ClearViewportLayers();
  }
}

void WebViewImpl::SetRootLayer(scoped_refptr<cc::Layer> layer) {
  if (!layer_tree_view_)
    return;

  if (layer) {
    root_layer_ = layer;
    layer_tree_view_->SetRootLayer(root_layer_);
  } else {
    root_layer_ = nullptr;
    // This means that we're transitioning to a new page. Suppress
    // commits until Blink generates invalidations so we don't
    // attempt to paint too early in the next page load.
    scoped_defer_main_frame_update_ = layer_tree_view_->DeferMainFrameUpdate();
    layer_tree_view_->ClearRootLayer();
    layer_tree_view_->ClearViewportLayers();
  }
}

void WebViewImpl::InvalidateRect(const IntRect& rect) {
  if (layer_tree_view_) {
    UpdateLayerTreeViewport();
  } else if (client_) {
    // This is only for WebViewPlugin.
    client_->WidgetClient()->DidInvalidateRect(rect);
  }
}

PaintLayerCompositor* WebViewImpl::Compositor() const {
  WebLocalFrameImpl* frame = MainFrameImpl();
  if (!frame)
    return nullptr;

  Document* document = frame->GetFrame()->GetDocument();
  if (!document || !document->GetLayoutView())
    return nullptr;

  return document->GetLayoutView()->Compositor();
}

GraphicsLayer* WebViewImpl::RootGraphicsLayer() {
  return root_graphics_layer_;
}

void WebViewImpl::ScheduleAnimationForWidget() {
  if (layer_tree_view_) {
    layer_tree_view_->SetNeedsBeginFrame();
    return;
  }
  if (client_)
    client_->WidgetClient()->ScheduleAnimation();
}

void WebViewImpl::SetLayerTreeView(WebLayerTreeView* layer_tree_view) {
  layer_tree_view_ = layer_tree_view;
  if (Platform::Current()->IsThreadedAnimationEnabled()) {
    animation_host_ = std::make_unique<CompositorAnimationHost>(
        layer_tree_view_->CompositorAnimationHost());
  }

  page_->LayerTreeViewInitialized(*layer_tree_view_, nullptr);
  // We don't yet have a page loaded at this point of the initialization of
  // WebViewImpl, so don't allow cc to commit any frames Blink might
  // try to create in the meantime.
  scoped_defer_main_frame_update_ = layer_tree_view_->DeferMainFrameUpdate();
}

void WebViewImpl::ApplyViewportChanges(const ApplyViewportChangesArgs& args) {
  VisualViewport& visual_viewport = GetPage()->GetVisualViewport();

  // Store the desired offsets the visual viewport before setting the top
  // controls ratio since doing so will change the bounds and move the
  // viewports to keep the offsets valid. The compositor may have already
  // done that so we don't want to double apply the deltas here.
  FloatPoint visual_viewport_offset = visual_viewport.VisibleRect().Location();
  visual_viewport_offset.Move(args.inner_delta.x(), args.inner_delta.y());

  GetBrowserControls().SetShownRatio(GetBrowserControls().ShownRatio() +
                                     args.browser_controls_delta);

  SetPageScaleFactorAndLocation(PageScaleFactor() * args.page_scale_delta,
                                visual_viewport_offset);

  if (args.page_scale_delta != 1) {
    double_tap_zoom_pending_ = false;
    visual_viewport.UserDidChangeScale();
  }

  elastic_overscroll_ += FloatSize(args.elastic_overscroll_delta.x(),
                                   args.elastic_overscroll_delta.y());
  UpdateBrowserControlsConstraint(args.browser_controls_constraint);

  if (RuntimeEnabledFeatures::NoHoverDuringScrollEnabled() &&
      args.scroll_gesture_did_end)
    MainFrameImpl()->GetFrame()->GetEventHandler().RecomputeMouseHoverState();
}

void WebViewImpl::RecordWheelAndTouchScrollingCount(
    bool has_scrolled_by_wheel,
    bool has_scrolled_by_touch) {
  if (!MainFrameImpl())
    return;

  if (has_scrolled_by_wheel)
    UseCounter::Count(MainFrameImpl()->GetFrame(), WebFeature::kScrollByWheel);
  if (has_scrolled_by_touch)
    UseCounter::Count(MainFrameImpl()->GetFrame(), WebFeature::kScrollByTouch);
}

void WebViewImpl::UpdateLayerTreeViewport() {
  if (!GetPage() || !layer_tree_view_)
    return;

  layer_tree_view_->SetPageScaleFactorAndLimits(
      PageScaleFactor(), MinimumPageScaleFactor(), MaximumPageScaleFactor());
}

void WebViewImpl::UpdateLayerTreeBackgroundColor() {
  if (!layer_tree_view_)
    return;
  layer_tree_view_->SetBackgroundColor(BackgroundColor());
}

void WebViewImpl::UpdateDeviceEmulationTransform() {
  if (!visual_viewport_container_layer_)
    return;

  // When the device emulation transform is updated, to avoid incorrect
  // scales and fuzzy raster from the compositor, force all content to
  // pick ideal raster scales.
  visual_viewport_container_layer_->SetTransform(device_emulation_transform_);
  if (layer_tree_view_)
    layer_tree_view_->ForceRecalculateRasterScales();
}

PageScheduler* WebViewImpl::Scheduler() const {
  DCHECK(GetPage());
  return GetPage()->GetPageScheduler();
}

void WebViewImpl::SetVisibilityState(
    mojom::PageVisibilityState visibility_state,
    bool is_initial_state) {
  DCHECK(GetPage());
  GetPage()->SetVisibilityState(visibility_state, is_initial_state);
  GetPage()->GetPageScheduler()->SetPageVisible(
      visibility_state == mojom::PageVisibilityState::kVisible);
}

mojom::PageVisibilityState WebViewImpl::VisibilityState() {
  DCHECK(GetPage());
  return GetPage()->VisibilityState();
}

void WebViewImpl::ForceNextWebGLContextCreationToFail() {
  CoreInitializer::GetInstance().ForceNextWebGLContextCreationToFail();
}

void WebViewImpl::ForceNextDrawingBufferCreationToFail() {
  DrawingBuffer::ForceNextDrawingBufferCreationToFail();
}

base::WeakPtr<AnimationWorkletMutatorDispatcherImpl>
WebViewImpl::EnsureCompositorMutatorDispatcher(
    scoped_refptr<base::SingleThreadTaskRunner>* mutator_task_runner) {
  if (!mutator_task_runner_) {
    layer_tree_view_->SetMutatorClient(
        AnimationWorkletMutatorDispatcherImpl::CreateCompositorThreadClient(
            &mutator_dispatcher_, &mutator_task_runner_));
  }

  DCHECK(mutator_task_runner_);
  *mutator_task_runner = mutator_task_runner_;
  return mutator_dispatcher_;
}

float WebViewImpl::DeviceScaleFactor() const {
  // TODO(oshima): Investigate if this should return the ScreenInfo's scale
  // factor rather than page's scale factor, which can be 1 in use-zoom-for-dsf
  // mode.
  if (!GetPage())
    return 1;

  return GetPage()->DeviceScaleFactorDeprecated();
}

LocalFrame* WebViewImpl::FocusedLocalFrameInWidget() const {
  if (!MainFrameImpl())
    return nullptr;

  LocalFrame* focused_frame = ToLocalFrame(FocusedCoreFrame());
  if (focused_frame->LocalFrameRoot() != MainFrameImpl()->GetFrame())
    return nullptr;
  return focused_frame;
}

LocalFrame* WebViewImpl::FocusedLocalFrameAvailableForIme() const {
  return ime_accept_events_ ? FocusedLocalFrameInWidget() : nullptr;
}

void WebViewImpl::SetPageFrozen(bool frozen) {
  Scheduler()->SetPageFrozen(frozen);
}

WebWidget* WebViewImpl::MainFrameWidget() {
  return this;
}

void WebViewImpl::AddAutoplayFlags(int32_t value) {
  page_->AddAutoplayFlags(value);
}

void WebViewImpl::ClearAutoplayFlags() {
  page_->ClearAutoplayFlags();
}

int32_t WebViewImpl::AutoplayFlagsForTest() {
  return page_->AutoplayFlags();
}

void WebViewImpl::DeferMainFrameUpdateForTesting() {
  scoped_defer_main_frame_update_ = layer_tree_view_->DeferMainFrameUpdate();
}

}  // namespace blink<|MERGE_RESOLUTION|>--- conflicted
+++ resolved
@@ -1822,15 +1822,13 @@
 void WebViewImpl::MouseCaptureLost() {
   TRACE_EVENT_ASYNC_END0("input", "capturing mouse", this);
   mouse_capture_node_ = nullptr;
-<<<<<<< HEAD
   if (page_->DeprecatedLocalMainFrame())
     page_->DeprecatedLocalMainFrame()->Client()->SetMouseCapture(false);
-=======
+
   if ((rubberbandingForcedOn_ || isAltDragRubberbandingEnabled_) &&
       IsRubberbanding()) {
     AbortRubberbanding();
-  }  
->>>>>>> 8e7b0dd5
+  }
 }
 
 void WebViewImpl::SetFocus(bool enable) {
