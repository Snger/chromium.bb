#
# Copyright (C) 2011 Google Inc. All rights reserved.
#
# Redistribution and use in source and binary forms, with or without
# modification, are permitted provided that the following conditions are
# met:
#
#         * Redistributions of source code must retain the above copyright
# notice, this list of conditions and the following disclaimer.
#         * Redistributions in binary form must reproduce the above
# copyright notice, this list of conditions and the following disclaimer
# in the documentation and/or other materials provided with the
# distribution.
#         * Neither the name of Google Inc. nor the names of its
# contributors may be used to endorse or promote products derived from
# this software without specific prior written permission.
#
# THIS SOFTWARE IS PROVIDED BY THE COPYRIGHT HOLDERS AND CONTRIBUTORS
# "AS IS" AND ANY EXPRESS OR IMPLIED WARRANTIES, INCLUDING, BUT NOT
# LIMITED TO, THE IMPLIED WARRANTIES OF MERCHANTABILITY AND FITNESS FOR
# A PARTICULAR PURPOSE ARE DISCLAIMED. IN NO EVENT SHALL THE COPYRIGHT
# OWNER OR CONTRIBUTORS BE LIABLE FOR ANY DIRECT, INDIRECT, INCIDENTAL,
# SPECIAL, EXEMPLARY, OR CONSEQUENTIAL DAMAGES (INCLUDING, BUT NOT
# LIMITED TO, PROCUREMENT OF SUBSTITUTE GOODS OR SERVICES; LOSS OF USE,
# DATA, OR PROFITS; OR BUSINESS INTERRUPTION) HOWEVER CAUSED AND ON ANY
# THEORY OF LIABILITY, WHETHER IN CONTRACT, STRICT LIABILITY, OR TORT
# (INCLUDING NEGLIGENCE OR OTHERWISE) ARISING IN ANY WAY OUT OF THE USE
# OF THIS SOFTWARE, EVEN IF ADVISED OF THE POSSIBILITY OF SUCH DAMAGE.
#

{
    'variables': {
      'blink_web_output_dir': '<(SHARED_INTERMEDIATE_DIR)/blink/web',
    },
    'includes': [
        '../bindings/bindings.gypi',
        '../core/core.gypi',
        '../build/features.gypi',
        '../build/scripts/scripts.gypi',
        '../build/win/precompile.gypi',
        '../modules/modules.gypi',
        '../platform/blink_platform.gypi',
        '../wtf/wtf.gypi',
        'web.gypi',
    ],
    'target_defaults': {
        'variables': {
            'clang_warning_flags': ['-Wglobal-constructors'],
        },
    },
    'targets': [
        {
            'target_name': 'blink_web',
            'type': '<(component)',
            'variables': { 'enable_wexit_time_destructors': 1, },
            'dependencies': [
                '../config.gyp:config',
                '../platform/blink_platform.gyp:blink_common',
                '../modules/modules.gyp:modules',
                '<(DEPTH)/skia/skia.gyp:skia',
                '<(angle_path)/src/angle.gyp:translator',
                '<(DEPTH)/third_party/icu/icu.gyp:icuuc',
                '<(DEPTH)/third_party/npapi/npapi.gyp:npapi',
                '<(DEPTH)/v8/tools/gyp/v8.gyp:v8',
            ],
            'export_dependent_settings': [
                '<(DEPTH)/skia/skia.gyp:skia',
                '<(DEPTH)/third_party/icu/icu.gyp:icuuc',
                '<(DEPTH)/third_party/npapi/npapi.gyp:npapi',
                '<(DEPTH)/v8/tools/gyp/v8.gyp:v8',
            ],
            'include_dirs': [
                '<(angle_path)/include',
                '<(DEPTH)/third_party/skia/include/utils',
            ],
            'defines': [
                'BLINK_IMPLEMENTATION=1',
                'INSIDE_BLINK',
            ],
            'sources': [
                '<@(web_files)',
            ],
            'conditions': [
                ['component=="shared_library"', {
                    'dependencies': [
                        '<(DEPTH)/third_party/icu/icu.gyp:icuuc',
                        '<(DEPTH)/third_party/icu/icu.gyp:icui18n',
                        '<(DEPTH)/third_party/libpng/libpng.gyp:libpng',
                        '<(DEPTH)/third_party/libwebp/libwebp.gyp:libwebp',
                        '<(DEPTH)/third_party/modp_b64/modp_b64.gyp:modp_b64',
                        '<(DEPTH)/third_party/ots/ots.gyp:ots',
                        '<(DEPTH)/third_party/zlib/zlib.gyp:zlib',
                        '<(DEPTH)/url/url.gyp:url_lib',
                        '<(DEPTH)/v8/tools/gyp/v8.gyp:v8',
                        '<(libjpeg_gyp_path):libjpeg',
                        # We must not add webkit_support here because of cyclic dependency.
                    ],
                    'export_dependent_settings': [
                        '<(DEPTH)/url/url.gyp:url_lib',
                        '<(DEPTH)/v8/tools/gyp/v8.gyp:v8',
                    ],
                    'variables': {
                      'clang_warning_flags_unset': [
                        # FIXME: It would be nice to enable this in shared builds too,
                        # but the test files have global constructors from the GTEST macro
                        # and we pull in the test files into the blink_web target in the
                        # shared build.
                        '-Wglobal-constructors',
                      ],
                    },
                    'sources': [
<<<<<<< HEAD
=======
                        # Compile Blink unittest files into blink_web.dll in component build mode
                        '<@(bindings_unittest_files)',
                        '<@(core_unittest_files)',
                        '<@(modules_unittest_files)',
                        '<@(platform_unittest_support_files)',
                        # FIXME: the next line should not be needed. We prefer to run these unit tests outside blink_web.dll.
                        '<@(platform_web_unittest_files)',
                        '<@(web_unittest_files)',
>>>>>>> e28e808c
                        'WebTestingSupport.cpp',
                    ],
                    'conditions': [
                        ['use_openssl==0 and (OS=="win" or OS=="mac")', {
                            'dependencies': [
                                '<(DEPTH)/third_party/nss/nss.gyp:*',
                            ],
                        }],
                        ['link_core_modules_separately==1', {
                            'dependencies': [
                                '../core/core.gyp:webcore_shared',
                                '../platform/blink_platform.gyp:blink_common',
                                '../platform/blink_platform.gyp:blink_platform',
                                '../wtf/wtf.gyp:wtf',
                            ],
                        }, {
                            'dependencies': [
                                '../core/core.gyp:webcore',
                                '../core/core.gyp:webcore_generated',
                                '<(DEPTH)/third_party/libxml/libxml.gyp:libxml',
                                '<(DEPTH)/third_party/libxslt/libxslt.gyp:libxslt',
                             ],
                        }]
                    ],
                    'msvs_settings': {
                      'VCLinkerTool': {
                        'conditions': [
                          ['incremental_chrome_dll==1', {
                            'UseLibraryDependencyInputs': "true",
                          }],
                        ],
                      },
                    },
                }, {
                     # component=="static_library"
                     'dependencies': [
                        '../core/core.gyp:webcore',
                     ],
                }],
                ['OS == "linux"', {
                    'dependencies': [
                        '<(DEPTH)/build/linux/system.gyp:fontconfig',
                    ],
                }, {
                    'sources/': [
                        ['exclude', 'linux/'],
                    ],
                }],
                ['use_x11 == 1', {
                    'dependencies': [
                        '<(DEPTH)/build/linux/system.gyp:x11',
                    ],
                }, {
                    'sources/': [
                        ['exclude', 'x11/'],
                    ]
                }],
                ['OS=="mac"', {
                    'link_settings': {
                        'libraries': [
                            '$(SDKROOT)/System/Library/Frameworks/Accelerate.framework',
                            '$(SDKROOT)/System/Library/Frameworks/OpenGL.framework',
                        ],
                    },
                }, { # else: OS!="mac"
                    'sources/': [
                        ['exclude', 'WebInputEventFactoryMac.mm$'],
                        ['exclude', 'mac/WebScrollbarTheme.cpp$'],
                    ],
                }],
                ['use_default_render_theme==0', {
                    'sources/': [
                        ['exclude', 'default/WebRenderTheme.cpp'],
                    ],
                }],
            ],
            'direct_dependent_settings': {
                'include_dirs': [
                    '../../',
                ],
            },
            'target_conditions': [
                ['OS=="android"', {
                    'sources/': [
                        ['include', '^linux/WebFontRendering\\.cpp$'],
                    ],
                }],
            ],
        },
        {
            # GN version: //third_party/WebKit/Source/web:test_support
            'target_name': 'blink_web_test_support',
            'conditions': [
                ['component=="shared_library"', {
                    'type': 'none',
                }, {
                    'type': 'static_library',
                    'dependencies': [
                        '../config.gyp:config',
                        '../core/core.gyp:webcore_generated',
                        '../wtf/wtf.gyp:wtf',
                        '<(DEPTH)/skia/skia.gyp:skia',
                        '<(DEPTH)/v8/tools/gyp/v8.gyp:v8',
                    ],
                    'include_dirs': [
                        '../../',
                        '<(SHARED_INTERMEDIATE_DIR)/blink',  # gen/blink
                    ],
                    'sources': [
                        'WebTestingSupport.cpp',
                    ],
                }],
            ],
        },
    ], # targets
    'conditions': [
        ['gcc_version>=46', {
            'target_defaults': {
                # Disable warnings about c++0x compatibility, as some names (such
                # as nullptr) conflict with upcoming c++0x types.
                'cflags_cc': ['-Wno-c++0x-compat'],
            },
        }],
        ['OS=="mac"', {
            'targets': [
                {
                    'target_name': 'copy_mesa',
                    'type': 'none',
                    'copies': [{
                        'destination': '<(PRODUCT_DIR)/DumpRenderTree.app/Contents/MacOS/',
                        'files': ['<(PRODUCT_DIR)/osmesa.so'],
                    }],
                },
            ],
        }],
    ], # conditions
}<|MERGE_RESOLUTION|>--- conflicted
+++ resolved
@@ -109,17 +109,6 @@
                       ],
                     },
                     'sources': [
-<<<<<<< HEAD
-=======
-                        # Compile Blink unittest files into blink_web.dll in component build mode
-                        '<@(bindings_unittest_files)',
-                        '<@(core_unittest_files)',
-                        '<@(modules_unittest_files)',
-                        '<@(platform_unittest_support_files)',
-                        # FIXME: the next line should not be needed. We prefer to run these unit tests outside blink_web.dll.
-                        '<@(platform_web_unittest_files)',
-                        '<@(web_unittest_files)',
->>>>>>> e28e808c
                         'WebTestingSupport.cpp',
                     ],
                     'conditions': [
