--- conflicted
+++ resolved
@@ -32,11 +32,6 @@
 #include "WebDocument.h"
 #include "WebElement.h"
 #include "bindings/v8/ExceptionState.h"
-<<<<<<< HEAD
-#include "core/css/CSSStyleDeclaration.h"
-#include "core/dom/DOMTokenList.h"
-=======
->>>>>>> 8c15b39e
 #include "core/dom/Element.h"
 #include "core/dom/ElementTraversal.h"
 #include "core/dom/NamedNodeMap.h"
@@ -56,7 +51,6 @@
 #include "platform/text/TextChecking.h"
 #include "public/platform/WebRect.h"
 #include "wtf/PassRefPtr.h"
-#include <bindings/V8Element.h>
 
 
 using namespace WebCore;
@@ -138,13 +132,6 @@
     return WebNode(shadowRoot->toNode());
 }
 
-WebString WebElement::attributeName(unsigned index) const
-{
-    if (index >= attributeCount())
-        return WebString();
-    return constUnwrap<Element>()->attributeItem(index)->name().toString();
-}
-
 WebString WebElement::attributeLocalName(unsigned index) const
 {
     if (index >= attributeCount())
@@ -175,120 +162,8 @@
 }
 
 WebRect WebElement::boundsInViewportSpace()
-<<<<<<< HEAD
 {
     return unwrap<Element>()->boundsInRootViewSpace();
-}
-
-bool WebElement::setCssProperty(const WebString& name, const WebString& value, const WebString& priority)
-=======
->>>>>>> 8c15b39e
-{
-    TrackExceptionState es;
-    unwrap<Element>()->style()->setProperty(name, value, priority, es);
-    return !es.hadException();
-}
-
-bool WebElement::removeCssProperty(const WebString& name)
-{
-    TrackExceptionState es;
-    unwrap<Element>()->style()->removeProperty(name, es);
-    return !es.hadException();
-}
-
-bool WebElement::addClass(const WebString& name)
-{
-    TrackExceptionState es;
-    unwrap<Element>()->classList()->add(name, es);
-    return !es.hadException();
-}
-
-bool WebElement::removeClass(const WebString& name)
-{
-    TrackExceptionState es;
-    unwrap<Element>()->classList()->remove(name, es);
-    return !es.hadException();
-}
-
-bool WebElement::containsClass(const WebString& name)
-{
-    TrackExceptionState es;
-    return unwrap<Element>()->classList()->contains(name, IGNORE_EXCEPTION);
-}
-
-bool WebElement::toggleClass(const WebString& name)
-{
-    TrackExceptionState es;
-    unwrap<Element>()->classList()->toggle(name, es);
-    return !es.hadException();
-}
-
-WebString WebElement::innerHTML() const
-{
-    const WebCore::Element* webCoreElemPtr = constUnwrap<Element>();
-    const WebCore::HTMLElement* htmlElemPtr =(const WebCore::HTMLElement*) webCoreElemPtr;
-    if (htmlElemPtr) {
-        return htmlElemPtr->innerHTML();
-    }
-    return WebString();
-}
-
-void WebElement::requestSpellCheck()
-{
-    Element* element = unwrap<Element>();
-    if (!element ||
-        !element->document().frame() ||
-        !element->document().frame()->spellChecker().isContinuousSpellCheckingEnabled()) {
-        return;
-    }
-
-    SpellCheckRequester& spellCheckRequester = element->document().frame()->spellChecker().spellCheckRequester();
-    Node* stayWithin = element;
-    while (element) {
-        if (element->isFrameOwnerElement()) {
-            Document* contentDocument = toHTMLFrameOwnerElement(element)->contentDocument();
-            if (contentDocument && contentDocument->documentElement()) {
-                WebElement documentElement = contentDocument->documentElement();
-                documentElement.requestSpellCheck();
-            }
-            element = ElementTraversal::nextSkippingChildren(element, stayWithin);
-        }
-        else if (element->isTextFormControl()) {
-            HTMLElement* innerElement = toHTMLTextFormControlElement(element)->innerTextElement();
-            if (innerElement && innerElement->rendererIsEditable()) {
-                RefPtr<Range> rangeToCheck = Range::create(innerElement->document(), firstPositionInNode(innerElement), lastPositionInNode(innerElement));
-                spellCheckRequester.requestCheckingFor(SpellCheckRequest::create(TextCheckingTypeSpelling | TextCheckingTypeGrammar, TextCheckingProcessBatch, rangeToCheck, rangeToCheck));
-            }
-            element = ElementTraversal::nextSkippingChildren(element, stayWithin);
-        }
-        else if (element->rendererIsEditable()) {
-            RefPtr<Range> rangeToCheck = Range::create(element->document(), firstPositionInNode(element), lastPositionInNode(element));
-            spellCheckRequester.requestCheckingFor(SpellCheckRequest::create(TextCheckingTypeSpelling | TextCheckingTypeGrammar, TextCheckingProcessBatch, rangeToCheck, rangeToCheck));
-            element = ElementTraversal::nextSkippingChildren(element, stayWithin);
-        }
-        else {
-            element = ElementTraversal::next(element, stayWithin);
-        }
-    }
-}
-
-bool WebElement::isWebElement(v8::Handle<v8::Value> handle)
-{
-    if (!handle->IsObject()) {
-        return false;
-    }
-    v8::TryCatch tryCatch;
-    v8::Handle<v8::Object> obj = handle->ToObject();
-    if (!WebCore::V8Element::HasInstance(obj, obj->CreationContext()->GetIsolate(), WebCore::MainWorld)) {
-        return false;
-    }
-    WebCore::V8Element::toNative(obj);
-    return !tryCatch.HasCaught();
-}
-
-WebElement WebElement::fromV8Handle(v8::Handle<v8::Value> handle)
-{
-    return WebCore::V8Element::toNative(handle->ToObject());
 }
 
 void WebElement::requestSpellCheck()
