--- conflicted
+++ resolved
@@ -31,10 +31,6 @@
 #include "config.h"
 #include "WebInputEventConversion.h"
 
-<<<<<<< HEAD
-#include "WebInputEvent.h"
-=======
->>>>>>> 8c15b39e
 #include "core/dom/Touch.h"
 #include "core/dom/TouchList.h"
 #include "core/events/GestureEvent.h"
@@ -43,20 +39,10 @@
 #include "core/events/ThreadLocalEventNames.h"
 #include "core/events/TouchEvent.h"
 #include "core/events/WheelEvent.h"
-<<<<<<< HEAD
-#include "core/platform/ScrollView.h"
-#include "core/platform/chromium/KeyboardCodes.h"
-#include "core/rendering/RenderObject.h"
-#include "platform/PlatformKeyboardEvent.h"
-#include "platform/PlatformMouseEvent.h"
-#include "platform/PlatformWheelEvent.h"
-#include "platform/Widget.h"
-=======
 #include "core/rendering/RenderObject.h"
 #include "platform/KeyboardCodes.h"
 #include "platform/Widget.h"
 #include "platform/scroll/ScrollView.h"
->>>>>>> 8c15b39e
 
 using namespace WebCore;
 
@@ -757,13 +743,7 @@
 
 WebGestureEventBuilder::WebGestureEventBuilder(const Widget* widget, const WebCore::RenderObject* renderObject, const GestureEvent& event)
 {
-<<<<<<< HEAD
-    if (event.type() == EventTypeNames::gesturetap)
-        type = GestureTap;
-    else if (event.type() == EventTypeNames::gestureshowpress)
-=======
     if (event.type() == EventTypeNames::gestureshowpress)
->>>>>>> 8c15b39e
         type = GestureShowPress;
     else if (event.type() == EventTypeNames::gesturetapdown)
         type = GestureTapDown;
