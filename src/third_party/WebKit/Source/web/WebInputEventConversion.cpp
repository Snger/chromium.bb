/*
 * Copyright (C) 2009 Google Inc. All rights reserved.
 *
 * Redistribution and use in source and binary forms, with or without
 * modification, are permitted provided that the following conditions are
 * met:
 *
 *     * Redistributions of source code must retain the above copyright
 * notice, this list of conditions and the following disclaimer.
 *     * Redistributions in binary form must reproduce the above
 * copyright notice, this list of conditions and the following disclaimer
 * in the documentation and/or other materials provided with the
 * distribution.
 *     * Neither the name of Google Inc. nor the names of its
 * contributors may be used to endorse or promote products derived from
 * this software without specific prior written permission.
 *
 * THIS SOFTWARE IS PROVIDED BY THE COPYRIGHT HOLDERS AND CONTRIBUTORS
 * "AS IS" AND ANY EXPRESS OR IMPLIED WARRANTIES, INCLUDING, BUT NOT
 * LIMITED TO, THE IMPLIED WARRANTIES OF MERCHANTABILITY AND FITNESS FOR
 * A PARTICULAR PURPOSE ARE DISCLAIMED. IN NO EVENT SHALL THE COPYRIGHT
 * OWNER OR CONTRIBUTORS BE LIABLE FOR ANY DIRECT, INDIRECT, INCIDENTAL,
 * SPECIAL, EXEMPLARY, OR CONSEQUENTIAL DAMAGES (INCLUDING, BUT NOT
 * LIMITED TO, PROCUREMENT OF SUBSTITUTE GOODS OR SERVICES; LOSS OF USE,
 * DATA, OR PROFITS; OR BUSINESS INTERRUPTION) HOWEVER CAUSED AND ON ANY
 * THEORY OF LIABILITY, WHETHER IN CONTRACT, STRICT LIABILITY, OR TORT
 * (INCLUDING NEGLIGENCE OR OTHERWISE) ARISING IN ANY WAY OUT OF THE USE
 * OF THIS SOFTWARE, EVEN IF ADVISED OF THE POSSIBILITY OF SUCH DAMAGE.
 */

#include "config.h"
#include "web/WebInputEventConversion.h"

#include "core/dom/Touch.h"
#include "core/dom/TouchList.h"
#include "core/events/GestureEvent.h"
#include "core/events/KeyboardEvent.h"
#include "core/events/MouseEvent.h"
#include "core/events/TouchEvent.h"
#include "core/events/WheelEvent.h"
#include "core/frame/FrameHost.h"
#include "core/frame/FrameView.h"
#include "core/frame/PinchViewport.h"
#include "core/layout/LayoutObject.h"
#include "core/page/Page.h"
#include "platform/KeyboardCodes.h"
#include "platform/Widget.h"
#include "public/platform/Platform.h"

namespace blink {

static const double millisPerSecond = 1000.0;

static float scaleDeltaToWindow(const Widget* widget, float delta)
{
    float scale = 1;
    if (widget) {
        FrameView* rootView = toFrameView(widget->root());
        if (rootView)
            scale = rootView->inputEventsScaleFactor();
    }
    return delta / scale;
}

static FloatSize scaleSizeToWindow(const Widget* widget, FloatSize size)
{
    return FloatSize(scaleDeltaToWindow(widget, size.width()), scaleDeltaToWindow(widget, size.height()));
}

static FloatPoint convertHitPointToWindow(const Widget* widget, FloatPoint point)
{
    float scale = 1;
    IntSize offset;
    IntPoint pinchViewport;
    FloatSize overscrollOffset;
    if (widget) {
        FrameView* rootView = toFrameView(widget->root());
        if (rootView) {
            scale = rootView->inputEventsScaleFactor();
            offset = rootView->inputEventsOffsetForEmulation();
            pinchViewport = flooredIntPoint(rootView->page()->frameHost().pinchViewport().visibleRect().location());
            overscrollOffset = rootView->elasticOverscroll();
        }
    }
    return FloatPoint(
        (point.x() - offset.width()) / scale + pinchViewport.x() + overscrollOffset.width(),
        (point.y() - offset.height()) / scale + pinchViewport.y() + overscrollOffset.height());
}

static int toWebEventModifiers(unsigned platformModifiers)
{
    int newModifiers = 0;
    if (platformModifiers & PlatformEvent::ShiftKey)
        newModifiers |= WebInputEvent::ShiftKey;
    if (platformModifiers & PlatformEvent::CtrlKey)
        newModifiers |= WebInputEvent::ControlKey;
    if (platformModifiers & PlatformEvent::AltKey)
        newModifiers |= WebInputEvent::AltKey;
    if (platformModifiers & PlatformEvent::MetaKey)
        newModifiers |= WebInputEvent::MetaKey;
    return newModifiers;
}

static unsigned toPlatformEventModifiers(int webModifiers)
{
    unsigned newModifiers = 0;
    if (webModifiers & WebInputEvent::ShiftKey)
        newModifiers |= PlatformEvent::ShiftKey;
    if (webModifiers & WebInputEvent::ControlKey)
        newModifiers |= PlatformEvent::CtrlKey;
    if (webModifiers & WebInputEvent::AltKey)
        newModifiers |= PlatformEvent::AltKey;
    if (webModifiers & WebInputEvent::MetaKey)
        newModifiers |= PlatformEvent::MetaKey;
    return newModifiers;
}

static unsigned toPlatformMouseEventModifiers(int webModifiers)
{
    unsigned newModifiers = toPlatformEventModifiers(webModifiers);
    if (webModifiers & WebInputEvent::LeftButtonDown)
        newModifiers |= PlatformEvent::LeftButtonDown;
    if (webModifiers & WebInputEvent::MiddleButtonDown)
        newModifiers |= PlatformEvent::MiddleButtonDown;
    if (webModifiers & WebInputEvent::RightButtonDown)
        newModifiers |= PlatformEvent::RightButtonDown;
    return newModifiers;
}

static unsigned toPlatformModifierFrom(WebMouseEvent::Button button)
{
    if (button == WebMouseEvent::ButtonNone)
        return 0;

    unsigned webMouseButtonToPlatformModifier[] = {
        PlatformEvent::LeftButtonDown,
        PlatformEvent::MiddleButtonDown,
        PlatformEvent::RightButtonDown
    };

    return webMouseButtonToPlatformModifier[button];
}

// MakePlatformMouseEvent -----------------------------------------------------

PlatformMouseEventBuilder::PlatformMouseEventBuilder(Widget* widget, const WebMouseEvent& e)
{
    // FIXME: Widget is always toplevel, unless it's a popup. We may be able
    // to get rid of this once we abstract popups into a WebKit API.
    m_position = widget->convertFromContainingWindow(flooredIntPoint(convertHitPointToWindow(widget, IntPoint(e.x, e.y))));
    m_globalPosition = IntPoint(e.globalX, e.globalY);
    m_movementDelta = IntPoint(scaleDeltaToWindow(widget, e.movementX), scaleDeltaToWindow(widget, e.movementY));
    m_button = static_cast<MouseButton>(e.button);
    m_modifiers = toPlatformMouseEventModifiers(e.modifiers);

    m_timestamp = e.timeStampSeconds;
    m_clickCount = e.clickCount;

    switch (e.type) {
    case WebInputEvent::MouseMove:
    case WebInputEvent::MouseLeave:  // synthesize a move event
        m_type = PlatformEvent::MouseMoved;
        break;

    case WebInputEvent::MouseDown:
        m_type = PlatformEvent::MousePressed;
        break;

    case WebInputEvent::MouseUp:
        m_type = PlatformEvent::MouseReleased;

        // The MouseEvent spec requires that buttons indicates the state
        // immediately after the event takes place. To ensure consistency
        // between platforms here, we explicitly clear the button that is
        // in the process of being released.
        m_modifiers &= ~toPlatformModifierFrom(e.button);
        break;

    default:
        ASSERT_NOT_REACHED();
    }
}

// PlatformWheelEventBuilder --------------------------------------------------

PlatformWheelEventBuilder::PlatformWheelEventBuilder(Widget* widget, const WebMouseWheelEvent& e)
{
    m_position = widget->convertFromContainingWindow(flooredIntPoint(convertHitPointToWindow(widget, FloatPoint(e.x, e.y))));
    m_globalPosition = IntPoint(e.globalX, e.globalY);
    m_deltaX = e.deltaX;
    m_deltaY = e.deltaY;
    m_wheelTicksX = e.wheelTicksX;
    m_wheelTicksY = e.wheelTicksY;
    m_granularity = e.scrollByPage ?
        ScrollByPageWheelEvent : ScrollByPixelWheelEvent;

    m_type = PlatformEvent::Wheel;

    m_modifiers = toPlatformMouseEventModifiers(e.modifiers);

    m_hasPreciseScrollingDeltas = e.hasPreciseScrollingDeltas;
    m_canScroll = e.canScroll;
    m_railsMode = static_cast<PlatformEvent::RailsMode>(e.railsMode);
#if OS(MACOSX)
    m_phase = static_cast<PlatformWheelEventPhase>(e.phase);
    m_momentumPhase = static_cast<PlatformWheelEventPhase>(e.momentumPhase);
    m_timestamp = e.timeStampSeconds;
    m_canRubberbandLeft = e.canRubberbandLeft;
    m_canRubberbandRight = e.canRubberbandRight;
#endif
}

// PlatformGestureEventBuilder --------------------------------------------------

PlatformGestureEventBuilder::PlatformGestureEventBuilder(Widget* widget, const WebGestureEvent& e)
{
    switch (e.type) {
    case WebInputEvent::GestureScrollBegin:
        m_type = PlatformEvent::GestureScrollBegin;
        break;
    case WebInputEvent::GestureScrollEnd:
        m_type = PlatformEvent::GestureScrollEnd;
        break;
    case WebInputEvent::GestureFlingStart:
        m_type = PlatformEvent::GestureFlingStart;
        break;
    case WebInputEvent::GestureScrollUpdate:
        m_type = PlatformEvent::GestureScrollUpdate;
        m_data.m_scrollUpdate.m_deltaX = scaleDeltaToWindow(widget, e.data.scrollUpdate.deltaX);
        m_data.m_scrollUpdate.m_deltaY = scaleDeltaToWindow(widget, e.data.scrollUpdate.deltaY);
        m_data.m_scrollUpdate.m_velocityX = e.data.scrollUpdate.velocityX;
        m_data.m_scrollUpdate.m_velocityY = e.data.scrollUpdate.velocityY;
        m_data.m_scrollUpdate.m_preventPropagation = e.data.scrollUpdate.preventPropagation;
        break;
    case WebInputEvent::GestureTap:
        m_type = PlatformEvent::GestureTap;
        m_area = expandedIntSize(scaleSizeToWindow(widget, FloatSize(e.data.tap.width, e.data.tap.height)));
        m_data.m_tap.m_tapCount = e.data.tap.tapCount;
        break;
    case WebInputEvent::GestureTapUnconfirmed:
        m_type = PlatformEvent::GestureTapUnconfirmed;
        m_area = expandedIntSize(scaleSizeToWindow(widget, FloatSize(e.data.tap.width, e.data.tap.height)));
        break;
    case WebInputEvent::GestureTapDown:
        m_type = PlatformEvent::GestureTapDown;
        m_area = expandedIntSize(scaleSizeToWindow(widget, FloatSize(e.data.tapDown.width, e.data.tapDown.height)));
        break;
    case WebInputEvent::GestureShowPress:
        m_type = PlatformEvent::GestureShowPress;
        m_area = expandedIntSize(scaleSizeToWindow(widget, FloatSize(e.data.showPress.width, e.data.showPress.height)));
        break;
    case WebInputEvent::GestureTapCancel:
        m_type = PlatformEvent::GestureTapDownCancel;
        break;
    case WebInputEvent::GestureDoubleTap:
        // DoubleTap gesture is now handled as PlatformEvent::GestureTap with tap_count = 2. So no
        // need to convert to a Platfrom DoubleTap gesture. But in WebViewImpl::handleGestureEvent
        // all WebGestureEvent are converted to PlatformGestureEvent, for completeness and not reach
        // the ASSERT_NOT_REACHED() at the end, convert the DoubleTap to a NoType.
        m_type = PlatformEvent::NoType;
        break;
    case WebInputEvent::GestureTwoFingerTap:
        m_type = PlatformEvent::GestureTwoFingerTap;
        m_area = expandedIntSize(scaleSizeToWindow(widget, FloatSize(e.data.twoFingerTap.firstFingerWidth, e.data.twoFingerTap.firstFingerHeight)));
        break;
    case WebInputEvent::GestureLongPress:
        m_type = PlatformEvent::GestureLongPress;
        m_area = expandedIntSize(scaleSizeToWindow(widget, FloatSize(e.data.longPress.width, e.data.longPress.height)));
        break;
    case WebInputEvent::GestureLongTap:
        m_type = PlatformEvent::GestureLongTap;
        m_area = expandedIntSize(scaleSizeToWindow(widget, FloatSize(e.data.longPress.width, e.data.longPress.height)));
        break;
    case WebInputEvent::GesturePinchBegin:
        m_type = PlatformEvent::GesturePinchBegin;
        break;
    case WebInputEvent::GesturePinchEnd:
        m_type = PlatformEvent::GesturePinchEnd;
        break;
    case WebInputEvent::GesturePinchUpdate:
        m_type = PlatformEvent::GesturePinchUpdate;
        m_data.m_pinchUpdate.m_scale = e.data.pinchUpdate.scale;
        break;
    default:
        ASSERT_NOT_REACHED();
    }
    m_position = widget->convertFromContainingWindow(flooredIntPoint(convertHitPointToWindow(widget, FloatPoint(e.x, e.y))));
    m_globalPosition = IntPoint(e.globalX, e.globalY);
    m_timestamp = e.timeStampSeconds;
    m_modifiers = toPlatformEventModifiers(e.modifiers);
}

// MakePlatformKeyboardEvent --------------------------------------------------

inline PlatformEvent::Type toPlatformKeyboardEventType(WebInputEvent::Type type)
{
    switch (type) {
    case WebInputEvent::KeyUp:
        return PlatformEvent::KeyUp;
    case WebInputEvent::KeyDown:
        return PlatformEvent::KeyDown;
    case WebInputEvent::RawKeyDown:
        return PlatformEvent::RawKeyDown;
    case WebInputEvent::Char:
        return PlatformEvent::Char;
    default:
        ASSERT_NOT_REACHED();
    }
    return PlatformEvent::KeyDown;
}

PlatformKeyboardEventBuilder::PlatformKeyboardEventBuilder(const WebKeyboardEvent& e)
{
    m_type = toPlatformKeyboardEventType(e.type);
    m_text = String(e.text);
    m_unmodifiedText = String(e.unmodifiedText);
    m_keyIdentifier = String(e.keyIdentifier);
    m_autoRepeat = (e.modifiers & WebInputEvent::IsAutoRepeat);
    m_nativeVirtualKeyCode = e.nativeKeyCode;
    m_isKeypad = (e.modifiers & WebInputEvent::IsKeyPad);
    m_isSystemKey = e.isSystemKey;
<<<<<<< HEAD
    m_code = Platform::current()->domCodeStringFromEnum(e.domCode);
=======
    m_bbIsNumLock = e.bbIsNumLock;
>>>>>>> 24818b91

    m_modifiers = toPlatformEventModifiers(e.modifiers);

    // FIXME: PlatformKeyboardEvents expect a locational version of the keycode (e.g. VK_LSHIFT
    // instead of VK_SHIFT). This should be changed so the location/keycode are stored separately,
    // as in other places in the code.
    m_windowsVirtualKeyCode = e.windowsKeyCode;
    if (e.windowsKeyCode == VK_SHIFT) {
        if (e.modifiers & WebInputEvent::IsLeft)
            m_windowsVirtualKeyCode = VK_LSHIFT;
        else if (e.modifiers & WebInputEvent::IsRight)
            m_windowsVirtualKeyCode = VK_RSHIFT;
    } else if (e.windowsKeyCode == VK_CONTROL) {
        if (e.modifiers & WebInputEvent::IsLeft)
            m_windowsVirtualKeyCode = VK_LCONTROL;
        else if (e.modifiers & WebInputEvent::IsRight)
            m_windowsVirtualKeyCode = VK_RCONTROL;
    } else if (e.windowsKeyCode == VK_MENU) {
        if (e.modifiers & WebInputEvent::IsLeft)
            m_windowsVirtualKeyCode = VK_LMENU;
        else if (e.modifiers & WebInputEvent::IsRight)
            m_windowsVirtualKeyCode = VK_RMENU;
    }

}

void PlatformKeyboardEventBuilder::setKeyType(Type type)
{
    // According to the behavior of Webkit in Windows platform,
    // we need to convert KeyDown to RawKeydown and Char events
    // See WebKit/WebKit/Win/WebView.cpp
    ASSERT(m_type == KeyDown);
    ASSERT(type == RawKeyDown || type == Char);
    m_type = type;

    if (type == RawKeyDown) {
        m_text = String();
        m_unmodifiedText = String();
    } else {
        m_keyIdentifier = String();
        m_windowsVirtualKeyCode = 0;
    }
}

// Please refer to bug http://b/issue?id=961192, which talks about Webkit
// keyboard event handling changes. It also mentions the list of keys
// which don't have associated character events.
bool PlatformKeyboardEventBuilder::isCharacterKey() const
{
    switch (windowsVirtualKeyCode()) {
    case VKEY_BACK:
    case VKEY_ESCAPE:
        return false;
    }
    return true;
}

inline PlatformEvent::Type toPlatformTouchEventType(const WebInputEvent::Type type)
{
    switch (type) {
    case WebInputEvent::TouchStart:
        return PlatformEvent::TouchStart;
    case WebInputEvent::TouchMove:
        return PlatformEvent::TouchMove;
    case WebInputEvent::TouchEnd:
        return PlatformEvent::TouchEnd;
    case WebInputEvent::TouchCancel:
        return PlatformEvent::TouchCancel;
    default:
        ASSERT_NOT_REACHED();
    }
    return PlatformEvent::TouchStart;
}

inline PlatformTouchPoint::State toPlatformTouchPointState(const WebTouchPoint::State state)
{
    switch (state) {
    case WebTouchPoint::StateReleased:
        return PlatformTouchPoint::TouchReleased;
    case WebTouchPoint::StatePressed:
        return PlatformTouchPoint::TouchPressed;
    case WebTouchPoint::StateMoved:
        return PlatformTouchPoint::TouchMoved;
    case WebTouchPoint::StateStationary:
        return PlatformTouchPoint::TouchStationary;
    case WebTouchPoint::StateCancelled:
        return PlatformTouchPoint::TouchCancelled;
    case WebTouchPoint::StateUndefined:
        ASSERT_NOT_REACHED();
    }
    return PlatformTouchPoint::TouchReleased;
}

inline WebTouchPoint::State toWebTouchPointState(const AtomicString& type)
{
    if (type == EventTypeNames::touchend)
        return WebTouchPoint::StateReleased;
    if (type == EventTypeNames::touchcancel)
        return WebTouchPoint::StateCancelled;
    if (type == EventTypeNames::touchstart)
        return WebTouchPoint::StatePressed;
    if (type == EventTypeNames::touchmove)
        return WebTouchPoint::StateMoved;
    return WebTouchPoint::StateUndefined;
}

PlatformTouchPointBuilder::PlatformTouchPointBuilder(Widget* widget, const WebTouchPoint& point)
{
    m_id = point.id;
    m_state = toPlatformTouchPointState(point.state);

    // This assumes convertFromContainingWindow does only translations, not scales.
    FloatPoint floatPos = convertHitPointToWindow(widget, point.position);
    IntPoint flooredPoint = flooredIntPoint(floatPos);
    m_pos = widget->convertFromContainingWindow(flooredPoint) + (floatPos - flooredPoint);

    m_screenPos = FloatPoint(point.screenPosition.x, point.screenPosition.y);
    m_radius = scaleSizeToWindow(widget, FloatSize(point.radiusX, point.radiusY));
    m_rotationAngle = point.rotationAngle;
    m_force = point.force;
}

PlatformTouchEventBuilder::PlatformTouchEventBuilder(Widget* widget, const WebTouchEvent& event)
{
    m_type = toPlatformTouchEventType(event.type);
    m_modifiers = toPlatformEventModifiers(event.modifiers);
    m_timestamp = event.timeStampSeconds;
    m_causesScrollingIfUncanceled = event.causesScrollingIfUncanceled;

    for (unsigned i = 0; i < event.touchesLength; ++i)
        m_touchPoints.append(PlatformTouchPointBuilder(widget, event.touches[i]));

    m_cancelable = event.cancelable;
}

static int getWebInputModifiers(const UIEventWithKeyState& event)
{
    int modifiers = 0;
    if (event.ctrlKey())
        modifiers |= WebInputEvent::ControlKey;
    if (event.shiftKey())
        modifiers |= WebInputEvent::ShiftKey;
    if (event.altKey())
        modifiers |= WebInputEvent::AltKey;
    if (event.metaKey())
        modifiers |= WebInputEvent::MetaKey;
    return modifiers;
}

static FloatPoint convertAbsoluteLocationForLayoutObjectFloat(const LayoutPoint& location, const LayoutObject& layoutObject)
{
    return layoutObject.absoluteToLocal(FloatPoint(location), UseTransforms);
}

static IntPoint convertAbsoluteLocationForLayoutObject(const LayoutPoint& location, const LayoutObject& layoutObject)
{
    return roundedIntPoint(convertAbsoluteLocationForLayoutObjectFloat(location, layoutObject));
}

// FIXME: Change |widget| to const Widget& after RemoteFrames get
// RemoteFrameViews.
static void updateWebMouseEventFromCoreMouseEvent(const MouseRelatedEvent& event, const Widget* widget, const LayoutObject& layoutObject, WebMouseEvent& webEvent)
{
    webEvent.timeStampSeconds = event.timeStamp() / millisPerSecond;
    webEvent.modifiers = getWebInputModifiers(event);

    FrameView* view = widget ? toFrameView(widget->parent()) : 0;
    IntPoint windowPoint = IntPoint(event.absoluteLocation().x(), event.absoluteLocation().y());
    if (view)
        windowPoint = view->contentsToWindow(windowPoint);
    webEvent.globalX = event.screenX();
    webEvent.globalY = event.screenY();
    webEvent.windowX = windowPoint.x();
    webEvent.windowY = windowPoint.y();
    IntPoint localPoint = convertAbsoluteLocationForLayoutObject(event.absoluteLocation(), layoutObject);
    webEvent.x = localPoint.x();
    webEvent.y = localPoint.y();
}

WebMouseEventBuilder::WebMouseEventBuilder(const Widget* widget, const LayoutObject* layoutObject, const MouseEvent& event)
{
    if (event.type() == EventTypeNames::mousemove)
        type = WebInputEvent::MouseMove;
    else if (event.type() == EventTypeNames::mouseout)
        type = WebInputEvent::MouseLeave;
    else if (event.type() == EventTypeNames::mouseover)
        type = WebInputEvent::MouseEnter;
    else if (event.type() == EventTypeNames::mousedown)
        type = WebInputEvent::MouseDown;
    else if (event.type() == EventTypeNames::mouseup)
        type = WebInputEvent::MouseUp;
    else if (event.type() == EventTypeNames::contextmenu)
        type = WebInputEvent::ContextMenu;
    else
        return; // Skip all other mouse events.

    updateWebMouseEventFromCoreMouseEvent(event, widget, *layoutObject, *this);

    switch (event.button()) {
    case LeftButton:
        button = WebMouseEvent::ButtonLeft;
        break;
    case MiddleButton:
        button = WebMouseEvent::ButtonMiddle;
        break;
    case RightButton:
        button = WebMouseEvent::ButtonRight;
        break;
    }
    if (event.buttonDown()) {
        switch (event.button()) {
        case LeftButton:
            modifiers |= WebInputEvent::LeftButtonDown;
            break;
        case MiddleButton:
            modifiers |= WebInputEvent::MiddleButtonDown;
            break;
        case RightButton:
            modifiers |= WebInputEvent::RightButtonDown;
            break;
        }
    } else
        button = WebMouseEvent::ButtonNone;
    movementX = event.movementX();
    movementY = event.movementY();
    clickCount = event.detail();
}

// Generate a synthetic WebMouseEvent given a TouchEvent (eg. for emulating a mouse
// with touch input for plugins that don't support touch input).
WebMouseEventBuilder::WebMouseEventBuilder(const Widget* widget, const LayoutObject* layoutObject, const TouchEvent& event)
{
    if (!event.touches())
        return;
    if (event.touches()->length() != 1) {
        if (event.touches()->length() || event.type() != EventTypeNames::touchend || !event.changedTouches() || event.changedTouches()->length() != 1)
            return;
    }

    const Touch* touch = event.touches()->length() == 1 ? event.touches()->item(0) : event.changedTouches()->item(0);
    if (touch->identifier())
        return;

    if (event.type() == EventTypeNames::touchstart)
        type = MouseDown;
    else if (event.type() == EventTypeNames::touchmove)
        type = MouseMove;
    else if (event.type() == EventTypeNames::touchend)
        type = MouseUp;
    else
        return;

    timeStampSeconds = event.timeStamp() / millisPerSecond;
    modifiers = getWebInputModifiers(event);

    // The mouse event co-ordinates should be generated from the co-ordinates of the touch point.
    FrameView* view =  toFrameView(widget->parent());
    IntPoint windowPoint = roundedIntPoint(touch->absoluteLocation());
    if (view)
        windowPoint = view->contentsToWindow(windowPoint);
    IntPoint screenPoint = roundedIntPoint(touch->screenLocation());
    globalX = screenPoint.x();
    globalY = screenPoint.y();
    windowX = windowPoint.x();
    windowY = windowPoint.y();

    button = WebMouseEvent::ButtonLeft;
    modifiers |= WebInputEvent::LeftButtonDown;
    clickCount = (type == MouseDown || type == MouseUp);

    IntPoint localPoint = convertAbsoluteLocationForLayoutObject(touch->absoluteLocation(), *layoutObject);
    x = localPoint.x();
    y = localPoint.y();
}

WebMouseEventBuilder::WebMouseEventBuilder(const Widget* widget, const PlatformMouseEvent& event)
{
    switch (event.type()) {
    case PlatformEvent::MouseMoved:
        type = MouseMove;
        break;
    case PlatformEvent::MousePressed:
        type = MouseDown;
        break;
    case PlatformEvent::MouseReleased:
        type = MouseUp;
        break;
    default:
        ASSERT_NOT_REACHED();
        type = Undefined;
        return;
    }

    modifiers = toWebEventModifiers(event.modifiers());
    timeStampSeconds = event.timestamp();

    // FIXME: Widget is always toplevel, unless it's a popup. We may be able
    // to get rid of this once we abstract popups into a WebKit API.
    IntPoint position = widget->convertToContainingWindow(event.position());
    float scale = 1;
    if (widget) {
        FrameView* rootView = toFrameView(widget->root());
        if (rootView)
            scale = rootView->inputEventsScaleFactor();
    }
    position.scale(scale, scale);
    x = position.x();
    y = position.y();
    globalX = event.globalPosition().x();
    globalY = event.globalPosition().y();
    movementX = event.movementDelta().x() * scale;
    movementY = event.movementDelta().y() * scale;

    button = static_cast<Button>(event.button());
    clickCount = event.clickCount();
}

WebMouseWheelEventBuilder::WebMouseWheelEventBuilder(const Widget* widget, const LayoutObject* layoutObject, const WheelEvent& event)
{
    if (event.type() != EventTypeNames::wheel && event.type() != EventTypeNames::mousewheel)
        return;
    type = WebInputEvent::MouseWheel;
    updateWebMouseEventFromCoreMouseEvent(event, widget, *layoutObject, *this);
    deltaX = -event.deltaX();
    deltaY = -event.deltaY();
    wheelTicksX = event.ticksX();
    wheelTicksY = event.ticksY();
    scrollByPage = event.deltaMode() == WheelEvent::DOM_DELTA_PAGE;
    canScroll = event.canScroll();
    railsMode = static_cast<RailsMode>(event.railsMode());
}

WebKeyboardEventBuilder::WebKeyboardEventBuilder(const KeyboardEvent& event)
{
    if (event.type() == EventTypeNames::keydown)
        type = KeyDown;
    else if (event.type() == EventTypeNames::keyup)
        type = WebInputEvent::KeyUp;
    else if (event.type() == EventTypeNames::keypress)
        type = WebInputEvent::Char;
    else
        return; // Skip all other keyboard events.

    modifiers = getWebInputModifiers(event);
    if (event.location() == KeyboardEvent::DOM_KEY_LOCATION_NUMPAD)
        modifiers |= WebInputEvent::IsKeyPad;
    else if (event.location() == KeyboardEvent::DOM_KEY_LOCATION_LEFT)
        modifiers |= WebInputEvent::IsLeft;
    else if (event.location() == KeyboardEvent::DOM_KEY_LOCATION_RIGHT)
        modifiers |= WebInputEvent::IsRight;

    timeStampSeconds = event.timeStamp() / millisPerSecond;
    windowsKeyCode = event.keyCode();

    // The platform keyevent does not exist if the event was created using
    // initKeyboardEvent.
    if (!event.keyEvent())
        return;
    nativeKeyCode = event.keyEvent()->nativeVirtualKeyCode();
    domCode = Platform::current()->domEnumFromCodeString(event.keyEvent()->code());
    unsigned numberOfCharacters = std::min(event.keyEvent()->text().length(), static_cast<unsigned>(textLengthCap));
    for (unsigned i = 0; i < numberOfCharacters; ++i) {
        text[i] = event.keyEvent()->text()[i];
        unmodifiedText[i] = event.keyEvent()->unmodifiedText()[i];
    }
    memcpy(keyIdentifier, event.keyIdentifier().ascii().data(), event.keyIdentifier().length());
}

WebInputEvent::Type toWebKeyboardEventType(PlatformEvent::Type type)
{
    switch (type) {
    case PlatformEvent::KeyUp:
        return WebInputEvent::KeyUp;
    case PlatformEvent::KeyDown:
        return WebInputEvent::KeyDown;
    case PlatformEvent::RawKeyDown:
        return WebInputEvent::RawKeyDown;
    case PlatformEvent::Char:
        return WebInputEvent::Char;
    default:
        return WebInputEvent::Undefined;
    }
}

WebKeyboardEventBuilder::WebKeyboardEventBuilder(const PlatformKeyboardEvent& event)
{
    type = toWebKeyboardEventType(event.type());
    modifiers = toWebEventModifiers(event.modifiers());
    if (event.isAutoRepeat())
        modifiers |= WebInputEvent::IsAutoRepeat;
    if (event.isKeypad())
        modifiers |= WebInputEvent::IsKeyPad;
    isSystemKey = event.isSystemKey();
    nativeKeyCode = event.nativeVirtualKeyCode();
    domCode = Platform::current()->domEnumFromCodeString(event.code());

    windowsKeyCode = windowsKeyCodeWithoutLocation(event.windowsVirtualKeyCode());
    modifiers |= locationModifiersFromWindowsKeyCode(event.windowsVirtualKeyCode());

    event.text().copyTo(text, 0, textLengthCap);
    event.unmodifiedText().copyTo(unmodifiedText, 0, textLengthCap);
    memcpy(keyIdentifier, event.keyIdentifier().ascii().data(), std::min(static_cast<unsigned>(keyIdentifierLengthCap), event.keyIdentifier().length()));
}

static WebTouchPoint toWebTouchPoint(const Touch* touch, const LayoutObject* layoutObject, WebTouchPoint::State state)
{
    WebTouchPoint point;
    point.id = touch->identifier();
    point.screenPosition = touch->screenLocation();
    point.position = convertAbsoluteLocationForLayoutObjectFloat(touch->absoluteLocation(), *layoutObject);
    point.radiusX = touch->radiusX();
    point.radiusY = touch->radiusY();
    point.rotationAngle = touch->webkitRotationAngle();
    point.force = touch->force();
    point.state = state;
    return point;
}

static bool hasTouchPointWithId(const WebTouchPoint* touchPoints, unsigned touchPointsLength, unsigned id)
{
    for (unsigned i = 0; i < touchPointsLength; ++i) {
        if (touchPoints[i].id == static_cast<int>(id))
            return true;
    }
    return false;
}

static void addTouchPointsIfNotYetAdded(const Widget* widget, WebTouchPoint::State state, TouchList* touches, WebTouchPoint* touchPoints, unsigned* touchPointsLength, const LayoutObject* layoutObject)
{
    unsigned initialTouchPointsLength = *touchPointsLength;
    for (unsigned i = 0; i < touches->length(); ++i) {
        const unsigned pointIndex = *touchPointsLength;
        if (pointIndex >= static_cast<unsigned>(WebTouchEvent::touchesLengthCap))
            return;

        const Touch* touch = touches->item(i);
        if (hasTouchPointWithId(touchPoints, initialTouchPointsLength, touch->identifier()))
            continue;

        touchPoints[pointIndex] = toWebTouchPoint(touch, layoutObject, state);
        ++(*touchPointsLength);
    }
}

WebTouchEventBuilder::WebTouchEventBuilder(const Widget* widget, const LayoutObject* layoutObject, const TouchEvent& event)
{
    if (event.type() == EventTypeNames::touchstart)
        type = TouchStart;
    else if (event.type() == EventTypeNames::touchmove)
        type = TouchMove;
    else if (event.type() == EventTypeNames::touchend)
        type = TouchEnd;
    else if (event.type() == EventTypeNames::touchcancel)
        type = TouchCancel;
    else {
        ASSERT_NOT_REACHED();
        type = Undefined;
        return;
    }

    modifiers = getWebInputModifiers(event);
    timeStampSeconds = event.timeStamp() / millisPerSecond;
    cancelable = event.cancelable();
    causesScrollingIfUncanceled = event.causesScrollingIfUncanceled();

    addTouchPointsIfNotYetAdded(widget, toWebTouchPointState(event.type()), event.changedTouches(), touches, &touchesLength, layoutObject);
    addTouchPointsIfNotYetAdded(widget, WebTouchPoint::StateStationary, event.touches(), touches, &touchesLength, layoutObject);
}

WebGestureEventBuilder::WebGestureEventBuilder(const Widget* widget, const LayoutObject* layoutObject, const GestureEvent& event)
{
    if (event.type() == EventTypeNames::gestureshowpress)
        type = GestureShowPress;
    else if (event.type() == EventTypeNames::gesturetapdown)
        type = GestureTapDown;
    else if (event.type() == EventTypeNames::gesturescrollstart)
        type = GestureScrollBegin;
    else if (event.type() == EventTypeNames::gesturescrollend)
        type = GestureScrollEnd;
    else if (event.type() == EventTypeNames::gesturescrollupdate) {
        type = GestureScrollUpdate;
        data.scrollUpdate.deltaX = event.deltaX();
        data.scrollUpdate.deltaY = event.deltaY();
    } else if (event.type() == EventTypeNames::gesturetap) {
        type = GestureTap;
        data.tap.tapCount = 1;
    }

    timeStampSeconds = event.timeStamp() / millisPerSecond;
    modifiers = getWebInputModifiers(event);

    globalX = event.screenX();
    globalY = event.screenY();
    IntPoint localPoint = convertAbsoluteLocationForLayoutObject(event.absoluteLocation(), *layoutObject);
    x = localPoint.x();
    y = localPoint.y();
}

} // namespace blink<|MERGE_RESOLUTION|>--- conflicted
+++ resolved
@@ -319,11 +319,8 @@
     m_nativeVirtualKeyCode = e.nativeKeyCode;
     m_isKeypad = (e.modifiers & WebInputEvent::IsKeyPad);
     m_isSystemKey = e.isSystemKey;
-<<<<<<< HEAD
+    m_bbIsNumLock = e.bbIsNumLock;
     m_code = Platform::current()->domCodeStringFromEnum(e.domCode);
-=======
-    m_bbIsNumLock = e.bbIsNumLock;
->>>>>>> 24818b91
 
     m_modifiers = toPlatformEventModifiers(e.modifiers);
 
