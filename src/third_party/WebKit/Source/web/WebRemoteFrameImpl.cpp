// Copyright 2014 The Chromium Authors. All rights reserved.
// Use of this source code is governed by a BSD-style license that can be
// found in the LICENSE file.

#include "config.h"
#include "web/WebRemoteFrameImpl.h"

#include "core/frame/FrameView.h"
#include "core/frame/RemoteFrame.h"
#include "core/frame/Settings.h"
#include "core/page/Page.h"
#include "platform/heap/Handle.h"
#include "public/platform/WebFloatRect.h"
#include "public/platform/WebRect.h"
#include "public/web/WebDocument.h"
#include "public/web/WebPerformance.h"
#include "public/web/WebRange.h"
#include "web/RemoteBridgeFrameOwner.h"
#include "web/WebViewImpl.h"
#include <v8/include/v8.h>

namespace blink {

WebRemoteFrame* WebRemoteFrame::create(WebRemoteFrameClient* client)
{
    WebRemoteFrameImpl* frame = new WebRemoteFrameImpl(client);
#if ENABLE(OILPAN)
    return frame;
#else
    return adoptRef(frame).leakRef();
#endif
}

WebRemoteFrameImpl::WebRemoteFrameImpl(WebRemoteFrameClient* client)
    : m_frameClient(this)
    , m_client(client)
#if ENABLE(OILPAN)
    , m_selfKeepAlive(this)
#endif
{
}

WebRemoteFrameImpl::~WebRemoteFrameImpl()
{
}

#if ENABLE(OILPAN)
DEFINE_TRACE(WebRemoteFrameImpl)
{
    visitor->trace(m_frame);
    visitor->trace(m_ownersForChildren);
    visitor->template registerWeakMembers<WebFrame, &WebFrame::clearWeakFrames>(this);
    WebFrame::traceFrames(visitor, this);
}
#endif

bool WebRemoteFrameImpl::isWebLocalFrame() const
{
    return false;
}

WebLocalFrame* WebRemoteFrameImpl::toWebLocalFrame()
{
    ASSERT_NOT_REACHED();
    return nullptr;
}

bool WebRemoteFrameImpl::isWebRemoteFrame() const
{
    return true;
}

WebRemoteFrame* WebRemoteFrameImpl::toWebRemoteFrame()
{
    return this;
}

void WebRemoteFrameImpl::close()
{
#if ENABLE(OILPAN)
    m_selfKeepAlive.clear();
#else
    deref();
#endif
}

WebString WebRemoteFrameImpl::uniqueName() const
{
    ASSERT_NOT_REACHED();
    return WebString();
}

WebString WebRemoteFrameImpl::assignedName() const
{
    ASSERT_NOT_REACHED();
    return WebString();
}

void WebRemoteFrameImpl::setName(const WebString&)
{
    ASSERT_NOT_REACHED();
}

WebVector<WebIconURL> WebRemoteFrameImpl::iconURLs(int iconTypesMask) const
{
    ASSERT_NOT_REACHED();
    return WebVector<WebIconURL>();
}

void WebRemoteFrameImpl::setRemoteWebLayer(WebLayer* webLayer)
{
    if (!frame())
        return;

    frame()->setRemotePlatformLayer(webLayer);
}

void WebRemoteFrameImpl::setSharedWorkerRepositoryClient(WebSharedWorkerRepositoryClient*)
{
    ASSERT_NOT_REACHED();
}

void WebRemoteFrameImpl::setCanHaveScrollbars(bool)
{
    ASSERT_NOT_REACHED();
}

WebSize WebRemoteFrameImpl::scrollOffset() const
{
    ASSERT_NOT_REACHED();
    return WebSize();
}

void WebRemoteFrameImpl::setScrollOffset(const WebSize&)
{
    ASSERT_NOT_REACHED();
}

WebSize WebRemoteFrameImpl::minimumScrollOffset() const
{
    ASSERT_NOT_REACHED();
    return WebSize();
}

WebSize WebRemoteFrameImpl::maximumScrollOffset() const
{
    ASSERT_NOT_REACHED();
    return WebSize();
}

WebSize WebRemoteFrameImpl::contentsSize() const
{
    ASSERT_NOT_REACHED();
    return WebSize();
}

bool WebRemoteFrameImpl::hasVisibleContent() const
{
    ASSERT_NOT_REACHED();
    return false;
}

WebRect WebRemoteFrameImpl::visibleContentRect() const
{
    ASSERT_NOT_REACHED();
    return WebRect();
}

bool WebRemoteFrameImpl::hasHorizontalScrollbar() const
{
    ASSERT_NOT_REACHED();
    return false;
}

bool WebRemoteFrameImpl::hasVerticalScrollbar() const
{
    ASSERT_NOT_REACHED();
    return false;
}

WebView* WebRemoteFrameImpl::view() const
{
    if (!frame())
        return nullptr;
    return WebViewImpl::fromPage(frame()->page());
}

void WebRemoteFrameImpl::removeChild(WebFrame* frame)
{
    WebFrame::removeChild(frame);
    m_ownersForChildren.remove(frame);
}

WebDocument WebRemoteFrameImpl::document() const
{
    // TODO(dcheng): this should also ASSERT_NOT_REACHED, but a lot of
    // code tries to access the document of a remote frame at the moment.
    return WebDocument();
}

WebPerformance WebRemoteFrameImpl::performance() const
{
    ASSERT_NOT_REACHED();
    return WebPerformance();
}

bool WebRemoteFrameImpl::dispatchBeforeUnloadEvent()
{
    ASSERT_NOT_REACHED();
    return false;
}

void WebRemoteFrameImpl::dispatchUnloadEvent()
{
    ASSERT_NOT_REACHED();
}

NPObject* WebRemoteFrameImpl::windowObject() const
{
    ASSERT_NOT_REACHED();
    return nullptr;
}

void WebRemoteFrameImpl::bindToWindowObject(const WebString& name, NPObject*)
{
    ASSERT_NOT_REACHED();
}

void WebRemoteFrameImpl::bindToWindowObject(const WebString& name, NPObject*, void*)
{
    ASSERT_NOT_REACHED();
}

void WebRemoteFrameImpl::executeScript(const WebScriptSource&)
{
    ASSERT_NOT_REACHED();
}

void WebRemoteFrameImpl::executeScriptInIsolatedWorld(
    int worldID, const WebScriptSource* sources, unsigned numSources,
    int extensionGroup)
{
    ASSERT_NOT_REACHED();
}

void WebRemoteFrameImpl::setIsolatedWorldSecurityOrigin(int worldID, const WebSecurityOrigin&)
{
    ASSERT_NOT_REACHED();
}

void WebRemoteFrameImpl::setIsolatedWorldContentSecurityPolicy(int worldID, const WebString&)
{
    ASSERT_NOT_REACHED();
}

void WebRemoteFrameImpl::addMessageToConsole(const WebConsoleMessage&)
{
    ASSERT_NOT_REACHED();
}

void WebRemoteFrameImpl::collectGarbage()
{
    ASSERT_NOT_REACHED();
}

bool WebRemoteFrameImpl::checkIfRunInsecureContent(const WebURL&) const
{
    ASSERT_NOT_REACHED();
    return false;
}

v8::Local<v8::Value> WebRemoteFrameImpl::executeScriptAndReturnValue(
    const WebScriptSource&)
{
    ASSERT_NOT_REACHED();
    return v8::Local<v8::Value>();
}

void WebRemoteFrameImpl::executeScriptInIsolatedWorld(
    int worldID, const WebScriptSource* sourcesIn, unsigned numSources,
    int extensionGroup, WebVector<v8::Local<v8::Value>>* results)
{
    ASSERT_NOT_REACHED();
}

v8::Local<v8::Value> WebRemoteFrameImpl::callFunctionEvenIfScriptDisabled(
    v8::Local<v8::Function>,
    v8::Local<v8::Value>,
    int argc,
    v8::Local<v8::Value> argv[])
{
    ASSERT_NOT_REACHED();
    return v8::Local<v8::Value>();
}

v8::Local<v8::Context> WebRemoteFrameImpl::mainWorldScriptContext() const
{
    ASSERT_NOT_REACHED();
    return v8::Local<v8::Context>();
}

v8::Isolate* WebRemoteFrameImpl::scriptIsolate() const
{
    ASSERT_NOT_REACHED();
    return nullptr;
}

void WebRemoteFrameImpl::reload(bool ignoreCache)
{
    ASSERT_NOT_REACHED();
}

void WebRemoteFrameImpl::reloadWithOverrideURL(const WebURL& overrideUrl, bool ignoreCache)
{
    ASSERT_NOT_REACHED();
}

void WebRemoteFrameImpl::loadRequest(const WebURLRequest&)
{
    ASSERT_NOT_REACHED();
}

void WebRemoteFrameImpl::loadHistoryItem(const WebHistoryItem&, WebHistoryLoadType, WebURLRequest::CachePolicy)
{
    ASSERT_NOT_REACHED();
}

void WebRemoteFrameImpl::loadData(
    const WebData&, const WebString& mimeType, const WebString& textEncoding,
    const WebURL& baseURL, const WebURL& unreachableURL, bool replace)
{
    ASSERT_NOT_REACHED();
}

void WebRemoteFrameImpl::loadHTMLString(
    const WebData& html, const WebURL& baseURL, const WebURL& unreachableURL,
    bool replace)
{
    ASSERT_NOT_REACHED();
}

void WebRemoteFrameImpl::stopLoading()
{
    ASSERT_NOT_REACHED();
}

WebDataSource* WebRemoteFrameImpl::provisionalDataSource() const
{
    ASSERT_NOT_REACHED();
    return nullptr;
}

WebDataSource* WebRemoteFrameImpl::dataSource() const
{
    ASSERT_NOT_REACHED();
    return nullptr;
}

void WebRemoteFrameImpl::enableViewSourceMode(bool enable)
{
    ASSERT_NOT_REACHED();
}

bool WebRemoteFrameImpl::isViewSourceModeEnabled() const
{
    ASSERT_NOT_REACHED();
    return false;
}

void WebRemoteFrameImpl::setReferrerForRequest(WebURLRequest&, const WebURL& referrer)
{
    ASSERT_NOT_REACHED();
}

void WebRemoteFrameImpl::dispatchWillSendRequest(WebURLRequest&)
{
    ASSERT_NOT_REACHED();
}

WebURLLoader* WebRemoteFrameImpl::createAssociatedURLLoader(const WebURLLoaderOptions&)
{
    ASSERT_NOT_REACHED();
    return nullptr;
}

unsigned WebRemoteFrameImpl::unloadListenerCount() const
{
    ASSERT_NOT_REACHED();
    return 0;
}

void WebRemoteFrameImpl::replaceSelection(const WebString&)
{
    ASSERT_NOT_REACHED();
}

void WebRemoteFrameImpl::insertText(const WebString&)
{
    ASSERT_NOT_REACHED();
}

void WebRemoteFrameImpl::setMarkedText(const WebString&, unsigned location, unsigned length)
{
    ASSERT_NOT_REACHED();
}

void WebRemoteFrameImpl::unmarkText()
{
    ASSERT_NOT_REACHED();
}

bool WebRemoteFrameImpl::hasMarkedText() const
{
    ASSERT_NOT_REACHED();
    return false;
}

WebRange WebRemoteFrameImpl::markedRange() const
{
    ASSERT_NOT_REACHED();
    return WebRange();
}

bool WebRemoteFrameImpl::firstRectForCharacterRange(unsigned location, unsigned length, WebRect&) const
{
    ASSERT_NOT_REACHED();
    return false;
}

size_t WebRemoteFrameImpl::characterIndexForPoint(const WebPoint&) const
{
    ASSERT_NOT_REACHED();
    return 0;
}

bool WebRemoteFrameImpl::executeCommand(const WebString&, const WebNode&)
{
    ASSERT_NOT_REACHED();
    return false;
}

bool WebRemoteFrameImpl::executeCommand(const WebString&, const WebString& value, const WebNode&)
{
    ASSERT_NOT_REACHED();
    return false;
}

bool WebRemoteFrameImpl::isCommandEnabled(const WebString&) const
{
    ASSERT_NOT_REACHED();
    return false;
}

void WebRemoteFrameImpl::enableContinuousSpellChecking(bool)
{
}

bool WebRemoteFrameImpl::isContinuousSpellCheckingEnabled() const
{
    return false;
}

void WebRemoteFrameImpl::requestTextChecking(const WebElement&)
{
    ASSERT_NOT_REACHED();
}

void WebRemoteFrameImpl::replaceMisspelledRange(const WebString&)
{
    ASSERT_NOT_REACHED();
}

void WebRemoteFrameImpl::removeSpellingMarkers()
{
    ASSERT_NOT_REACHED();
}

bool WebRemoteFrameImpl::hasSelection() const
{
    ASSERT_NOT_REACHED();
    return false;
}

WebRange WebRemoteFrameImpl::selectionRange() const
{
    ASSERT_NOT_REACHED();
    return WebRange();
}

WebString WebRemoteFrameImpl::selectionAsText() const
{
    ASSERT_NOT_REACHED();
    return WebString();
}

WebString WebRemoteFrameImpl::selectionAsMarkup() const
{
    ASSERT_NOT_REACHED();
    return WebString();
}

bool WebRemoteFrameImpl::selectWordAroundCaret()
{
    ASSERT_NOT_REACHED();
    return false;
}

void WebRemoteFrameImpl::selectRange(const WebPoint& base, const WebPoint& extent)
{
    ASSERT_NOT_REACHED();
}

void WebRemoteFrameImpl::selectRange(const WebRange&)
{
    ASSERT_NOT_REACHED();
}

void WebRemoteFrameImpl::moveRangeSelection(const WebPoint& base, const WebPoint& extent, WebFrame::TextGranularity granularity)
{
    ASSERT_NOT_REACHED();
}

void WebRemoteFrameImpl::moveCaretSelection(const WebPoint&)
{
    ASSERT_NOT_REACHED();
}

bool WebRemoteFrameImpl::setEditableSelectionOffsets(int start, int end)
{
    ASSERT_NOT_REACHED();
    return false;
}

bool WebRemoteFrameImpl::setCompositionFromExistingText(int compositionStart, int compositionEnd, const WebVector<WebCompositionUnderline>& underlines)
{
    ASSERT_NOT_REACHED();
    return false;
}

void WebRemoteFrameImpl::extendSelectionAndDelete(int before, int after)
{
    ASSERT_NOT_REACHED();
}

void WebRemoteFrameImpl::setCaretVisible(bool)
{
    ASSERT_NOT_REACHED();
}

int WebRemoteFrameImpl::printBegin(const WebPrintParams&, const WebNode& constrainToNode)
{
    ASSERT_NOT_REACHED();
    return 0;
}

float WebRemoteFrameImpl::printPage(int pageToPrint, WebCanvas*)
{
    ASSERT_NOT_REACHED();
    return 0.0;
}

float WebRemoteFrameImpl::getPrintPageShrink(int page)
{
    ASSERT_NOT_REACHED();
    return 0.0;
}

void WebRemoteFrameImpl::printEnd()
{
    ASSERT_NOT_REACHED();
}

bool WebRemoteFrameImpl::isPrintScalingDisabledForPlugin(const WebNode&)
{
    ASSERT_NOT_REACHED();
    return false;
}

bool WebRemoteFrameImpl::hasCustomPageSizeStyle(int pageIndex)
{
    ASSERT_NOT_REACHED();
    return false;
}

bool WebRemoteFrameImpl::isPageBoxVisible(int pageIndex)
{
    ASSERT_NOT_REACHED();
    return false;
}

void WebRemoteFrameImpl::pageSizeAndMarginsInPixels(
    int pageIndex,
    WebSize& pageSize,
    int& marginTop,
    int& marginRight,
    int& marginBottom,
    int& marginLeft)
{
    ASSERT_NOT_REACHED();
}

WebString WebRemoteFrameImpl::pageProperty(const WebString& propertyName, int pageIndex)
{
    ASSERT_NOT_REACHED();
    return WebString();
}

void WebRemoteFrameImpl::printPagesWithBoundaries(WebCanvas*, const WebSize&)
{
    ASSERT_NOT_REACHED();
}

bool WebRemoteFrameImpl::find(
    int identifier, const WebString& searchText, const WebFindOptions&,
    bool wrapWithinFrame, WebRect* selectionRect)
{
    ASSERT_NOT_REACHED();
    return false;
}

void WebRemoteFrameImpl::stopFinding(bool clearSelection)
{
    ASSERT_NOT_REACHED();
}

void WebRemoteFrameImpl::scopeStringMatches(
    int identifier, const WebString& searchText, const WebFindOptions&,
    bool reset)
{
    ASSERT_NOT_REACHED();
}

void WebRemoteFrameImpl::cancelPendingScopingEffort()
{
    ASSERT_NOT_REACHED();
}

void WebRemoteFrameImpl::increaseMatchCount(int count, int identifier)
{
    ASSERT_NOT_REACHED();
}

void WebRemoteFrameImpl::resetMatchCount()
{
    ASSERT_NOT_REACHED();
}

int WebRemoteFrameImpl::findMatchMarkersVersion() const
{
    ASSERT_NOT_REACHED();
    return 0;
}

WebFloatRect WebRemoteFrameImpl::activeFindMatchRect()
{
    ASSERT_NOT_REACHED();
    return WebFloatRect();
}

void WebRemoteFrameImpl::findMatchRects(WebVector<WebFloatRect>&)
{
    ASSERT_NOT_REACHED();
}

int WebRemoteFrameImpl::selectNearestFindMatch(const WebFloatPoint&, WebRect* selectionRect)
{
    ASSERT_NOT_REACHED();
    return 0;
}

void WebRemoteFrameImpl::setTickmarks(const WebVector<WebRect>&)
{
    ASSERT_NOT_REACHED();
}

void WebRemoteFrameImpl::dispatchMessageEventWithOriginCheck(
    const WebSecurityOrigin& intendedTargetOrigin,
    const WebDOMEvent&)
{
    ASSERT_NOT_REACHED();
}

WebString WebRemoteFrameImpl::contentAsText(size_t maxChars) const
{
    ASSERT_NOT_REACHED();
    return WebString();
}

WebString WebRemoteFrameImpl::contentAsMarkup() const
{
    ASSERT_NOT_REACHED();
    return WebString();
}

WebString WebRemoteFrameImpl::layoutTreeAsText(LayoutAsTextControls toShow) const
{
    ASSERT_NOT_REACHED();
    return WebString();
}

WebString WebRemoteFrameImpl::markerTextForListItem(const WebElement&) const
{
    ASSERT_NOT_REACHED();
    return WebString();
}

WebRect WebRemoteFrameImpl::selectionBoundsRect() const
{
    ASSERT_NOT_REACHED();
    return WebRect();
}

bool WebRemoteFrameImpl::selectionStartHasSpellingMarkerFor(int from, int length) const
{
    ASSERT_NOT_REACHED();
    return false;
}

WebString WebRemoteFrameImpl::layerTreeAsText(bool showDebugInfo) const
{
    ASSERT_NOT_REACHED();
    return WebString();
}

<<<<<<< HEAD
// TODO(alexmos): Remove once Chromium side is updated to take previous sibling.
=======
void WebRemoteFrameImpl::drawInCanvas(const WebRect& rect, const WebString& styleClass, WebCanvas* canvas) const
{
    ASSERT_NOT_REACHED();
}

>>>>>>> 24e4b9d6
WebLocalFrame* WebRemoteFrameImpl::createLocalChild(const WebString& name, WebSandboxFlags sandboxFlags, WebFrameClient* client)
{
    return createLocalChild(name, sandboxFlags, client, lastChild());
}

WebLocalFrame* WebRemoteFrameImpl::createLocalChild(const WebString& name, WebSandboxFlags sandboxFlags, WebFrameClient* client, WebFrame* previousSibling)
{
    WebLocalFrameImpl* child = toWebLocalFrameImpl(WebLocalFrame::create(client));
    WillBeHeapHashMap<WebFrame*, OwnPtrWillBeMember<FrameOwner>>::AddResult result =
        m_ownersForChildren.add(child, RemoteBridgeFrameOwner::create(child, static_cast<SandboxFlags>(sandboxFlags)));
    insertAfter(child, previousSibling);
    // FIXME: currently this calls LocalFrame::init() on the created LocalFrame, which may
    // result in the browser observing two navigations to about:blank (one from the initial
    // frame creation, and one from swapping it into the remote process). FrameLoader might
    // need a special initialization function for this case to avoid that duplicate navigation.
    child->initializeCoreFrame(frame()->host(), result.storedValue->value.get(), name, nullAtom);
    // Partially related with the above FIXME--the init() call may trigger JS dispatch. However,
    // if the parent is remote, it should never be detached synchronously...
    ASSERT(child->frame());
    return child;
}

void WebRemoteFrameImpl::initializeCoreFrame(FrameHost* host, FrameOwner* owner, const AtomicString& name)
{
    setCoreFrame(RemoteFrame::create(&m_frameClient, host, owner));
    frame()->createView();
    m_frame->tree().setName(name, nullAtom);
}

WebRemoteFrame* WebRemoteFrameImpl::createRemoteChild(const WebString& name, WebSandboxFlags sandboxFlags, WebRemoteFrameClient* client)
{
    WebRemoteFrameImpl* child = toWebRemoteFrameImpl(WebRemoteFrame::create(client));
    WillBeHeapHashMap<WebFrame*, OwnPtrWillBeMember<FrameOwner>>::AddResult result =
        m_ownersForChildren.add(child, RemoteBridgeFrameOwner::create(nullptr, static_cast<SandboxFlags>(sandboxFlags)));
    appendChild(child);
    child->initializeCoreFrame(frame()->host(), result.storedValue->value.get(), name);
    return child;
}

void WebRemoteFrameImpl::setCoreFrame(PassRefPtrWillBeRawPtr<RemoteFrame> frame)
{
    m_frame = frame;
}

WebRemoteFrameImpl* WebRemoteFrameImpl::fromFrame(RemoteFrame& frame)
{
    if (!frame.client())
        return nullptr;
    return static_cast<RemoteFrameClientImpl*>(frame.client())->webFrame();
}

void WebRemoteFrameImpl::initializeFromFrame(WebLocalFrame* source) const
{
    ASSERT(source);
    WebLocalFrameImpl* localFrameImpl = toWebLocalFrameImpl(source);
    client()->initializeChildFrame(
        localFrameImpl->frame()->view()->frameRect(),
        localFrameImpl->frame()->view()->visibleContentScaleFactor());
}

void WebRemoteFrameImpl::setReplicatedOrigin(const WebSecurityOrigin& origin) const
{
    ASSERT(frame());
    frame()->securityContext()->setReplicatedOrigin(origin);
}

void WebRemoteFrameImpl::setReplicatedSandboxFlags(WebSandboxFlags flags) const
{
    ASSERT(frame());
    frame()->securityContext()->enforceSandboxFlags(static_cast<SandboxFlags>(flags));
}

void WebRemoteFrameImpl::setReplicatedName(const WebString& name) const
{
    ASSERT(frame());
    frame()->tree().setName(name, nullAtom);
}

void WebRemoteFrameImpl::DispatchLoadEventForFrameOwner() const
{
    ASSERT(frame()->owner()->isLocal());
    frame()->owner()->dispatchLoad();
}

void WebRemoteFrameImpl::didStartLoading()
{
    frame()->setIsLoading(true);
}

void WebRemoteFrameImpl::didStopLoading()
{
    frame()->setIsLoading(false);
    if (parent() && parent()->isWebLocalFrame()) {
        WebLocalFrameImpl* parentFrame =
            toWebLocalFrameImpl(parent()->toWebLocalFrame());
        parentFrame->frame()->loader().checkCompleted();
    }
}

} // namespace blink<|MERGE_RESOLUTION|>--- conflicted
+++ resolved
@@ -722,15 +722,12 @@
     return WebString();
 }
 
-<<<<<<< HEAD
+void WebRemoteFrameImpl::drawInCanvas(const WebRect& rect, const WebString& styleClass, WebCanvas* canvas) const
+{
+    ASSERT_NOT_REACHED();
+}
+
 // TODO(alexmos): Remove once Chromium side is updated to take previous sibling.
-=======
-void WebRemoteFrameImpl::drawInCanvas(const WebRect& rect, const WebString& styleClass, WebCanvas* canvas) const
-{
-    ASSERT_NOT_REACHED();
-}
-
->>>>>>> 24e4b9d6
 WebLocalFrame* WebRemoteFrameImpl::createLocalChild(const WebString& name, WebSandboxFlags sandboxFlags, WebFrameClient* client)
 {
     return createLocalChild(name, sandboxFlags, client, lastChild());
