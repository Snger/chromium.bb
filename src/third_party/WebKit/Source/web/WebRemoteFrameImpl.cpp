// Copyright 2014 The Chromium Authors. All rights reserved.
// Use of this source code is governed by a BSD-style license that can be
// found in the LICENSE file.

#include "config.h"
#include "web/WebRemoteFrameImpl.h"

#include "core/frame/FrameView.h"
#include "core/frame/RemoteFrame.h"
#include "core/frame/Settings.h"
#include "core/page/Page.h"
#include "platform/heap/Handle.h"
#include "public/platform/WebFloatRect.h"
#include "public/platform/WebRect.h"
#include "public/web/WebDocument.h"
#include "public/web/WebPerformance.h"
#include "public/web/WebRange.h"
#include "public/web/WebTreeScopeType.h"
#include "web/RemoteBridgeFrameOwner.h"
#include "web/WebViewImpl.h"
#include <v8/include/v8.h>

namespace blink {

WebRemoteFrame* WebRemoteFrame::create(WebTreeScopeType scope, WebRemoteFrameClient* client)
{
    return WebRemoteFrameImpl::create(scope, client);
}

WebRemoteFrame* WebRemoteFrameImpl::create(WebTreeScopeType scope, WebRemoteFrameClient* client)
{
    WebRemoteFrameImpl* frame = new WebRemoteFrameImpl(scope, client);
#if ENABLE(OILPAN)
    return frame;
#else
    return adoptRef(frame).leakRef();
#endif
}

WebRemoteFrameImpl::~WebRemoteFrameImpl()
{
}

#if ENABLE(OILPAN)
DEFINE_TRACE(WebRemoteFrameImpl)
{
    visitor->trace(m_frame);
    visitor->trace(m_ownersForChildren);
    visitor->template registerWeakMembers<WebFrame, &WebFrame::clearWeakFrames>(this);
    WebFrame::traceFrames(visitor, this);
}
#endif

bool WebRemoteFrameImpl::isWebLocalFrame() const
{
    return false;
}

WebLocalFrame* WebRemoteFrameImpl::toWebLocalFrame()
{
    ASSERT_NOT_REACHED();
    return nullptr;
}

bool WebRemoteFrameImpl::isWebRemoteFrame() const
{
    return true;
}

WebRemoteFrame* WebRemoteFrameImpl::toWebRemoteFrame()
{
    return this;
}

void WebRemoteFrameImpl::close()
{
#if ENABLE(OILPAN)
    m_selfKeepAlive.clear();
#else
    deref();
#endif
}

WebString WebRemoteFrameImpl::uniqueName() const
{
    ASSERT_NOT_REACHED();
    return WebString();
}

WebString WebRemoteFrameImpl::assignedName() const
{
    ASSERT_NOT_REACHED();
    return WebString();
}

void WebRemoteFrameImpl::setName(const WebString&)
{
    ASSERT_NOT_REACHED();
}

WebVector<WebIconURL> WebRemoteFrameImpl::iconURLs(int iconTypesMask) const
{
    ASSERT_NOT_REACHED();
    return WebVector<WebIconURL>();
}

void WebRemoteFrameImpl::setRemoteWebLayer(WebLayer* webLayer)
{
    if (!frame())
        return;

    frame()->setRemotePlatformLayer(webLayer);
}

void WebRemoteFrameImpl::setSharedWorkerRepositoryClient(WebSharedWorkerRepositoryClient*)
{
    ASSERT_NOT_REACHED();
}

void WebRemoteFrameImpl::setCanHaveScrollbars(bool)
{
    ASSERT_NOT_REACHED();
}

WebSize WebRemoteFrameImpl::scrollOffset() const
{
    ASSERT_NOT_REACHED();
    return WebSize();
}

void WebRemoteFrameImpl::setScrollOffset(const WebSize&)
{
    ASSERT_NOT_REACHED();
}

WebSize WebRemoteFrameImpl::minimumScrollOffset() const
{
    ASSERT_NOT_REACHED();
    return WebSize();
}

WebSize WebRemoteFrameImpl::maximumScrollOffset() const
{
    ASSERT_NOT_REACHED();
    return WebSize();
}

WebSize WebRemoteFrameImpl::contentsSize() const
{
    ASSERT_NOT_REACHED();
    return WebSize();
}

bool WebRemoteFrameImpl::hasVisibleContent() const
{
    ASSERT_NOT_REACHED();
    return false;
}

WebRect WebRemoteFrameImpl::visibleContentRect() const
{
    ASSERT_NOT_REACHED();
    return WebRect();
}

bool WebRemoteFrameImpl::hasHorizontalScrollbar() const
{
    ASSERT_NOT_REACHED();
    return false;
}

bool WebRemoteFrameImpl::hasVerticalScrollbar() const
{
    ASSERT_NOT_REACHED();
    return false;
}

WebView* WebRemoteFrameImpl::view() const
{
    if (!frame())
        return nullptr;
    return WebViewImpl::fromPage(frame()->page());
}

void WebRemoteFrameImpl::removeChild(WebFrame* frame)
{
    WebFrame::removeChild(frame);
    m_ownersForChildren.remove(frame);
}

WebDocument WebRemoteFrameImpl::document() const
{
    // TODO(dcheng): this should also ASSERT_NOT_REACHED, but a lot of
    // code tries to access the document of a remote frame at the moment.
    return WebDocument();
}

WebPerformance WebRemoteFrameImpl::performance() const
{
    ASSERT_NOT_REACHED();
    return WebPerformance();
}

bool WebRemoteFrameImpl::dispatchBeforeUnloadEvent()
{
    ASSERT_NOT_REACHED();
    return false;
}

void WebRemoteFrameImpl::dispatchUnloadEvent()
{
    ASSERT_NOT_REACHED();
}

NPObject* WebRemoteFrameImpl::windowObject() const
{
    ASSERT_NOT_REACHED();
    return nullptr;
}

void WebRemoteFrameImpl::bindToWindowObject(const WebString& name, NPObject*)
{
    ASSERT_NOT_REACHED();
}

void WebRemoteFrameImpl::bindToWindowObject(const WebString& name, NPObject*, void*)
{
    ASSERT_NOT_REACHED();
}

void WebRemoteFrameImpl::executeScript(const WebScriptSource&)
{
    ASSERT_NOT_REACHED();
}

void WebRemoteFrameImpl::executeScriptInIsolatedWorld(
    int worldID, const WebScriptSource* sources, unsigned numSources,
    int extensionGroup)
{
    ASSERT_NOT_REACHED();
}

void WebRemoteFrameImpl::setIsolatedWorldSecurityOrigin(int worldID, const WebSecurityOrigin&)
{
    ASSERT_NOT_REACHED();
}

void WebRemoteFrameImpl::setIsolatedWorldContentSecurityPolicy(int worldID, const WebString&)
{
    ASSERT_NOT_REACHED();
}

void WebRemoteFrameImpl::addMessageToConsole(const WebConsoleMessage&)
{
    ASSERT_NOT_REACHED();
}

void WebRemoteFrameImpl::collectGarbage()
{
    ASSERT_NOT_REACHED();
}

bool WebRemoteFrameImpl::checkIfRunInsecureContent(const WebURL&) const
{
    ASSERT_NOT_REACHED();
    return false;
}

v8::Local<v8::Value> WebRemoteFrameImpl::executeScriptAndReturnValue(
    const WebScriptSource&)
{
    ASSERT_NOT_REACHED();
    return v8::Local<v8::Value>();
}

void WebRemoteFrameImpl::executeScriptInIsolatedWorld(
    int worldID, const WebScriptSource* sourcesIn, unsigned numSources,
    int extensionGroup, WebVector<v8::Local<v8::Value>>* results)
{
    ASSERT_NOT_REACHED();
}

v8::Local<v8::Value> WebRemoteFrameImpl::callFunctionEvenIfScriptDisabled(
    v8::Local<v8::Function>,
    v8::Local<v8::Value>,
    int argc,
    v8::Local<v8::Value> argv[])
{
    ASSERT_NOT_REACHED();
    return v8::Local<v8::Value>();
}

v8::Local<v8::Context> WebRemoteFrameImpl::mainWorldScriptContext() const
{
    ASSERT_NOT_REACHED();
    return v8::Local<v8::Context>();
}

v8::Isolate* WebRemoteFrameImpl::scriptIsolate() const
{
    ASSERT_NOT_REACHED();
    return nullptr;
}

void WebRemoteFrameImpl::reload(bool ignoreCache)
{
    ASSERT_NOT_REACHED();
}

void WebRemoteFrameImpl::reloadWithOverrideURL(const WebURL& overrideUrl, bool ignoreCache)
{
    ASSERT_NOT_REACHED();
}

void WebRemoteFrameImpl::loadRequest(const WebURLRequest&)
{
    ASSERT_NOT_REACHED();
}

void WebRemoteFrameImpl::loadHistoryItem(const WebHistoryItem&, WebHistoryLoadType, WebURLRequest::CachePolicy)
{
    ASSERT_NOT_REACHED();
}

void WebRemoteFrameImpl::loadData(
    const WebData&, const WebString& mimeType, const WebString& textEncoding,
    const WebURL& baseURL, const WebURL& unreachableURL, bool replace)
{
    ASSERT_NOT_REACHED();
}

void WebRemoteFrameImpl::loadHTMLString(
    const WebData& html, const WebURL& baseURL, const WebURL& unreachableURL,
    bool replace)
{
    ASSERT_NOT_REACHED();
}

void WebRemoteFrameImpl::stopLoading()
{
    // TODO(dcheng,japhet): Calling this method should stop loads
    // in all subframes, both remote and local.
}

WebDataSource* WebRemoteFrameImpl::provisionalDataSource() const
{
    ASSERT_NOT_REACHED();
    return nullptr;
}

WebDataSource* WebRemoteFrameImpl::dataSource() const
{
    ASSERT_NOT_REACHED();
    return nullptr;
}

void WebRemoteFrameImpl::enableViewSourceMode(bool enable)
{
    ASSERT_NOT_REACHED();
}

bool WebRemoteFrameImpl::isViewSourceModeEnabled() const
{
    ASSERT_NOT_REACHED();
    return false;
}

void WebRemoteFrameImpl::setReferrerForRequest(WebURLRequest&, const WebURL& referrer)
{
    ASSERT_NOT_REACHED();
}

void WebRemoteFrameImpl::dispatchWillSendRequest(WebURLRequest&)
{
    ASSERT_NOT_REACHED();
}

WebURLLoader* WebRemoteFrameImpl::createAssociatedURLLoader(const WebURLLoaderOptions&)
{
    ASSERT_NOT_REACHED();
    return nullptr;
}

unsigned WebRemoteFrameImpl::unloadListenerCount() const
{
    ASSERT_NOT_REACHED();
    return 0;
}

void WebRemoteFrameImpl::replaceSelection(const WebString&)
{
    ASSERT_NOT_REACHED();
}

void WebRemoteFrameImpl::insertText(const WebString&)
{
    ASSERT_NOT_REACHED();
}

void WebRemoteFrameImpl::setMarkedText(const WebString&, unsigned location, unsigned length)
{
    ASSERT_NOT_REACHED();
}

void WebRemoteFrameImpl::unmarkText()
{
    ASSERT_NOT_REACHED();
}

bool WebRemoteFrameImpl::hasMarkedText() const
{
    ASSERT_NOT_REACHED();
    return false;
}

WebRange WebRemoteFrameImpl::markedRange() const
{
    ASSERT_NOT_REACHED();
    return WebRange();
}

bool WebRemoteFrameImpl::firstRectForCharacterRange(unsigned location, unsigned length, WebRect&) const
{
    ASSERT_NOT_REACHED();
    return false;
}

size_t WebRemoteFrameImpl::characterIndexForPoint(const WebPoint&) const
{
    ASSERT_NOT_REACHED();
    return 0;
}

bool WebRemoteFrameImpl::executeCommand(const WebString&, const WebNode&)
{
    ASSERT_NOT_REACHED();
    return false;
}

bool WebRemoteFrameImpl::executeCommand(const WebString&, const WebString& value, const WebNode&)
{
    ASSERT_NOT_REACHED();
    return false;
}

bool WebRemoteFrameImpl::isCommandEnabled(const WebString&) const
{
    ASSERT_NOT_REACHED();
    return false;
}

void WebRemoteFrameImpl::enableContinuousSpellChecking(bool)
{
}

bool WebRemoteFrameImpl::isContinuousSpellCheckingEnabled() const
{
    return false;
}

void WebRemoteFrameImpl::requestTextChecking(const WebElement&)
{
    ASSERT_NOT_REACHED();
}

void WebRemoteFrameImpl::replaceMisspelledRange(const WebString&)
{
    ASSERT_NOT_REACHED();
}

void WebRemoteFrameImpl::removeSpellingMarkers()
{
    ASSERT_NOT_REACHED();
}

bool WebRemoteFrameImpl::hasSelection() const
{
    ASSERT_NOT_REACHED();
    return false;
}

WebRange WebRemoteFrameImpl::selectionRange() const
{
    ASSERT_NOT_REACHED();
    return WebRange();
}

WebString WebRemoteFrameImpl::selectionAsText() const
{
    ASSERT_NOT_REACHED();
    return WebString();
}

WebString WebRemoteFrameImpl::selectionAsMarkup() const
{
    ASSERT_NOT_REACHED();
    return WebString();
}

bool WebRemoteFrameImpl::selectWordAroundCaret()
{
    ASSERT_NOT_REACHED();
    return false;
}

void WebRemoteFrameImpl::selectRange(const WebPoint& base, const WebPoint& extent)
{
    ASSERT_NOT_REACHED();
}

void WebRemoteFrameImpl::selectRange(const WebRange&)
{
    ASSERT_NOT_REACHED();
}

void WebRemoteFrameImpl::moveRangeSelection(const WebPoint& base, const WebPoint& extent, WebFrame::TextGranularity granularity)
{
    ASSERT_NOT_REACHED();
}

void WebRemoteFrameImpl::moveCaretSelection(const WebPoint&)
{
    ASSERT_NOT_REACHED();
}

bool WebRemoteFrameImpl::setEditableSelectionOffsets(int start, int end)
{
    ASSERT_NOT_REACHED();
    return false;
}

bool WebRemoteFrameImpl::setCompositionFromExistingText(int compositionStart, int compositionEnd, const WebVector<WebCompositionUnderline>& underlines)
{
    ASSERT_NOT_REACHED();
    return false;
}

void WebRemoteFrameImpl::extendSelectionAndDelete(int before, int after)
{
    ASSERT_NOT_REACHED();
}

void WebRemoteFrameImpl::setCaretVisible(bool)
{
    ASSERT_NOT_REACHED();
}

int WebRemoteFrameImpl::printBegin(const WebPrintParams&, const WebNode& constrainToNode)
{
    ASSERT_NOT_REACHED();
    return 0;
}

float WebRemoteFrameImpl::printPage(int pageToPrint, WebCanvas*)
{
    ASSERT_NOT_REACHED();
    return 0.0;
}

float WebRemoteFrameImpl::getPrintPageShrink(int page)
{
    ASSERT_NOT_REACHED();
    return 0.0;
}

void WebRemoteFrameImpl::printEnd()
{
    ASSERT_NOT_REACHED();
}

bool WebRemoteFrameImpl::isPrintScalingDisabledForPlugin(const WebNode&)
{
    ASSERT_NOT_REACHED();
    return false;
}

bool WebRemoteFrameImpl::hasCustomPageSizeStyle(int pageIndex)
{
    ASSERT_NOT_REACHED();
    return false;
}

bool WebRemoteFrameImpl::isPageBoxVisible(int pageIndex)
{
    ASSERT_NOT_REACHED();
    return false;
}

void WebRemoteFrameImpl::pageSizeAndMarginsInPixels(
    int pageIndex,
    WebSize& pageSize,
    int& marginTop,
    int& marginRight,
    int& marginBottom,
    int& marginLeft)
{
    ASSERT_NOT_REACHED();
}

WebString WebRemoteFrameImpl::pageProperty(const WebString& propertyName, int pageIndex)
{
    ASSERT_NOT_REACHED();
    return WebString();
}

void WebRemoteFrameImpl::printPagesWithBoundaries(WebCanvas*, const WebSize&)
{
    ASSERT_NOT_REACHED();
}

bool WebRemoteFrameImpl::find(
    int identifier, const WebString& searchText, const WebFindOptions&,
    bool wrapWithinFrame, WebRect* selectionRect)
{
    ASSERT_NOT_REACHED();
    return false;
}

void WebRemoteFrameImpl::stopFinding(bool clearSelection)
{
    ASSERT_NOT_REACHED();
}

void WebRemoteFrameImpl::scopeStringMatches(
    int identifier, const WebString& searchText, const WebFindOptions&,
    bool reset)
{
    ASSERT_NOT_REACHED();
}

void WebRemoteFrameImpl::cancelPendingScopingEffort()
{
    ASSERT_NOT_REACHED();
}

void WebRemoteFrameImpl::increaseMatchCount(int count, int identifier)
{
    ASSERT_NOT_REACHED();
}

void WebRemoteFrameImpl::resetMatchCount()
{
    ASSERT_NOT_REACHED();
}

int WebRemoteFrameImpl::findMatchMarkersVersion() const
{
    ASSERT_NOT_REACHED();
    return 0;
}

WebFloatRect WebRemoteFrameImpl::activeFindMatchRect()
{
    ASSERT_NOT_REACHED();
    return WebFloatRect();
}

void WebRemoteFrameImpl::findMatchRects(WebVector<WebFloatRect>&)
{
    ASSERT_NOT_REACHED();
}

int WebRemoteFrameImpl::selectNearestFindMatch(const WebFloatPoint&, WebRect* selectionRect)
{
    ASSERT_NOT_REACHED();
    return 0;
}

void WebRemoteFrameImpl::setTickmarks(const WebVector<WebRect>&)
{
    ASSERT_NOT_REACHED();
}

void WebRemoteFrameImpl::dispatchMessageEventWithOriginCheck(
    const WebSecurityOrigin& intendedTargetOrigin,
    const WebDOMEvent&)
{
    ASSERT_NOT_REACHED();
}

WebString WebRemoteFrameImpl::contentAsText(size_t maxChars) const
{
    ASSERT_NOT_REACHED();
    return WebString();
}

WebString WebRemoteFrameImpl::contentAsMarkup() const
{
    ASSERT_NOT_REACHED();
    return WebString();
}

WebString WebRemoteFrameImpl::layoutTreeAsText(LayoutAsTextControls toShow) const
{
    ASSERT_NOT_REACHED();
    return WebString();
}

WebString WebRemoteFrameImpl::markerTextForListItem(const WebElement&) const
{
    ASSERT_NOT_REACHED();
    return WebString();
}

WebRect WebRemoteFrameImpl::selectionBoundsRect() const
{
    ASSERT_NOT_REACHED();
    return WebRect();
}

bool WebRemoteFrameImpl::selectionStartHasSpellingMarkerFor(int from, int length) const
{
    ASSERT_NOT_REACHED();
    return false;
}

WebString WebRemoteFrameImpl::layerTreeAsText(bool showDebugInfo) const
{
    ASSERT_NOT_REACHED();
    return WebString();
}

<<<<<<< HEAD
WebLocalFrame* WebRemoteFrameImpl::createLocalChild(WebTreeScopeType scope, const WebString& name, WebSandboxFlags sandboxFlags, WebFrameClient* client, WebFrame* previousSibling)
=======
void WebRemoteFrameImpl::drawInCanvas(const WebRect& rect, const WebString& styleClass, WebCanvas* canvas) const
{
    ASSERT_NOT_REACHED();
}

// TODO(alexmos): Remove once Chromium side is updated to take previous sibling.
WebLocalFrame* WebRemoteFrameImpl::createLocalChild(const WebString& name, WebSandboxFlags sandboxFlags, WebFrameClient* client)
>>>>>>> b23d14d8
{
    WebLocalFrameImpl* child = toWebLocalFrameImpl(WebLocalFrame::create(scope, client));
    WillBeHeapHashMap<WebFrame*, OwnPtrWillBeMember<FrameOwner>>::AddResult result =
        m_ownersForChildren.add(child, RemoteBridgeFrameOwner::create(child, static_cast<SandboxFlags>(sandboxFlags)));
    insertAfter(child, previousSibling);
    // FIXME: currently this calls LocalFrame::init() on the created LocalFrame, which may
    // result in the browser observing two navigations to about:blank (one from the initial
    // frame creation, and one from swapping it into the remote process). FrameLoader might
    // need a special initialization function for this case to avoid that duplicate navigation.
    child->initializeCoreFrame(frame()->host(), result.storedValue->value.get(), name, nullAtom);
    // Partially related with the above FIXME--the init() call may trigger JS dispatch. However,
    // if the parent is remote, it should never be detached synchronously...
    ASSERT(child->frame());
    return child;
}


void WebRemoteFrameImpl::initializeCoreFrame(FrameHost* host, FrameOwner* owner, const AtomicString& name)
{
    setCoreFrame(RemoteFrame::create(&m_frameClient, host, owner));
    frame()->createView();
    m_frame->tree().setName(name, nullAtom);
}

WebRemoteFrame* WebRemoteFrameImpl::createRemoteChild(WebTreeScopeType scope, const WebString& name, WebSandboxFlags sandboxFlags, WebRemoteFrameClient* client)
{
    WebRemoteFrameImpl* child = toWebRemoteFrameImpl(WebRemoteFrame::create(scope, client));
    WillBeHeapHashMap<WebFrame*, OwnPtrWillBeMember<FrameOwner>>::AddResult result =
        m_ownersForChildren.add(child, RemoteBridgeFrameOwner::create(nullptr, static_cast<SandboxFlags>(sandboxFlags)));
    appendChild(child);
    child->initializeCoreFrame(frame()->host(), result.storedValue->value.get(), name);
    return child;
}

void WebRemoteFrameImpl::setCoreFrame(PassRefPtrWillBeRawPtr<RemoteFrame> frame)
{
    m_frame = frame;
}

WebRemoteFrameImpl* WebRemoteFrameImpl::fromFrame(RemoteFrame& frame)
{
    if (!frame.client())
        return nullptr;
    return static_cast<RemoteFrameClientImpl*>(frame.client())->webFrame();
}

void WebRemoteFrameImpl::initializeFromFrame(WebLocalFrame* source) const
{
    ASSERT(source);
    WebLocalFrameImpl* localFrameImpl = toWebLocalFrameImpl(source);

    // TODO(bokan): The scale_factor argument here used to be the now-removed
    // FrameView::visibleContentScaleFactor but the callee uses this parameter
    // to set the device scale factor. crbug.com/493262
    client()->initializeChildFrame(
        localFrameImpl->frame()->view()->frameRect(),
        1);
}

void WebRemoteFrameImpl::setReplicatedOrigin(const WebSecurityOrigin& origin) const
{
    ASSERT(frame());
    frame()->securityContext()->setReplicatedOrigin(origin);
}

void WebRemoteFrameImpl::setReplicatedSandboxFlags(WebSandboxFlags flags) const
{
    ASSERT(frame());
    frame()->securityContext()->enforceSandboxFlags(static_cast<SandboxFlags>(flags));
}

void WebRemoteFrameImpl::setReplicatedName(const WebString& name) const
{
    ASSERT(frame());
    frame()->tree().setName(name, nullAtom);
}

void WebRemoteFrameImpl::DispatchLoadEventForFrameOwner() const
{
    ASSERT(frame()->owner()->isLocal());
    frame()->owner()->dispatchLoad();
}

void WebRemoteFrameImpl::didStartLoading()
{
    frame()->setIsLoading(true);
}

void WebRemoteFrameImpl::didStopLoading()
{
    frame()->setIsLoading(false);
    if (parent() && parent()->isWebLocalFrame()) {
        WebLocalFrameImpl* parentFrame =
            toWebLocalFrameImpl(parent()->toWebLocalFrame());
        parentFrame->frame()->loader().checkCompleted();
    }
}

WebRemoteFrameImpl::WebRemoteFrameImpl(WebTreeScopeType scope, WebRemoteFrameClient* client)
    : WebRemoteFrame(scope)
    , m_frameClient(this)
    , m_client(client)
#if ENABLE(OILPAN)
    , m_selfKeepAlive(this)
#endif
{
}

} // namespace blink<|MERGE_RESOLUTION|>--- conflicted
+++ resolved
@@ -720,17 +720,12 @@
     return WebString();
 }
 
-<<<<<<< HEAD
+void WebRemoteFrameImpl::drawInCanvas(const WebRect& rect, const WebString& styleClass, WebCanvas* canvas) const
+{
+    ASSERT_NOT_REACHED();
+}
+
 WebLocalFrame* WebRemoteFrameImpl::createLocalChild(WebTreeScopeType scope, const WebString& name, WebSandboxFlags sandboxFlags, WebFrameClient* client, WebFrame* previousSibling)
-=======
-void WebRemoteFrameImpl::drawInCanvas(const WebRect& rect, const WebString& styleClass, WebCanvas* canvas) const
-{
-    ASSERT_NOT_REACHED();
-}
-
-// TODO(alexmos): Remove once Chromium side is updated to take previous sibling.
-WebLocalFrame* WebRemoteFrameImpl::createLocalChild(const WebString& name, WebSandboxFlags sandboxFlags, WebFrameClient* client)
->>>>>>> b23d14d8
 {
     WebLocalFrameImpl* child = toWebLocalFrameImpl(WebLocalFrame::create(scope, client));
     WillBeHeapHashMap<WebFrame*, OwnPtrWillBeMember<FrameOwner>>::AddResult result =
