--- conflicted
+++ resolved
@@ -44,13 +44,9 @@
 class CompositionUnderlineBuilder : public WebCore::CompositionUnderline {
 public:
     CompositionUnderlineBuilder(const WebCompositionUnderline& u)
-<<<<<<< HEAD
         : WebCore::CompositionUnderline(u.startOffset, u.endOffset,
-            WebCore::Color(u.color), u.thick,
+            u.thick,
             WebCore::Color(u.backgroundColor)) { }
-=======
-        : WebCore::CompositionUnderline(u.startOffset, u.endOffset, u.thick) { }
->>>>>>> 82c22e0f
 };
 
 } // namespace blink
