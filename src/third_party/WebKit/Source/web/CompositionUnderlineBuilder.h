/*
 * Copyright (C) 2010 Google Inc. All rights reserved.
 *
 * Redistribution and use in source and binary forms, with or without
 * modification, are permitted provided that the following conditions are
 * met:
 *
 *     * Redistributions of source code must retain the above copyright
 * notice, this list of conditions and the following disclaimer.
 *     * Redistributions in binary form must reproduce the above
 * copyright notice, this list of conditions and the following disclaimer
 * in the documentation and/or other materials provided with the
 * distribution.
 *     * Neither the name of Google Inc. nor the names of its
 * contributors may be used to endorse or promote products derived from
 * this software without specific prior written permission.
 *
 * THIS SOFTWARE IS PROVIDED BY THE COPYRIGHT HOLDERS AND CONTRIBUTORS
 * "AS IS" AND ANY EXPRESS OR IMPLIED WARRANTIES, INCLUDING, BUT NOT
 * LIMITED TO, THE IMPLIED WARRANTIES OF MERCHANTABILITY AND FITNESS FOR
 * A PARTICULAR PURPOSE ARE DISCLAIMED. IN NO EVENT SHALL THE COPYRIGHT
 * OWNER OR CONTRIBUTORS BE LIABLE FOR ANY DIRECT, INDIRECT, INCIDENTAL,
 * SPECIAL, EXEMPLARY, OR CONSEQUENTIAL DAMAGES (INCLUDING, BUT NOT
 * LIMITED TO, PROCUREMENT OF SUBSTITUTE GOODS OR SERVICES; LOSS OF USE,
 * DATA, OR PROFITS; OR BUSINESS INTERRUPTION) HOWEVER CAUSED AND ON ANY
 * THEORY OF LIABILITY, WHETHER IN CONTRACT, STRICT LIABILITY, OR TORT
 * (INCLUDING NEGLIGENCE OR OTHERWISE) ARISING IN ANY WAY OUT OF THE USE
 * OF THIS SOFTWARE, EVEN IF ADVISED OF THE POSSIBILITY OF SUCH DAMAGE.
 */

#ifndef CompositionUnderlineBuilder_h
#define CompositionUnderlineBuilder_h

#include "core/editing/CompositionUnderline.h"
#include "public/platform/WebVector.h"
#include "public/web/WebCompositionUnderline.h"

namespace blink {

// This class is used for converting from WebCompositionUnderline to
// CompositionUnderline.

class CompositionUnderlineBuilder : public CompositionUnderline {
public:
    CompositionUnderlineBuilder(const WebCompositionUnderline& u)
<<<<<<< HEAD
        : blink::CompositionUnderline(u.startOffset, u.endOffset,
            u.thick,
            blink::Color(u.backgroundColor)) { }
=======
        : CompositionUnderline(u.startOffset, u.endOffset,
            u.thick,
            Color(u.backgroundColor)) { }
>>>>>>> 45d9687a
};

} // namespace blink

#endif<|MERGE_RESOLUTION|>--- conflicted
+++ resolved
@@ -43,15 +43,9 @@
 class CompositionUnderlineBuilder : public CompositionUnderline {
 public:
     CompositionUnderlineBuilder(const WebCompositionUnderline& u)
-<<<<<<< HEAD
-        : blink::CompositionUnderline(u.startOffset, u.endOffset,
-            u.thick,
-            blink::Color(u.backgroundColor)) { }
-=======
         : CompositionUnderline(u.startOffset, u.endOffset,
             u.thick,
             Color(u.backgroundColor)) { }
->>>>>>> 45d9687a
 };
 
 } // namespace blink
