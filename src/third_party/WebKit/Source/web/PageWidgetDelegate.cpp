--- conflicted
+++ resolved
@@ -38,15 +38,9 @@
 #include "core/page/EventHandler.h"
 #include "core/frame/Frame.h"
 #include "core/frame/FrameView.h"
-<<<<<<< HEAD
-#include "core/platform/graphics/GraphicsContext.h"
-#include "core/rendering/RenderLayerCompositor.h"
-#include "core/rendering/RenderView.h"
-=======
 #include "core/rendering/RenderLayerCompositor.h"
 #include "core/rendering/RenderView.h"
 #include "platform/graphics/GraphicsContext.h"
->>>>>>> 8c15b39e
 #include "wtf/CurrentTime.h"
 
 using namespace WebCore;
@@ -92,12 +86,8 @@
     // For now, as we know this is the point in code where the compositor has
     // actually asked for Blink to update the composited layer tree. So finally
     // do all the deferred work for updateCompositingLayers() here.
-<<<<<<< HEAD
-    view->renderView()->compositor()->updateCompositingLayers(CompositingUpdateFinishAllDeferredWork);
-=======
     if (RenderView* renderView = view->renderView())
         renderView->compositor()->updateCompositingLayers(CompositingUpdateFinishAllDeferredWork);
->>>>>>> 8c15b39e
 }
 
 void PageWidgetDelegate::paint(Page* page, PageOverlayList* overlays, WebCanvas* canvas, const WebRect& rect, CanvasBackground background)
