// Copyright 2014 The Chromium Authors. All rights reserved.
// Use of this source code is governed by a BSD-style license that can be
// found in the LICENSE file.

#ifndef WebRemoteFrameImpl_h
#define WebRemoteFrameImpl_h

#include "core/frame/FrameOwner.h"
#include "platform/heap/Handle.h"
#include "public/web/WebRemoteFrame.h"
#include "public/web/WebRemoteFrameClient.h"
#include "web/RemoteFrameClientImpl.h"
#include "wtf/HashMap.h"
#include "wtf/OwnPtr.h"
#include "wtf/RefCounted.h"

namespace blink {

class FrameHost;
class FrameOwner;
class RemoteFrame;

class WebRemoteFrameImpl final : public RefCountedWillBeGarbageCollectedFinalized<WebRemoteFrameImpl>, public WebRemoteFrame {
public:
    static WebRemoteFrame* create(WebTreeScopeType, WebRemoteFrameClient*);
    ~WebRemoteFrameImpl() override;

    // WebRemoteFrame methods.
    bool isWebLocalFrame() const override;
    WebLocalFrame* toWebLocalFrame() override;
    bool isWebRemoteFrame() const override;
    WebRemoteFrame* toWebRemoteFrame() override;
    void close() override;
    WebString uniqueName() const override;
    WebString assignedName() const override;
    void setName(const WebString&) override;
    WebVector<WebIconURL> iconURLs(int iconTypesMask) const override;
    void setRemoteWebLayer(WebLayer*) override;
    void setSharedWorkerRepositoryClient(WebSharedWorkerRepositoryClient*) override;
    void setCanHaveScrollbars(bool) override;
    WebSize scrollOffset() const override;
    void setScrollOffset(const WebSize&) override;
    WebSize contentsSize() const override;
    bool hasVisibleContent() const override;
    WebRect visibleContentRect() const override;
    bool hasHorizontalScrollbar() const override;
    bool hasVerticalScrollbar() const override;
    WebView* view() const override;
    void removeChild(WebFrame*) override;
    WebDocument document() const override;
    WebPerformance performance() const override;
    bool dispatchBeforeUnloadEvent() override;
    void dispatchUnloadEvent() override;
    NPObject* windowObject() const override;
    void bindToWindowObject(const WebString& name, NPObject*) override;
    void bindToWindowObject(const WebString& name, NPObject*, void*) override;
    void executeScript(const WebScriptSource&) override;
    void executeScriptInIsolatedWorld(
        int worldID, const WebScriptSource* sources, unsigned numSources,
        int extensionGroup) override;
    void setIsolatedWorldSecurityOrigin(int worldID, const WebSecurityOrigin&) override;
    void setIsolatedWorldContentSecurityPolicy(int worldID, const WebString&) override;
    void addMessageToConsole(const WebConsoleMessage&) override;
    void collectGarbage() override;
    bool checkIfRunInsecureContent(const WebURL&) const override;
    v8::Local<v8::Value> executeScriptAndReturnValue(
        const WebScriptSource&) override;
    void executeScriptInIsolatedWorld(
        int worldID, const WebScriptSource* sourcesIn, unsigned numSources,
        int extensionGroup, WebVector<v8::Local<v8::Value>>* results) override;
    v8::Local<v8::Value> callFunctionEvenIfScriptDisabled(
        v8::Local<v8::Function>,
        v8::Local<v8::Value>,
        int argc,
        v8::Local<v8::Value> argv[]) override;
    v8::Local<v8::Context> mainWorldScriptContext() const override;
<<<<<<< HEAD
    v8::Local<v8::Context> deprecatedMainWorldScriptContext() const override;
=======
    v8::Isolate* scriptIsolate() const override;
>>>>>>> 1ef418e1
    void reload(bool ignoreCache) override;
    void reloadWithOverrideURL(const WebURL& overrideUrl, bool ignoreCache) override;
    void loadRequest(const WebURLRequest&) override;
    void loadHistoryItem(const WebHistoryItem&, WebHistoryLoadType, WebURLRequest::CachePolicy) override;
    void loadData(
        const WebData&, const WebString& mimeType, const WebString& textEncoding,
        const WebURL& baseURL, const WebURL& unreachableURL, bool replace) override;
    void loadHTMLString(
        const WebData& html, const WebURL& baseURL, const WebURL& unreachableURL,
        bool replace) override;
    void stopLoading() override;
    WebDataSource* provisionalDataSource() const override;
    WebDataSource* dataSource() const override;
    void enableViewSourceMode(bool enable) override;
    bool isViewSourceModeEnabled() const override;
    void setReferrerForRequest(WebURLRequest&, const WebURL& referrer) override;
    void dispatchWillSendRequest(WebURLRequest&) override;
    WebURLLoader* createAssociatedURLLoader(const WebURLLoaderOptions&) override;
    unsigned unloadListenerCount() const override;
    void replaceSelection(const WebString&) override;
    void insertText(const WebString&) override;
    void setMarkedText(const WebString&, unsigned location, unsigned length) override;
    void unmarkText() override;
    bool hasMarkedText() const override;
    WebRange markedRange() const override;
    bool firstRectForCharacterRange(unsigned location, unsigned length, WebRect&) const override;
    size_t characterIndexForPoint(const WebPoint&) const override;
    bool executeCommand(const WebString&, const WebNode& = WebNode()) override;
    bool executeCommand(const WebString&, const WebString& value, const WebNode& = WebNode()) override;
    bool isCommandEnabled(const WebString&) const override;
    void enableContinuousSpellChecking(bool) override;
    bool isContinuousSpellCheckingEnabled() const override;
    void requestTextChecking(const WebElement&) override;
    void replaceMisspelledRange(const WebString&) override;
    void removeSpellingMarkers() override;
    bool hasSelection() const override;
    WebRange selectionRange() const override;
    WebString selectionAsText() const override;
    WebString selectionAsMarkup() const override;
    bool selectWordAroundCaret() override;
    void selectRange(const WebPoint& base, const WebPoint& extent) override;
    void selectRange(const WebRange&) override;
    void moveRangeSelection(const WebPoint& base, const WebPoint& extent, WebFrame::TextGranularity = CharacterGranularity) override;
    void moveCaretSelection(const WebPoint&) override;
    bool setEditableSelectionOffsets(int start, int end) override;
    bool setCompositionFromExistingText(int compositionStart, int compositionEnd, const WebVector<WebCompositionUnderline>& underlines) override;
    void extendSelectionAndDelete(int before, int after) override;
    void setCaretVisible(bool) override;
    int printBegin(const WebPrintParams&, const WebNode& constrainToNode) override;
    float printPage(int pageToPrint, WebCanvas*) override;
    float getPrintPageShrink(int page) override;
    void printEnd() override;
    bool isPrintScalingDisabledForPlugin(const WebNode&) override;
    bool hasCustomPageSizeStyle(int pageIndex) override;
    bool isPageBoxVisible(int pageIndex) override;
    void pageSizeAndMarginsInPixels(
        int pageIndex,
        WebSize& pageSize,
        int& marginTop,
        int& marginRight,
        int& marginBottom,
        int& marginLeft) override;
    WebString pageProperty(const WebString& propertyName, int pageIndex) override;
    void printPagesWithBoundaries(WebCanvas*, const WebSize&) override;
    bool find(
        int identifier, const WebString& searchText, const WebFindOptions&,
        bool wrapWithinFrame, WebRect* selectionRect) override;
    void stopFinding(bool clearSelection) override;
    void scopeStringMatches(
        int identifier, const WebString& searchText, const WebFindOptions&,
        bool reset) override;
    void cancelPendingScopingEffort() override;
    void increaseMatchCount(int count, int identifier) override;
    void resetMatchCount() override;
    int findMatchMarkersVersion() const override;
    WebFloatRect activeFindMatchRect() override;
    void findMatchRects(WebVector<WebFloatRect>&) override;
    int selectNearestFindMatch(const WebFloatPoint&, WebRect* selectionRect) override;
    void setTickmarks(const WebVector<WebRect>&) override;
    void dispatchMessageEventWithOriginCheck(
        const WebSecurityOrigin& intendedTargetOrigin,
        const WebDOMEvent&) override;

    WebString contentAsText(size_t maxChars) const override;
    WebString contentAsMarkup() const override;
    WebString layoutTreeAsText(LayoutAsTextControls toShow = LayoutAsTextNormal) const override;
    WebString markerTextForListItem(const WebElement&) const override;
    WebRect selectionBoundsRect() const override;

    bool selectionStartHasSpellingMarkerFor(int from, int length) const override;
    WebString layerTreeAsText(bool showDebugInfo = false) const override;
    void drawInCanvas(const WebRect& rect, const WebString& styleClass, WebCanvas* canvas) const override;

    WebLocalFrame* createLocalChild(WebTreeScopeType, const WebString& name, WebSandboxFlags, WebFrameClient*, WebFrame* previousSibling) override;
    WebRemoteFrame* createRemoteChild(WebTreeScopeType, const WebString& name, WebSandboxFlags, WebRemoteFrameClient*) override;

    void initializeCoreFrame(FrameHost*, FrameOwner*, const AtomicString& name);

    void setCoreFrame(PassRefPtrWillBeRawPtr<RemoteFrame>);
    RemoteFrame* frame() const { return m_frame.get(); }

    WebRemoteFrameClient* client() const { return m_client; }

    static WebRemoteFrameImpl* fromFrame(RemoteFrame&);

    void initializeFromFrame(WebLocalFrame*) const override;

    void setReplicatedOrigin(const WebSecurityOrigin&) const override;
    void setReplicatedSandboxFlags(WebSandboxFlags) const override;
    void setReplicatedName(const WebString&) const override;
    void DispatchLoadEventForFrameOwner() const override;

    void didStartLoading() override;
    void didStopLoading() override;

#if ENABLE(OILPAN)
    DECLARE_TRACE();
#endif

private:
    WebRemoteFrameImpl(WebTreeScopeType, WebRemoteFrameClient*);

    OwnPtrWillBeMember<RemoteFrameClientImpl> m_frameClient;
    RefPtrWillBeMember<RemoteFrame> m_frame;
    WebRemoteFrameClient* m_client;

    WillBeHeapHashMap<WebFrame*, OwnPtrWillBeMember<FrameOwner>> m_ownersForChildren;

#if ENABLE(OILPAN)
    // Oilpan: WebRemoteFrameImpl must remain alive until close() is called.
    // Accomplish that by keeping a self-referential Persistent<>. It is
    // cleared upon close().
    SelfKeepAlive<WebRemoteFrameImpl> m_selfKeepAlive;
#endif
};

DEFINE_TYPE_CASTS(WebRemoteFrameImpl, WebFrame, frame, frame->isWebRemoteFrame(), frame.isWebRemoteFrame());

} // namespace blink

#endif // WebRemoteFrameImpl_h<|MERGE_RESOLUTION|>--- conflicted
+++ resolved
@@ -74,11 +74,8 @@
         int argc,
         v8::Local<v8::Value> argv[]) override;
     v8::Local<v8::Context> mainWorldScriptContext() const override;
-<<<<<<< HEAD
     v8::Local<v8::Context> deprecatedMainWorldScriptContext() const override;
-=======
     v8::Isolate* scriptIsolate() const override;
->>>>>>> 1ef418e1
     void reload(bool ignoreCache) override;
     void reloadWithOverrideURL(const WebURL& overrideUrl, bool ignoreCache) override;
     void loadRequest(const WebURLRequest&) override;
