--- conflicted
+++ resolved
@@ -149,7 +149,6 @@
         const WebString& text,
         const WebVector<WebCompositionUnderline>& underlines,
         int selectionStart,
-<<<<<<< HEAD
         int selectionEnd) OVERRIDE;
     virtual bool confirmComposition() OVERRIDE;
     virtual bool confirmComposition(ConfirmCompositionBehavior selectionBehavior) OVERRIDE;
@@ -174,37 +173,9 @@
     virtual void didAcquirePointerLock() OVERRIDE;
     virtual void didNotAcquirePointerLock() OVERRIDE;
     virtual void didLosePointerLock() OVERRIDE;
+    virtual void didChangeWindowRect() OVERRIDE;
     virtual void didChangeWindowResizerRect() OVERRIDE;
     virtual void didExitCompositingMode() OVERRIDE;
-=======
-        int selectionEnd);
-    virtual bool confirmComposition();
-    virtual bool confirmComposition(ConfirmCompositionBehavior selectionBehavior);
-    virtual bool confirmComposition(const WebString& text);
-    virtual bool compositionRange(size_t* location, size_t* length);
-    virtual WebTextInputInfo textInputInfo();
-    virtual bool setEditableSelectionOffsets(int start, int end);
-    virtual bool setCompositionFromExistingText(int compositionStart, int compositionEnd, const WebVector<WebCompositionUnderline>& underlines);
-    virtual void extendSelectionAndDelete(int before, int after);
-    virtual bool isSelectionEditable() const;
-    virtual WebColor backgroundColor() const;
-    virtual bool selectionBounds(WebRect& anchor, WebRect& focus) const;
-    virtual void didShowCandidateWindow();
-    virtual void didUpdateCandidateWindow();
-    virtual void didHideCandidateWindow();
-    virtual bool selectionTextDirection(WebTextDirection& start, WebTextDirection& end) const;
-    virtual bool isSelectionAnchorFirst() const;
-    virtual bool caretOrSelectionRange(size_t* location, size_t* length);
-    virtual void setTextDirection(WebTextDirection direction);
-    virtual bool isAcceleratedCompositingActive() const;
-    virtual void willCloseLayerTreeView();
-    virtual void didAcquirePointerLock();
-    virtual void didNotAcquirePointerLock();
-    virtual void didLosePointerLock();
-    virtual void didChangeWindowRect();
-    virtual void didChangeWindowResizerRect();
-    virtual void didExitCompositingMode();
->>>>>>> 08432d01
 
     // WebView methods:
     virtual void setMainFrame(WebFrame*) OVERRIDE;
