/*
 * Copyright (C) 2010 Google Inc. All rights reserved.
 *
 * Redistribution and use in source and binary forms, with or without
 * modification, are permitted provided that the following conditions are
 * met:
 *
 *     * Redistributions of source code must retain the above copyright
 * notice, this list of conditions and the following disclaimer.
 *     * Redistributions in binary form must reproduce the above
 * copyright notice, this list of conditions and the following disclaimer
 * in the documentation and/or other materials provided with the
 * distribution.
 *     * Neither the name of Google Inc. nor the names of its
 * contributors may be used to endorse or promote products derived from
 * this software without specific prior written permission.
 *
 * THIS SOFTWARE IS PROVIDED BY THE COPYRIGHT HOLDERS AND CONTRIBUTORS
 * "AS IS" AND ANY EXPRESS OR IMPLIED WARRANTIES, INCLUDING, BUT NOT
 * LIMITED TO, THE IMPLIED WARRANTIES OF MERCHANTABILITY AND FITNESS FOR
 * A PARTICULAR PURPOSE ARE DISCLAIMED. IN NO EVENT SHALL THE COPYRIGHT
 * OWNER OR CONTRIBUTORS BE LIABLE FOR ANY DIRECT, INDIRECT, INCIDENTAL,
 * SPECIAL, EXEMPLARY, OR CONSEQUENTIAL DAMAGES (INCLUDING, BUT NOT
 * LIMITED TO, PROCUREMENT OF SUBSTITUTE GOODS OR SERVICES; LOSS OF USE,
 * DATA, OR PROFITS; OR BUSINESS INTERRUPTION) HOWEVER CAUSED AND ON ANY
 * THEORY OF LIABILITY, WHETHER IN CONTRACT, STRICT LIABILITY, OR TORT
 * (INCLUDING NEGLIGENCE OR OTHERWISE) ARISING IN ANY WAY OUT OF THE USE
 * OF THIS SOFTWARE, EVEN IF ADVISED OF THE POSSIBILITY OF SUCH DAMAGE.
 */

#ifndef WebViewImpl_h
#define WebViewImpl_h

#include "core/page/EventWithHitTestResults.h"
#include "platform/geometry/IntPoint.h"
#include "platform/geometry/IntRect.h"
#include "platform/graphics/GraphicsLayer.h"
#include "platform/heap/Handle.h"
#include "public/platform/WebFloatSize.h"
#include "public/platform/WebGestureCurveTarget.h"
#include "public/platform/WebLayer.h"
#include "public/platform/WebPoint.h"
#include "public/platform/WebRect.h"
#include "public/platform/WebSize.h"
#include "public/platform/WebString.h"
#include "public/platform/WebVector.h"
#include "public/web/WebInputEvent.h"
#include "public/web/WebNavigationPolicy.h"
#include "public/web/WebView.h"
#include "web/ChromeClientImpl.h"
#include "web/ContextMenuClientImpl.h"
#include "web/DragClientImpl.h"
#include "web/EditorClientImpl.h"
#include "web/InspectorClientImpl.h"
#include "web/MediaKeysClientImpl.h"
#include "web/PageOverlayList.h"
#include "web/PageScaleConstraintsSet.h"
#include "web/PageWidgetDelegate.h"
#include "web/SpellCheckerClientImpl.h"
#include "web/StorageClientImpl.h"
#include "wtf/OwnPtr.h"
#include "wtf/RefCounted.h"
#include "wtf/Vector.h"

namespace blink {

class DataObject;
class Frame;
class FullscreenController;
class LinkHighlight;
class PopupContainer;
class RenderLayerCompositor;
class UserGestureToken;
class WebActiveGestureAnimation;
class WebDevToolsAgentPrivate;
class WebLayerTreeView;
class WebLocalFrameImpl;
class WebImage;
class WebPagePopupImpl;
class WebPlugin;
class WebSettingsImpl;

struct WebSelectionBound;

class RubberbandContext;
class RubberbandStateImpl;
class RubberbandState {

    // Not implemented.
    RubberbandState(const RubberbandState&);
    RubberbandState& operator=(const RubberbandState&);

  public:
    RubberbandState();
    ~RubberbandState();

    RubberbandStateImpl* m_impl;
};

class WebViewImpl final : public WebView
    , public RefCounted<WebViewImpl>
    , public WebGestureCurveTarget
    , public PageWidgetEventHandler {
public:
    static WebViewImpl* create(WebViewClient*);

    // WebWidget methods:
    virtual void close() override;
    virtual WebSize size() override;
    virtual void willStartLiveResize() override;
    virtual void resize(const WebSize&) override;
    virtual void resizePinchViewport(const WebSize&) override;
    virtual void willEndLiveResize() override;
    virtual void didEnterFullScreen() override;
    virtual void didExitFullScreen() override;

    virtual void beginFrame(const WebBeginFrameArgs&) override;

    virtual void layout() override;
    virtual void paint(WebCanvas*, const WebRect&) override;
#if OS(ANDROID)
    virtual void paintCompositedDeprecated(WebCanvas*, const WebRect&) override;
#endif
    virtual void compositeAndReadbackAsync(WebCompositeAndReadbackAsyncCallback*) override;
    virtual bool isTrackingRepaints() const override;
    virtual void themeChanged() override;
    virtual bool handleInputEvent(const WebInputEvent&) override;
    virtual void setCursorVisibilityState(bool isVisible) override;
    virtual bool hasTouchEventHandlersAt(const WebPoint&) override;

    // FIXME(bokan): Old pinch path only - This should be removed once old pinch
    // is removed.
    virtual void applyViewportDeltas(
        const WebSize& scrollDelta,
        float pageScaleDelta,
        float topControlsDelta) override;
    virtual void applyViewportDeltas(
        const WebSize& pinchViewportDelta,
        const WebSize& mainFrameDelta,
        const WebFloatSize& elasticOverscrollDelta,
        float pageScaleDelta,
        float topControlsDelta) override;
    virtual void mouseCaptureLost() override;
    virtual void setFocus(bool enable) override;
    virtual bool setComposition(
        const WebString& text,
        const WebVector<WebCompositionUnderline>& underlines,
        int selectionStart,
        int selectionEnd) override;
    virtual bool confirmComposition() override;
    virtual bool confirmComposition(ConfirmCompositionBehavior selectionBehavior) override;
    virtual bool confirmComposition(const WebString& text) override;
    virtual bool compositionRange(size_t* location, size_t* length) override;
    virtual WebTextInputInfo textInputInfo() override;
    virtual WebColor backgroundColor() const override;
    virtual WebPagePopup* pagePopup() const override;
    virtual bool selectionBounds(WebRect& anchor, WebRect& focus) const override;
    virtual void didShowCandidateWindow() override;
    virtual void didUpdateCandidateWindow() override;
    virtual void didHideCandidateWindow() override;
    virtual bool selectionTextDirection(WebTextDirection& start, WebTextDirection& end) const override;
    virtual bool isSelectionAnchorFirst() const override;
    virtual bool caretOrSelectionRange(size_t* location, size_t* length) override;
    virtual void setTextDirection(WebTextDirection) override;
    virtual bool isAcceleratedCompositingActive() const override;
    virtual void willCloseLayerTreeView() override;
    virtual void didAcquirePointerLock() override;
    virtual void didNotAcquirePointerLock() override;
    virtual void didLosePointerLock() override;
    virtual void didChangeWindowResizerRect() override;

    // WebView methods:
    virtual bool isWebView() const { return true; }
    virtual void setMainFrame(WebFrame*) override;
    virtual void setCredentialManagerClient(WebCredentialManagerClient*) override;
    virtual void setDevToolsAgentClient(WebDevToolsAgentClient*) override;
    virtual void setPrerendererClient(WebPrerendererClient*) override;
    virtual void setSpellCheckClient(WebSpellCheckClient*) override;
    virtual WebSettings* settings() override;
    virtual WebString pageEncoding() const override;
    virtual void setPageEncoding(const WebString&) override;
    virtual bool isTransparent() const override;
    virtual void setIsTransparent(bool value) override;
    virtual void setBaseBackgroundColor(WebColor) override;
    virtual bool tabsToLinks() const override;
    virtual void setTabsToLinks(bool value) override;
    virtual bool tabKeyCyclesThroughElements() const override;
    virtual void setTabKeyCyclesThroughElements(bool value) override;
    virtual bool isActive() const override;
    virtual void setIsActive(bool value) override;
    virtual void setDomainRelaxationForbidden(bool, const WebString& scheme) override;
    virtual void setWindowFeatures(const WebWindowFeatures&) override;
    virtual void setOpenedByDOM() override;
    virtual WebFrame* mainFrame() override;
    virtual WebFrame* findFrameByName(
        const WebString& name, WebFrame* relativeToFrame) override;
    virtual WebFrame* focusedFrame() override;
    virtual void setFocusedFrame(WebFrame*) override;
    virtual void setInitialFocus(bool reverse) override;
    virtual void clearFocusedElement() override;
    virtual bool scrollFocusedNodeIntoRect(const WebRect&) override;
    virtual void zoomToFindInPageRect(const WebRect&) override;
    virtual void advanceFocus(bool reverse) override;
    virtual double zoomLevel() override;
    virtual double setZoomLevel(double) override;
    virtual void zoomLimitsChanged(double minimumZoomLevel, double maximumZoomLevel) override;
    virtual float textZoomFactor() override;
    virtual float setTextZoomFactor(float) override;
    virtual void setInitialPageScaleOverride(float) override;
    virtual bool zoomToMultipleTargetsRect(const WebRect&) override;
    virtual float pageScaleFactor() const override;
    virtual void setPageScaleFactorLimits(float minPageScale, float maxPageScale) override;
    virtual void setMainFrameScrollOffset(const WebPoint&) override;
    virtual void setPageScaleFactor(float) override;
    virtual void setPinchViewportOffset(const WebFloatPoint&) override;
    virtual WebFloatPoint pinchViewportOffset() const override;
    virtual float minimumPageScaleFactor() const override;
    virtual float maximumPageScaleFactor() const override;
    virtual void resetScrollAndScaleState() override;
    virtual void setIgnoreViewportTagScaleLimits(bool) override;
    virtual WebSize contentsPreferredMinimumSize() override;

    virtual float deviceScaleFactor() const override;
    virtual void setDeviceScaleFactor(float) override;
    virtual void setDeviceColorProfile(const WebVector<char>&) override;
    virtual void resetDeviceColorProfile() override;

    virtual void enableAutoResizeMode(
        const WebSize& minSize,
        const WebSize& maxSize) override;
    virtual void disableAutoResizeMode() override;
    virtual void performMediaPlayerAction(
        const WebMediaPlayerAction& action,
        const WebPoint& location) override;
    virtual void performPluginAction(
        const WebPluginAction&,
        const WebPoint&) override;
    virtual WebHitTestResult hitTestResultAt(const WebPoint&) override;
    virtual WebHitTestResult hitTestResultForTap(const WebPoint&, const WebSize&) override;
    virtual void copyImageAt(const WebPoint&) override;
    virtual void saveImageAt(const WebPoint&) override;
    virtual void dragSourceEndedAt(
        const WebPoint& clientPoint,
        const WebPoint& screenPoint,
        WebDragOperation) override;
    virtual void dragSourceSystemDragEnded() override;
    virtual WebDragOperation dragTargetDragEnter(
        const WebDragData&,
        const WebPoint& clientPoint,
        const WebPoint& screenPoint,
        WebDragOperationsMask operationsAllowed,
        int keyModifiers) override;
    virtual WebDragOperation dragTargetDragOver(
        const WebPoint& clientPoint,
        const WebPoint& screenPoint,
        WebDragOperationsMask operationsAllowed,
        int keyModifiers) override;
    virtual void dragTargetDragLeave() override;
    virtual void dragTargetDrop(
        const WebPoint& clientPoint,
        const WebPoint& screenPoint,
        int keyModifiers) override;
    virtual void spellingMarkers(WebVector<uint32_t>* markers) override;
    virtual void removeSpellingMarkersUnderWords(const WebVector<WebString>& words) override;
    virtual unsigned long createUniqueIdentifierForRequest() override;
    virtual void inspectElementAt(const WebPoint&) override;
    virtual void setCompositorDeviceScaleFactorOverride(float) override;
    virtual void setRootLayerTransform(const WebSize& offset, float scale) override;
    virtual WebDevToolsAgent* devToolsAgent() override;
    virtual WebAXObject accessibilityObject() override;
    virtual void setSelectionColors(unsigned activeBackgroundColor,
                                    unsigned activeForegroundColor,
                                    unsigned inactiveBackgroundColor,
                                    unsigned inactiveForegroundColor) override;
    virtual void performCustomContextMenuAction(unsigned action) override;
    virtual void showContextMenu() override;
    virtual void extractSmartClipData(WebRect, WebString&, WebString&, WebRect&) override;
    virtual void hidePopups() override;
    virtual void addPageOverlay(WebPageOverlay*, int /* zOrder */) override;
    virtual void removePageOverlay(WebPageOverlay*) override;
    virtual void transferActiveWheelFlingAnimation(const WebActiveWheelFlingParameters&) override;
    virtual bool endActiveFlingAnimation() override;
    virtual void setShowPaintRects(bool) override;
    void setShowDebugBorders(bool);
    virtual void setShowFPSCounter(bool) override;
    virtual void setContinuousPaintingEnabled(bool) override;
    virtual void setShowScrollBottleneckRects(bool) override;
    virtual void acceptLanguagesChanged() override;

    // WebViewImpl

    HitTestResult coreHitTestResultAt(const WebPoint&);
    void suppressInvalidations(bool enable);
    void invalidateRect(const IntRect&);

    void setIgnoreInputEvents(bool newValue);
    void setBackgroundColorOverride(WebColor);
    void setZoomFactorOverride(float);
    WebDevToolsAgentPrivate* devToolsAgentPrivate() { return m_devToolsAgent.get(); }

    Color baseBackgroundColor() const { return m_baseBackgroundColor; }

<<<<<<< HEAD
    WebColor backgroundColorOverride() const { return m_backgroundColorOverride; }
=======
    // Rubberbanding
    void rubberbandWalkFrame(const RubberbandContext&, LocalFrame*, const LayoutPoint&);
    void rubberbandWalkRenderObject(const RubberbandContext&, RenderObject*);
    WTF::String getTextInRubberbandImpl(const WebRect&);
    bool handleAltDragRubberbandEvent(const WebInputEvent&);

    virtual bool isAltDragRubberbandingEnabled() const override;
    virtual void enableAltDragRubberbanding(bool) override;
    virtual bool isRubberbanding() const override;
    virtual bool preStartRubberbanding() override;
    virtual void startRubberbanding() override;
    virtual WebRect expandRubberbandRect(const WebRect&) override;
    virtual WebString finishRubberbanding(const WebRect&) override;
    virtual void abortRubberbanding() override;
    virtual WebString getTextInRubberband(const WebRect&) override;

>>>>>>> 78980aaa

    PageOverlayList* pageOverlays() const { return m_pageOverlays.get(); }

    void setOverlayLayer(GraphicsLayer*);

    const WebPoint& lastMouseDownPoint() const
    {
        return m_lastMouseDownPoint;
    }

    Frame* focusedCoreFrame() const;

    // Returns the currently focused Element or null if no element has focus.
    Element* focusedElement() const;

    static WebViewImpl* fromPage(Page*);

    WebViewClient* client()
    {
        return m_client;
    }

    WebSpellCheckClient* spellCheckClient()
    {
        return m_spellCheckClient;
    }

    // Returns the page object associated with this view. This may be null when
    // the page is shutting down, but will be valid at all other times.
    Page* page() const
    {
        return m_page.get();
    }

    // Returns the main frame associated with this view. This may be null when
    // the page is shutting down, but will be valid at all other times.
    WebLocalFrameImpl* mainFrameImpl();

    // FIXME: Temporary method to accommodate out-of-process frame ancestors;
    // will be removed when there can be multiple WebWidgets for a single page.
    WebLocalFrameImpl* localFrameRootTemporary() const;

    // Event related methods:
    void mouseContextMenu(const WebMouseEvent&);
    void mouseDoubleClick(const WebMouseEvent&);

    bool detectContentOnTouch(const GestureEventWithHitTestResults& targetedEvent);
    bool startPageScaleAnimation(const IntPoint& targetPosition, bool useAnchor, float newScale, double durationInSeconds);

    void hasTouchEventHandlers(bool);

    // WebGestureCurveTarget implementation for fling.
    virtual bool scrollBy(const WebFloatSize& delta, const WebFloatSize& velocity) override;

    // Handles context menu events orignated via the the keyboard. These
    // include the VK_APPS virtual key and the Shift+F10 combine. Code is
    // based on the Webkit function bool WebView::handleContextMenuEvent(WPARAM
    // wParam, LPARAM lParam) in webkit\webkit\win\WebView.cpp. The only
    // significant change in this function is the code to convert from a
    // Keyboard event to the Right Mouse button down event.
    bool sendContextMenuEvent(const WebKeyboardEvent&);

    void showContextMenuAtPoint(float x, float y, PassRefPtrWillBeRawPtr<ContextMenuProvider>);

    // Notifies the WebView that a load has been committed. isNewNavigation
    // will be true if a new session history item should be created for that
    // load. isNavigationWithinPage will be true if the navigation does
    // not take the user away from the current page.
    void didCommitLoad(bool isNewNavigation, bool isNavigationWithinPage);

    // Indicates two things:
    //   1) This view may have a new layout now.
    //   2) Calling layout() is a no-op.
    // After calling WebWidget::layout(), expect to get this notification
    // unless the view did not need a layout.
    void layoutUpdated(WebLocalFrameImpl*);

    void willInsertBody(WebLocalFrameImpl*);
    void didRemoveAllPendingStylesheet(WebLocalFrameImpl*);
    void didChangeContentsSize();
    void deviceOrPageScaleFactorChanged();

    // Returns true if popup menus should be rendered by the browser, false if
    // they should be rendered by WebKit (which is the default).
    static bool useExternalPopupMenus();

    bool contextMenuAllowed() const
    {
        return m_contextMenuAllowed;
    }

    bool shouldAutoResize() const
    {
        return m_shouldAutoResize;
    }

    IntSize minAutoSize() const
    {
        return m_minAutoSize;
    }

    IntSize maxAutoSize() const
    {
        return m_maxAutoSize;
    }

    void updateMainFrameLayoutSize();
    void updatePageDefinedViewportConstraints(const ViewportDescription&);

    // Start a system drag and drop operation.
    void startDragging(
        LocalFrame*,
        const WebDragData& dragData,
        WebDragOperationsMask mask,
        const WebImage& dragImage,
        const WebPoint& dragImageOffset);

    // Notification that a popup was opened/closed.
    void popupOpened(PopupContainer*);
    void popupClosed(PopupContainer*);
    PagePopup* openPagePopup(PagePopupClient*, const IntRect& originBoundsInRootView);
    void closePagePopup(PagePopup*);
    LocalDOMWindow* pagePopupWindow() const;

    // Returns the input event we're currently processing. This is used in some
    // cases where the WebCore DOM event doesn't have the information we need.
    static const WebInputEvent* currentInputEvent()
    {
        return m_currentInputEvent;
    }

    GraphicsLayer* rootGraphicsLayer();
    void setRootGraphicsLayer(GraphicsLayer*);
    void scheduleCompositingLayerSync();
    GraphicsLayerFactory* graphicsLayerFactory() const;
    RenderLayerCompositor* compositor() const;
    void registerForAnimations(WebLayer*);
    void scheduleAnimation();

    virtual void setVisibilityState(WebPageVisibilityState, bool) override;

    PopupContainer* selectPopup() const { return m_selectPopup.get(); }
    bool hasOpenedPopup() const { return m_selectPopup || m_pagePopup; }

    // Returns true if the event leads to scrolling.
    static bool mapKeyCodeForScroll(
        int keyCode,
        ScrollDirection*,
        ScrollGranularity*);

    // Called by a full frame plugin inside this view to inform it that its
    // zoom level has been updated.  The plugin should only call this function
    // if the zoom change was triggered by the browser, it's only needed in case
    // a plugin can update its own zoom, say because of its own UI.
    void fullFramePluginZoomLevelChanged(double zoomLevel);

    void computeScaleAndScrollForBlockRect(const WebPoint& hitPoint, const WebRect& blockRect, float padding, float defaultScaleWhenAlreadyLegible, float& scale, WebPoint& scroll);
    Node* bestTapNode(const GestureEventWithHitTestResults& targetedTapEvent);
    void enableTapHighlightAtPoint(const GestureEventWithHitTestResults& targetedTapEvent);
    void enableTapHighlights(WillBeHeapVector<RawPtrWillBeMember<Node>>&);
    void computeScaleAndScrollForFocusedNode(Node* focusedNode, float& scale, IntPoint& scroll, bool& needAnimation);

    void animateDoubleTapZoom(const IntPoint&);

    void enableFakePageScaleAnimationForTesting(bool);
    bool fakeDoubleTapAnimationPendingForTesting() const { return m_doubleTapZoomPending; }
    IntPoint fakePageScaleAnimationTargetPositionForTesting() const { return m_fakePageScaleAnimationTargetPosition; }
    float fakePageScaleAnimationPageScaleForTesting() const { return m_fakePageScaleAnimationPageScaleFactor; }
    bool fakePageScaleAnimationUseAnchorForTesting() const { return m_fakePageScaleAnimationUseAnchor; }

    void enterFullScreenForElement(Element*);
    void exitFullScreenForElement(Element*);

    void clearCompositedSelectionBounds();
    void updateCompositedSelectionBounds(const WebSelectionBound& anchor, const WebSelectionBound& focus);

    // Exposed for the purpose of overriding device metrics.
    void sendResizeEventAndRepaint();

    // Exposed for testing purposes.
    bool hasHorizontalScrollbar();
    bool hasVerticalScrollbar();

    // Pointer Lock calls allow a page to capture all mouse events and
    // disable the system cursor.
    bool requestPointerLock();
    void requestPointerUnlock();
    bool isPointerLocked();

    // Heuristic-based function for determining if we should disable workarounds
    // for viewing websites that are not optimized for mobile devices.
    bool shouldDisableDesktopWorkarounds();

    // Exposed for tests.
    unsigned numLinkHighlights() { return m_linkHighlights.size(); }
    LinkHighlight* linkHighlight(int i) { return m_linkHighlights[i].get(); }

    WebSettingsImpl* settingsImpl();

    // Returns the bounding box of the block type node touched by the WebRect.
    WebRect computeBlockBounds(const WebRect&, bool ignoreClipping);

    // FIXME(bokan): Replace with PinchViewport::clampDocumentOffsetAtScale once
    // old-path is gone.
    IntPoint clampOffsetAtScale(const IntPoint& offset, float scale);

    // Exposed for tests.
    WebVector<WebCompositionUnderline> compositionUnderlines() const;

    WebLayerTreeView* layerTreeView() const { return m_layerTreeView; }

    bool pinchVirtualViewportEnabled() const;

    bool matchesHeuristicsForGpuRasterizationForTesting() const { return m_matchesHeuristicsForGpuRasterization; }

    virtual void setTopControlsLayoutHeight(float) override;

    virtual void forceNextWebGLContextCreationToFail() override;

    IntSize mainFrameSize();

private:
    void didUpdateTopControls();
    void setTopControlsContentOffset(float);

    // TODO(bokan): Remains for legacy pinch. Remove once it's gone. Made private to
    // prevent external usage
    virtual void setPageScaleFactor(float scaleFactor, const WebPoint& origin) override;
    void setPageScaleFactorAndLocation(float, const FloatPoint&);

    void scrollAndRescaleViewports(float scaleFactor, const IntPoint& mainFrameOrigin, const FloatPoint& pinchViewportOrigin);

    IntRect visibleRectInDocument() const;

    float legibleScale() const;
    void refreshPageScaleFactorAfterLayout();
    void resumeTreeViewCommits();
    void setUserAgentPageScaleConstraints(PageScaleConstraints newConstraints);
    float clampPageScaleFactorToLimits(float) const;
    IntSize contentsSize() const;

    void updateMainFrameScrollPosition(const IntPoint& scrollPosition, bool programmaticScroll);
    void updateRootLayerScrollPosition(const IntPoint& scrollPosition);

    void performResize();

    friend class WebView;  // So WebView::Create can call our constructor
    friend class WTF::RefCounted<WebViewImpl>;
    friend void setCurrentInputEventForTest(const WebInputEvent*);

    enum DragAction {
      DragEnter,
      DragOver
    };

    explicit WebViewImpl(WebViewClient*);
    virtual ~WebViewImpl();

    WebTextInputType textInputType();
    int textInputFlags();

    WebString inputModeOfFocusedElement();

    // Returns true if the event was actually processed.
    bool keyEventDefault(const WebKeyboardEvent&);

    bool confirmComposition(const WebString& text, ConfirmCompositionBehavior);

    // Returns true if the view was scrolled.
    bool scrollViewWithKeyboard(int keyCode, int modifiers);

    void hideSelectPopup();

    // Converts |pos| from window coordinates to contents coordinates and gets
    // the HitTestResult for it.
    HitTestResult hitTestResultForWindowPos(const IntPoint&);

    // Consolidate some common code between starting a drag over a target and
    // updating a drag over a target. If we're starting a drag, |isEntering|
    // should be true.
    WebDragOperation dragTargetDragEnterOrOver(const WebPoint& clientPoint,
                                               const WebPoint& screenPoint,
                                               DragAction,
                                               int keyModifiers);

    void configureAutoResizeMode();

    void initializeLayerTreeView();

    void setIsAcceleratedCompositingActive(bool);
    void doComposite();
    void reallocateRenderer();
    void updateLayerTreeViewport();
    void updateLayerTreeBackgroundColor();
    void updateRootLayerTransform();
    void updateLayerTreeDeviceScaleFactor();

    // Helper function: Widens the width of |source| by the specified margins
    // while keeping it smaller than page width.
    WebRect widenRectWithinPageBounds(const WebRect& source, int targetMargin, int minimumMargin);

    void pointerLockMouseEvent(const WebInputEvent&);

    // PageWidgetEventHandler functions
    virtual void handleMouseLeave(LocalFrame&, const WebMouseEvent&) override;
    virtual void handleMouseDown(LocalFrame&, const WebMouseEvent&) override;
    virtual void handleMouseUp(LocalFrame&, const WebMouseEvent&) override;
    virtual bool handleMouseWheel(LocalFrame&, const WebMouseWheelEvent&) override;
    virtual bool handleGestureEvent(const WebGestureEvent&) override;
    virtual bool handleKeyEvent(const WebKeyboardEvent&) override;
    virtual bool handleCharEvent(const WebKeyboardEvent&) override;

    InputMethodContext* inputMethodContext();
    WebPlugin* focusedPluginIfInputMethodSupported(LocalFrame*);

    WebViewClient* m_client; // Can be 0 (e.g. unittests, shared workers, etc.)
    WebSpellCheckClient* m_spellCheckClient;

    ChromeClientImpl m_chromeClientImpl;
    ContextMenuClientImpl m_contextMenuClientImpl;
    DragClientImpl m_dragClientImpl;
    EditorClientImpl m_editorClientImpl;
    InspectorClientImpl m_inspectorClientImpl;
    SpellCheckerClientImpl m_spellCheckerClientImpl;
    StorageClientImpl m_storageClientImpl;

    WebSize m_size;
    // If true, automatically resize the render view around its content.
    bool m_shouldAutoResize;
    // The lower bound on the size when auto-resizing.
    IntSize m_minAutoSize;
    // The upper bound on the size when auto-resizing.
    IntSize m_maxAutoSize;

    OwnPtrWillBePersistent<Page> m_page;

    // An object that can be used to manipulate m_page->settings() without linking
    // against WebCore. This is lazily allocated the first time GetWebSettings()
    // is called.
    OwnPtr<WebSettingsImpl> m_webSettings;

    // A copy of the web drop data object we received from the browser.
    RefPtrWillBePersistent<DataObject> m_currentDragData;

    // The point relative to the client area where the mouse was last pressed
    // down. This is used by the drag client to determine what was under the
    // mouse when the drag was initiated. We need to track this here in
    // WebViewImpl since DragClient::startDrag does not pass the position the
    // mouse was at when the drag was initiated, only the current point, which
    // can be misleading as it is usually not over the element the user actually
    // dragged by the time a drag is initiated.
    WebPoint m_lastMouseDownPoint;

    // Keeps track of the current zoom level. 0 means no zoom, positive numbers
    // mean zoom in, negative numbers mean zoom out.
    double m_zoomLevel;

    double m_minimumZoomLevel;

    double m_maximumZoomLevel;

    PageScaleConstraintsSet m_pageScaleConstraintsSet;

    // The scale moved to by the latest double tap zoom, if any.
    float m_doubleTapZoomPageScaleFactor;
    // Have we sent a double-tap zoom and not yet heard back the scale?
    bool m_doubleTapZoomPending;

    // Used for testing purposes.
    bool m_enableFakePageScaleAnimationForTesting;
    IntPoint m_fakePageScaleAnimationTargetPosition;
    float m_fakePageScaleAnimationPageScaleFactor;
    bool m_fakePageScaleAnimationUseAnchor;

    bool m_contextMenuAllowed;

    bool m_doingDragAndDrop;

    bool m_ignoreInputEvents;

    float m_compositorDeviceScaleFactorOverride;
    WebSize m_rootLayerOffset;
    float m_rootLayerScale;

    // Webkit expects keyPress events to be suppressed if the associated keyDown
    // event was handled. Safari implements this behavior by peeking out the
    // associated WM_CHAR event if the keydown was handled. We emulate
    // this behavior by setting this flag if the keyDown was handled.
    bool m_suppressNextKeypressEvent;

    // Represents whether or not this object should process incoming IME events.
    bool m_imeAcceptEvents;

    // The available drag operations (copy, move link...) allowed by the source.
    WebDragOperation m_operationsAllowed;

    // The current drag operation as negotiated by the source and destination.
    // When not equal to DragOperationNone, the drag data can be dropped onto the
    // current drop target in this WebView (the drop target can accept the drop).
    WebDragOperation m_dragOperation;

    // The popup associated with a select element.
    RefPtrWillBePersistent<PopupContainer> m_selectPopup;

    // The popup associated with an input element.
    RefPtr<WebPagePopupImpl> m_pagePopup;

    OwnPtr<WebDevToolsAgentPrivate> m_devToolsAgent;
    OwnPtr<PageOverlayList> m_pageOverlays;
    OwnPtr<RubberbandState> m_rubberbandState;

    // Whether Alt+Mousedrag rubberbanding is enabled or not.
    bool m_isAltDragRubberbandingEnabled;

    // Whether the webview is rendering transparently.
    bool m_isTransparent;

    // Whether the user can press tab to focus links.
    bool m_tabsToLinks;

    // If set, the (plugin) node which has mouse capture.
    RefPtrWillBePersistent<Node> m_mouseCaptureNode;
    RefPtr<UserGestureToken> m_mouseCaptureGestureToken;

    RefPtr<UserGestureToken> m_pointerLockGestureToken;

    IntRect m_rootLayerScrollDamage;
    WebLayerTreeView* m_layerTreeView;
    WebLayer* m_rootLayer;
    GraphicsLayer* m_rootGraphicsLayer;
    GraphicsLayer* m_rootTransformLayer;
    OwnPtr<GraphicsLayerFactory> m_graphicsLayerFactory;
    bool m_isAcceleratedCompositingActive;
    bool m_layerTreeViewCommitsDeferred;
    bool m_layerTreeViewClosed;
    bool m_matchesHeuristicsForGpuRasterization;
    // If true, the graphics context is being restored.
    bool m_recreatingGraphicsContext;
    static const WebInputEvent* m_currentInputEvent;

    MediaKeysClientImpl m_mediaKeysClientImpl;
    OwnPtr<WebActiveGestureAnimation> m_gestureAnimation;
    WebPoint m_positionOnFlingStart;
    WebPoint m_globalPositionOnFlingStart;
    int m_flingModifier;
    bool m_flingSourceDevice;
    Vector<OwnPtr<LinkHighlight>> m_linkHighlights;
    OwnPtrWillBePersistent<FullscreenController> m_fullscreenController;

    bool m_showFPSCounter;
    bool m_showPaintRects;
    bool m_showDebugBorders;
    bool m_continuousPaintingEnabled;
    bool m_showScrollBottleneckRects;
    WebColor m_baseBackgroundColor;
    WebColor m_backgroundColorOverride;
    float m_zoomFactorOverride;

    bool m_userGestureObserved;

    // The top controls offset since the last compositor commit.
    float m_topControlsContentOffset;

    // The top controls offset at the time of the last Resize event. This is the
    // amount that the viewport was shrunk by to accomodate the top controls.
    float m_topControlsLayoutHeight;
};

DEFINE_TYPE_CASTS(WebViewImpl, WebWidget, widget, widget->isWebView(), widget.isWebView());
// We have no ways to check if the specified WebView is an instance of
// WebViewImpl because WebViewImpl is the only implementation of WebView.
DEFINE_TYPE_CASTS(WebViewImpl, WebView, webView, true, true);

} // namespace blink

#endif<|MERGE_RESOLUTION|>--- conflicted
+++ resolved
@@ -300,9 +300,8 @@
 
     Color baseBackgroundColor() const { return m_baseBackgroundColor; }
 
-<<<<<<< HEAD
     WebColor backgroundColorOverride() const { return m_backgroundColorOverride; }
-=======
+
     // Rubberbanding
     void rubberbandWalkFrame(const RubberbandContext&, LocalFrame*, const LayoutPoint&);
     void rubberbandWalkRenderObject(const RubberbandContext&, RenderObject*);
@@ -319,7 +318,6 @@
     virtual void abortRubberbanding() override;
     virtual WebString getTextInRubberband(const WebRect&) override;
 
->>>>>>> 78980aaa
 
     PageOverlayList* pageOverlays() const { return m_pageOverlays.get(); }
 
