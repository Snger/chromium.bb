/*
 * Copyright (C) 2010 Google Inc. All rights reserved.
 *
 * Redistribution and use in source and binary forms, with or without
 * modification, are permitted provided that the following conditions are
 * met:
 *
 *     * Redistributions of source code must retain the above copyright
 * notice, this list of conditions and the following disclaimer.
 *     * Redistributions in binary form must reproduce the above
 * copyright notice, this list of conditions and the following disclaimer
 * in the documentation and/or other materials provided with the
 * distribution.
 *     * Neither the name of Google Inc. nor the names of its
 * contributors may be used to endorse or promote products derived from
 * this software without specific prior written permission.
 *
 * THIS SOFTWARE IS PROVIDED BY THE COPYRIGHT HOLDERS AND CONTRIBUTORS
 * "AS IS" AND ANY EXPRESS OR IMPLIED WARRANTIES, INCLUDING, BUT NOT
 * LIMITED TO, THE IMPLIED WARRANTIES OF MERCHANTABILITY AND FITNESS FOR
 * A PARTICULAR PURPOSE ARE DISCLAIMED. IN NO EVENT SHALL THE COPYRIGHT
 * OWNER OR CONTRIBUTORS BE LIABLE FOR ANY DIRECT, INDIRECT, INCIDENTAL,
 * SPECIAL, EXEMPLARY, OR CONSEQUENTIAL DAMAGES (INCLUDING, BUT NOT
 * LIMITED TO, PROCUREMENT OF SUBSTITUTE GOODS OR SERVICES; LOSS OF USE,
 * DATA, OR PROFITS; OR BUSINESS INTERRUPTION) HOWEVER CAUSED AND ON ANY
 * THEORY OF LIABILITY, WHETHER IN CONTRACT, STRICT LIABILITY, OR TORT
 * (INCLUDING NEGLIGENCE OR OTHERWISE) ARISING IN ANY WAY OUT OF THE USE
 * OF THIS SOFTWARE, EVEN IF ADVISED OF THE POSSIBILITY OF SUCH DAMAGE.
 */

#ifndef WebViewImpl_h
#define WebViewImpl_h

#include "core/page/EventWithHitTestResults.h"
#include "core/page/PagePopupDriver.h"
#include "platform/geometry/IntPoint.h"
#include "platform/geometry/IntRect.h"
#include "platform/graphics/GraphicsLayer.h"
#include "platform/heap/Handle.h"
#include "public/platform/WebGestureCurveTarget.h"
#include "public/platform/WebLayer.h"
#include "public/platform/WebPoint.h"
#include "public/platform/WebRect.h"
#include "public/platform/WebSize.h"
#include "public/platform/WebString.h"
#include "public/platform/WebVector.h"
#include "public/web/WebInputEvent.h"
#include "public/web/WebNavigationPolicy.h"
#include "public/web/WebView.h"
#include "web/BackForwardClientImpl.h"
#include "web/ChromeClientImpl.h"
#include "web/ContextMenuClientImpl.h"
#include "web/DragClientImpl.h"
#include "web/EditorClientImpl.h"
#include "web/InspectorClientImpl.h"
#include "web/MediaKeysClientImpl.h"
#include "web/PageOverlayList.h"
#include "web/PageScaleConstraintsSet.h"
#include "web/PageWidgetDelegate.h"
#include "web/SpellCheckerClientImpl.h"
#include "web/StorageClientImpl.h"
#include "wtf/OwnPtr.h"
#include "wtf/RefCounted.h"
#include "wtf/Vector.h"

namespace blink {

class DataObject;
class Frame;
class FullscreenController;
class LinkHighlight;
class PopupContainer;
class RenderLayerCompositor;
class UserGestureToken;
class WebActiveGestureAnimation;
class WebDevToolsAgentPrivate;
class WebLocalFrameImpl;
class WebRemoteFrameImpl;
class WebImage;
class WebPagePopupImpl;
class WebPlugin;
class WebSettingsImpl;

<<<<<<< HEAD
=======
struct WebSelectionBound;

>>>>>>> 45d9687a
class RubberbandContext;
class RubberbandStateImpl;
class RubberbandState {

    // Not implemented.
    RubberbandState(const RubberbandState&);
    RubberbandState& operator=(const RubberbandState&);

  public:
    RubberbandState();
    ~RubberbandState();

    RubberbandStateImpl* m_impl;
};

class WebViewImpl FINAL : public WebView
    , public RefCounted<WebViewImpl>
    , public WebGestureCurveTarget
    , public PagePopupDriver
    , public PageWidgetEventHandler {
public:
    static WebViewImpl* create(WebViewClient*);

    // WebWidget methods:
    virtual void close() OVERRIDE;
    virtual WebSize size() OVERRIDE;
    virtual void willStartLiveResize() OVERRIDE;
    virtual void resize(const WebSize&) OVERRIDE;
    virtual void resizePinchViewport(const WebSize&) OVERRIDE;
    virtual void willEndLiveResize() OVERRIDE;
    virtual void didEnterFullScreen() OVERRIDE;
    virtual void didExitFullScreen() OVERRIDE;

    virtual void beginFrame(const WebBeginFrameArgs&) OVERRIDE;
    virtual void didCommitFrameToCompositor() OVERRIDE;

    virtual void layout() OVERRIDE;
    virtual void paint(WebCanvas*, const WebRect&) OVERRIDE;
#if OS(ANDROID)
    virtual void paintCompositedDeprecated(WebCanvas*, const WebRect&) OVERRIDE;
#endif
    virtual void compositeAndReadbackAsync(WebCompositeAndReadbackAsyncCallback*) OVERRIDE;
    virtual bool isTrackingRepaints() const OVERRIDE;
    virtual void themeChanged() OVERRIDE;
    virtual bool handleInputEvent(const WebInputEvent&) OVERRIDE;
    virtual void setCursorVisibilityState(bool isVisible) OVERRIDE;
    virtual bool hasTouchEventHandlersAt(const WebPoint&) OVERRIDE;
    virtual void applyViewportDeltas(
        const WebSize& scrollDelta,
        float pageScaleDelta,
        float topControlsDelta) OVERRIDE;
    virtual void applyViewportDeltas(
        const WebSize& pinchViewportDelta,
        const WebSize& mainFrameDelta,
        float pageScaleDelta,
        float topControlsDelta) OVERRIDE;
    virtual void mouseCaptureLost() OVERRIDE;
    virtual void setFocus(bool enable) OVERRIDE;
    virtual bool setComposition(
        const WebString& text,
        const WebVector<WebCompositionUnderline>& underlines,
        int selectionStart,
        int selectionEnd) OVERRIDE;
    virtual bool confirmComposition() OVERRIDE;
    virtual bool confirmComposition(ConfirmCompositionBehavior selectionBehavior) OVERRIDE;
    virtual bool confirmComposition(const WebString& text) OVERRIDE;
    virtual bool compositionRange(size_t* location, size_t* length) OVERRIDE;
    virtual WebTextInputInfo textInputInfo() OVERRIDE;
    virtual WebColor backgroundColor() const OVERRIDE;
    virtual WebPagePopup* pagePopup() const OVERRIDE;
    virtual bool selectionBounds(WebRect& anchor, WebRect& focus) const OVERRIDE;
    virtual void didShowCandidateWindow() OVERRIDE;
    virtual void didUpdateCandidateWindow() OVERRIDE;
    virtual void didHideCandidateWindow() OVERRIDE;
    virtual bool selectionTextDirection(WebTextDirection& start, WebTextDirection& end) const OVERRIDE;
    virtual bool isSelectionAnchorFirst() const OVERRIDE;
    virtual bool caretOrSelectionRange(size_t* location, size_t* length) OVERRIDE;
    virtual void setTextDirection(WebTextDirection) OVERRIDE;
    virtual bool isAcceleratedCompositingActive() const OVERRIDE;
    virtual void willCloseLayerTreeView() OVERRIDE;
    virtual void didAcquirePointerLock() OVERRIDE;
    virtual void didNotAcquirePointerLock() OVERRIDE;
    virtual void didLosePointerLock() OVERRIDE;
    virtual void didChangeWindowRect() OVERRIDE;
    virtual void didChangeWindowResizerRect() OVERRIDE;

    // WebView methods:
    virtual void setMainFrame(WebFrame*) OVERRIDE;
    virtual void setAutofillClient(WebAutofillClient*) OVERRIDE;
    virtual void setCredentialManagerClient(WebCredentialManagerClient*) OVERRIDE;
    virtual void setDevToolsAgentClient(WebDevToolsAgentClient*) OVERRIDE;
    virtual void setPrerendererClient(WebPrerendererClient*) OVERRIDE;
    virtual void setSpellCheckClient(WebSpellCheckClient*) OVERRIDE;
    virtual WebSettings* settings() OVERRIDE;
    virtual WebString pageEncoding() const OVERRIDE;
    virtual void setPageEncoding(const WebString&) OVERRIDE;
    virtual bool isTransparent() const OVERRIDE;
    virtual void setIsTransparent(bool value) OVERRIDE;
    virtual void setBaseBackgroundColor(WebColor) OVERRIDE;
    virtual bool tabsToLinks() const OVERRIDE;
    virtual void setTabsToLinks(bool value) OVERRIDE;
    virtual bool tabKeyCyclesThroughElements() const OVERRIDE;
    virtual void setTabKeyCyclesThroughElements(bool value) OVERRIDE;
    virtual bool isActive() const OVERRIDE;
    virtual void setIsActive(bool value) OVERRIDE;
    virtual void setDomainRelaxationForbidden(bool, const WebString& scheme) OVERRIDE;
    virtual void setWindowFeatures(const WebWindowFeatures&) OVERRIDE;
    virtual void setOpenedByDOM() OVERRIDE;
    virtual WebFrame* mainFrame() OVERRIDE;
    virtual WebFrame* findFrameByName(
        const WebString& name, WebFrame* relativeToFrame) OVERRIDE;
    virtual WebFrame* focusedFrame() OVERRIDE;
    virtual void setFocusedFrame(WebFrame*) OVERRIDE;
    virtual void setInitialFocus(bool reverse) OVERRIDE;
    virtual void clearFocusedElement() OVERRIDE;
    virtual void scrollFocusedNodeIntoRect(const WebRect&) OVERRIDE;
    virtual void zoomToFindInPageRect(const WebRect&) OVERRIDE;
    virtual void advanceFocus(bool reverse) OVERRIDE;
    virtual double zoomLevel() OVERRIDE;
    virtual double setZoomLevel(double) OVERRIDE;
    virtual void zoomLimitsChanged(double minimumZoomLevel, double maximumZoomLevel) OVERRIDE;
    virtual float textZoomFactor() OVERRIDE;
    virtual float setTextZoomFactor(float) OVERRIDE;
    virtual void setInitialPageScaleOverride(float) OVERRIDE;
    virtual bool zoomToMultipleTargetsRect(const WebRect&) OVERRIDE;
    virtual float pageScaleFactor() const OVERRIDE;
    virtual void setPageScaleFactorLimits(float minPageScale, float maxPageScale) OVERRIDE;
    virtual void setMainFrameScrollOffset(const WebPoint&) OVERRIDE;
    virtual void setPageScaleFactor(float) OVERRIDE;
    virtual void setPinchViewportOffset(const WebFloatPoint&) OVERRIDE;
    virtual WebFloatPoint pinchViewportOffset() const OVERRIDE;
    virtual float minimumPageScaleFactor() const OVERRIDE;
    virtual float maximumPageScaleFactor() const OVERRIDE;
    virtual void resetScrollAndScaleState() OVERRIDE;
    virtual void setIgnoreViewportTagScaleLimits(bool) OVERRIDE;
    virtual WebSize contentsPreferredMinimumSize() OVERRIDE;

    virtual float deviceScaleFactor() const OVERRIDE;
    virtual void setDeviceScaleFactor(float) OVERRIDE;
    virtual void setDeviceColorProfile(const WebVector<char>&) OVERRIDE;
    virtual void resetDeviceColorProfile() OVERRIDE;

    virtual void enableAutoResizeMode(
        const WebSize& minSize,
        const WebSize& maxSize) OVERRIDE;
    virtual void disableAutoResizeMode() OVERRIDE;
    virtual void performMediaPlayerAction(
        const WebMediaPlayerAction& action,
        const WebPoint& location) OVERRIDE;
    virtual void performPluginAction(
        const WebPluginAction&,
        const WebPoint&) OVERRIDE;
    virtual WebHitTestResult hitTestResultAt(const WebPoint&) OVERRIDE;
    virtual void copyImageAt(const WebPoint&) OVERRIDE;
    virtual void saveImageAt(const WebPoint&) OVERRIDE;
    virtual void dragSourceEndedAt(
        const WebPoint& clientPoint,
        const WebPoint& screenPoint,
        WebDragOperation) OVERRIDE;
    virtual void dragSourceSystemDragEnded() OVERRIDE;
    virtual WebDragOperation dragTargetDragEnter(
        const WebDragData&,
        const WebPoint& clientPoint,
        const WebPoint& screenPoint,
        WebDragOperationsMask operationsAllowed,
        int keyModifiers) OVERRIDE;
    virtual WebDragOperation dragTargetDragOver(
        const WebPoint& clientPoint,
        const WebPoint& screenPoint,
        WebDragOperationsMask operationsAllowed,
        int keyModifiers) OVERRIDE;
    virtual void dragTargetDragLeave() OVERRIDE;
    virtual void dragTargetDrop(
        const WebPoint& clientPoint,
        const WebPoint& screenPoint,
        int keyModifiers) OVERRIDE;
    virtual void spellingMarkers(WebVector<uint32_t>* markers) OVERRIDE;
    virtual void removeSpellingMarkersUnderWords(const WebVector<WebString>& words) OVERRIDE;
    virtual unsigned long createUniqueIdentifierForRequest() OVERRIDE;
    virtual void inspectElementAt(const WebPoint&) OVERRIDE;
    virtual void setCompositorDeviceScaleFactorOverride(float) OVERRIDE;
    virtual void setRootLayerTransform(const WebSize& offset, float scale) OVERRIDE;
    virtual WebDevToolsAgent* devToolsAgent() OVERRIDE;
    virtual WebAXObject accessibilityObject() OVERRIDE;
    virtual void setSelectionColors(unsigned activeBackgroundColor,
                                    unsigned activeForegroundColor,
                                    unsigned inactiveBackgroundColor,
                                    unsigned inactiveForegroundColor) OVERRIDE;
    virtual void performCustomContextMenuAction(unsigned action) OVERRIDE;
    virtual void showContextMenu() OVERRIDE;
    virtual void extractSmartClipData(WebRect, WebString&, WebString&, WebRect&) OVERRIDE;
    virtual void hidePopups() OVERRIDE;
    virtual void addPageOverlay(WebPageOverlay*, int /* zOrder */) OVERRIDE;
    virtual void removePageOverlay(WebPageOverlay*) OVERRIDE;
    virtual void transferActiveWheelFlingAnimation(const WebActiveWheelFlingParameters&) OVERRIDE;
    virtual bool endActiveFlingAnimation() OVERRIDE;
    virtual void setShowPaintRects(bool) OVERRIDE;
    void setShowDebugBorders(bool);
    virtual void setShowFPSCounter(bool) OVERRIDE;
    virtual void setContinuousPaintingEnabled(bool) OVERRIDE;
    virtual void setShowScrollBottleneckRects(bool) OVERRIDE;
    virtual void getSelectionRootBounds(WebRect& bounds) const OVERRIDE;
    virtual void acceptLanguagesChanged() OVERRIDE;

    // WebViewImpl

    HitTestResult coreHitTestResultAt(const WebPoint&);
    void suppressInvalidations(bool enable);
    void invalidateRect(const IntRect&);

    void setIgnoreInputEvents(bool newValue);
    void setBackgroundColorOverride(WebColor);
    void setZoomFactorOverride(float);
    WebDevToolsAgentPrivate* devToolsAgentPrivate() { return m_devToolsAgent.get(); }

    Color baseBackgroundColor() const { return m_baseBackgroundColor; }

    // Rubberbanding
    void rubberbandWalkFrame(const RubberbandContext&, LocalFrame*, const LayoutPoint&);
    void rubberbandWalkRenderObject(const RubberbandContext&, RenderObject*);
    WTF::String getTextInRubberbandImpl(const WebRect&);
    bool handleAltDragRubberbandEvent(const WebInputEvent&);

    virtual bool isAltDragRubberbandingEnabled() const OVERRIDE;
    virtual void enableAltDragRubberbanding(bool) OVERRIDE;
    virtual bool isRubberbanding() const OVERRIDE;
    virtual bool preStartRubberbanding() OVERRIDE;
    virtual void startRubberbanding() OVERRIDE;
    virtual WebRect expandRubberbandRect(const WebRect&) OVERRIDE;
    virtual WebString finishRubberbanding(const WebRect&) OVERRIDE;
    virtual void abortRubberbanding() OVERRIDE;
    virtual WebString getTextInRubberband(const WebRect&) OVERRIDE;


    PageOverlayList* pageOverlays() const { return m_pageOverlays.get(); }

    void setOverlayLayer(GraphicsLayer*);

    const WebPoint& lastMouseDownPoint() const
    {
        return m_lastMouseDownPoint;
    }

    Frame* focusedCoreFrame() const;

    // Returns the currently focused Element or null if no element has focus.
    Element* focusedElement() const;

    static WebViewImpl* fromPage(Page*);

    WebViewClient* client()
    {
        return m_client;
    }

    WebAutofillClient* autofillClient()
    {
        return m_autofillClient;
    }

    WebSpellCheckClient* spellCheckClient()
    {
        return m_spellCheckClient;
    }

    // Returns the page object associated with this view. This may be null when
    // the page is shutting down, but will be valid at all other times.
    Page* page() const
    {
        return m_page.get();
    }

    // Returns the main frame associated with this view. This may be null when
    // the page is shutting down, but will be valid at all other times.
    WebLocalFrameImpl* mainFrameImpl();

    // FIXME: Temporary method to accommodate out-of-process frame ancestors;
    // will be removed when there can be multiple WebWidgets for a single page.
    WebLocalFrameImpl* localFrameRootTemporary() const;

    // Event related methods:
    void mouseContextMenu(const WebMouseEvent&);
    void mouseDoubleClick(const WebMouseEvent&);

    bool detectContentOnTouch(const WebPoint&);
    bool startPageScaleAnimation(const IntPoint& targetPosition, bool useAnchor, float newScale, double durationInSeconds);

    void hasTouchEventHandlers(bool);

    // WebGestureCurveTarget implementation for fling.
    virtual bool scrollBy(const WebFloatSize& delta, const WebFloatSize& velocity) OVERRIDE;

    // Handles context menu events orignated via the the keyboard. These
    // include the VK_APPS virtual key and the Shift+F10 combine. Code is
    // based on the Webkit function bool WebView::handleContextMenuEvent(WPARAM
    // wParam, LPARAM lParam) in webkit\webkit\win\WebView.cpp. The only
    // significant change in this function is the code to convert from a
    // Keyboard event to the Right Mouse button down event.
    bool sendContextMenuEvent(const WebKeyboardEvent&);

    void showContextMenuAtPoint(float x, float y, PassRefPtr<ContextMenuProvider>);

    // Notifies the WebView that a load has been committed. isNewNavigation
    // will be true if a new session history item should be created for that
    // load. isNavigationWithinPage will be true if the navigation does
    // not take the user away from the current page.
    void didCommitLoad(bool isNewNavigation, bool isNavigationWithinPage);

    // Indicates two things:
    //   1) This view may have a new layout now.
    //   2) Calling layout() is a no-op.
    // After calling WebWidget::layout(), expect to get this notification
    // unless the view did not need a layout.
    void layoutUpdated(WebLocalFrameImpl*);

    void willInsertBody(WebLocalFrameImpl*);
    void didRemoveAllPendingStylesheet(WebLocalFrameImpl*);
    void didChangeContentsSize();
    void deviceOrPageScaleFactorChanged();

    // Returns true if popup menus should be rendered by the browser, false if
    // they should be rendered by WebKit (which is the default).
    static bool useExternalPopupMenus();

    bool contextMenuAllowed() const
    {
        return m_contextMenuAllowed;
    }

    bool shouldAutoResize() const
    {
        return m_shouldAutoResize;
    }

    IntSize minAutoSize() const
    {
        return m_minAutoSize;
    }

    IntSize maxAutoSize() const
    {
        return m_maxAutoSize;
    }

    void updateMainFrameLayoutSize();
    void updatePageDefinedViewportConstraints(const ViewportDescription&);

    // Start a system drag and drop operation.
    void startDragging(
        LocalFrame*,
        const WebDragData& dragData,
        WebDragOperationsMask mask,
        const WebImage& dragImage,
        const WebPoint& dragImageOffset);

    // Notification that a popup was opened/closed.
    void popupOpened(PopupContainer*);
    void popupClosed(PopupContainer*);
    // PagePopupDriver functions.
    virtual PagePopup* openPagePopup(PagePopupClient*, const IntRect& originBoundsInRootView) OVERRIDE;
    virtual void closePagePopup(PagePopup*) OVERRIDE;

    // Returns the input event we're currently processing. This is used in some
    // cases where the WebCore DOM event doesn't have the information we need.
    static const WebInputEvent* currentInputEvent()
    {
        return m_currentInputEvent;
    }

    GraphicsLayer* rootGraphicsLayer();
    void setRootGraphicsLayer(GraphicsLayer*);
    void scheduleCompositingLayerSync();
    GraphicsLayerFactory* graphicsLayerFactory() const;
    RenderLayerCompositor* compositor() const;
    void registerForAnimations(WebLayer*);
    void scheduleAnimation();

    virtual void setVisibilityState(WebPageVisibilityState, bool) OVERRIDE;

    PopupContainer* selectPopup() const { return m_selectPopup.get(); }
    bool hasOpenedPopup() const { return m_selectPopup || m_pagePopup; }

    // Returns true if the event leads to scrolling.
    static bool mapKeyCodeForScroll(
        int keyCode,
        ScrollDirection*,
        ScrollGranularity*);

    // Called by a full frame plugin inside this view to inform it that its
    // zoom level has been updated.  The plugin should only call this function
    // if the zoom change was triggered by the browser, it's only needed in case
    // a plugin can update its own zoom, say because of its own UI.
    void fullFramePluginZoomLevelChanged(double zoomLevel);

    void computeScaleAndScrollForBlockRect(const WebPoint& hitPoint, const WebRect& blockRect, float padding, float defaultScaleWhenAlreadyLegible, float& scale, WebPoint& scroll);
    Node* bestTapNode(const GestureEventWithHitTestResults& targetedTapEvent);
    void enableTapHighlightAtPoint(const GestureEventWithHitTestResults& targetedTapEvent);
    void enableTapHighlights(WillBeHeapVector<RawPtrWillBeMember<Node> >&);
    void computeScaleAndScrollForFocusedNode(Node* focusedNode, float& scale, IntPoint& scroll, bool& needAnimation);

    void animateDoubleTapZoom(const IntPoint&);

    void enableFakePageScaleAnimationForTesting(bool);
    bool fakeDoubleTapAnimationPendingForTesting() const { return m_doubleTapZoomPending; }
    IntPoint fakePageScaleAnimationTargetPositionForTesting() const { return m_fakePageScaleAnimationTargetPosition; }
    float fakePageScaleAnimationPageScaleForTesting() const { return m_fakePageScaleAnimationPageScaleFactor; }
    bool fakePageScaleAnimationUseAnchorForTesting() const { return m_fakePageScaleAnimationUseAnchor; }

    void enterFullScreenForElement(Element*);
    void exitFullScreenForElement(Element*);

    void clearCompositedSelectionBounds();
    void updateCompositedSelectionBounds(const WebSelectionBound& anchor, const WebSelectionBound& focus);

    // Exposed for the purpose of overriding device metrics.
    void sendResizeEventAndRepaint();

    // Exposed for testing purposes.
    bool hasHorizontalScrollbar();
    bool hasVerticalScrollbar();

    // Pointer Lock calls allow a page to capture all mouse events and
    // disable the system cursor.
    bool requestPointerLock();
    void requestPointerUnlock();
    bool isPointerLocked();

    // Heuristic-based function for determining if we should disable workarounds
    // for viewing websites that are not optimized for mobile devices.
    bool shouldDisableDesktopWorkarounds();

    // Exposed for tests.
    unsigned numLinkHighlights() { return m_linkHighlights.size(); }
    LinkHighlight* linkHighlight(int i) { return m_linkHighlights[i].get(); }

    WebSettingsImpl* settingsImpl();

    // Returns the bounding box of the block type node touched by the WebRect.
    WebRect computeBlockBounds(const WebRect&, bool ignoreClipping);

    IntPoint clampOffsetAtScale(const IntPoint& offset, float scale);

    // Exposed for tests.
    WebVector<WebCompositionUnderline> compositionUnderlines() const;

    WebLayerTreeView* layerTreeView() const { return m_layerTreeView; }

    bool pinchVirtualViewportEnabled() const;

    bool matchesHeuristicsForGpuRasterizationForTesting() const { return m_matchesHeuristicsForGpuRasterization; }

    virtual void setTopControlsLayoutHeight(float) OVERRIDE;

private:
    void didUpdateTopControls();
    void setTopControlsContentOffset(float);

    // TODO(bokan): Remains for legacy pinch. Remove once it's gone. Made private to
    // prevent external usage
    virtual void setPageScaleFactor(float scaleFactor, const WebPoint& origin) OVERRIDE;

    void scrollAndRescaleViewports(float scaleFactor, const IntPoint& mainFrameOrigin, const FloatPoint& pinchViewportOrigin);

    IntRect visibleRectInDocument() const;

    float legibleScale() const;
    void refreshPageScaleFactorAfterLayout();
    void resumeTreeViewCommits();
    void setUserAgentPageScaleConstraints(PageScaleConstraints newConstraints);
    float clampPageScaleFactorToLimits(float) const;
    IntSize contentsSize() const;

    void resetSavedScrollAndScaleState();

    void updateMainFrameScrollPosition(const IntPoint& scrollPosition, bool programmaticScroll);

    void performResize();

    friend class WebView;  // So WebView::Create can call our constructor
    friend class WTF::RefCounted<WebViewImpl>;
    friend void setCurrentInputEventForTest(const WebInputEvent*);

    enum DragAction {
      DragEnter,
      DragOver
    };

    explicit WebViewImpl(WebViewClient*);
    virtual ~WebViewImpl();

    WebTextInputType textInputType();
    int textInputFlags();

    WebString inputModeOfFocusedElement();

    // Returns true if the event was actually processed.
    bool keyEventDefault(const WebKeyboardEvent&);

    bool confirmComposition(const WebString& text, ConfirmCompositionBehavior);

    // Returns true if the view was scrolled.
    bool scrollViewWithKeyboard(int keyCode, int modifiers);

    void hideSelectPopup();

    // Converts |pos| from window coordinates to contents coordinates and gets
    // the HitTestResult for it.
    HitTestResult hitTestResultForWindowPos(const IntPoint&);

    // Consolidate some common code between starting a drag over a target and
    // updating a drag over a target. If we're starting a drag, |isEntering|
    // should be true.
    WebDragOperation dragTargetDragEnterOrOver(const WebPoint& clientPoint,
                                               const WebPoint& screenPoint,
                                               DragAction,
                                               int keyModifiers);

    void configureAutoResizeMode();

    void initializeLayerTreeView();

    void setIsAcceleratedCompositingActive(bool);
    void doComposite();
    void reallocateRenderer();
    void updateLayerTreeViewport();
    void updateLayerTreeBackgroundColor();
    void updateRootLayerTransform();
    void updateLayerTreeDeviceScaleFactor();

    // Helper function: Widens the width of |source| by the specified margins
    // while keeping it smaller than page width.
    WebRect widenRectWithinPageBounds(const WebRect& source, int targetMargin, int minimumMargin);

    void pointerLockMouseEvent(const WebInputEvent&);

    // PageWidgetEventHandler functions
    virtual void handleMouseLeave(LocalFrame&, const WebMouseEvent&) OVERRIDE;
    virtual void handleMouseDown(LocalFrame&, const WebMouseEvent&) OVERRIDE;
    virtual void handleMouseUp(LocalFrame&, const WebMouseEvent&) OVERRIDE;
    virtual bool handleMouseWheel(LocalFrame&, const WebMouseWheelEvent&) OVERRIDE;
    virtual bool handleGestureEvent(const WebGestureEvent&) OVERRIDE;
    virtual bool handleKeyEvent(const WebKeyboardEvent&) OVERRIDE;
    virtual bool handleCharEvent(const WebKeyboardEvent&) OVERRIDE;

    InputMethodContext* inputMethodContext();
    WebPlugin* focusedPluginIfInputMethodSupported(LocalFrame*);

    WebViewClient* m_client; // Can be 0 (e.g. unittests, shared workers, etc.)
    WebAutofillClient* m_autofillClient;
    WebSpellCheckClient* m_spellCheckClient;

    ChromeClientImpl m_chromeClientImpl;
    ContextMenuClientImpl m_contextMenuClientImpl;
    DragClientImpl m_dragClientImpl;
    EditorClientImpl m_editorClientImpl;
    InspectorClientImpl m_inspectorClientImpl;
    BackForwardClientImpl m_backForwardClientImpl;
    SpellCheckerClientImpl m_spellCheckerClientImpl;
    StorageClientImpl m_storageClientImpl;

    WebSize m_size;
    // If true, automatically resize the render view around its content.
    bool m_shouldAutoResize;
    // The lower bound on the size when auto-resizing.
    IntSize m_minAutoSize;
    // The upper bound on the size when auto-resizing.
    IntSize m_maxAutoSize;

    OwnPtrWillBePersistent<Page> m_page;

    // An object that can be used to manipulate m_page->settings() without linking
    // against WebCore. This is lazily allocated the first time GetWebSettings()
    // is called.
    OwnPtr<WebSettingsImpl> m_webSettings;

    // A copy of the web drop data object we received from the browser.
    RefPtrWillBePersistent<DataObject> m_currentDragData;

    // The point relative to the client area where the mouse was last pressed
    // down. This is used by the drag client to determine what was under the
    // mouse when the drag was initiated. We need to track this here in
    // WebViewImpl since DragClient::startDrag does not pass the position the
    // mouse was at when the drag was initiated, only the current point, which
    // can be misleading as it is usually not over the element the user actually
    // dragged by the time a drag is initiated.
    WebPoint m_lastMouseDownPoint;

    // Keeps track of the current zoom level. 0 means no zoom, positive numbers
    // mean zoom in, negative numbers mean zoom out.
    double m_zoomLevel;

    double m_minimumZoomLevel;

    double m_maximumZoomLevel;

    PageScaleConstraintsSet m_pageScaleConstraintsSet;

    // The scale moved to by the latest double tap zoom, if any.
    float m_doubleTapZoomPageScaleFactor;
    // Have we sent a double-tap zoom and not yet heard back the scale?
    bool m_doubleTapZoomPending;

    // Used for testing purposes.
    bool m_enableFakePageScaleAnimationForTesting;
    IntPoint m_fakePageScaleAnimationTargetPosition;
    float m_fakePageScaleAnimationPageScaleFactor;
    bool m_fakePageScaleAnimationUseAnchor;

    bool m_contextMenuAllowed;

    bool m_doingDragAndDrop;

    bool m_ignoreInputEvents;

    float m_compositorDeviceScaleFactorOverride;
    WebSize m_rootLayerOffset;
    float m_rootLayerScale;

    // Webkit expects keyPress events to be suppressed if the associated keyDown
    // event was handled. Safari implements this behavior by peeking out the
    // associated WM_CHAR event if the keydown was handled. We emulate
    // this behavior by setting this flag if the keyDown was handled.
    bool m_suppressNextKeypressEvent;

    // Represents whether or not this object should process incoming IME events.
    bool m_imeAcceptEvents;

    // The available drag operations (copy, move link...) allowed by the source.
    WebDragOperation m_operationsAllowed;

    // The current drag operation as negotiated by the source and destination.
    // When not equal to DragOperationNone, the drag data can be dropped onto the
    // current drop target in this WebView (the drop target can accept the drop).
    WebDragOperation m_dragOperation;

    // The popup associated with a select element.
    RefPtr<PopupContainer> m_selectPopup;

    // The popup associated with an input element.
    RefPtr<WebPagePopupImpl> m_pagePopup;

    OwnPtr<WebDevToolsAgentPrivate> m_devToolsAgent;
    OwnPtr<PageOverlayList> m_pageOverlays;
    OwnPtr<RubberbandState> m_rubberbandState;

    // Whether Alt+Mousedrag rubberbanding is enabled or not.
    bool m_isAltDragRubberbandingEnabled;

    // Whether the webview is rendering transparently.
    bool m_isTransparent;

    // Whether the user can press tab to focus links.
    bool m_tabsToLinks;

    // If set, the (plugin) node which has mouse capture.
    RefPtrWillBePersistent<Node> m_mouseCaptureNode;
    RefPtr<UserGestureToken> m_mouseCaptureGestureToken;

    RefPtr<UserGestureToken> m_pointerLockGestureToken;

    IntRect m_rootLayerScrollDamage;
    WebLayerTreeView* m_layerTreeView;
    WebLayer* m_rootLayer;
    GraphicsLayer* m_rootGraphicsLayer;
    GraphicsLayer* m_rootTransformLayer;
    OwnPtr<GraphicsLayerFactory> m_graphicsLayerFactory;
    bool m_isAcceleratedCompositingActive;
    bool m_layerTreeViewCommitsDeferred;
    bool m_layerTreeViewClosed;
    bool m_matchesHeuristicsForGpuRasterization;
    // If true, the graphics context is being restored.
    bool m_recreatingGraphicsContext;
    static const WebInputEvent* m_currentInputEvent;

    MediaKeysClientImpl m_mediaKeysClientImpl;
    OwnPtr<WebActiveGestureAnimation> m_gestureAnimation;
    WebPoint m_positionOnFlingStart;
    WebPoint m_globalPositionOnFlingStart;
    int m_flingModifier;
    bool m_flingSourceDevice;
    Vector<OwnPtr<LinkHighlight> > m_linkHighlights;
    OwnPtrWillBePersistent<FullscreenController> m_fullscreenController;

    bool m_showFPSCounter;
    bool m_showPaintRects;
    bool m_showDebugBorders;
    bool m_continuousPaintingEnabled;
    bool m_showScrollBottleneckRects;
    WebColor m_baseBackgroundColor;
    WebColor m_backgroundColorOverride;
    float m_zoomFactorOverride;

    bool m_userGestureObserved;

    // The top controls offset since the last compositor commit.
    float m_topControlsContentOffset;

    // The top controls offset at the time of the last Resize event. This is the
    // amount that the viewport was shrunk by to accomodate the top controls.
    float m_topControlsLayoutHeight;
};

// We have no ways to check if the specified WebView is an instance of
// WebViewImpl because WebViewImpl is the only implementation of WebView.
DEFINE_TYPE_CASTS(WebViewImpl, WebView, webView, true, true);

} // namespace blink

#endif<|MERGE_RESOLUTION|>--- conflicted
+++ resolved
@@ -81,11 +81,8 @@
 class WebPlugin;
 class WebSettingsImpl;
 
-<<<<<<< HEAD
-=======
 struct WebSelectionBound;
 
->>>>>>> 45d9687a
 class RubberbandContext;
 class RubberbandStateImpl;
 class RubberbandState {
