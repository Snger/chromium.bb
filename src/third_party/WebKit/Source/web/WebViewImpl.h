/*
 * Copyright (C) 2010 Google Inc. All rights reserved.
 *
 * Redistribution and use in source and binary forms, with or without
 * modification, are permitted provided that the following conditions are
 * met:
 *
 *     * Redistributions of source code must retain the above copyright
 * notice, this list of conditions and the following disclaimer.
 *     * Redistributions in binary form must reproduce the above
 * copyright notice, this list of conditions and the following disclaimer
 * in the documentation and/or other materials provided with the
 * distribution.
 *     * Neither the name of Google Inc. nor the names of its
 * contributors may be used to endorse or promote products derived from
 * this software without specific prior written permission.
 *
 * THIS SOFTWARE IS PROVIDED BY THE COPYRIGHT HOLDERS AND CONTRIBUTORS
 * "AS IS" AND ANY EXPRESS OR IMPLIED WARRANTIES, INCLUDING, BUT NOT
 * LIMITED TO, THE IMPLIED WARRANTIES OF MERCHANTABILITY AND FITNESS FOR
 * A PARTICULAR PURPOSE ARE DISCLAIMED. IN NO EVENT SHALL THE COPYRIGHT
 * OWNER OR CONTRIBUTORS BE LIABLE FOR ANY DIRECT, INDIRECT, INCIDENTAL,
 * SPECIAL, EXEMPLARY, OR CONSEQUENTIAL DAMAGES (INCLUDING, BUT NOT
 * LIMITED TO, PROCUREMENT OF SUBSTITUTE GOODS OR SERVICES; LOSS OF USE,
 * DATA, OR PROFITS; OR BUSINESS INTERRUPTION) HOWEVER CAUSED AND ON ANY
 * THEORY OF LIABILITY, WHETHER IN CONTRACT, STRICT LIABILITY, OR TORT
 * (INCLUDING NEGLIGENCE OR OTHERWISE) ARISING IN ANY WAY OUT OF THE USE
 * OF THIS SOFTWARE, EVEN IF ADVISED OF THE POSSIBILITY OF SUCH DAMAGE.
 */

#ifndef WebViewImpl_h
#define WebViewImpl_h

#include "core/page/EventWithHitTestResults.h"
#include "core/page/PagePopupDriver.h"
#include "platform/geometry/IntPoint.h"
#include "platform/geometry/IntRect.h"
#include "platform/graphics/GraphicsLayer.h"
#include "platform/heap/Handle.h"
#include "public/platform/WebGestureCurveTarget.h"
#include "public/platform/WebLayer.h"
#include "public/platform/WebPoint.h"
#include "public/platform/WebRect.h"
#include "public/platform/WebSize.h"
#include "public/platform/WebString.h"
#include "public/platform/WebVector.h"
#include "public/web/WebInputEvent.h"
#include "public/web/WebNavigationPolicy.h"
#include "public/web/WebView.h"
#include "web/ChromeClientImpl.h"
#include "web/ContextMenuClientImpl.h"
#include "web/DragClientImpl.h"
#include "web/EditorClientImpl.h"
#include "web/InspectorClientImpl.h"
#include "web/MediaKeysClientImpl.h"
#include "web/PageOverlayList.h"
#include "web/PageScaleConstraintsSet.h"
#include "web/PageWidgetDelegate.h"
#include "web/SpellCheckerClientImpl.h"
#include "web/StorageClientImpl.h"
#include "wtf/OwnPtr.h"
#include "wtf/RefCounted.h"
#include "wtf/Vector.h"

namespace blink {

class DataObject;
class Frame;
class FullscreenController;
class LinkHighlight;
class PopupContainer;
class RenderLayerCompositor;
class UserGestureToken;
class WebActiveGestureAnimation;
class WebDevToolsAgentPrivate;
class WebLocalFrameImpl;
class WebImage;
class WebPagePopupImpl;
class WebPlugin;
class WebSettingsImpl;

struct WebSelectionBound;

<<<<<<< HEAD
class WebViewImpl final : public WebView
=======
class RubberbandContext;
class RubberbandStateImpl;
class RubberbandState {

    // Not implemented.
    RubberbandState(const RubberbandState&);
    RubberbandState& operator=(const RubberbandState&);

  public:
    RubberbandState();
    ~RubberbandState();

    RubberbandStateImpl* m_impl;
};

class WebViewImpl FINAL : public WebView
>>>>>>> a0cf3931
    , public RefCounted<WebViewImpl>
    , public WebGestureCurveTarget
    , public PagePopupDriver
    , public PageWidgetEventHandler {
public:
    static WebViewImpl* create(WebViewClient*);

    // WebWidget methods:
    virtual void close() override;
    virtual WebSize size() override;
    virtual void willStartLiveResize() override;
    virtual void resize(const WebSize&) override;
    virtual void resizePinchViewport(const WebSize&) override;
    virtual void willEndLiveResize() override;
    virtual void didEnterFullScreen() override;
    virtual void didExitFullScreen() override;

    virtual void beginFrame(const WebBeginFrameArgs&) override;
    virtual void didCommitFrameToCompositor() override;

    virtual void layout() override;
    virtual void paint(WebCanvas*, const WebRect&) override;
#if OS(ANDROID)
    virtual void paintCompositedDeprecated(WebCanvas*, const WebRect&) override;
#endif
    virtual void compositeAndReadbackAsync(WebCompositeAndReadbackAsyncCallback*) override;
    virtual bool isTrackingRepaints() const override;
    virtual void themeChanged() override;
    virtual bool handleInputEvent(const WebInputEvent&) override;
    virtual void setCursorVisibilityState(bool isVisible) override;
    virtual bool hasTouchEventHandlersAt(const WebPoint&) override;

    // FIXME(bokan): Old pinch path only - This should be removed once old pinch
    // is removed.
    virtual void applyViewportDeltas(
        const WebSize& scrollDelta,
        float pageScaleDelta,
        float topControlsDelta) override;
    virtual void applyViewportDeltas(
        const WebSize& pinchViewportDelta,
        const WebSize& mainFrameDelta,
        float pageScaleDelta,
        float topControlsDelta) override;
    virtual void mouseCaptureLost() override;
    virtual void setFocus(bool enable) override;
    virtual bool setComposition(
        const WebString& text,
        const WebVector<WebCompositionUnderline>& underlines,
        int selectionStart,
        int selectionEnd) override;
    virtual bool confirmComposition() override;
    virtual bool confirmComposition(ConfirmCompositionBehavior selectionBehavior) override;
    virtual bool confirmComposition(const WebString& text) override;
    virtual bool compositionRange(size_t* location, size_t* length) override;
    virtual WebTextInputInfo textInputInfo() override;
    virtual WebColor backgroundColor() const override;
    virtual WebPagePopup* pagePopup() const override;
    virtual bool selectionBounds(WebRect& anchor, WebRect& focus) const override;
    virtual void didShowCandidateWindow() override;
    virtual void didUpdateCandidateWindow() override;
    virtual void didHideCandidateWindow() override;
    virtual bool selectionTextDirection(WebTextDirection& start, WebTextDirection& end) const override;
    virtual bool isSelectionAnchorFirst() const override;
    virtual bool caretOrSelectionRange(size_t* location, size_t* length) override;
    virtual void setTextDirection(WebTextDirection) override;
    virtual bool isAcceleratedCompositingActive() const override;
    virtual void willCloseLayerTreeView() override;
    virtual void didAcquirePointerLock() override;
    virtual void didNotAcquirePointerLock() override;
    virtual void didLosePointerLock() override;
    virtual void didChangeWindowResizerRect() override;

    // WebView methods:
    virtual void setMainFrame(WebFrame*) override;
    virtual void setAutofillClient(WebAutofillClient*) override;
    virtual void setCredentialManagerClient(WebCredentialManagerClient*) override;
    virtual void setDevToolsAgentClient(WebDevToolsAgentClient*) override;
    virtual void setPrerendererClient(WebPrerendererClient*) override;
    virtual void setSpellCheckClient(WebSpellCheckClient*) override;
    virtual WebSettings* settings() override;
    virtual WebString pageEncoding() const override;
    virtual void setPageEncoding(const WebString&) override;
    virtual bool isTransparent() const override;
    virtual void setIsTransparent(bool value) override;
    virtual void setBaseBackgroundColor(WebColor) override;
    virtual bool tabsToLinks() const override;
    virtual void setTabsToLinks(bool value) override;
    virtual bool tabKeyCyclesThroughElements() const override;
    virtual void setTabKeyCyclesThroughElements(bool value) override;
    virtual bool isActive() const override;
    virtual void setIsActive(bool value) override;
    virtual void setDomainRelaxationForbidden(bool, const WebString& scheme) override;
    virtual void setWindowFeatures(const WebWindowFeatures&) override;
    virtual void setOpenedByDOM() override;
    virtual WebFrame* mainFrame() override;
    virtual WebFrame* findFrameByName(
        const WebString& name, WebFrame* relativeToFrame) override;
    virtual WebFrame* focusedFrame() override;
    virtual void setFocusedFrame(WebFrame*) override;
    virtual void setInitialFocus(bool reverse) override;
    virtual void clearFocusedElement() override;
    virtual void scrollFocusedNodeIntoRect(const WebRect&) override;
    virtual void zoomToFindInPageRect(const WebRect&) override;
    virtual void advanceFocus(bool reverse) override;
    virtual double zoomLevel() override;
    virtual double setZoomLevel(double) override;
    virtual void zoomLimitsChanged(double minimumZoomLevel, double maximumZoomLevel) override;
    virtual float textZoomFactor() override;
    virtual float setTextZoomFactor(float) override;
    virtual void setInitialPageScaleOverride(float) override;
    virtual bool zoomToMultipleTargetsRect(const WebRect&) override;
    virtual float pageScaleFactor() const override;
    virtual void setPageScaleFactorLimits(float minPageScale, float maxPageScale) override;
    virtual void setMainFrameScrollOffset(const WebPoint&) override;
    virtual void setPageScaleFactor(float) override;
    virtual void setPinchViewportOffset(const WebFloatPoint&) override;
    virtual WebFloatPoint pinchViewportOffset() const override;
    virtual float minimumPageScaleFactor() const override;
    virtual float maximumPageScaleFactor() const override;
    virtual void resetScrollAndScaleState() override;
    virtual void setIgnoreViewportTagScaleLimits(bool) override;
    virtual WebSize contentsPreferredMinimumSize() override;

    virtual float deviceScaleFactor() const override;
    virtual void setDeviceScaleFactor(float) override;
    virtual void setDeviceColorProfile(const WebVector<char>&) override;
    virtual void resetDeviceColorProfile() override;

    virtual void enableAutoResizeMode(
        const WebSize& minSize,
        const WebSize& maxSize) override;
    virtual void disableAutoResizeMode() override;
    virtual void performMediaPlayerAction(
        const WebMediaPlayerAction& action,
        const WebPoint& location) override;
    virtual void performPluginAction(
        const WebPluginAction&,
        const WebPoint&) override;
    virtual WebHitTestResult hitTestResultAt(const WebPoint&) override;
    virtual void copyImageAt(const WebPoint&) override;
    virtual void saveImageAt(const WebPoint&) override;
    virtual void dragSourceEndedAt(
        const WebPoint& clientPoint,
        const WebPoint& screenPoint,
        WebDragOperation) override;
    virtual void dragSourceSystemDragEnded() override;
    virtual WebDragOperation dragTargetDragEnter(
        const WebDragData&,
        const WebPoint& clientPoint,
        const WebPoint& screenPoint,
        WebDragOperationsMask operationsAllowed,
        int keyModifiers) override;
    virtual WebDragOperation dragTargetDragOver(
        const WebPoint& clientPoint,
        const WebPoint& screenPoint,
        WebDragOperationsMask operationsAllowed,
        int keyModifiers) override;
    virtual void dragTargetDragLeave() override;
    virtual void dragTargetDrop(
        const WebPoint& clientPoint,
        const WebPoint& screenPoint,
        int keyModifiers) override;
    virtual void spellingMarkers(WebVector<uint32_t>* markers) override;
    virtual void removeSpellingMarkersUnderWords(const WebVector<WebString>& words) override;
    virtual unsigned long createUniqueIdentifierForRequest() override;
    virtual void inspectElementAt(const WebPoint&) override;
    virtual void setCompositorDeviceScaleFactorOverride(float) override;
    virtual void setRootLayerTransform(const WebSize& offset, float scale) override;
    virtual WebDevToolsAgent* devToolsAgent() override;
    virtual WebAXObject accessibilityObject() override;
    virtual void setSelectionColors(unsigned activeBackgroundColor,
                                    unsigned activeForegroundColor,
                                    unsigned inactiveBackgroundColor,
                                    unsigned inactiveForegroundColor) override;
    virtual void performCustomContextMenuAction(unsigned action) override;
    virtual void showContextMenu() override;
    virtual void extractSmartClipData(WebRect, WebString&, WebString&, WebRect&) override;
    virtual void hidePopups() override;
    virtual void addPageOverlay(WebPageOverlay*, int /* zOrder */) override;
    virtual void removePageOverlay(WebPageOverlay*) override;
    virtual void transferActiveWheelFlingAnimation(const WebActiveWheelFlingParameters&) override;
    virtual bool endActiveFlingAnimation() override;
    virtual void setShowPaintRects(bool) override;
    void setShowDebugBorders(bool);
    virtual void setShowFPSCounter(bool) override;
    virtual void setContinuousPaintingEnabled(bool) override;
    virtual void setShowScrollBottleneckRects(bool) override;
    virtual void getSelectionRootBounds(WebRect& bounds) const override;
    virtual void acceptLanguagesChanged() override;

    // WebViewImpl

    HitTestResult coreHitTestResultAt(const WebPoint&);
    void suppressInvalidations(bool enable);
    void invalidateRect(const IntRect&);

    void setIgnoreInputEvents(bool newValue);
    void setBackgroundColorOverride(WebColor);
    void setZoomFactorOverride(float);
    WebDevToolsAgentPrivate* devToolsAgentPrivate() { return m_devToolsAgent.get(); }

    Color baseBackgroundColor() const { return m_baseBackgroundColor; }

    // Rubberbanding
    void rubberbandWalkFrame(const RubberbandContext&, LocalFrame*, const LayoutPoint&);
    void rubberbandWalkRenderObject(const RubberbandContext&, RenderObject*);
    WTF::String getTextInRubberbandImpl(const WebRect&);
    bool handleAltDragRubberbandEvent(const WebInputEvent&);

    virtual bool isAltDragRubberbandingEnabled() const OVERRIDE;
    virtual void enableAltDragRubberbanding(bool) OVERRIDE;
    virtual bool isRubberbanding() const OVERRIDE;
    virtual bool preStartRubberbanding() OVERRIDE;
    virtual void startRubberbanding() OVERRIDE;
    virtual WebRect expandRubberbandRect(const WebRect&) OVERRIDE;
    virtual WebString finishRubberbanding(const WebRect&) OVERRIDE;
    virtual void abortRubberbanding() OVERRIDE;
    virtual WebString getTextInRubberband(const WebRect&) OVERRIDE;


    PageOverlayList* pageOverlays() const { return m_pageOverlays.get(); }

    void setOverlayLayer(GraphicsLayer*);

    const WebPoint& lastMouseDownPoint() const
    {
        return m_lastMouseDownPoint;
    }

    Frame* focusedCoreFrame() const;

    // Returns the currently focused Element or null if no element has focus.
    Element* focusedElement() const;

    static WebViewImpl* fromPage(Page*);

    WebViewClient* client()
    {
        return m_client;
    }

    WebAutofillClient* autofillClient()
    {
        return m_autofillClient;
    }

    WebSpellCheckClient* spellCheckClient()
    {
        return m_spellCheckClient;
    }

    // Returns the page object associated with this view. This may be null when
    // the page is shutting down, but will be valid at all other times.
    Page* page() const
    {
        return m_page.get();
    }

    // Returns the main frame associated with this view. This may be null when
    // the page is shutting down, but will be valid at all other times.
    WebLocalFrameImpl* mainFrameImpl();

    // FIXME: Temporary method to accommodate out-of-process frame ancestors;
    // will be removed when there can be multiple WebWidgets for a single page.
    WebLocalFrameImpl* localFrameRootTemporary() const;

    // Event related methods:
    void mouseContextMenu(const WebMouseEvent&);
    void mouseDoubleClick(const WebMouseEvent&);

    bool detectContentOnTouch(const GestureEventWithHitTestResults& targetedEvent);
    bool startPageScaleAnimation(const IntPoint& targetPosition, bool useAnchor, float newScale, double durationInSeconds);

    void hasTouchEventHandlers(bool);

    // WebGestureCurveTarget implementation for fling.
    virtual bool scrollBy(const WebFloatSize& delta, const WebFloatSize& velocity) override;

    // Handles context menu events orignated via the the keyboard. These
    // include the VK_APPS virtual key and the Shift+F10 combine. Code is
    // based on the Webkit function bool WebView::handleContextMenuEvent(WPARAM
    // wParam, LPARAM lParam) in webkit\webkit\win\WebView.cpp. The only
    // significant change in this function is the code to convert from a
    // Keyboard event to the Right Mouse button down event.
    bool sendContextMenuEvent(const WebKeyboardEvent&);

    void showContextMenuAtPoint(float x, float y, PassRefPtrWillBeRawPtr<ContextMenuProvider>);

    // Notifies the WebView that a load has been committed. isNewNavigation
    // will be true if a new session history item should be created for that
    // load. isNavigationWithinPage will be true if the navigation does
    // not take the user away from the current page.
    void didCommitLoad(bool isNewNavigation, bool isNavigationWithinPage);

    // Indicates two things:
    //   1) This view may have a new layout now.
    //   2) Calling layout() is a no-op.
    // After calling WebWidget::layout(), expect to get this notification
    // unless the view did not need a layout.
    void layoutUpdated(WebLocalFrameImpl*);

    void willInsertBody(WebLocalFrameImpl*);
    void didRemoveAllPendingStylesheet(WebLocalFrameImpl*);
    void didChangeContentsSize();
    void deviceOrPageScaleFactorChanged();

    // Returns true if popup menus should be rendered by the browser, false if
    // they should be rendered by WebKit (which is the default).
    static bool useExternalPopupMenus();

    bool contextMenuAllowed() const
    {
        return m_contextMenuAllowed;
    }

    bool shouldAutoResize() const
    {
        return m_shouldAutoResize;
    }

    IntSize minAutoSize() const
    {
        return m_minAutoSize;
    }

    IntSize maxAutoSize() const
    {
        return m_maxAutoSize;
    }

    void updateMainFrameLayoutSize();
    void updatePageDefinedViewportConstraints(const ViewportDescription&);

    // Start a system drag and drop operation.
    void startDragging(
        LocalFrame*,
        const WebDragData& dragData,
        WebDragOperationsMask mask,
        const WebImage& dragImage,
        const WebPoint& dragImageOffset);

    // Notification that a popup was opened/closed.
    void popupOpened(PopupContainer*);
    void popupClosed(PopupContainer*);
    // PagePopupDriver functions.
    virtual PagePopup* openPagePopup(PagePopupClient*, const IntRect& originBoundsInRootView) override;
    virtual void closePagePopup(PagePopup*) override;
    virtual LocalDOMWindow* pagePopupWindow() override;

    // Returns the input event we're currently processing. This is used in some
    // cases where the WebCore DOM event doesn't have the information we need.
    static const WebInputEvent* currentInputEvent()
    {
        return m_currentInputEvent;
    }

    GraphicsLayer* rootGraphicsLayer();
    void setRootGraphicsLayer(GraphicsLayer*);
    void scheduleCompositingLayerSync();
    GraphicsLayerFactory* graphicsLayerFactory() const;
    RenderLayerCompositor* compositor() const;
    void registerForAnimations(WebLayer*);
    void scheduleAnimation();

    virtual void setVisibilityState(WebPageVisibilityState, bool) override;

    PopupContainer* selectPopup() const { return m_selectPopup.get(); }
    bool hasOpenedPopup() const { return m_selectPopup || m_pagePopup; }

    // Returns true if the event leads to scrolling.
    static bool mapKeyCodeForScroll(
        int keyCode,
        ScrollDirection*,
        ScrollGranularity*);

    // Called by a full frame plugin inside this view to inform it that its
    // zoom level has been updated.  The plugin should only call this function
    // if the zoom change was triggered by the browser, it's only needed in case
    // a plugin can update its own zoom, say because of its own UI.
    void fullFramePluginZoomLevelChanged(double zoomLevel);

    void computeScaleAndScrollForBlockRect(const WebPoint& hitPoint, const WebRect& blockRect, float padding, float defaultScaleWhenAlreadyLegible, float& scale, WebPoint& scroll);
    Node* bestTapNode(const GestureEventWithHitTestResults& targetedTapEvent);
    void enableTapHighlightAtPoint(const GestureEventWithHitTestResults& targetedTapEvent);
    void enableTapHighlights(WillBeHeapVector<RawPtrWillBeMember<Node> >&);
    void computeScaleAndScrollForFocusedNode(Node* focusedNode, float& scale, IntPoint& scroll, bool& needAnimation);

    void animateDoubleTapZoom(const IntPoint&);

    void enableFakePageScaleAnimationForTesting(bool);
    bool fakeDoubleTapAnimationPendingForTesting() const { return m_doubleTapZoomPending; }
    IntPoint fakePageScaleAnimationTargetPositionForTesting() const { return m_fakePageScaleAnimationTargetPosition; }
    float fakePageScaleAnimationPageScaleForTesting() const { return m_fakePageScaleAnimationPageScaleFactor; }
    bool fakePageScaleAnimationUseAnchorForTesting() const { return m_fakePageScaleAnimationUseAnchor; }

    void enterFullScreenForElement(Element*);
    void exitFullScreenForElement(Element*);

    void clearCompositedSelectionBounds();
    void updateCompositedSelectionBounds(const WebSelectionBound& anchor, const WebSelectionBound& focus);

    // Exposed for the purpose of overriding device metrics.
    void sendResizeEventAndRepaint();

    // Exposed for testing purposes.
    bool hasHorizontalScrollbar();
    bool hasVerticalScrollbar();

    // Pointer Lock calls allow a page to capture all mouse events and
    // disable the system cursor.
    bool requestPointerLock();
    void requestPointerUnlock();
    bool isPointerLocked();

    // Heuristic-based function for determining if we should disable workarounds
    // for viewing websites that are not optimized for mobile devices.
    bool shouldDisableDesktopWorkarounds();

    // Exposed for tests.
    unsigned numLinkHighlights() { return m_linkHighlights.size(); }
    LinkHighlight* linkHighlight(int i) { return m_linkHighlights[i].get(); }

    WebSettingsImpl* settingsImpl();

    // Returns the bounding box of the block type node touched by the WebRect.
    WebRect computeBlockBounds(const WebRect&, bool ignoreClipping);

    // FIXME(bokan): Replace with PinchViewport::clampDocumentOffsetAtScale once
    // old-path is gone.
    IntPoint clampOffsetAtScale(const IntPoint& offset, float scale);

    // Exposed for tests.
    WebVector<WebCompositionUnderline> compositionUnderlines() const;

    WebLayerTreeView* layerTreeView() const { return m_layerTreeView; }

    bool pinchVirtualViewportEnabled() const;

    bool matchesHeuristicsForGpuRasterizationForTesting() const { return m_matchesHeuristicsForGpuRasterization; }

    virtual void setTopControlsLayoutHeight(float) override;

    IntSize mainFrameSize();

private:
    void didUpdateTopControls();
    void setTopControlsContentOffset(float);

    // TODO(bokan): Remains for legacy pinch. Remove once it's gone. Made private to
    // prevent external usage
    virtual void setPageScaleFactor(float scaleFactor, const WebPoint& origin) override;
    void setPageScaleFactorAndLocation(float, const FloatPoint&);

    void scrollAndRescaleViewports(float scaleFactor, const IntPoint& mainFrameOrigin, const FloatPoint& pinchViewportOrigin);

    IntRect visibleRectInDocument() const;

    float legibleScale() const;
    void refreshPageScaleFactorAfterLayout();
    void resumeTreeViewCommits();
    void setUserAgentPageScaleConstraints(PageScaleConstraints newConstraints);
    float clampPageScaleFactorToLimits(float) const;
    IntSize contentsSize() const;

    void updateMainFrameScrollPosition(const IntPoint& scrollPosition, bool programmaticScroll);

    void performResize();

    friend class WebView;  // So WebView::Create can call our constructor
    friend class WTF::RefCounted<WebViewImpl>;
    friend void setCurrentInputEventForTest(const WebInputEvent*);

    enum DragAction {
      DragEnter,
      DragOver
    };

    explicit WebViewImpl(WebViewClient*);
    virtual ~WebViewImpl();

    WebTextInputType textInputType();
    int textInputFlags();

    WebString inputModeOfFocusedElement();

    // Returns true if the event was actually processed.
    bool keyEventDefault(const WebKeyboardEvent&);

    bool confirmComposition(const WebString& text, ConfirmCompositionBehavior);

    // Returns true if the view was scrolled.
    bool scrollViewWithKeyboard(int keyCode, int modifiers);

    void hideSelectPopup();

    // Converts |pos| from window coordinates to contents coordinates and gets
    // the HitTestResult for it.
    HitTestResult hitTestResultForWindowPos(const IntPoint&);

    // Consolidate some common code between starting a drag over a target and
    // updating a drag over a target. If we're starting a drag, |isEntering|
    // should be true.
    WebDragOperation dragTargetDragEnterOrOver(const WebPoint& clientPoint,
                                               const WebPoint& screenPoint,
                                               DragAction,
                                               int keyModifiers);

    void configureAutoResizeMode();

    void initializeLayerTreeView();

    void setIsAcceleratedCompositingActive(bool);
    void doComposite();
    void reallocateRenderer();
    void updateLayerTreeViewport();
    void updateLayerTreeBackgroundColor();
    void updateRootLayerTransform();
    void updateLayerTreeDeviceScaleFactor();

    // Helper function: Widens the width of |source| by the specified margins
    // while keeping it smaller than page width.
    WebRect widenRectWithinPageBounds(const WebRect& source, int targetMargin, int minimumMargin);

    void pointerLockMouseEvent(const WebInputEvent&);

    // PageWidgetEventHandler functions
    virtual void handleMouseLeave(LocalFrame&, const WebMouseEvent&) override;
    virtual void handleMouseDown(LocalFrame&, const WebMouseEvent&) override;
    virtual void handleMouseUp(LocalFrame&, const WebMouseEvent&) override;
    virtual bool handleMouseWheel(LocalFrame&, const WebMouseWheelEvent&) override;
    virtual bool handleGestureEvent(const WebGestureEvent&) override;
    virtual bool handleKeyEvent(const WebKeyboardEvent&) override;
    virtual bool handleCharEvent(const WebKeyboardEvent&) override;

    InputMethodContext* inputMethodContext();
    WebPlugin* focusedPluginIfInputMethodSupported(LocalFrame*);

    WebViewClient* m_client; // Can be 0 (e.g. unittests, shared workers, etc.)
    WebAutofillClient* m_autofillClient;
    WebSpellCheckClient* m_spellCheckClient;

    ChromeClientImpl m_chromeClientImpl;
    ContextMenuClientImpl m_contextMenuClientImpl;
    DragClientImpl m_dragClientImpl;
    EditorClientImpl m_editorClientImpl;
    InspectorClientImpl m_inspectorClientImpl;
    SpellCheckerClientImpl m_spellCheckerClientImpl;
    StorageClientImpl m_storageClientImpl;

    WebSize m_size;
    // If true, automatically resize the render view around its content.
    bool m_shouldAutoResize;
    // The lower bound on the size when auto-resizing.
    IntSize m_minAutoSize;
    // The upper bound on the size when auto-resizing.
    IntSize m_maxAutoSize;

    OwnPtrWillBePersistent<Page> m_page;

    // An object that can be used to manipulate m_page->settings() without linking
    // against WebCore. This is lazily allocated the first time GetWebSettings()
    // is called.
    OwnPtr<WebSettingsImpl> m_webSettings;

    // A copy of the web drop data object we received from the browser.
    RefPtrWillBePersistent<DataObject> m_currentDragData;

    // The point relative to the client area where the mouse was last pressed
    // down. This is used by the drag client to determine what was under the
    // mouse when the drag was initiated. We need to track this here in
    // WebViewImpl since DragClient::startDrag does not pass the position the
    // mouse was at when the drag was initiated, only the current point, which
    // can be misleading as it is usually not over the element the user actually
    // dragged by the time a drag is initiated.
    WebPoint m_lastMouseDownPoint;

    // Keeps track of the current zoom level. 0 means no zoom, positive numbers
    // mean zoom in, negative numbers mean zoom out.
    double m_zoomLevel;

    double m_minimumZoomLevel;

    double m_maximumZoomLevel;

    PageScaleConstraintsSet m_pageScaleConstraintsSet;

    // The scale moved to by the latest double tap zoom, if any.
    float m_doubleTapZoomPageScaleFactor;
    // Have we sent a double-tap zoom and not yet heard back the scale?
    bool m_doubleTapZoomPending;

    // Used for testing purposes.
    bool m_enableFakePageScaleAnimationForTesting;
    IntPoint m_fakePageScaleAnimationTargetPosition;
    float m_fakePageScaleAnimationPageScaleFactor;
    bool m_fakePageScaleAnimationUseAnchor;

    bool m_contextMenuAllowed;

    bool m_doingDragAndDrop;

    bool m_ignoreInputEvents;

    float m_compositorDeviceScaleFactorOverride;
    WebSize m_rootLayerOffset;
    float m_rootLayerScale;

    // Webkit expects keyPress events to be suppressed if the associated keyDown
    // event was handled. Safari implements this behavior by peeking out the
    // associated WM_CHAR event if the keydown was handled. We emulate
    // this behavior by setting this flag if the keyDown was handled.
    bool m_suppressNextKeypressEvent;

    // Represents whether or not this object should process incoming IME events.
    bool m_imeAcceptEvents;

    // The available drag operations (copy, move link...) allowed by the source.
    WebDragOperation m_operationsAllowed;

    // The current drag operation as negotiated by the source and destination.
    // When not equal to DragOperationNone, the drag data can be dropped onto the
    // current drop target in this WebView (the drop target can accept the drop).
    WebDragOperation m_dragOperation;

    // The popup associated with a select element.
    RefPtrWillBePersistent<PopupContainer> m_selectPopup;

    // The popup associated with an input element.
    RefPtr<WebPagePopupImpl> m_pagePopup;

    OwnPtr<WebDevToolsAgentPrivate> m_devToolsAgent;
    OwnPtr<PageOverlayList> m_pageOverlays;
    OwnPtr<RubberbandState> m_rubberbandState;

    // Whether Alt+Mousedrag rubberbanding is enabled or not.
    bool m_isAltDragRubberbandingEnabled;

    // Whether the webview is rendering transparently.
    bool m_isTransparent;

    // Whether the user can press tab to focus links.
    bool m_tabsToLinks;

    // If set, the (plugin) node which has mouse capture.
    RefPtrWillBePersistent<Node> m_mouseCaptureNode;
    RefPtr<UserGestureToken> m_mouseCaptureGestureToken;

    RefPtr<UserGestureToken> m_pointerLockGestureToken;

    IntRect m_rootLayerScrollDamage;
    WebLayerTreeView* m_layerTreeView;
    WebLayer* m_rootLayer;
    GraphicsLayer* m_rootGraphicsLayer;
    GraphicsLayer* m_rootTransformLayer;
    OwnPtr<GraphicsLayerFactory> m_graphicsLayerFactory;
    bool m_isAcceleratedCompositingActive;
    bool m_layerTreeViewCommitsDeferred;
    bool m_layerTreeViewClosed;
    bool m_matchesHeuristicsForGpuRasterization;
    // If true, the graphics context is being restored.
    bool m_recreatingGraphicsContext;
    static const WebInputEvent* m_currentInputEvent;

    MediaKeysClientImpl m_mediaKeysClientImpl;
    OwnPtr<WebActiveGestureAnimation> m_gestureAnimation;
    WebPoint m_positionOnFlingStart;
    WebPoint m_globalPositionOnFlingStart;
    int m_flingModifier;
    bool m_flingSourceDevice;
    Vector<OwnPtr<LinkHighlight> > m_linkHighlights;
    OwnPtrWillBePersistent<FullscreenController> m_fullscreenController;

    bool m_showFPSCounter;
    bool m_showPaintRects;
    bool m_showDebugBorders;
    bool m_continuousPaintingEnabled;
    bool m_showScrollBottleneckRects;
    WebColor m_baseBackgroundColor;
    WebColor m_backgroundColorOverride;
    float m_zoomFactorOverride;

    bool m_userGestureObserved;

    // The top controls offset since the last compositor commit.
    float m_topControlsContentOffset;

    // The top controls offset at the time of the last Resize event. This is the
    // amount that the viewport was shrunk by to accomodate the top controls.
    float m_topControlsLayoutHeight;
};

// We have no ways to check if the specified WebView is an instance of
// WebViewImpl because WebViewImpl is the only implementation of WebView.
DEFINE_TYPE_CASTS(WebViewImpl, WebView, webView, true, true);

} // namespace blink

#endif<|MERGE_RESOLUTION|>--- conflicted
+++ resolved
@@ -81,9 +81,6 @@
 
 struct WebSelectionBound;
 
-<<<<<<< HEAD
-class WebViewImpl final : public WebView
-=======
 class RubberbandContext;
 class RubberbandStateImpl;
 class RubberbandState {
@@ -99,8 +96,7 @@
     RubberbandStateImpl* m_impl;
 };
 
-class WebViewImpl FINAL : public WebView
->>>>>>> a0cf3931
+class WebViewImpl final : public WebView
     , public RefCounted<WebViewImpl>
     , public WebGestureCurveTarget
     , public PagePopupDriver
