--- conflicted
+++ resolved
@@ -67,7 +67,6 @@
 #include "public/platform/WebURL.h"
 #include "wtf/PassRefPtr.h"
 #include <v8.h>
-#include <bindings/V8Document.h>
 
 using namespace WebCore;
 
@@ -231,14 +230,6 @@
     CSSSelectorWatch::from(*document).watchCSSSelectors(selectors);
 }
 
-void WebDocument::watchCSSSelectors(const WebVector<WebString>& webSelectors)
-{
-    RefPtr<Document> document = unwrap<Document>();
-    Vector<String> selectors;
-    selectors.append(webSelectors.data(), webSelectors.size());
-    CSSSelectorWatch::from(*document).watchCSSSelectors(selectors);
-}
-
 void WebDocument::cancelFullScreen()
 {
     if (FullscreenElementStack* fullscreen = FullscreenElementStack::fromIfExists(unwrap<Document>()))
@@ -274,18 +265,6 @@
     if (exceptionState.hadException())
         return WebElement();
     return element;
-}
-
-WebString WebDocument::innerHTML() const
-{
-    const WebCore::Element* webCoreElemPtr = constUnwrap<Document>()->documentElement();
-    if (webCoreElemPtr) {
-        const WebCore::HTMLElement* htmlElemPtr =(const WebCore::HTMLElement*) webCoreElemPtr;
-        if (htmlElemPtr) {
-            return htmlElemPtr->innerHTML();
-        }
-    }
-    return WebString();
 }
 
 WebAXObject WebDocument::accessibilityObject() const
@@ -323,28 +302,6 @@
 }
 
 
-<<<<<<< HEAD
-bool WebDocument::isWebDocument(v8::Handle<v8::Value> handle)
-{
-    if (!handle->IsObject()) {
-        return false;
-    }
-    v8::TryCatch tryCatch;
-    v8::Handle<v8::Object> obj = handle->ToObject();
-    if (!WebCore::V8Document::HasInstance(obj, obj->CreationContext()->GetIsolate(), WebCore::MainWorld)) {
-        return false;
-    }
-    WebCore::V8Document::toNative(obj);
-    return !tryCatch.HasCaught();
-}
-
-WebDocument WebDocument::fromV8Handle(v8::Handle<v8::Value> handle)
-{
-    return WebCore::V8Document::toNative(handle->ToObject());
-}
-
-=======
->>>>>>> 8c15b39e
 v8::Handle<v8::Value> WebDocument::registerEmbedderCustomElement(const WebString& name, v8::Handle<v8::Value> options, WebExceptionCode& ec)
 {
     Document* document = unwrap<Document>();
