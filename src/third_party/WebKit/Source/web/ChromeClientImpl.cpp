--- conflicted
+++ resolved
@@ -569,18 +569,8 @@
 
 void ChromeClientImpl::setToolTip(const String& tooltipText, TextDirection dir)
 {
-<<<<<<< HEAD
-    if (!m_webView->client())
-        return;
-    WebTextDirection textDirection = (dir == RTL) ?
-        WebTextDirectionRightToLeft :
-        WebTextDirectionLeftToRight;
-    m_webView->client()->setToolTipText(
-        tooltipText, textDirection);
-=======
     if (m_webView->client())
         m_webView->client()->setToolTipText(tooltipText, toWebTextDirection(dir));
->>>>>>> e6de044b
     m_lastTooltipHadText = !tooltipText.isEmpty();
 }
 
