--- conflicted
+++ resolved
@@ -121,10 +121,7 @@
     : m_webView(webView)
     , m_lastMouseOverNode(0)
     , m_lastTooltipHadText(false)
-<<<<<<< HEAD
-=======
     , m_cursorOverridden(false)
->>>>>>> 8a4399cd
 {
 }
 
