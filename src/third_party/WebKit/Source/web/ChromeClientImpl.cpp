--- conflicted
+++ resolved
@@ -130,15 +130,6 @@
     : m_webView(webView)
     , m_lastMouseOverNode(0)
     , m_lastTooltipHadText(false)
-<<<<<<< HEAD
-    , m_toolbarsVisible(true)
-    , m_statusbarVisible(true)
-    , m_scrollbarsVisible(true)
-    , m_menubarVisible(true)
-    , m_resizable(true)
-    , m_pagePopupDriver(webView)
-=======
->>>>>>> dd3f5914
 {
 }
 
