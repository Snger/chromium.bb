--- conflicted
+++ resolved
@@ -119,12 +119,9 @@
 
 ChromeClientImpl::ChromeClientImpl(WebViewImpl* webView)
     : m_webView(webView)
-<<<<<<< HEAD
-    , m_cursorOverridden(false)
-=======
     , m_lastMouseOverNode(0)
     , m_lastTooltipHadText(false)
->>>>>>> 3262728d
+    , m_cursorOverridden(false)
 {
 }
 
