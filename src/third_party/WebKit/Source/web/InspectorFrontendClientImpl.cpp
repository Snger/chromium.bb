--- conflicted
+++ resolved
@@ -62,12 +62,8 @@
 
 void InspectorFrontendClientImpl::windowObjectCleared()
 {
-<<<<<<< HEAD
-    v8::HandleScope handleScope(v8::Isolate::GetCurrent());
-=======
     v8::Isolate* isolate = v8::Isolate::GetCurrent();
     v8::HandleScope handleScope(isolate);
->>>>>>> 8c15b39e
     v8::Handle<v8::Context> frameContext = m_frontendPage->mainFrame() ? m_frontendPage->mainFrame()->script().currentWorldContext() : v8::Local<v8::Context>();
     v8::Context::Scope contextScope(frameContext);
 
