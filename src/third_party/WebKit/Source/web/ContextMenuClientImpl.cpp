--- conflicted
+++ resolved
@@ -426,9 +426,6 @@
     populateSubMenuItems(defaultMenu->items(), data->customItems);
 }
 
-<<<<<<< HEAD
-} // namespace blink
-=======
 static void exposeInt(v8::Isolate* isolate, const v8::Handle<v8::Object>& obj, const char* name, int value)
 {
     obj->Set(v8::String::NewFromUtf8(isolate, name), v8::Integer::New(value));
@@ -499,5 +496,4 @@
     return event->defaultPrevented();
 }
 
-} // namespace WebKit
->>>>>>> d1e1f7bf
+} // namespace blink