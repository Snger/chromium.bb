/*
 * Copyright (C) 2009, 2012 Google Inc. All rights reserved.
 *
 * Redistribution and use in source and binary forms, with or without
 * modification, are permitted provided that the following conditions are
 * met:
 *
 *     * Redistributions of source code must retain the above copyright
 * notice, this list of conditions and the following disclaimer.
 *     * Redistributions in binary form must reproduce the above
 * copyright notice, this list of conditions and the following disclaimer
 * in the documentation and/or other materials provided with the
 * distribution.
 *     * Neither the name of Google Inc. nor the names of its
 * contributors may be used to endorse or promote products derived from
 * this software without specific prior written permission.
 *
 * THIS SOFTWARE IS PROVIDED BY THE COPYRIGHT HOLDERS AND CONTRIBUTORS
 * "AS IS" AND ANY EXPRESS OR IMPLIED WARRANTIES, INCLUDING, BUT NOT
 * LIMITED TO, THE IMPLIED WARRANTIES OF MERCHANTABILITY AND FITNESS FOR
 * A PARTICULAR PURPOSE ARE DISCLAIMED. IN NO EVENT SHALL THE COPYRIGHT
 * OWNER OR CONTRIBUTORS BE LIABLE FOR ANY DIRECT, INDIRECT, INCIDENTAL,
 * SPECIAL, EXEMPLARY, OR CONSEQUENTIAL DAMAGES (INCLUDING, BUT NOT
 * LIMITED TO, PROCUREMENT OF SUBSTITUTE GOODS OR SERVICES; LOSS OF USE,
 * DATA, OR PROFITS; OR BUSINESS INTERRUPTION) HOWEVER CAUSED AND ON ANY
 * THEORY OF LIABILITY, WHETHER IN CONTRACT, STRICT LIABILITY, OR TORT
 * (INCLUDING NEGLIGENCE OR OTHERWISE) ARISING IN ANY WAY OUT OF THE USE
 * OF THIS SOFTWARE, EVEN IF ADVISED OF THE POSSIBILITY OF SUCH DAMAGE.
 */

#include "config.h"
#include "web/ContextMenuClientImpl.h"

#include "bindings/core/v8/ExceptionStatePlaceholder.h"
#include "bindings/core/v8/ScriptController.h"
#include "bindings/core/v8/V8Binding.h"
#include "core/CSSPropertyNames.h"
#include "core/HTMLNames.h"
#include "core/InputTypeNames.h"
#include "core/css/CSSStyleDeclaration.h"
#include "core/dom/Document.h"
#include "core/dom/DocumentMarkerController.h"
#include "core/editing/Editor.h"
#include "core/editing/SpellChecker.h"
#include "core/events/CustomEvent.h"
#include "core/frame/FrameHost.h"
#include "core/frame/FrameView.h"
#include "core/frame/PinchViewport.h"
#include "core/frame/Settings.h"
#include "core/html/HTMLAnchorElement.h"
#include "core/html/HTMLFormElement.h"
#include "core/html/HTMLInputElement.h"
#include "core/html/HTMLMediaElement.h"
#include "core/html/HTMLPlugInElement.h"
#include "core/html/MediaError.h"
#include "core/loader/DocumentLoader.h"
#include "core/loader/FrameLoader.h"
#include "core/loader/HistoryItem.h"
#include "core/page/ContextMenuController.h"
#include "core/page/EventHandler.h"
#include "core/page/Page.h"
#include "core/rendering/HitTestResult.h"
#include "core/rendering/RenderPart.h"
#include "platform/ContextMenu.h"
#include "platform/Widget.h"
#include "platform/text/TextBreakIterator.h"
#include "platform/weborigin/KURL.h"
#include "public/platform/WebPoint.h"
#include "public/platform/WebString.h"
#include "public/platform/WebURL.h"
#include "public/platform/WebURLResponse.h"
#include "public/platform/WebVector.h"
#include "public/web/WebContextMenuData.h"
#include "public/web/WebFormElement.h"
#include "public/web/WebFrameClient.h"
#include "public/web/WebMenuItemInfo.h"
#include "public/web/WebPlugin.h"
#include "public/web/WebSearchableFormData.h"
#include "public/web/WebSpellCheckClient.h"
#include "public/web/WebViewClient.h"
#include "web/WebDataSourceImpl.h"
#include "web/WebLocalFrameImpl.h"
#include "web/WebPluginContainerImpl.h"
#include "web/WebViewImpl.h"
#include "wtf/text/WTFString.h"

namespace blink {

// Figure out the URL of a page or subframe. Returns |page_type| as the type,
// which indicates page or subframe, or ContextNodeType::NONE if the URL could not
// be determined for some reason.
static WebURL urlFromFrame(LocalFrame* frame)
{
    if (frame) {
        DocumentLoader* dl = frame->loader().documentLoader();
        if (dl) {
            WebDataSource* ds = WebDataSourceImpl::fromDocumentLoader(dl);
            if (ds)
                return ds->hasUnreachableURL() ? ds->unreachableURL() : ds->request().url();
        }
    }
    return WebURL();
}

// Helper function to determine whether text is a single word.
static bool isASingleWord(const String& text)
{
    TextBreakIterator* it = wordBreakIterator(text, 0, text.length());
    return it && it->next() == static_cast<int>(text.length());
}

// Helper function to get misspelled word on which context menu
// is to be invoked. This function also sets the word on which context menu
// has been invoked to be the selected word, as required. This function changes
// the selection only when there were no selected characters on OS X.
static String selectMisspelledWord(LocalFrame* selectedFrame)
{
    // First select from selectedText to check for multiple word selection.
    String misspelledWord = selectedFrame->selectedText().stripWhiteSpace();

    // If some texts were already selected, we don't change the selection.
    if (!misspelledWord.isEmpty()) {
        // Don't provide suggestions for multiple words.
        if (!isASingleWord(misspelledWord))
            return String();
        return misspelledWord;
    }

    // Selection is empty, so change the selection to the word under the cursor.
    HitTestResult hitTestResult = selectedFrame->eventHandler().
        hitTestResultAtPoint(selectedFrame->page()->contextMenuController().hitTestResult().pointInInnerNodeFrame());
    Node* innerNode = hitTestResult.innerNode();
    VisiblePosition pos(innerNode->renderer()->positionForPoint(
        hitTestResult.localPoint()));

    if (pos.isNull())
        return misspelledWord; // It is empty.

    WebLocalFrameImpl::selectWordAroundPosition(selectedFrame, pos);
    misspelledWord = selectedFrame->selectedText().stripWhiteSpace();

#if OS(MACOSX)
    // If misspelled word is still empty, then that portion should not be
    // selected. Set the selection to that position only, and do not expand.
    if (misspelledWord.isEmpty())
        selectedFrame->selection().setSelection(VisibleSelection(pos));
#else
    // On non-Mac, right-click should not make a range selection in any case.
    selectedFrame->selection().setSelection(VisibleSelection(pos));
#endif
    return misspelledWord;
}

static bool IsWhiteSpaceOrPunctuation(UChar c)
{
    return isSpaceOrNewline(c) || WTF::Unicode::isPunct(c);
}

static String selectMisspellingAsync(LocalFrame* selectedFrame, String& description, uint32_t& hash)
{
    VisibleSelection selection = selectedFrame->selection().selection();
    if (!selection.isCaretOrRange())
        return String();

    // Caret and range selections always return valid normalized ranges.
    RefPtrWillBeRawPtr<Range> selectionRange = selection.toNormalizedRange();
    DocumentMarkerVector markers = selectedFrame->document()->markers().markersInRange(selectionRange.get(), DocumentMarker::MisspellingMarkers());
    if (markers.size() != 1)
        return String();
    description = markers[0]->description();
    hash = markers[0]->hash();

    // Cloning a range fails only for invalid ranges.
    RefPtrWillBeRawPtr<Range> markerRange = selectionRange->cloneRange();
    markerRange->setStart(markerRange->startContainer(), markers[0]->startOffset());
    markerRange->setEnd(markerRange->endContainer(), markers[0]->endOffset());

    if (markerRange->text().stripWhiteSpace(&IsWhiteSpaceOrPunctuation) != selectionRange->text().stripWhiteSpace(&IsWhiteSpaceOrPunctuation))
        return String();

    return markerRange->text();
}

// Forward declare this, it is implemented at the end of this file.
static bool fireBbContextMenuEvent(LocalFrame*, WebContextMenuData&);

void ContextMenuClientImpl::showContextMenu(const ContextMenu* defaultMenu)
{
    // Displaying the context menu in this function is a big hack as we don't
    // have context, i.e. whether this is being invoked via a script or in
    // response to user input (Mouse event WM_RBUTTONDOWN,
    // Keyboard events KeyVK_APPS, Shift+F10). Check if this is being invoked
    // in response to the above input events before popping up the context menu.
    if (!m_webView->contextMenuAllowed())
        return;

    HitTestResult r = m_webView->page()->contextMenuController().hitTestResult();

    r.setToShadowHostIfInUserAgentShadowRoot();

    LocalFrame* selectedFrame = r.innerNodeFrame();

    WebContextMenuData data;
    IntPoint mousePoint = selectedFrame->view()->contentsToWindow(r.roundedPointInInnerNodeFrame());

    // FIXME(bokan): crbug.com/371902 - We shouldn't be making these scale
    // related coordinate transformatios in an ad hoc way.
    PinchViewport& pinchViewport = selectedFrame->host()->pinchViewport();
    mousePoint -= flooredIntSize(pinchViewport.visibleRect().location());
    mousePoint.scale(m_webView->pageScaleFactor(), m_webView->pageScaleFactor());
    data.mousePosition = mousePoint;

    // Compute edit flags.
    data.editFlags = WebContextMenuData::CanDoNone;
    if (toLocalFrame(m_webView->focusedCoreFrame())->editor().canUndo())
        data.editFlags |= WebContextMenuData::CanUndo;
    if (toLocalFrame(m_webView->focusedCoreFrame())->editor().canRedo())
        data.editFlags |= WebContextMenuData::CanRedo;
    if (toLocalFrame(m_webView->focusedCoreFrame())->editor().canCut())
        data.editFlags |= WebContextMenuData::CanCut;
    if (toLocalFrame(m_webView->focusedCoreFrame())->editor().canCopy())
        data.editFlags |= WebContextMenuData::CanCopy;
    if (toLocalFrame(m_webView->focusedCoreFrame())->editor().canPaste())
        data.editFlags |= WebContextMenuData::CanPaste;
    if (toLocalFrame(m_webView->focusedCoreFrame())->editor().canDelete())
        data.editFlags |= WebContextMenuData::CanDelete;
    if (isHTMLTextFormControlElement(r.innerNonSharedNode())) {
        if (!toHTMLTextFormControlElement(r.innerNonSharedNode())->value().isEmpty())
            data.editFlags |= WebContextMenuData::CanSelectAll;
    }
    data.editFlags |= WebContextMenuData::CanTranslate;

    // Links, Images, Media tags, and Image/Media-Links take preference over
    // all else.
    data.linkURL = r.absoluteLinkURL();

    if (isHTMLCanvasElement(r.innerNonSharedNode())) {
        data.mediaType = WebContextMenuData::MediaTypeCanvas;
        data.hasImageContents = true;
    } else if (!r.absoluteImageURL().isEmpty()) {
        data.srcURL = r.absoluteImageURL();
        data.mediaType = WebContextMenuData::MediaTypeImage;
        data.mediaFlags |= WebContextMenuData::MediaCanPrint;

        // An image can be null for many reasons, like being blocked, no image
        // data received from server yet.
        data.hasImageContents = r.image() && !r.image()->isNull();
    } else if (!r.absoluteMediaURL().isEmpty()) {
        data.srcURL = r.absoluteMediaURL();

        // We know that if absoluteMediaURL() is not empty, then this
        // is a media element.
        HTMLMediaElement* mediaElement = toHTMLMediaElement(r.innerNonSharedNode());
        if (isHTMLVideoElement(*mediaElement))
            data.mediaType = WebContextMenuData::MediaTypeVideo;
        else if (isHTMLAudioElement(*mediaElement))
            data.mediaType = WebContextMenuData::MediaTypeAudio;

        if (mediaElement->error())
            data.mediaFlags |= WebContextMenuData::MediaInError;
        if (mediaElement->paused())
            data.mediaFlags |= WebContextMenuData::MediaPaused;
        if (mediaElement->muted())
            data.mediaFlags |= WebContextMenuData::MediaMuted;
        if (mediaElement->loop())
            data.mediaFlags |= WebContextMenuData::MediaLoop;
        if (mediaElement->supportsSave())
            data.mediaFlags |= WebContextMenuData::MediaCanSave;
        if (mediaElement->hasAudio())
            data.mediaFlags |= WebContextMenuData::MediaHasAudio;
        // Media controls can be toggled only for video player. If we toggle
        // controls for audio then the player disappears, and there is no way to
        // return it back. Don't set this bit for fullscreen video, since
        // toggling is ignored in that case.
        if (mediaElement->hasVideo() && !mediaElement->isFullscreen())
            data.mediaFlags |= WebContextMenuData::MediaCanToggleControls;
        if (mediaElement->shouldShowControls())
            data.mediaFlags |= WebContextMenuData::MediaControls;
    } else if (isHTMLObjectElement(*r.innerNonSharedNode()) || isHTMLEmbedElement(*r.innerNonSharedNode())) {
        RenderObject* object = r.innerNonSharedNode()->renderer();
        if (object && object->isRenderPart()) {
            Widget* widget = toRenderPart(object)->widget();
            if (widget && widget->isPluginContainer()) {
                data.mediaType = WebContextMenuData::MediaTypePlugin;
                WebPluginContainerImpl* plugin = toWebPluginContainerImpl(widget);
                WebString text = plugin->plugin()->selectionAsText();
                if (!text.isEmpty()) {
                    data.selectedText = text;
                    data.editFlags |= WebContextMenuData::CanCopy;
                }
                data.editFlags &= ~WebContextMenuData::CanTranslate;
                data.linkURL = plugin->plugin()->linkAtPosition(data.mousePosition);
                if (plugin->plugin()->supportsPaginatedPrint())
                    data.mediaFlags |= WebContextMenuData::MediaCanPrint;

                HTMLPlugInElement* pluginElement = toHTMLPlugInElement(r.innerNonSharedNode());
                data.srcURL = pluginElement->document().completeURL(pluginElement->url());
                data.mediaFlags |= WebContextMenuData::MediaCanSave;

                // Add context menu commands that are supported by the plugin.
                if (plugin->plugin()->canRotateView())
                    data.mediaFlags |= WebContextMenuData::MediaCanRotate;
            }
        }
    }

    // If it's not a link, an image, a media element, or an image/media link,
    // show a selection menu or a more generic page menu.
    if (selectedFrame->document()->loader())
        data.frameEncoding = selectedFrame->document()->encodingName();

    // Send the frame and page URLs in any case.
    data.pageURL = urlFromFrame(m_webView->mainFrameImpl()->frame());
    if (selectedFrame != m_webView->mainFrameImpl()->frame()) {
        data.frameURL = urlFromFrame(selectedFrame);
        RefPtrWillBeRawPtr<HistoryItem> historyItem = selectedFrame->loader().currentItem();
        if (historyItem)
            data.frameHistoryItem = WebHistoryItem(historyItem);
    }

    if (r.isSelected()) {
        if (!isHTMLInputElement(*r.innerNonSharedNode()) || toHTMLInputElement(r.innerNonSharedNode())->type() != InputTypeNames::password)
            data.selectedText = selectedFrame->selectedText().stripWhiteSpace();
    }

    if (r.isContentEditable()) {
        data.isEditable = true;

        // When Chrome enables asynchronous spellchecking, its spellchecker adds spelling markers to misspelled
        // words and attaches suggestions to these markers in the background. Therefore, when a user right-clicks
        // a mouse on a word, Chrome just needs to find a spelling marker on the word instead of spellchecking it.
        if (selectedFrame->settings() && selectedFrame->settings()->asynchronousSpellCheckingEnabled()) {
            String description;
            uint32_t hash = 0;
            data.misspelledWord = selectMisspellingAsync(selectedFrame, description, hash);
            data.misspellingHash = hash;
            if (description.length()) {
                Vector<String> suggestions;
                description.split('\n', suggestions);
                data.dictionarySuggestions = suggestions;
            } else if (m_webView->spellCheckClient()) {
                int misspelledOffset, misspelledLength;
                m_webView->spellCheckClient()->spellCheck(data.misspelledWord, misspelledOffset, misspelledLength, &data.dictionarySuggestions);
            }
        } else {
            data.isSpellCheckingEnabled =
                toLocalFrame(m_webView->focusedCoreFrame())->spellChecker().isContinuousSpellCheckingEnabled();
            // Spellchecking might be enabled for the field, but could be disabled on the node.
            if (toLocalFrame(m_webView->focusedCoreFrame())->spellChecker().isSpellCheckingEnabledInFocusedNode()) {
                data.misspelledWord = selectMisspelledWord(selectedFrame);
                if (m_webView->spellCheckClient()) {
                    int misspelledOffset, misspelledLength;
                    m_webView->spellCheckClient()->spellCheck(
                        data.misspelledWord, misspelledOffset, misspelledLength,
                        &data.dictionarySuggestions);
                    if (!misspelledLength)
                        data.misspelledWord.reset();
                }
            }
        }
        HTMLFormElement* form = selectedFrame->selection().currentForm();
        if (form && isHTMLInputElement(*r.innerNonSharedNode())) {
            HTMLInputElement& selectedElement = toHTMLInputElement(*r.innerNonSharedNode());
            WebSearchableFormData ws = WebSearchableFormData(WebFormElement(form), WebInputElement(&selectedElement));
            if (ws.url().isValid())
                data.keywordURL = ws.url();
        }
    }

    if (selectedFrame->editor().selectionHasStyle(CSSPropertyDirection, "ltr") != FalseTriState)
        data.writingDirectionLeftToRight |= WebContextMenuData::CheckableMenuItemChecked;
    if (selectedFrame->editor().selectionHasStyle(CSSPropertyDirection, "rtl") != FalseTriState)
        data.writingDirectionRightToLeft |= WebContextMenuData::CheckableMenuItemChecked;

    // Now retrieve the security info.
    DocumentLoader* dl = selectedFrame->loader().documentLoader();
    WebDataSource* ds = WebDataSourceImpl::fromDocumentLoader(dl);
    if (ds)
        data.securityInfo = ds->response().securityInfo();

    data.referrerPolicy = static_cast<WebReferrerPolicy>(selectedFrame->document()->referrerPolicy());

    // Filter out custom menu elements and add them into the data.
    populateCustomMenuItems(defaultMenu, &data);

    // Extract suggested filename for saving file.
    if (isHTMLAnchorElement(r.URLElement())) {
        HTMLAnchorElement* anchor = toHTMLAnchorElement(r.URLElement());
        data.suggestedFilename = anchor->fastGetAttribute(HTMLNames::downloadAttr);
    }

    data.node = r.innerNonSharedNode();

    if (!fireBbContextMenuEvent(selectedFrame, data) && m_webView->client()) {
        WebLocalFrameImpl* selectedWebFrame = WebLocalFrameImpl::fromFrame(selectedFrame);
        selectedWebFrame->client()->showContextMenu(data);
    }
}

void ContextMenuClientImpl::clearContextMenu()
{
    HitTestResult r = m_webView->page()->contextMenuController().hitTestResult();
    LocalFrame* selectedFrame = r.innerNodeFrame();
    if (!selectedFrame)
        return;

    WebLocalFrameImpl* selectedWebFrame = WebLocalFrameImpl::fromFrame(selectedFrame);
    if (selectedWebFrame->client())
        selectedWebFrame->client()->clearContextMenu();
}

static void populateSubMenuItems(const Vector<ContextMenuItem>& inputMenu, WebVector<WebMenuItemInfo>& subMenuItems)
{
    Vector<WebMenuItemInfo> subItems;
    for (size_t i = 0; i < inputMenu.size(); ++i) {
        const ContextMenuItem* inputItem = &inputMenu.at(i);
        if (inputItem->action() < ContextMenuItemBaseCustomTag || inputItem->action() > ContextMenuItemLastCustomTag)
            continue;

        WebMenuItemInfo outputItem;
        outputItem.label = inputItem->title();
        outputItem.enabled = inputItem->enabled();
        outputItem.checked = inputItem->checked();
        outputItem.action = static_cast<unsigned>(inputItem->action() - ContextMenuItemBaseCustomTag);
        switch (inputItem->type()) {
        case ActionType:
            outputItem.type = WebMenuItemInfo::Option;
            break;
        case CheckableActionType:
            outputItem.type = WebMenuItemInfo::CheckableOption;
            break;
        case SeparatorType:
            outputItem.type = WebMenuItemInfo::Separator;
            break;
        case SubmenuType:
            outputItem.type = WebMenuItemInfo::SubMenu;
            populateSubMenuItems(inputItem->subMenuItems(), outputItem.subMenuItems);
            break;
        }
        subItems.append(outputItem);
    }

    WebVector<WebMenuItemInfo> outputItems(subItems.size());
    for (size_t i = 0; i < subItems.size(); ++i)
        outputItems[i] = subItems[i];
    subMenuItems.swap(outputItems);
}

void ContextMenuClientImpl::populateCustomMenuItems(const ContextMenu* defaultMenu, WebContextMenuData* data)
{
    populateSubMenuItems(defaultMenu->items(), data->customItems);
}

static void exposeInt(v8::Isolate* isolate, const v8::Handle<v8::Object>& obj, const char* name, int value)
{
    obj->Set(v8::String::NewFromUtf8(isolate, name), v8::Integer::New(isolate, value));
}

static void exposeBool(v8::Isolate* isolate, const v8::Handle<v8::Object>& obj, const char* name, bool value)
{
    obj->Set(v8::String::NewFromUtf8(isolate, name), v8::Boolean::New(isolate, value));
}

static void exposeString(v8::Isolate* isolate, const v8::Handle<v8::Object>& obj, const char* name, const std::string& value)
{
    obj->Set(v8::String::NewFromUtf8(isolate, name), v8::String::NewFromUtf8(isolate, value.data(), v8::String::kNormalString, value.length()));
}

static void exposeStringVector(v8::Isolate* isolate, const v8::Handle<v8::Object>& obj, const char* name, const blink::WebVector<blink::WebString>& value)
{
    v8::Handle<v8::Array> array = v8::Array::New(isolate);
    for (unsigned i = 0; i < value.size(); ++i) {
        std::string item = value[i].utf8();
        array->Set(i, v8::String::NewFromUtf8(isolate, item.data(), v8::String::kNormalString, item.length()));
    }
    obj->Set(v8::String::NewFromUtf8(isolate, name), array);
}

static bool fireBbContextMenuEvent(LocalFrame* frame, WebContextMenuData& data)
{
    v8::Isolate* isolate = toIsolate(frame);
    v8::HandleScope handleScope(isolate);

    v8::Handle<v8::Context> context = toV8Context(frame, DOMWrapperWorld::mainWorld());
    v8::Context::Scope contextScope(context);

    v8::Handle<v8::ObjectTemplate> templ = v8::ObjectTemplate::New();
    v8::Handle<v8::Object> detailObj = templ->NewInstance();

    exposeBool(isolate, detailObj, "canUndo", data.editFlags & WebContextMenuData::CanUndo);
    exposeBool(isolate, detailObj, "canRedo", data.editFlags & WebContextMenuData::CanRedo);
    exposeBool(isolate, detailObj, "canCut", data.editFlags & WebContextMenuData::CanCut);
    exposeBool(isolate, detailObj, "canCut", data.editFlags & WebContextMenuData::CanCopy);
    exposeBool(isolate, detailObj, "canCopy", data.editFlags & WebContextMenuData::CanCopy);
    exposeBool(isolate, detailObj, "canPaste", data.editFlags & WebContextMenuData::CanPaste);
    exposeBool(isolate, detailObj, "canDelete", data.editFlags & WebContextMenuData::CanDelete);
    exposeBool(isolate, detailObj, "canSelectAll", data.editFlags & WebContextMenuData::CanSelectAll);
    exposeBool(isolate, detailObj, "canTranslate", data.editFlags & WebContextMenuData::CanTranslate);

    exposeInt(isolate, detailObj, "mediaType", data.mediaType);
    exposeString(isolate, detailObj, "misspelledWord", data.misspelledWord.utf8());
    exposeBool(isolate, detailObj, "isSpellCheckingEnabled", data.isSpellCheckingEnabled);
    exposeStringVector(isolate, detailObj, "dictionarySuggestions", data.dictionarySuggestions);
    exposeString(isolate, detailObj, "selectedText", data.selectedText.utf8());
    exposeInt(isolate, detailObj, "mousePositionX", data.mousePosition.x);
    exposeInt(isolate, detailObj, "mousePositionY", data.mousePosition.y);
    exposeString(isolate, detailObj, "linkURL", data.linkURL.string().utf8());
    exposeBool(isolate, detailObj, "isEditable", data.isEditable);
    exposeString(isolate, detailObj, "frameEncoding", data.frameEncoding.utf8());
    exposeString(isolate, detailObj, "frameURL", data.frameURL.string().utf8());
    exposeBool(isolate, detailObj, "hasImageContents", data.hasImageContents);
    exposeString(isolate, detailObj, "srcURL", data.srcURL.string().utf8());

    CustomEventInit eventInit;
    eventInit.bubbles = true;
    eventInit.cancelable = true;
    RefPtr<CustomEvent> event = CustomEvent::create("bbContextMenu", eventInit);
<<<<<<< HEAD
    event->setSerializedDetail(SerializedScriptValue::createAndSwallowExceptions(detailObj, isolate));
=======
    event->setSerializedDetail(SerializedScriptValue::createAndSwallowExceptions(isolate, detailObj));
>>>>>>> 4f556e39

    data.node.unwrap<Node>()->dispatchEvent(event);
    return event->defaultPrevented();
}

} // namespace blink<|MERGE_RESOLUTION|>--- conflicted
+++ resolved
@@ -515,11 +515,7 @@
     eventInit.bubbles = true;
     eventInit.cancelable = true;
     RefPtr<CustomEvent> event = CustomEvent::create("bbContextMenu", eventInit);
-<<<<<<< HEAD
-    event->setSerializedDetail(SerializedScriptValue::createAndSwallowExceptions(detailObj, isolate));
-=======
     event->setSerializedDetail(SerializedScriptValue::createAndSwallowExceptions(isolate, detailObj));
->>>>>>> 4f556e39
 
     data.node.unwrap<Node>()->dispatchEvent(event);
     return event->defaultPrevented();
