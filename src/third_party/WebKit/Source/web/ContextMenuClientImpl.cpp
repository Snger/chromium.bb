--- conflicted
+++ resolved
@@ -371,13 +371,8 @@
 
     data.node = r.innerNonSharedNode();
 
-<<<<<<< HEAD
-    WebFrame* selected_web_frame = WebFrameImpl::fromFrame(selectedFrame);
-    if (!fireBbContextMenuEvent(selected_web_frame, data) && m_webView->client())
-=======
     if (!fireBbContextMenuEvent(selectedFrame, data) && m_webView->client()) {
         WebFrame* selected_web_frame = WebFrameImpl::fromFrame(selectedFrame);
->>>>>>> 0704b1ab
         m_webView->client()->showContextMenu(selected_web_frame, data);
     }
 }
@@ -455,15 +450,6 @@
     obj->Set(v8::String::NewFromUtf8(isolate, name), array);
 }
 
-<<<<<<< HEAD
-bool ContextMenuClientImpl::fireBbContextMenuEvent(WebFrame* frame, WebContextMenuData& data)
-{
-    v8::HandleScope handleScope;
-
-    v8::Handle<v8::Context> context = frame->mainWorldScriptContext();
-    v8::Context::Scope contextScope(context);
-    v8::Isolate* isolate = context->GetIsolate();
-=======
 static bool fireBbContextMenuEvent(Frame* frame, WebContextMenuData& data)
 {
     v8::Isolate* isolate = toIsolate(frame);
@@ -471,7 +457,6 @@
 
     v8::Handle<v8::Context> context = ScriptController::mainWorldContext(frame);
     v8::Context::Scope contextScope(context);
->>>>>>> 0704b1ab
 
     v8::Handle<v8::ObjectTemplate> templ = v8::ObjectTemplate::New();
     v8::Handle<v8::Object> detailObj = templ->NewInstance();
@@ -497,22 +482,14 @@
     exposeBool(isolate, detailObj, "isEditable", data.isEditable);
     exposeString(isolate, detailObj, "frameEncoding", data.frameEncoding.utf8());
     exposeString(isolate, detailObj, "frameURL", data.frameURL.string().utf8());
-<<<<<<< HEAD
-    exposeBool(isolate, detailObj, "isImageBlocked", data.isImageBlocked);
-=======
     exposeBool(isolate, detailObj, "hasImageContents", data.hasImageContents);
->>>>>>> 0704b1ab
     exposeString(isolate, detailObj, "srcURL", data.srcURL.string().utf8());
 
     CustomEventInit eventInit;
     eventInit.bubbles = true;
     eventInit.cancelable = true;
     RefPtr<CustomEvent> event = CustomEvent::create("bbContextMenu", eventInit);
-<<<<<<< HEAD
-    event->setSerializedDetail(SerializedScriptValue::create(detailObj, v8::Isolate::GetCurrent()));
-=======
     event->setSerializedDetail(SerializedScriptValue::create(detailObj, isolate));
->>>>>>> 0704b1ab
 
     data.node.unwrap<Node>()->dispatchEvent(event);
     return event->defaultPrevented();
