/*
 * Copyright (C) 2009, 2012 Google Inc. All rights reserved.
 *
 * Redistribution and use in source and binary forms, with or without
 * modification, are permitted provided that the following conditions are
 * met:
 *
 *     * Redistributions of source code must retain the above copyright
 * notice, this list of conditions and the following disclaimer.
 *     * Redistributions in binary form must reproduce the above
 * copyright notice, this list of conditions and the following disclaimer
 * in the documentation and/or other materials provided with the
 * distribution.
 *     * Neither the name of Google Inc. nor the names of its
 * contributors may be used to endorse or promote products derived from
 * this software without specific prior written permission.
 *
 * THIS SOFTWARE IS PROVIDED BY THE COPYRIGHT HOLDERS AND CONTRIBUTORS
 * "AS IS" AND ANY EXPRESS OR IMPLIED WARRANTIES, INCLUDING, BUT NOT
 * LIMITED TO, THE IMPLIED WARRANTIES OF MERCHANTABILITY AND FITNESS FOR
 * A PARTICULAR PURPOSE ARE DISCLAIMED. IN NO EVENT SHALL THE COPYRIGHT
 * OWNER OR CONTRIBUTORS BE LIABLE FOR ANY DIRECT, INDIRECT, INCIDENTAL,
 * SPECIAL, EXEMPLARY, OR CONSEQUENTIAL DAMAGES (INCLUDING, BUT NOT
 * LIMITED TO, PROCUREMENT OF SUBSTITUTE GOODS OR SERVICES; LOSS OF USE,
 * DATA, OR PROFITS; OR BUSINESS INTERRUPTION) HOWEVER CAUSED AND ON ANY
 * THEORY OF LIABILITY, WHETHER IN CONTRACT, STRICT LIABILITY, OR TORT
 * (INCLUDING NEGLIGENCE OR OTHERWISE) ARISING IN ANY WAY OUT OF THE USE
 * OF THIS SOFTWARE, EVEN IF ADVISED OF THE POSSIBILITY OF SUCH DAMAGE.
 */

#include "config.h"
#include "web/ContextMenuClientImpl.h"

#include "bindings/core/v8/ExceptionStatePlaceholder.h"
#include "bindings/core/v8/SerializedScriptValueFactory.h"
#include "bindings/core/v8/ScriptController.h"
#include "bindings/core/v8/V8Binding.h"
#include "core/CSSPropertyNames.h"
#include "core/HTMLNames.h"
#include "core/InputTypeNames.h"
#include "core/css/CSSStyleDeclaration.h"
#include "core/dom/Document.h"
#include "core/dom/DocumentMarkerController.h"
#include "core/editing/Editor.h"
#include "core/editing/SpellChecker.h"
#include "core/events/CustomEvent.h"
#include "core/frame/FrameHost.h"
#include "core/frame/FrameView.h"
#include "core/frame/PinchViewport.h"
#include "core/frame/Settings.h"
#include "core/html/HTMLAnchorElement.h"
#include "core/html/HTMLFormElement.h"
#include "core/html/HTMLImageElement.h"
#include "core/html/HTMLInputElement.h"
#include "core/html/HTMLMediaElement.h"
#include "core/html/HTMLPlugInElement.h"
#include "core/html/MediaError.h"
#include "core/input/EventHandler.h"
#include "core/layout/HitTestResult.h"
#include "core/layout/LayoutPart.h"
#include "core/loader/DocumentLoader.h"
#include "core/loader/FrameLoader.h"
#include "core/loader/HistoryItem.h"
#include "core/page/ContextMenuController.h"
#include "core/page/Page.h"
#include "platform/ContextMenu.h"
#include "platform/Widget.h"
#include "platform/exported/WrappedResourceResponse.h"
#include "platform/text/TextBreakIterator.h"
#include "platform/weborigin/KURL.h"
#include "public/platform/WebPoint.h"
#include "public/platform/WebString.h"
#include "public/platform/WebURL.h"
#include "public/platform/WebURLResponse.h"
#include "public/platform/WebVector.h"
#include "public/web/WebContextMenuData.h"
#include "public/web/WebFormElement.h"
#include "public/web/WebFrameClient.h"
#include "public/web/WebMenuItemInfo.h"
#include "public/web/WebPlugin.h"
#include "public/web/WebSearchableFormData.h"
#include "public/web/WebSpellCheckClient.h"
#include "public/web/WebViewClient.h"
#include "web/WebDataSourceImpl.h"
#include "web/WebLocalFrameImpl.h"
#include "web/WebPluginContainerImpl.h"
#include "web/WebViewImpl.h"
#include "wtf/text/WTFString.h"

namespace blink {

// Figure out the URL of a page or subframe. Returns |page_type| as the type,
// which indicates page or subframe, or ContextNodeType::NONE if the URL could not
// be determined for some reason.
static WebURL urlFromFrame(LocalFrame* frame)
{
    if (frame) {
        DocumentLoader* dl = frame->loader().documentLoader();
        if (dl) {
            WebDataSource* ds = WebDataSourceImpl::fromDocumentLoader(dl);
            if (ds)
                return ds->hasUnreachableURL() ? ds->unreachableURL() : ds->request().url();
        }
    }
    return WebURL();
}

// Helper function to determine whether text is a single word.
static bool isASingleWord(const String& text)
{
    TextBreakIterator* it = wordBreakIterator(text, 0, text.length());
    return it && it->next() == static_cast<int>(text.length());
}

// Helper function to get misspelled word on which context menu
// is to be invoked. This function also sets the word on which context menu
// has been invoked to be the selected word, as required. This function changes
// the selection only when there were no selected characters on OS X.
static String selectMisspelledWord(LocalFrame* selectedFrame)
{
    // First select from selectedText to check for multiple word selection.
    String misspelledWord = selectedFrame->selectedText().stripWhiteSpace();

    // If some texts were already selected, we don't change the selection.
    if (!misspelledWord.isEmpty()) {
        // Don't provide suggestions for multiple words.
        if (!isASingleWord(misspelledWord))
            return String();
        return misspelledWord;
    }

    // Selection is empty, so change the selection to the word under the cursor.
    HitTestResult hitTestResult = selectedFrame->eventHandler().
        hitTestResultAtPoint(selectedFrame->page()->contextMenuController().hitTestResult().pointInInnerNodeFrame());
    Node* innerNode = hitTestResult.innerNode();
    VisiblePosition pos(innerNode->layoutObject()->positionForPoint(
        hitTestResult.localPoint()));

    if (pos.isNull())
        return misspelledWord; // It is empty.

    WebLocalFrameImpl::selectWordAroundPosition(selectedFrame, pos);
    misspelledWord = selectedFrame->selectedText().stripWhiteSpace();

#if OS(MACOSX)
    // If misspelled word is still empty, then that portion should not be
    // selected. Set the selection to that position only, and do not expand.
    if (misspelledWord.isEmpty())
        selectedFrame->selection().setSelection(VisibleSelection(pos));
#else
    // On non-Mac, right-click should not make a range selection in any case.
    selectedFrame->selection().setSelection(VisibleSelection(pos));
#endif
    return misspelledWord;
}

static bool IsWhiteSpaceOrPunctuation(UChar c)
{
    return isSpaceOrNewline(c) || WTF::Unicode::isPunct(c);
}

static String selectMisspellingAsync(LocalFrame* selectedFrame, String& description, uint32_t& hash)
{
    VisibleSelection selection = selectedFrame->selection().selection();
    if (!selection.isCaretOrRange())
        return String();

    // Caret and range selections always return valid normalized ranges.
    RefPtrWillBeRawPtr<Range> selectionRange = selection.toNormalizedRange();
    DocumentMarkerVector markers = selectedFrame->document()->markers().markersInRange(selectionRange.get(), DocumentMarker::MisspellingMarkers());
    if (markers.size() != 1)
        return String();
    description = markers[0]->description();
    hash = markers[0]->hash();

    // Cloning a range fails only for invalid ranges.
    RefPtrWillBeRawPtr<Range> markerRange = selectionRange->cloneRange();
    markerRange->setStart(markerRange->startContainer(), markers[0]->startOffset());
    markerRange->setEnd(markerRange->endContainer(), markers[0]->endOffset());

    if (markerRange->text().stripWhiteSpace(&IsWhiteSpaceOrPunctuation) != selectionRange->text().stripWhiteSpace(&IsWhiteSpaceOrPunctuation))
        return String();

    return markerRange->text();
}

// Forward declare this, it is implemented at the end of this file.
static bool fireBbContextMenuEvent(LocalFrame*, WebContextMenuData&, bool);

void ContextMenuClientImpl::showContextMenu(const ContextMenu* defaultMenu, bool fromContextMenuKey)
{
    // Displaying the context menu in this function is a big hack as we don't
    // have context, i.e. whether this is being invoked via a script or in
    // response to user input (Mouse event WM_RBUTTONDOWN,
    // Keyboard events KeyVK_APPS, Shift+F10). Check if this is being invoked
    // in response to the above input events before popping up the context menu.
    if (!m_webView->contextMenuAllowed())
        return;

    HitTestResult r = m_webView->page()->contextMenuController().hitTestResult();

    r.setToShadowHostIfInUserAgentShadowRoot();

    LocalFrame* selectedFrame = r.innerNodeFrame();

    WebContextMenuData data;
    data.mousePosition = selectedFrame->view()->contentsToViewport(r.roundedPointInInnerNodeFrame());

    // Compute edit flags.
    data.editFlags = WebContextMenuData::CanDoNone;
    if (toLocalFrame(m_webView->focusedCoreFrame())->editor().canUndo())
        data.editFlags |= WebContextMenuData::CanUndo;
    if (toLocalFrame(m_webView->focusedCoreFrame())->editor().canRedo())
        data.editFlags |= WebContextMenuData::CanRedo;
    if (toLocalFrame(m_webView->focusedCoreFrame())->editor().canCut())
        data.editFlags |= WebContextMenuData::CanCut;
    if (toLocalFrame(m_webView->focusedCoreFrame())->editor().canCopy())
        data.editFlags |= WebContextMenuData::CanCopy;
    if (toLocalFrame(m_webView->focusedCoreFrame())->editor().canPaste())
        data.editFlags |= WebContextMenuData::CanPaste;
    if (toLocalFrame(m_webView->focusedCoreFrame())->editor().canDelete())
        data.editFlags |= WebContextMenuData::CanDelete;
    // We can always select all...
    data.editFlags |= WebContextMenuData::CanSelectAll;
    data.editFlags |= WebContextMenuData::CanTranslate;

    // Links, Images, Media tags, and Image/Media-Links take preference over
    // all else.
    data.linkURL = r.absoluteLinkURL();

    if (r.innerNode()->isHTMLElement()) {
        HTMLElement* htmlElement = toHTMLElement(r.innerNode());
        if (!htmlElement->title().isEmpty()) {
            data.titleText = htmlElement->title();
        } else {
            data.titleText = htmlElement->altText();
        }
    }

    if (isHTMLCanvasElement(r.innerNode())) {
        data.mediaType = WebContextMenuData::MediaTypeCanvas;
        data.hasImageContents = true;
    } else if (!r.absoluteImageURL().isEmpty()) {
        data.srcURL = r.absoluteImageURL();
        data.mediaType = WebContextMenuData::MediaTypeImage;
        data.mediaFlags |= WebContextMenuData::MediaCanPrint;

        // An image can be null for many reasons, like being blocked, no image
        // data received from server yet.
        data.hasImageContents = r.image() && !r.image()->isNull();
        if (data.hasImageContents && isHTMLImageElement(r.innerNodeOrImageMapImage())) {
            HTMLImageElement* imageElement = toHTMLImageElement(r.innerNodeOrImageMapImage());
            if (imageElement && imageElement->cachedImage())
                data.imageResponse = WrappedResourceResponse(imageElement->cachedImage()->response());
        }
    } else if (!r.absoluteMediaURL().isEmpty()) {
        data.srcURL = r.absoluteMediaURL();

        // We know that if absoluteMediaURL() is not empty, then this
        // is a media element.
        HTMLMediaElement* mediaElement = toHTMLMediaElement(r.innerNode());
        if (isHTMLVideoElement(*mediaElement))
            data.mediaType = WebContextMenuData::MediaTypeVideo;
        else if (isHTMLAudioElement(*mediaElement))
            data.mediaType = WebContextMenuData::MediaTypeAudio;

        if (mediaElement->error())
            data.mediaFlags |= WebContextMenuData::MediaInError;
        if (mediaElement->paused())
            data.mediaFlags |= WebContextMenuData::MediaPaused;
        if (mediaElement->muted())
            data.mediaFlags |= WebContextMenuData::MediaMuted;
        if (mediaElement->loop())
            data.mediaFlags |= WebContextMenuData::MediaLoop;
        if (mediaElement->supportsSave())
            data.mediaFlags |= WebContextMenuData::MediaCanSave;
        if (mediaElement->hasAudio())
            data.mediaFlags |= WebContextMenuData::MediaHasAudio;
        // Media controls can be toggled only for video player. If we toggle
        // controls for audio then the player disappears, and there is no way to
        // return it back. Don't set this bit for fullscreen video, since
        // toggling is ignored in that case.
        if (mediaElement->hasVideo() && !mediaElement->isFullscreen())
            data.mediaFlags |= WebContextMenuData::MediaCanToggleControls;
        if (mediaElement->shouldShowControls())
            data.mediaFlags |= WebContextMenuData::MediaControls;
    } else if (isHTMLObjectElement(*r.innerNode()) || isHTMLEmbedElement(*r.innerNode())) {
        LayoutObject* object = r.innerNode()->layoutObject();
        if (object && object->isLayoutPart()) {
            Widget* widget = toLayoutPart(object)->widget();
            if (widget && widget->isPluginContainer()) {
                data.mediaType = WebContextMenuData::MediaTypePlugin;
                WebPluginContainerImpl* plugin = toWebPluginContainerImpl(widget);
                WebString text = plugin->plugin()->selectionAsText();
                if (!text.isEmpty()) {
                    data.selectedText = text;
                    data.editFlags |= WebContextMenuData::CanCopy;
                }
                data.editFlags &= ~WebContextMenuData::CanTranslate;
                data.linkURL = plugin->plugin()->linkAtPosition(data.mousePosition);
                if (plugin->plugin()->supportsPaginatedPrint())
                    data.mediaFlags |= WebContextMenuData::MediaCanPrint;

                HTMLPlugInElement* pluginElement = toHTMLPlugInElement(r.innerNode());
                data.srcURL = pluginElement->document().completeURL(pluginElement->url());
                data.mediaFlags |= WebContextMenuData::MediaCanSave;

                // Add context menu commands that are supported by the plugin.
                if (plugin->plugin()->canRotateView())
                    data.mediaFlags |= WebContextMenuData::MediaCanRotate;
            }
        }
    }

    // If it's not a link, an image, a media element, or an image/media link,
    // show a selection menu or a more generic page menu.
    if (selectedFrame->document()->loader())
        data.frameEncoding = selectedFrame->document()->encodingName();

    // Send the frame and page URLs in any case.
    data.pageURL = urlFromFrame(m_webView->mainFrameImpl()->frame());
    if (selectedFrame != m_webView->mainFrameImpl()->frame()) {
        data.frameURL = urlFromFrame(selectedFrame);
        RefPtrWillBeRawPtr<HistoryItem> historyItem = selectedFrame->loader().currentItem();
        if (historyItem)
            data.frameHistoryItem = WebHistoryItem(historyItem);
    }

    if (r.isSelected()) {
        if (!isHTMLInputElement(*r.innerNode()) || toHTMLInputElement(r.innerNode())->type() != InputTypeNames::password)
            data.selectedText = selectedFrame->selectedText().stripWhiteSpace();
    }

    if (r.isContentEditable()) {
        data.isEditable = true;

        // When Chrome enables asynchronous spellchecking, its spellchecker adds spelling markers to misspelled
        // words and attaches suggestions to these markers in the background. Therefore, when a user right-clicks
        // a mouse on a word, Chrome just needs to find a spelling marker on the word instead of spellchecking it.
        if (selectedFrame->settings() && selectedFrame->settings()->asynchronousSpellCheckingEnabled()) {
            String description;
            uint32_t hash = 0;
            data.misspelledWord = selectMisspellingAsync(selectedFrame, description, hash);
            data.misspellingHash = hash;
            if (description.length()) {
                Vector<String> suggestions;
                description.split('\n', suggestions);
                data.dictionarySuggestions = suggestions;
            } else if (m_webView->spellCheckClient()) {
                int misspelledOffset, misspelledLength;
                m_webView->spellCheckClient()->spellCheck(data.misspelledWord, misspelledOffset, misspelledLength, &data.dictionarySuggestions);
            }
        } else {
            data.isSpellCheckingEnabled =
                toLocalFrame(m_webView->focusedCoreFrame())->spellChecker().isContinuousSpellCheckingEnabled();
            // Spellchecking might be enabled for the field, but could be disabled on the node.
            if (toLocalFrame(m_webView->focusedCoreFrame())->spellChecker().isSpellCheckingEnabledInFocusedNode()) {
                data.misspelledWord = selectMisspelledWord(selectedFrame);
                if (m_webView->spellCheckClient()) {
                    int misspelledOffset, misspelledLength;
                    m_webView->spellCheckClient()->spellCheck(
                        data.misspelledWord, misspelledOffset, misspelledLength,
                        &data.dictionarySuggestions);
                    if (!misspelledLength)
                        data.misspelledWord.reset();
                }
            }
        }
        HTMLFormElement* form = selectedFrame->selection().currentForm();
        if (form && isHTMLInputElement(*r.innerNode())) {
            HTMLInputElement& selectedElement = toHTMLInputElement(*r.innerNode());
            WebSearchableFormData ws = WebSearchableFormData(WebFormElement(form), WebInputElement(&selectedElement));
            if (ws.url().isValid())
                data.keywordURL = ws.url();
        }
    }

    if (selectedFrame->editor().selectionHasStyle(CSSPropertyDirection, "ltr") != FalseTriState)
        data.writingDirectionLeftToRight |= WebContextMenuData::CheckableMenuItemChecked;
    if (selectedFrame->editor().selectionHasStyle(CSSPropertyDirection, "rtl") != FalseTriState)
        data.writingDirectionRightToLeft |= WebContextMenuData::CheckableMenuItemChecked;

    // Now retrieve the security info.
    DocumentLoader* dl = selectedFrame->loader().documentLoader();
    WebDataSource* ds = WebDataSourceImpl::fromDocumentLoader(dl);
    if (ds)
        data.securityInfo = ds->response().securityInfo();

    data.referrerPolicy = static_cast<WebReferrerPolicy>(selectedFrame->document()->referrerPolicy());

    // Filter out custom menu elements and add them into the data.
    populateCustomMenuItems(defaultMenu, &data);

    if (isHTMLAnchorElement(r.URLElement())) {
        HTMLAnchorElement* anchor = toHTMLAnchorElement(r.URLElement());

        // Extract suggested filename for saving file.
        data.suggestedFilename = anchor->fastGetAttribute(HTMLNames::downloadAttr);

        // If the anchor wants to suppress the referrer, update the referrerPolicy accordingly.
        if (anchor->hasRel(RelationNoReferrer))
            data.referrerPolicy = WebReferrerPolicyNever;

        data.linkText = anchor->innerText();
    }

    // Find the input field type.
    if (isHTMLInputElement(r.innerNode())) {
        HTMLInputElement* element = toHTMLInputElement(r.innerNode());
        if (element->type() == InputTypeNames::password)
            data.inputFieldType = WebContextMenuData::InputFieldTypePassword;
        else if (element->isTextField())
            data.inputFieldType = WebContextMenuData::InputFieldTypePlainText;
        else
            data.inputFieldType = WebContextMenuData::InputFieldTypeOther;
    } else {
        data.inputFieldType = WebContextMenuData::InputFieldTypeNone;
    }

    data.node = r.innerNodeOrImageMapImage();

    if (!fireBbContextMenuEvent(selectedFrame, data, fromContextMenuKey) && m_webView->client()) {
        WebLocalFrameImpl* selectedWebFrame = WebLocalFrameImpl::fromFrame(selectedFrame);
        selectedWebFrame->client()->showContextMenu(data);
    }
}

void ContextMenuClientImpl::clearContextMenu()
{
    HitTestResult r = m_webView->page()->contextMenuController().hitTestResult();
    LocalFrame* selectedFrame = r.innerNodeFrame();
    if (!selectedFrame)
        return;

    WebLocalFrameImpl* selectedWebFrame = WebLocalFrameImpl::fromFrame(selectedFrame);
    if (selectedWebFrame->client())
        selectedWebFrame->client()->clearContextMenu();
}

static void populateSubMenuItems(const Vector<ContextMenuItem>& inputMenu, WebVector<WebMenuItemInfo>& subMenuItems)
{
    Vector<WebMenuItemInfo> subItems;
    for (size_t i = 0; i < inputMenu.size(); ++i) {
        const ContextMenuItem* inputItem = &inputMenu.at(i);
        if (inputItem->action() < ContextMenuItemBaseCustomTag || inputItem->action() > ContextMenuItemLastCustomTag)
            continue;

        WebMenuItemInfo outputItem;
        outputItem.label = inputItem->title();
        outputItem.icon = inputItem->icon();
        outputItem.enabled = inputItem->enabled();
        outputItem.checked = inputItem->checked();
        outputItem.action = static_cast<unsigned>(inputItem->action() - ContextMenuItemBaseCustomTag);
        switch (inputItem->type()) {
        case ActionType:
            outputItem.type = WebMenuItemInfo::Option;
            break;
        case CheckableActionType:
            outputItem.type = WebMenuItemInfo::CheckableOption;
            break;
        case SeparatorType:
            outputItem.type = WebMenuItemInfo::Separator;
            break;
        case SubmenuType:
            outputItem.type = WebMenuItemInfo::SubMenu;
            populateSubMenuItems(inputItem->subMenuItems(), outputItem.subMenuItems);
            break;
        }
        subItems.append(outputItem);
    }

    WebVector<WebMenuItemInfo> outputItems(subItems.size());
    for (size_t i = 0; i < subItems.size(); ++i)
        outputItems[i] = subItems[i];
    subMenuItems.swap(outputItems);
}

void ContextMenuClientImpl::populateCustomMenuItems(const ContextMenu* defaultMenu, WebContextMenuData* data)
{
    populateSubMenuItems(defaultMenu->items(), data->customItems);
}

static void exposeInt(v8::Isolate* isolate, const v8::Handle<v8::Object>& obj, const char* name, int value)
{
    obj->Set(v8::String::NewFromUtf8(isolate, name), v8::Integer::New(isolate, value));
}

static void exposeBool(v8::Isolate* isolate, const v8::Handle<v8::Object>& obj, const char* name, bool value)
{
    obj->Set(v8::String::NewFromUtf8(isolate, name), v8::Boolean::New(isolate, value));
}

static void exposeString(v8::Isolate* isolate, const v8::Handle<v8::Object>& obj, const char* name, const std::string& value)
{
    obj->Set(v8::String::NewFromUtf8(isolate, name), v8::String::NewFromUtf8(isolate, value.data(), v8::String::kNormalString, value.length()));
}

static void exposeStringVector(v8::Isolate* isolate, const v8::Handle<v8::Object>& obj, const char* name, const blink::WebVector<blink::WebString>& value)
{
    v8::Handle<v8::Array> array = v8::Array::New(isolate);
    for (unsigned i = 0; i < value.size(); ++i) {
        std::string item = value[i].utf8();
        array->Set(i, v8::String::NewFromUtf8(isolate, item.data(), v8::String::kNormalString, item.length()));
    }
    obj->Set(v8::String::NewFromUtf8(isolate, name), array);
}

static bool fireBbContextMenuEvent(LocalFrame* frame, WebContextMenuData& data, bool fromContextMenuKey)
{
    v8::Isolate* isolate = toIsolate(frame);
    v8::HandleScope handleScope(isolate);

    v8::Handle<v8::Context> context = toV8Context(frame, DOMWrapperWorld::mainWorld());
    v8::Context::Scope contextScope(context);

    v8::Handle<v8::ObjectTemplate> templ = v8::ObjectTemplate::New();
    v8::Handle<v8::Object> detailObj = templ->NewInstance();

    exposeBool(isolate, detailObj, "canUndo", data.editFlags & WebContextMenuData::CanUndo);
    exposeBool(isolate, detailObj, "canRedo", data.editFlags & WebContextMenuData::CanRedo);
    exposeBool(isolate, detailObj, "canCut", data.editFlags & WebContextMenuData::CanCut);
    exposeBool(isolate, detailObj, "canCut", data.editFlags & WebContextMenuData::CanCopy);
    exposeBool(isolate, detailObj, "canCopy", data.editFlags & WebContextMenuData::CanCopy);
    exposeBool(isolate, detailObj, "canPaste", data.editFlags & WebContextMenuData::CanPaste);
    exposeBool(isolate, detailObj, "canDelete", data.editFlags & WebContextMenuData::CanDelete);
    exposeBool(isolate, detailObj, "canSelectAll", data.editFlags & WebContextMenuData::CanSelectAll);
    exposeBool(isolate, detailObj, "canTranslate", data.editFlags & WebContextMenuData::CanTranslate);

    exposeInt(isolate, detailObj, "mediaType", data.mediaType);
    exposeString(isolate, detailObj, "misspelledWord", data.misspelledWord.utf8());
    exposeBool(isolate, detailObj, "isSpellCheckingEnabled", data.isSpellCheckingEnabled);
    exposeStringVector(isolate, detailObj, "dictionarySuggestions", data.dictionarySuggestions);
    exposeString(isolate, detailObj, "selectedText", data.selectedText.utf8());
    exposeInt(isolate, detailObj, "mousePositionX", data.mousePosition.x);
    exposeInt(isolate, detailObj, "mousePositionY", data.mousePosition.y);
    exposeString(isolate, detailObj, "linkURL", data.linkURL.string().utf8());
    exposeBool(isolate, detailObj, "isEditable", data.isEditable);
    exposeString(isolate, detailObj, "frameEncoding", data.frameEncoding.utf8());
    exposeString(isolate, detailObj, "frameURL", data.frameURL.string().utf8());
    exposeBool(isolate, detailObj, "hasImageContents", data.hasImageContents);
    exposeString(isolate, detailObj, "srcURL", data.srcURL.string().utf8());
    exposeBool(isolate, detailObj, "fromContextMenuKey", fromContextMenuKey);

    CustomEventInit eventInit;
<<<<<<< HEAD
    eventInit.bubbles = true;
    eventInit.cancelable = true;
    RefPtr<CustomEvent> event = CustomEvent::create("bbContextMenu", eventInit);
    event->setSerializedDetail(SerializedScriptValueFactory::instance().createAndSwallowExceptions(isolate, detailObj));
=======
    eventInit.setBubbles(true);
    eventInit.setCancelable(true);
    RefPtr<CustomEvent> event = CustomEvent::create("bbContextMenu", eventInit);
    event->setDetail(ScriptValue(ScriptState::from(context), detailObj));
>>>>>>> 617677b2

    data.node.unwrap<Node>()->dispatchEvent(event);
    return event->defaultPrevented();
}

} // namespace blink<|MERGE_RESOLUTION|>--- conflicted
+++ resolved
@@ -542,17 +542,10 @@
     exposeBool(isolate, detailObj, "fromContextMenuKey", fromContextMenuKey);
 
     CustomEventInit eventInit;
-<<<<<<< HEAD
-    eventInit.bubbles = true;
-    eventInit.cancelable = true;
-    RefPtr<CustomEvent> event = CustomEvent::create("bbContextMenu", eventInit);
-    event->setSerializedDetail(SerializedScriptValueFactory::instance().createAndSwallowExceptions(isolate, detailObj));
-=======
     eventInit.setBubbles(true);
     eventInit.setCancelable(true);
     RefPtr<CustomEvent> event = CustomEvent::create("bbContextMenu", eventInit);
     event->setDetail(ScriptValue(ScriptState::from(context), detailObj));
->>>>>>> 617677b2
 
     data.node.unwrap<Node>()->dispatchEvent(event);
     return event->defaultPrevented();
