--- conflicted
+++ resolved
@@ -37,23 +37,12 @@
 #include "InputTypeNames.h"
 #include "PickerCommon.h"
 #include "WebViewImpl.h"
-<<<<<<< HEAD
-#include "core/html/forms/InputTypeNames.h"
-=======
->>>>>>> 8c15b39e
 #include "core/frame/FrameView.h"
 #include "core/rendering/RenderTheme.h"
 #include "platform/DateComponents.h"
 #include "platform/DateTimeChooserClient.h"
 #include "platform/Language.h"
 #include "platform/text/PlatformLocale.h"
-<<<<<<< HEAD
-
-#if !ENABLE(CALENDAR_PICKER)
-#error "ENABLE_INPUT_MULTIPLE_FIELDS_UI requires ENABLE_CALENDAR_PICKER in Chromium."
-#endif
-=======
->>>>>>> 8c15b39e
 
 using namespace WebCore;
 
@@ -117,17 +106,10 @@
     IntRect anchorRectInScreen = m_chromeClient->rootViewToScreen(m_parameters.anchorRectInRootView);
     String todayLabelString;
     String otherDateLabelString;
-<<<<<<< HEAD
-    if (m_parameters.type == WebCore::InputTypeNames::month()) {
-        todayLabelString = locale().queryString(WebLocalizedString::ThisMonthButtonLabel);
-        otherDateLabelString = locale().queryString(WebLocalizedString::OtherMonthLabel);
-    } else if (m_parameters.type == WebCore::InputTypeNames::week()) {
-=======
     if (m_parameters.type == WebCore::InputTypeNames::month) {
         todayLabelString = locale().queryString(WebLocalizedString::ThisMonthButtonLabel);
         otherDateLabelString = locale().queryString(WebLocalizedString::OtherMonthLabel);
     } else if (m_parameters.type == WebCore::InputTypeNames::week) {
->>>>>>> 8c15b39e
         todayLabelString = locale().queryString(WebLocalizedString::ThisWeekButtonLabel);
         otherDateLabelString = locale().queryString(WebLocalizedString::OtherWeekLabel);
     } else {
