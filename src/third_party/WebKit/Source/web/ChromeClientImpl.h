/*
 * Copyright (C) 2009 Google Inc. All rights reserved.
 * Copyright (C) 2010 Nokia Corporation and/or its subsidiary(-ies).
 *
 * Redistribution and use in source and binary forms, with or without
 * modification, are permitted provided that the following conditions are
 * met:
 *
 *     * Redistributions of source code must retain the above copyright
 * notice, this list of conditions and the following disclaimer.
 *     * Redistributions in binary form must reproduce the above
 * copyright notice, this list of conditions and the following disclaimer
 * in the documentation and/or other materials provided with the
 * distribution.
 *     * Neither the name of Google Inc. nor the names of its
 * contributors may be used to endorse or promote products derived from
 * this software without specific prior written permission.
 *
 * THIS SOFTWARE IS PROVIDED BY THE COPYRIGHT HOLDERS AND CONTRIBUTORS
 * "AS IS" AND ANY EXPRESS OR IMPLIED WARRANTIES, INCLUDING, BUT NOT
 * LIMITED TO, THE IMPLIED WARRANTIES OF MERCHANTABILITY AND FITNESS FOR
 * A PARTICULAR PURPOSE ARE DISCLAIMED. IN NO EVENT SHALL THE COPYRIGHT
 * OWNER OR CONTRIBUTORS BE LIABLE FOR ANY DIRECT, INDIRECT, INCIDENTAL,
 * SPECIAL, EXEMPLARY, OR CONSEQUENTIAL DAMAGES (INCLUDING, BUT NOT
 * LIMITED TO, PROCUREMENT OF SUBSTITUTE GOODS OR SERVICES; LOSS OF USE,
 * DATA, OR PROFITS; OR BUSINESS INTERRUPTION) HOWEVER CAUSED AND ON ANY
 * THEORY OF LIABILITY, WHETHER IN CONTRACT, STRICT LIABILITY, OR TORT
 * (INCLUDING NEGLIGENCE OR OTHERWISE) ARISING IN ANY WAY OUT OF THE USE
 * OF THIS SOFTWARE, EVEN IF ADVISED OF THE POSSIBILITY OF SUCH DAMAGE.
 */

#ifndef ChromeClientImpl_h
#define ChromeClientImpl_h

#include "core/page/ChromeClient.h"
#include "core/page/WindowFeatures.h"
#include "public/web/WebNavigationPolicy.h"
#include "wtf/PassOwnPtr.h"

namespace blink {

class PagePopup;
class PagePopupClient;
class WebViewImpl;
struct WebCursorInfo;

// Handles window-level notifications from core on behalf of a WebView.
class ChromeClientImpl final : public ChromeClient {
public:
    explicit ChromeClientImpl(WebViewImpl*);
    ~ChromeClientImpl() override;

    void* webView() const override;

    // ChromeClient methods:
    void chromeDestroyed() override;
    void setWindowRect(const IntRect&) override;
    IntRect windowRect() override;
    IntRect pageRect() override;
    void focus() override;
    bool canTakeFocus(WebFocusType) override;
    void takeFocus(WebFocusType) override;
    void focusedNodeChanged(Node* fromNode, Node* toNode) override;
    void focusedFrameChanged(LocalFrame*) override;
    Page* createWindow(
        LocalFrame*, const FrameLoadRequest&, const WindowFeatures&, NavigationPolicy, ShouldSendReferrer) override;
    void show(NavigationPolicy) override;
    void didOverscroll(const FloatSize&, const FloatSize&, const FloatPoint&, const FloatSize&) override;
    void setToolbarsVisible(bool) override;
    bool toolbarsVisible() override;
    void setStatusbarVisible(bool) override;
    bool statusbarVisible() override;
    void setScrollbarsVisible(bool) override;
    bool scrollbarsVisible() override;
    void setMenubarVisible(bool) override;
    bool menubarVisible() override;
    void setResizable(bool) override;
    bool shouldReportDetailedMessageForSource(LocalFrame&, const String&) override;
    void addMessageToConsole(
        LocalFrame*, MessageSource, MessageLevel,
<<<<<<< HEAD
        const String& message, unsigned lineNumber,
        const String& sourceID, const String& stackTrace) override;
    bool canOpenBeforeUnloadConfirmPanel() override;
    bool openBeforeUnloadConfirmPanelDelegate(LocalFrame*, const String&) override;
    void closeWindowSoon() override;
    bool openJavaScriptAlertDelegate(LocalFrame*, const String&) override;
    bool openJavaScriptConfirmDelegate(LocalFrame*, const String&) override;
    bool openJavaScriptPromptDelegate(
        LocalFrame*, const String& message,
        const String& defaultValue, String& result) override;
    void setStatusbarText(const String& message) override;
    bool tabsToLinks() override;
    IntRect windowResizerRect() const override;
    void invalidateRect(const IntRect&) override;
    void scheduleAnimation() override;
    void scheduleAnimationForFrame(LocalFrame* localRoot) override;
    IntRect viewportToScreen(const IntRect&) const override;
    WebScreenInfo screenInfo() const override;
    void contentsSizeChanged(LocalFrame*, const IntSize&) const override;
    void pageScaleFactorChanged() const override;
    float clampPageScaleFactorToLimits(float scale) const override;
    void layoutUpdated(LocalFrame*) const override;
    void showMouseOverURL(const HitTestResult&) override;
    void setToolTip(const String& tooltipText, TextDirection) override;
    void dispatchViewportPropertiesDidChange(const ViewportDescription&) const override;
    void printDelegate(LocalFrame*) override;
    void annotatedRegionsChanged() override;
    PassOwnPtrWillBeRawPtr<ColorChooser> openColorChooser(LocalFrame*, ColorChooserClient*, const Color&) override;
    PassRefPtr<DateTimeChooser> openDateTimeChooser(DateTimeChooserClient*, const DateTimeChooserParameters&) override;
    void openFileChooser(LocalFrame*, PassRefPtr<FileChooser>) override;
    void enumerateChosenDirectory(FileChooser*) override;
    void setCursor(const Cursor&) override;
    Cursor lastSetCursorForTesting() const override;
    void needTouchEvents(bool needTouchEvents) override;
    void setTouchAction(TouchAction) override;

    GraphicsLayerFactory* graphicsLayerFactory() const override;
=======
        const WTF::String& message, unsigned lineNumber, unsigned columnNumber,
        const WTF::String& sourceID, const WTF::String& stackTrace) override;
    virtual bool canRunBeforeUnloadConfirmPanel() override;
    virtual bool runBeforeUnloadConfirmPanel(
        const WTF::String& message, LocalFrame*) override;
    virtual void closeWindowSoon() override;
    virtual void runJavaScriptAlert(LocalFrame*, const WTF::String&) override;
    virtual bool runJavaScriptConfirm(LocalFrame*, const WTF::String&) override;
    virtual bool runJavaScriptPrompt(
        LocalFrame*, const WTF::String& message,
        const WTF::String& defaultValue, WTF::String& result) override;
    virtual void setStatusbarText(const WTF::String& message) override;
    virtual bool tabsToLinks() override;
    virtual IntRect windowResizerRect() const override;
    virtual void invalidateRect(const IntRect&) override;
    virtual void scheduleAnimation() override;
    virtual void scheduleAnimationForFrame(LocalFrame* localRoot) override;
    virtual IntRect viewportToScreen(const IntRect&) const override;
    virtual WebScreenInfo screenInfo() const override;
    virtual void contentsSizeChanged(LocalFrame*, const IntSize&) const override;
    virtual void pageScaleFactorChanged() const override;
    virtual float clampPageScaleFactorToLimits(float scale) const override;
    virtual void layoutUpdated(LocalFrame*) const override;
    virtual void mouseDidMoveOverElement(const HitTestResult&) override;
    virtual void setToolTip(const WTF::String& tooltipText, TextDirection) override;
    virtual void dispatchViewportPropertiesDidChange(const ViewportDescription&) const override;
    virtual void print(LocalFrame*) override;
    virtual void annotatedRegionsChanged() override;
    virtual PassOwnPtrWillBeRawPtr<ColorChooser> createColorChooser(LocalFrame*, ColorChooserClient*, const Color&) override;
    virtual PassRefPtr<DateTimeChooser> openDateTimeChooser(DateTimeChooserClient*, const DateTimeChooserParameters&) override;
    virtual void runOpenPanel(LocalFrame*, PassRefPtr<FileChooser>) override;
    virtual void enumerateChosenDirectory(FileChooser*) override;
    virtual void setCursor(const Cursor&) override;
    virtual void needTouchEvents(bool needTouchEvents) override;
    virtual void setTouchAction(TouchAction) override;

    virtual GraphicsLayerFactory* graphicsLayerFactory() const override;
>>>>>>> b23d14d8

    // Pass 0 as the GraphicsLayer to detatch the root layer.
    void attachRootGraphicsLayer(GraphicsLayer*, LocalFrame* localRoot) override;

    void attachCompositorAnimationTimeline(WebCompositorAnimationTimeline*, LocalFrame* localRoot) override;
    void detachCompositorAnimationTimeline(WebCompositorAnimationTimeline*, LocalFrame* localRoot) override;

    void enterFullScreenForElement(Element*) override;
    void exitFullScreenForElement(Element*) override;

    void clearCompositedSelection() override;
    void updateCompositedSelection(const CompositedSelection&) override;

    // ChromeClient methods:
    void postAccessibilityNotification(AXObject*, AXObjectCache::AXNotification) override;
    String acceptLanguages() override;

    // ChromeClientImpl:
    void setCursorForPlugin(const WebCursorInfo&);
    void setNewWindowNavigationPolicy(WebNavigationPolicy);

    bool hasOpenedPopup() const override;
    PassRefPtrWillBeRawPtr<PopupMenu> openPopupMenu(LocalFrame&, PopupMenuClient*) override;
    PagePopup* openPagePopup(PagePopupClient*);
    void closePagePopup(PagePopup*);
    DOMWindow* pagePopupWindowForTesting() const override;

    bool shouldOpenModalDialogDuringPageDismissal(const DialogType&, const String& dialogMessage, Document::PageDismissalType) const override;

    bool requestPointerLock() override;
    void requestPointerUnlock() override;

    // AutofillClient pass throughs:
    void didAssociateFormControls(const WillBeHeapVector<RefPtrWillBeMember<Element>>&, LocalFrame*) override;
    void handleKeyboardEventOnTextField(HTMLInputElement&, KeyboardEvent&) override;
    void didChangeValueInTextField(HTMLFormControlElement&) override;
    void didEndEditingOnTextField(HTMLInputElement&) override;
    void openTextDataListChooser(HTMLInputElement&) override;
    void textFieldDataListChanged(HTMLInputElement&) override;
    void xhrSucceeded(LocalFrame*) override;
    void ajaxSucceeded(LocalFrame*) override;

    void didCancelCompositionOnSelectionChange() override;
    void willSetInputMethodState() override;
    void didUpdateTextOfFocusedElementByNonUserInput() override;
    void showImeIfNeeded() override;

    void registerViewportLayers() const override;

    void showUnhandledTapUIIfNeeded(IntPoint, Node*, bool) override;
    void onMouseDown(Node*) override;
    void didUpdateTopControls() const override;

    FloatSize elasticOverscroll() const override;

private:
    bool isChromeClientImpl() const override { return true; }
    void registerPopupOpeningObserver(PopupOpeningObserver*) override;
    void unregisterPopupOpeningObserver(PopupOpeningObserver*) override;

    void notifyPopupOpeningObservers() const;
    void setCursor(const WebCursorInfo&);

    WebViewImpl* m_webView; // Weak pointer.
    WindowFeatures m_windowFeatures;
    Vector<PopupOpeningObserver*> m_popupOpeningObservers;
    Cursor m_lastSetMouseCursorForTesting;
};

DEFINE_TYPE_CASTS(ChromeClientImpl, ChromeClient, client, client->isChromeClientImpl(), client.isChromeClientImpl());

} // namespace blink

#endif<|MERGE_RESOLUTION|>--- conflicted
+++ resolved
@@ -78,8 +78,7 @@
     bool shouldReportDetailedMessageForSource(LocalFrame&, const String&) override;
     void addMessageToConsole(
         LocalFrame*, MessageSource, MessageLevel,
-<<<<<<< HEAD
-        const String& message, unsigned lineNumber,
+        const String& message, unsigned lineNumber, unsigned columnNumber,
         const String& sourceID, const String& stackTrace) override;
     bool canOpenBeforeUnloadConfirmPanel() override;
     bool openBeforeUnloadConfirmPanelDelegate(LocalFrame*, const String&) override;
@@ -116,45 +115,6 @@
     void setTouchAction(TouchAction) override;
 
     GraphicsLayerFactory* graphicsLayerFactory() const override;
-=======
-        const WTF::String& message, unsigned lineNumber, unsigned columnNumber,
-        const WTF::String& sourceID, const WTF::String& stackTrace) override;
-    virtual bool canRunBeforeUnloadConfirmPanel() override;
-    virtual bool runBeforeUnloadConfirmPanel(
-        const WTF::String& message, LocalFrame*) override;
-    virtual void closeWindowSoon() override;
-    virtual void runJavaScriptAlert(LocalFrame*, const WTF::String&) override;
-    virtual bool runJavaScriptConfirm(LocalFrame*, const WTF::String&) override;
-    virtual bool runJavaScriptPrompt(
-        LocalFrame*, const WTF::String& message,
-        const WTF::String& defaultValue, WTF::String& result) override;
-    virtual void setStatusbarText(const WTF::String& message) override;
-    virtual bool tabsToLinks() override;
-    virtual IntRect windowResizerRect() const override;
-    virtual void invalidateRect(const IntRect&) override;
-    virtual void scheduleAnimation() override;
-    virtual void scheduleAnimationForFrame(LocalFrame* localRoot) override;
-    virtual IntRect viewportToScreen(const IntRect&) const override;
-    virtual WebScreenInfo screenInfo() const override;
-    virtual void contentsSizeChanged(LocalFrame*, const IntSize&) const override;
-    virtual void pageScaleFactorChanged() const override;
-    virtual float clampPageScaleFactorToLimits(float scale) const override;
-    virtual void layoutUpdated(LocalFrame*) const override;
-    virtual void mouseDidMoveOverElement(const HitTestResult&) override;
-    virtual void setToolTip(const WTF::String& tooltipText, TextDirection) override;
-    virtual void dispatchViewportPropertiesDidChange(const ViewportDescription&) const override;
-    virtual void print(LocalFrame*) override;
-    virtual void annotatedRegionsChanged() override;
-    virtual PassOwnPtrWillBeRawPtr<ColorChooser> createColorChooser(LocalFrame*, ColorChooserClient*, const Color&) override;
-    virtual PassRefPtr<DateTimeChooser> openDateTimeChooser(DateTimeChooserClient*, const DateTimeChooserParameters&) override;
-    virtual void runOpenPanel(LocalFrame*, PassRefPtr<FileChooser>) override;
-    virtual void enumerateChosenDirectory(FileChooser*) override;
-    virtual void setCursor(const Cursor&) override;
-    virtual void needTouchEvents(bool needTouchEvents) override;
-    virtual void setTouchAction(TouchAction) override;
-
-    virtual GraphicsLayerFactory* graphicsLayerFactory() const override;
->>>>>>> b23d14d8
 
     // Pass 0 as the GraphicsLayer to detatch the root layer.
     void attachRootGraphicsLayer(GraphicsLayer*, LocalFrame* localRoot) override;
