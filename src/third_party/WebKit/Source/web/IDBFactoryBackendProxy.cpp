--- conflicted
+++ resolved
@@ -34,20 +34,8 @@
 #include "WebPermissionClient.h"
 #include "WebSecurityOrigin.h"
 #include "WebViewImpl.h"
-<<<<<<< HEAD
-#include "WebWorkerBase.h"
-#include "WebWorkerClientImpl.h"
-#include "WorkerAllowMainThreadBridgeBase.h"
 #include "WorkerPermissionClient.h"
 #include "bindings/v8/WorkerScriptController.h"
-#include "core/dom/CrossThreadTask.h"
-#include "core/dom/DOMError.h"
-#include "core/dom/ExceptionCode.h"
-#include "core/dom/ExecutionContext.h"
-=======
-#include "WorkerPermissionClient.h"
-#include "bindings/v8/WorkerScriptController.h"
->>>>>>> 8c15b39e
 #include "core/workers/WorkerGlobalScope.h"
 #include "platform/weborigin/SecurityOrigin.h"
 
@@ -63,54 +51,6 @@
 
 bool IDBFactoryBackendProxy::allowIndexedDB(ExecutionContext* context, const String& name)
 {
-<<<<<<< HEAD
-    m_webIDBFactory = WebKit::Platform::current()->idbFactory();
-}
-
-IDBFactoryBackendProxy::~IDBFactoryBackendProxy()
-{
-}
-
-static const char allowIndexedDBMode[] = "allowIndexedDBMode";
-
-class AllowIndexedDBMainThreadBridge : public WorkerAllowMainThreadBridgeBase {
-public:
-    static PassRefPtr<AllowIndexedDBMainThreadBridge> create(WorkerGlobalScope* workerGlobalScope, WebWorkerBase* webWorkerBase, const String& mode, const String& name)
-    {
-        return adoptRef(new AllowIndexedDBMainThreadBridge(workerGlobalScope, webWorkerBase, mode, name));
-    }
-
-private:
-    class AllowIDBParams : public AllowParams
-    {
-    public:
-        AllowIDBParams(const String& mode, const String& name)
-            : AllowParams(mode)
-            , m_name(name.isolatedCopy())
-        {
-        }
-        String m_name;
-    };
-
-    AllowIndexedDBMainThreadBridge(WorkerGlobalScope* workerGlobalScope, WebWorkerBase* webWorkerBase, const String& mode, const String& name)
-        : WorkerAllowMainThreadBridgeBase(workerGlobalScope, webWorkerBase)
-    {
-        postTaskToMainThread(adoptPtr(new AllowIDBParams(mode, name)));
-    }
-
-    virtual bool allowOnMainThread(WebCommonWorkerClient* commonClient, AllowParams* params)
-    {
-        ASSERT(isMainThread());
-        AllowIDBParams* allowIDBParams = static_cast<AllowIDBParams*>(params);
-        return commonClient->allowIndexedDB(allowIDBParams->m_name);
-    }
-};
-
-bool IDBFactoryBackendProxy::allowIndexedDB(ExecutionContext* context, const String& name, const WebSecurityOrigin& origin, PassRefPtr<IDBCallbacks> callbacks)
-{
-    bool allowed;
-=======
->>>>>>> 8c15b39e
     ASSERT_WITH_SECURITY_IMPLICATION(context->isDocument() || context->isWorkerGlobalScope());
 
     if (context->isDocument()) {
@@ -121,78 +61,11 @@
             return webFrame->permissionClient()->allowIndexedDB(webFrame, name, origin);
         WebViewImpl* webView = webFrame->viewImpl();
         // FIXME: webView->permissionClient() returns 0 in test_shell and content_shell http://crbug.com/137269
-<<<<<<< HEAD
-        allowed = !webView->permissionClient() || webView->permissionClient()->allowIndexedDB(webFrame, name, origin);
-    } else {
-        WorkerGlobalScope* workerGlobalScope = toWorkerGlobalScope(context);
-        WorkerPermissionClient* permissionClient = WorkerPermissionClient::from(workerGlobalScope);
-        if (permissionClient->proxy()) {
-            allowed = permissionClient->allowIndexedDB(name);
-            if (!allowed)
-                callbacks->onError(WebIDBDatabaseError(UnknownError, "The user denied permission to access the database."));
-
-            return allowed;
-        }
-
-        // FIXME: Deprecate this bridge code when PermissionClientProxy is
-        // implemented by the embedder.
-        WebWorkerBase* webWorkerBase = static_cast<WebWorkerBase*>(workerGlobalScope->thread()->workerLoaderProxy().toWebWorkerBase());
-        WorkerRunLoop& runLoop = workerGlobalScope->thread()->runLoop();
-
-        String mode = allowIndexedDBMode;
-        mode.append(String::number(runLoop.createUniqueId()));
-        RefPtr<AllowIndexedDBMainThreadBridge> bridge = AllowIndexedDBMainThreadBridge::create(workerGlobalScope, webWorkerBase, mode, name);
-
-        // Either the bridge returns, or the queue gets terminated.
-        if (runLoop.runInMode(workerGlobalScope, mode) == MessageQueueTerminated) {
-            bridge->cancel();
-            return false;
-        }
-        allowed = bridge->result();
-    }
-
-    if (!allowed)
-        callbacks->onError(WebIDBDatabaseError(UnknownError, "The user denied permission to access the database."));
-
-    return allowed;
-}
-
-void IDBFactoryBackendProxy::getDatabaseNames(PassRefPtr<IDBCallbacks> prpCallbacks, const String& databaseIdentifier, ExecutionContext* context)
-{
-    RefPtr<IDBCallbacks> callbacks(prpCallbacks);
-    WebSecurityOrigin origin(context->securityOrigin());
-    if (!allowIndexedDB(context, "Database Listing", origin, callbacks))
-        return;
-
-    m_webIDBFactory->getDatabaseNames(new WebIDBCallbacksImpl(callbacks), databaseIdentifier);
-}
-
-void IDBFactoryBackendProxy::open(const String& name, int64_t version, int64_t transactionId, PassRefPtr<IDBCallbacks> prpCallbacks, PassRefPtr<IDBDatabaseCallbacks> prpDatabaseCallbacks, const String& databaseIdentifier, ExecutionContext* context)
-{
-    RefPtr<IDBCallbacks> callbacks(prpCallbacks);
-    RefPtr<IDBDatabaseCallbacks> databaseCallbacks(prpDatabaseCallbacks);
-    WebSecurityOrigin origin(context->securityOrigin());
-    if (!allowIndexedDB(context, name, origin, callbacks))
-        return;
-
-    m_webIDBFactory->open(name, version, transactionId, new WebIDBCallbacksImpl(callbacks), new WebIDBDatabaseCallbacksImpl(databaseCallbacks), databaseIdentifier);
-}
-
-void IDBFactoryBackendProxy::deleteDatabase(const String& name, PassRefPtr<IDBCallbacks> prpCallbacks, const String& databaseIdentifier, ExecutionContext* context)
-{
-    RefPtr<IDBCallbacks> callbacks(prpCallbacks);
-    WebSecurityOrigin origin(context->securityOrigin());
-    if (!allowIndexedDB(context, name, origin, callbacks))
-        return;
-
-    m_webIDBFactory->deleteDatabase(name, new WebIDBCallbacksImpl(callbacks), databaseIdentifier);
-=======
         return !webView->permissionClient() || webView->permissionClient()->allowIndexedDB(webFrame, name, origin);
     }
 
     WorkerGlobalScope* workerGlobalScope = toWorkerGlobalScope(context);
     return WorkerPermissionClient::from(workerGlobalScope)->allowIndexedDB(name);
->>>>>>> 8c15b39e
 }
 
 } // namespace blink