/*
 * Copyright (C) 2009 Google Inc. All rights reserved.
 *
 * Redistribution and use in source and binary forms, with or without
 * modification, are permitted provided that the following conditions are
 * met:
 *
 *     * Redistributions of source code must retain the above copyright
 * notice, this list of conditions and the following disclaimer.
 *     * Redistributions in binary form must reproduce the above
 * copyright notice, this list of conditions and the following disclaimer
 * in the documentation and/or other materials provided with the
 * distribution.
 *     * Neither the name of Google Inc. nor the names of its
 * contributors may be used to endorse or promote products derived from
 * this software without specific prior written permission.
 *
 * THIS SOFTWARE IS PROVIDED BY THE COPYRIGHT HOLDERS AND CONTRIBUTORS
 * "AS IS" AND ANY EXPRESS OR IMPLIED WARRANTIES, INCLUDING, BUT NOT
 * LIMITED TO, THE IMPLIED WARRANTIES OF MERCHANTABILITY AND FITNESS FOR
 * A PARTICULAR PURPOSE ARE DISCLAIMED. IN NO EVENT SHALL THE COPYRIGHT
 * OWNER OR CONTRIBUTORS BE LIABLE FOR ANY DIRECT, INDIRECT, INCIDENTAL,
 * SPECIAL, EXEMPLARY, OR CONSEQUENTIAL DAMAGES (INCLUDING, BUT NOT
 * LIMITED TO, PROCUREMENT OF SUBSTITUTE GOODS OR SERVICES; LOSS OF USE,
 * DATA, OR PROFITS; OR BUSINESS INTERRUPTION) HOWEVER CAUSED AND ON ANY
 * THEORY OF LIABILITY, WHETHER IN CONTRACT, STRICT LIABILITY, OR TORT
 * (INCLUDING NEGLIGENCE OR OTHERWISE) ARISING IN ANY WAY OUT OF THE USE
 * OF THIS SOFTWARE, EVEN IF ADVISED OF THE POSSIBILITY OF SUCH DAMAGE.
 */

// How ownership works
// -------------------
//
// Big oh represents a refcounted relationship: owner O--- ownee
//
// WebView (for the toplevel frame only)
//    O
//    |
//   Page O------- Frame (m_mainFrame) O-------O FrameView
//                   ||
//                   ||
//               FrameLoader O-------- WebFrame (via FrameLoaderClient)
//
// FrameLoader and Frame are formerly one object that was split apart because
// it got too big. They basically have the same lifetime, hence the double line.
//
// WebFrame is refcounted and has one ref on behalf of the FrameLoader/Frame.
// This is not a normal reference counted pointer because that would require
// changing WebKit code that we don't control. Instead, it is created with this
// ref initially and it is removed when the FrameLoader is getting destroyed.
//
// WebFrames are created in two places, first in WebViewImpl when the root
// frame is created, and second in WebFrame::createChildFrame when sub-frames
// are created. WebKit will hook up this object to the FrameLoader/Frame
// and the refcount will be correct.
//
// How frames are destroyed
// ------------------------
//
// The main frame is never destroyed and is re-used. The FrameLoader is re-used
// and a reference to the main frame is kept by the Page.
//
// When frame content is replaced, all subframes are destroyed. This happens
// in FrameLoader::detachFromParent for each subframe.
//
// Frame going away causes the FrameLoader to get deleted. In FrameLoader's
// destructor, it notifies its client with frameLoaderDestroyed. This derefs
// the WebFrame and will cause it to be deleted (unless an external someone
// is also holding a reference).
//
// Thie client is expected to be set whenever the WebFrameImpl is attached to
// the DOM.

#include "config.h"
#include "WebFrameImpl.h"

#include <algorithm>
#include "AssociatedURLLoader.h"
#include "DOMUtilitiesPrivate.h"
#include "EventListenerWrapper.h"
#include "FindInPageCoordinates.h"
#include "HTMLNames.h"
#include "PageOverlay.h"
#include "V8DOMFileSystem.h"
#include "V8DirectoryEntry.h"
#include "V8FileEntry.h"
#include "WebConsoleMessage.h"
#include "WebDOMEvent.h"
#include "WebDOMEventListener.h"
#include "WebDataSourceImpl.h"
#include "WebDevToolsAgentPrivate.h"
#include "WebDocument.h"
#include "WebFindOptions.h"
#include "WebFormElement.h"
#include "WebFrameClient.h"
#include "WebHistoryItem.h"
#include "WebIconURL.h"
#include "WebInputElement.h"
#include "WebNode.h"
#include "WebPerformance.h"
#include "WebPlugin.h"
#include "WebPluginContainerImpl.h"
#include "WebPrintParams.h"
#include "WebRange.h"
#include "WebScriptSource.h"
#include "WebSecurityOrigin.h"
#include "WebSerializedScriptValue.h"
#include "WebViewImpl.h"
#include "bindings/v8/DOMWrapperWorld.h"
#include "bindings/v8/ExceptionState.h"
#include "bindings/v8/ExceptionStatePlaceholder.h"
#include "bindings/v8/ScriptController.h"
#include "bindings/v8/ScriptSourceCode.h"
#include "bindings/v8/ScriptValue.h"
#include "bindings/v8/V8GCController.h"
#include "core/dom/Document.h"
#include "core/dom/DocumentMarker.h"
#include "core/dom/DocumentMarkerController.h"
#include "core/dom/IconURL.h"
#include "core/dom/MessagePort.h"
#include "core/dom/Node.h"
#include "core/dom/NodeTraversal.h"
#include "core/dom/shadow/ShadowRoot.h"
#include "core/editing/Editor.h"
#include "core/editing/FrameSelection.h"
#include "core/editing/InputMethodController.h"
#include "core/editing/PlainTextRange.h"
#include "core/editing/SpellChecker.h"
#include "core/editing/TextAffinity.h"
#include "core/editing/TextIterator.h"
#include "core/editing/htmlediting.h"
#include "core/editing/markup.h"
#include "core/frame/Console.h"
#include "core/frame/DOMWindow.h"
#include "core/frame/FrameView.h"
#include "core/history/HistoryItem.h"
#include "core/html/HTMLCollection.h"
#include "core/html/HTMLFormElement.h"
#include "core/html/HTMLFrameOwnerElement.h"
#include "core/html/HTMLHeadElement.h"
#include "core/html/HTMLInputElement.h"
#include "core/html/HTMLLinkElement.h"
#include "core/html/HTMLTextAreaElement.h"
#include "core/html/PluginDocument.h"
#include "core/inspector/InspectorController.h"
#include "core/inspector/ScriptCallStack.h"
#include "core/loader/DocumentLoader.h"
#include "core/loader/FormState.h"
#include "core/loader/FrameLoadRequest.h"
#include "core/loader/FrameLoader.h"
#include "core/loader/SubstituteData.h"
#include "core/page/Chrome.h"
#include "core/page/EventHandler.h"
#include "core/page/FocusController.h"
#include "core/page/FrameTree.h"
#include "core/page/Page.h"
#include "core/page/PrintContext.h"
<<<<<<< HEAD
#include "core/page/Settings.h"
#include "core/platform/ScrollbarTheme.h"
#include "core/platform/graphics/FontCache.h"
#include "core/platform/graphics/GraphicsContext.h"
#include "core/platform/graphics/GraphicsLayerClient.h"
#include "core/platform/graphics/skia/SkiaUtils.h"
=======
#include "core/frame/Settings.h"
>>>>>>> 8c15b39e
#include "core/rendering/HitTestResult.h"
#include "core/rendering/RenderBox.h"
#include "core/rendering/RenderFrame.h"
#include "core/rendering/RenderLayer.h"
#include "core/rendering/RenderObject.h"
#include "core/rendering/RenderTreeAsText.h"
#include "core/rendering/RenderView.h"
#include "core/rendering/style/StyleInheritedData.h"
#include "core/timing/Performance.h"
#include "core/xml/DocumentXPathEvaluator.h"
#include "core/xml/XPathResult.h"
#include "modules/filesystem/DOMFileSystem.h"
#include "modules/filesystem/DirectoryEntry.h"
#include "modules/filesystem/FileEntry.h"
#include "platform/FileSystemType.h"
#include "platform/TraceEvent.h"
#include "platform/UserGestureIndicator.h"
#include "platform/clipboard/ClipboardUtilities.h"
<<<<<<< HEAD
#include "platform/network/ResourceRequest.h"
#include "platform/scroll/ScrollTypes.h"
=======
#include "platform/fonts/FontCache.h"
#include "platform/graphics/GraphicsContext.h"
#include "platform/graphics/GraphicsLayerClient.h"
#include "platform/graphics/skia/SkiaUtils.h"
#include "platform/network/ResourceRequest.h"
#include "platform/scroll/ScrollbarTheme.h"
#include "platform/scroll/ScrollTypes.h"
#include "platform/weborigin/KURL.h"
#include "platform/weborigin/SchemeRegistry.h"
#include "platform/weborigin/SecurityPolicy.h"
>>>>>>> 8c15b39e
#include "public/platform/Platform.h"
#include "public/platform/WebFileSystem.h"
#include "public/platform/WebFloatPoint.h"
#include "public/platform/WebFloatRect.h"
#include "public/platform/WebLayer.h"
#include "public/platform/WebPoint.h"
#include "public/platform/WebRect.h"
#include "public/platform/WebSize.h"
#include "public/platform/WebURLError.h"
#include "public/platform/WebVector.h"
#include "wtf/CurrentTime.h"
#include "wtf/HashMap.h"

using namespace WebCore;

namespace blink {

static int frameCount = 0;

// Key for a StatsCounter tracking how many WebFrames are active.
static const char webFrameActiveCount[] = "WebFrameActiveCount";

static void frameContentAsPlainText(size_t maxChars, Frame* frame, StringBuilder& output)
{
    Document* document = frame->document();
    if (!document)
        return;

    if (!frame->view())
        return;

    // TextIterator iterates over the visual representation of the DOM. As such,
    // it requires you to do a layout before using it (otherwise it'll crash).
    document->updateLayout();

    // Select the document body.
    RefPtr<Range> range(document->createRange());
    TrackExceptionState exceptionState;
    range->selectNodeContents(document->body(), exceptionState);

    if (!exceptionState.hadException()) {
        // The text iterator will walk nodes giving us text. This is similar to
        // the plainText() function in core/editing/TextIterator.h, but we implement the maximum
        // size and also copy the results directly into a wstring, avoiding the
        // string conversion.
        for (TextIterator it(range.get()); !it.atEnd(); it.advance()) {
            it.appendTextToStringBuilder(output, 0, maxChars - output.length());
            if (output.length() >= maxChars)
                return; // Filled up the buffer.
        }
    }

    // The separator between frames when the frames are converted to plain text.
    const LChar frameSeparator[] = { '\n', '\n' };
    const size_t frameSeparatorLength = WTF_ARRAY_LENGTH(frameSeparator);

    // Recursively walk the children.
    const FrameTree& frameTree = frame->tree();
    for (Frame* curChild = frameTree.firstChild(); curChild; curChild = curChild->tree().nextSibling()) {
        // Ignore the text of non-visible frames.
        RenderView* contentRenderer = curChild->contentRenderer();
        RenderPart* ownerRenderer = curChild->ownerRenderer();
        if (!contentRenderer || !contentRenderer->width() || !contentRenderer->height()
            || (contentRenderer->x() + contentRenderer->width() <= 0) || (contentRenderer->y() + contentRenderer->height() <= 0)
            || (ownerRenderer && ownerRenderer->style() && ownerRenderer->style()->visibility() != VISIBLE)) {
            continue;
        }

        // Make sure the frame separator won't fill up the buffer, and give up if
        // it will. The danger is if the separator will make the buffer longer than
        // maxChars. This will cause the computation above:
        //   maxChars - output->size()
        // to be a negative number which will crash when the subframe is added.
        if (output.length() >= maxChars - frameSeparatorLength)
            return;

        output.append(frameSeparator, frameSeparatorLength);
        frameContentAsPlainText(maxChars, curChild, output);
        if (output.length() >= maxChars)
            return; // Filled up the buffer.
    }
}

WebPluginContainerImpl* WebFrameImpl::pluginContainerFromFrame(Frame* frame)
{
    if (!frame)
        return 0;
    if (!frame->document() || !frame->document()->isPluginDocument())
        return 0;
    PluginDocument* pluginDocument = toPluginDocument(frame->document());
    return toPluginContainerImpl(pluginDocument->pluginWidget());
}

WebPluginContainerImpl* WebFrameImpl::pluginContainerFromNode(WebCore::Frame* frame, const WebNode& node)
{
    WebPluginContainerImpl* pluginContainer = pluginContainerFromFrame(frame);
    if (pluginContainer)
        return pluginContainer;
    return toPluginContainerImpl(node.pluginContainer());
}

// Simple class to override some of PrintContext behavior. Some of the methods
// made virtual so that they can be overridden by ChromePluginPrintContext.
class ChromePrintContext : public PrintContext {
    WTF_MAKE_NONCOPYABLE(ChromePrintContext);
public:
    ChromePrintContext(Frame* frame)
        : PrintContext(frame)
        , m_printedPageWidth(0)
    {
    }

    virtual ~ChromePrintContext() { }

    virtual void begin(float width, float height)
    {
        ASSERT(!m_printedPageWidth);
        m_printedPageWidth = width;
        PrintContext::begin(m_printedPageWidth, height);
    }

    virtual void end()
    {
        PrintContext::end();
    }

    virtual float getPageShrink(int pageNumber) const
    {
        IntRect pageRect = m_pageRects[pageNumber];
        return m_printedPageWidth / pageRect.width();
    }

    // Spools the printed page, a subrect of frame(). Skip the scale step.
    // NativeTheme doesn't play well with scaling. Scaling is done browser side
    // instead. Returns the scale to be applied.
    // On Linux, we don't have the problem with NativeTheme, hence we let WebKit
    // do the scaling and ignore the return value.
    virtual float spoolPage(GraphicsContext& context, int pageNumber)
    {
        IntRect pageRect = m_pageRects[pageNumber];
        float scale = m_printedPageWidth / pageRect.width();

        context.save();
#if OS(POSIX) && !OS(MACOSX)
        context.scale(WebCore::FloatSize(scale, scale));
#endif
        context.translate(static_cast<float>(-pageRect.x()), static_cast<float>(-pageRect.y()));
        context.clip(pageRect);
        frame()->view()->paintContents(&context, pageRect);
        if (context.supportsURLFragments())
            outputLinkedDestinations(context, frame()->document(), pageRect);
        context.restore();
        return scale;
    }

    void spoolAllPagesWithBoundaries(GraphicsContext& graphicsContext, const FloatSize& pageSizeInPixels)
    {
        if (!frame()->document() || !frame()->view() || !frame()->document()->renderer())
            return;

        frame()->document()->updateLayout();

        float pageHeight;
        computePageRects(FloatRect(FloatPoint(0, 0), pageSizeInPixels), 0, 0, 1, pageHeight);

        const float pageWidth = pageSizeInPixels.width();
        size_t numPages = pageRects().size();
        int totalHeight = numPages * (pageSizeInPixels.height() + 1) - 1;

        // Fill the whole background by white.
        graphicsContext.setFillColor(Color::white);
        graphicsContext.fillRect(FloatRect(0, 0, pageWidth, totalHeight));

        graphicsContext.save();

        int currentHeight = 0;
        for (size_t pageIndex = 0; pageIndex < numPages; pageIndex++) {
            // Draw a line for a page boundary if this isn't the first page.
            if (pageIndex > 0) {
                graphicsContext.save();
                graphicsContext.setStrokeColor(Color(0, 0, 255));
                graphicsContext.setFillColor(Color(0, 0, 255));
                graphicsContext.drawLine(IntPoint(0, currentHeight), IntPoint(pageWidth, currentHeight));
                graphicsContext.restore();
            }

            graphicsContext.save();

            graphicsContext.translate(0, currentHeight);
#if OS(WIN) || OS(MACOSX)
            // Account for the disabling of scaling in spoolPage. In the context
            // of spoolAllPagesWithBoundaries the scale HAS NOT been pre-applied.
            float scale = getPageShrink(pageIndex);
            graphicsContext.scale(WebCore::FloatSize(scale, scale));
#endif
            spoolPage(graphicsContext, pageIndex);
            graphicsContext.restore();

            currentHeight += pageSizeInPixels.height() + 1;
        }

        graphicsContext.restore();
    }

    virtual void computePageRects(const FloatRect& printRect, float headerHeight, float footerHeight, float userScaleFactor, float& outPageHeight)
    {
        PrintContext::computePageRects(printRect, headerHeight, footerHeight, userScaleFactor, outPageHeight);
    }

    virtual int pageCount() const
    {
        return PrintContext::pageCount();
    }

private:
    // Set when printing.
    float m_printedPageWidth;
};

// Simple class to override some of PrintContext behavior. This is used when
// the frame hosts a plugin that supports custom printing. In this case, we
// want to delegate all printing related calls to the plugin.
class ChromePluginPrintContext : public ChromePrintContext {
public:
    ChromePluginPrintContext(Frame* frame, WebPluginContainerImpl* plugin, const WebPrintParams& printParams)
        : ChromePrintContext(frame), m_plugin(plugin), m_pageCount(0), m_printParams(printParams)
    {
    }

    virtual ~ChromePluginPrintContext() { }

    virtual void begin(float width, float height)
    {
    }

    virtual void end()
    {
        m_plugin->printEnd();
    }

    virtual float getPageShrink(int pageNumber) const
    {
        // We don't shrink the page (maybe we should ask the widget ??)
        return 1.0;
    }

    virtual void computePageRects(const FloatRect& printRect, float headerHeight, float footerHeight, float userScaleFactor, float& outPageHeight)
    {
        m_printParams.printContentArea = IntRect(printRect);
        m_pageCount = m_plugin->printBegin(m_printParams);
    }

    virtual int pageCount() const
    {
        return m_pageCount;
    }

    // Spools the printed page, a subrect of frame(). Skip the scale step.
    // NativeTheme doesn't play well with scaling. Scaling is done browser side
    // instead. Returns the scale to be applied.
    virtual float spoolPage(GraphicsContext& context, int pageNumber)
    {
        m_plugin->printPage(pageNumber, &context);
        return 1.0;
    }

private:
    // Set when printing.
    WebPluginContainerImpl* m_plugin;
    int m_pageCount;
    WebPrintParams m_printParams;

};

static WebDataSource* DataSourceForDocLoader(DocumentLoader* loader)
{
    return loader ? WebDataSourceImpl::fromDocumentLoader(loader) : 0;
}

WebFrameImpl::FindMatch::FindMatch(PassRefPtr<Range> range, int ordinal)
    : m_range(range)
    , m_ordinal(ordinal)
{
}

class WebFrameImpl::DeferredScopeStringMatches {
public:
    DeferredScopeStringMatches(WebFrameImpl* webFrame, int identifier, const WebString& searchText, const WebFindOptions& options, bool reset)
        : m_timer(this, &DeferredScopeStringMatches::doTimeout)
        , m_webFrame(webFrame)
        , m_identifier(identifier)
        , m_searchText(searchText)
        , m_options(options)
        , m_reset(reset)
    {
        m_timer.startOneShot(0.0);
    }

private:
    void doTimeout(Timer<DeferredScopeStringMatches>*)
    {
        m_webFrame->callScopeStringMatches(this, m_identifier, m_searchText, m_options, m_reset);
    }

    Timer<DeferredScopeStringMatches> m_timer;
    RefPtr<WebFrameImpl> m_webFrame;
    int m_identifier;
    WebString m_searchText;
    WebFindOptions m_options;
    bool m_reset;
};

// WebFrame -------------------------------------------------------------------

int WebFrame::instanceCount()
{
    return frameCount;
}

WebFrame* WebFrame::frameForCurrentContext()
{
    v8::Handle<v8::Context> context = v8::Isolate::GetCurrent()->GetCurrentContext();
    if (context.IsEmpty())
        return 0;
    return frameForContext(context);
}

WebFrame* WebFrame::frameForContext(v8::Handle<v8::Context> context)
{
   return WebFrameImpl::fromFrame(toFrameIfNotDetached(context));
}

WebFrame* WebFrame::fromFrameOwnerElement(const WebElement& element)
{
    return WebFrameImpl::fromFrameOwnerElement(PassRefPtr<Element>(element).get());
}

void WebFrameImpl::close()
{
    m_client = 0;
    deref(); // Balances ref() acquired in WebFrame::create
}

WebString WebFrameImpl::uniqueName() const
{
    return frame()->tree().uniqueName();
}

WebString WebFrameImpl::assignedName() const
{
    return frame()->tree().name();
}

void WebFrameImpl::setName(const WebString& name)
{
    frame()->tree().setName(name);
}

long long WebFrameImpl::embedderIdentifier() const
{
    return m_frameInit->frameID();
}

WebVector<WebIconURL> WebFrameImpl::iconURLs(int iconTypesMask) const
{
    // The URL to the icon may be in the header. As such, only
    // ask the loader for the icon if it's finished loading.
    if (frame()->loader().state() == FrameStateComplete)
<<<<<<< HEAD
        return frame()->loader().icon()->urlsForTypes(iconTypesMask);
=======
        return frame()->document()->iconURLs(iconTypesMask);
>>>>>>> 8c15b39e
    return WebVector<WebIconURL>();
}

void WebFrameImpl::setRemoteWebLayer(WebLayer* webLayer)
{
    if (!frame())
        return;

    if (frame()->remotePlatformLayer())
        GraphicsLayer::unregisterContentsLayer(frame()->remotePlatformLayer());
    if (webLayer)
        GraphicsLayer::registerContentsLayer(webLayer);
    frame()->setRemotePlatformLayer(webLayer);
    frame()->ownerElement()->setNeedsStyleRecalc(WebCore::SubtreeStyleChange, WebCore::StyleChangeFromRenderer);
}

void WebFrameImpl::setPermissionClient(WebPermissionClient* permissionClient)
{
    m_permissionClient = permissionClient;
}

WebSize WebFrameImpl::scrollOffset() const
{
    FrameView* view = frameView();
    if (!view)
        return WebSize();
    return view->scrollOffset();
}

WebSize WebFrameImpl::minimumScrollOffset() const
{
    FrameView* view = frameView();
    if (!view)
        return WebSize();
    return toIntSize(view->minimumScrollPosition());
}

WebSize WebFrameImpl::maximumScrollOffset() const
{
    FrameView* view = frameView();
    if (!view)
        return WebSize();
    return toIntSize(view->maximumScrollPosition());
}

void WebFrameImpl::setScrollOffset(const WebSize& offset)
{
    if (FrameView* view = frameView())
        view->setScrollOffset(IntPoint(offset.width, offset.height));
}

WebSize WebFrameImpl::contentsSize() const
{
    return frame()->view()->contentsSize();
}

bool WebFrameImpl::hasVisibleContent() const
{
    return frame()->view()->visibleWidth() > 0 && frame()->view()->visibleHeight() > 0;
}

WebRect WebFrameImpl::visibleContentRect() const
{
    return frame()->view()->visibleContentRect();
}

bool WebFrameImpl::hasHorizontalScrollbar() const
{
    return frame() && frame()->view() && frame()->view()->horizontalScrollbar();
}

bool WebFrameImpl::hasVerticalScrollbar() const
{
    return frame() && frame()->view() && frame()->view()->verticalScrollbar();
}

WebView* WebFrameImpl::view() const
{
    return viewImpl();
}

WebFrame* WebFrameImpl::opener() const
{
    if (!frame())
        return 0;
    return fromFrame(frame()->loader().opener());
}

void WebFrameImpl::setOpener(const WebFrame* webFrame)
{
    frame()->loader().setOpener(webFrame ? toWebFrameImpl(webFrame)->frame() : 0);
}

WebFrame* WebFrameImpl::parent() const
{
    if (!frame())
        return 0;
    return fromFrame(frame()->tree().parent());
}

WebFrame* WebFrameImpl::top() const
{
    if (!frame())
        return 0;
    return fromFrame(frame()->tree().top());
}

WebFrame* WebFrameImpl::firstChild() const
{
    if (!frame())
        return 0;
    return fromFrame(frame()->tree().firstChild());
}

WebFrame* WebFrameImpl::lastChild() const
{
    if (!frame())
        return 0;
    return fromFrame(frame()->tree().lastChild());
}

WebFrame* WebFrameImpl::nextSibling() const
{
    if (!frame())
        return 0;
    return fromFrame(frame()->tree().nextSibling());
}

WebFrame* WebFrameImpl::previousSibling() const
{
    if (!frame())
        return 0;
    return fromFrame(frame()->tree().previousSibling());
}

WebFrame* WebFrameImpl::traverseNext(bool wrap) const
{
    if (!frame())
        return 0;
    return fromFrame(frame()->tree().traverseNextWithWrap(wrap));
}

WebFrame* WebFrameImpl::traversePrevious(bool wrap) const
{
    if (!frame())
        return 0;
    return fromFrame(frame()->tree().traversePreviousWithWrap(wrap));
}

WebFrame* WebFrameImpl::findChildByName(const WebString& name) const
{
    if (!frame())
        return 0;
    return fromFrame(frame()->tree().child(name));
}

WebFrame* WebFrameImpl::findChildByExpression(const WebString& xpath) const
{
    if (xpath.isEmpty())
        return 0;

    Document* document = frame()->document();

    RefPtr<XPathResult> xpathResult = DocumentXPathEvaluator::evaluate(document, xpath, document, 0, XPathResult::ORDERED_NODE_ITERATOR_TYPE, 0, IGNORE_EXCEPTION);
    if (!xpathResult)
        return 0;

    Node* node = xpathResult->iterateNext(IGNORE_EXCEPTION);
    if (!node || !node->isFrameOwnerElement())
        return 0;
    return fromFrame(toHTMLFrameOwnerElement(node)->contentFrame());
}

WebDocument WebFrameImpl::document() const
{
    if (!frame() || !frame()->document())
        return WebDocument();
    return WebDocument(frame()->document());
}

WebPerformance WebFrameImpl::performance() const
{
    if (!frame())
        return WebPerformance();
    return WebPerformance(frame()->domWindow()->performance());
}

NPObject* WebFrameImpl::windowObject() const
{
    if (!frame())
        return 0;
    return frame()->script().windowScriptNPObject();
}

void WebFrameImpl::bindToWindowObject(const WebString& name, NPObject* object)
{
    bindToWindowObject(name, object, 0);
}

void WebFrameImpl::bindToWindowObject(const WebString& name, NPObject* object, void*)
{
    if (!frame() || !frame()->script().canExecuteScripts(NotAboutToExecuteScript))
        return;
    frame()->script().bindToWindowObject(frame(), String(name), object);
}

void WebFrameImpl::executeScript(const WebScriptSource& source)
{
    ASSERT(frame());
    TextPosition position(OrdinalNumber::fromOneBasedInt(source.startLine), OrdinalNumber::first());
    frame()->script().executeScriptInMainWorld(ScriptSourceCode(source.code, source.url, position));
}

void WebFrameImpl::executeScriptInIsolatedWorld(int worldID, const WebScriptSource* sourcesIn, unsigned numSources, int extensionGroup)
{
    ASSERT(frame());
    RELEASE_ASSERT(worldID > 0);
    RELEASE_ASSERT(worldID < EmbedderWorldIdLimit);

    Vector<ScriptSourceCode> sources;
    for (unsigned i = 0; i < numSources; ++i) {
        TextPosition position(OrdinalNumber::fromOneBasedInt(sourcesIn[i].startLine), OrdinalNumber::first());
        sources.append(ScriptSourceCode(sourcesIn[i].code, sourcesIn[i].url, position));
    }

    frame()->script().executeScriptInIsolatedWorld(worldID, sources, extensionGroup, 0);
}

void WebFrameImpl::setIsolatedWorldSecurityOrigin(int worldID, const WebSecurityOrigin& securityOrigin)
{
    ASSERT(frame());
    DOMWrapperWorld::setIsolatedWorldSecurityOrigin(worldID, securityOrigin.get());
}

void WebFrameImpl::setIsolatedWorldContentSecurityPolicy(int worldID, const WebString& policy)
{
    ASSERT(frame());
    DOMWrapperWorld::setIsolatedWorldContentSecurityPolicy(worldID, policy);
}

void WebFrameImpl::addMessageToConsole(const WebConsoleMessage& message)
{
    ASSERT(frame());

    MessageLevel webCoreMessageLevel;
    switch (message.level) {
    case WebConsoleMessage::LevelDebug:
        webCoreMessageLevel = DebugMessageLevel;
        break;
    case WebConsoleMessage::LevelLog:
        webCoreMessageLevel = LogMessageLevel;
        break;
    case WebConsoleMessage::LevelWarning:
        webCoreMessageLevel = WarningMessageLevel;
        break;
    case WebConsoleMessage::LevelError:
        webCoreMessageLevel = ErrorMessageLevel;
        break;
    default:
        ASSERT_NOT_REACHED();
        return;
    }

    frame()->document()->addConsoleMessage(OtherMessageSource, webCoreMessageLevel, message.text);
}

void WebFrameImpl::collectGarbage()
{
    if (!frame())
        return;
    if (!frame()->settings()->isScriptEnabled())
        return;
    V8GCController::collectGarbage(v8::Isolate::GetCurrent());
}

bool WebFrameImpl::checkIfRunInsecureContent(const WebURL& url) const
{
    ASSERT(frame());
    return frame()->loader().mixedContentChecker()->canRunInsecureContent(frame()->document()->securityOrigin(), url);
}

v8::Handle<v8::Value> WebFrameImpl::executeScriptAndReturnValue(const WebScriptSource& source)
{
    ASSERT(frame());

    // FIXME: This fake user gesture is required to make a bunch of pyauto
    // tests pass. If this isn't needed in non-test situations, we should
    // consider removing this code and changing the tests.
    // http://code.google.com/p/chromium/issues/detail?id=86397
    UserGestureIndicator gestureIndicator(DefinitelyProcessingNewUserGesture);

    TextPosition position(OrdinalNumber::fromOneBasedInt(source.startLine), OrdinalNumber::first());
    return frame()->script().executeScriptInMainWorldAndReturnValue(ScriptSourceCode(source.code, source.url, position)).v8Value();
}

void WebFrameImpl::executeScriptInIsolatedWorld(int worldID, const WebScriptSource* sourcesIn, unsigned numSources, int extensionGroup, WebVector<v8::Local<v8::Value> >* results)
{
    ASSERT(frame());
    RELEASE_ASSERT(worldID > 0);
    RELEASE_ASSERT(worldID < EmbedderWorldIdLimit);

    Vector<ScriptSourceCode> sources;

    for (unsigned i = 0; i < numSources; ++i) {
        TextPosition position(OrdinalNumber::fromOneBasedInt(sourcesIn[i].startLine), OrdinalNumber::first());
        sources.append(ScriptSourceCode(sourcesIn[i].code, sourcesIn[i].url, position));
    }

    if (results) {
        Vector<ScriptValue> scriptResults;
        frame()->script().executeScriptInIsolatedWorld(worldID, sources, extensionGroup, &scriptResults);
        WebVector<v8::Local<v8::Value> > v8Results(scriptResults.size());
        for (unsigned i = 0; i < scriptResults.size(); i++)
            v8Results[i] = v8::Local<v8::Value>::New(toIsolate(frame()), scriptResults[i].v8Value());
        results->swap(v8Results);
    } else {
        frame()->script().executeScriptInIsolatedWorld(worldID, sources, extensionGroup, 0);
    }
}

v8::Handle<v8::Value> WebFrameImpl::callFunctionEvenIfScriptDisabled(v8::Handle<v8::Function> function, v8::Handle<v8::Object> receiver, int argc, v8::Handle<v8::Value> argv[])
{
    ASSERT(frame());
    return frame()->script().callFunction(function, receiver, argc, argv);
}

v8::Local<v8::Context> WebFrameImpl::mainWorldScriptContext() const
{
    if (!frame())
        return v8::Local<v8::Context>();
    return ScriptController::mainWorldContext(frame());
}

v8::Isolate* WebFrameImpl::scriptIsolate() const
{
    if (!frame())
        return 0;
    return toIsolate(frame());
}

v8::Handle<v8::Value> WebFrameImpl::createFileSystem(WebFileSystemType type, const WebString& name, const WebString& path)
{
    ASSERT(frame());
    return toV8(DOMFileSystem::create(frame()->document(), name, static_cast<WebCore::FileSystemType>(type), KURL(ParsedURLString, path.utf8().data())), v8::Handle<v8::Object>(), toIsolate(frame()));
}

v8::Handle<v8::Value> WebFrameImpl::createSerializableFileSystem(WebFileSystemType type, const WebString& name, const WebString& path)
{
    ASSERT(frame());
    RefPtr<DOMFileSystem> fileSystem = DOMFileSystem::create(frame()->document(), name, static_cast<WebCore::FileSystemType>(type), KURL(ParsedURLString, path.utf8().data()));
    fileSystem->makeClonable();
    return toV8(fileSystem.release(), v8::Handle<v8::Object>(), toIsolate(frame()));
}

v8::Handle<v8::Value> WebFrameImpl::createFileEntry(WebFileSystemType type, const WebString& fileSystemName, const WebString& fileSystemPath, const WebString& filePath, bool isDirectory)
{
    ASSERT(frame());

    RefPtr<DOMFileSystemBase> fileSystem = DOMFileSystem::create(frame()->document(), fileSystemName, static_cast<WebCore::FileSystemType>(type), KURL(ParsedURLString, fileSystemPath.utf8().data()));
    if (isDirectory)
        return toV8(DirectoryEntry::create(fileSystem, filePath), v8::Handle<v8::Object>(), toIsolate(frame()));
    return toV8(FileEntry::create(fileSystem, filePath), v8::Handle<v8::Object>(), toIsolate(frame()));
}

void WebFrameImpl::reload(bool ignoreCache)
{
    ASSERT(frame());
    frame()->loader().reload(ignoreCache ? EndToEndReload : NormalReload);
}

void WebFrameImpl::reloadWithOverrideURL(const WebURL& overrideUrl, bool ignoreCache)
{
    ASSERT(frame());
    frame()->loader().reload(ignoreCache ? EndToEndReload : NormalReload, overrideUrl);
}

void WebFrameImpl::loadRequest(const WebURLRequest& request)
{
    ASSERT(frame());
    ASSERT(!request.isNull());
    const ResourceRequest& resourceRequest = request.toResourceRequest();

    if (resourceRequest.url().protocolIs("javascript")) {
        loadJavaScriptURL(resourceRequest.url());
        return;
    }

    frame()->loader().load(FrameLoadRequest(0, resourceRequest));
}

void WebFrameImpl::loadHistoryItem(const WebHistoryItem& item)
{
    ASSERT(frame());
    RefPtr<HistoryItem> historyItem = PassRefPtr<HistoryItem>(item);
    ASSERT(historyItem);
<<<<<<< HEAD

    frame()->loader().prepareForHistoryNavigation();
    RefPtr<HistoryItem> currentItem = frame()->loader().history()->currentItem();
    m_inSameDocumentHistoryLoad = currentItem && currentItem->shouldDoSameDocumentNavigationTo(historyItem.get());
    frame()->page()->goToItem(historyItem.get());
    m_inSameDocumentHistoryLoad = false;
=======
    frame()->page()->historyController().goToItem(historyItem.get());
>>>>>>> 8c15b39e
}

void WebFrameImpl::loadData(const WebData& data, const WebString& mimeType, const WebString& textEncoding, const WebURL& baseURL, const WebURL& unreachableURL, bool replace)
{
    ASSERT(frame());

    // If we are loading substitute data to replace an existing load, then
    // inherit all of the properties of that original request.  This way,
    // reload will re-attempt the original request.  It is essential that
    // we only do this when there is an unreachableURL since a non-empty
    // unreachableURL informs FrameLoader::reload to load unreachableURL
    // instead of the currently loaded URL.
    ResourceRequest request;
    if (replace && !unreachableURL.isEmpty())
        request = frame()->loader().originalRequest();
    request.setURL(baseURL);

    FrameLoadRequest frameRequest(0, request, SubstituteData(data, mimeType, textEncoding, unreachableURL));
    ASSERT(frameRequest.substituteData().isValid());
    frameRequest.setLockBackForwardList(replace);
    frame()->loader().load(frameRequest);
}

void WebFrameImpl::loadHTMLString(const WebData& data, const WebURL& baseURL, const WebURL& unreachableURL, bool replace)
{
    ASSERT(frame());
    loadData(data, WebString::fromUTF8("text/html"), WebString::fromUTF8("UTF-8"), baseURL, unreachableURL, replace);
}

bool WebFrameImpl::isLoading() const
{
    if (!frame())
        return false;
    return frame()->loader().isLoading();
}

void WebFrameImpl::stopLoading()
{
    if (!frame())
        return;
    // FIXME: Figure out what we should really do here.  It seems like a bug
    // that FrameLoader::stopLoading doesn't call stopAllLoaders.
    frame()->loader().stopAllLoaders();
}

WebDataSource* WebFrameImpl::provisionalDataSource() const
{
    ASSERT(frame());

    // We regard the policy document loader as still provisional.
    DocumentLoader* documentLoader = frame()->loader().provisionalDocumentLoader();
    if (!documentLoader)
        documentLoader = frame()->loader().policyDocumentLoader();

    return DataSourceForDocLoader(documentLoader);
}

WebDataSource* WebFrameImpl::dataSource() const
{
    ASSERT(frame());
    return DataSourceForDocLoader(frame()->loader().documentLoader());
}

WebHistoryItem WebFrameImpl::previousHistoryItem() const
{
    ASSERT(frame());
    // We use the previous item here because documentState (filled-out forms)
    // only get saved to history when it becomes the previous item.  The caller
    // is expected to query the history item after a navigation occurs, after
    // the desired history item has become the previous entry.
<<<<<<< HEAD
    return WebHistoryItem(frame()->loader().history()->previousItem());
=======
    return WebHistoryItem(frame()->page()->historyController().previousItemForExport());
>>>>>>> 8c15b39e
}

WebHistoryItem WebFrameImpl::currentHistoryItem() const
{
    ASSERT(frame());

    // We're shutting down.
    if (!frame()->loader().activeDocumentLoader())
        return WebHistoryItem();

    // If we are still loading, then we don't want to clobber the current
    // history item as this could cause us to lose the scroll position and
    // document state.  However, it is OK for new navigations.
    // FIXME: Can we make this a plain old getter, instead of worrying about
    // clobbering here?
<<<<<<< HEAD
    if (!m_inSameDocumentHistoryLoad && (frame()->loader().loadType() == FrameLoadTypeStandard
        || !frame()->loader().activeDocumentLoader()->isLoadingInAPISense()))
        frame()->loader().history()->saveDocumentAndScrollState();

    if (HistoryItem* item = frame()->loader().history()->provisionalItem())
        return WebHistoryItem(item);
    return WebHistoryItem(frame()->page()->mainFrame()->loader().history()->currentItem());
=======
    if (!frame()->page()->historyController().inSameDocumentLoad() && (frame()->loader().loadType() == FrameLoadTypeStandard
        || !frame()->loader().activeDocumentLoader()->isLoadingInAPISense()))
        frame()->loader().saveDocumentAndScrollState();

    if (RefPtr<HistoryItem> item = frame()->page()->historyController().provisionalItemForExport())
        return WebHistoryItem(item);
    return WebHistoryItem(frame()->page()->historyController().currentItemForExport());
>>>>>>> 8c15b39e
}

void WebFrameImpl::enableViewSourceMode(bool enable)
{
    if (frame())
        frame()->setInViewSourceMode(enable);
}

bool WebFrameImpl::isViewSourceModeEnabled() const
{
    if (!frame())
        return false;
    return frame()->inViewSourceMode();
}

void WebFrameImpl::setReferrerForRequest(WebURLRequest& request, const WebURL& referrerURL)
{
<<<<<<< HEAD
    String referrer = referrerURL.isEmpty() ? frame()->loader().outgoingReferrer() : String(referrerURL.spec().utf16());
=======
    String referrer = referrerURL.isEmpty() ? frame()->document()->outgoingReferrer() : String(referrerURL.spec().utf16());
>>>>>>> 8c15b39e
    referrer = SecurityPolicy::generateReferrerHeader(frame()->document()->referrerPolicy(), request.url(), referrer);
    if (referrer.isEmpty())
        return;
    request.setHTTPHeaderField(WebString::fromUTF8("Referer"), referrer);
}

void WebFrameImpl::dispatchWillSendRequest(WebURLRequest& request)
{
    ResourceResponse response;
    frame()->loader().client()->dispatchWillSendRequest(0, 0, request.toMutableResourceRequest(), response);
}

WebURLLoader* WebFrameImpl::createAssociatedURLLoader(const WebURLLoaderOptions& options)
{
    return new AssociatedURLLoader(this, options);
}

unsigned WebFrameImpl::unloadListenerCount() const
{
    return frame()->domWindow()->pendingUnloadEventListeners();
}

<<<<<<< HEAD
bool WebFrameImpl::willSuppressOpenerInNewFrame() const
{
    return frame()->loader().suppressOpenerInNewFrame();
}

=======
>>>>>>> 8c15b39e
void WebFrameImpl::replaceSelection(const WebString& text)
{
    bool selectReplacement = false;
    bool smartReplace = true;
    frame()->editor().replaceSelectionWithText(text, selectReplacement, smartReplace);
}

void WebFrameImpl::insertText(const WebString& text)
{
    if (frame()->inputMethodController().hasComposition())
        frame()->inputMethodController().confirmComposition(text);
    else
        frame()->editor().insertText(text, 0);
}

void WebFrameImpl::setMarkedText(const WebString& text, unsigned location, unsigned length)
{
    Vector<CompositionUnderline> decorations;
    frame()->inputMethodController().setComposition(text, decorations, location, length);
}

void WebFrameImpl::unmarkText()
{
    frame()->inputMethodController().cancelComposition();
}

bool WebFrameImpl::hasMarkedText() const
{
    return frame()->inputMethodController().hasComposition();
}

WebRange WebFrameImpl::markedRange() const
{
    return frame()->inputMethodController().compositionRange();
}

bool WebFrameImpl::firstRectForCharacterRange(unsigned location, unsigned length, WebRect& rect) const
{
    if ((location + length < location) && (location + length))
        length = 0;

    Element* editable = frame()->selection().rootEditableElementOrDocumentElement();
    ASSERT(editable);
    RefPtr<Range> range = PlainTextRange(location, location + length).createRange(*editable);
    if (!range)
        return false;
    IntRect intRect = frame()->editor().firstRectForRange(range.get());
    rect = WebRect(intRect);
    rect = frame()->view()->contentsToWindow(rect);
    return true;
}

size_t WebFrameImpl::characterIndexForPoint(const WebPoint& webPoint) const
{
    if (!frame())
        return kNotFound;

    IntPoint point = frame()->view()->windowToContents(webPoint);
    HitTestResult result = frame()->eventHandler().hitTestResultAtPoint(point, HitTestRequest::ReadOnly | HitTestRequest::Active | HitTestRequest::ConfusingAndOftenMisusedDisallowShadowContent);
    RefPtr<Range> range = frame()->rangeForPoint(result.roundedPointInInnerNodeFrame());
    if (!range)
        return kNotFound;
    Element* editable = frame()->selection().rootEditableElementOrDocumentElement();
    ASSERT(editable);
    return PlainTextRange::create(*editable, *range.get()).start();
}

bool WebFrameImpl::executeCommand(const WebString& name, const WebNode& node)
{
    ASSERT(frame());

    if (name.length() <= 2)
        return false;

    // Since we don't have NSControl, we will convert the format of command
    // string and call the function on Editor directly.
    String command = name;

    // Make sure the first letter is upper case.
    command.replace(0, 1, command.substring(0, 1).upper());

    // Remove the trailing ':' if existing.
    if (command[command.length() - 1] == UChar(':'))
        command = command.substring(0, command.length() - 1);

    WebPluginContainerImpl* pluginContainer = pluginContainerFromNode(frame(), node);
    if (pluginContainer && pluginContainer->executeEditCommand(name))
        return true;

    bool result = true;

    // Specially handling commands that Editor::execCommand does not directly
    // support.
    if (command == "DeleteToEndOfParagraph") {
        if (!frame()->editor().deleteWithDirection(DirectionForward, ParagraphBoundary, true, false))
            frame()->editor().deleteWithDirection(DirectionForward, CharacterGranularity, true, false);
    } else if (command == "Indent") {
        frame()->editor().indent();
    } else if (command == "Outdent") {
        frame()->editor().outdent();
    } else if (command == "DeleteBackward") {
        result = frame()->editor().command(AtomicString("BackwardDelete")).execute();
    } else if (command == "DeleteForward") {
        result = frame()->editor().command(AtomicString("ForwardDelete")).execute();
    } else if (command == "AdvanceToNextMisspelling") {
        // Wee need to pass false here or else the currently selected word will never be skipped.
        frame()->spellChecker().advanceToNextMisspelling(false);
    } else if (command == "ToggleSpellPanel") {
        frame()->spellChecker().showSpellingGuessPanel();
    } else {
        result = frame()->editor().command(command).execute();
    }
    return result;
}

bool WebFrameImpl::executeCommand(const WebString& name, const WebString& value, const WebNode& node)
{
    ASSERT(frame());
    String webName = name;

    WebPluginContainerImpl* pluginContainer = pluginContainerFromNode(frame(), node);
    if (pluginContainer && pluginContainer->executeEditCommand(name, value))
        return true;

    // moveToBeginningOfDocument and moveToEndfDocument are only handled by WebKit for editable nodes.
    if (!frame()->editor().canEdit() && webName == "moveToBeginningOfDocument")
        return viewImpl()->propagateScroll(ScrollUp, ScrollByDocument);

    if (!frame()->editor().canEdit() && webName == "moveToEndOfDocument")
        return viewImpl()->propagateScroll(ScrollDown, ScrollByDocument);

    if (webName == "showGuessPanel") {
        frame()->spellChecker().showSpellingGuessPanel();
        return true;
    }

    return frame()->editor().command(webName).execute(value);
}

bool WebFrameImpl::isCommandEnabled(const WebString& name) const
{
    ASSERT(frame());
    return frame()->editor().command(name).isEnabled();
}

void WebFrameImpl::enableContinuousSpellChecking(bool enable)
{
    if (enable == isContinuousSpellCheckingEnabled())
        return;
    frame()->spellChecker().toggleContinuousSpellChecking();
}

bool WebFrameImpl::isContinuousSpellCheckingEnabled() const
{
    return frame()->spellChecker().isContinuousSpellCheckingEnabled();
}

void WebFrameImpl::requestTextChecking(const WebElement& webElement)
{
    if (webElement.isNull())
        return;
    frame()->spellChecker().requestTextChecking(*webElement.constUnwrap<Element>());
}

void WebFrameImpl::replaceMisspelledRange(const WebString& text)
{
    // If this caret selection has two or more markers, this function replace the range covered by the first marker with the specified word as Microsoft Word does.
    if (pluginContainerFromFrame(frame()))
        return;
    RefPtr<Range> caretRange = frame()->selection().toNormalizedRange();
    if (!caretRange)
        return;
    Vector<DocumentMarker*> markers = frame()->document()->markers()->markersInRange(caretRange.get(), DocumentMarker::MisspellingMarkers());
    if (markers.size() < 1 || markers[0]->startOffset() >= markers[0]->endOffset())
        return;
    RefPtr<Range> markerRange = Range::create(caretRange->ownerDocument(), caretRange->startContainer(), markers[0]->startOffset(), caretRange->endContainer(), markers[0]->endOffset());
    if (!markerRange)
        return;
    frame()->selection().setSelection(markerRange.get(), CharacterGranularity);
    frame()->editor().replaceSelectionWithText(text, false, false);
}

void WebFrameImpl::removeSpellingMarkers()
{
    frame()->document()->markers()->removeMarkers(DocumentMarker::MisspellingMarkers());
}

bool WebFrameImpl::hasSelection() const
{
    WebPluginContainerImpl* pluginContainer = pluginContainerFromFrame(frame());
    if (pluginContainer)
        return pluginContainer->plugin()->hasSelection();

    // frame()->selection()->isNone() never returns true.
    return frame()->selection().start() != frame()->selection().end();
}

WebRange WebFrameImpl::selectionRange() const
{
    return frame()->selection().toNormalizedRange();
}

WebString WebFrameImpl::selectionAsText() const
{
    WebPluginContainerImpl* pluginContainer = pluginContainerFromFrame(frame());
    if (pluginContainer)
        return pluginContainer->plugin()->selectionAsText();

    RefPtr<Range> range = frame()->selection().toNormalizedRange();
    if (!range)
        return WebString();

    String text = range->text();
#if OS(WIN)
    replaceNewlinesWithWindowsStyleNewlines(text);
#endif
    replaceNBSPWithSpace(text);
    return text;
}

WebString WebFrameImpl::selectionAsMarkup() const
{
    WebPluginContainerImpl* pluginContainer = pluginContainerFromFrame(frame());
    if (pluginContainer)
        return pluginContainer->plugin()->selectionAsMarkup();

    RefPtr<Range> range = frame()->selection().toNormalizedRange();
    if (!range)
        return WebString();

    return createMarkup(range.get(), 0, AnnotateForInterchange, false, ResolveNonLocalURLs);
}

void WebFrameImpl::selectWordAroundPosition(Frame* frame, VisiblePosition position)
{
    VisibleSelection selection(position);
    selection.expandUsingGranularity(WordGranularity);

    TextGranularity granularity = selection.isRange() ? WordGranularity : CharacterGranularity;
    frame->selection().setSelection(selection, granularity);
}

bool WebFrameImpl::selectWordAroundCaret()
{
    FrameSelection& selection = frame()->selection();
    ASSERT(!selection.isNone());
    if (selection.isNone() || selection.isRange())
        return false;
    selectWordAroundPosition(frame(), selection.selection().visibleStart());
    return true;
}

void WebFrameImpl::selectRange(const WebPoint& base, const WebPoint& extent)
{
    moveRangeSelection(base, extent);
}

void WebFrameImpl::selectRange(const WebRange& webRange)
{
    if (RefPtr<Range> range = static_cast<PassRefPtr<Range> >(webRange))
        frame()->selection().setSelectedRange(range.get(), WebCore::VP_DEFAULT_AFFINITY, false);
}

void WebFrameImpl::moveRangeSelection(const WebPoint& base, const WebPoint& extent)
{
    VisiblePosition basePosition = visiblePositionForWindowPoint(base);
    VisiblePosition extentPosition = visiblePositionForWindowPoint(extent);
    VisibleSelection newSelection = VisibleSelection(basePosition, extentPosition);
    frame()->selection().setSelection(newSelection, CharacterGranularity);
}

void WebFrameImpl::moveCaretSelection(const WebPoint& point)
{
    Element* editable = frame()->selection().rootEditableElement();
    if (!editable)
        return;

    VisiblePosition position = visiblePositionForWindowPoint(point);
    frame()->selection().moveTo(position, UserTriggered);
}

void WebFrameImpl::setCaretVisible(bool visible)
{
    frame()->selection().setCaretVisible(visible);
}

VisiblePosition WebFrameImpl::visiblePositionForWindowPoint(const WebPoint& point)
{
    FloatPoint unscaledPoint(point);
    unscaledPoint.scale(1 / view()->pageScaleFactor(), 1 / view()->pageScaleFactor());

    HitTestRequest request = HitTestRequest::Move | HitTestRequest::ReadOnly | HitTestRequest::Active | HitTestRequest::IgnoreClipping | HitTestRequest::ConfusingAndOftenMisusedDisallowShadowContent;
    HitTestResult result(frame()->view()->windowToContents(roundedIntPoint(unscaledPoint)));
    frame()->document()->renderView()->layer()->hitTest(request, result);

    if (Node* node = result.targetNode())
        return frame()->selection().selection().visiblePositionRespectingEditingBoundary(result.localPoint(), node);
    return VisiblePosition();
}

int WebFrameImpl::printBegin(const WebPrintParams& printParams, const WebNode& constrainToNode)
{
    ASSERT(!frame()->document()->isFrameSet());
    WebPluginContainerImpl* pluginContainer = 0;
    if (constrainToNode.isNull()) {
        // If this is a plugin document, check if the plugin supports its own
        // printing. If it does, we will delegate all printing to that.
        pluginContainer = pluginContainerFromFrame(frame());
    } else {
        // We only support printing plugin nodes for now.
        pluginContainer = toPluginContainerImpl(constrainToNode.pluginContainer());
    }

    if (pluginContainer && pluginContainer->supportsPaginatedPrint())
        m_printContext = adoptPtr(new ChromePluginPrintContext(frame(), pluginContainer, printParams));
    else
        m_printContext = adoptPtr(new ChromePrintContext(frame()));

    FloatRect rect(0, 0, static_cast<float>(printParams.printContentArea.width), static_cast<float>(printParams.printContentArea.height));
    m_printContext->begin(rect.width(), rect.height());
    float pageHeight;
    // We ignore the overlays calculation for now since they are generated in the
    // browser. pageHeight is actually an output parameter.
    m_printContext->computePageRects(rect, 0, 0, 1.0, pageHeight);

    return m_printContext->pageCount();
}

float WebFrameImpl::getPrintPageShrink(int page)
{
    ASSERT(m_printContext && page >= 0);
    return m_printContext->getPageShrink(page);
}

float WebFrameImpl::printPage(int page, WebCanvas* canvas)
{
#if ENABLE(PRINTING)
    ASSERT(m_printContext && page >= 0 && frame() && frame()->document());

    GraphicsContext graphicsContext(canvas);
    graphicsContext.setPrinting(true);
    return m_printContext->spoolPage(graphicsContext, page);
#else
    return 0;
#endif
}

void WebFrameImpl::printEnd()
{
    ASSERT(m_printContext);
    m_printContext->end();
    m_printContext.clear();
}

bool WebFrameImpl::isPrintScalingDisabledForPlugin(const WebNode& node)
{
    WebPluginContainerImpl* pluginContainer =  node.isNull() ? pluginContainerFromFrame(frame()) : toPluginContainerImpl(node.pluginContainer());

    if (!pluginContainer || !pluginContainer->supportsPaginatedPrint())
        return false;

    return pluginContainer->isPrintScalingDisabled();
}

bool WebFrameImpl::hasCustomPageSizeStyle(int pageIndex)
{
    return frame()->document()->styleForPage(pageIndex)->pageSizeType() != PAGE_SIZE_AUTO;
}

bool WebFrameImpl::isPageBoxVisible(int pageIndex)
{
    return frame()->document()->isPageBoxVisible(pageIndex);
}

void WebFrameImpl::pageSizeAndMarginsInPixels(int pageIndex, WebSize& pageSize, int& marginTop, int& marginRight, int& marginBottom, int& marginLeft)
{
    IntSize size = pageSize;
    frame()->document()->pageSizeAndMarginsInPixels(pageIndex, size, marginTop, marginRight, marginBottom, marginLeft);
    pageSize = size;
}

WebString WebFrameImpl::pageProperty(const WebString& propertyName, int pageIndex)
{
    ASSERT(m_printContext);
    return m_printContext->pageProperty(frame(), propertyName.utf8().data(), pageIndex);
}

bool WebFrameImpl::find(int identifier, const WebString& searchText, const WebFindOptions& options, bool wrapWithinFrame, WebRect* selectionRect)
{
    if (!frame() || !frame()->page())
        return false;

    WebFrameImpl* mainFrameImpl = viewImpl()->mainFrameImpl();

    if (!options.findNext)
        frame()->page()->unmarkAllTextMatches();
    else
        setMarkerActive(m_activeMatch.get(), false);

    if (m_activeMatch && &m_activeMatch->ownerDocument() != frame()->document())
        m_activeMatch = 0;

    // If the user has selected something since the last Find operation we want
    // to start from there. Otherwise, we start searching from where the last Find
    // operation left off (either a Find or a FindNext operation).
    VisibleSelection selection(frame()->selection().selection());
    bool activeSelection = !selection.isNone();
    if (activeSelection) {
        m_activeMatch = selection.firstRange().get();
        frame()->selection().clear();
    }

    ASSERT(frame() && frame()->view());
    const FindOptions findOptions = (options.forward ? 0 : Backwards)
        | (options.matchCase ? 0 : CaseInsensitive)
        | (wrapWithinFrame ? WrapAround : 0)
        | (options.wordStart ? AtWordStarts : 0)
        | (options.medialCapitalAsWordStart ? TreatMedialCapitalAsWordStart : 0)
        | (options.findNext ? 0 : StartInSelection);
    m_activeMatch = frame()->editor().findStringAndScrollToVisible(searchText, m_activeMatch.get(), findOptions);

    if (!m_activeMatch) {
        // If we're finding next the next active match might not be in the current frame.
        // In this case we don't want to clear the matches cache.
        if (!options.findNext)
            clearFindMatchesCache();
        invalidateArea(InvalidateAll);
        return false;
    }

#if OS(ANDROID)
    viewImpl()->zoomToFindInPageRect(frameView()->contentsToWindow(enclosingIntRect(RenderObject::absoluteBoundingBoxRectForRange(m_activeMatch.get()))));
#endif

    setMarkerActive(m_activeMatch.get(), true);
    WebFrameImpl* oldActiveFrame = mainFrameImpl->m_currentActiveMatchFrame;
    mainFrameImpl->m_currentActiveMatchFrame = this;

    // Make sure no node is focused. See http://crbug.com/38700.
    frame()->document()->setFocusedElement(0);

    if (!options.findNext || activeSelection) {
        // This is either a Find operation or a Find-next from a new start point
        // due to a selection, so we set the flag to ask the scoping effort
        // to find the active rect for us and report it back to the UI.
        m_locatingActiveRect = true;
    } else {
        if (oldActiveFrame != this) {
            if (options.forward)
                m_activeMatchIndexInCurrentFrame = 0;
            else
                m_activeMatchIndexInCurrentFrame = m_lastMatchCount - 1;
        } else {
            if (options.forward)
                ++m_activeMatchIndexInCurrentFrame;
            else
                --m_activeMatchIndexInCurrentFrame;

            if (m_activeMatchIndexInCurrentFrame + 1 > m_lastMatchCount)
                m_activeMatchIndexInCurrentFrame = 0;
            if (m_activeMatchIndexInCurrentFrame == -1)
                m_activeMatchIndexInCurrentFrame = m_lastMatchCount - 1;
        }
        if (selectionRect) {
            *selectionRect = frameView()->contentsToWindow(m_activeMatch->boundingBox());
            reportFindInPageSelection(*selectionRect, m_activeMatchIndexInCurrentFrame + 1, identifier);
        }
    }

    return true;
}

void WebFrameImpl::stopFinding(bool clearSelection)
{
    if (!clearSelection)
        setFindEndstateFocusAndSelection();
    cancelPendingScopingEffort();

    // Remove all markers for matches found and turn off the highlighting.
    frame()->document()->markers()->removeMarkers(DocumentMarker::TextMatch);
    frame()->editor().setMarkedTextMatchesAreHighlighted(false);
    clearFindMatchesCache();

    // Let the frame know that we don't want tickmarks or highlighting anymore.
    invalidateArea(InvalidateAll);
}

void WebFrameImpl::scopeStringMatches(int identifier, const WebString& searchText, const WebFindOptions& options, bool reset)
{
    if (reset) {
        // This is a brand new search, so we need to reset everything.
        // Scoping is just about to begin.
        m_scopingInProgress = true;

        // Need to keep the current identifier locally in order to finish the
        // request in case the frame is detached during the process.
        m_findRequestIdentifier = identifier;

        // Clear highlighting for this frame.
        if (frame() && frame()->page() && frame()->editor().markedTextMatchesAreHighlighted())
            frame()->page()->unmarkAllTextMatches();

        // Clear the tickmarks and results cache.
        clearFindMatchesCache();

        // Clear the counters from last operation.
        m_lastMatchCount = 0;
        m_nextInvalidateAfter = 0;

        m_resumeScopingFromRange = 0;

        // The view might be null on detached frames.
        if (frame() && frame()->page())
            viewImpl()->mainFrameImpl()->m_framesScopingCount++;

        // Now, defer scoping until later to allow find operation to finish quickly.
        scopeStringMatchesSoon(identifier, searchText, options, false); // false means just reset, so don't do it again.
        return;
    }

    if (!shouldScopeMatches(searchText)) {
        // Note that we want to defer the final update when resetting even if shouldScopeMatches returns false.
        // This is done in order to prevent sending a final message based only on the results of the first frame
        // since m_framesScopingCount would be 0 as other frames have yet to reset.
        finishCurrentScopingEffort(identifier);
        return;
    }

    WebFrameImpl* mainFrameImpl = viewImpl()->mainFrameImpl();
    RefPtr<Range> searchRange(rangeOfContents(frame()->document()));

    Node* originalEndContainer = searchRange->endContainer();
    int originalEndOffset = searchRange->endOffset();

    TrackExceptionState exceptionState, exceptionState2;
    if (m_resumeScopingFromRange) {
        // This is a continuation of a scoping operation that timed out and didn't
        // complete last time around, so we should start from where we left off.
        searchRange->setStart(m_resumeScopingFromRange->startContainer(), m_resumeScopingFromRange->startOffset(exceptionState2) + 1, exceptionState);
        if (exceptionState.hadException() || exceptionState2.hadException()) {
            if (exceptionState2.hadException()) // A non-zero |exceptionState| happens when navigating during search.
                ASSERT_NOT_REACHED();
            return;
        }
    }

    // This timeout controls how long we scope before releasing control.  This
    // value does not prevent us from running for longer than this, but it is
    // periodically checked to see if we have exceeded our allocated time.
    const double maxScopingDuration = 0.1; // seconds

    int matchCount = 0;
    bool timedOut = false;
    double startTime = currentTime();
    do {
        // Find next occurrence of the search string.
        // FIXME: (http://b/1088245) This WebKit operation may run for longer
        // than the timeout value, and is not interruptible as it is currently
        // written. We may need to rewrite it with interruptibility in mind, or
        // find an alternative.
        RefPtr<Range> resultRange(findPlainText(searchRange.get(),
                                                searchText,
                                                options.matchCase ? 0 : CaseInsensitive));
        if (resultRange->collapsed(exceptionState)) {
            if (!resultRange->startContainer()->isInShadowTree())
                break;

            searchRange->setStartAfter(
                resultRange->startContainer()->deprecatedShadowAncestorNode(), exceptionState);
            searchRange->setEnd(originalEndContainer, originalEndOffset, exceptionState);
            continue;
        }

        ++matchCount;

        // Catch a special case where Find found something but doesn't know what
        // the bounding box for it is. In this case we set the first match we find
        // as the active rect.
        IntRect resultBounds = resultRange->boundingBox();
        IntRect activeSelectionRect;
        if (m_locatingActiveRect) {
            activeSelectionRect = m_activeMatch.get() ?
                m_activeMatch->boundingBox() : resultBounds;
        }

        // If the Find function found a match it will have stored where the
        // match was found in m_activeSelectionRect on the current frame. If we
        // find this rect during scoping it means we have found the active
        // tickmark.
        bool foundActiveMatch = false;
        if (m_locatingActiveRect && (activeSelectionRect == resultBounds)) {
            // We have found the active tickmark frame.
            mainFrameImpl->m_currentActiveMatchFrame = this;
            foundActiveMatch = true;
            // We also know which tickmark is active now.
            m_activeMatchIndexInCurrentFrame = matchCount - 1;
            // To stop looking for the active tickmark, we set this flag.
            m_locatingActiveRect = false;

            // Notify browser of new location for the selected rectangle.
            reportFindInPageSelection(
                frameView()->contentsToWindow(resultBounds),
                m_activeMatchIndexInCurrentFrame + 1,
                identifier);
        }

        addMarker(resultRange.get(), foundActiveMatch);

        m_findMatchesCache.append(FindMatch(resultRange.get(), m_lastMatchCount + matchCount));

        // Set the new start for the search range to be the end of the previous
        // result range. There is no need to use a VisiblePosition here,
        // since findPlainText will use a TextIterator to go over the visible
        // text nodes.
        searchRange->setStart(resultRange->endContainer(exceptionState), resultRange->endOffset(exceptionState), exceptionState);

        Node* shadowTreeRoot = searchRange->shadowRoot();
        if (searchRange->collapsed(exceptionState) && shadowTreeRoot)
            searchRange->setEnd(shadowTreeRoot, shadowTreeRoot->childNodeCount(), exceptionState);

        m_resumeScopingFromRange = resultRange;
        timedOut = (currentTime() - startTime) >= maxScopingDuration;
    } while (!timedOut);

    // Remember what we search for last time, so we can skip searching if more
    // letters are added to the search string (and last outcome was 0).
    m_lastSearchString = searchText;

    if (matchCount > 0) {
        frame()->editor().setMarkedTextMatchesAreHighlighted(true);

        m_lastMatchCount += matchCount;

        // Let the mainframe know how much we found during this pass.
        mainFrameImpl->increaseMatchCount(matchCount, identifier);
    }

    if (timedOut) {
        // If we found anything during this pass, we should redraw. However, we
        // don't want to spam too much if the page is extremely long, so if we
        // reach a certain point we start throttling the redraw requests.
        if (matchCount > 0)
            invalidateIfNecessary();

        // Scoping effort ran out of time, lets ask for another time-slice.
        scopeStringMatchesSoon(
            identifier,
            searchText,
            options,
            false); // don't reset.
        return; // Done for now, resume work later.
    }

    finishCurrentScopingEffort(identifier);
}

void WebFrameImpl::flushCurrentScopingEffort(int identifier)
{
    if (!frame() || !frame()->page())
        return;

    WebFrameImpl* mainFrameImpl = viewImpl()->mainFrameImpl();

    // This frame has no further scoping left, so it is done. Other frames might,
    // of course, continue to scope matches.
    mainFrameImpl->m_framesScopingCount--;

    // If this is the last frame to finish scoping we need to trigger the final
    // update to be sent.
    if (!mainFrameImpl->m_framesScopingCount)
        mainFrameImpl->increaseMatchCount(0, identifier);
}

void WebFrameImpl::finishCurrentScopingEffort(int identifier)
{
    flushCurrentScopingEffort(identifier);

    m_scopingInProgress = false;
    m_lastFindRequestCompletedWithNoMatches = !m_lastMatchCount;

    // This frame is done, so show any scrollbar tickmarks we haven't drawn yet.
    invalidateArea(InvalidateScrollbar);
}

void WebFrameImpl::cancelPendingScopingEffort()
{
    deleteAllValues(m_deferredScopingWork);
    m_deferredScopingWork.clear();

    m_activeMatchIndexInCurrentFrame = -1;

    // Last request didn't complete.
    if (m_scopingInProgress)
        m_lastFindRequestCompletedWithNoMatches = false;

    m_scopingInProgress = false;
}

void WebFrameImpl::increaseMatchCount(int count, int identifier)
{
    // This function should only be called on the mainframe.
    ASSERT(!parent());

    if (count)
        ++m_findMatchMarkersVersion;

    m_totalMatchCount += count;

    // Update the UI with the latest findings.
    if (client())
        client()->reportFindInPageMatchCount(identifier, m_totalMatchCount, !m_framesScopingCount);
}

void WebFrameImpl::reportFindInPageSelection(const WebRect& selectionRect, int activeMatchOrdinal, int identifier)
{
    // Update the UI with the latest selection rect.
    if (client())
        client()->reportFindInPageSelection(identifier, ordinalOfFirstMatchForFrame(this) + activeMatchOrdinal, selectionRect);
}

void WebFrameImpl::resetMatchCount()
{
    if (m_totalMatchCount > 0)
        ++m_findMatchMarkersVersion;

    m_totalMatchCount = 0;
    m_framesScopingCount = 0;
}

void WebFrameImpl::sendOrientationChangeEvent(int orientation)
{
#if ENABLE(ORIENTATION_EVENTS)
    if (frame())
        frame()->sendOrientationChangeEvent(orientation);
#endif
}

void WebFrameImpl::dispatchMessageEventWithOriginCheck(const WebSecurityOrigin& intendedTargetOrigin, const WebDOMEvent& event)
{
    ASSERT(!event.isNull());
    frame()->domWindow()->dispatchMessageEventWithOriginCheck(intendedTargetOrigin.get(), event, 0);
}

int WebFrameImpl::findMatchMarkersVersion() const
{
    ASSERT(!parent());
    return m_findMatchMarkersVersion;
}

void WebFrameImpl::clearFindMatchesCache()
{
    if (!m_findMatchesCache.isEmpty())
        viewImpl()->mainFrameImpl()->m_findMatchMarkersVersion++;

    m_findMatchesCache.clear();
    m_findMatchRectsAreValid = false;
}

bool WebFrameImpl::isActiveMatchFrameValid() const
{
    WebFrameImpl* mainFrameImpl = viewImpl()->mainFrameImpl();
    WebFrameImpl* activeMatchFrame = mainFrameImpl->activeMatchFrame();
    return activeMatchFrame && activeMatchFrame->m_activeMatch && activeMatchFrame->frame()->tree().isDescendantOf(mainFrameImpl->frame());
}

void WebFrameImpl::updateFindMatchRects()
{
    IntSize currentContentsSize = contentsSize();
    if (m_contentsSizeForCurrentFindMatchRects != currentContentsSize) {
        m_contentsSizeForCurrentFindMatchRects = currentContentsSize;
        m_findMatchRectsAreValid = false;
    }

    size_t deadMatches = 0;
    for (Vector<FindMatch>::iterator it = m_findMatchesCache.begin(); it != m_findMatchesCache.end(); ++it) {
        if (!it->m_range->boundaryPointsValid() || !it->m_range->startContainer()->inDocument())
            it->m_rect = FloatRect();
        else if (!m_findMatchRectsAreValid)
            it->m_rect = findInPageRectFromRange(it->m_range.get());

        if (it->m_rect.isEmpty())
            ++deadMatches;
    }

    // Remove any invalid matches from the cache.
    if (deadMatches) {
        Vector<FindMatch> filteredMatches;
        filteredMatches.reserveCapacity(m_findMatchesCache.size() - deadMatches);

        for (Vector<FindMatch>::const_iterator it = m_findMatchesCache.begin(); it != m_findMatchesCache.end(); ++it)
            if (!it->m_rect.isEmpty())
                filteredMatches.append(*it);

        m_findMatchesCache.swap(filteredMatches);
    }

    // Invalidate the rects in child frames. Will be updated later during traversal.
    if (!m_findMatchRectsAreValid)
        for (WebFrame* child = firstChild(); child; child = child->nextSibling())
            toWebFrameImpl(child)->m_findMatchRectsAreValid = false;

    m_findMatchRectsAreValid = true;
}

WebFloatRect WebFrameImpl::activeFindMatchRect()
{
    ASSERT(!parent());

    if (!isActiveMatchFrameValid())
        return WebFloatRect();

    return WebFloatRect(findInPageRectFromRange(m_currentActiveMatchFrame->m_activeMatch.get()));
}

void WebFrameImpl::findMatchRects(WebVector<WebFloatRect>& outputRects)
{
    ASSERT(!parent());

    Vector<WebFloatRect> matchRects;
    for (WebFrameImpl* frame = this; frame; frame = toWebFrameImpl(frame->traverseNext(false)))
        frame->appendFindMatchRects(matchRects);

    outputRects = matchRects;
}

void WebFrameImpl::appendFindMatchRects(Vector<WebFloatRect>& frameRects)
{
    updateFindMatchRects();
    frameRects.reserveCapacity(frameRects.size() + m_findMatchesCache.size());
    for (Vector<FindMatch>::const_iterator it = m_findMatchesCache.begin(); it != m_findMatchesCache.end(); ++it) {
        ASSERT(!it->m_rect.isEmpty());
        frameRects.append(it->m_rect);
    }
}

int WebFrameImpl::selectNearestFindMatch(const WebFloatPoint& point, WebRect* selectionRect)
{
    ASSERT(!parent());

    WebFrameImpl* bestFrame = 0;
    int indexInBestFrame = -1;
    float distanceInBestFrame = FLT_MAX;

    for (WebFrameImpl* frame = this; frame; frame = toWebFrameImpl(frame->traverseNext(false))) {
        float distanceInFrame;
        int indexInFrame = frame->nearestFindMatch(point, distanceInFrame);
        if (distanceInFrame < distanceInBestFrame) {
            bestFrame = frame;
            indexInBestFrame = indexInFrame;
            distanceInBestFrame = distanceInFrame;
        }
    }

    if (indexInBestFrame != -1)
        return bestFrame->selectFindMatch(static_cast<unsigned>(indexInBestFrame), selectionRect);

    return -1;
}

int WebFrameImpl::nearestFindMatch(const FloatPoint& point, float& distanceSquared)
{
    updateFindMatchRects();

    int nearest = -1;
    distanceSquared = FLT_MAX;
    for (size_t i = 0; i < m_findMatchesCache.size(); ++i) {
        ASSERT(!m_findMatchesCache[i].m_rect.isEmpty());
        FloatSize offset = point - m_findMatchesCache[i].m_rect.center();
        float width = offset.width();
        float height = offset.height();
        float currentDistanceSquared = width * width + height * height;
        if (currentDistanceSquared < distanceSquared) {
            nearest = i;
            distanceSquared = currentDistanceSquared;
        }
    }
    return nearest;
}

int WebFrameImpl::selectFindMatch(unsigned index, WebRect* selectionRect)
{
    ASSERT_WITH_SECURITY_IMPLICATION(index < m_findMatchesCache.size());

    RefPtr<Range> range = m_findMatchesCache[index].m_range;
    if (!range->boundaryPointsValid() || !range->startContainer()->inDocument())
        return -1;

    // Check if the match is already selected.
    WebFrameImpl* activeMatchFrame = viewImpl()->mainFrameImpl()->m_currentActiveMatchFrame;
    if (this != activeMatchFrame || !m_activeMatch || !areRangesEqual(m_activeMatch.get(), range.get())) {
        if (isActiveMatchFrameValid())
            activeMatchFrame->setMarkerActive(activeMatchFrame->m_activeMatch.get(), false);

        m_activeMatchIndexInCurrentFrame = m_findMatchesCache[index].m_ordinal - 1;

        // Set this frame as the active frame (the one with the active highlight).
        viewImpl()->mainFrameImpl()->m_currentActiveMatchFrame = this;
        viewImpl()->setFocusedFrame(this);

        m_activeMatch = range.release();
        setMarkerActive(m_activeMatch.get(), true);

        // Clear any user selection, to make sure Find Next continues on from the match we just activated.
        frame()->selection().clear();

        // Make sure no node is focused. See http://crbug.com/38700.
        frame()->document()->setFocusedElement(0);
    }

    IntRect activeMatchRect;
    IntRect activeMatchBoundingBox = enclosingIntRect(RenderObject::absoluteBoundingBoxRectForRange(m_activeMatch.get()));

    if (!activeMatchBoundingBox.isEmpty()) {
        if (m_activeMatch->firstNode() && m_activeMatch->firstNode()->renderer())
            m_activeMatch->firstNode()->renderer()->scrollRectToVisible(activeMatchBoundingBox,
                    ScrollAlignment::alignCenterIfNeeded, ScrollAlignment::alignCenterIfNeeded);

        // Zoom to the active match.
        activeMatchRect = frameView()->contentsToWindow(activeMatchBoundingBox);
        viewImpl()->zoomToFindInPageRect(activeMatchRect);
    }

    if (selectionRect)
        *selectionRect = activeMatchRect;

    return ordinalOfFirstMatchForFrame(this) + m_activeMatchIndexInCurrentFrame + 1;
}

WebString WebFrameImpl::contentAsText(size_t maxChars) const
{
    if (!frame())
        return WebString();
    StringBuilder text;
    frameContentAsPlainText(maxChars, frame(), text);
    return text.toString();
}

WebString WebFrameImpl::contentAsMarkup() const
{
    if (!frame())
        return WebString();
    return createFullMarkup(frame()->document());
}

WebString WebFrameImpl::renderTreeAsText(RenderAsTextControls toShow) const
{
    RenderAsTextBehavior behavior = RenderAsTextBehaviorNormal;

    if (toShow & RenderAsTextDebug)
        behavior |= RenderAsTextShowCompositedLayers | RenderAsTextShowAddresses | RenderAsTextShowIDAndClass | RenderAsTextShowLayerNesting;

    if (toShow & RenderAsTextPrinting)
        behavior |= RenderAsTextPrintingMode;

    return externalRepresentation(frame(), behavior);
}

WebString WebFrameImpl::markerTextForListItem(const WebElement& webElement) const
{
    return WebCore::markerTextForListItem(const_cast<Element*>(webElement.constUnwrap<Element>()));
}

void WebFrameImpl::printPagesWithBoundaries(WebCanvas* canvas, const WebSize& pageSizeInPixels)
{
    ASSERT(m_printContext);

    GraphicsContext graphicsContext(canvas);
    graphicsContext.setPrinting(true);

    m_printContext->spoolAllPagesWithBoundaries(graphicsContext, FloatSize(pageSizeInPixels.width, pageSizeInPixels.height));
}

WebRect WebFrameImpl::selectionBoundsRect() const
{
    return hasSelection() ? WebRect(IntRect(frame()->selection().bounds(false))) : WebRect();
}

bool WebFrameImpl::selectionStartHasSpellingMarkerFor(int from, int length) const
{
    if (!frame())
        return false;
    return frame()->spellChecker().selectionStartHasMarkerFor(DocumentMarker::Spelling, from, length);
}

WebString WebFrameImpl::layerTreeAsText(bool showDebugInfo) const
{
    if (!frame())
        return WebString();

    return WebString(frame()->layerTreeAsText(showDebugInfo ? LayerTreeIncludesDebugInfo : LayerTreeNormal));
}

// WebFrameImpl public ---------------------------------------------------------

WebFrame* WebFrame::create(WebFrameClient* client)
<<<<<<< HEAD
{
    return WebFrameImpl::create(client);
}

WebFrame* WebFrame::create(WebFrameClient* client, long long embedderIdentifier)
{
    return WebFrameImpl::create(client, embedderIdentifier);
}

long long WebFrame::generateEmbedderIdentifier()
{
    static long long next = 0;
    // Assume that 64-bit will not wrap to -1.
    return ++next;
}

WebFrameImpl* WebFrameImpl::create(WebFrameClient* client)
{
    return WebFrameImpl::create(client, generateEmbedderIdentifier());
}

WebFrameImpl* WebFrameImpl::create(WebFrameClient* client, long long embedderIdentifier)
{
    return adoptRef(new WebFrameImpl(client, embedderIdentifier)).leakRef();
}

=======
{
    return WebFrameImpl::create(client);
}

WebFrame* WebFrame::create(WebFrameClient* client, long long embedderIdentifier)
{
    return WebFrameImpl::create(client, embedderIdentifier);
}

long long WebFrame::generateEmbedderIdentifier()
{
    static long long next = 0;
    // Assume that 64-bit will not wrap to -1.
    return ++next;
}

WebFrameImpl* WebFrameImpl::create(WebFrameClient* client)
{
    return WebFrameImpl::create(client, generateEmbedderIdentifier());
}

WebFrameImpl* WebFrameImpl::create(WebFrameClient* client, long long embedderIdentifier)
{
    return adoptRef(new WebFrameImpl(client, embedderIdentifier)).leakRef();
}

>>>>>>> 8c15b39e
WebFrameImpl::WebFrameImpl(WebFrameClient* client, long long embedderIdentifier)
    : FrameDestructionObserver(0)
    , m_frameInit(WebFrameInit::create(this, embedderIdentifier))
    , m_client(client)
    , m_permissionClient(0)
    , m_currentActiveMatchFrame(0)
    , m_activeMatchIndexInCurrentFrame(-1)
    , m_locatingActiveRect(false)
    , m_resumeScopingFromRange(0)
    , m_lastMatchCount(-1)
    , m_totalMatchCount(-1)
    , m_framesScopingCount(-1)
    , m_findRequestIdentifier(-1)
    , m_scopingInProgress(false)
    , m_lastFindRequestCompletedWithNoMatches(false)
    , m_nextInvalidateAfter(0)
    , m_findMatchMarkersVersion(0)
    , m_findMatchRectsAreValid(false)
<<<<<<< HEAD
    , m_inSameDocumentHistoryLoad(false)
=======
>>>>>>> 8c15b39e
    , m_inputEventsScaleFactorForEmulation(1)
{
    blink::Platform::current()->incrementStatsCounter(webFrameActiveCount);
    frameCount++;
}

WebFrameImpl::~WebFrameImpl()
{
    blink::Platform::current()->decrementStatsCounter(webFrameActiveCount);
    frameCount--;

    cancelPendingScopingEffort();
}

void WebFrameImpl::setWebCoreFrame(WebCore::Frame* frame)
{
    ASSERT(frame);
    observeFrame(frame);
}

void WebFrameImpl::initializeAsMainFrame(WebCore::Page* page)
{
    m_frameInit->setPage(page);
    RefPtr<Frame> mainFrame = Frame::create(m_frameInit);
    setWebCoreFrame(mainFrame.get());

    // Add reference on behalf of FrameLoader. See comments in
    // WebFrameLoaderClient::frameLoaderDestroyed for more info.
    ref();

    // We must call init() after m_frame is assigned because it is referenced
    // during init().
    frame()->init();
}

PassRefPtr<Frame> WebFrameImpl::createChildFrame(const FrameLoadRequest& request, HTMLFrameOwnerElement* ownerElement)
{
    ASSERT(m_client);
    WebFrameImpl* webframe = toWebFrameImpl(m_client->createChildFrame(this, request.frameName()));

    // If the embedder is returning 0 from createChildFrame(), it has not been
    // updated to the new ownership semantics where the embedder creates the
    // WebFrame. In that case, fall back to the old logic where the
    // WebFrameImpl is created here and published back to the embedder. To
    // bridge between the two ownership semantics, webframeLifetimeHack is
    // needeed to balance out the refcounting.
    //
    // FIXME: Remove once all embedders return non-null from createChildFrame().
    RefPtr<WebFrameImpl> webframeLifetimeHack;
    bool mustCallDidCreateFrame = false;
    if (!webframe) {
        mustCallDidCreateFrame = true;
        webframeLifetimeHack = adoptRef(WebFrameImpl::create(m_client));
        webframe = webframeLifetimeHack.get();
    }

    // Add an extra ref on behalf of the page/FrameLoader, which references the
    // WebFrame via the FrameLoaderClient interface. See the comment at the top
    // of this file for more info.
    webframe->ref();

    webframe->m_frameInit->setPage(frame()->page());
    webframe->m_frameInit->setOwnerElement(ownerElement);
    RefPtr<Frame> childFrame = Frame::create(webframe->m_frameInit);
    webframe->setWebCoreFrame(childFrame.get());

    childFrame->tree().setName(request.frameName());

    frame()->tree().appendChild(childFrame);

    // FIXME: Remove once all embedders return non-null from createChildFrame().
    if (mustCallDidCreateFrame)
        m_client->didCreateFrame(this, webframe);

    // Frame::init() can trigger onload event in the parent frame,
    // which may detach this frame and trigger a null-pointer access
    // in FrameTree::removeChild. Move init() after appendChild call
    // so that webframe->mFrame is in the tree before triggering
    // onload event handler.
    // Because the event handler may set webframe->mFrame to null,
    // it is necessary to check the value after calling init() and
    // return without loading URL.
    // NOTE: m_client will be null if this frame has been detached.
    // (b:791612)
    childFrame->init(); // create an empty document
    if (!childFrame->tree().parent())
        return 0;

<<<<<<< HEAD
    HistoryItem* parentItem = frame()->loader().history()->currentItem();
    HistoryItem* childItem = 0;
    // If we're moving in the back/forward list, we might want to replace the content
    // of this child frame with whatever was there at that point.
    if (parentItem && parentItem->children().size() && isBackForwardLoadType(frame()->loader().loadType()) && !frame()->document()->loadEventFinished())
        childItem = parentItem->childItemWithTarget(childFrame->tree().uniqueName());
=======
    // If we're moving in the back/forward list, we might want to replace the content
    // of this child frame with whatever was there at that point.
    HistoryItem* childItem = 0;
    if (isBackForwardLoadType(frame()->loader().loadType()) && !frame()->document()->loadEventFinished())
        childItem = frame()->page()->historyController().itemForNewChildFrame(childFrame.get());
>>>>>>> 8c15b39e

    if (childItem)
        childFrame->loader().loadHistoryItem(childItem);
    else
        childFrame->loader().load(FrameLoadRequest(0, request.resourceRequest(), "_self"));

    // A synchronous navigation (about:blank) would have already processed
    // onload, so it is possible for the frame to have already been destroyed by
    // script in the page.
    // NOTE: m_client will be null if this frame has been detached.
    if (!childFrame->tree().parent())
        return 0;

    return childFrame.release();
}

void WebFrameImpl::didChangeContentsSize(const IntSize& size)
{
    // This is only possible on the main frame.
    if (m_totalMatchCount > 0) {
        ASSERT(!parent());
        ++m_findMatchMarkersVersion;
    }
}

void WebFrameImpl::createFrameView()
{
    TRACE_EVENT0("webkit", "WebFrameImpl::createFrameView");

    ASSERT(frame()); // If frame() doesn't exist, we probably didn't init properly.

    WebViewImpl* webView = viewImpl();
    bool isMainFrame = webView->mainFrameImpl()->frame() == frame();
    if (isMainFrame)
        webView->suppressInvalidations(true);

    frame()->createView(webView->size(), webView->baseBackgroundColor(), webView->isTransparent());
    if (webView->shouldAutoResize() && isMainFrame)
        frame()->view()->enableAutoSizeMode(true, webView->minAutoSize(), webView->maxAutoSize());

    frame()->view()->setInputEventsTransformForEmulation(m_inputEventsOffsetForEmulation, m_inputEventsScaleFactorForEmulation);

    if (isMainFrame)
        webView->suppressInvalidations(false);
}

WebFrameImpl* WebFrameImpl::fromFrame(Frame* frame)
{
    if (!frame)
        return 0;
    return toFrameLoaderClientImpl(frame->loader().client())->webFrame();
}

WebFrameImpl* WebFrameImpl::fromFrameOwnerElement(Element* element)
{
    // FIXME: Why do we check specifically for <iframe> and <frame> here? Why can't we get the WebFrameImpl from an <object> element, for example.
    if (!element || !element->isFrameOwnerElement() || (!element->hasTagName(HTMLNames::iframeTag) && !element->hasTagName(HTMLNames::frameTag)))
        return 0;
    return fromFrame(toHTMLFrameOwnerElement(element)->contentFrame());
}

WebViewImpl* WebFrameImpl::viewImpl() const
{
    if (!frame())
        return 0;
    return WebViewImpl::fromPage(frame()->page());
}

WebDataSourceImpl* WebFrameImpl::dataSourceImpl() const
{
    return static_cast<WebDataSourceImpl*>(dataSource());
}

WebDataSourceImpl* WebFrameImpl::provisionalDataSourceImpl() const
{
    return static_cast<WebDataSourceImpl*>(provisionalDataSource());
}

void WebFrameImpl::setFindEndstateFocusAndSelection()
{
    WebFrameImpl* mainFrameImpl = viewImpl()->mainFrameImpl();

    if (this == mainFrameImpl->activeMatchFrame() && m_activeMatch.get()) {
        // If the user has set the selection since the match was found, we
        // don't focus anything.
        VisibleSelection selection(frame()->selection().selection());
        if (!selection.isNone())
            return;

        // Try to find the first focusable node up the chain, which will, for
        // example, focus links if we have found text within the link.
        Node* node = m_activeMatch->firstNode();
        if (node && node->isInShadowTree()) {
            Node* host = node->deprecatedShadowAncestorNode();
            if (host->hasTagName(HTMLNames::inputTag) || isHTMLTextAreaElement(host))
                node = host;
        }
        for (; node; node = node->parentNode()) {
            if (!node->isElementNode())
                continue;
            Element* element = toElement(node);
            if (element->isFocusable()) {
                // Found a focusable parent node. Set the active match as the
                // selection and focus to the focusable node.
                frame()->selection().setSelection(m_activeMatch.get());
                frame()->document()->setFocusedElement(element);
                return;
            }
        }

        // Iterate over all the nodes in the range until we find a focusable node.
        // This, for example, sets focus to the first link if you search for
        // text and text that is within one or more links.
        node = m_activeMatch->firstNode();
        for (; node && node != m_activeMatch->pastLastNode(); node = NodeTraversal::next(*node)) {
            if (!node->isElementNode())
                continue;
            Element* element = toElement(node);
            if (element->isFocusable()) {
                frame()->document()->setFocusedElement(element);
                return;
            }
        }

        // No node related to the active match was focusable, so set the
        // active match as the selection (so that when you end the Find session,
        // you'll have the last thing you found highlighted) and make sure that
        // we have nothing focused (otherwise you might have text selected but
        // a link focused, which is weird).
        frame()->selection().setSelection(m_activeMatch.get());
        frame()->document()->setFocusedElement(0);

        // Finally clear the active match, for two reasons:
        // We just finished the find 'session' and we don't want future (potentially
        // unrelated) find 'sessions' operations to start at the same place.
        // The WebFrameImpl could get reused and the m_activeMatch could end up pointing
        // to a document that is no longer valid. Keeping an invalid reference around
        // is just asking for trouble.
        m_activeMatch = 0;
    }
}

void WebFrameImpl::didFail(const ResourceError& error, bool wasProvisional)
{
    if (!client())
        return;
    WebURLError webError = error;
    if (wasProvisional)
        client()->didFailProvisionalLoad(this, webError);
    else
        client()->didFailLoad(this, webError);
}

void WebFrameImpl::setCanHaveScrollbars(bool canHaveScrollbars)
{
    frame()->view()->setCanHaveScrollbars(canHaveScrollbars);
}

void WebFrameImpl::setInputEventsTransformForEmulation(const IntSize& offset, float contentScaleFactor)
{
    m_inputEventsOffsetForEmulation = offset;
    m_inputEventsScaleFactorForEmulation = contentScaleFactor;
    if (frame()->view())
        frame()->view()->setInputEventsTransformForEmulation(m_inputEventsOffsetForEmulation, m_inputEventsScaleFactorForEmulation);
}

void WebFrameImpl::invalidateArea(AreaToInvalidate area)
{
    ASSERT(frame() && frame()->view());
    FrameView* view = frame()->view();

    if ((area & InvalidateAll) == InvalidateAll)
        view->invalidateRect(view->frameRect());
    else {
        if ((area & InvalidateContentArea) == InvalidateContentArea) {
            IntRect contentArea(
                view->x(), view->y(), view->visibleWidth(), view->visibleHeight());
            IntRect frameRect = view->frameRect();
            contentArea.move(-frameRect.x(), -frameRect.y());
            view->invalidateRect(contentArea);
        }
    }

    if ((area & InvalidateScrollbar) == InvalidateScrollbar) {
        // Invalidate the vertical scroll bar region for the view.
        Scrollbar* scrollbar = view->verticalScrollbar();
        if (scrollbar)
            scrollbar->invalidate();
    }
}

void WebFrameImpl::addMarker(Range* range, bool activeMatch)
{
    frame()->document()->markers()->addTextMatchMarker(range, activeMatch);
}

void WebFrameImpl::setMarkerActive(Range* range, bool active)
{
    if (!range || range->collapsed(IGNORE_EXCEPTION))
        return;
    frame()->document()->markers()->setMarkersActive(range, active);
}

int WebFrameImpl::ordinalOfFirstMatchForFrame(WebFrameImpl* frame) const
{
    int ordinal = 0;
    WebFrameImpl* mainFrameImpl = viewImpl()->mainFrameImpl();
    // Iterate from the main frame up to (but not including) |frame| and
    // add up the number of matches found so far.
    for (WebFrameImpl* it = mainFrameImpl; it != frame; it = toWebFrameImpl(it->traverseNext(true))) {
        if (it->m_lastMatchCount > 0)
            ordinal += it->m_lastMatchCount;
    }
    return ordinal;
}

bool WebFrameImpl::shouldScopeMatches(const String& searchText)
{
    // Don't scope if we can't find a frame or a view.
    // The user may have closed the tab/application, so abort.
    // Also ignore detached frames, as many find operations report to the main frame.
    if (!frame() || !frame()->view() || !frame()->page() || !hasVisibleContent())
        return false;

    ASSERT(frame()->document() && frame()->view());

    // If the frame completed the scoping operation and found 0 matches the last
    // time it was searched, then we don't have to search it again if the user is
    // just adding to the search string or sending the same search string again.
    if (m_lastFindRequestCompletedWithNoMatches && !m_lastSearchString.isEmpty()) {
        // Check to see if the search string prefixes match.
        String previousSearchPrefix =
            searchText.substring(0, m_lastSearchString.length());

        if (previousSearchPrefix == m_lastSearchString)
            return false; // Don't search this frame, it will be fruitless.
    }

    return true;
}

void WebFrameImpl::scopeStringMatchesSoon(int identifier, const WebString& searchText, const WebFindOptions& options, bool reset)
{
    m_deferredScopingWork.append(new DeferredScopeStringMatches(this, identifier, searchText, options, reset));
}

void WebFrameImpl::callScopeStringMatches(DeferredScopeStringMatches* caller, int identifier, const WebString& searchText, const WebFindOptions& options, bool reset)
{
    m_deferredScopingWork.remove(m_deferredScopingWork.find(caller));
    scopeStringMatches(identifier, searchText, options, reset);

    // This needs to happen last since searchText is passed by reference.
    delete caller;
}

void WebFrameImpl::invalidateIfNecessary()
{
    if (m_lastMatchCount <= m_nextInvalidateAfter)
        return;

    // FIXME: (http://b/1088165) Optimize the drawing of the tickmarks and
    // remove this. This calculation sets a milestone for when next to
    // invalidate the scrollbar and the content area. We do this so that we
    // don't spend too much time drawing the scrollbar over and over again.
    // Basically, up until the first 500 matches there is no throttle.
    // After the first 500 matches, we set set the milestone further and
    // further out (750, 1125, 1688, 2K, 3K).
    static const int startSlowingDownAfter = 500;
    static const int slowdown = 750;

    int i = m_lastMatchCount / startSlowingDownAfter;
    m_nextInvalidateAfter += i * slowdown;
    invalidateArea(InvalidateScrollbar);
}

void WebFrameImpl::loadJavaScriptURL(const KURL& url)
{
    // This is copied from ScriptController::executeScriptIfJavaScriptURL.
    // Unfortunately, we cannot just use that method since it is private, and
    // it also doesn't quite behave as we require it to for bookmarklets.  The
    // key difference is that we need to suppress loading the string result
    // from evaluating the JS URL if executing the JS URL resulted in a
    // location change.  We also allow a JS URL to be loaded even if scripts on
    // the page are otherwise disabled.

    if (!frame()->document() || !frame()->page())
        return;

    RefPtr<Document> ownerDocument(frame()->document());

    // Protect privileged pages against bookmarklets and other javascript manipulations.
    if (SchemeRegistry::shouldTreatURLSchemeAsNotAllowingJavascriptURLs(frame()->document()->url().protocol()))
        return;

    String script = decodeURLEscapeSequences(url.string().substring(strlen("javascript:")));
    UserGestureIndicator gestureIndicator(DefinitelyProcessingNewUserGesture);
    ScriptValue result = frame()->script().executeScriptInMainWorldAndReturnValue(ScriptSourceCode(script));

    String scriptResult;
    if (!result.getString(scriptResult))
        return;

    if (!frame()->navigationScheduler().locationChangePending())
        frame()->document()->loader()->replaceDocument(scriptResult, ownerDocument.get());
}

void WebFrameImpl::willDetachPage()
{
    if (!frame() || !frame()->page())
        return;

    // Do not expect string scoping results from any frames that got detached
    // in the middle of the operation.
    if (m_scopingInProgress) {

        // There is a possibility that the frame being detached was the only
        // pending one. We need to make sure final replies can be sent.
        flushCurrentScopingEffort(m_findRequestIdentifier);

        cancelPendingScopingEffort();
    }
}

} // namespace blink<|MERGE_RESOLUTION|>--- conflicted
+++ resolved
@@ -155,16 +155,7 @@
 #include "core/page/FrameTree.h"
 #include "core/page/Page.h"
 #include "core/page/PrintContext.h"
-<<<<<<< HEAD
-#include "core/page/Settings.h"
-#include "core/platform/ScrollbarTheme.h"
-#include "core/platform/graphics/FontCache.h"
-#include "core/platform/graphics/GraphicsContext.h"
-#include "core/platform/graphics/GraphicsLayerClient.h"
-#include "core/platform/graphics/skia/SkiaUtils.h"
-=======
 #include "core/frame/Settings.h"
->>>>>>> 8c15b39e
 #include "core/rendering/HitTestResult.h"
 #include "core/rendering/RenderBox.h"
 #include "core/rendering/RenderFrame.h"
@@ -183,10 +174,6 @@
 #include "platform/TraceEvent.h"
 #include "platform/UserGestureIndicator.h"
 #include "platform/clipboard/ClipboardUtilities.h"
-<<<<<<< HEAD
-#include "platform/network/ResourceRequest.h"
-#include "platform/scroll/ScrollTypes.h"
-=======
 #include "platform/fonts/FontCache.h"
 #include "platform/graphics/GraphicsContext.h"
 #include "platform/graphics/GraphicsLayerClient.h"
@@ -197,7 +184,6 @@
 #include "platform/weborigin/KURL.h"
 #include "platform/weborigin/SchemeRegistry.h"
 #include "platform/weborigin/SecurityPolicy.h"
->>>>>>> 8c15b39e
 #include "public/platform/Platform.h"
 #include "public/platform/WebFileSystem.h"
 #include "public/platform/WebFloatPoint.h"
@@ -566,11 +552,7 @@
     // The URL to the icon may be in the header. As such, only
     // ask the loader for the icon if it's finished loading.
     if (frame()->loader().state() == FrameStateComplete)
-<<<<<<< HEAD
-        return frame()->loader().icon()->urlsForTypes(iconTypesMask);
-=======
         return frame()->document()->iconURLs(iconTypesMask);
->>>>>>> 8c15b39e
     return WebVector<WebIconURL>();
 }
 
@@ -966,16 +948,7 @@
     ASSERT(frame());
     RefPtr<HistoryItem> historyItem = PassRefPtr<HistoryItem>(item);
     ASSERT(historyItem);
-<<<<<<< HEAD
-
-    frame()->loader().prepareForHistoryNavigation();
-    RefPtr<HistoryItem> currentItem = frame()->loader().history()->currentItem();
-    m_inSameDocumentHistoryLoad = currentItem && currentItem->shouldDoSameDocumentNavigationTo(historyItem.get());
-    frame()->page()->goToItem(historyItem.get());
-    m_inSameDocumentHistoryLoad = false;
-=======
     frame()->page()->historyController().goToItem(historyItem.get());
->>>>>>> 8c15b39e
 }
 
 void WebFrameImpl::loadData(const WebData& data, const WebString& mimeType, const WebString& textEncoding, const WebURL& baseURL, const WebURL& unreachableURL, bool replace)
@@ -1046,11 +1019,7 @@
     // only get saved to history when it becomes the previous item.  The caller
     // is expected to query the history item after a navigation occurs, after
     // the desired history item has become the previous entry.
-<<<<<<< HEAD
-    return WebHistoryItem(frame()->loader().history()->previousItem());
-=======
     return WebHistoryItem(frame()->page()->historyController().previousItemForExport());
->>>>>>> 8c15b39e
 }
 
 WebHistoryItem WebFrameImpl::currentHistoryItem() const
@@ -1066,15 +1035,6 @@
     // document state.  However, it is OK for new navigations.
     // FIXME: Can we make this a plain old getter, instead of worrying about
     // clobbering here?
-<<<<<<< HEAD
-    if (!m_inSameDocumentHistoryLoad && (frame()->loader().loadType() == FrameLoadTypeStandard
-        || !frame()->loader().activeDocumentLoader()->isLoadingInAPISense()))
-        frame()->loader().history()->saveDocumentAndScrollState();
-
-    if (HistoryItem* item = frame()->loader().history()->provisionalItem())
-        return WebHistoryItem(item);
-    return WebHistoryItem(frame()->page()->mainFrame()->loader().history()->currentItem());
-=======
     if (!frame()->page()->historyController().inSameDocumentLoad() && (frame()->loader().loadType() == FrameLoadTypeStandard
         || !frame()->loader().activeDocumentLoader()->isLoadingInAPISense()))
         frame()->loader().saveDocumentAndScrollState();
@@ -1082,7 +1042,6 @@
     if (RefPtr<HistoryItem> item = frame()->page()->historyController().provisionalItemForExport())
         return WebHistoryItem(item);
     return WebHistoryItem(frame()->page()->historyController().currentItemForExport());
->>>>>>> 8c15b39e
 }
 
 void WebFrameImpl::enableViewSourceMode(bool enable)
@@ -1100,11 +1059,7 @@
 
 void WebFrameImpl::setReferrerForRequest(WebURLRequest& request, const WebURL& referrerURL)
 {
-<<<<<<< HEAD
-    String referrer = referrerURL.isEmpty() ? frame()->loader().outgoingReferrer() : String(referrerURL.spec().utf16());
-=======
     String referrer = referrerURL.isEmpty() ? frame()->document()->outgoingReferrer() : String(referrerURL.spec().utf16());
->>>>>>> 8c15b39e
     referrer = SecurityPolicy::generateReferrerHeader(frame()->document()->referrerPolicy(), request.url(), referrer);
     if (referrer.isEmpty())
         return;
@@ -1127,14 +1082,6 @@
     return frame()->domWindow()->pendingUnloadEventListeners();
 }
 
-<<<<<<< HEAD
-bool WebFrameImpl::willSuppressOpenerInNewFrame() const
-{
-    return frame()->loader().suppressOpenerInNewFrame();
-}
-
-=======
->>>>>>> 8c15b39e
 void WebFrameImpl::replaceSelection(const WebString& text)
 {
     bool selectReplacement = false;
@@ -2130,7 +2077,6 @@
 // WebFrameImpl public ---------------------------------------------------------
 
 WebFrame* WebFrame::create(WebFrameClient* client)
-<<<<<<< HEAD
 {
     return WebFrameImpl::create(client);
 }
@@ -2157,34 +2103,6 @@
     return adoptRef(new WebFrameImpl(client, embedderIdentifier)).leakRef();
 }
 
-=======
-{
-    return WebFrameImpl::create(client);
-}
-
-WebFrame* WebFrame::create(WebFrameClient* client, long long embedderIdentifier)
-{
-    return WebFrameImpl::create(client, embedderIdentifier);
-}
-
-long long WebFrame::generateEmbedderIdentifier()
-{
-    static long long next = 0;
-    // Assume that 64-bit will not wrap to -1.
-    return ++next;
-}
-
-WebFrameImpl* WebFrameImpl::create(WebFrameClient* client)
-{
-    return WebFrameImpl::create(client, generateEmbedderIdentifier());
-}
-
-WebFrameImpl* WebFrameImpl::create(WebFrameClient* client, long long embedderIdentifier)
-{
-    return adoptRef(new WebFrameImpl(client, embedderIdentifier)).leakRef();
-}
-
->>>>>>> 8c15b39e
 WebFrameImpl::WebFrameImpl(WebFrameClient* client, long long embedderIdentifier)
     : FrameDestructionObserver(0)
     , m_frameInit(WebFrameInit::create(this, embedderIdentifier))
@@ -2203,10 +2121,6 @@
     , m_nextInvalidateAfter(0)
     , m_findMatchMarkersVersion(0)
     , m_findMatchRectsAreValid(false)
-<<<<<<< HEAD
-    , m_inSameDocumentHistoryLoad(false)
-=======
->>>>>>> 8c15b39e
     , m_inputEventsScaleFactorForEmulation(1)
 {
     blink::Platform::current()->incrementStatsCounter(webFrameActiveCount);
@@ -2295,20 +2209,11 @@
     if (!childFrame->tree().parent())
         return 0;
 
-<<<<<<< HEAD
-    HistoryItem* parentItem = frame()->loader().history()->currentItem();
-    HistoryItem* childItem = 0;
-    // If we're moving in the back/forward list, we might want to replace the content
-    // of this child frame with whatever was there at that point.
-    if (parentItem && parentItem->children().size() && isBackForwardLoadType(frame()->loader().loadType()) && !frame()->document()->loadEventFinished())
-        childItem = parentItem->childItemWithTarget(childFrame->tree().uniqueName());
-=======
     // If we're moving in the back/forward list, we might want to replace the content
     // of this child frame with whatever was there at that point.
     HistoryItem* childItem = 0;
     if (isBackForwardLoadType(frame()->loader().loadType()) && !frame()->document()->loadEventFinished())
         childItem = frame()->page()->historyController().itemForNewChildFrame(childFrame.get());
->>>>>>> 8c15b39e
 
     if (childItem)
         childFrame->loader().loadHistoryItem(childItem);
