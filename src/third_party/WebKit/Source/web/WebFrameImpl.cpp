/*
 * Copyright (C) 2009 Google Inc. All rights reserved.
 *
 * Redistribution and use in source and binary forms, with or without
 * modification, are permitted provided that the following conditions are
 * met:
 *
 *     * Redistributions of source code must retain the above copyright
 * notice, this list of conditions and the following disclaimer.
 *     * Redistributions in binary form must reproduce the above
 * copyright notice, this list of conditions and the following disclaimer
 * in the documentation and/or other materials provided with the
 * distribution.
 *     * Neither the name of Google Inc. nor the names of its
 * contributors may be used to endorse or promote products derived from
 * this software without specific prior written permission.
 *
 * THIS SOFTWARE IS PROVIDED BY THE COPYRIGHT HOLDERS AND CONTRIBUTORS
 * "AS IS" AND ANY EXPRESS OR IMPLIED WARRANTIES, INCLUDING, BUT NOT
 * LIMITED TO, THE IMPLIED WARRANTIES OF MERCHANTABILITY AND FITNESS FOR
 * A PARTICULAR PURPOSE ARE DISCLAIMED. IN NO EVENT SHALL THE COPYRIGHT
 * OWNER OR CONTRIBUTORS BE LIABLE FOR ANY DIRECT, INDIRECT, INCIDENTAL,
 * SPECIAL, EXEMPLARY, OR CONSEQUENTIAL DAMAGES (INCLUDING, BUT NOT
 * LIMITED TO, PROCUREMENT OF SUBSTITUTE GOODS OR SERVICES; LOSS OF USE,
 * DATA, OR PROFITS; OR BUSINESS INTERRUPTION) HOWEVER CAUSED AND ON ANY
 * THEORY OF LIABILITY, WHETHER IN CONTRACT, STRICT LIABILITY, OR TORT
 * (INCLUDING NEGLIGENCE OR OTHERWISE) ARISING IN ANY WAY OUT OF THE USE
 * OF THIS SOFTWARE, EVEN IF ADVISED OF THE POSSIBILITY OF SUCH DAMAGE.
 */

// How ownership works
// -------------------
//
// Big oh represents a refcounted relationship: owner O--- ownee
//
// WebView (for the toplevel frame only)
//    O
//    |           WebFrame
//    |              O
//    |              |
//   Page O------- LocalFrame (m_mainFrame) O-------O FrameView
//                   ||
//                   ||
//               FrameLoader
//
// FrameLoader and LocalFrame are formerly one object that was split apart because
// it got too big. They basically have the same lifetime, hence the double line.
//
// From the perspective of the embedder, WebFrame is simply an object that it
// allocates by calling WebFrame::create() and must be freed by calling close().
// Internally, WebFrame is actually refcounted and it holds a reference to its
// corresponding LocalFrame in WebCore.
//
// How frames are destroyed
// ------------------------
//
// The main frame is never destroyed and is re-used. The FrameLoader is re-used
// and a reference to the main frame is kept by the Page.
//
// When frame content is replaced, all subframes are destroyed. This happens
// in FrameLoader::detachFromParent for each subframe in a pre-order depth-first
// traversal. Note that child node order may not match DOM node order!
// detachFromParent() calls FrameLoaderClient::detachedFromParent(), which calls
// WebFrame::frameDetached(). This triggers WebFrame to clear its reference to
// LocalFrame, and also notifies the embedder via WebFrameClient that the frame is
// detached. Most embedders will invoke close() on the WebFrame at this point,
// triggering its deletion unless something else is still retaining a reference.
//
// Thie client is expected to be set whenever the WebFrameImpl is attached to
// the DOM.

#include "config.h"
#include "WebFrameImpl.h"

#include <algorithm>
#include "AssociatedURLLoader.h"
#include "CompositionUnderlineVectorBuilder.h"
#include "EventListenerWrapper.h"
#include "FindInPageCoordinates.h"
#include "HTMLNames.h"
#include "PageOverlay.h"
#include "SharedWorkerRepositoryClientImpl.h"
#include "WebConsoleMessage.h"
#include "WebDOMEvent.h"
#include "WebDOMEventListener.h"
#include "WebDataSourceImpl.h"
#include "WebDevToolsAgentPrivate.h"
#include "WebDocument.h"
#include "WebFindOptions.h"
#include "WebFormElement.h"
#include "WebFrameClient.h"
#include "WebHistoryItem.h"
#include "WebIconURL.h"
#include "WebInputElement.h"
#include "WebNode.h"
#include "WebPerformance.h"
#include "WebPlugin.h"
#include "WebPluginContainerImpl.h"
#include "WebPrintParams.h"
#include "WebRange.h"
#include "WebScriptSource.h"
#include "WebSecurityOrigin.h"
#include "WebSerializedScriptValue.h"
#include "WebViewImpl.h"
#include "bindings/v8/DOMWrapperWorld.h"
#include "bindings/v8/ExceptionState.h"
#include "bindings/v8/ExceptionStatePlaceholder.h"
#include "bindings/v8/ScriptController.h"
#include "bindings/v8/ScriptSourceCode.h"
#include "bindings/v8/ScriptValue.h"
#include "bindings/v8/V8GCController.h"
#include "bindings/v8/V8PerIsolateData.h"
#include "core/dom/Document.h"
#include "core/dom/DocumentMarker.h"
#include "core/dom/DocumentMarkerController.h"
#include "core/dom/IconURL.h"
#include "core/dom/MessagePort.h"
#include "core/dom/Node.h"
#include "core/dom/NodeTraversal.h"
#include "core/dom/shadow/ShadowRoot.h"
#include "core/editing/Editor.h"
#include "core/editing/FrameSelection.h"
#include "core/editing/InputMethodController.h"
#include "core/editing/PlainTextRange.h"
#include "core/editing/SpellChecker.h"
#include "core/editing/TextAffinity.h"
#include "core/editing/TextIterator.h"
#include "core/editing/htmlediting.h"
#include "core/editing/markup.h"
#include "core/frame/Console.h"
#include "core/frame/DOMWindow.h"
#include "core/frame/FrameView.h"
#include "core/html/HTMLCollection.h"
#include "core/html/HTMLFormElement.h"
#include "core/html/HTMLFrameElementBase.h"
#include "core/html/HTMLFrameOwnerElement.h"
#include "core/html/HTMLHeadElement.h"
#include "core/html/HTMLInputElement.h"
#include "core/html/HTMLLinkElement.h"
#include "core/html/PluginDocument.h"
#include "core/inspector/InspectorController.h"
#include "core/inspector/ScriptCallStack.h"
#include "core/loader/DocumentLoader.h"
#include "core/loader/FrameLoadRequest.h"
#include "core/loader/FrameLoader.h"
#include "core/loader/HistoryItem.h"
#include "core/loader/SubstituteData.h"
#include "core/page/Chrome.h"
#include "core/page/EventHandler.h"
#include "core/page/FocusController.h"
#include "core/page/FrameTree.h"
#include "core/page/Page.h"
#include "core/page/PrintContext.h"
#include "core/frame/Settings.h"
#include "core/rendering/HitTestResult.h"
#include "core/rendering/RenderBox.h"
#include "core/rendering/RenderFrame.h"
#include "core/rendering/RenderLayer.h"
#include "core/rendering/RenderObject.h"
#include "core/rendering/RenderTreeAsText.h"
#include "core/rendering/RenderView.h"
#include "core/rendering/style/StyleInheritedData.h"
#include "core/timing/Performance.h"
#include "core/xml/DocumentXPathEvaluator.h"
#include "core/xml/XPathResult.h"
#include "platform/TraceEvent.h"
#include "platform/UserGestureIndicator.h"
#include "platform/clipboard/ClipboardUtilities.h"
#include "platform/fonts/FontCache.h"
#include "platform/graphics/GraphicsContext.h"
#include "platform/graphics/GraphicsLayerClient.h"
#include "platform/graphics/skia/SkiaUtils.h"
#include "platform/network/ResourceRequest.h"
#include "platform/scroll/ScrollbarTheme.h"
#include "platform/scroll/ScrollTypes.h"
#include "platform/weborigin/KURL.h"
#include "platform/weborigin/SchemeRegistry.h"
#include "platform/weborigin/SecurityPolicy.h"
#include "public/platform/Platform.h"
#include "public/platform/WebFloatPoint.h"
#include "public/platform/WebFloatRect.h"
#include "public/platform/WebLayer.h"
#include "public/platform/WebPoint.h"
#include "public/platform/WebRect.h"
#include "public/platform/WebSize.h"
#include "public/platform/WebURLError.h"
#include "public/platform/WebVector.h"
#include "wtf/CurrentTime.h"
#include "wtf/HashMap.h"

using namespace WebCore;

namespace blink {

static int frameCount = 0;

// Key for a StatsCounter tracking how many WebFrames are active.
static const char webFrameActiveCount[] = "WebFrameActiveCount";

static void frameContentAsPlainText(size_t maxChars, LocalFrame* frame, StringBuilder& output)
{
    Document* document = frame->document();
    if (!document)
        return;

    if (!frame->view())
        return;

    // TextIterator iterates over the visual representation of the DOM. As such,
    // it requires you to do a layout before using it (otherwise it'll crash).
    document->updateLayout();

    // Select the document body.
    RefPtr<Range> range(document->createRange());
    TrackExceptionState exceptionState;
    range->selectNodeContents(document->body(), exceptionState);

    if (!exceptionState.hadException()) {
        // The text iterator will walk nodes giving us text. This is similar to
        // the plainText() function in core/editing/TextIterator.h, but we implement the maximum
        // size and also copy the results directly into a wstring, avoiding the
        // string conversion.
        for (TextIterator it(range.get()); !it.atEnd(); it.advance()) {
            it.appendTextToStringBuilder(output, 0, maxChars - output.length());
            if (output.length() >= maxChars)
                return; // Filled up the buffer.
        }
    }

    // The separator between frames when the frames are converted to plain text.
    const LChar frameSeparator[] = { '\n', '\n' };
    const size_t frameSeparatorLength = WTF_ARRAY_LENGTH(frameSeparator);

    // Recursively walk the children.
    const FrameTree& frameTree = frame->tree();
    for (LocalFrame* curChild = frameTree.firstChild(); curChild; curChild = curChild->tree().nextSibling()) {
        // Ignore the text of non-visible frames.
        RenderView* contentRenderer = curChild->contentRenderer();
        RenderPart* ownerRenderer = curChild->ownerRenderer();
        if (!contentRenderer || !contentRenderer->width() || !contentRenderer->height()
            || (contentRenderer->x() + contentRenderer->width() <= 0) || (contentRenderer->y() + contentRenderer->height() <= 0)
            || (ownerRenderer && ownerRenderer->style() && ownerRenderer->style()->visibility() != VISIBLE)) {
            continue;
        }

        // Make sure the frame separator won't fill up the buffer, and give up if
        // it will. The danger is if the separator will make the buffer longer than
        // maxChars. This will cause the computation above:
        //   maxChars - output->size()
        // to be a negative number which will crash when the subframe is added.
        if (output.length() >= maxChars - frameSeparatorLength)
            return;

        output.append(frameSeparator, frameSeparatorLength);
        frameContentAsPlainText(maxChars, curChild, output);
        if (output.length() >= maxChars)
            return; // Filled up the buffer.
    }
}

WebPluginContainerImpl* WebFrameImpl::pluginContainerFromFrame(LocalFrame* frame)
{
    if (!frame)
        return 0;
    if (!frame->document() || !frame->document()->isPluginDocument())
        return 0;
    PluginDocument* pluginDocument = toPluginDocument(frame->document());
    return toWebPluginContainerImpl(pluginDocument->pluginWidget());
}

WebPluginContainerImpl* WebFrameImpl::pluginContainerFromNode(WebCore::LocalFrame* frame, const WebNode& node)
{
    WebPluginContainerImpl* pluginContainer = pluginContainerFromFrame(frame);
    if (pluginContainer)
        return pluginContainer;
    return toWebPluginContainerImpl(node.pluginContainer());
}

// Simple class to override some of PrintContext behavior. Some of the methods
// made virtual so that they can be overridden by ChromePluginPrintContext.
class ChromePrintContext : public PrintContext {
    WTF_MAKE_NONCOPYABLE(ChromePrintContext);
public:
    ChromePrintContext(LocalFrame* frame)
        : PrintContext(frame)
        , m_printedPageWidth(0)
    {
    }

    virtual ~ChromePrintContext() { }

    virtual void begin(float width, float height)
    {
        ASSERT(!m_printedPageWidth);
        m_printedPageWidth = width;
        PrintContext::begin(m_printedPageWidth, height);
    }

    virtual void end()
    {
        PrintContext::end();
    }

    virtual float getPageShrink(int pageNumber) const
    {
        IntRect pageRect = m_pageRects[pageNumber];
        return m_printedPageWidth / pageRect.width();
    }

    // Spools the printed page, a subrect of frame(). Skip the scale step.
    // NativeTheme doesn't play well with scaling. Scaling is done browser side
    // instead. Returns the scale to be applied.
    // On Linux, we don't have the problem with NativeTheme, hence we let WebKit
    // do the scaling and ignore the return value.
    virtual float spoolPage(GraphicsContext& context, int pageNumber)
    {
        IntRect pageRect = m_pageRects[pageNumber];
        float scale = m_printedPageWidth / pageRect.width();

        context.save();
#if OS(POSIX) && !OS(MACOSX)
        context.scale(WebCore::FloatSize(scale, scale));
#endif
        context.translate(static_cast<float>(-pageRect.x()), static_cast<float>(-pageRect.y()));
        context.clip(pageRect);
        frame()->view()->paintContents(&context, pageRect);
        if (context.supportsURLFragments())
            outputLinkedDestinations(context, frame()->document(), pageRect);
        context.restore();
        return scale;
    }

    void spoolAllPagesWithBoundaries(GraphicsContext& graphicsContext, const FloatSize& pageSizeInPixels)
    {
        if (!frame()->document() || !frame()->view() || !frame()->document()->renderer())
            return;

        frame()->document()->updateLayout();

        float pageHeight;
        computePageRects(FloatRect(FloatPoint(0, 0), pageSizeInPixels), 0, 0, 1, pageHeight);

        const float pageWidth = pageSizeInPixels.width();
        size_t numPages = pageRects().size();
        int totalHeight = numPages * (pageSizeInPixels.height() + 1) - 1;

        // Fill the whole background by white.
        graphicsContext.setFillColor(Color::white);
        graphicsContext.fillRect(FloatRect(0, 0, pageWidth, totalHeight));

        int currentHeight = 0;
        for (size_t pageIndex = 0; pageIndex < numPages; pageIndex++) {
            // Draw a line for a page boundary if this isn't the first page.
            if (pageIndex > 0) {
                graphicsContext.save();
                graphicsContext.setStrokeColor(Color(0, 0, 255));
                graphicsContext.setFillColor(Color(0, 0, 255));
                graphicsContext.drawLine(IntPoint(0, currentHeight), IntPoint(pageWidth, currentHeight));
                graphicsContext.restore();
            }

            graphicsContext.save();

            graphicsContext.translate(0, currentHeight);
#if OS(WIN) || OS(MACOSX)
            // Account for the disabling of scaling in spoolPage. In the context
            // of spoolAllPagesWithBoundaries the scale HAS NOT been pre-applied.
            float scale = getPageShrink(pageIndex);
            graphicsContext.scale(WebCore::FloatSize(scale, scale));
#endif
            spoolPage(graphicsContext, pageIndex);
            graphicsContext.restore();

            currentHeight += pageSizeInPixels.height() + 1;
        }
    }

    virtual void computePageRects(const FloatRect& printRect, float headerHeight, float footerHeight, float userScaleFactor, float& outPageHeight)
    {
        PrintContext::computePageRects(printRect, headerHeight, footerHeight, userScaleFactor, outPageHeight);
    }

    virtual int pageCount() const
    {
        return PrintContext::pageCount();
    }

private:
    // Set when printing.
    float m_printedPageWidth;
};

// Simple class to override some of PrintContext behavior. This is used when
// the frame hosts a plugin that supports custom printing. In this case, we
// want to delegate all printing related calls to the plugin.
class ChromePluginPrintContext : public ChromePrintContext {
public:
    ChromePluginPrintContext(LocalFrame* frame, WebPluginContainerImpl* plugin, const WebPrintParams& printParams)
        : ChromePrintContext(frame), m_plugin(plugin), m_pageCount(0), m_printParams(printParams)
    {
    }

    virtual ~ChromePluginPrintContext() { }

    virtual void begin(float width, float height)
    {
    }

    virtual void end()
    {
        m_plugin->printEnd();
    }

    virtual float getPageShrink(int pageNumber) const
    {
        // We don't shrink the page (maybe we should ask the widget ??)
        return 1.0;
    }

    virtual void computePageRects(const FloatRect& printRect, float headerHeight, float footerHeight, float userScaleFactor, float& outPageHeight)
    {
        m_printParams.printContentArea = IntRect(printRect);
        m_pageCount = m_plugin->printBegin(m_printParams);
    }

    virtual int pageCount() const
    {
        return m_pageCount;
    }

    // Spools the printed page, a subrect of frame(). Skip the scale step.
    // NativeTheme doesn't play well with scaling. Scaling is done browser side
    // instead. Returns the scale to be applied.
    virtual float spoolPage(GraphicsContext& context, int pageNumber)
    {
        m_plugin->printPage(pageNumber, &context);
        return 1.0;
    }

private:
    // Set when printing.
    WebPluginContainerImpl* m_plugin;
    int m_pageCount;
    WebPrintParams m_printParams;

};

static WebDataSource* DataSourceForDocLoader(DocumentLoader* loader)
{
    return loader ? WebDataSourceImpl::fromDocumentLoader(loader) : 0;
}

WebFrameImpl::FindMatch::FindMatch(PassRefPtr<Range> range, int ordinal)
    : m_range(range)
    , m_ordinal(ordinal)
{
}

class WebFrameImpl::DeferredScopeStringMatches {
public:
    DeferredScopeStringMatches(WebFrameImpl* webFrame, int identifier, const WebString& searchText, const WebFindOptions& options, bool reset)
        : m_timer(this, &DeferredScopeStringMatches::doTimeout)
        , m_webFrame(webFrame)
        , m_identifier(identifier)
        , m_searchText(searchText)
        , m_options(options)
        , m_reset(reset)
    {
        m_timer.startOneShot(0.0, FROM_HERE);
    }

private:
    void doTimeout(Timer<DeferredScopeStringMatches>*)
    {
        m_webFrame->callScopeStringMatches(this, m_identifier, m_searchText, m_options, m_reset);
    }

    Timer<DeferredScopeStringMatches> m_timer;
    RefPtr<WebFrameImpl> m_webFrame;
    int m_identifier;
    WebString m_searchText;
    WebFindOptions m_options;
    bool m_reset;
};

// WebFrame -------------------------------------------------------------------

int WebFrame::instanceCount()
{
    return frameCount;
}

WebLocalFrame* WebFrame::frameForCurrentContext()
{
    v8::Handle<v8::Context> context = v8::Isolate::GetCurrent()->GetCurrentContext();
    if (context.IsEmpty())
        return 0;
    return frameForContext(context);
}

WebLocalFrame* WebFrame::frameForContext(v8::Handle<v8::Context> context)
{
   return WebFrameImpl::fromFrame(toFrameIfNotDetached(context));
}

WebLocalFrame* WebFrame::fromFrameOwnerElement(const WebElement& element)
{
    return WebFrameImpl::fromFrameOwnerElement(PassRefPtr<Element>(element).get());
}

void WebFrameImpl::close()
{
    m_client = 0;
    deref(); // Balances ref() acquired in WebFrame::create
}

WebString WebFrameImpl::uniqueName() const
{
    return frame()->tree().uniqueName();
}

WebString WebFrameImpl::assignedName() const
{
    return frame()->tree().name();
}

void WebFrameImpl::setName(const WebString& name)
{
    frame()->tree().setName(name);
}

WebVector<WebIconURL> WebFrameImpl::iconURLs(int iconTypesMask) const
{
    // The URL to the icon may be in the header. As such, only
    // ask the loader for the icon if it's finished loading.
    if (frame()->loader().state() == FrameStateComplete)
        return frame()->document()->iconURLs(iconTypesMask);
    return WebVector<WebIconURL>();
}

void WebFrameImpl::setIsRemote(bool isRemote)
{
    m_isRemote = isRemote;
    if (isRemote)
        client()->initializeChildFrame(frame()->view()->frameRect(), frame()->view()->visibleContentScaleFactor());
}

void WebFrameImpl::setRemoteWebLayer(WebLayer* webLayer)
{
    if (!frame())
        return;

    if (frame()->remotePlatformLayer())
        GraphicsLayer::unregisterContentsLayer(frame()->remotePlatformLayer());
    if (webLayer)
        GraphicsLayer::registerContentsLayer(webLayer);
    frame()->setRemotePlatformLayer(webLayer);
    frame()->ownerElement()->scheduleLayerUpdate();
}

void WebFrameImpl::setPermissionClient(WebPermissionClient* permissionClient)
{
    m_permissionClient = permissionClient;
}

void WebFrameImpl::setSharedWorkerRepositoryClient(WebSharedWorkerRepositoryClient* client)
{
    m_sharedWorkerRepositoryClient = SharedWorkerRepositoryClientImpl::create(client);
}

WebSize WebFrameImpl::scrollOffset() const
{
    FrameView* view = frameView();
    if (!view)
        return WebSize();
    return view->scrollOffset();
}

WebSize WebFrameImpl::minimumScrollOffset() const
{
    FrameView* view = frameView();
    if (!view)
        return WebSize();
    return toIntSize(view->minimumScrollPosition());
}

WebSize WebFrameImpl::maximumScrollOffset() const
{
    FrameView* view = frameView();
    if (!view)
        return WebSize();
    return toIntSize(view->maximumScrollPosition());
}

void WebFrameImpl::setScrollOffset(const WebSize& offset)
{
    if (FrameView* view = frameView())
        view->setScrollOffset(IntPoint(offset.width, offset.height));
}

WebSize WebFrameImpl::contentsSize() const
{
    return frame()->view()->contentsSize();
}

bool WebFrameImpl::hasVisibleContent() const
{
    return frame()->view()->visibleWidth() > 0 && frame()->view()->visibleHeight() > 0;
}

WebRect WebFrameImpl::visibleContentRect() const
{
    return frame()->view()->visibleContentRect();
}

bool WebFrameImpl::hasHorizontalScrollbar() const
{
    return frame() && frame()->view() && frame()->view()->horizontalScrollbar();
}

bool WebFrameImpl::hasVerticalScrollbar() const
{
    return frame() && frame()->view() && frame()->view()->verticalScrollbar();
}

WebView* WebFrameImpl::view() const
{
    return viewImpl();
}

WebFrame* WebFrameImpl::opener() const
{
    return m_opener;
}

void WebFrameImpl::setOpener(WebFrame* opener)
{
    WebFrameImpl* openerImpl = toWebFrameImpl(opener);
    if (m_opener && !openerImpl && m_client)
        m_client->didDisownOpener(this);

    if (m_opener)
        m_opener->m_openedFrames.remove(this);
    if (openerImpl)
        openerImpl->m_openedFrames.add(this);
    m_opener = openerImpl;

    ASSERT(m_frame);
    if (m_frame && m_frame->document())
        m_frame->document()->initSecurityContext();
}

void WebFrameImpl::appendChild(WebFrame* child)
{
    // FIXME: Original code asserts that the frames have the same Page. We
    // should add an equivalent check... figure out what.
    WebFrameImpl* childImpl = toWebFrameImpl(child);
    childImpl->m_parent = this;
    WebFrameImpl* oldLast = m_lastChild;
    m_lastChild = childImpl;

    if (oldLast) {
        childImpl->m_previousSibling = oldLast;
        oldLast->m_nextSibling = childImpl;
    } else {
        m_firstChild = childImpl;
    }
    // FIXME: Not sure if this is a legitimate assert.
    ASSERT(frame());
    frame()->tree().invalidateScopedChildCount();
}

void WebFrameImpl::removeChild(WebFrame* child)
{
    WebFrameImpl* childImpl = toWebFrameImpl(child);
    childImpl->m_parent = 0;

    if (m_firstChild == childImpl)
        m_firstChild = childImpl->m_nextSibling;
    else
        childImpl->m_previousSibling->m_nextSibling = childImpl->m_nextSibling;

    if (m_lastChild == childImpl)
        m_lastChild = childImpl->m_previousSibling;
    else
        childImpl->m_nextSibling->m_previousSibling = childImpl->m_previousSibling;

    childImpl->m_previousSibling = childImpl->m_nextSibling = 0;
    // FIXME: Not sure if this is a legitimate assert.
    ASSERT(frame());
    frame()->tree().invalidateScopedChildCount();
}

WebFrame* WebFrameImpl::parent() const
{
    return m_parent;
}

WebFrame* WebFrameImpl::top() const
{
    WebFrameImpl* frame = const_cast<WebFrameImpl*>(this);
    for (WebFrameImpl* parent = frame; parent; parent = parent->m_parent)
        frame = parent;
    return frame;
}

WebFrame* WebFrameImpl::previousSibling() const
{
    return m_previousSibling;
}

WebFrame* WebFrameImpl::nextSibling() const
{
    return m_nextSibling;
}

WebFrame* WebFrameImpl::firstChild() const
{
    return m_firstChild;
}

WebFrame* WebFrameImpl::lastChild() const
{
    return m_lastChild;
}

WebFrame* WebFrameImpl::traversePrevious(bool wrap) const
{
    if (!frame())
        return 0;
    return fromFrame(frame()->tree().traversePreviousWithWrap(wrap));
}

WebFrame* WebFrameImpl::traverseNext(bool wrap) const
{
    if (!frame())
        return 0;
    return fromFrame(frame()->tree().traverseNextWithWrap(wrap));
}

WebFrame* WebFrameImpl::findChildByName(const WebString& name) const
{
    if (!frame())
        return 0;
    return fromFrame(frame()->tree().child(name));
}

WebFrame* WebFrameImpl::findChildByExpression(const WebString& xpath) const
{
    if (xpath.isEmpty())
        return 0;

    Document* document = frame()->document();
    ASSERT(document);

    RefPtrWillBeRawPtr<XPathResult> xpathResult = DocumentXPathEvaluator::evaluate(*document, xpath, document, nullptr, XPathResult::ORDERED_NODE_ITERATOR_TYPE, 0, IGNORE_EXCEPTION);
    if (!xpathResult)
        return 0;

    Node* node = xpathResult->iterateNext(IGNORE_EXCEPTION);
    if (!node || !node->isFrameOwnerElement())
        return 0;
    return fromFrame(toHTMLFrameOwnerElement(node)->contentFrame());
}

WebDocument WebFrameImpl::document() const
{
    if (!frame() || !frame()->document())
        return WebDocument();
    return WebDocument(frame()->document());
}

WebPerformance WebFrameImpl::performance() const
{
    if (!frame())
        return WebPerformance();
    return WebPerformance(&frame()->domWindow()->performance());
}

NPObject* WebFrameImpl::windowObject() const
{
    if (!frame())
        return 0;
    return frame()->script().windowScriptNPObject();
}

void WebFrameImpl::bindToWindowObject(const WebString& name, NPObject* object)
{
    bindToWindowObject(name, object, 0);
}

void WebFrameImpl::bindToWindowObject(const WebString& name, NPObject* object, void*)
{
    if (!frame() || !frame()->script().canExecuteScripts(NotAboutToExecuteScript))
        return;
    frame()->script().bindToWindowObject(frame(), String(name), object);
}

void WebFrameImpl::executeScript(const WebScriptSource& source)
{
    ASSERT(frame());
    TextPosition position(OrdinalNumber::fromOneBasedInt(source.startLine), OrdinalNumber::first());
    frame()->script().executeScriptInMainWorld(ScriptSourceCode(source.code, source.url, position));
}

void WebFrameImpl::executeScriptInIsolatedWorld(int worldID, const WebScriptSource* sourcesIn, unsigned numSources, int extensionGroup)
{
    ASSERT(frame());
    RELEASE_ASSERT(worldID > 0);
    RELEASE_ASSERT(worldID < EmbedderWorldIdLimit);

    Vector<ScriptSourceCode> sources;
    for (unsigned i = 0; i < numSources; ++i) {
        TextPosition position(OrdinalNumber::fromOneBasedInt(sourcesIn[i].startLine), OrdinalNumber::first());
        sources.append(ScriptSourceCode(sourcesIn[i].code, sourcesIn[i].url, position));
    }

    frame()->script().executeScriptInIsolatedWorld(worldID, sources, extensionGroup, 0);
}

void WebFrameImpl::setIsolatedWorldSecurityOrigin(int worldID, const WebSecurityOrigin& securityOrigin)
{
    ASSERT(frame());
    DOMWrapperWorld::setIsolatedWorldSecurityOrigin(worldID, securityOrigin.get());
}

void WebFrameImpl::setIsolatedWorldContentSecurityPolicy(int worldID, const WebString& policy)
{
    ASSERT(frame());
    DOMWrapperWorld::setIsolatedWorldContentSecurityPolicy(worldID, policy);
}

void WebFrameImpl::addMessageToConsole(const WebConsoleMessage& message)
{
    ASSERT(frame());

    MessageLevel webCoreMessageLevel;
    switch (message.level) {
    case WebConsoleMessage::LevelDebug:
        webCoreMessageLevel = DebugMessageLevel;
        break;
    case WebConsoleMessage::LevelLog:
        webCoreMessageLevel = LogMessageLevel;
        break;
    case WebConsoleMessage::LevelWarning:
        webCoreMessageLevel = WarningMessageLevel;
        break;
    case WebConsoleMessage::LevelError:
        webCoreMessageLevel = ErrorMessageLevel;
        break;
    default:
        ASSERT_NOT_REACHED();
        return;
    }

    frame()->document()->addConsoleMessage(OtherMessageSource, webCoreMessageLevel, message.text);
}

void WebFrameImpl::collectGarbage()
{
    if (!frame())
        return;
    if (!frame()->settings()->scriptEnabled())
        return;
    V8GCController::collectGarbage(v8::Isolate::GetCurrent());
}

bool WebFrameImpl::checkIfRunInsecureContent(const WebURL& url) const
{
    ASSERT(frame());
    return frame()->loader().mixedContentChecker()->canRunInsecureContent(frame()->document()->securityOrigin(), url);
}

v8::Handle<v8::Value> WebFrameImpl::executeScriptAndReturnValue(const WebScriptSource& source)
{
    ASSERT(frame());

    // FIXME: This fake user gesture is required to make a bunch of pyauto
    // tests pass. If this isn't needed in non-test situations, we should
    // consider removing this code and changing the tests.
    // http://code.google.com/p/chromium/issues/detail?id=86397
    UserGestureIndicator gestureIndicator(DefinitelyProcessingNewUserGesture);

    TextPosition position(OrdinalNumber::fromOneBasedInt(source.startLine), OrdinalNumber::first());
    return frame()->script().executeScriptInMainWorldAndReturnValue(ScriptSourceCode(source.code, source.url, position)).v8Value();
}

void WebFrameImpl::executeScriptInIsolatedWorld(int worldID, const WebScriptSource* sourcesIn, unsigned numSources, int extensionGroup, WebVector<v8::Local<v8::Value> >* results)
{
    ASSERT(frame());
    RELEASE_ASSERT(worldID > 0);
    RELEASE_ASSERT(worldID < EmbedderWorldIdLimit);

    Vector<ScriptSourceCode> sources;

    for (unsigned i = 0; i < numSources; ++i) {
        TextPosition position(OrdinalNumber::fromOneBasedInt(sourcesIn[i].startLine), OrdinalNumber::first());
        sources.append(ScriptSourceCode(sourcesIn[i].code, sourcesIn[i].url, position));
    }

    if (results) {
        Vector<ScriptValue> scriptResults;
        frame()->script().executeScriptInIsolatedWorld(worldID, sources, extensionGroup, &scriptResults);
        WebVector<v8::Local<v8::Value> > v8Results(scriptResults.size());
        for (unsigned i = 0; i < scriptResults.size(); i++)
            v8Results[i] = v8::Local<v8::Value>::New(toIsolate(frame()), scriptResults[i].v8Value());
        results->swap(v8Results);
    } else {
        frame()->script().executeScriptInIsolatedWorld(worldID, sources, extensionGroup, 0);
    }
}

v8::Handle<v8::Value> WebFrameImpl::callFunctionEvenIfScriptDisabled(v8::Handle<v8::Function> function, v8::Handle<v8::Value> receiver, int argc, v8::Handle<v8::Value> argv[])
{
    ASSERT(frame());
    return frame()->script().callFunction(function, receiver, argc, argv);
}

v8::Local<v8::Context> WebFrameImpl::mainWorldScriptContext() const
{
    return toV8Context(V8PerIsolateData::mainThreadIsolate(), frame(), DOMWrapperWorld::mainWorld());
}

v8::Isolate* WebFrameImpl::scriptIsolate() const
<<<<<<< HEAD
{
    if (!frame())
        return 0;
    return toIsolate(frame());
}

v8::Handle<v8::Value> WebFrameImpl::createFileSystem(WebFileSystemType type, const WebString& name, const WebString& path)
{
    ASSERT(frame());
    return toV8(DOMFileSystem::create(frame()->document(), name, static_cast<WebCore::FileSystemType>(type), KURL(ParsedURLString, path.utf8().data())), v8::Handle<v8::Object>(), toIsolate(frame()));
}

v8::Handle<v8::Value> WebFrameImpl::createSerializableFileSystem(WebFileSystemType type, const WebString& name, const WebString& path)
{
    ASSERT(frame());
    RefPtr<DOMFileSystem> fileSystem = DOMFileSystem::create(frame()->document(), name, static_cast<WebCore::FileSystemType>(type), KURL(ParsedURLString, path.utf8().data()));
    fileSystem->makeClonable();
    return toV8(fileSystem.release(), v8::Handle<v8::Object>(), toIsolate(frame()));
}

v8::Handle<v8::Value> WebFrameImpl::createFileEntry(WebFileSystemType type, const WebString& fileSystemName, const WebString& fileSystemPath, const WebString& filePath, bool isDirectory)
=======
>>>>>>> 7c415e25
{
    if (!frame())
        return 0;
    return toIsolate(frame());
}

void WebFrameImpl::reload(bool ignoreCache)
{
    ASSERT(frame());
    frame()->loader().reload(ignoreCache ? EndToEndReload : NormalReload);
}

void WebFrameImpl::reloadWithOverrideURL(const WebURL& overrideUrl, bool ignoreCache)
{
    ASSERT(frame());
    frame()->loader().reload(ignoreCache ? EndToEndReload : NormalReload, overrideUrl);
}

void WebFrameImpl::loadRequest(const WebURLRequest& request)
{
    ASSERT(frame());
    ASSERT(!request.isNull());
    const ResourceRequest& resourceRequest = request.toResourceRequest();

    if (resourceRequest.url().protocolIs("javascript")) {
        loadJavaScriptURL(resourceRequest.url());
        return;
    }

    frame()->loader().load(FrameLoadRequest(0, resourceRequest));
}

void WebFrameImpl::loadHistoryItem(const WebHistoryItem& item, WebURLRequest::CachePolicy cachePolicy)
{
    ASSERT(frame());
    RefPtr<HistoryItem> historyItem = PassRefPtr<HistoryItem>(item);
    ASSERT(historyItem);
    frame()->page()->historyController().goToItem(historyItem.get(), static_cast<ResourceRequestCachePolicy>(cachePolicy));
}

void WebFrameImpl::loadData(const WebData& data, const WebString& mimeType, const WebString& textEncoding, const WebURL& baseURL, const WebURL& unreachableURL, bool replace)
{
    ASSERT(frame());

    // If we are loading substitute data to replace an existing load, then
    // inherit all of the properties of that original request.  This way,
    // reload will re-attempt the original request.  It is essential that
    // we only do this when there is an unreachableURL since a non-empty
    // unreachableURL informs FrameLoader::reload to load unreachableURL
    // instead of the currently loaded URL.
    ResourceRequest request;
    if (replace && !unreachableURL.isEmpty() && frame()->loader().provisionalDocumentLoader())
        request = frame()->loader().provisionalDocumentLoader()->originalRequest();
    request.setURL(baseURL);

    FrameLoadRequest frameRequest(0, request, SubstituteData(data, mimeType, textEncoding, unreachableURL));
    ASSERT(frameRequest.substituteData().isValid());
    frameRequest.setLockBackForwardList(replace);
    frame()->loader().load(frameRequest);
}

void WebFrameImpl::loadHTMLString(const WebData& data, const WebURL& baseURL, const WebURL& unreachableURL, bool replace)
{
    ASSERT(frame());
    loadData(data, WebString::fromUTF8("text/html"), WebString::fromUTF8("UTF-8"), baseURL, unreachableURL, replace);
}

bool WebFrameImpl::isLoading() const
{
    if (!frame())
        return false;
    return frame()->loader().isLoading();
}

void WebFrameImpl::stopLoading()
{
    if (!frame())
        return;
    // FIXME: Figure out what we should really do here.  It seems like a bug
    // that FrameLoader::stopLoading doesn't call stopAllLoaders.
    frame()->loader().stopAllLoaders();
}

WebDataSource* WebFrameImpl::provisionalDataSource() const
{
    ASSERT(frame());

    // We regard the policy document loader as still provisional.
    DocumentLoader* documentLoader = frame()->loader().provisionalDocumentLoader();
    if (!documentLoader)
        documentLoader = frame()->loader().policyDocumentLoader();

    return DataSourceForDocLoader(documentLoader);
}

WebDataSource* WebFrameImpl::dataSource() const
{
    ASSERT(frame());
    return DataSourceForDocLoader(frame()->loader().documentLoader());
}

WebHistoryItem WebFrameImpl::previousHistoryItem() const
{
    ASSERT(frame());
    // We use the previous item here because documentState (filled-out forms)
    // only get saved to history when it becomes the previous item.  The caller
    // is expected to query the history item after a navigation occurs, after
    // the desired history item has become the previous entry.
    return WebHistoryItem(frame()->page()->historyController().previousItemForExport());
}

WebHistoryItem WebFrameImpl::currentHistoryItem() const
{
    ASSERT(frame());

    // We're shutting down.
    if (!frame()->loader().documentLoader())
        return WebHistoryItem();

    // Lazily update the document state if it was dirtied. Doing it here
    // avoids synchronously serializing forms as they're changing.
    frame()->loader().saveDocumentState();

    return WebHistoryItem(frame()->page()->historyController().currentItemForExport());
}

void WebFrameImpl::enableViewSourceMode(bool enable)
{
    if (frame())
        frame()->setInViewSourceMode(enable);
}

bool WebFrameImpl::isViewSourceModeEnabled() const
{
    if (!frame())
        return false;
    return frame()->inViewSourceMode();
}

void WebFrameImpl::setReferrerForRequest(WebURLRequest& request, const WebURL& referrerURL)
{
    String referrer = referrerURL.isEmpty() ? frame()->document()->outgoingReferrer() : String(referrerURL.spec().utf16());
    referrer = SecurityPolicy::generateReferrerHeader(frame()->document()->referrerPolicy(), request.url(), referrer);
    if (referrer.isEmpty())
        return;
    request.setHTTPReferrer(referrer, static_cast<WebReferrerPolicy>(frame()->document()->referrerPolicy()));
}

void WebFrameImpl::dispatchWillSendRequest(WebURLRequest& request)
{
    ResourceResponse response;
    frame()->loader().client()->dispatchWillSendRequest(0, 0, request.toMutableResourceRequest(), response);
}

WebURLLoader* WebFrameImpl::createAssociatedURLLoader(const WebURLLoaderOptions& options)
{
    return new AssociatedURLLoader(this, options);
}

unsigned WebFrameImpl::unloadListenerCount() const
{
    return frame()->domWindow()->pendingUnloadEventListeners();
}

void WebFrameImpl::replaceSelection(const WebString& text)
{
    bool selectReplacement = false;
    bool smartReplace = true;
    frame()->editor().replaceSelectionWithText(text, selectReplacement, smartReplace);
}

void WebFrameImpl::insertText(const WebString& text)
{
    if (frame()->inputMethodController().hasComposition())
        frame()->inputMethodController().confirmComposition(text);
    else
        frame()->editor().insertText(text, 0);
}

void WebFrameImpl::setMarkedText(const WebString& text, unsigned location, unsigned length)
{
    Vector<CompositionUnderline> decorations;
    frame()->inputMethodController().setComposition(text, decorations, location, length);
}

void WebFrameImpl::unmarkText()
{
    frame()->inputMethodController().cancelComposition();
}

bool WebFrameImpl::hasMarkedText() const
{
    return frame()->inputMethodController().hasComposition();
}

WebRange WebFrameImpl::markedRange() const
{
    return frame()->inputMethodController().compositionRange();
}

bool WebFrameImpl::firstRectForCharacterRange(unsigned location, unsigned length, WebRect& rect) const
{
    if ((location + length < location) && (location + length))
        length = 0;

    Element* editable = frame()->selection().rootEditableElementOrDocumentElement();
    ASSERT(editable);
    RefPtr<Range> range = PlainTextRange(location, location + length).createRange(*editable);
    if (!range)
        return false;
    IntRect intRect = frame()->editor().firstRectForRange(range.get());
    rect = WebRect(intRect);
    rect = frame()->view()->contentsToWindow(rect);
    return true;
}

size_t WebFrameImpl::characterIndexForPoint(const WebPoint& webPoint) const
{
    if (!frame())
        return kNotFound;

    IntPoint point = frame()->view()->windowToContents(webPoint);
    HitTestResult result = frame()->eventHandler().hitTestResultAtPoint(point, HitTestRequest::ReadOnly | HitTestRequest::Active | HitTestRequest::ConfusingAndOftenMisusedDisallowShadowContent);
    RefPtr<Range> range = frame()->rangeForPoint(result.roundedPointInInnerNodeFrame());
    if (!range)
        return kNotFound;
    Element* editable = frame()->selection().rootEditableElementOrDocumentElement();
    ASSERT(editable);
    return PlainTextRange::create(*editable, *range.get()).start();
}

bool WebFrameImpl::executeCommand(const WebString& name, const WebNode& node)
{
    ASSERT(frame());

    if (name.length() <= 2)
        return false;

    // Since we don't have NSControl, we will convert the format of command
    // string and call the function on Editor directly.
    String command = name;

    // Make sure the first letter is upper case.
    command.replace(0, 1, command.substring(0, 1).upper());

    // Remove the trailing ':' if existing.
    if (command[command.length() - 1] == UChar(':'))
        command = command.substring(0, command.length() - 1);

    WebPluginContainerImpl* pluginContainer = pluginContainerFromNode(frame(), node);
    if (pluginContainer && pluginContainer->executeEditCommand(name))
        return true;

    bool result = true;

    // Specially handling commands that Editor::execCommand does not directly
    // support.
    if (command == "DeleteToEndOfParagraph") {
        if (!frame()->editor().deleteWithDirection(DirectionForward, ParagraphBoundary, true, false))
            frame()->editor().deleteWithDirection(DirectionForward, CharacterGranularity, true, false);
    } else if (command == "Indent") {
        frame()->editor().indent();
    } else if (command == "Outdent") {
        frame()->editor().outdent();
    } else if (command == "DeleteBackward") {
        result = frame()->editor().command(AtomicString("BackwardDelete")).execute();
    } else if (command == "DeleteForward") {
        result = frame()->editor().command(AtomicString("ForwardDelete")).execute();
    } else if (command == "AdvanceToNextMisspelling") {
        // Wee need to pass false here or else the currently selected word will never be skipped.
        frame()->spellChecker().advanceToNextMisspelling(false);
    } else if (command == "ToggleSpellPanel") {
        frame()->spellChecker().showSpellingGuessPanel();
    } else {
        result = frame()->editor().command(command).execute();
    }
    return result;
}

bool WebFrameImpl::executeCommand(const WebString& name, const WebString& value, const WebNode& node)
{
    ASSERT(frame());
    String webName = name;

    WebPluginContainerImpl* pluginContainer = pluginContainerFromNode(frame(), node);
    if (pluginContainer && pluginContainer->executeEditCommand(name, value))
        return true;

    // moveToBeginningOfDocument and moveToEndfDocument are only handled by WebKit for editable nodes.
    if (!frame()->editor().canEdit() && webName == "moveToBeginningOfDocument")
        return viewImpl()->bubblingScroll(ScrollUp, ScrollByDocument);

    if (!frame()->editor().canEdit() && webName == "moveToEndOfDocument")
        return viewImpl()->bubblingScroll(ScrollDown, ScrollByDocument);

    if (webName == "showGuessPanel") {
        frame()->spellChecker().showSpellingGuessPanel();
        return true;
    }

    return frame()->editor().command(webName).execute(value);
}

bool WebFrameImpl::isCommandEnabled(const WebString& name) const
{
    ASSERT(frame());
    return frame()->editor().command(name).isEnabled();
}

void WebFrameImpl::enableContinuousSpellChecking(bool enable)
{
    if (enable == isContinuousSpellCheckingEnabled())
        return;
    frame()->spellChecker().toggleContinuousSpellChecking();
}

bool WebFrameImpl::isContinuousSpellCheckingEnabled() const
{
    return frame()->spellChecker().isContinuousSpellCheckingEnabled();
}

void WebFrameImpl::requestTextChecking(const WebElement& webElement)
{
    if (webElement.isNull())
        return;
    frame()->spellChecker().requestTextChecking(*webElement.constUnwrap<Element>());
}

void WebFrameImpl::replaceMisspelledRange(const WebString& text)
{
    // If this caret selection has two or more markers, this function replace the range covered by the first marker with the specified word as Microsoft Word does.
    if (pluginContainerFromFrame(frame()))
        return;
    RefPtr<Range> caretRange = frame()->selection().toNormalizedRange();
    if (!caretRange)
        return;
    Vector<DocumentMarker*> markers = frame()->document()->markers().markersInRange(caretRange.get(), DocumentMarker::MisspellingMarkers());
    if (markers.size() < 1 || markers[0]->startOffset() >= markers[0]->endOffset())
        return;
    RefPtr<Range> markerRange = Range::create(caretRange->ownerDocument(), caretRange->startContainer(), markers[0]->startOffset(), caretRange->endContainer(), markers[0]->endOffset());
    if (!markerRange)
        return;
    frame()->selection().setSelection(VisibleSelection(markerRange.get()), CharacterGranularity);
    frame()->editor().replaceSelectionWithText(text, false, false);
}

void WebFrameImpl::removeSpellingMarkers()
{
    frame()->document()->markers().removeMarkers(DocumentMarker::MisspellingMarkers());
}

bool WebFrameImpl::hasSelection() const
{
    WebPluginContainerImpl* pluginContainer = pluginContainerFromFrame(frame());
    if (pluginContainer)
        return pluginContainer->plugin()->hasSelection();

    // frame()->selection()->isNone() never returns true.
    return frame()->selection().start() != frame()->selection().end();
}

WebRange WebFrameImpl::selectionRange() const
{
    return frame()->selection().toNormalizedRange();
}

WebString WebFrameImpl::selectionAsText() const
{
    WebPluginContainerImpl* pluginContainer = pluginContainerFromFrame(frame());
    if (pluginContainer)
        return pluginContainer->plugin()->selectionAsText();

    RefPtr<Range> range = frame()->selection().toNormalizedRange();
    if (!range)
        return WebString();

    String text = range->text();
#if OS(WIN)
    replaceNewlinesWithWindowsStyleNewlines(text);
#endif
    replaceNBSPWithSpace(text);
    return text;
}

WebString WebFrameImpl::selectionAsMarkup() const
{
    WebPluginContainerImpl* pluginContainer = pluginContainerFromFrame(frame());
    if (pluginContainer)
        return pluginContainer->plugin()->selectionAsMarkup();

    RefPtr<Range> range = frame()->selection().toNormalizedRange();
    if (!range)
        return WebString();

    return createMarkup(range.get(), 0, AnnotateForInterchange, false, ResolveNonLocalURLs);
}

void WebFrameImpl::selectWordAroundPosition(LocalFrame* frame, VisiblePosition position)
{
    VisibleSelection selection(position);
    selection.expandUsingGranularity(WordGranularity);

    TextGranularity granularity = selection.isRange() ? WordGranularity : CharacterGranularity;
    frame->selection().setSelection(selection, granularity);
}

bool WebFrameImpl::selectWordAroundCaret()
{
    FrameSelection& selection = frame()->selection();
    ASSERT(!selection.isNone());
    if (selection.isNone() || selection.isRange())
        return false;
    selectWordAroundPosition(frame(), selection.selection().visibleStart());
    return true;
}

void WebFrameImpl::selectRange(const WebPoint& base, const WebPoint& extent)
{
    moveRangeSelection(base, extent);
}

void WebFrameImpl::selectRange(const WebRange& webRange)
{
    if (RefPtr<Range> range = static_cast<PassRefPtr<Range> >(webRange))
        frame()->selection().setSelectedRange(range.get(), WebCore::VP_DEFAULT_AFFINITY, false);
}

void WebFrameImpl::moveRangeSelection(const WebPoint& base, const WebPoint& extent)
{
    VisiblePosition basePosition = visiblePositionForWindowPoint(base);
    VisiblePosition extentPosition = visiblePositionForWindowPoint(extent);
    VisibleSelection newSelection = VisibleSelection(basePosition, extentPosition);
    frame()->selection().setSelection(newSelection, CharacterGranularity);
}

void WebFrameImpl::moveCaretSelection(const WebPoint& point)
{
    Element* editable = frame()->selection().rootEditableElement();
    if (!editable)
        return;

    VisiblePosition position = visiblePositionForWindowPoint(point);
    frame()->selection().moveTo(position, UserTriggered);
}

bool WebFrameImpl::setEditableSelectionOffsets(int start, int end)
{
    return frame()->inputMethodController().setEditableSelectionOffsets(PlainTextRange(start, end));
}

bool WebFrameImpl::setCompositionFromExistingText(int compositionStart, int compositionEnd, const WebVector<WebCompositionUnderline>& underlines)
{
    if (!frame()->editor().canEdit())
        return false;

    InputMethodController& inputMethodController = frame()->inputMethodController();
    inputMethodController.cancelComposition();

    if (compositionStart == compositionEnd)
        return true;

    inputMethodController.setCompositionFromExistingText(CompositionUnderlineVectorBuilder(underlines), compositionStart, compositionEnd);

    return true;
}

void WebFrameImpl::extendSelectionAndDelete(int before, int after)
{
    if (WebPlugin* plugin = focusedPluginIfInputMethodSupported()) {
        plugin->extendSelectionAndDelete(before, after);
        return;
    }
    frame()->inputMethodController().extendSelectionAndDelete(before, after);
}

void WebFrameImpl::setCaretVisible(bool visible)
{
    frame()->selection().setCaretVisible(visible);
}

VisiblePosition WebFrameImpl::visiblePositionForWindowPoint(const WebPoint& point)
{
    FloatPoint unscaledPoint(point);
    unscaledPoint.scale(1 / view()->pageScaleFactor(), 1 / view()->pageScaleFactor());

    HitTestRequest request = HitTestRequest::Move | HitTestRequest::ReadOnly | HitTestRequest::Active | HitTestRequest::IgnoreClipping | HitTestRequest::ConfusingAndOftenMisusedDisallowShadowContent;
    HitTestResult result(frame()->view()->windowToContents(roundedIntPoint(unscaledPoint)));
    frame()->document()->renderView()->layer()->hitTest(request, result);

    if (Node* node = result.targetNode())
        return frame()->selection().selection().visiblePositionRespectingEditingBoundary(result.localPoint(), node);
    return VisiblePosition();
}

WebPlugin* WebFrameImpl::focusedPluginIfInputMethodSupported()
{
    WebPluginContainerImpl* container = WebFrameImpl::pluginContainerFromNode(frame(), WebNode(frame()->document()->focusedElement()));
    if (container && container->supportsInputMethod())
        return container->plugin();
    return 0;
}

int WebFrameImpl::printBegin(const WebPrintParams& printParams, const WebNode& constrainToNode)
{
    ASSERT(!frame()->document()->isFrameSet());
    WebPluginContainerImpl* pluginContainer = 0;
    if (constrainToNode.isNull()) {
        // If this is a plugin document, check if the plugin supports its own
        // printing. If it does, we will delegate all printing to that.
        pluginContainer = pluginContainerFromFrame(frame());
    } else {
        // We only support printing plugin nodes for now.
        pluginContainer = toWebPluginContainerImpl(constrainToNode.pluginContainer());
    }

    if (pluginContainer && pluginContainer->supportsPaginatedPrint())
        m_printContext = adoptPtr(new ChromePluginPrintContext(frame(), pluginContainer, printParams));
    else
        m_printContext = adoptPtr(new ChromePrintContext(frame()));

    FloatRect rect(0, 0, static_cast<float>(printParams.printContentArea.width), static_cast<float>(printParams.printContentArea.height));
    m_printContext->begin(rect.width(), rect.height());
    float pageHeight;
    // We ignore the overlays calculation for now since they are generated in the
    // browser. pageHeight is actually an output parameter.
    m_printContext->computePageRects(rect, 0, 0, 1.0, pageHeight);

    return m_printContext->pageCount();
}

float WebFrameImpl::getPrintPageShrink(int page)
{
    ASSERT(m_printContext && page >= 0);
    return m_printContext->getPageShrink(page);
}

float WebFrameImpl::printPage(int page, WebCanvas* canvas)
{
#if ENABLE(PRINTING)
    ASSERT(m_printContext && page >= 0 && frame() && frame()->document());

    GraphicsContext graphicsContext(canvas);
    graphicsContext.setPrinting(true);
    return m_printContext->spoolPage(graphicsContext, page);
#else
    return 0;
#endif
}

void WebFrameImpl::printEnd()
{
    ASSERT(m_printContext);
    m_printContext->end();
    m_printContext.clear();
}

bool WebFrameImpl::isPrintScalingDisabledForPlugin(const WebNode& node)
{
    WebPluginContainerImpl* pluginContainer =  node.isNull() ? pluginContainerFromFrame(frame()) : toWebPluginContainerImpl(node.pluginContainer());

    if (!pluginContainer || !pluginContainer->supportsPaginatedPrint())
        return false;

    return pluginContainer->isPrintScalingDisabled();
}

bool WebFrameImpl::hasCustomPageSizeStyle(int pageIndex)
{
    return frame()->document()->styleForPage(pageIndex)->pageSizeType() != PAGE_SIZE_AUTO;
}

bool WebFrameImpl::isPageBoxVisible(int pageIndex)
{
    return frame()->document()->isPageBoxVisible(pageIndex);
}

void WebFrameImpl::pageSizeAndMarginsInPixels(int pageIndex, WebSize& pageSize, int& marginTop, int& marginRight, int& marginBottom, int& marginLeft)
{
    IntSize size = pageSize;
    frame()->document()->pageSizeAndMarginsInPixels(pageIndex, size, marginTop, marginRight, marginBottom, marginLeft);
    pageSize = size;
}

WebString WebFrameImpl::pageProperty(const WebString& propertyName, int pageIndex)
{
    ASSERT(m_printContext);
    return m_printContext->pageProperty(frame(), propertyName.utf8().data(), pageIndex);
}

bool WebFrameImpl::find(int identifier, const WebString& searchText, const WebFindOptions& options, bool wrapWithinFrame, WebRect* selectionRect)
{
    if (!frame() || !frame()->page())
        return false;

    WebFrameImpl* mainFrameImpl = viewImpl()->mainFrameImpl();

    if (!options.findNext)
        frame()->page()->unmarkAllTextMatches();
    else
        setMarkerActive(m_activeMatch.get(), false);

    if (m_activeMatch && &m_activeMatch->ownerDocument() != frame()->document())
        m_activeMatch = nullptr;

    // If the user has selected something since the last Find operation we want
    // to start from there. Otherwise, we start searching from where the last Find
    // operation left off (either a Find or a FindNext operation).
    VisibleSelection selection(frame()->selection().selection());
    bool activeSelection = !selection.isNone();
    if (activeSelection) {
        m_activeMatch = selection.firstRange().get();
        frame()->selection().clear();
    }

    ASSERT(frame() && frame()->view());
    const FindOptions findOptions = (options.forward ? 0 : Backwards)
        | (options.matchCase ? 0 : CaseInsensitive)
        | (wrapWithinFrame ? WrapAround : 0)
        | (options.wordStart ? AtWordStarts : 0)
        | (options.medialCapitalAsWordStart ? TreatMedialCapitalAsWordStart : 0)
        | (options.findNext ? 0 : StartInSelection);
    m_activeMatch = frame()->editor().findStringAndScrollToVisible(searchText, m_activeMatch.get(), findOptions);

    if (!m_activeMatch) {
        // If we're finding next the next active match might not be in the current frame.
        // In this case we don't want to clear the matches cache.
        if (!options.findNext)
            clearFindMatchesCache();
        invalidateArea(InvalidateAll);
        return false;
    }

#if OS(ANDROID)
    viewImpl()->zoomToFindInPageRect(frameView()->contentsToWindow(enclosingIntRect(RenderObject::absoluteBoundingBoxRectForRange(m_activeMatch.get()))));
#endif

    setMarkerActive(m_activeMatch.get(), true);
    WebFrameImpl* oldActiveFrame = mainFrameImpl->m_currentActiveMatchFrame;
    mainFrameImpl->m_currentActiveMatchFrame = this;

    // Make sure no node is focused. See http://crbug.com/38700.
    frame()->document()->setFocusedElement(nullptr);

    if (!options.findNext || activeSelection) {
        // This is either a Find operation or a Find-next from a new start point
        // due to a selection, so we set the flag to ask the scoping effort
        // to find the active rect for us and report it back to the UI.
        m_locatingActiveRect = true;
    } else {
        if (oldActiveFrame != this) {
            if (options.forward)
                m_activeMatchIndexInCurrentFrame = 0;
            else
                m_activeMatchIndexInCurrentFrame = m_lastMatchCount - 1;
        } else {
            if (options.forward)
                ++m_activeMatchIndexInCurrentFrame;
            else
                --m_activeMatchIndexInCurrentFrame;

            if (m_activeMatchIndexInCurrentFrame + 1 > m_lastMatchCount)
                m_activeMatchIndexInCurrentFrame = 0;
            if (m_activeMatchIndexInCurrentFrame == -1)
                m_activeMatchIndexInCurrentFrame = m_lastMatchCount - 1;
        }
        if (selectionRect) {
            *selectionRect = frameView()->contentsToWindow(m_activeMatch->boundingBox());
            reportFindInPageSelection(*selectionRect, m_activeMatchIndexInCurrentFrame + 1, identifier);
        }
    }

    return true;
}

void WebFrameImpl::stopFinding(bool clearSelection)
{
    if (!clearSelection)
        setFindEndstateFocusAndSelection();
    cancelPendingScopingEffort();

    // Remove all markers for matches found and turn off the highlighting.
    frame()->document()->markers().removeMarkers(DocumentMarker::TextMatch);
    frame()->editor().setMarkedTextMatchesAreHighlighted(false);
    clearFindMatchesCache();

    // Let the frame know that we don't want tickmarks or highlighting anymore.
    invalidateArea(InvalidateAll);
}

void WebFrameImpl::scopeStringMatches(int identifier, const WebString& searchText, const WebFindOptions& options, bool reset)
{
    if (reset) {
        // This is a brand new search, so we need to reset everything.
        // Scoping is just about to begin.
        m_scopingInProgress = true;

        // Need to keep the current identifier locally in order to finish the
        // request in case the frame is detached during the process.
        m_findRequestIdentifier = identifier;

        // Clear highlighting for this frame.
        if (frame() && frame()->page() && frame()->editor().markedTextMatchesAreHighlighted())
            frame()->page()->unmarkAllTextMatches();

        // Clear the tickmarks and results cache.
        clearFindMatchesCache();

        // Clear the counters from last operation.
        m_lastMatchCount = 0;
        m_nextInvalidateAfter = 0;

        m_resumeScopingFromRange = nullptr;

        // The view might be null on detached frames.
        if (frame() && frame()->page())
            viewImpl()->mainFrameImpl()->m_framesScopingCount++;

        // Now, defer scoping until later to allow find operation to finish quickly.
        scopeStringMatchesSoon(identifier, searchText, options, false); // false means just reset, so don't do it again.
        return;
    }

    if (!shouldScopeMatches(searchText)) {
        // Note that we want to defer the final update when resetting even if shouldScopeMatches returns false.
        // This is done in order to prevent sending a final message based only on the results of the first frame
        // since m_framesScopingCount would be 0 as other frames have yet to reset.
        finishCurrentScopingEffort(identifier);
        return;
    }

    WebFrameImpl* mainFrameImpl = viewImpl()->mainFrameImpl();
    RefPtr<Range> searchRange(rangeOfContents(frame()->document()));

    Node* originalEndContainer = searchRange->endContainer();
    int originalEndOffset = searchRange->endOffset();

    TrackExceptionState exceptionState, exceptionState2;
    if (m_resumeScopingFromRange) {
        // This is a continuation of a scoping operation that timed out and didn't
        // complete last time around, so we should start from where we left off.
        searchRange->setStart(m_resumeScopingFromRange->startContainer(), m_resumeScopingFromRange->startOffset(exceptionState2) + 1, exceptionState);
        if (exceptionState.hadException() || exceptionState2.hadException()) {
            if (exceptionState2.hadException()) // A non-zero |exceptionState| happens when navigating during search.
                ASSERT_NOT_REACHED();
            return;
        }
    }

    // This timeout controls how long we scope before releasing control.  This
    // value does not prevent us from running for longer than this, but it is
    // periodically checked to see if we have exceeded our allocated time.
    const double maxScopingDuration = 0.1; // seconds

    int matchCount = 0;
    bool timedOut = false;
    double startTime = currentTime();
    do {
        // Find next occurrence of the search string.
        // FIXME: (http://b/1088245) This WebKit operation may run for longer
        // than the timeout value, and is not interruptible as it is currently
        // written. We may need to rewrite it with interruptibility in mind, or
        // find an alternative.
        RefPtr<Range> resultRange(findPlainText(searchRange.get(),
                                                searchText,
                                                options.matchCase ? 0 : CaseInsensitive));
        if (resultRange->collapsed(exceptionState)) {
            if (!resultRange->startContainer()->isInShadowTree())
                break;

            searchRange->setStartAfter(
                resultRange->startContainer()->deprecatedShadowAncestorNode(), exceptionState);
            searchRange->setEnd(originalEndContainer, originalEndOffset, exceptionState);
            continue;
        }

        ++matchCount;

        // Catch a special case where Find found something but doesn't know what
        // the bounding box for it is. In this case we set the first match we find
        // as the active rect.
        IntRect resultBounds = resultRange->boundingBox();
        IntRect activeSelectionRect;
        if (m_locatingActiveRect) {
            activeSelectionRect = m_activeMatch.get() ?
                m_activeMatch->boundingBox() : resultBounds;
        }

        // If the Find function found a match it will have stored where the
        // match was found in m_activeSelectionRect on the current frame. If we
        // find this rect during scoping it means we have found the active
        // tickmark.
        bool foundActiveMatch = false;
        if (m_locatingActiveRect && (activeSelectionRect == resultBounds)) {
            // We have found the active tickmark frame.
            mainFrameImpl->m_currentActiveMatchFrame = this;
            foundActiveMatch = true;
            // We also know which tickmark is active now.
            m_activeMatchIndexInCurrentFrame = matchCount - 1;
            // To stop looking for the active tickmark, we set this flag.
            m_locatingActiveRect = false;

            // Notify browser of new location for the selected rectangle.
            reportFindInPageSelection(
                frameView()->contentsToWindow(resultBounds),
                m_activeMatchIndexInCurrentFrame + 1,
                identifier);
        }

        addMarker(resultRange.get(), foundActiveMatch);

        m_findMatchesCache.append(FindMatch(resultRange.get(), m_lastMatchCount + matchCount));

        // Set the new start for the search range to be the end of the previous
        // result range. There is no need to use a VisiblePosition here,
        // since findPlainText will use a TextIterator to go over the visible
        // text nodes.
        searchRange->setStart(resultRange->endContainer(exceptionState), resultRange->endOffset(exceptionState), exceptionState);

        Node* shadowTreeRoot = searchRange->shadowRoot();
        if (searchRange->collapsed(exceptionState) && shadowTreeRoot)
            searchRange->setEnd(shadowTreeRoot, shadowTreeRoot->countChildren(), exceptionState);

        m_resumeScopingFromRange = resultRange;
        timedOut = (currentTime() - startTime) >= maxScopingDuration;
    } while (!timedOut);

    // Remember what we search for last time, so we can skip searching if more
    // letters are added to the search string (and last outcome was 0).
    m_lastSearchString = searchText;

    if (matchCount > 0) {
        frame()->editor().setMarkedTextMatchesAreHighlighted(true);

        m_lastMatchCount += matchCount;

        // Let the mainframe know how much we found during this pass.
        mainFrameImpl->increaseMatchCount(matchCount, identifier);
    }

    if (timedOut) {
        // If we found anything during this pass, we should redraw. However, we
        // don't want to spam too much if the page is extremely long, so if we
        // reach a certain point we start throttling the redraw requests.
        if (matchCount > 0)
            invalidateIfNecessary();

        // Scoping effort ran out of time, lets ask for another time-slice.
        scopeStringMatchesSoon(
            identifier,
            searchText,
            options,
            false); // don't reset.
        return; // Done for now, resume work later.
    }

    finishCurrentScopingEffort(identifier);
}

void WebFrameImpl::flushCurrentScopingEffort(int identifier)
{
    if (!frame() || !frame()->page())
        return;

    WebFrameImpl* mainFrameImpl = viewImpl()->mainFrameImpl();

    // This frame has no further scoping left, so it is done. Other frames might,
    // of course, continue to scope matches.
    mainFrameImpl->m_framesScopingCount--;

    // If this is the last frame to finish scoping we need to trigger the final
    // update to be sent.
    if (!mainFrameImpl->m_framesScopingCount)
        mainFrameImpl->increaseMatchCount(0, identifier);
}

void WebFrameImpl::finishCurrentScopingEffort(int identifier)
{
    flushCurrentScopingEffort(identifier);

    m_scopingInProgress = false;
    m_lastFindRequestCompletedWithNoMatches = !m_lastMatchCount;

    // This frame is done, so show any scrollbar tickmarks we haven't drawn yet.
    invalidateArea(InvalidateScrollbar);
}

void WebFrameImpl::cancelPendingScopingEffort()
{
    deleteAllValues(m_deferredScopingWork);
    m_deferredScopingWork.clear();

    m_activeMatchIndexInCurrentFrame = -1;

    // Last request didn't complete.
    if (m_scopingInProgress)
        m_lastFindRequestCompletedWithNoMatches = false;

    m_scopingInProgress = false;
}

void WebFrameImpl::increaseMatchCount(int count, int identifier)
{
    // This function should only be called on the mainframe.
    ASSERT(!parent());

    if (count)
        ++m_findMatchMarkersVersion;

    m_totalMatchCount += count;

    // Update the UI with the latest findings.
    if (client())
        client()->reportFindInPageMatchCount(identifier, m_totalMatchCount, !m_framesScopingCount);
}

void WebFrameImpl::reportFindInPageSelection(const WebRect& selectionRect, int activeMatchOrdinal, int identifier)
{
    // Update the UI with the latest selection rect.
    if (client())
        client()->reportFindInPageSelection(identifier, ordinalOfFirstMatchForFrame(this) + activeMatchOrdinal, selectionRect);
}

void WebFrameImpl::resetMatchCount()
{
    if (m_totalMatchCount > 0)
        ++m_findMatchMarkersVersion;

    m_totalMatchCount = 0;
    m_framesScopingCount = 0;
}

void WebFrameImpl::sendOrientationChangeEvent(int orientation)
{
    if (frame())
        frame()->sendOrientationChangeEvent(orientation);
}

void WebFrameImpl::dispatchMessageEventWithOriginCheck(const WebSecurityOrigin& intendedTargetOrigin, const WebDOMEvent& event)
{
    ASSERT(!event.isNull());
    frame()->domWindow()->dispatchMessageEventWithOriginCheck(intendedTargetOrigin.get(), event, nullptr);
}

int WebFrameImpl::findMatchMarkersVersion() const
{
    ASSERT(!parent());
    return m_findMatchMarkersVersion;
}

void WebFrameImpl::clearFindMatchesCache()
{
    if (!m_findMatchesCache.isEmpty())
        viewImpl()->mainFrameImpl()->m_findMatchMarkersVersion++;

    m_findMatchesCache.clear();
    m_findMatchRectsAreValid = false;
}

bool WebFrameImpl::isActiveMatchFrameValid() const
{
    WebFrameImpl* mainFrameImpl = viewImpl()->mainFrameImpl();
    WebFrameImpl* activeMatchFrame = mainFrameImpl->activeMatchFrame();
    return activeMatchFrame && activeMatchFrame->m_activeMatch && activeMatchFrame->frame()->tree().isDescendantOf(mainFrameImpl->frame());
}

void WebFrameImpl::updateFindMatchRects()
{
    IntSize currentContentsSize = contentsSize();
    if (m_contentsSizeForCurrentFindMatchRects != currentContentsSize) {
        m_contentsSizeForCurrentFindMatchRects = currentContentsSize;
        m_findMatchRectsAreValid = false;
    }

    size_t deadMatches = 0;
    for (Vector<FindMatch>::iterator it = m_findMatchesCache.begin(); it != m_findMatchesCache.end(); ++it) {
        if (!it->m_range->boundaryPointsValid() || !it->m_range->startContainer()->inDocument())
            it->m_rect = FloatRect();
        else if (!m_findMatchRectsAreValid)
            it->m_rect = findInPageRectFromRange(it->m_range.get());

        if (it->m_rect.isEmpty())
            ++deadMatches;
    }

    // Remove any invalid matches from the cache.
    if (deadMatches) {
        Vector<FindMatch> filteredMatches;
        filteredMatches.reserveCapacity(m_findMatchesCache.size() - deadMatches);

        for (Vector<FindMatch>::const_iterator it = m_findMatchesCache.begin(); it != m_findMatchesCache.end(); ++it)
            if (!it->m_rect.isEmpty())
                filteredMatches.append(*it);

        m_findMatchesCache.swap(filteredMatches);
    }

    // Invalidate the rects in child frames. Will be updated later during traversal.
    if (!m_findMatchRectsAreValid)
        for (WebFrame* child = firstChild(); child; child = child->nextSibling())
            toWebFrameImpl(child)->m_findMatchRectsAreValid = false;

    m_findMatchRectsAreValid = true;
}

WebFloatRect WebFrameImpl::activeFindMatchRect()
{
    ASSERT(!parent());

    if (!isActiveMatchFrameValid())
        return WebFloatRect();

    return WebFloatRect(findInPageRectFromRange(m_currentActiveMatchFrame->m_activeMatch.get()));
}

void WebFrameImpl::findMatchRects(WebVector<WebFloatRect>& outputRects)
{
    ASSERT(!parent());

    Vector<WebFloatRect> matchRects;
    for (WebFrameImpl* frame = this; frame; frame = toWebFrameImpl(frame->traverseNext(false)))
        frame->appendFindMatchRects(matchRects);

    outputRects = matchRects;
}

void WebFrameImpl::appendFindMatchRects(Vector<WebFloatRect>& frameRects)
{
    updateFindMatchRects();
    frameRects.reserveCapacity(frameRects.size() + m_findMatchesCache.size());
    for (Vector<FindMatch>::const_iterator it = m_findMatchesCache.begin(); it != m_findMatchesCache.end(); ++it) {
        ASSERT(!it->m_rect.isEmpty());
        frameRects.append(it->m_rect);
    }
}

int WebFrameImpl::selectNearestFindMatch(const WebFloatPoint& point, WebRect* selectionRect)
{
    ASSERT(!parent());

    WebFrameImpl* bestFrame = 0;
    int indexInBestFrame = -1;
    float distanceInBestFrame = FLT_MAX;

    for (WebFrameImpl* frame = this; frame; frame = toWebFrameImpl(frame->traverseNext(false))) {
        float distanceInFrame;
        int indexInFrame = frame->nearestFindMatch(point, distanceInFrame);
        if (distanceInFrame < distanceInBestFrame) {
            bestFrame = frame;
            indexInBestFrame = indexInFrame;
            distanceInBestFrame = distanceInFrame;
        }
    }

    if (indexInBestFrame != -1)
        return bestFrame->selectFindMatch(static_cast<unsigned>(indexInBestFrame), selectionRect);

    return -1;
}

void WebFrameImpl::setTickmarks(const WebVector<WebRect>& tickmarks)
{
    if (frameView()) {
        Vector<IntRect> tickmarksConverted(tickmarks.size());
        for (size_t i = 0; i < tickmarks.size(); ++i)
            tickmarksConverted[i] = tickmarks[i];
        frameView()->setTickmarks(tickmarksConverted);
        invalidateArea(InvalidateScrollbar);
    }
}

int WebFrameImpl::nearestFindMatch(const FloatPoint& point, float& distanceSquared)
{
    updateFindMatchRects();

    int nearest = -1;
    distanceSquared = FLT_MAX;
    for (size_t i = 0; i < m_findMatchesCache.size(); ++i) {
        ASSERT(!m_findMatchesCache[i].m_rect.isEmpty());
        FloatSize offset = point - m_findMatchesCache[i].m_rect.center();
        float width = offset.width();
        float height = offset.height();
        float currentDistanceSquared = width * width + height * height;
        if (currentDistanceSquared < distanceSquared) {
            nearest = i;
            distanceSquared = currentDistanceSquared;
        }
    }
    return nearest;
}

int WebFrameImpl::selectFindMatch(unsigned index, WebRect* selectionRect)
{
    ASSERT_WITH_SECURITY_IMPLICATION(index < m_findMatchesCache.size());

    RefPtr<Range> range = m_findMatchesCache[index].m_range;
    if (!range->boundaryPointsValid() || !range->startContainer()->inDocument())
        return -1;

    // Check if the match is already selected.
    WebFrameImpl* activeMatchFrame = viewImpl()->mainFrameImpl()->m_currentActiveMatchFrame;
    if (this != activeMatchFrame || !m_activeMatch || !areRangesEqual(m_activeMatch.get(), range.get())) {
        if (isActiveMatchFrameValid())
            activeMatchFrame->setMarkerActive(activeMatchFrame->m_activeMatch.get(), false);

        m_activeMatchIndexInCurrentFrame = m_findMatchesCache[index].m_ordinal - 1;

        // Set this frame as the active frame (the one with the active highlight).
        viewImpl()->mainFrameImpl()->m_currentActiveMatchFrame = this;
        viewImpl()->setFocusedFrame(this);

        m_activeMatch = range.release();
        setMarkerActive(m_activeMatch.get(), true);

        // Clear any user selection, to make sure Find Next continues on from the match we just activated.
        frame()->selection().clear();

        // Make sure no node is focused. See http://crbug.com/38700.
        frame()->document()->setFocusedElement(nullptr);
    }

    IntRect activeMatchRect;
    IntRect activeMatchBoundingBox = enclosingIntRect(RenderObject::absoluteBoundingBoxRectForRange(m_activeMatch.get()));

    if (!activeMatchBoundingBox.isEmpty()) {
        if (m_activeMatch->firstNode() && m_activeMatch->firstNode()->renderer())
            m_activeMatch->firstNode()->renderer()->scrollRectToVisible(activeMatchBoundingBox,
                    ScrollAlignment::alignCenterIfNeeded, ScrollAlignment::alignCenterIfNeeded);

        // Zoom to the active match.
        activeMatchRect = frameView()->contentsToWindow(activeMatchBoundingBox);
        viewImpl()->zoomToFindInPageRect(activeMatchRect);
    }

    if (selectionRect)
        *selectionRect = activeMatchRect;

    return ordinalOfFirstMatchForFrame(this) + m_activeMatchIndexInCurrentFrame + 1;
}

WebString WebFrameImpl::contentAsText(size_t maxChars) const
{
    if (!frame())
        return WebString();
    StringBuilder text;
    frameContentAsPlainText(maxChars, frame(), text);
    return text.toString();
}

WebString WebFrameImpl::contentAsMarkup() const
{
    if (!frame())
        return WebString();
    return createFullMarkup(frame()->document());
}

WebString WebFrameImpl::renderTreeAsText(RenderAsTextControls toShow) const
{
    RenderAsTextBehavior behavior = RenderAsTextBehaviorNormal;

    if (toShow & RenderAsTextDebug)
        behavior |= RenderAsTextShowCompositedLayers | RenderAsTextShowAddresses | RenderAsTextShowIDAndClass | RenderAsTextShowLayerNesting;

    if (toShow & RenderAsTextPrinting)
        behavior |= RenderAsTextPrintingMode;

    return externalRepresentation(frame(), behavior);
}

WebString WebFrameImpl::markerTextForListItem(const WebElement& webElement) const
{
    return WebCore::markerTextForListItem(const_cast<Element*>(webElement.constUnwrap<Element>()));
}

void WebFrameImpl::printPagesWithBoundaries(WebCanvas* canvas, const WebSize& pageSizeInPixels)
{
    ASSERT(m_printContext);

    GraphicsContext graphicsContext(canvas);
    graphicsContext.setPrinting(true);

    m_printContext->spoolAllPagesWithBoundaries(graphicsContext, FloatSize(pageSizeInPixels.width, pageSizeInPixels.height));
}

WebRect WebFrameImpl::selectionBoundsRect() const
{
    return hasSelection() ? WebRect(IntRect(frame()->selection().bounds(false))) : WebRect();
}

bool WebFrameImpl::selectionStartHasSpellingMarkerFor(int from, int length) const
{
    if (!frame())
        return false;
    return frame()->spellChecker().selectionStartHasMarkerFor(DocumentMarker::Spelling, from, length);
}

WebString WebFrameImpl::layerTreeAsText(bool showDebugInfo) const
{
    if (!frame())
        return WebString();

    return WebString(frame()->layerTreeAsText(showDebugInfo ? LayerTreeIncludesDebugInfo : LayerTreeNormal));
}

// WebFrameImpl public ---------------------------------------------------------

WebFrame* WebFrame::create(WebFrameClient* client)
{
    return WebFrameImpl::create(client);
}

WebFrameImpl* WebFrameImpl::create(WebFrameClient* client)
{
    return adoptRef(new WebFrameImpl(client)).leakRef();
}

WebFrameImpl::WebFrameImpl(WebFrameClient* client)
    : m_frameLoaderClientImpl(this)
    , m_parent(0)
    , m_previousSibling(0)
    , m_nextSibling(0)
    , m_firstChild(0)
    , m_lastChild(0)
    , m_opener(0)
    , m_client(client)
    , m_permissionClient(0)
    , m_currentActiveMatchFrame(0)
    , m_activeMatchIndexInCurrentFrame(-1)
    , m_locatingActiveRect(false)
    , m_resumeScopingFromRange(nullptr)
    , m_lastMatchCount(-1)
    , m_totalMatchCount(-1)
    , m_framesScopingCount(-1)
    , m_findRequestIdentifier(-1)
    , m_scopingInProgress(false)
    , m_lastFindRequestCompletedWithNoMatches(false)
    , m_nextInvalidateAfter(0)
    , m_findMatchMarkersVersion(0)
    , m_findMatchRectsAreValid(false)
    , m_inputEventsScaleFactorForEmulation(1)
{
    blink::Platform::current()->incrementStatsCounter(webFrameActiveCount);
    frameCount++;
}

WebFrameImpl::~WebFrameImpl()
{
    HashSet<WebFrameImpl*>::iterator end = m_openedFrames.end();
    for (HashSet<WebFrameImpl*>::iterator it = m_openedFrames.begin(); it != end; ++it)
        (*it)->m_opener = 0;

    blink::Platform::current()->decrementStatsCounter(webFrameActiveCount);
    frameCount--;

    cancelPendingScopingEffort();
}

void WebFrameImpl::setWebCoreFrame(PassRefPtr<WebCore::LocalFrame> frame)
{
    m_frame = frame;
}

void WebFrameImpl::initializeAsMainFrame(WebCore::Page* page)
{
    setWebCoreFrame(LocalFrame::create(&m_frameLoaderClientImpl, &page->frameHost(), 0));

    // We must call init() after m_frame is assigned because it is referenced
    // during init().
    m_frame->init();
}

PassRefPtr<LocalFrame> WebFrameImpl::createChildFrame(const FrameLoadRequest& request, HTMLFrameOwnerElement* ownerElement)
{
    ASSERT(m_client);
    WebFrameImpl* webframe = toWebFrameImpl(m_client->createChildFrame(this, request.frameName()));
    if (!webframe)
        return nullptr;

    RefPtr<LocalFrame> childFrame = LocalFrame::create(&webframe->m_frameLoaderClientImpl, frame()->host(), ownerElement);
    webframe->setWebCoreFrame(childFrame);

    // FIXME: Using subResourceAttributeName as fallback is not a perfect
    // solution. subResourceAttributeName returns just one attribute name. The
    // element might not have the attribute, and there might be other attributes
    // which can identify the element.
    childFrame->tree().setName(request.frameName(), ownerElement->getAttribute(ownerElement->subResourceAttributeName()));

    // FIXME: This comment is not quite accurate anymore.
    // LocalFrame::init() can trigger onload event in the parent frame,
    // which may detach this frame and trigger a null-pointer access
    // in FrameTree::removeChild. Move init() after appendChild call
    // so that webframe->mFrame is in the tree before triggering
    // onload event handler.
    // Because the event handler may set webframe->mFrame to null,
    // it is necessary to check the value after calling init() and
    // return without loading URL.
    // NOTE: m_client will be null if this frame has been detached.
    // (b:791612)
    childFrame->init(); // create an empty document
    if (!childFrame->tree().parent())
        return nullptr;

    // If we're moving in the back/forward list, we might want to replace the content
    // of this child frame with whatever was there at that point.
    HistoryItem* childItem = 0;
    if (isBackForwardLoadType(frame()->loader().loadType()) && !frame()->document()->loadEventFinished())
        childItem = frame()->page()->historyController().itemForNewChildFrame(childFrame.get());

    if (childItem)
        childFrame->loader().loadHistoryItem(childItem);
    else
        childFrame->loader().load(FrameLoadRequest(0, request.resourceRequest(), "_self"));

    // A synchronous navigation (about:blank) would have already processed
    // onload, so it is possible for the frame to have already been destroyed by
    // script in the page.
    // NOTE: m_client will be null if this frame has been detached.
    if (!childFrame->tree().parent())
        return nullptr;

    return childFrame.release();
}

void WebFrameImpl::didChangeContentsSize(const IntSize& size)
{
    // This is only possible on the main frame.
    if (m_totalMatchCount > 0) {
        ASSERT(!parent());
        ++m_findMatchMarkersVersion;
    }
}

void WebFrameImpl::createFrameView()
{
    TRACE_EVENT0("webkit", "WebFrameImpl::createFrameView");

    ASSERT(frame()); // If frame() doesn't exist, we probably didn't init properly.

    WebViewImpl* webView = viewImpl();
    bool isMainFrame = webView->mainFrameImpl()->frame() == frame();
    if (isMainFrame)
        webView->suppressInvalidations(true);

    frame()->createView(webView->size(), webView->baseBackgroundColor(), webView->isTransparent());
    if (webView->shouldAutoResize() && isMainFrame)
        frame()->view()->enableAutoSizeMode(true, webView->minAutoSize(), webView->maxAutoSize());

    frame()->view()->setInputEventsTransformForEmulation(m_inputEventsOffsetForEmulation, m_inputEventsScaleFactorForEmulation);

    if (isMainFrame)
        webView->suppressInvalidations(false);
}

WebFrameImpl* WebFrameImpl::fromFrame(LocalFrame* frame)
{
    if (!frame)
        return 0;
    FrameLoaderClient* client = frame->loader().client();
    if (!client || !client->isFrameLoaderClientImpl())
        return 0;
    return toFrameLoaderClientImpl(client)->webFrame();
}

WebFrameImpl* WebFrameImpl::fromFrameOwnerElement(Element* element)
{
    // FIXME: Why do we check specifically for <iframe> and <frame> here? Why can't we get the WebFrameImpl from an <object> element, for example.
    if (!isHTMLFrameElementBase(element))
        return 0;
    return fromFrame(toHTMLFrameElementBase(element)->contentFrame());
}

WebViewImpl* WebFrameImpl::viewImpl() const
{
    if (!frame())
        return 0;
    return WebViewImpl::fromPage(frame()->page());
}

WebDataSourceImpl* WebFrameImpl::dataSourceImpl() const
{
    return static_cast<WebDataSourceImpl*>(dataSource());
}

WebDataSourceImpl* WebFrameImpl::provisionalDataSourceImpl() const
{
    return static_cast<WebDataSourceImpl*>(provisionalDataSource());
}

void WebFrameImpl::setFindEndstateFocusAndSelection()
{
    WebFrameImpl* mainFrameImpl = viewImpl()->mainFrameImpl();

    if (this == mainFrameImpl->activeMatchFrame() && m_activeMatch.get()) {
        // If the user has set the selection since the match was found, we
        // don't focus anything.
        VisibleSelection selection(frame()->selection().selection());
        if (!selection.isNone())
            return;

        // Try to find the first focusable node up the chain, which will, for
        // example, focus links if we have found text within the link.
        Node* node = m_activeMatch->firstNode();
        if (node && node->isInShadowTree()) {
            if (Node* host = node->shadowHost()) {
                if (isHTMLInputElement(*host) || isHTMLTextAreaElement(*host))
                    node = host;
            }
        }
        for (; node; node = node->parentNode()) {
            if (!node->isElementNode())
                continue;
            Element* element = toElement(node);
            if (element->isFocusable()) {
                // Found a focusable parent node. Set the active match as the
                // selection and focus to the focusable node.
                frame()->selection().setSelection(VisibleSelection(m_activeMatch.get()));
                frame()->document()->setFocusedElement(element);
                return;
            }
        }

        // Iterate over all the nodes in the range until we find a focusable node.
        // This, for example, sets focus to the first link if you search for
        // text and text that is within one or more links.
        node = m_activeMatch->firstNode();
        for (; node && node != m_activeMatch->pastLastNode(); node = NodeTraversal::next(*node)) {
            if (!node->isElementNode())
                continue;
            Element* element = toElement(node);
            if (element->isFocusable()) {
                frame()->document()->setFocusedElement(element);
                return;
            }
        }

        // No node related to the active match was focusable, so set the
        // active match as the selection (so that when you end the Find session,
        // you'll have the last thing you found highlighted) and make sure that
        // we have nothing focused (otherwise you might have text selected but
        // a link focused, which is weird).
        frame()->selection().setSelection(VisibleSelection(m_activeMatch.get()));
        frame()->document()->setFocusedElement(nullptr);

        // Finally clear the active match, for two reasons:
        // We just finished the find 'session' and we don't want future (potentially
        // unrelated) find 'sessions' operations to start at the same place.
        // The WebFrameImpl could get reused and the m_activeMatch could end up pointing
        // to a document that is no longer valid. Keeping an invalid reference around
        // is just asking for trouble.
        m_activeMatch = nullptr;
    }
}

void WebFrameImpl::didFail(const ResourceError& error, bool wasProvisional)
{
    if (!client())
        return;
    WebURLError webError = error;
    if (wasProvisional)
        client()->didFailProvisionalLoad(this, webError);
    else
        client()->didFailLoad(this, webError);
}

void WebFrameImpl::setCanHaveScrollbars(bool canHaveScrollbars)
{
    frame()->view()->setCanHaveScrollbars(canHaveScrollbars);
}

void WebFrameImpl::setInputEventsTransformForEmulation(const IntSize& offset, float contentScaleFactor)
{
    m_inputEventsOffsetForEmulation = offset;
    m_inputEventsScaleFactorForEmulation = contentScaleFactor;
    if (frame()->view())
        frame()->view()->setInputEventsTransformForEmulation(m_inputEventsOffsetForEmulation, m_inputEventsScaleFactorForEmulation);
}

void WebFrameImpl::invalidateArea(AreaToInvalidate area)
{
    ASSERT(frame() && frame()->view());
    FrameView* view = frame()->view();

    if ((area & InvalidateAll) == InvalidateAll)
        view->invalidateRect(view->frameRect());
    else {
        if ((area & InvalidateContentArea) == InvalidateContentArea) {
            IntRect contentArea(
                view->x(), view->y(), view->visibleWidth(), view->visibleHeight());
            IntRect frameRect = view->frameRect();
            contentArea.move(-frameRect.x(), -frameRect.y());
            view->invalidateRect(contentArea);
        }
    }

    if ((area & InvalidateScrollbar) == InvalidateScrollbar) {
        // Invalidate the vertical scroll bar region for the view.
        Scrollbar* scrollbar = view->verticalScrollbar();
        if (scrollbar)
            scrollbar->invalidate();
    }
}

void WebFrameImpl::addMarker(Range* range, bool activeMatch)
{
    frame()->document()->markers().addTextMatchMarker(range, activeMatch);
}

void WebFrameImpl::setMarkerActive(Range* range, bool active)
{
    if (!range || range->collapsed(IGNORE_EXCEPTION))
        return;
    frame()->document()->markers().setMarkersActive(range, active);
}

int WebFrameImpl::ordinalOfFirstMatchForFrame(WebFrameImpl* frame) const
{
    int ordinal = 0;
    WebFrameImpl* mainFrameImpl = viewImpl()->mainFrameImpl();
    // Iterate from the main frame up to (but not including) |frame| and
    // add up the number of matches found so far.
    for (WebFrameImpl* it = mainFrameImpl; it != frame; it = toWebFrameImpl(it->traverseNext(true))) {
        if (it->m_lastMatchCount > 0)
            ordinal += it->m_lastMatchCount;
    }
    return ordinal;
}

bool WebFrameImpl::shouldScopeMatches(const String& searchText)
{
    // Don't scope if we can't find a frame or a view.
    // The user may have closed the tab/application, so abort.
    // Also ignore detached frames, as many find operations report to the main frame.
    if (!frame() || !frame()->view() || !frame()->page() || !hasVisibleContent())
        return false;

    ASSERT(frame()->document() && frame()->view());

    // If the frame completed the scoping operation and found 0 matches the last
    // time it was searched, then we don't have to search it again if the user is
    // just adding to the search string or sending the same search string again.
    if (m_lastFindRequestCompletedWithNoMatches && !m_lastSearchString.isEmpty()) {
        // Check to see if the search string prefixes match.
        String previousSearchPrefix =
            searchText.substring(0, m_lastSearchString.length());

        if (previousSearchPrefix == m_lastSearchString)
            return false; // Don't search this frame, it will be fruitless.
    }

    return true;
}

void WebFrameImpl::scopeStringMatchesSoon(int identifier, const WebString& searchText, const WebFindOptions& options, bool reset)
{
    m_deferredScopingWork.append(new DeferredScopeStringMatches(this, identifier, searchText, options, reset));
}

void WebFrameImpl::callScopeStringMatches(DeferredScopeStringMatches* caller, int identifier, const WebString& searchText, const WebFindOptions& options, bool reset)
{
    m_deferredScopingWork.remove(m_deferredScopingWork.find(caller));
    scopeStringMatches(identifier, searchText, options, reset);

    // This needs to happen last since searchText is passed by reference.
    delete caller;
}

void WebFrameImpl::invalidateIfNecessary()
{
    if (m_lastMatchCount <= m_nextInvalidateAfter)
        return;

    // FIXME: (http://b/1088165) Optimize the drawing of the tickmarks and
    // remove this. This calculation sets a milestone for when next to
    // invalidate the scrollbar and the content area. We do this so that we
    // don't spend too much time drawing the scrollbar over and over again.
    // Basically, up until the first 500 matches there is no throttle.
    // After the first 500 matches, we set set the milestone further and
    // further out (750, 1125, 1688, 2K, 3K).
    static const int startSlowingDownAfter = 500;
    static const int slowdown = 750;

    int i = m_lastMatchCount / startSlowingDownAfter;
    m_nextInvalidateAfter += i * slowdown;
    invalidateArea(InvalidateScrollbar);
}

void WebFrameImpl::loadJavaScriptURL(const KURL& url)
{
    // This is copied from ScriptController::executeScriptIfJavaScriptURL.
    // Unfortunately, we cannot just use that method since it is private, and
    // it also doesn't quite behave as we require it to for bookmarklets.  The
    // key difference is that we need to suppress loading the string result
    // from evaluating the JS URL if executing the JS URL resulted in a
    // location change.  We also allow a JS URL to be loaded even if scripts on
    // the page are otherwise disabled.

    if (!frame()->document() || !frame()->page())
        return;

    RefPtr<Document> ownerDocument(frame()->document());

    // Protect privileged pages against bookmarklets and other javascript manipulations.
    if (SchemeRegistry::shouldTreatURLSchemeAsNotAllowingJavascriptURLs(frame()->document()->url().protocol()))
        return;

    String script = decodeURLEscapeSequences(url.string().substring(strlen("javascript:")));
    UserGestureIndicator gestureIndicator(DefinitelyProcessingNewUserGesture);
    ScriptValue result = frame()->script().executeScriptInMainWorldAndReturnValue(ScriptSourceCode(script));

    String scriptResult;
    if (!result.getString(scriptResult))
        return;

    if (!frame()->navigationScheduler().locationChangePending())
        frame()->document()->loader()->replaceDocument(scriptResult, ownerDocument.get());
}

void WebFrameImpl::willDetachParent()
{
    // Do not expect string scoping results from any frames that got detached
    // in the middle of the operation.
    if (m_scopingInProgress) {

        // There is a possibility that the frame being detached was the only
        // pending one. We need to make sure final replies can be sent.
        flushCurrentScopingEffort(m_findRequestIdentifier);

        cancelPendingScopingEffort();
    }
}

} // namespace blink<|MERGE_RESOLUTION|>--- conflicted
+++ resolved
@@ -922,30 +922,6 @@
 }
 
 v8::Isolate* WebFrameImpl::scriptIsolate() const
-<<<<<<< HEAD
-{
-    if (!frame())
-        return 0;
-    return toIsolate(frame());
-}
-
-v8::Handle<v8::Value> WebFrameImpl::createFileSystem(WebFileSystemType type, const WebString& name, const WebString& path)
-{
-    ASSERT(frame());
-    return toV8(DOMFileSystem::create(frame()->document(), name, static_cast<WebCore::FileSystemType>(type), KURL(ParsedURLString, path.utf8().data())), v8::Handle<v8::Object>(), toIsolate(frame()));
-}
-
-v8::Handle<v8::Value> WebFrameImpl::createSerializableFileSystem(WebFileSystemType type, const WebString& name, const WebString& path)
-{
-    ASSERT(frame());
-    RefPtr<DOMFileSystem> fileSystem = DOMFileSystem::create(frame()->document(), name, static_cast<WebCore::FileSystemType>(type), KURL(ParsedURLString, path.utf8().data()));
-    fileSystem->makeClonable();
-    return toV8(fileSystem.release(), v8::Handle<v8::Object>(), toIsolate(frame()));
-}
-
-v8::Handle<v8::Value> WebFrameImpl::createFileEntry(WebFileSystemType type, const WebString& fileSystemName, const WebString& fileSystemPath, const WebString& filePath, bool isDirectory)
-=======
->>>>>>> 7c415e25
 {
     if (!frame())
         return 0;
