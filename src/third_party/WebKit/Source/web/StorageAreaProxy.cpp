--- conflicted
+++ resolved
@@ -97,13 +97,8 @@
     }
     blink::WebStorageArea::Result result = blink::WebStorageArea::ResultOK;
     m_storageArea->setItem(key, value, frame->document()->url(), result);
-<<<<<<< HEAD
-    if (result != WebKit::WebStorageArea::ResultOK)
-        es.throwDOMException(QuotaExceededError, ExceptionMessages::failedToExecute("setItem", "Storage", "Setting the value of '" + key + "' exceeded the quota."));
-=======
     if (result != blink::WebStorageArea::ResultOK)
         exceptionState.throwDOMException(QuotaExceededError, "Setting the value of '" + key + "' exceeded the quota.");
->>>>>>> 8c15b39e
 }
 
 void StorageAreaProxy::removeItem(const String& key, ExceptionState& exceptionState, Frame* frame)
