/*
 * Copyright (C) 2010 Google Inc. All rights reserved.
 *
 * Redistribution and use in source and binary forms, with or without
 * modification, are permitted provided that the following conditions are
 * met:
 *
 *     * Redistributions of source code must retain the above copyright
 * notice, this list of conditions and the following disclaimer.
 *     * Redistributions in binary form must reproduce the above
 * copyright notice, this list of conditions and the following disclaimer
 * in the documentation and/or other materials provided with the
 * distribution.
 *     * Neither the name of Google Inc. nor the names of its
 * contributors may be used to endorse or promote products derived from
 * this software without specific prior written permission.
 *
 * THIS SOFTWARE IS PROVIDED BY THE COPYRIGHT HOLDERS AND CONTRIBUTORS
 * "AS IS" AND ANY EXPRESS OR IMPLIED WARRANTIES, INCLUDING, BUT NOT
 * LIMITED TO, THE IMPLIED WARRANTIES OF MERCHANTABILITY AND FITNESS FOR
 * A PARTICULAR PURPOSE ARE DISCLAIMED. IN NO EVENT SHALL THE COPYRIGHT
 * OWNER OR CONTRIBUTORS BE LIABLE FOR ANY DIRECT, INDIRECT, INCIDENTAL,
 * SPECIAL, EXEMPLARY, OR CONSEQUENTIAL DAMAGES (INCLUDING, BUT NOT
 * LIMITED TO, PROCUREMENT OF SUBSTITUTE GOODS OR SERVICES; LOSS OF USE,
 * DATA, OR PROFITS; OR BUSINESS INTERRUPTION) HOWEVER CAUSED AND ON ANY
 * THEORY OF LIABILITY, WHETHER IN CONTRACT, STRICT LIABILITY, OR TORT
 * (INCLUDING NEGLIGENCE OR OTHERWISE) ARISING IN ANY WAY OUT OF THE USE
 * OF THIS SOFTWARE, EVEN IF ADVISED OF THE POSSIBILITY OF SUCH DAMAGE.
 */

#include "config.h"
#include "WebDOMEvent.h"

#include "EventNames.h"
#include "core/dom/Node.h"
#include "core/events/Event.h"
#include "wtf/PassRefPtr.h"

<<<<<<< HEAD
namespace WebKit {
=======
namespace blink {
>>>>>>> 8c15b39e

class WebDOMEventPrivate : public WebCore::Event {
};

void WebDOMEvent::reset()
{
    assign(0);
}

void WebDOMEvent::assign(const WebDOMEvent& other)
{
    m_private = other.m_private;
}

void WebDOMEvent::assign(const WTF::PassRefPtr<WebDOMEventPrivate>& event)
{
    m_private = event;
}

WebDOMEvent::WebDOMEvent(const WTF::PassRefPtr<WebCore::Event>& event)
    : m_private(event)
{
}

WebDOMEvent::operator WTF::PassRefPtr<WebCore::Event>() const
{
    return m_private.get();
}

WebString WebDOMEvent::type() const
{
    ASSERT(m_private.get());
    return m_private->type();
}

WebNode WebDOMEvent::target() const
{
    ASSERT(m_private.get());
    return WebNode(m_private->target()->toNode());
}

WebNode WebDOMEvent::currentTarget() const
{
    ASSERT(m_private.get());
    return WebNode(m_private->currentTarget()->toNode());
}

WebDOMEvent::PhaseType WebDOMEvent::eventPhase() const
{
    ASSERT(m_private.get());
    return static_cast<WebDOMEvent::PhaseType>(m_private->eventPhase());
}

bool WebDOMEvent::bubbles() const
{
    ASSERT(m_private.get());
    return m_private->bubbles();
}

bool WebDOMEvent::cancelable() const
{
    ASSERT(m_private.get());
    return m_private->cancelable();
}

bool WebDOMEvent::isUIEvent() const
{
    ASSERT(m_private.get());
    return m_private->isUIEvent();
}

bool WebDOMEvent::isMouseEvent() const
{
    ASSERT(m_private.get());
    return m_private->isMouseEvent();
}

bool WebDOMEvent::isKeyboardEvent() const
{
    ASSERT(m_private.get());
    return m_private->isKeyboardEvent();
}

bool WebDOMEvent::isMutationEvent() const
{
    ASSERT(m_private.get());
    return m_private->hasInterface(WebCore::EventNames::MutationEvent);
}

bool WebDOMEvent::isTextEvent() const
{
    ASSERT(m_private.get());
    return m_private->hasInterface(WebCore::EventNames::TextEvent);
}

bool WebDOMEvent::isCompositionEvent() const
{
    ASSERT(m_private.get());
    return m_private->hasInterface(WebCore::EventNames::CompositionEvent);
}

bool WebDOMEvent::isDragEvent() const
{
    ASSERT(m_private.get());
    return m_private->isDragEvent();
}

bool WebDOMEvent::isClipboardEvent() const
{
    ASSERT(m_private.get());
    return m_private->isClipboardEvent();
}

bool WebDOMEvent::isMessageEvent() const
{
    ASSERT(m_private.get());
    return m_private->hasInterface(WebCore::EventNames::MessageEvent);
}

bool WebDOMEvent::isWheelEvent() const
{
    ASSERT(m_private.get());
    return m_private->hasInterface(WebCore::EventNames::WheelEvent);
}

bool WebDOMEvent::isBeforeTextInsertedEvent() const
{
    ASSERT(m_private.get());
    return m_private->isBeforeTextInsertedEvent();
}

bool WebDOMEvent::isOverflowEvent() const
{
    ASSERT(m_private.get());
    return m_private->hasInterface(WebCore::EventNames::OverflowEvent);
}

bool WebDOMEvent::isPageTransitionEvent() const
{
    ASSERT(m_private.get());
    return m_private->hasInterface(WebCore::EventNames::PageTransitionEvent);
}

bool WebDOMEvent::isPopStateEvent() const
{
    ASSERT(m_private.get());
    return m_private->hasInterface(WebCore::EventNames::PopStateEvent);
}

bool WebDOMEvent::isProgressEvent() const
{
    ASSERT(m_private.get());
    return m_private->hasInterface(WebCore::EventNames::ProgressEvent);
}

bool WebDOMEvent::isXMLHttpRequestProgressEvent() const
{
    ASSERT(m_private.get());
    return m_private->hasInterface(WebCore::EventNames::XMLHttpRequestProgressEvent);
}

bool WebDOMEvent::isBeforeLoadEvent() const
{
    ASSERT(m_private.get());
    return m_private->hasInterface(WebCore::EventNames::BeforeLoadEvent);
}

} // namespace blink<|MERGE_RESOLUTION|>--- conflicted
+++ resolved
@@ -36,11 +36,7 @@
 #include "core/events/Event.h"
 #include "wtf/PassRefPtr.h"
 
-<<<<<<< HEAD
-namespace WebKit {
-=======
 namespace blink {
->>>>>>> 8c15b39e
 
 class WebDOMEventPrivate : public WebCore::Event {
 };
