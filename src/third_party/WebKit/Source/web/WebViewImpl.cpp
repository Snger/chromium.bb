/*
 * Copyright (C) 2011, 2012 Google Inc. All rights reserved.
 *
 * Redistribution and use in source and binary forms, with or without
 * modification, are permitted provided that the following conditions are
 * met:
 *
 *     * Redistributions of source code must retain the above copyright
 * notice, this list of conditions and the following disclaimer.
 *     * Redistributions in binary form must reproduce the above
 * copyright notice, this list of conditions and the following disclaimer
 * in the documentation and/or other materials provided with the
 * distribution.
 *     * Neither the name of Google Inc. nor the names of its
 * contributors may be used to endorse or promote products derived from
 * this software without specific prior written permission.
 *
 * THIS SOFTWARE IS PROVIDED BY THE COPYRIGHT HOLDERS AND CONTRIBUTORS
 * "AS IS" AND ANY EXPRESS OR IMPLIED WARRANTIES, INCLUDING, BUT NOT
 * LIMITED TO, THE IMPLIED WARRANTIES OF MERCHANTABILITY AND FITNESS FOR
 * A PARTICULAR PURPOSE ARE DISCLAIMED. IN NO EVENT SHALL THE COPYRIGHT
 * OWNER OR CONTRIBUTORS BE LIABLE FOR ANY DIRECT, INDIRECT, INCIDENTAL,
 * SPECIAL, EXEMPLARY, OR CONSEQUENTIAL DAMAGES (INCLUDING, BUT NOT
 * LIMITED TO, PROCUREMENT OF SUBSTITUTE GOODS OR SERVICES; LOSS OF USE,
 * DATA, OR PROFITS; OR BUSINESS INTERRUPTION) HOWEVER CAUSED AND ON ANY
 * THEORY OF LIABILITY, WHETHER IN CONTRACT, STRICT LIABILITY, OR TORT
 * (INCLUDING NEGLIGENCE OR OTHERWISE) ARISING IN ANY WAY OUT OF THE USE
 * OF THIS SOFTWARE, EVEN IF ADVISED OF THE POSSIBILITY OF SUCH DAMAGE.
 */

#include "config.h"
#include "web/WebViewImpl.h"

#include "core/CSSValueKeywords.h"
#include "core/HTMLNames.h"
#include "core/accessibility/AXObjectCache.h"
#include "core/clipboard/DataObject.h"
#include "core/dom/Document.h"
#include "core/dom/DocumentMarkerController.h"
#include "core/dom/NodeRenderingTraversal.h"
#include "core/dom/Text.h"
#include "core/editing/Editor.h"
#include "core/editing/FrameSelection.h"
#include "core/editing/HTMLInterchange.h"
#include "core/editing/InputMethodController.h"
#include "core/editing/TextIterator.h"
#include "core/editing/markup.h"
#include "core/events/CustomEvent.h"
#include "core/events/KeyboardEvent.h"
#include "core/events/WheelEvent.h"
#include "core/frame/EventHandlerRegistry.h"
#include "core/frame/FrameHost.h"
#include "core/frame/FrameView.h"
#include "core/frame/LocalFrame.h"
#include "core/frame/PinchViewport.h"
#include "core/frame/RemoteFrame.h"
#include "core/frame/Settings.h"
#include "core/frame/SmartClip.h"
#include "core/html/HTMLInputElement.h"
#include "core/html/HTMLMediaElement.h"
#include "core/html/HTMLPlugInElement.h"
#include "core/html/HTMLTextAreaElement.h"
#include "core/html/ime/InputMethodContext.h"
#include "core/inspector/InspectorController.h"
#include "core/loader/DocumentLoader.h"
#include "core/loader/FrameLoader.h"
#include "core/loader/UniqueIdentifier.h"
#include "core/page/Chrome.h"
#include "core/page/ContextMenuController.h"
#include "core/page/ContextMenuProvider.h"
#include "core/page/DragController.h"
#include "core/page/DragData.h"
#include "core/page/DragSession.h"
#include "core/page/EventHandler.h"
#include "core/page/EventWithHitTestResults.h"
#include "core/page/FocusController.h"
#include "core/page/FrameTree.h"
#include "core/page/InjectedStyleSheets.h"
#include "core/page/Page.h"
#include "core/page/PagePopupClient.h"
#include "core/page/PointerLockController.h"
#include "core/page/ScopedPageLoadDeferrer.h"
#include "core/page/TouchDisambiguation.h"
#include "core/rendering/RenderView.h"
#include "core/rendering/RenderWidget.h"
#include "core/rendering/TextAutosizer.h"
#include "core/rendering/compositing/RenderLayerCompositor.h"
#include "modules/device_orientation/DeviceOrientationInspectorAgent.h"
#include "modules/encryptedmedia/MediaKeysController.h"
#include "modules/filesystem/InspectorFileSystemAgent.h"
#include "modules/indexeddb/InspectorIndexedDBAgent.h"
#include "modules/push_messaging/PushController.h"
#include "platform/ContextMenu.h"
#include "platform/ContextMenuItem.h"
#include "platform/Cursor.h"
#include "platform/KeyboardCodes.h"
#include "platform/NotImplemented.h"
#include "platform/OverscrollTheme.h"
#include "platform/PlatformGestureEvent.h"
#include "platform/PlatformKeyboardEvent.h"
#include "platform/PlatformMouseEvent.h"
#include "platform/PlatformWheelEvent.h"
#include "platform/PopupMenuClient.h"
#include "platform/RuntimeEnabledFeatures.h"
#include "platform/TraceEvent.h"
#include "platform/UserGestureIndicator.h"
#include "platform/exported/WebActiveGestureAnimation.h"
#include "platform/fonts/FontCache.h"
#include "platform/graphics/Color.h"
#include "platform/graphics/Image.h"
#include "platform/graphics/ImageBuffer.h"
#include "platform/scroll/ScrollbarTheme.h"
#include "platform/weborigin/SchemeRegistry.h"
#include "public/platform/Platform.h"
#include "public/platform/WebDragData.h"
#include "public/platform/WebFloatPoint.h"
#include "public/platform/WebGestureCurve.h"
#include "public/platform/WebImage.h"
#include "public/platform/WebLayerTreeView.h"
#include "public/platform/WebURLRequest.h"
#include "public/platform/WebVector.h"
#include "public/web/WebAXObject.h"
#include "public/web/WebActiveWheelFlingParameters.h"
#include "public/web/WebAutofillClient.h"
#include "public/web/WebBeginFrameArgs.h"
#include "public/web/WebFrameClient.h"
#include "public/web/WebHitTestResult.h"
#include "public/web/WebInputElement.h"
#include "public/web/WebMediaPlayerAction.h"
#include "public/web/WebNode.h"
#include "public/web/WebPlugin.h"
#include "public/web/WebPluginAction.h"
#include "public/web/WebRange.h"
#include "public/web/WebTextInputInfo.h"
#include "public/web/WebViewClient.h"
#include "public/web/WebWindowFeatures.h"
#include "web/CompositionUnderlineVectorBuilder.h"
#include "web/ContextFeaturesClientImpl.h"
#include "web/DatabaseClientImpl.h"
#include "web/FullscreenController.h"
#include "web/GraphicsLayerFactoryChromium.h"
#include "web/LinkHighlight.h"
#include "web/NavigatorContentUtilsClientImpl.h"
#include "web/PopupContainer.h"
#include "web/PrerendererClientImpl.h"
#include "web/SpeechRecognitionClientProxy.h"
#include "web/StorageQuotaClientImpl.h"
#include "web/ValidationMessageClientImpl.h"
#include "web/ViewportAnchor.h"
#include "web/WebDevToolsAgentImpl.h"
#include "web/WebDevToolsAgentPrivate.h"
#include "web/WebInputEventConversion.h"
#include "web/WebLocalFrameImpl.h"
#include "web/WebPagePopupImpl.h"
#include "web/WebPluginContainerImpl.h"
#include "web/WebPopupMenuImpl.h"
#include "web/WebRemoteFrameImpl.h"
#include "web/WebSettingsImpl.h"
#include "web/WorkerGlobalScopeProxyProviderImpl.h"
#include "web/painting/ContinuousPainter.h"
#include "wtf/CurrentTime.h"
#include "wtf/RefPtr.h"
#include "wtf/TemporaryChange.h"

#if USE(DEFAULT_RENDER_THEME)
#include "core/rendering/RenderThemeChromiumDefault.h"
#endif

// Get rid of WTF's pow define so we can use std::pow.
#undef pow
#include <cmath> // for std::pow

// The following constants control parameters for automated scaling of webpages
// (such as due to a double tap gesture or find in page etc.). These are
// experimentally determined.
static const int touchPointPadding = 32;
static const int nonUserInitiatedPointPadding = 11;
static const float minScaleDifference = 0.01f;
static const float doubleTapZoomContentDefaultMargin = 5;
static const float doubleTapZoomContentMinimumMargin = 2;
static const double doubleTapZoomAnimationDurationInSeconds = 0.25;
static const float doubleTapZoomAlreadyLegibleRatio = 1.2f;

static const double multipleTargetsZoomAnimationDurationInSeconds = 0.25;
static const double findInPageAnimationDurationInSeconds = 0;

// Constants for viewport anchoring on resize.
static const float viewportAnchorXCoord = 0.5f;
static const float viewportAnchorYCoord = 0;

// Constants for zooming in on a focused text field.
static const double scrollAndScaleAnimationDurationInSeconds = 0.2;
static const int minReadableCaretHeight = 18;
static const float minScaleChangeToTriggerZoom = 1.05f;
static const float leftBoxRatio = 0.3f;
static const int caretPadding = 10;

namespace blink {

// Change the text zoom level by kTextSizeMultiplierRatio each time the user
// zooms text in or out (ie., change by 20%).  The min and max values limit
// text zoom to half and 3x the original text size.  These three values match
// those in Apple's port in WebKit/WebKit/WebView/WebView.mm
const double WebView::textSizeMultiplierRatio = 1.2;
const double WebView::minTextSizeMultiplier = 0.5;
const double WebView::maxTextSizeMultiplier = 3.0;

// Used to defer all page activity in cases where the embedder wishes to run
// a nested event loop. Using a stack enables nesting of message loop invocations.
static Vector<ScopedPageLoadDeferrer*>& pageLoadDeferrerStack()
{
    DEFINE_STATIC_LOCAL(Vector<ScopedPageLoadDeferrer*>, deferrerStack, ());
    return deferrerStack;
}

// Ensure that the WebDragOperation enum values stay in sync with the original
// DragOperation constants.
#define COMPILE_ASSERT_MATCHING_ENUM(coreName) \
    COMPILE_ASSERT(int(coreName) == int(Web##coreName), dummy##coreName)
COMPILE_ASSERT_MATCHING_ENUM(DragOperationNone);
COMPILE_ASSERT_MATCHING_ENUM(DragOperationCopy);
COMPILE_ASSERT_MATCHING_ENUM(DragOperationLink);
COMPILE_ASSERT_MATCHING_ENUM(DragOperationGeneric);
COMPILE_ASSERT_MATCHING_ENUM(DragOperationPrivate);
COMPILE_ASSERT_MATCHING_ENUM(DragOperationMove);
COMPILE_ASSERT_MATCHING_ENUM(DragOperationDelete);
COMPILE_ASSERT_MATCHING_ENUM(DragOperationEvery);

static bool shouldUseExternalPopupMenus = false;

static int webInputEventKeyStateToPlatformEventKeyState(int webInputEventKeyState)
{
    int platformEventKeyState = 0;
    if (webInputEventKeyState & WebInputEvent::ShiftKey)
        platformEventKeyState = platformEventKeyState | PlatformEvent::ShiftKey;
    if (webInputEventKeyState & WebInputEvent::ControlKey)
        platformEventKeyState = platformEventKeyState | PlatformEvent::CtrlKey;
    if (webInputEventKeyState & WebInputEvent::AltKey)
        platformEventKeyState = platformEventKeyState | PlatformEvent::AltKey;
    if (webInputEventKeyState & WebInputEvent::MetaKey)
        platformEventKeyState = platformEventKeyState | PlatformEvent::MetaKey;
    return platformEventKeyState;
}

namespace {

class UserGestureNotifier {
public:
    // If a UserGestureIndicator is created for a user gesture since the last
    // page load and *userGestureObserved is false, the UserGestureNotifier
    // will notify the client and set *userGestureObserved to true.
    UserGestureNotifier(WebAutofillClient*, bool* userGestureObserved);
    ~UserGestureNotifier();

private:
    WebAutofillClient* const m_client;
    bool* const m_userGestureObserved;
};

UserGestureNotifier::UserGestureNotifier(WebAutofillClient* client, bool* userGestureObserved)
    : m_client(client)
    , m_userGestureObserved(userGestureObserved)
{
    ASSERT(m_userGestureObserved);
}

UserGestureNotifier::~UserGestureNotifier()
{
    if (!*m_userGestureObserved && UserGestureIndicator::processedUserGestureSinceLoad()) {
        *m_userGestureObserved = true;
        if (m_client)
            m_client->firstUserGestureObserved();
    }
}

} // namespace

// WebView ----------------------------------------------------------------

WebView* WebView::create(WebViewClient* client)
{
    // Pass the WebViewImpl's self-reference to the caller.
    return WebViewImpl::create(client);
}

WebViewImpl* WebViewImpl::create(WebViewClient* client)
{
    // Pass the WebViewImpl's self-reference to the caller.
    return adoptRef(new WebViewImpl(client)).leakRef();
}

void WebView::setUseExternalPopupMenus(bool useExternalPopupMenus)
{
    shouldUseExternalPopupMenus = useExternalPopupMenus;
}

void WebView::updateVisitedLinkState(unsigned long long linkHash)
{
    Page::visitedStateChanged(linkHash);
}

void WebView::resetVisitedLinkState()
{
    Page::allVisitedStateChanged();
}

void WebView::willEnterModalLoop()
{
    pageLoadDeferrerStack().append(new ScopedPageLoadDeferrer());
}

void WebView::didExitModalLoop()
{
    ASSERT(pageLoadDeferrerStack().size());

    delete pageLoadDeferrerStack().last();
    pageLoadDeferrerStack().removeLast();
}

void WebViewImpl::setMainFrame(WebFrame* frame)
{
    if (frame->isWebLocalFrame())
        toWebLocalFrameImpl(frame)->initializeCoreFrame(&page()->frameHost(), 0, nullAtom, nullAtom);
    else
        toWebRemoteFrameImpl(frame)->initializeCoreFrame(&page()->frameHost(), 0, nullAtom);
}

void WebViewImpl::setAutofillClient(WebAutofillClient* autofillClient)
{
    m_autofillClient = autofillClient;
}

void WebViewImpl::setDevToolsAgentClient(WebDevToolsAgentClient* devToolsClient)
{
    if (devToolsClient)
        m_devToolsAgent = adoptPtr(new WebDevToolsAgentImpl(this, devToolsClient));
    else
        m_devToolsAgent.clear();
}

void WebViewImpl::setPrerendererClient(WebPrerendererClient* prerendererClient)
{
    ASSERT(m_page);
    providePrerendererClientTo(*m_page, new PrerendererClientImpl(prerendererClient));
}

void WebViewImpl::setSpellCheckClient(WebSpellCheckClient* spellCheckClient)
{
    m_spellCheckClient = spellCheckClient;
}

WebViewImpl::WebViewImpl(WebViewClient* client)
    : m_client(client)
    , m_autofillClient(0)
    , m_spellCheckClient(0)
    , m_chromeClientImpl(this)
    , m_contextMenuClientImpl(this)
    , m_dragClientImpl(this)
    , m_editorClientImpl(this)
    , m_inspectorClientImpl(this)
    , m_backForwardClientImpl(this)
    , m_spellCheckerClientImpl(this)
    , m_storageClientImpl(this)
    , m_fixedLayoutSizeLock(false)
    , m_shouldAutoResize(false)
    , m_zoomLevel(0)
    , m_minimumZoomLevel(zoomFactorToZoomLevel(minTextSizeMultiplier))
    , m_maximumZoomLevel(zoomFactorToZoomLevel(maxTextSizeMultiplier))
    , m_doubleTapZoomPageScaleFactor(0)
    , m_doubleTapZoomPending(false)
    , m_enableFakePageScaleAnimationForTesting(false)
    , m_fakePageScaleAnimationPageScaleFactor(0)
    , m_fakePageScaleAnimationUseAnchor(false)
    , m_contextMenuAllowed(false)
    , m_doingDragAndDrop(false)
    , m_ignoreInputEvents(false)
    , m_compositorDeviceScaleFactorOverride(0)
    , m_rootLayerScale(1)
    , m_suppressNextKeypressEvent(false)
    , m_imeAcceptEvents(true)
    , m_operationsAllowed(WebDragOperationNone)
    , m_dragOperation(WebDragOperationNone)
    , m_isAltDragRubberbandingEnabled(false)
    , m_isTransparent(false)
    , m_tabsToLinks(false)
    , m_layerTreeView(0)
    , m_rootLayer(0)
    , m_rootGraphicsLayer(0)
    , m_rootTransformLayer(0)
    , m_graphicsLayerFactory(adoptPtr(new GraphicsLayerFactoryChromium(this)))
    , m_isAcceleratedCompositingActive(false)
    , m_layerTreeViewCommitsDeferred(false)
    , m_layerTreeViewClosed(false)
    , m_matchesHeuristicsForGpuRasterization(false)
    , m_recreatingGraphicsContext(false)
    , m_flingModifier(0)
    , m_flingSourceDevice(false)
    , m_fullscreenController(FullscreenController::create(this))
    , m_showFPSCounter(false)
    , m_showPaintRects(false)
    , m_showDebugBorders(false)
    , m_continuousPaintingEnabled(false)
    , m_showScrollBottleneckRects(false)
    , m_baseBackgroundColor(Color::white)
    , m_backgroundColorOverride(Color::transparent)
    , m_zoomFactorOverride(0)
    , m_userGestureObserved(false)
{
    Page::PageClients pageClients;
    pageClients.chromeClient = &m_chromeClientImpl;
    pageClients.contextMenuClient = &m_contextMenuClientImpl;
    pageClients.editorClient = &m_editorClientImpl;
    pageClients.dragClient = &m_dragClientImpl;
    pageClients.inspectorClient = &m_inspectorClientImpl;
    pageClients.backForwardClient = &m_backForwardClientImpl;
    pageClients.spellCheckerClient = &m_spellCheckerClientImpl;
    pageClients.storageClient = &m_storageClientImpl;

    m_page = adoptPtrWillBeNoop(new Page(pageClients));
    MediaKeysController::provideMediaKeysTo(*m_page, &m_mediaKeysClientImpl);
    provideSpeechRecognitionTo(*m_page, SpeechRecognitionClientProxy::create(client ? client->speechRecognizer() : 0));
    provideNavigatorContentUtilsTo(*m_page, NavigatorContentUtilsClientImpl::create(this));

    provideContextFeaturesTo(*m_page, ContextFeaturesClientImpl::create());
    DeviceOrientationInspectorAgent::provideTo(*m_page);

    m_page->inspectorController().registerModuleAgent(InspectorFileSystemAgent::create(m_page.get()));
    provideDatabaseClientTo(*m_page, DatabaseClientImpl::create());
    InspectorIndexedDBAgent::provideTo(m_page.get());
    provideStorageQuotaClientTo(*m_page, StorageQuotaClientImpl::create());
    m_page->setValidationMessageClient(ValidationMessageClientImpl::create(*this));
    provideWorkerGlobalScopeProxyProviderTo(*m_page, WorkerGlobalScopeProxyProviderImpl::create());

    m_page->makeOrdinary();

    if (m_client) {
        providePushControllerTo(*m_page, m_client->webPushClient());
        setDeviceScaleFactor(m_client->screenInfo().deviceScaleFactor);
        setVisibilityState(m_client->visibilityState(), true);
    }

    initializeLayerTreeView();
}

WebViewImpl::~WebViewImpl()
{
    ASSERT(!m_page);
}

WebLocalFrameImpl* WebViewImpl::mainFrameImpl()
{
    return m_page && m_page->mainFrame() && m_page->mainFrame()->isLocalFrame() ? WebLocalFrameImpl::fromFrame(m_page->deprecatedLocalMainFrame()) : 0;
}

bool WebViewImpl::tabKeyCyclesThroughElements() const
{
    ASSERT(m_page);
    return m_page->tabKeyCyclesThroughElements();
}

void WebViewImpl::setTabKeyCyclesThroughElements(bool value)
{
    if (m_page)
        m_page->setTabKeyCyclesThroughElements(value);
}

void WebViewImpl::handleMouseLeave(LocalFrame& mainFrame, const WebMouseEvent& event)
{
    m_client->setMouseOverURL(WebURL());
    PageWidgetEventHandler::handleMouseLeave(mainFrame, event);
}

void WebViewImpl::handleMouseDown(LocalFrame& mainFrame, const WebMouseEvent& event)
{
    // If there is a popup open, close it as the user is clicking on the page (outside of the
    // popup). We also save it so we can prevent a click on an element from immediately
    // reopening the same popup.
    RefPtr<PopupContainer> selectPopup;
    RefPtr<WebPagePopupImpl> pagePopup;
    if (event.button == WebMouseEvent::ButtonLeft) {
        selectPopup = m_selectPopup;
        pagePopup = m_pagePopup;
        hidePopups();
        ASSERT(!m_selectPopup);
        ASSERT(!m_pagePopup);
    }

    m_lastMouseDownPoint = WebPoint(event.x, event.y);

    // Take capture on a mouse down on a plugin so we can send it mouse events.
    // If the hit node is a plugin but a scrollbar is over it don't start mouse
    // capture because it will interfere with the scrollbar receiving events.
    IntPoint point(event.x, event.y);
    if (event.button == WebMouseEvent::ButtonLeft && m_page->mainFrame()->isLocalFrame() && !m_page->deprecatedLocalMainFrame()->view()->scrollbarAtPoint(point)) {
        point = m_page->deprecatedLocalMainFrame()->view()->windowToContents(point);
        HitTestResult result(m_page->deprecatedLocalMainFrame()->eventHandler().hitTestResultAtPoint(point));
        result.setToShadowHostIfInUserAgentShadowRoot();
        Node* hitNode = result.innerNonSharedNode();

        if (!result.scrollbar() && hitNode && hitNode->renderer() && hitNode->renderer()->isEmbeddedObject()) {
            m_mouseCaptureNode = hitNode;
            TRACE_EVENT_ASYNC_BEGIN0("input", "capturing mouse", this);
        }
    }

    PageWidgetEventHandler::handleMouseDown(mainFrame, event);

    if (event.button == WebMouseEvent::ButtonLeft && m_mouseCaptureNode)
        m_mouseCaptureGestureToken = mainFrame.eventHandler().takeLastMouseDownGestureToken();

    if (m_selectPopup && m_selectPopup == selectPopup) {
        // That click triggered a select popup which is the same as the one that
        // was showing before the click.  It means the user clicked the select
        // while the popup was showing, and as a result we first closed then
        // immediately reopened the select popup.  It needs to be closed.
        hideSelectPopup();
    }

    if (m_pagePopup && pagePopup && m_pagePopup->hasSamePopupClient(pagePopup.get())) {
        // That click triggered a page popup that is the same as the one we just closed.
        // It needs to be closed.
        closePagePopup(m_pagePopup.get());
    }

    // Dispatch the contextmenu event regardless of if the click was swallowed.
#if OS(WIN)
    // On Windows, we handle it on mouse up, not down.
#elif OS(MACOSX)
    if (event.button == WebMouseEvent::ButtonRight
        || (event.button == WebMouseEvent::ButtonLeft
            && event.modifiers & WebMouseEvent::ControlKey))
        mouseContextMenu(event);
#else
    if (event.button == WebMouseEvent::ButtonRight)
        mouseContextMenu(event);
#endif
}

void WebViewImpl::mouseContextMenu(const WebMouseEvent& event)
{
    if (!mainFrameImpl() || !mainFrameImpl()->frameView())
        return;

    m_page->contextMenuController().clearContextMenu();

    PlatformMouseEventBuilder pme(mainFrameImpl()->frameView(), event);

    // Find the right target frame. See issue 1186900.
    HitTestResult result = hitTestResultForWindowPos(pme.position());
    Frame* targetFrame;
    if (result.innerNonSharedNode())
        targetFrame = result.innerNonSharedNode()->document().frame();
    else
        targetFrame = m_page->focusController().focusedOrMainFrame();

    if (!targetFrame->isLocalFrame())
        return;

    LocalFrame* targetLocalFrame = toLocalFrame(targetFrame);

#if OS(WIN)
    targetLocalFrame->view()->setCursor(pointerCursor());
#endif

    m_contextMenuAllowed = true;
    targetLocalFrame->eventHandler().sendContextMenuEvent(pme);
    m_contextMenuAllowed = false;
    // Actually showing the context menu is handled by the ContextMenuClient
    // implementation...
}

void WebViewImpl::handleMouseUp(LocalFrame& mainFrame, const WebMouseEvent& event)
{
    PageWidgetEventHandler::handleMouseUp(mainFrame, event);

#if OS(WIN)
    // Dispatch the contextmenu event regardless of if the click was swallowed.
    // On Mac/Linux, we handle it on mouse down, not up.
    if (event.button == WebMouseEvent::ButtonRight)
        mouseContextMenu(event);
#endif
}

bool WebViewImpl::handleMouseWheel(LocalFrame& mainFrame, const WebMouseWheelEvent& event)
{
    hidePopups();
    return PageWidgetEventHandler::handleMouseWheel(mainFrame, event);
}

bool WebViewImpl::scrollBy(const WebFloatSize& delta, const WebFloatSize& velocity)
{
    if (m_flingSourceDevice == WebGestureDeviceTouchpad) {
        WebMouseWheelEvent syntheticWheel;
        const float tickDivisor = WheelEvent::TickMultiplier;

        syntheticWheel.deltaX = delta.width;
        syntheticWheel.deltaY = delta.height;
        syntheticWheel.wheelTicksX = delta.width / tickDivisor;
        syntheticWheel.wheelTicksY = delta.height / tickDivisor;
        syntheticWheel.hasPreciseScrollingDeltas = true;
        syntheticWheel.x = m_positionOnFlingStart.x;
        syntheticWheel.y = m_positionOnFlingStart.y;
        syntheticWheel.globalX = m_globalPositionOnFlingStart.x;
        syntheticWheel.globalY = m_globalPositionOnFlingStart.y;
        syntheticWheel.modifiers = m_flingModifier;

        if (m_page && m_page->mainFrame() && m_page->mainFrame()->isLocalFrame() && m_page->deprecatedLocalMainFrame()->view())
            return handleMouseWheel(*m_page->deprecatedLocalMainFrame(), syntheticWheel);
    } else {
        WebGestureEvent syntheticGestureEvent;

        syntheticGestureEvent.type = WebInputEvent::GestureScrollUpdateWithoutPropagation;
        syntheticGestureEvent.data.scrollUpdate.deltaX = delta.width;
        syntheticGestureEvent.data.scrollUpdate.deltaY = delta.height;
        syntheticGestureEvent.x = m_positionOnFlingStart.x;
        syntheticGestureEvent.y = m_positionOnFlingStart.y;
        syntheticGestureEvent.globalX = m_globalPositionOnFlingStart.x;
        syntheticGestureEvent.globalY = m_globalPositionOnFlingStart.y;
        syntheticGestureEvent.modifiers = m_flingModifier;
        syntheticGestureEvent.sourceDevice = WebGestureDeviceTouchscreen;

        if (m_page && m_page->mainFrame() && m_page->mainFrame()->isLocalFrame() && m_page->deprecatedLocalMainFrame()->view())
            return handleGestureEvent(syntheticGestureEvent);
    }
    return false;
}

bool WebViewImpl::handleGestureEvent(const WebGestureEvent& event)
{
    bool eventSwallowed = false;
    bool eventCancelled = false; // for disambiguation

    // Special handling for slow-path fling gestures.
    switch (event.type) {
    case WebInputEvent::GestureFlingStart: {
        if (mainFrameImpl()->frame()->eventHandler().isScrollbarHandlingGestures())
            break;
        m_client->cancelScheduledContentIntents();
        m_positionOnFlingStart = WebPoint(event.x / pageScaleFactor(), event.y / pageScaleFactor());
        m_globalPositionOnFlingStart = WebPoint(event.globalX, event.globalY);
        m_flingModifier = event.modifiers;
        m_flingSourceDevice = event.sourceDevice;
        OwnPtr<WebGestureCurve> flingCurve = adoptPtr(Platform::current()->createFlingAnimationCurve(event.sourceDevice, WebFloatPoint(event.data.flingStart.velocityX, event.data.flingStart.velocityY), WebSize()));
        ASSERT(flingCurve);
        m_gestureAnimation = WebActiveGestureAnimation::createAtAnimationStart(flingCurve.release(), this);
        scheduleAnimation();
        eventSwallowed = true;

        m_client->didHandleGestureEvent(event, eventCancelled);
        return eventSwallowed;
    }
    case WebInputEvent::GestureFlingCancel:
        if (endActiveFlingAnimation())
            eventSwallowed = true;

        m_client->didHandleGestureEvent(event, eventCancelled);
        return eventSwallowed;
    default:
        break;
    }

    PlatformGestureEventBuilder platformEvent(mainFrameImpl()->frameView(), event);

    // FIXME: Remove redundant hit tests by pushing the call to EventHandler::targetGestureEvent
    // up to this point and pass GestureEventWithHitTestResults around.

    // Handle link highlighting outside the main switch to avoid getting lost in the
    // complicated set of cases handled below.
    switch (event.type) {
    case WebInputEvent::GestureShowPress:
        // Queue a highlight animation, then hand off to regular handler.
        enableTapHighlightAtPoint(platformEvent);
        break;
    case WebInputEvent::GestureTapCancel:
    case WebInputEvent::GestureTap:
    case WebInputEvent::GestureLongPress:
        for (size_t i = 0; i < m_linkHighlights.size(); ++i)
            m_linkHighlights[i]->startHighlightAnimationIfNeeded();
        break;
    default:
        break;
    }

    switch (event.type) {
    case WebInputEvent::GestureTap: {
        m_client->cancelScheduledContentIntents();
        if (detectContentOnTouch(platformEvent.position())) {
            eventSwallowed = true;
            break;
        }

        RefPtr<PopupContainer> selectPopup;
        selectPopup = m_selectPopup;
        hideSelectPopup();
        ASSERT(!m_selectPopup);

        // Don't trigger a disambiguation popup on sites designed for mobile devices.
        // Instead, assume that the page has been designed with big enough buttons and links.
        if (event.data.tap.width > 0 && !shouldDisableDesktopWorkarounds()) {
            // FIXME: didTapMultipleTargets should just take a rect instead of
            // an event.
            WebGestureEvent scaledEvent = event;
            scaledEvent.x = event.x / pageScaleFactor();
            scaledEvent.y = event.y / pageScaleFactor();
            scaledEvent.data.tap.width = event.data.tap.width / pageScaleFactor();
            scaledEvent.data.tap.height = event.data.tap.height / pageScaleFactor();
            IntRect boundingBox(scaledEvent.x - scaledEvent.data.tap.width / 2, scaledEvent.y - scaledEvent.data.tap.height / 2, scaledEvent.data.tap.width, scaledEvent.data.tap.height);
            Vector<IntRect> goodTargets;
            WillBeHeapVector<RawPtrWillBeMember<Node> > highlightNodes;
            findGoodTouchTargets(boundingBox, mainFrameImpl()->frame(), goodTargets, highlightNodes);
            // FIXME: replace touch adjustment code when numberOfGoodTargets == 1?
            // Single candidate case is currently handled by: https://bugs.webkit.org/show_bug.cgi?id=85101
            if (goodTargets.size() >= 2 && m_client && m_client->didTapMultipleTargets(scaledEvent, goodTargets)) {
                enableTapHighlights(highlightNodes);
                for (size_t i = 0; i < m_linkHighlights.size(); ++i)
                    m_linkHighlights[i]->startHighlightAnimationIfNeeded();
                eventSwallowed = true;
                eventCancelled = true;
                break;
            }
        }

        eventSwallowed = mainFrameImpl()->frame()->eventHandler().handleGestureEvent(platformEvent);

        if (m_selectPopup && m_selectPopup == selectPopup) {
            // That tap triggered a select popup which is the same as the one that
            // was showing before the tap. It means the user tapped the select
            // while the popup was showing, and as a result we first closed then
            // immediately reopened the select popup. It needs to be closed.
            hideSelectPopup();
        }

        break;
    }
    case WebInputEvent::GestureTwoFingerTap:
    case WebInputEvent::GestureLongPress:
    case WebInputEvent::GestureLongTap: {
        if (!mainFrameImpl() || !mainFrameImpl()->frameView())
            break;

        m_client->cancelScheduledContentIntents();
        m_page->contextMenuController().clearContextMenu();
        m_contextMenuAllowed = true;
        eventSwallowed = mainFrameImpl()->frame()->eventHandler().handleGestureEvent(platformEvent);
        m_contextMenuAllowed = false;

        break;
    }
    case WebInputEvent::GestureShowPress: {
        m_client->cancelScheduledContentIntents();
        eventSwallowed = mainFrameImpl()->frame()->eventHandler().handleGestureEvent(platformEvent);
        break;
    }
    case WebInputEvent::GestureDoubleTap:
        if (m_webSettings->doubleTapToZoomEnabled() && minimumPageScaleFactor() != maximumPageScaleFactor()) {
            m_client->cancelScheduledContentIntents();
            animateDoubleTapZoom(platformEvent.position());
        }
        // GestureDoubleTap is currently only used by Android for zooming. For WebCore,
        // GestureTap with tap count = 2 is used instead. So we drop GestureDoubleTap here.
        eventSwallowed = true;
        break;
    case WebInputEvent::GestureScrollBegin:
    case WebInputEvent::GesturePinchBegin:
        m_client->cancelScheduledContentIntents();
    case WebInputEvent::GestureTapDown:
    case WebInputEvent::GestureScrollEnd:
    case WebInputEvent::GestureScrollUpdate:
    case WebInputEvent::GestureScrollUpdateWithoutPropagation:
    case WebInputEvent::GestureTapCancel:
    case WebInputEvent::GestureTapUnconfirmed:
    case WebInputEvent::GesturePinchEnd:
    case WebInputEvent::GesturePinchUpdate:
    case WebInputEvent::GestureFlingStart: {
        eventSwallowed = mainFrameImpl()->frame()->eventHandler().handleGestureEvent(platformEvent);
        break;
    }
    default:
        ASSERT_NOT_REACHED();
    }
    m_client->didHandleGestureEvent(event, eventCancelled);
    return eventSwallowed;
}

void WebViewImpl::transferActiveWheelFlingAnimation(const WebActiveWheelFlingParameters& parameters)
{
    TRACE_EVENT0("blink", "WebViewImpl::transferActiveWheelFlingAnimation");
    ASSERT(!m_gestureAnimation);
    m_positionOnFlingStart = parameters.point;
    m_globalPositionOnFlingStart = parameters.globalPoint;
    m_flingModifier = parameters.modifiers;
    OwnPtr<WebGestureCurve> curve = adoptPtr(Platform::current()->createFlingAnimationCurve(parameters.sourceDevice, WebFloatPoint(parameters.delta), parameters.cumulativeScroll));
    ASSERT(curve);
    m_gestureAnimation = WebActiveGestureAnimation::createWithTimeOffset(curve.release(), this, parameters.startTime);
    scheduleAnimation();
}

bool WebViewImpl::endActiveFlingAnimation()
{
    if (m_gestureAnimation) {
        m_gestureAnimation.clear();
        if (m_layerTreeView)
            m_layerTreeView->didStopFlinging();
        return true;
    }
    return false;
}

bool WebViewImpl::startPageScaleAnimation(const IntPoint& targetPosition, bool useAnchor, float newScale, double durationInSeconds)
{
    WebPoint clampedPoint = targetPosition;
    if (!useAnchor) {
        clampedPoint = clampOffsetAtScale(targetPosition, newScale);
        if (!durationInSeconds) {
            setPageScaleFactor(newScale, clampedPoint);
            return false;
        }
    }
    if (useAnchor && newScale == pageScaleFactor())
        return false;

    if (m_enableFakePageScaleAnimationForTesting) {
        m_fakePageScaleAnimationTargetPosition = targetPosition;
        m_fakePageScaleAnimationUseAnchor = useAnchor;
        m_fakePageScaleAnimationPageScaleFactor = newScale;
    } else {
        if (!m_layerTreeView)
            return false;
        m_layerTreeView->startPageScaleAnimation(targetPosition, useAnchor, newScale, durationInSeconds);
    }
    return true;
}

void WebViewImpl::enableFakePageScaleAnimationForTesting(bool enable)
{
    m_enableFakePageScaleAnimationForTesting = enable;
}

void WebViewImpl::setShowFPSCounter(bool show)
{
    if (m_layerTreeView) {
        TRACE_EVENT0("blink", "WebViewImpl::setShowFPSCounter");
        m_layerTreeView->setShowFPSCounter(show);
    }
    m_showFPSCounter = show;
}

void WebViewImpl::setShowPaintRects(bool show)
{
    if (m_layerTreeView) {
        TRACE_EVENT0("blink", "WebViewImpl::setShowPaintRects");
        m_layerTreeView->setShowPaintRects(show);
    }
    m_showPaintRects = show;
}

void WebViewImpl::setShowDebugBorders(bool show)
{
    if (m_layerTreeView)
        m_layerTreeView->setShowDebugBorders(show);
    m_showDebugBorders = show;
}

void WebViewImpl::setContinuousPaintingEnabled(bool enabled)
{
    if (m_layerTreeView) {
        TRACE_EVENT0("blink", "WebViewImpl::setContinuousPaintingEnabled");
        m_layerTreeView->setContinuousPaintingEnabled(enabled);
    }
    m_continuousPaintingEnabled = enabled;
    m_client->scheduleAnimation();
}

void WebViewImpl::setShowScrollBottleneckRects(bool show)
{
    if (m_layerTreeView)
        m_layerTreeView->setShowScrollBottleneckRects(show);
    m_showScrollBottleneckRects = show;
}

void WebViewImpl::getSelectionRootBounds(WebRect& bounds) const
{
    const Frame* frame = focusedCoreFrame();
    if (!frame || !frame->isLocalFrame())
        return;

    Element* root = toLocalFrame(frame)->selection().rootEditableElementOrDocumentElement();
    if (!root)
        return;

    // If the selection is inside a form control, the root will be a <div> that
    // behaves as the editor but we want to return the actual element's bounds.
    // In practice, that means <textarea> and <input> controls that behave like
    // a text field.
    Element* shadowHost = root->shadowHost();
    if (shadowHost
        && (isHTMLTextAreaElement(*shadowHost)
            || (isHTMLInputElement(*shadowHost)
                && toHTMLInputElement(*shadowHost).isText())))
        root = shadowHost;

    IntRect boundingBox = isHTMLHtmlElement(root)
        ? IntRect(IntPoint(0, 0), root->document().frame()->view()->contentsSize())
        : root->pixelSnappedBoundingBox();

    boundingBox = root->document().frame()->view()->contentsToWindow(boundingBox);
    boundingBox.scale(pageScaleFactor());
    bounds = boundingBox;
}

void WebViewImpl::acceptLanguagesChanged()
{
    if (!page())
        return;

    page()->acceptLanguagesChanged();
}

bool WebViewImpl::handleKeyEvent(const WebKeyboardEvent& event)
{
    ASSERT((event.type == WebInputEvent::RawKeyDown)
        || (event.type == WebInputEvent::KeyDown)
        || (event.type == WebInputEvent::KeyUp));

    // Halt an in-progress fling on a key event.
    endActiveFlingAnimation();

    // Please refer to the comments explaining the m_suppressNextKeypressEvent
    // member.
    // The m_suppressNextKeypressEvent is set if the KeyDown is handled by
    // Webkit. A keyDown event is typically associated with a keyPress(char)
    // event and a keyUp event. We reset this flag here as this is a new keyDown
    // event.
    m_suppressNextKeypressEvent = false;

    // If there is a select popup, it should be the one processing the event,
    // not the page.
    if (m_selectPopup)
        return m_selectPopup->handleKeyEvent(PlatformKeyboardEventBuilder(event));
    if (m_pagePopup) {
        m_pagePopup->handleKeyEvent(PlatformKeyboardEventBuilder(event));
        // We need to ignore the next Char event after this otherwise pressing
        // enter when selecting an item in the popup will go to the page.
        if (WebInputEvent::RawKeyDown == event.type)
            m_suppressNextKeypressEvent = true;
        return true;
    }

    RefPtr<Frame> focusedFrame = focusedCoreFrame();
    if (focusedFrame && focusedFrame->isRemoteFrameTemporary()) {
        WebLocalFrameImpl* webFrame = WebLocalFrameImpl::fromFrame(toLocalFrameTemporary(focusedFrame.get()));
        webFrame->client()->forwardInputEvent(&event);
        return true;
    }

    if (!focusedFrame || !focusedFrame->isLocalFrame())
        return false;

    RefPtr<LocalFrame> frame = toLocalFrame(focusedFrame.get());

    PlatformKeyboardEventBuilder evt(event);

    if (frame->eventHandler().keyEvent(evt)) {
        if (WebInputEvent::RawKeyDown == event.type) {
            // Suppress the next keypress event unless the focused node is a plug-in node.
            // (Flash needs these keypress events to handle non-US keyboards.)
            Element* element = focusedElement();
            if (!element || !element->renderer() || !element->renderer()->isEmbeddedObject())
                m_suppressNextKeypressEvent = true;
        }
        return true;
    }

#if !OS(MACOSX)
    const WebInputEvent::Type contextMenuTriggeringEventType =
#if OS(WIN)
        WebInputEvent::KeyUp;
#else
        WebInputEvent::RawKeyDown;
#endif

    bool isUnmodifiedMenuKey = !(event.modifiers & WebInputEvent::InputModifiers) && event.windowsKeyCode == VKEY_APPS;
    bool isShiftF10 = event.modifiers == WebInputEvent::ShiftKey && event.windowsKeyCode == VKEY_F10;
    if ((isUnmodifiedMenuKey || isShiftF10) && event.type == contextMenuTriggeringEventType) {
        sendContextMenuEvent(event);
        return true;
    }
#endif // !OS(MACOSX)

    return keyEventDefault(event);
}

bool WebViewImpl::handleCharEvent(const WebKeyboardEvent& event)
{
    ASSERT(event.type == WebInputEvent::Char);

    // Please refer to the comments explaining the m_suppressNextKeypressEvent
    // member.  The m_suppressNextKeypressEvent is set if the KeyDown is
    // handled by Webkit. A keyDown event is typically associated with a
    // keyPress(char) event and a keyUp event. We reset this flag here as it
    // only applies to the current keyPress event.
    bool suppress = m_suppressNextKeypressEvent;
    m_suppressNextKeypressEvent = false;

    // If there is a select popup, it should be the one processing the event,
    // not the page.
    if (m_selectPopup)
        return m_selectPopup->handleKeyEvent(PlatformKeyboardEventBuilder(event));
    if (m_pagePopup)
        return m_pagePopup->handleKeyEvent(PlatformKeyboardEventBuilder(event));

    LocalFrame* frame = toLocalFrame(focusedCoreFrame());
    if (!frame)
        return suppress;

    EventHandler& handler = frame->eventHandler();

    PlatformKeyboardEventBuilder evt(event);
    if (!evt.isCharacterKey())
        return true;

    // Accesskeys are triggered by char events and can't be suppressed.
    if (handler.handleAccessKey(evt))
        return true;

    // Safari 3.1 does not pass off windows system key messages (WM_SYSCHAR) to
    // the eventHandler::keyEvent. We mimic this behavior on all platforms since
    // for now we are converting other platform's key events to windows key
    // events.
    if (evt.isSystemKey())
        return false;

    if (!suppress && !handler.keyEvent(evt))
        return keyEventDefault(event);

    return true;
}

WebRect WebViewImpl::computeBlockBounds(const WebRect& rect, bool ignoreClipping)
{
    if (!mainFrameImpl())
        return WebRect();

    // Use the rect-based hit test to find the node.
    IntPoint point = mainFrameImpl()->frameView()->windowToContents(IntPoint(rect.x, rect.y));
    HitTestRequest::HitTestRequestType hitType = HitTestRequest::ReadOnly | HitTestRequest::Active | (ignoreClipping ? HitTestRequest::IgnoreClipping : 0);
    HitTestResult result = mainFrameImpl()->frame()->eventHandler().hitTestResultAtPoint(point, hitType, IntSize(rect.width, rect.height));
    result.setToShadowHostIfInUserAgentShadowRoot();

    Node* node = result.innerNonSharedNode();
    if (!node)
        return WebRect();

    // Find the block type node based on the hit node.
    // FIXME: This wants to walk composed tree with NodeRenderingTraversal::parent().
    while (node && (!node->renderer() || node->renderer()->isInline()))
        node = node->parentNode();

    // Return the bounding box in the window coordinate system.
    if (node) {
        IntRect rect = node->Node::pixelSnappedBoundingBox();
        LocalFrame* frame = node->document().frame();
        return frame->view()->contentsToWindow(rect);
    }
    return WebRect();
}

WebRect WebViewImpl::widenRectWithinPageBounds(const WebRect& source, int targetMargin, int minimumMargin)
{
    WebSize maxSize;
    if (mainFrame())
        maxSize = mainFrame()->contentsSize();
    IntSize scrollOffset;
    if (mainFrame())
        scrollOffset = mainFrame()->scrollOffset();
    int leftMargin = targetMargin;
    int rightMargin = targetMargin;

    const int absoluteSourceX = source.x + scrollOffset.width();
    if (leftMargin > absoluteSourceX) {
        leftMargin = absoluteSourceX;
        rightMargin = std::max(leftMargin, minimumMargin);
    }

    const int maximumRightMargin = maxSize.width - (source.width + absoluteSourceX);
    if (rightMargin > maximumRightMargin) {
        rightMargin = maximumRightMargin;
        leftMargin = std::min(leftMargin, std::max(rightMargin, minimumMargin));
    }

    const int newWidth = source.width + leftMargin + rightMargin;
    const int newX = source.x - leftMargin;

    ASSERT(newWidth >= 0);
    ASSERT(scrollOffset.width() + newX + newWidth <= maxSize.width);

    return WebRect(newX, source.y, newWidth, source.height);
}

float WebViewImpl::legibleScale() const
{
    // Pages should be as legible as on desktop when at dpi scale, so no
    // need to zoom in further when automatically determining zoom level
    // (after double tap, find in page, etc), though the user should still
    // be allowed to manually pinch zoom in further if they desire.
    float legibleScale = 1;
    if (page())
        legibleScale *= page()->settings().accessibilityFontScaleFactor();
    return legibleScale;
}

void WebViewImpl::computeScaleAndScrollForBlockRect(const WebPoint& hitPoint, const WebRect& blockRect, float padding, float defaultScaleWhenAlreadyLegible, float& scale, WebPoint& scroll)
{
    scale = pageScaleFactor();
    scroll.x = scroll.y = 0;

    WebRect rect = blockRect;

    if (!rect.isEmpty()) {
        float defaultMargin = doubleTapZoomContentDefaultMargin;
        float minimumMargin = doubleTapZoomContentMinimumMargin;
        // We want the margins to have the same physical size, which means we
        // need to express them in post-scale size. To do that we'd need to know
        // the scale we're scaling to, but that depends on the margins. Instead
        // we express them as a fraction of the target rectangle: this will be
        // correct if we end up fully zooming to it, and won't matter if we
        // don't.
        rect = widenRectWithinPageBounds(rect,
                static_cast<int>(defaultMargin * rect.width / m_size.width),
                static_cast<int>(minimumMargin * rect.width / m_size.width));
        // Fit block to screen, respecting limits.
        scale = static_cast<float>(m_size.width) / rect.width;
        scale = std::min(scale, legibleScale());
        if (pageScaleFactor() < defaultScaleWhenAlreadyLegible)
            scale = std::max(scale, defaultScaleWhenAlreadyLegible);
        scale = clampPageScaleFactorToLimits(scale);
    }

    // FIXME: If this is being called for auto zoom during find in page,
    // then if the user manually zooms in it'd be nice to preserve the
    // relative increase in zoom they caused (if they zoom out then it's ok
    // to zoom them back in again). This isn't compatible with our current
    // double-tap zoom strategy (fitting the containing block to the screen)
    // though.

    float screenWidth = m_size.width / scale;
    float screenHeight = m_size.height / scale;

    // Scroll to vertically align the block.
    if (rect.height < screenHeight) {
        // Vertically center short blocks.
        rect.y -= 0.5 * (screenHeight - rect.height);
    } else {
        // Ensure position we're zooming to (+ padding) isn't off the bottom of
        // the screen.
        rect.y = std::max<float>(rect.y, hitPoint.y + padding - screenHeight);
    } // Otherwise top align the block.

    // Do the same thing for horizontal alignment.
    if (rect.width < screenWidth)
        rect.x -= 0.5 * (screenWidth - rect.width);
    else
        rect.x = std::max<float>(rect.x, hitPoint.x + padding - screenWidth);
    scroll.x = rect.x;
    scroll.y = rect.y;

    scale = clampPageScaleFactorToLimits(scale);
    scroll = mainFrameImpl()->frameView()->windowToContents(scroll);
    scroll = clampOffsetAtScale(scroll, scale);
}

static Node* findCursorDefiningAncestor(Node* node, LocalFrame* frame)
{
    // Go up the tree to find the node that defines a mouse cursor style
    while (node) {
        if (node->renderer()) {
            ECursor cursor = node->renderer()->style()->cursor();
            if (cursor != CURSOR_AUTO || frame->eventHandler().useHandCursor(node, node->isLink()))
                break;
        }
        node = node->parentNode();
    }

    return node;
}

static bool showsHandCursor(Node* node, LocalFrame* frame)
{
    if (!node || !node->renderer())
        return false;

    ECursor cursor = node->renderer()->style()->cursor();
    return cursor == CURSOR_POINTER
        || (cursor == CURSOR_AUTO && frame->eventHandler().useHandCursor(node, node->isLink()));
}

Node* WebViewImpl::bestTapNode(const PlatformGestureEvent& tapEvent)
{
    TRACE_EVENT0("input", "WebViewImpl::bestTapNode");

    if (!m_page || !m_page->mainFrame())
        return 0;

    // FIXME: Rely on earlier hit test instead of hit testing again.
    GestureEventWithHitTestResults targetedEvent =
        m_page->deprecatedLocalMainFrame()->eventHandler().targetGestureEvent(tapEvent, true);
    Node* bestTouchNode = targetedEvent.hitTestResult().targetNode();

    // We might hit something like an image map that has no renderer on it
    // Walk up the tree until we have a node with an attached renderer
    // FIXME: This wants to walk composed tree with NodeRenderingTraversal::parent().
    while (bestTouchNode && !bestTouchNode->renderer())
        bestTouchNode = bestTouchNode->parentNode();

    Node* cursorDefiningAncestor =
        findCursorDefiningAncestor(bestTouchNode, m_page->deprecatedLocalMainFrame());
    // We show a highlight on tap only when the current node shows a hand cursor
    if (!cursorDefiningAncestor || !showsHandCursor(cursorDefiningAncestor, m_page->deprecatedLocalMainFrame())) {
        return 0;
    }

    // We should pick the largest enclosing node with hand cursor set. We do this by first jumping
    // up to cursorDefiningAncestor (which is already known to have hand cursor set). Then we locate
    // the next cursor-defining ancestor up in the the tree and repeat the jumps as long as the node
    // has hand cursor set.
    do {
        bestTouchNode = cursorDefiningAncestor;
        cursorDefiningAncestor = findCursorDefiningAncestor(bestTouchNode->parentNode(), m_page->deprecatedLocalMainFrame());
    } while (cursorDefiningAncestor && showsHandCursor(cursorDefiningAncestor, m_page->deprecatedLocalMainFrame()));

    return bestTouchNode;
}

void WebViewImpl::enableTapHighlightAtPoint(const PlatformGestureEvent& tapEvent)
{
    Node* touchNode = bestTapNode(tapEvent);

    WillBeHeapVector<RawPtrWillBeMember<Node> > highlightNodes;
    highlightNodes.append(touchNode);

    enableTapHighlights(highlightNodes);
}

void WebViewImpl::enableTapHighlights(WillBeHeapVector<RawPtrWillBeMember<Node> >& highlightNodes)
{
    if (highlightNodes.isEmpty())
        return;

    // Always clear any existing highlight when this is invoked, even if we
    // don't get a new target to highlight.
    m_linkHighlights.clear();

    // LinkHighlight reads out layout and compositing state, so we need to make sure that's all up to date.
    layout();

    for (size_t i = 0; i < highlightNodes.size(); ++i) {
        Node* node = highlightNodes[i];

        if (!node || !node->renderer())
            continue;

        Color highlightColor = node->renderer()->style()->tapHighlightColor();
        // Safari documentation for -webkit-tap-highlight-color says if the specified color has 0 alpha,
        // then tap highlighting is disabled.
        // http://developer.apple.com/library/safari/#documentation/appleapplications/reference/safaricssref/articles/standardcssproperties.html
        if (!highlightColor.alpha())
            continue;

        m_linkHighlights.append(LinkHighlight::create(node, this));
    }
}

void WebViewImpl::animateDoubleTapZoom(const IntPoint& point)
{
    if (!mainFrameImpl())
        return;

    WebRect rect(point.x(), point.y(), touchPointPadding, touchPointPadding);
    WebRect blockBounds = computeBlockBounds(rect, false);

    float scale;
    WebPoint scroll;

    computeScaleAndScrollForBlockRect(point, blockBounds, touchPointPadding, minimumPageScaleFactor() * doubleTapZoomAlreadyLegibleRatio, scale, scroll);

    bool stillAtPreviousDoubleTapScale = (pageScaleFactor() == m_doubleTapZoomPageScaleFactor
        && m_doubleTapZoomPageScaleFactor != minimumPageScaleFactor())
        || m_doubleTapZoomPending;

    bool scaleUnchanged = fabs(pageScaleFactor() - scale) < minScaleDifference;
    bool shouldZoomOut = blockBounds.isEmpty() || scaleUnchanged || stillAtPreviousDoubleTapScale;

    bool isAnimating;

    if (shouldZoomOut) {
        scale = minimumPageScaleFactor();
        isAnimating = startPageScaleAnimation(mainFrameImpl()->frameView()->windowToContents(point), true, scale, doubleTapZoomAnimationDurationInSeconds);
    } else {
        isAnimating = startPageScaleAnimation(scroll, false, scale, doubleTapZoomAnimationDurationInSeconds);
    }

    if (isAnimating) {
        m_doubleTapZoomPageScaleFactor = scale;
        m_doubleTapZoomPending = true;
    }
}

void WebViewImpl::zoomToFindInPageRect(const WebRect& rect)
{
    if (!mainFrameImpl())
        return;

    WebRect blockBounds = computeBlockBounds(rect, true);

    if (blockBounds.isEmpty()) {
        // Keep current scale (no need to scroll as x,y will normally already
        // be visible). FIXME: Revisit this if it isn't always true.
        return;
    }

    float scale;
    WebPoint scroll;

    computeScaleAndScrollForBlockRect(WebPoint(rect.x, rect.y), blockBounds, nonUserInitiatedPointPadding, minimumPageScaleFactor(), scale, scroll);

    startPageScaleAnimation(scroll, false, scale, findInPageAnimationDurationInSeconds);
}

bool WebViewImpl::zoomToMultipleTargetsRect(const WebRect& rect)
{
    if (!mainFrameImpl())
        return false;

    float scale;
    WebPoint scroll;

    computeScaleAndScrollForBlockRect(WebPoint(rect.x, rect.y), rect, nonUserInitiatedPointPadding, minimumPageScaleFactor(), scale, scroll);

    if (scale <= pageScaleFactor())
        return false;

    startPageScaleAnimation(scroll, false, scale, multipleTargetsZoomAnimationDurationInSeconds);
    return true;
}

void WebViewImpl::hasTouchEventHandlers(bool hasTouchHandlers)
{
    if (m_client)
        m_client->hasTouchEventHandlers(hasTouchHandlers);
}

bool WebViewImpl::hasTouchEventHandlersAt(const WebPoint& point)
{
    // FIXME: Implement this. Note that the point must be divided by pageScaleFactor.
    return true;
}

#if !OS(MACOSX)
// Mac has no way to open a context menu based on a keyboard event.
bool WebViewImpl::sendContextMenuEvent(const WebKeyboardEvent& event)
{
    // The contextMenuController() holds onto the last context menu that was
    // popped up on the page until a new one is created. We need to clear
    // this menu before propagating the event through the DOM so that we can
    // detect if we create a new menu for this event, since we won't create
    // a new menu if the DOM swallows the event and the defaultEventHandler does
    // not run.
    page()->contextMenuController().clearContextMenu();

    m_contextMenuAllowed = true;
    Frame* focusedFrame = page()->focusController().focusedOrMainFrame();
    if (!focusedFrame->isLocalFrame())
        return false;
    bool handled = toLocalFrame(focusedFrame)->eventHandler().sendContextMenuEventForKey();
    m_contextMenuAllowed = false;
    return handled;
}
#endif

void WebViewImpl::showContextMenuAtPoint(float x, float y, PassRefPtr<ContextMenuProvider> menuProvider)
{
    if (!page()->mainFrame()->isLocalFrame())
        return;
    m_contextMenuAllowed = true;
    page()->contextMenuController().clearContextMenu();
    page()->contextMenuController().showContextMenuAtPoint(page()->deprecatedLocalMainFrame(), x, y, menuProvider);
    m_contextMenuAllowed = false;
}

bool WebViewImpl::keyEventDefault(const WebKeyboardEvent& event)
{
    LocalFrame* frame = toLocalFrame(focusedCoreFrame());
    if (!frame)
        return false;

    switch (event.type) {
    case WebInputEvent::Char:
        if (event.windowsKeyCode == VKEY_SPACE) {
            int keyCode = ((event.modifiers & WebInputEvent::ShiftKey) ? VKEY_PRIOR : VKEY_NEXT);
            return scrollViewWithKeyboard(keyCode, event.modifiers);
        }
        break;
    case WebInputEvent::RawKeyDown:
        if (event.modifiers == WebInputEvent::ControlKey) {
            switch (event.windowsKeyCode) {
#if !OS(MACOSX)
            case 'A':
                focusedFrame()->executeCommand(WebString::fromUTF8("SelectAll"));
                return true;
            case VKEY_INSERT:
            case 'C':
                focusedFrame()->executeCommand(WebString::fromUTF8("Copy"));
                return true;
#endif
            // Match FF behavior in the sense that Ctrl+home/end are the only Ctrl
            // key combinations which affect scrolling. Safari is buggy in the
            // sense that it scrolls the page for all Ctrl+scrolling key
            // combinations. For e.g. Ctrl+pgup/pgdn/up/down, etc.
            case VKEY_HOME:
            case VKEY_END:
                break;
            default:
                return false;
            }
        }
        if (!event.isSystemKey && !(event.modifiers & WebInputEvent::ShiftKey))
            return scrollViewWithKeyboard(event.windowsKeyCode, event.modifiers);
        break;
    default:
        break;
    }
    return false;
}

bool WebViewImpl::scrollViewWithKeyboard(int keyCode, int modifiers)
{
    ScrollDirection scrollDirection;
    ScrollGranularity scrollGranularity;
#if OS(MACOSX)
    // Control-Up/Down should be PageUp/Down on Mac.
    if (modifiers & WebMouseEvent::ControlKey) {
      if (keyCode == VKEY_UP)
        keyCode = VKEY_PRIOR;
      else if (keyCode == VKEY_DOWN)
        keyCode = VKEY_NEXT;
    }
#endif
    if (!mapKeyCodeForScroll(keyCode, &scrollDirection, &scrollGranularity))
        return false;

    if (LocalFrame* frame = toLocalFrame(focusedCoreFrame()))
        return frame->eventHandler().bubblingScroll(scrollDirection, scrollGranularity);
    return false;
}

bool WebViewImpl::mapKeyCodeForScroll(
    int keyCode,
    ScrollDirection* scrollDirection,
    ScrollGranularity* scrollGranularity)
{
    switch (keyCode) {
    case VKEY_LEFT:
        *scrollDirection = ScrollLeft;
        *scrollGranularity = ScrollByLine;
        break;
    case VKEY_RIGHT:
        *scrollDirection = ScrollRight;
        *scrollGranularity = ScrollByLine;
        break;
    case VKEY_UP:
        *scrollDirection = ScrollUp;
        *scrollGranularity = ScrollByLine;
        break;
    case VKEY_DOWN:
        *scrollDirection = ScrollDown;
        *scrollGranularity = ScrollByLine;
        break;
    case VKEY_HOME:
        *scrollDirection = ScrollUp;
        *scrollGranularity = ScrollByDocument;
        break;
    case VKEY_END:
        *scrollDirection = ScrollDown;
        *scrollGranularity = ScrollByDocument;
        break;
    case VKEY_PRIOR:  // page up
        *scrollDirection = ScrollUp;
        *scrollGranularity = ScrollByPage;
        break;
    case VKEY_NEXT:  // page down
        *scrollDirection = ScrollDown;
        *scrollGranularity = ScrollByPage;
        break;
    default:
        return false;
    }

    return true;
}

void WebViewImpl::hideSelectPopup()
{
    if (m_selectPopup)
        m_selectPopup->hidePopup();
}

void WebViewImpl::popupOpened(PopupContainer* popupContainer)
{
    ASSERT(!m_selectPopup);
    m_selectPopup = popupContainer;
    ASSERT(mainFrameImpl()->frame()->document());
    Document& document = *mainFrameImpl()->frame()->document();
    page()->frameHost().eventHandlerRegistry().didAddEventHandler(document, EventHandlerRegistry::WheelEvent);
}

void WebViewImpl::popupClosed(PopupContainer* popupContainer)
{
    ASSERT(m_selectPopup);
    m_selectPopup = nullptr;
    ASSERT(mainFrameImpl()->frame()->document());
    Document& document = *mainFrameImpl()->frame()->document();
    // Remove the handler we added in |popupOpened| conditionally, because the
    // Document may have already removed it, for instance, due to a navigation.
    EventHandlerRegistry* registry = &document.frameHost()->eventHandlerRegistry();
    if (registry->eventHandlerTargets(EventHandlerRegistry::WheelEvent)->contains(&document))
        registry->didRemoveEventHandler(document, EventHandlerRegistry::WheelEvent);
}

PagePopup* WebViewImpl::openPagePopup(PagePopupClient* client, const IntRect& originBoundsInRootView)
{
    ASSERT(client);
    if (hasOpenedPopup())
        hidePopups();
    ASSERT(!m_pagePopup);

    WebWidget* popupWidget = m_client->createPopupMenu(WebPopupTypePage);
    ASSERT(popupWidget);
    m_pagePopup = toWebPagePopupImpl(popupWidget);
    if (!m_pagePopup->initialize(this, client, originBoundsInRootView)) {
        m_pagePopup->closePopup();
        m_pagePopup = nullptr;
    }
    return m_pagePopup.get();
}

void WebViewImpl::closePagePopup(PagePopup* popup)
{
    ASSERT(popup);
    WebPagePopupImpl* popupImpl = toWebPagePopupImpl(popup);
    ASSERT(m_pagePopup.get() == popupImpl);
    if (m_pagePopup.get() != popupImpl)
        return;
    m_pagePopup->closePopup();
    m_pagePopup = nullptr;
}

Frame* WebViewImpl::focusedCoreFrame() const
{
    return m_page ? m_page->focusController().focusedOrMainFrame() : 0;
}

WebViewImpl* WebViewImpl::fromPage(Page* page)
{
    if (!page)
        return 0;
    return static_cast<WebViewImpl*>(page->chrome().client().webView());
}

// WebWidget ------------------------------------------------------------------

void WebViewImpl::close()
{
    if (m_page) {
        // Initiate shutdown for the entire frameset.  This will cause a lot of
        // notifications to be sent.
        m_page->willBeDestroyed();
        m_page.clear();
    }

    // Should happen after m_page.clear().
    if (m_devToolsAgent)
        m_devToolsAgent.clear();

    // Reset the delegate to prevent notifications being sent as we're being
    // deleted.
    m_client = 0;

    deref();  // Balances ref() acquired in WebView::create
}

void WebViewImpl::willStartLiveResize()
{
    if (mainFrameImpl() && mainFrameImpl()->frameView())
        mainFrameImpl()->frameView()->willStartLiveResize();

    LocalFrame* frame = mainFrameImpl()->frame();
    WebPluginContainerImpl* pluginContainer = WebLocalFrameImpl::pluginContainerFromFrame(frame);
    if (pluginContainer)
        pluginContainer->willStartLiveResize();
}

WebSize WebViewImpl::size()
{
    return m_size;
}

void WebViewImpl::resizePinchViewport(const WebSize& newSize)
{
    if (!pinchVirtualViewportEnabled())
        return;

    page()->frameHost().pinchViewport().setSize(newSize);
}

WebLocalFrameImpl* WebViewImpl::localFrameRootTemporary() const
{
    // FIXME: This is a temporary method that finds the first localFrame in a traversal.
    // This is equivalent to mainFrame() if the mainFrame is in-process. We need to create
    // separate WebWidgets to be created by RenderWidgets, which are associated with *all*
    // local frame roots, not just the first one in the tree. Until then, this limits us
    // to having only one functioning connected LocalFrame subtree per process.
    for (Frame* frame = page()->mainFrame(); frame; frame = frame->tree().traverseNext()) {
        if (frame->isLocalRoot())
            return WebLocalFrameImpl::fromFrame(toLocalFrame(frame));
    }
    return 0;
}

void WebViewImpl::performResize()
{
    m_pageScaleConstraintsSet.didChangeViewSize(m_size);

    updatePageDefinedViewportConstraints(localFrameRootTemporary()->frame()->document()->viewportDescription());
    updateMainFrameLayoutSize();

    // If the virtual viewport pinch mode is enabled, the main frame will be resized
    // after layout so it can be sized to the contentsSize.
    if (!pinchVirtualViewportEnabled() && localFrameRootTemporary()->frameView())
        localFrameRootTemporary()->frameView()->resize(m_size);

    if (pinchVirtualViewportEnabled())
        page()->frameHost().pinchViewport().setSize(m_size);

    // When device emulation is enabled, device size values may change - they are
    // usually set equal to the view size. These values are not considered viewport-dependent
    // (see MediaQueryExp::isViewportDependent), since they are only viewport-dependent in emulation mode,
    // and thus will not be invalidated in |FrameView::performPreLayoutTasks|.
    // Therefore we should force explicit media queries invalidation here.
    if (page()->inspectorController().deviceEmulationEnabled()) {
        if (Document* document = localFrameRootTemporary()->frame()->document())
            document->mediaQueryAffectingValueChanged();
    }
}

void WebViewImpl::resize(const WebSize& newSize)
{
    if (m_shouldAutoResize || m_size == newSize)
        return;

    FrameView* view = localFrameRootTemporary()->frameView();
    if (!view)
        return;

    bool shouldAnchorAndRescaleViewport = settings()->mainFrameResizesAreOrientationChanges()
        && m_size.width && contentsSize().width() && newSize.width != m_size.width && !m_fullscreenController->isFullscreen();
    float oldPageScaleFactor = pageScaleFactor();
    float oldMinimumPageScaleFactor = minimumPageScaleFactor();

    m_size = newSize;

    ViewportAnchor viewportAnchor(&localFrameRootTemporary()->frame()->eventHandler());
    if (shouldAnchorAndRescaleViewport) {
        viewportAnchor.setAnchor(view->visibleContentRect(),
                                 FloatSize(viewportAnchorXCoord, viewportAnchorYCoord));
    }

    // FIXME: TextAutosizer does not yet support out-of-process frames.
    if (mainFrameImpl() && mainFrameImpl()->frame()->isLocalFrame())
    {
        // Avoids unnecessary invalidations while various bits of state in TextAutosizer are updated.
        TextAutosizer::DeferUpdatePageInfo deferUpdatePageInfo(page());
        performResize();
    } else {
        performResize();
    }

    if (settings()->viewportEnabled() && !m_fixedLayoutSizeLock) {
        // Relayout immediately to recalculate the minimum scale limit.
        if (view->needsLayout())
            view->layout();

        if (shouldAnchorAndRescaleViewport) {
            float newPageScaleFactor = oldPageScaleFactor / oldMinimumPageScaleFactor * minimumPageScaleFactor();
            IntSize scaledViewportSize = newSize;
            scaledViewportSize.scale(1 / newPageScaleFactor);
            setPageScaleFactor(newPageScaleFactor, viewportAnchor.computeOrigin(scaledViewportSize));
        }
    }

    sendResizeEventAndRepaint();
}

void WebViewImpl::willEndLiveResize()
{
    if (mainFrameImpl() && mainFrameImpl()->frameView())
        mainFrameImpl()->frameView()->willEndLiveResize();

    LocalFrame* frame = mainFrameImpl()->frame();
    WebPluginContainerImpl* pluginContainer = WebLocalFrameImpl::pluginContainerFromFrame(frame);
    if (pluginContainer)
        pluginContainer->willEndLiveResize();
}

void WebViewImpl::willEnterFullScreen()
{
    m_fullscreenController->willEnterFullScreen();
}

void WebViewImpl::didEnterFullScreen()
{
    m_fullscreenController->didEnterFullScreen();
}

void WebViewImpl::willExitFullScreen()
{
    m_fullscreenController->willExitFullScreen();
}

void WebViewImpl::didExitFullScreen()
{
    m_fullscreenController->didExitFullScreen();
}

void WebViewImpl::beginFrame(const WebBeginFrameArgs& frameTime)
{
    TRACE_EVENT0("blink", "WebViewImpl::beginFrame");

    double monotonicFrameBeginTime = frameTime.lastFrameTimeMonotonic;
    if (!monotonicFrameBeginTime)
        monotonicFrameBeginTime = monotonicallyIncreasingTime();

    // Create synthetic wheel events as necessary for fling.
    if (m_gestureAnimation) {
        if (m_gestureAnimation->animate(monotonicFrameBeginTime))
            scheduleAnimation();
        else {
            endActiveFlingAnimation();

            PlatformGestureEvent endScrollEvent(PlatformEvent::GestureScrollEnd,
                m_positionOnFlingStart, m_globalPositionOnFlingStart,
                IntSize(), 0, false, false, false, false,
                0, 0, 0, 0);

            mainFrameImpl()->frame()->eventHandler().handleGestureScrollEnd(endScrollEvent);
        }
    }

    if (!m_page)
        return;

    PageWidgetDelegate::animate(m_page.get(), monotonicFrameBeginTime);

    if (m_continuousPaintingEnabled) {
        ContinuousPainter::setNeedsDisplayRecursive(m_rootGraphicsLayer, m_pageOverlays.get());
        m_client->scheduleAnimation();
    }
}

void WebViewImpl::layout()
{
    TRACE_EVENT0("blink", "WebViewImpl::layout");
    if (!localFrameRootTemporary())
        return;

    PageWidgetDelegate::layout(m_page.get(), localFrameRootTemporary()->frame());
    updateLayerTreeBackgroundColor();

    for (size_t i = 0; i < m_linkHighlights.size(); ++i)
        m_linkHighlights[i]->updateGeometry();

    if (m_devToolsAgent)
        m_devToolsAgent->didLayout();
}

void WebViewImpl::paint(WebCanvas* canvas, const WebRect& rect)
{
    // This should only be used when compositing is not being used for this
    // WebView, and it is painting into the recording of its parent.
    ASSERT(!isAcceleratedCompositingActive());

    double paintStart = currentTime();
    PageWidgetDelegate::paint(m_page.get(), pageOverlays(), canvas, rect, isTransparent() ? PageWidgetDelegate::Translucent : PageWidgetDelegate::Opaque);
    double paintEnd = currentTime();
    double pixelsPerSec = (rect.width * rect.height) / (paintEnd - paintStart);
    Platform::current()->histogramCustomCounts("Renderer4.SoftwarePaintDurationMS", (paintEnd - paintStart) * 1000, 0, 120, 30);
    Platform::current()->histogramCustomCounts("Renderer4.SoftwarePaintMegapixPerSecond", pixelsPerSec / 1000000, 10, 210, 30);
}

#if OS(ANDROID)
void WebViewImpl::paintCompositedDeprecated(WebCanvas* canvas, const WebRect& rect)
{
    // Note: This method exists on OS(ANDROID) and will hopefully be
    //       removed once the link disambiguation feature renders using
    //       the compositor.
    ASSERT(isAcceleratedCompositingActive());

    FrameView* view = page()->deprecatedLocalMainFrame()->view();
    PaintBehavior oldPaintBehavior = view->paintBehavior();
    view->setPaintBehavior(oldPaintBehavior | PaintBehaviorFlattenCompositingLayers);

    PageWidgetDelegate::paint(m_page.get(), pageOverlays(), canvas, rect, isTransparent() ? PageWidgetDelegate::Translucent : PageWidgetDelegate::Opaque);

    view->setPaintBehavior(oldPaintBehavior);
}
#endif

void WebViewImpl::compositeAndReadbackAsync(WebCompositeAndReadbackAsyncCallback* callback)
{
    ASSERT(isAcceleratedCompositingActive());
    m_layerTreeView->compositeAndReadbackAsync(callback);
}

bool WebViewImpl::isTrackingRepaints() const
{
    if (!page())
        return false;
    if (!page()->mainFrame()->isLocalFrame())
        return false;
    FrameView* view = page()->deprecatedLocalMainFrame()->view();
    return view->isTrackingPaintInvalidations();
}

void WebViewImpl::themeChanged()
{
    if (!page())
        return;
    if (!page()->mainFrame()->isLocalFrame())
        return;
    FrameView* view = page()->deprecatedLocalMainFrame()->view();

    WebRect damagedRect(0, 0, m_size.width, m_size.height);
    view->invalidateRect(damagedRect);
}

void WebViewImpl::enterFullScreenForElement(Element* element)
{
    m_fullscreenController->enterFullScreenForElement(element);
}

void WebViewImpl::exitFullScreenForElement(Element* element)
{
    m_fullscreenController->exitFullScreenForElement(element);
}

void WebViewImpl::clearCompositedSelectionBounds()
{
    if (m_layerTreeView)
        m_layerTreeView->clearSelection();
}

bool WebViewImpl::hasHorizontalScrollbar()
{
    return mainFrameImpl()->frameView()->horizontalScrollbar();
}

bool WebViewImpl::hasVerticalScrollbar()
{
    return mainFrameImpl()->frameView()->verticalScrollbar();
}

const WebInputEvent* WebViewImpl::m_currentInputEvent = 0;

// FIXME: autogenerate this kind of code, and use it throughout Blink rather than
// the one-offs for subsets of these values.
static String inputTypeToName(WebInputEvent::Type type)
{
    switch (type) {
    case WebInputEvent::MouseDown:
        return EventTypeNames::mousedown;
    case WebInputEvent::MouseUp:
        return EventTypeNames::mouseup;
    case WebInputEvent::MouseMove:
        return EventTypeNames::mousemove;
    case WebInputEvent::MouseEnter:
        return EventTypeNames::mouseenter;
    case WebInputEvent::MouseLeave:
        return EventTypeNames::mouseleave;
    case WebInputEvent::ContextMenu:
        return EventTypeNames::contextmenu;
    case WebInputEvent::MouseWheel:
        return EventTypeNames::mousewheel;
    case WebInputEvent::KeyDown:
        return EventTypeNames::keydown;
    case WebInputEvent::KeyUp:
        return EventTypeNames::keyup;
    case WebInputEvent::GestureScrollBegin:
        return EventTypeNames::gesturescrollstart;
    case WebInputEvent::GestureScrollEnd:
        return EventTypeNames::gesturescrollend;
    case WebInputEvent::GestureScrollUpdate:
        return EventTypeNames::gesturescrollupdate;
    case WebInputEvent::GestureTapDown:
        return EventTypeNames::gesturetapdown;
    case WebInputEvent::GestureShowPress:
        return EventTypeNames::gestureshowpress;
    case WebInputEvent::GestureTap:
        return EventTypeNames::gesturetap;
    case WebInputEvent::GestureTapUnconfirmed:
        return EventTypeNames::gesturetapunconfirmed;
    case WebInputEvent::TouchStart:
        return EventTypeNames::touchstart;
    case WebInputEvent::TouchMove:
        return EventTypeNames::touchmove;
    case WebInputEvent::TouchEnd:
        return EventTypeNames::touchend;
    case WebInputEvent::TouchCancel:
        return EventTypeNames::touchcancel;
    default:
        return String("unknown");
    }
}

bool WebViewImpl::handleInputEvent(const WebInputEvent& inputEvent)
{
    UserGestureNotifier notifier(m_autofillClient, &m_userGestureObserved);
    // On the first input event since page load, |notifier| instructs the
    // autofill client to unblock values of password input fields of any forms
    // on the page. There is a single input event, GestureTap, which can both
    // be the first event after page load, and cause a form submission. In that
    // case, the form submission happens before the autofill client is told
    // to unblock the password values, and so the password values are not
    // submitted. To avoid that, GestureTap is handled explicitly:
    if (inputEvent.type == WebInputEvent::GestureTap && m_autofillClient) {
        m_userGestureObserved = true;
        m_autofillClient->firstUserGestureObserved();
    }

<<<<<<< HEAD
    const AtomicString* inputEventName = inputTypeToName(inputEvent.type);
    TRACE_EVENT1("input", "WebViewImpl::handleInputEvent", "type", inputEventName ? inputEventName->ascii() : "unknown");
=======
    TRACE_EVENT1("input", "WebViewImpl::handleInputEvent", "type", inputTypeToName(inputEvent.type).ascii());
>>>>>>> e6de044b
    if (m_isAltDragRubberbandingEnabled && handleAltDragRubberbandEvent(inputEvent))
        return true;

    // If we've started a drag and drop operation, ignore input events until
    // we're done.
    if (m_doingDragAndDrop)
        return true;

    if (m_devToolsAgent && m_devToolsAgent->handleInputEvent(m_page.get(), inputEvent))
        return true;

    // Report the event to be NOT processed by WebKit, so that the browser can handle it appropriately.
    if (m_ignoreInputEvents)
        return false;

    TemporaryChange<const WebInputEvent*> currentEventChange(m_currentInputEvent, &inputEvent);

    if (isPointerLocked() && WebInputEvent::isMouseEventType(inputEvent.type)) {
      pointerLockMouseEvent(inputEvent);
      return true;
    }

    if (m_mouseCaptureNode && WebInputEvent::isMouseEventType(inputEvent.type)) {
        TRACE_EVENT1("input", "captured mouse event", "type", inputEvent.type);
        // Save m_mouseCaptureNode since mouseCaptureLost() will clear it.
        RefPtrWillBeRawPtr<Node> node = m_mouseCaptureNode;

        // Not all platforms call mouseCaptureLost() directly.
        if (inputEvent.type == WebInputEvent::MouseUp)
            mouseCaptureLost();

        OwnPtr<UserGestureIndicator> gestureIndicator;

        AtomicString eventType;
        switch (inputEvent.type) {
        case WebInputEvent::MouseMove:
            eventType = EventTypeNames::mousemove;
            break;
        case WebInputEvent::MouseLeave:
            eventType = EventTypeNames::mouseout;
            break;
        case WebInputEvent::MouseDown:
            eventType = EventTypeNames::mousedown;
            gestureIndicator = adoptPtr(new UserGestureIndicator(DefinitelyProcessingNewUserGesture));
            m_mouseCaptureGestureToken = gestureIndicator->currentToken();
            break;
        case WebInputEvent::MouseUp:
            eventType = EventTypeNames::mouseup;
            gestureIndicator = adoptPtr(new UserGestureIndicator(m_mouseCaptureGestureToken.release()));
            break;
        default:
            ASSERT_NOT_REACHED();
        }

        node->dispatchMouseEvent(
            PlatformMouseEventBuilder(mainFrameImpl()->frameView(), static_cast<const WebMouseEvent&>(inputEvent)),
            eventType, static_cast<const WebMouseEvent&>(inputEvent).clickCount);
        return true;
    }

    return PageWidgetDelegate::handleInputEvent(m_page.get(), *this, inputEvent);
}

void WebViewImpl::setCursorVisibilityState(bool isVisible)
{
    if (m_page)
        m_page->setIsCursorVisible(isVisible);
}

void WebViewImpl::mouseCaptureLost()
{
    TRACE_EVENT_ASYNC_END0("input", "capturing mouse", this);
    m_mouseCaptureNode = nullptr;
    if (m_isAltDragRubberbandingEnabled && isRubberbanding()) {
        if (m_client)
            m_client->hideRubberbandRect();
        abortRubberbanding();
    }
}

void WebViewImpl::setFocus(bool enable)
{
    m_page->focusController().setFocused(enable);
    if (enable) {
        m_page->focusController().setActive(true);
        RefPtr<Frame> focusedFrame = m_page->focusController().focusedFrame();
        if (focusedFrame && focusedFrame->isLocalFrame()) {
            LocalFrame* localFrame = toLocalFrame(focusedFrame.get());
            Element* element = localFrame->document()->focusedElement();
            if (element && localFrame->selection().selection().isNone()) {
                // If the selection was cleared while the WebView was not
                // focused, then the focus element shows with a focus ring but
                // no caret and does respond to keyboard inputs.
                if (element->isTextFormControl()) {
                    element->updateFocusAppearance(true);
                } else if (element->isContentEditable()) {
                    // updateFocusAppearance() selects all the text of
                    // contentseditable DIVs. So we set the selection explicitly
                    // instead. Note that this has the side effect of moving the
                    // caret back to the beginning of the text.
                    Position position(element, 0, Position::PositionIsOffsetInAnchor);
                    localFrame->selection().setSelection(VisibleSelection(position, SEL_DEFAULT_AFFINITY));
                }
            }
        }
        m_imeAcceptEvents = true;
    } else {
        hidePopups();

        // Clear focus on the currently focused frame if any.
        if (!m_page)
            return;

        LocalFrame* frame = m_page->mainFrame() && m_page->mainFrame()->isLocalFrame()
            ? m_page->deprecatedLocalMainFrame() : 0;
        if (!frame)
            return;

        RefPtr<Frame> focusedFrame = m_page->focusController().focusedFrame();
        if (focusedFrame && focusedFrame->isLocalFrame()) {
            // Finish an ongoing composition to delete the composition node.
            if (toLocalFrame(focusedFrame.get())->inputMethodController().hasComposition()) {
                if (m_autofillClient)
                    m_autofillClient->setIgnoreTextChanges(true);

                toLocalFrame(focusedFrame.get())->inputMethodController().confirmComposition();

                if (m_autofillClient)
                    m_autofillClient->setIgnoreTextChanges(false);
            }
            m_imeAcceptEvents = false;
        }
    }
}

bool WebViewImpl::setComposition(
    const WebString& text,
    const WebVector<WebCompositionUnderline>& underlines,
    int selectionStart,
    int selectionEnd)
{
    LocalFrame* focused = toLocalFrame(focusedCoreFrame());
    if (!focused || !m_imeAcceptEvents)
        return false;

    if (WebPlugin* plugin = focusedPluginIfInputMethodSupported(focused))
        return plugin->setComposition(text, underlines, selectionStart, selectionEnd);

    // The input focus has been moved to another WebWidget object.
    // We should use this |editor| object only to complete the ongoing
    // composition.
    InputMethodController& inputMethodController = focused->inputMethodController();
    if (!focused->editor().canEdit() && !inputMethodController.hasComposition())
        return false;

    // We should verify the parent node of this IME composition node are
    // editable because JavaScript may delete a parent node of the composition
    // node. In this case, WebKit crashes while deleting texts from the parent
    // node, which doesn't exist any longer.
    RefPtrWillBeRawPtr<Range> range = inputMethodController.compositionRange();
    if (range) {
        Node* node = range->startContainer();
        if (!node || !node->isContentEditable())
            return false;
    }

    // If we're not going to fire a keypress event, then the keydown event was
    // canceled.  In that case, cancel any existing composition.
    if (text.isEmpty() || m_suppressNextKeypressEvent) {
        // A browser process sent an IPC message which does not contain a valid
        // string, which means an ongoing composition has been canceled.
        // If the ongoing composition has been canceled, replace the ongoing
        // composition string with an empty string and complete it.
        String emptyString;
        Vector<CompositionUnderline> emptyUnderlines;
        inputMethodController.setComposition(emptyString, emptyUnderlines, 0, 0);
        return text.isEmpty();
    }

    // When the range of composition underlines overlap with the range between
    // selectionStart and selectionEnd, WebKit somehow won't paint the selection
    // at all (see InlineTextBox::paint() function in InlineTextBox.cpp).
    // But the selection range actually takes effect.
    inputMethodController.setComposition(String(text),
                           CompositionUnderlineVectorBuilder(underlines),
                           selectionStart, selectionEnd);

    return inputMethodController.hasComposition();
}

bool WebViewImpl::confirmComposition()
{
    return confirmComposition(DoNotKeepSelection);
}

bool WebViewImpl::confirmComposition(ConfirmCompositionBehavior selectionBehavior)
{
    return confirmComposition(WebString(), selectionBehavior);
}

bool WebViewImpl::confirmComposition(const WebString& text)
{
    return confirmComposition(text, DoNotKeepSelection);
}

bool WebViewImpl::confirmComposition(const WebString& text, ConfirmCompositionBehavior selectionBehavior)
{
    LocalFrame* focused = toLocalFrame(focusedCoreFrame());
    if (!focused || !m_imeAcceptEvents)
        return false;

    if (WebPlugin* plugin = focusedPluginIfInputMethodSupported(focused))
        return plugin->confirmComposition(text, selectionBehavior);

    return focused->inputMethodController().confirmCompositionOrInsertText(text, selectionBehavior == KeepSelection ? InputMethodController::KeepSelection : InputMethodController::DoNotKeepSelection);
}

bool WebViewImpl::compositionRange(size_t* location, size_t* length)
{
    LocalFrame* focused = toLocalFrame(focusedCoreFrame());
    if (!focused || !m_imeAcceptEvents)
        return false;

    RefPtrWillBeRawPtr<Range> range = focused->inputMethodController().compositionRange();
    if (!range)
        return false;

    Element* editable = focused->selection().rootEditableElementOrDocumentElement();
    ASSERT(editable);
    PlainTextRange plainTextRange(PlainTextRange::create(*editable, *range.get()));
    if (plainTextRange.isNull())
        return false;
    *location = plainTextRange.start();
    *length = plainTextRange.length();
    return true;
}

WebTextInputInfo WebViewImpl::textInputInfo()
{
    WebTextInputInfo info;

    Frame* focusedFrame = focusedCoreFrame();
    if (!focusedFrame->isLocalFrame())
        return info;

    LocalFrame* focused = toLocalFrame(focusedFrame);
    if (!focused)
        return info;

    FrameSelection& selection = focused->selection();
    Element* element = selection.selection().rootEditableElement();
    if (!element)
        return info;

    info.inputMode = inputModeOfFocusedElement();

    info.type = textInputType();
    info.flags = textInputFlags();
    if (info.type == WebTextInputTypeNone)
        return info;

    if (!focused->editor().canEdit())
        return info;

    // Emits an object replacement character for each replaced element so that
    // it is exposed to IME and thus could be deleted by IME on android.
    info.value = plainText(rangeOfContents(element).get(), TextIteratorEmitsObjectReplacementCharacter);

    if (info.value.isEmpty())
        return info;

    if (RefPtrWillBeRawPtr<Range> range = selection.selection().firstRange()) {
        PlainTextRange plainTextRange(PlainTextRange::create(*element, *range.get()));
        if (plainTextRange.isNotNull()) {
            info.selectionStart = plainTextRange.start();
            info.selectionEnd = plainTextRange.end();
        }
    }

    if (RefPtrWillBeRawPtr<Range> range = focused->inputMethodController().compositionRange()) {
        PlainTextRange plainTextRange(PlainTextRange::create(*element, *range.get()));
        if (plainTextRange.isNotNull()) {
            info.compositionStart = plainTextRange.start();
            info.compositionEnd = plainTextRange.end();
        }
    }

    return info;
}

WebTextInputType WebViewImpl::textInputType()
{
    Element* element = focusedElement();
    if (!element)
        return WebTextInputTypeNone;

    if (isHTMLInputElement(*element)) {
        HTMLInputElement& input = toHTMLInputElement(*element);

        if (input.isDisabledOrReadOnly())
            return WebTextInputTypeNone;

        if (input.isPasswordField())
            return WebTextInputTypePassword;
        if (input.isSearchField())
            return WebTextInputTypeSearch;
        if (input.isEmailField())
            return WebTextInputTypeEmail;
        if (input.isNumberField())
            return WebTextInputTypeNumber;
        if (input.isTelephoneField())
            return WebTextInputTypeTelephone;
        if (input.isURLField())
            return WebTextInputTypeURL;
        if (input.isDateField())
            return WebTextInputTypeDate;
        if (input.isDateTimeLocalField())
            return WebTextInputTypeDateTimeLocal;
        if (input.isMonthField())
            return WebTextInputTypeMonth;
        if (input.isTimeField())
            return WebTextInputTypeTime;
        if (input.isWeekField())
            return WebTextInputTypeWeek;
        if (input.isTextField())
            return WebTextInputTypeText;

        return WebTextInputTypeNone;
    }

    if (isHTMLTextAreaElement(*element)) {
        if (toHTMLTextAreaElement(*element).isDisabledOrReadOnly())
            return WebTextInputTypeNone;
        return WebTextInputTypeTextArea;
    }

#if ENABLE(INPUT_MULTIPLE_FIELDS_UI)
    if (element->isHTMLElement()) {
        if (toHTMLElement(element)->isDateTimeFieldElement())
            return WebTextInputTypeDateTimeField;
    }
#endif

    if (element->isContentEditable(Node::UserSelectAllIsAlwaysNonEditable))
        return WebTextInputTypeContentEditable;

    return WebTextInputTypeNone;
}

int WebViewImpl::textInputFlags()
{
    Element* element = focusedElement();
    if (!element)
        return WebTextInputFlagNone;

    int flags = 0;

    const AtomicString& autocomplete = element->getAttribute("autocomplete");
    if (autocomplete == "on")
        flags |= WebTextInputFlagAutocompleteOn;
    else if (autocomplete == "off")
        flags |= WebTextInputFlagAutocompleteOff;

    const AtomicString& autocorrect = element->getAttribute("autocorrect");
    if (autocorrect == "on")
        flags |= WebTextInputFlagAutocorrectOn;
    else if (autocorrect == "off")
        flags |= WebTextInputFlagAutocorrectOff;

    const AtomicString& spellcheck = element->getAttribute("spellcheck");
    if (spellcheck == "on")
        flags |= WebTextInputFlagSpellcheckOn;
    else if (spellcheck == "off")
        flags |= WebTextInputFlagSpellcheckOff;

    return flags;
}

WebString WebViewImpl::inputModeOfFocusedElement()
{
    if (!RuntimeEnabledFeatures::inputModeAttributeEnabled())
        return WebString();

    Element* element = focusedElement();
    if (!element)
        return WebString();

    if (isHTMLInputElement(*element)) {
        const HTMLInputElement& input = toHTMLInputElement(*element);
        if (input.supportsInputModeAttribute())
            return input.fastGetAttribute(HTMLNames::inputmodeAttr).lower();
        return WebString();
    }
    if (isHTMLTextAreaElement(*element)) {
        const HTMLTextAreaElement& textarea = toHTMLTextAreaElement(*element);
        return textarea.fastGetAttribute(HTMLNames::inputmodeAttr).lower();
    }

    return WebString();
}

bool WebViewImpl::selectionBounds(WebRect& anchor, WebRect& focus) const
{
    const Frame* frame = focusedCoreFrame();
    if (!frame || !frame->isLocalFrame())
        return false;

    const LocalFrame* localFrame = toLocalFrame(frame);
    if (!localFrame)
        return false;
    FrameSelection& selection = localFrame->selection();

    if (selection.isCaret()) {
        anchor = focus = selection.absoluteCaretBounds();
    } else {
        RefPtrWillBeRawPtr<Range> selectedRange = selection.toNormalizedRange();
        if (!selectedRange)
            return false;

        RefPtrWillBeRawPtr<Range> range(Range::create(selectedRange->startContainer()->document(),
            selectedRange->startContainer(),
            selectedRange->startOffset(),
            selectedRange->startContainer(),
            selectedRange->startOffset()));
        anchor = localFrame->editor().firstRectForRange(range.get());

        range = Range::create(selectedRange->endContainer()->document(),
            selectedRange->endContainer(),
            selectedRange->endOffset(),
            selectedRange->endContainer(),
            selectedRange->endOffset());
        focus = localFrame->editor().firstRectForRange(range.get());
    }

    IntRect scaledAnchor(localFrame->view()->contentsToWindow(anchor));
    IntRect scaledFocus(localFrame->view()->contentsToWindow(focus));

    if (pinchVirtualViewportEnabled()) {
        // FIXME(http://crbug.com/371902) - We shouldn't have to do this
        // manually, the contentsToWindow methods above should be fixed to do
        // this.
        IntPoint pinchViewportOffset =
            roundedIntPoint(page()->frameHost().pinchViewport().visibleRect().location());
        scaledAnchor.moveBy(-pinchViewportOffset);
        scaledFocus.moveBy(-pinchViewportOffset);
    }

    scaledAnchor.scale(pageScaleFactor());
    scaledFocus.scale(pageScaleFactor());
    anchor = scaledAnchor;
    focus = scaledFocus;

    if (!selection.selection().isBaseFirst())
        std::swap(anchor, focus);
    return true;
}

InputMethodContext* WebViewImpl::inputMethodContext()
{
    if (!m_imeAcceptEvents)
        return 0;

    LocalFrame* focusedFrame = toLocalFrame(focusedCoreFrame());
    if (!focusedFrame)
        return 0;

    Element* target = focusedFrame->document()->focusedElement();
    if (target && target->hasInputMethodContext())
        return &target->inputMethodContext();

    return 0;
}

WebPlugin* WebViewImpl::focusedPluginIfInputMethodSupported(LocalFrame* frame)
{
    WebPluginContainerImpl* container = WebLocalFrameImpl::pluginContainerFromNode(frame, WebNode(focusedElement()));
    if (container && container->supportsInputMethod())
        return container->plugin();
    return 0;
}

void WebViewImpl::didShowCandidateWindow()
{
    if (InputMethodContext* context = inputMethodContext())
        context->dispatchCandidateWindowShowEvent();
}

void WebViewImpl::didUpdateCandidateWindow()
{
    if (InputMethodContext* context = inputMethodContext())
        context->dispatchCandidateWindowUpdateEvent();
}

void WebViewImpl::didHideCandidateWindow()
{
    if (InputMethodContext* context = inputMethodContext())
        context->dispatchCandidateWindowHideEvent();
}

bool WebViewImpl::selectionTextDirection(WebTextDirection& start, WebTextDirection& end) const
{
    const LocalFrame* frame = toLocalFrame(focusedCoreFrame());
    if (!frame)
        return false;
    FrameSelection& selection = frame->selection();
    if (!selection.toNormalizedRange())
        return false;
    start = toWebTextDirection(selection.start().primaryDirection());
    end = toWebTextDirection(selection.end().primaryDirection());
    return true;
}

bool WebViewImpl::isSelectionAnchorFirst() const
{
    if (const LocalFrame* frame = toLocalFrame(focusedCoreFrame()))
        return frame->selection().selection().isBaseFirst();
    return false;
}

WebVector<WebCompositionUnderline> WebViewImpl::compositionUnderlines() const
{
    const LocalFrame* focused = toLocalFrame(focusedCoreFrame());
    if (!focused)
        return WebVector<WebCompositionUnderline>();
    const Vector<CompositionUnderline>& underlines = focused->inputMethodController().customCompositionUnderlines();
    WebVector<WebCompositionUnderline> results(underlines.size());
    for (size_t index = 0; index < underlines.size(); ++index) {
        CompositionUnderline underline = underlines[index];
        results[index] = WebCompositionUnderline(underline.startOffset, underline.endOffset, underline.thick, static_cast<WebColor>(underline.backgroundColor.rgb()));
    }
    return results;
}

WebColor WebViewImpl::backgroundColor() const
{
    if (isTransparent())
        return Color::transparent;
    if (!m_page)
        return m_baseBackgroundColor;
    if (!m_page->mainFrame())
        return m_baseBackgroundColor;
    if (!m_page->mainFrame()->isLocalFrame())
        return m_baseBackgroundColor;
    FrameView* view = m_page->deprecatedLocalMainFrame()->view();
    return view->documentBackgroundColor().rgb();
}

bool WebViewImpl::caretOrSelectionRange(size_t* location, size_t* length)
{
    const LocalFrame* focused = toLocalFrame(focusedCoreFrame());
    if (!focused)
        return false;

    PlainTextRange selectionOffsets = focused->inputMethodController().getSelectionOffsets();
    if (selectionOffsets.isNull())
        return false;

    *location = selectionOffsets.start();
    *length = selectionOffsets.length();
    return true;
}

void WebViewImpl::setTextDirection(WebTextDirection direction)
{
    // The Editor::setBaseWritingDirection() function checks if we can change
    // the text direction of the selected node and updates its DOM "dir"
    // attribute and its CSS "direction" property.
    // So, we just call the function as Safari does.
    const LocalFrame* focused = toLocalFrame(focusedCoreFrame());
    if (!focused)
        return;

    Editor& editor = focused->editor();
    if (!editor.canEdit())
        return;

    switch (direction) {
    case WebTextDirectionDefault:
        editor.setBaseWritingDirection(NaturalWritingDirection);
        break;

    case WebTextDirectionLeftToRight:
        editor.setBaseWritingDirection(LeftToRightWritingDirection);
        break;

    case WebTextDirectionRightToLeft:
        editor.setBaseWritingDirection(RightToLeftWritingDirection);
        break;

    default:
        notImplemented();
        break;
    }
}

bool WebViewImpl::isAcceleratedCompositingActive() const
{
    return m_isAcceleratedCompositingActive;
}

void WebViewImpl::willCloseLayerTreeView()
{
    setIsAcceleratedCompositingActive(false);
    m_layerTreeView = 0;
    m_layerTreeViewClosed = true;
}

void WebViewImpl::didAcquirePointerLock()
{
    if (page())
        page()->pointerLockController().didAcquirePointerLock();
}

void WebViewImpl::didNotAcquirePointerLock()
{
    if (page())
        page()->pointerLockController().didNotAcquirePointerLock();
}

void WebViewImpl::didLosePointerLock()
{
    if (page())
        page()->pointerLockController().didLosePointerLock();
}

void WebViewImpl::didChangeWindowRect()
{
    if (!mainFrameImpl()
        || !mainFrameImpl()->frame()
        || !mainFrameImpl()->frame()->document()) {
        return;
    }

    CustomEventInit eventInit;
    eventInit.bubbles = false;
    eventInit.cancelable = false;
    RefPtr<CustomEvent> event = CustomEvent::create("bbWindowRectChanged", eventInit);
    mainFrameImpl()->frame()->domWindow()->dispatchEvent(event);
}

void WebViewImpl::didChangeWindowResizerRect()
{
    if (mainFrameImpl()->frameView())
        mainFrameImpl()->frameView()->windowResizerRectChanged();
}

// WebView --------------------------------------------------------------------

WebSettingsImpl* WebViewImpl::settingsImpl()
{
    if (!m_webSettings)
        m_webSettings = adoptPtr(new WebSettingsImpl(&m_page->settings(), &m_page->inspectorController()));
    ASSERT(m_webSettings);
    return m_webSettings.get();
}

WebSettings* WebViewImpl::settings()
{
    return settingsImpl();
}

WebString WebViewImpl::pageEncoding() const
{
    if (!m_page)
        return WebString();

    if (!m_page->mainFrame()->isLocalFrame())
        return WebString();

    // FIXME: Is this check needed?
    if (!m_page->deprecatedLocalMainFrame()->document()->loader())
        return WebString();

    return m_page->deprecatedLocalMainFrame()->document()->encodingName();
}

void WebViewImpl::setPageEncoding(const WebString& encodingName)
{
    if (!m_page)
        return;

    if (!m_page->mainFrame()->isLocalFrame())
        return;

    // Only change override encoding, don't change default encoding.
    // Note that the new encoding must be 0 if it isn't supposed to be set.
    AtomicString newEncodingName;
    if (!encodingName.isEmpty())
        newEncodingName = encodingName;
    m_page->deprecatedLocalMainFrame()->loader().reload(NormalReload, KURL(), newEncodingName);
}

WebFrame* WebViewImpl::mainFrame()
{
    return WebFrame::fromFrame(m_page ? m_page->mainFrame() : 0);
}

WebFrame* WebViewImpl::findFrameByName(
    const WebString& name, WebFrame* relativeToFrame)
{
    // FIXME: Either this should only deal with WebLocalFrames or it should move to WebFrame.
    if (!relativeToFrame)
        relativeToFrame = mainFrame();
    Frame* frame = toWebLocalFrameImpl(relativeToFrame)->frame();
    frame = frame->tree().find(name);
    if (!frame || !frame->isLocalFrame())
        return 0;
    return WebLocalFrameImpl::fromFrame(toLocalFrame(frame));
}

WebFrame* WebViewImpl::focusedFrame()
{
    return WebFrame::fromFrame(focusedCoreFrame());
}

void WebViewImpl::setFocusedFrame(WebFrame* frame)
{
    if (!frame) {
        // Clears the focused frame if any.
        Frame* focusedFrame = focusedCoreFrame();
        if (focusedFrame && focusedFrame->isLocalFrame())
            toLocalFrame(focusedFrame)->selection().setFocused(false);
        return;
    }
    LocalFrame* coreFrame = toWebLocalFrameImpl(frame)->frame();
    coreFrame->page()->focusController().setFocusedFrame(coreFrame);
}

void WebViewImpl::setInitialFocus(bool reverse)
{
    if (!m_page)
        return;
    Frame* frame = page()->focusController().focusedOrMainFrame();
    if (frame->isLocalFrame()) {
        if (Document* document = toLocalFrame(frame)->document())
            document->setFocusedElement(nullptr);
    }
    page()->focusController().setInitialFocus(reverse ? FocusTypeBackward : FocusTypeForward);
}

void WebViewImpl::clearFocusedElement()
{
    RefPtr<Frame> frame = focusedCoreFrame();
    if (!frame || !frame->isLocalFrame())
        return;

    LocalFrame* localFrame = toLocalFrame(frame.get());

    RefPtrWillBeRawPtr<Document> document = localFrame->document();
    if (!document)
        return;

    RefPtrWillBeRawPtr<Element> oldFocusedElement = document->focusedElement();

    // Clear the focused node.
    document->setFocusedElement(nullptr);

    if (!oldFocusedElement)
        return;

    // If a text field has focus, we need to make sure the selection controller
    // knows to remove selection from it. Otherwise, the text field is still
    // processing keyboard events even though focus has been moved to the page and
    // keystrokes get eaten as a result.
    if (oldFocusedElement->isContentEditable() || oldFocusedElement->isTextFormControl())
        localFrame->selection().clear();
}

void WebViewImpl::scrollFocusedNodeIntoRect(const WebRect& rect)
{
    LocalFrame* frame = page()->mainFrame() && page()->mainFrame()->isLocalFrame()
        ? page()->deprecatedLocalMainFrame() : 0;
    Element* element = focusedElement();
    if (!frame || !frame->view() || !element)
        return;

    if (!m_webSettings->autoZoomFocusedNodeToLegibleScale()) {
        frame->view()->scrollElementToRect(element, IntRect(rect.x, rect.y, rect.width, rect.height));
        return;
    }

    float scale;
    IntPoint scroll;
    bool needAnimation;
    computeScaleAndScrollForFocusedNode(element, scale, scroll, needAnimation);
    if (needAnimation)
        startPageScaleAnimation(scroll, false, scale, scrollAndScaleAnimationDurationInSeconds);
}

void WebViewImpl::computeScaleAndScrollForFocusedNode(Node* focusedNode, float& newScale, IntPoint& newScroll, bool& needAnimation)
{
    focusedNode->document().updateLayoutIgnorePendingStylesheets();

    // 'caret' is rect encompassing the blinking cursor.
    IntRect textboxRect = focusedNode->document().view()->contentsToWindow(pixelSnappedIntRect(focusedNode->Node::boundingBox()));
    WebRect caret, unusedEnd;
    selectionBounds(caret, unusedEnd);
    IntRect unscaledCaret = caret;
    unscaledCaret.scale(1 / pageScaleFactor());
    caret = unscaledCaret;

    // Pick a scale which is reasonably readable. This is the scale at which
    // the caret height will become minReadableCaretHeight (adjusted for dpi
    // and font scale factor).
    newScale = clampPageScaleFactorToLimits(legibleScale() * minReadableCaretHeight / caret.height);
    const float deltaScale = newScale / pageScaleFactor();

    // Convert the rects to absolute space in the new scale.
    IntRect textboxRectInDocumentCoordinates = textboxRect;
    textboxRectInDocumentCoordinates.move(mainFrame()->scrollOffset());
    IntRect caretInDocumentCoordinates = caret;
    caretInDocumentCoordinates.move(mainFrame()->scrollOffset());

    int viewWidth = m_size.width / newScale;
    int viewHeight = m_size.height / newScale;

    if (textboxRectInDocumentCoordinates.width() <= viewWidth) {
        // Field is narrower than screen. Try to leave padding on left so field's
        // label is visible, but it's more important to ensure entire field is
        // onscreen.
        int idealLeftPadding = viewWidth * leftBoxRatio;
        int maxLeftPaddingKeepingBoxOnscreen = viewWidth - textboxRectInDocumentCoordinates.width();
        newScroll.setX(textboxRectInDocumentCoordinates.x() - std::min<int>(idealLeftPadding, maxLeftPaddingKeepingBoxOnscreen));
    } else {
        // Field is wider than screen. Try to left-align field, unless caret would
        // be offscreen, in which case right-align the caret.
        newScroll.setX(std::max<int>(textboxRectInDocumentCoordinates.x(), caretInDocumentCoordinates.x() + caretInDocumentCoordinates.width() + caretPadding - viewWidth));
    }
    if (textboxRectInDocumentCoordinates.height() <= viewHeight) {
        // Field is shorter than screen. Vertically center it.
        newScroll.setY(textboxRectInDocumentCoordinates.y() - (viewHeight - textboxRectInDocumentCoordinates.height()) / 2);
    } else {
        // Field is taller than screen. Try to top align field, unless caret would
        // be offscreen, in which case bottom-align the caret.
        newScroll.setY(std::max<int>(textboxRectInDocumentCoordinates.y(), caretInDocumentCoordinates.y() + caretInDocumentCoordinates.height() + caretPadding - viewHeight));
    }

    needAnimation = false;
    // If we are at less than the target zoom level, zoom in.
    if (deltaScale > minScaleChangeToTriggerZoom)
        needAnimation = true;
    // If the caret is offscreen, then animate.
    IntRect sizeRect(0, 0, viewWidth, viewHeight);
    if (!sizeRect.contains(caret))
        needAnimation = true;
    // If the box is partially offscreen and it's possible to bring it fully
    // onscreen, then animate.
    if (sizeRect.contains(textboxRectInDocumentCoordinates.width(), textboxRectInDocumentCoordinates.height()) && !sizeRect.contains(textboxRect))
        needAnimation = true;
}

void WebViewImpl::advanceFocus(bool reverse)
{
    page()->focusController().advanceFocus(reverse ? FocusTypeBackward : FocusTypeForward);
}

double WebViewImpl::zoomLevel()
{
    return m_zoomLevel;
}

double WebViewImpl::setZoomLevel(double zoomLevel)
{
    if (zoomLevel < m_minimumZoomLevel)
        m_zoomLevel = m_minimumZoomLevel;
    else if (zoomLevel > m_maximumZoomLevel)
        m_zoomLevel = m_maximumZoomLevel;
    else
        m_zoomLevel = zoomLevel;

    LocalFrame* frame = mainFrameImpl()->frame();
    WebPluginContainerImpl* pluginContainer = WebLocalFrameImpl::pluginContainerFromFrame(frame);
    if (pluginContainer)
        pluginContainer->plugin()->setZoomLevel(m_zoomLevel, false);
    else {
        float zoomFactor = m_zoomFactorOverride ? m_zoomFactorOverride : static_cast<float>(zoomLevelToZoomFactor(m_zoomLevel));
        frame->setPageZoomFactor(zoomFactor);
    }

    return m_zoomLevel;
}

void WebViewImpl::zoomLimitsChanged(double minimumZoomLevel,
                                    double maximumZoomLevel)
{
    m_minimumZoomLevel = minimumZoomLevel;
    m_maximumZoomLevel = maximumZoomLevel;
    m_client->zoomLimitsChanged(m_minimumZoomLevel, m_maximumZoomLevel);
}

float WebViewImpl::textZoomFactor()
{
    return mainFrameImpl()->frame()->textZoomFactor();
}

float WebViewImpl::setTextZoomFactor(float textZoomFactor)
{
    LocalFrame* frame = mainFrameImpl()->frame();
    if (WebLocalFrameImpl::pluginContainerFromFrame(frame))
        return 1;

    frame->setTextZoomFactor(textZoomFactor);

    return textZoomFactor;
}

void WebViewImpl::fullFramePluginZoomLevelChanged(double zoomLevel)
{
    if (zoomLevel == m_zoomLevel)
        return;

    m_zoomLevel = std::max(std::min(zoomLevel, m_maximumZoomLevel), m_minimumZoomLevel);
    m_client->zoomLevelChanged();
}

double WebView::zoomLevelToZoomFactor(double zoomLevel)
{
    return pow(textSizeMultiplierRatio, zoomLevel);
}

double WebView::zoomFactorToZoomLevel(double factor)
{
    // Since factor = 1.2^level, level = log(factor) / log(1.2)
    return log(factor) / log(textSizeMultiplierRatio);
}

float WebViewImpl::pageScaleFactor() const
{
    if (!page())
        return 1;

    if (!pinchVirtualViewportEnabled())
        return page()->pageScaleFactor();

    return page()->frameHost().pinchViewport().scale();
}

float WebViewImpl::clampPageScaleFactorToLimits(float scaleFactor) const
{
    return m_pageScaleConstraintsSet.finalConstraints().clampToConstraints(scaleFactor);
}

IntPoint WebViewImpl::clampOffsetAtScale(const IntPoint& offset, float scale)
{
    FrameView* view = mainFrameImpl()->frameView();
    if (!view)
        return offset;

    return view->clampOffsetAtScale(offset, scale);
}

bool WebViewImpl::pinchVirtualViewportEnabled() const
{
    ASSERT(page());
    return page()->settings().pinchVirtualViewportEnabled();
}

void WebViewImpl::setPinchViewportOffset(const WebFloatPoint& offset)
{
    ASSERT(page());

    if (!pinchVirtualViewportEnabled())
        return;

    page()->frameHost().pinchViewport().setLocation(offset);
}

WebFloatPoint WebViewImpl::pinchViewportOffset() const
{
    ASSERT(page());

    if (!pinchVirtualViewportEnabled())
        return WebFloatPoint();

    return page()->frameHost().pinchViewport().visibleRect().location();
}

void WebViewImpl::setPageScaleFactor(float scaleFactor)
{
    ASSERT(page());

    scaleFactor = clampPageScaleFactorToLimits(scaleFactor);
    if (scaleFactor == pageScaleFactor())
        return;

    // TODO(bokan): Old-style pinch path. Remove when we're migrated to
    // virtual viewport pinch.
    if (!pinchVirtualViewportEnabled()) {
        IntPoint scrollOffset(mainFrame()->scrollOffset().width, mainFrame()->scrollOffset().height);
        setPageScaleFactor(scaleFactor, scrollOffset);
        return;
    }

    page()->frameHost().pinchViewport().setScale(scaleFactor);
    deviceOrPageScaleFactorChanged();
}

void WebViewImpl::setMainFrameScrollOffset(const WebPoint& origin)
{
    updateMainFrameScrollPosition(origin, false);
}

void WebViewImpl::setPageScaleFactor(float scaleFactor, const WebPoint& origin)
{
    if (!page())
        return;

    IntPoint newScrollOffset = origin;
    scaleFactor = clampPageScaleFactorToLimits(scaleFactor);
    newScrollOffset = clampOffsetAtScale(newScrollOffset, scaleFactor);

    if (pinchVirtualViewportEnabled())
        setPageScaleFactor(scaleFactor);
        // Note, we don't set the offset in the new path. This method is going
        // away for the new pinch model so that's ok.
    else
        page()->setPageScaleFactor(scaleFactor, newScrollOffset);
}


float WebViewImpl::deviceScaleFactor() const
{
    if (!page())
        return 1;

    return page()->deviceScaleFactor();
}

void WebViewImpl::setDeviceScaleFactor(float scaleFactor)
{
    if (!page())
        return;

    page()->setDeviceScaleFactor(scaleFactor);

    if (m_layerTreeView)
        updateLayerTreeDeviceScaleFactor();
}

void WebViewImpl::enableAutoResizeMode(const WebSize& minSize, const WebSize& maxSize)
{
    m_shouldAutoResize = true;
    m_minAutoSize = minSize;
    m_maxAutoSize = maxSize;
    configureAutoResizeMode();
}

void WebViewImpl::disableAutoResizeMode()
{
    m_shouldAutoResize = false;
    configureAutoResizeMode();
}

void WebViewImpl::setUserAgentPageScaleConstraints(PageScaleConstraints newConstraints)
{
    if (newConstraints == m_pageScaleConstraintsSet.userAgentConstraints())
        return;

    m_pageScaleConstraintsSet.setUserAgentConstraints(newConstraints);

    if (!mainFrameImpl() || !mainFrameImpl()->frameView())
        return;

    mainFrameImpl()->frameView()->setNeedsLayout();
}

void WebViewImpl::setInitialPageScaleOverride(float initialPageScaleFactorOverride)
{
    PageScaleConstraints constraints = m_pageScaleConstraintsSet.userAgentConstraints();
    constraints.initialScale = initialPageScaleFactorOverride;

    if (constraints == m_pageScaleConstraintsSet.userAgentConstraints())
        return;

    m_pageScaleConstraintsSet.setNeedsReset(true);
    setUserAgentPageScaleConstraints(constraints);
}

void WebViewImpl::setPageScaleFactorLimits(float minPageScale, float maxPageScale)
{
    PageScaleConstraints constraints = m_pageScaleConstraintsSet.userAgentConstraints();
    constraints.minimumScale = minPageScale;
    constraints.maximumScale = maxPageScale;
    setUserAgentPageScaleConstraints(constraints);
}

void WebViewImpl::setIgnoreViewportTagScaleLimits(bool ignore)
{
    PageScaleConstraints constraints = m_pageScaleConstraintsSet.userAgentConstraints();
    if (ignore) {
        constraints.minimumScale = m_pageScaleConstraintsSet.defaultConstraints().minimumScale;
        constraints.maximumScale = m_pageScaleConstraintsSet.defaultConstraints().maximumScale;
    } else {
        constraints.minimumScale = -1;
        constraints.maximumScale = -1;
    }
    setUserAgentPageScaleConstraints(constraints);
}

void WebViewImpl::refreshPageScaleFactorAfterLayout()
{
    if (!mainFrame() || !page() || !page()->mainFrame() || !page()->mainFrame()->isLocalFrame() || !page()->deprecatedLocalMainFrame()->view())
        return;
    FrameView* view = page()->deprecatedLocalMainFrame()->view();

    updatePageDefinedViewportConstraints(mainFrameImpl()->frame()->document()->viewportDescription());
    m_pageScaleConstraintsSet.computeFinalConstraints();

    if (settings()->shrinksViewportContentToFit() && !m_fixedLayoutSizeLock) {
        int verticalScrollbarWidth = 0;
        if (view->verticalScrollbar() && !view->verticalScrollbar()->isOverlayScrollbar())
            verticalScrollbarWidth = view->verticalScrollbar()->width();
        m_pageScaleConstraintsSet.adjustFinalConstraintsToContentsSize(contentsSize(), verticalScrollbarWidth);
    }

    if (pinchVirtualViewportEnabled())
        mainFrameImpl()->frameView()->resize(m_pageScaleConstraintsSet.mainFrameSize(contentsSize()));

    float newPageScaleFactor = pageScaleFactor();
    if (m_pageScaleConstraintsSet.needsReset() && m_pageScaleConstraintsSet.finalConstraints().initialScale != -1) {
        newPageScaleFactor = m_pageScaleConstraintsSet.finalConstraints().initialScale;
        m_pageScaleConstraintsSet.setNeedsReset(false);
    }
    setPageScaleFactor(newPageScaleFactor);

    updateLayerTreeViewport();

    // Relayout immediately to avoid violating the rule that needsLayout()
    // isn't set at the end of a layout.
    if (view->needsLayout())
        view->layout();
}

void WebViewImpl::updatePageDefinedViewportConstraints(const ViewportDescription& description)
{
    if (!settings()->viewportEnabled() || !page() || (!m_size.width && !m_size.height) || !page()->mainFrame()->isLocalFrame())
        return;

    Document* document = page()->deprecatedLocalMainFrame()->document();

    if (settingsImpl()->useExpandedHeuristicsForGpuRasterization()) {
        m_matchesHeuristicsForGpuRasterization = description.maxWidth == Length(DeviceWidth)
            && description.minZoom == 1.0
            && description.minZoomIsExplicit;
    } else {
        m_matchesHeuristicsForGpuRasterization = description.maxWidth == Length(DeviceWidth)
            && description.minZoom == 1.0
            && description.minZoomIsExplicit
            && description.zoom == 1.0
            && description.zoomIsExplicit
            && description.userZoom
            && description.userZoomIsExplicit;
    }
    if (m_layerTreeView)
        m_layerTreeView->heuristicsForGpuRasterizationUpdated(m_matchesHeuristicsForGpuRasterization);

    Length defaultMinWidth = document->viewportDefaultMinWidth();
    if (defaultMinWidth.isAuto())
        defaultMinWidth = Length(ExtendToZoom);

    ViewportDescription adjustedDescription = description;
    if (settingsImpl()->viewportMetaLayoutSizeQuirk() && adjustedDescription.type == ViewportDescription::ViewportMeta) {
        const int legacyWidthSnappingMagicNumber = 320;
        if (adjustedDescription.maxWidth.isFixed() && adjustedDescription.maxWidth.value() <= legacyWidthSnappingMagicNumber)
            adjustedDescription.maxWidth = Length(DeviceWidth);
        if (adjustedDescription.maxHeight.isFixed() && adjustedDescription.maxHeight.value() <= m_size.height)
            adjustedDescription.maxHeight = Length(DeviceHeight);
        adjustedDescription.minWidth = adjustedDescription.maxWidth;
        adjustedDescription.minHeight = adjustedDescription.maxHeight;
    }

    float oldInitialScale = m_pageScaleConstraintsSet.pageDefinedConstraints().initialScale;
    m_pageScaleConstraintsSet.updatePageDefinedConstraints(adjustedDescription, defaultMinWidth);

    if (settingsImpl()->clobberUserAgentInitialScaleQuirk()
        && m_pageScaleConstraintsSet.userAgentConstraints().initialScale != -1
        && m_pageScaleConstraintsSet.userAgentConstraints().initialScale * deviceScaleFactor() <= 1) {
        if (description.maxWidth == Length(DeviceWidth)
            || (description.maxWidth.type() == Auto && m_pageScaleConstraintsSet.pageDefinedConstraints().initialScale == 1.0f))
            setInitialPageScaleOverride(-1);
    }

    m_pageScaleConstraintsSet.adjustForAndroidWebViewQuirks(adjustedDescription, defaultMinWidth.intValue(), deviceScaleFactor(), settingsImpl()->supportDeprecatedTargetDensityDPI(), page()->settings().wideViewportQuirkEnabled(), page()->settings().useWideViewport(), page()->settings().loadWithOverviewMode(), settingsImpl()->viewportMetaNonUserScalableQuirk());
    float newInitialScale = m_pageScaleConstraintsSet.pageDefinedConstraints().initialScale;
    if (oldInitialScale != newInitialScale && newInitialScale != -1) {
        m_pageScaleConstraintsSet.setNeedsReset(true);
        if (mainFrameImpl() && mainFrameImpl()->frameView())
            mainFrameImpl()->frameView()->setNeedsLayout();
    }

    updateMainFrameLayoutSize();

    if (LocalFrame* frame = page()->deprecatedLocalMainFrame()) {
        if (TextAutosizer* textAutosizer = frame->document()->textAutosizer())
            textAutosizer->updatePageInfoInAllFrames();
    }
}

void WebViewImpl::updateMainFrameLayoutSize()
{
    if (m_fixedLayoutSizeLock || m_shouldAutoResize || !mainFrameImpl())
        return;

    RefPtr<FrameView> view = mainFrameImpl()->frameView();
    if (!view)
        return;

    WebSize layoutSize = m_size;

    if (settings()->viewportEnabled())
        layoutSize = flooredIntSize(m_pageScaleConstraintsSet.pageDefinedConstraints().layoutSize);

    if (page()->settings().forceZeroLayoutHeight())
        layoutSize.height = 0;

    view->setLayoutSize(layoutSize);
}

IntSize WebViewImpl::contentsSize() const
{
    if (!page()->mainFrame()->isLocalFrame())
        return IntSize();
    RenderView* root = page()->deprecatedLocalMainFrame()->contentRenderer();
    if (!root)
        return IntSize();
    return root->documentRect().size();
}

WebSize WebViewImpl::contentsPreferredMinimumSize()
{
    Document* document = m_page->mainFrame()->isLocalFrame() ? m_page->deprecatedLocalMainFrame()->document() : 0;
    if (!document || !document->renderView() || !document->documentElement())
        return WebSize();

    layout();
    FontCachePurgePreventer fontCachePurgePreventer; // Required by minPreferredLogicalWidth().
    IntSize preferredMinimumSize(document->renderView()->minPreferredLogicalWidth(), document->documentElement()->scrollHeight());
    preferredMinimumSize.scale(zoomLevelToZoomFactor(zoomLevel()));
    return preferredMinimumSize;
}

float WebViewImpl::minimumPageScaleFactor() const
{
    return m_pageScaleConstraintsSet.finalConstraints().minimumScale;
}

float WebViewImpl::maximumPageScaleFactor() const
{
    return m_pageScaleConstraintsSet.finalConstraints().maximumScale;
}

void WebViewImpl::resetScrollAndScaleState()
{
    // TODO: This is done by the pinchViewport().reset() call below and can be removed when
    // the new pinch path is the only one.
    setPageScaleFactor(1);
    updateMainFrameScrollPosition(IntPoint(), true);
    page()->frameHost().pinchViewport().reset();

    if (!page()->mainFrame()->isLocalFrame())
        return;

    // Clear out the values for the current history item. This will prevent the history item from clobbering the
    // value determined during page scale initialization, which may be less than 1.
    page()->deprecatedLocalMainFrame()->loader().clearScrollPositionAndViewState();
    m_pageScaleConstraintsSet.setNeedsReset(true);

    // Clobber saved scales and scroll offsets.
    if (FrameView* view = page()->deprecatedLocalMainFrame()->document()->view())
        view->cacheCurrentScrollPosition();
}

void WebViewImpl::setFixedLayoutSize(const WebSize& layoutSize)
{
    if (!page() || !page()->mainFrame()->isLocalFrame())
        return;

    LocalFrame* frame = page()->deprecatedLocalMainFrame();
    if (!frame)
        return;

    RefPtr<FrameView> view = frame->view();
    if (!view)
        return;

    m_fixedLayoutSizeLock = layoutSize.width || layoutSize.height;

    if (m_fixedLayoutSizeLock)
        view->setLayoutSize(layoutSize);
    else
        updateMainFrameLayoutSize();
}

void WebViewImpl::performMediaPlayerAction(const WebMediaPlayerAction& action,
                                           const WebPoint& location)
{
    HitTestResult result = hitTestResultForWindowPos(location);
    RefPtrWillBeRawPtr<Node> node = result.innerNonSharedNode();
    if (!isHTMLVideoElement(*node) && !isHTMLAudioElement(*node))
        return;

    RefPtrWillBeRawPtr<HTMLMediaElement> mediaElement = static_pointer_cast<HTMLMediaElement>(node);
    switch (action.type) {
    case WebMediaPlayerAction::Play:
        if (action.enable)
            mediaElement->play();
        else
            mediaElement->pause();
        break;
    case WebMediaPlayerAction::Mute:
        mediaElement->setMuted(action.enable);
        break;
    case WebMediaPlayerAction::Loop:
        mediaElement->setLoop(action.enable);
        break;
    case WebMediaPlayerAction::Controls:
        mediaElement->setBooleanAttribute(HTMLNames::controlsAttr, action.enable);
        break;
    default:
        ASSERT_NOT_REACHED();
    }
}

void WebViewImpl::performPluginAction(const WebPluginAction& action,
                                      const WebPoint& location)
{
    HitTestResult result = hitTestResultForWindowPos(location);
    RefPtrWillBeRawPtr<Node> node = result.innerNonSharedNode();
    if (!isHTMLObjectElement(*node) && !isHTMLEmbedElement(*node))
        return;

    RenderObject* object = node->renderer();
    if (object && object->isWidget()) {
        Widget* widget = toRenderWidget(object)->widget();
        if (widget && widget->isPluginContainer()) {
            WebPluginContainerImpl* plugin = toWebPluginContainerImpl(widget);
            switch (action.type) {
            case WebPluginAction::Rotate90Clockwise:
                plugin->plugin()->rotateView(WebPlugin::RotationType90Clockwise);
                break;
            case WebPluginAction::Rotate90Counterclockwise:
                plugin->plugin()->rotateView(WebPlugin::RotationType90Counterclockwise);
                break;
            default:
                ASSERT_NOT_REACHED();
            }
        }
    }
}

WebHitTestResult WebViewImpl::hitTestResultAt(const WebPoint& point)
{
    return coreHitTestResultAt(point);
}

HitTestResult WebViewImpl::coreHitTestResultAt(const WebPoint& point)
{
    IntPoint scaledPoint = point;
    scaledPoint.scale(1 / pageScaleFactor(), 1 / pageScaleFactor());
    return hitTestResultForWindowPos(scaledPoint);
}

void WebViewImpl::copyImageAt(const WebPoint& point)
{
    if (!m_page)
        return;

    HitTestResult result = hitTestResultForWindowPos(point);

    if (result.absoluteImageURLIncludingCanvasDataURL().isEmpty()) {
        // There isn't actually an image at these coordinates.  Might be because
        // the window scrolled while the context menu was open or because the page
        // changed itself between when we thought there was an image here and when
        // we actually tried to retreive the image.
        //
        // FIXME: implement a cache of the most recent HitTestResult to avoid having
        //        to do two hit tests.
        return;
    }

    m_page->deprecatedLocalMainFrame()->editor().copyImage(result);
}

void WebViewImpl::saveImageAt(const WebPoint& point)
{
    if (!m_page)
        return;

    KURL url = hitTestResultForWindowPos(point).absoluteImageURLIncludingCanvasDataURL();

    if (url.isEmpty())
        return;

    ResourceRequest request(url);
    request.setRequestContext(WebURLRequest::RequestContextDownload);
    m_page->deprecatedLocalMainFrame()->loader().client()->loadURLExternally(
        request, NavigationPolicyDownloadTo, WebString());
}

void WebViewImpl::dragSourceEndedAt(
    const WebPoint& clientPoint,
    const WebPoint& screenPoint,
    WebDragOperation operation)
{
    PlatformMouseEvent pme(clientPoint,
                           screenPoint,
                           LeftButton, PlatformEvent::MouseMoved, 0, false, false, false,
                           false, 0);
    m_page->deprecatedLocalMainFrame()->eventHandler().dragSourceEndedAt(pme,
        static_cast<DragOperation>(operation));
}

void WebViewImpl::dragSourceSystemDragEnded()
{
    // It's possible for us to get this callback while not doing a drag if
    // it's from a previous page that got unloaded.
    if (m_doingDragAndDrop) {
        m_page->dragController().dragEnded();
        m_doingDragAndDrop = false;
    }
}

WebDragOperation WebViewImpl::dragTargetDragEnter(
    const WebDragData& webDragData,
    const WebPoint& clientPoint,
    const WebPoint& screenPoint,
    WebDragOperationsMask operationsAllowed,
    int keyModifiers)
{
    ASSERT(!m_currentDragData);

    m_currentDragData = webDragData.getValue();
    m_operationsAllowed = operationsAllowed;

    return dragTargetDragEnterOrOver(clientPoint, screenPoint, DragEnter, keyModifiers);
}

WebDragOperation WebViewImpl::dragTargetDragOver(
    const WebPoint& clientPoint,
    const WebPoint& screenPoint,
    WebDragOperationsMask operationsAllowed,
    int keyModifiers)
{
    m_operationsAllowed = operationsAllowed;

    return dragTargetDragEnterOrOver(clientPoint, screenPoint, DragOver, keyModifiers);
}

void WebViewImpl::dragTargetDragLeave()
{
    ASSERT(m_currentDragData);

    DragData dragData(
        m_currentDragData.get(),
        IntPoint(),
        IntPoint(),
        static_cast<DragOperation>(m_operationsAllowed));

    m_page->dragController().dragExited(&dragData);

    // FIXME: why is the drag scroll timer not stopped here?

    m_dragOperation = WebDragOperationNone;
    m_currentDragData = nullptr;
}

void WebViewImpl::dragTargetDrop(const WebPoint& clientPoint,
                                 const WebPoint& screenPoint,
                                 int keyModifiers)
{
    ASSERT(m_currentDragData);

    UserGestureNotifier notifier(m_autofillClient, &m_userGestureObserved);

    // If this webview transitions from the "drop accepting" state to the "not
    // accepting" state, then our IPC message reply indicating that may be in-
    // flight, or else delayed by javascript processing in this webview.  If a
    // drop happens before our IPC reply has reached the browser process, then
    // the browser forwards the drop to this webview.  So only allow a drop to
    // proceed if our webview m_dragOperation state is not DragOperationNone.

    if (m_dragOperation == WebDragOperationNone) { // IPC RACE CONDITION: do not allow this drop.
        dragTargetDragLeave();
        return;
    }

    m_currentDragData->setModifierKeyState(webInputEventKeyStateToPlatformEventKeyState(keyModifiers));
    DragData dragData(
        m_currentDragData.get(),
        clientPoint,
        screenPoint,
        static_cast<DragOperation>(m_operationsAllowed));

    UserGestureIndicator gesture(DefinitelyProcessingNewUserGesture);
    m_page->dragController().performDrag(&dragData);

    m_dragOperation = WebDragOperationNone;
    m_currentDragData = nullptr;
}

void WebViewImpl::spellingMarkers(WebVector<uint32_t>* markers)
{
    Vector<uint32_t> result;
    for (Frame* frame = m_page->mainFrame(); frame; frame = frame->tree().traverseNext()) {
        if (!frame->isLocalFrame())
            continue;
        const DocumentMarkerVector& documentMarkers = toLocalFrame(frame)->document()->markers().markers();
        for (size_t i = 0; i < documentMarkers.size(); ++i)
            result.append(documentMarkers[i]->hash());
    }
    markers->assign(result);
}

WebDragOperation WebViewImpl::dragTargetDragEnterOrOver(const WebPoint& clientPoint, const WebPoint& screenPoint, DragAction dragAction, int keyModifiers)
{
    ASSERT(m_currentDragData);

    m_currentDragData->setModifierKeyState(webInputEventKeyStateToPlatformEventKeyState(keyModifiers));
    DragData dragData(
        m_currentDragData.get(),
        clientPoint,
        screenPoint,
        static_cast<DragOperation>(m_operationsAllowed));

    DragSession dragSession;
    if (dragAction == DragEnter)
        dragSession = m_page->dragController().dragEntered(&dragData);
    else
        dragSession = m_page->dragController().dragUpdated(&dragData);

    DragOperation dropEffect = dragSession.operation;

    // Mask the drop effect operation against the drag source's allowed operations.
    if (!(dropEffect & dragData.draggingSourceOperationMask()))
        dropEffect = DragOperationNone;

     m_dragOperation = static_cast<WebDragOperation>(dropEffect);

    return m_dragOperation;
}

void WebViewImpl::sendResizeEventAndRepaint()
{
    // FIXME: This is wrong. The FrameView is responsible sending a resizeEvent
    // as part of layout. Layout is also responsible for sending invalidations
    // to the embedder. This method and all callers may be wrong. -- eseidel.
    if (localFrameRootTemporary()->frameView()) {
        // Enqueues the resize event.
        localFrameRootTemporary()->frame()->document()->enqueueResizeEvent();
    }

    if (m_client) {
        if (isAcceleratedCompositingActive()) {
            updateLayerTreeViewport();
        } else {
            WebRect damagedRect(0, 0, m_size.width, m_size.height);
            m_client->didInvalidateRect(damagedRect);
        }
    }
    if (m_pageOverlays)
        m_pageOverlays->update();
}

void WebViewImpl::configureAutoResizeMode()
{
    if (!mainFrameImpl() || !mainFrameImpl()->frame() || !mainFrameImpl()->frame()->view())
        return;

    mainFrameImpl()->frame()->view()->enableAutoSizeMode(m_shouldAutoResize, m_minAutoSize, m_maxAutoSize);
}

unsigned long WebViewImpl::createUniqueIdentifierForRequest()
{
    return createUniqueIdentifier();
}

void WebViewImpl::inspectElementAt(const WebPoint& point)
{
    if (!m_page)
        return;

    if (point.x == -1 || point.y == -1) {
        m_page->inspectorController().inspect(0);
    } else {
        HitTestRequest::HitTestRequestType hitType = HitTestRequest::Move | HitTestRequest::ReadOnly | HitTestRequest::AllowChildFrameContent;
        HitTestRequest request(hitType);

        WebMouseEvent dummyEvent;
        dummyEvent.type = WebInputEvent::MouseDown;
        dummyEvent.x = point.x;
        dummyEvent.y = point.y;
        IntPoint transformedPoint = PlatformMouseEventBuilder(m_page->deprecatedLocalMainFrame()->view(), dummyEvent).position();
        HitTestResult result(m_page->deprecatedLocalMainFrame()->view()->windowToContents(transformedPoint));
        m_page->deprecatedLocalMainFrame()->contentRenderer()->hitTest(request, result);
        Node* node = result.innerNode();
        if (!node && m_page->deprecatedLocalMainFrame()->document())
            node = m_page->deprecatedLocalMainFrame()->document()->documentElement();
        m_page->inspectorController().inspect(node);
    }
}

void WebViewImpl::setCompositorDeviceScaleFactorOverride(float deviceScaleFactor)
{
    if (m_compositorDeviceScaleFactorOverride == deviceScaleFactor)
        return;
    m_compositorDeviceScaleFactorOverride = deviceScaleFactor;
    if (page() && m_layerTreeView)
        updateLayerTreeDeviceScaleFactor();
}

void WebViewImpl::setRootLayerTransform(const WebSize& rootLayerOffset, float rootLayerScale)
{
    if (m_rootLayerScale == rootLayerScale && m_rootLayerOffset == rootLayerOffset)
        return;
    m_rootLayerScale = rootLayerScale;
    m_rootLayerOffset = rootLayerOffset;
    if (mainFrameImpl())
        mainFrameImpl()->setInputEventsTransformForEmulation(m_rootLayerOffset, m_rootLayerScale);
    updateRootLayerTransform();
}

WebDevToolsAgent* WebViewImpl::devToolsAgent()
{
    return m_devToolsAgent.get();
}

WebAXObject WebViewImpl::accessibilityObject()
{
    if (!mainFrameImpl())
        return WebAXObject();

    Document* document = mainFrameImpl()->frame()->document();
    return WebAXObject(
        document->axObjectCache()->getOrCreate(document->renderView()));
}

void WebViewImpl::performCustomContextMenuAction(unsigned action)
{
    if (!m_page)
        return;
    ContextMenu* menu = m_page->contextMenuController().contextMenu();
    if (!menu)
        return;
    const ContextMenuItem* item = menu->itemWithAction(static_cast<ContextMenuAction>(ContextMenuItemBaseCustomTag + action));
    if (item)
        m_page->contextMenuController().contextMenuItemSelected(item);
    m_page->contextMenuController().clearContextMenu();
}

void WebViewImpl::showContextMenu()
{
    if (!page())
        return;

    page()->contextMenuController().clearContextMenu();
    m_contextMenuAllowed = true;
    if (LocalFrame* focusedFrame = toLocalFrame(page()->focusController().focusedOrMainFrame()))
        focusedFrame->eventHandler().sendContextMenuEventForKey();
    m_contextMenuAllowed = false;
}

void WebViewImpl::extractSmartClipData(WebRect rect, WebString& clipText, WebString& clipHtml, WebRect& clipRect)
{
    LocalFrame* localFrame = toLocalFrame(focusedCoreFrame());
    if (!localFrame)
        return;
    SmartClipData clipData = SmartClip(localFrame).dataForRect(rect);
    clipText = clipData.clipData();
    clipRect = clipData.rect();

    WebLocalFrameImpl* frame = mainFrameImpl();
    if (!frame)
        return;
    WebPoint startPoint(rect.x, rect.y);
    WebPoint endPoint(rect.x + rect.width, rect.y + rect.height);
    VisiblePosition startVisiblePosition = frame->visiblePositionForWindowPoint(startPoint);
    VisiblePosition endVisiblePosition = frame->visiblePositionForWindowPoint(endPoint);

    Position startPosition = startVisiblePosition.deepEquivalent();
    Position endPosition = endVisiblePosition.deepEquivalent();

    // document() will return null if -webkit-user-select is set to none.
    if (!startPosition.document() || !endPosition.document())
        return;

    RefPtrWillBeRawPtr<Range> range = Range::create(*startPosition.document(), startPosition, endPosition);
    if (!range)
        return;

    clipHtml = createMarkup(range.get(), 0, AnnotateForInterchange, false, ResolveNonLocalURLs);
}

void WebViewImpl::hidePopups()
{
    hideSelectPopup();
    if (m_pagePopup)
        closePagePopup(m_pagePopup.get());
}

void WebViewImpl::setIsTransparent(bool isTransparent)
{
    // Set any existing frames to be transparent.
    Frame* frame = m_page->mainFrame();
    while (frame) {
        if (frame->isLocalFrame())
            toLocalFrame(frame)->view()->setTransparent(isTransparent);
        frame = frame->tree().traverseNext();
    }

    // Future frames check this to know whether to be transparent.
    m_isTransparent = isTransparent;
}

bool WebViewImpl::isTransparent() const
{
    return m_isTransparent;
}

void WebViewImpl::setBaseBackgroundColor(WebColor color)
{
    layout();

    if (m_baseBackgroundColor == color)
        return;

    m_baseBackgroundColor = color;

    if (m_page->mainFrame() && m_page->mainFrame()->isLocalFrame())
        m_page->deprecatedLocalMainFrame()->view()->setBaseBackgroundColor(color);

    updateLayerTreeBackgroundColor();
}

void WebViewImpl::setIsActive(bool active)
{
    if (page())
        page()->focusController().setActive(active);
}

bool WebViewImpl::isActive() const
{
    return page() ? page()->focusController().isActive() : false;
}

void WebViewImpl::setDomainRelaxationForbidden(bool forbidden, const WebString& scheme)
{
    SchemeRegistry::setDomainRelaxationForbiddenForURLScheme(forbidden, String(scheme));
}

void WebViewImpl::setWindowFeatures(const WebWindowFeatures& features)
{
    m_page->chrome().setWindowFeatures(features);
}

void WebViewImpl::setOpenedByDOM()
{
    m_page->setOpenedByDOM();
}

void WebViewImpl::setSelectionColors(unsigned activeBackgroundColor,
                                     unsigned activeForegroundColor,
                                     unsigned inactiveBackgroundColor,
                                     unsigned inactiveForegroundColor) {
#if USE(DEFAULT_RENDER_THEME)
    RenderThemeChromiumDefault::setSelectionColors(activeBackgroundColor, activeForegroundColor, inactiveBackgroundColor, inactiveForegroundColor);
    RenderTheme::theme().platformColorsDidChange();
#endif
}

void WebView::injectStyleSheet(const WebString& sourceCode, const WebVector<WebString>& patternsIn, WebView::StyleInjectionTarget injectIn)
{
    Vector<String> patterns;
    for (size_t i = 0; i < patternsIn.size(); ++i)
        patterns.append(patternsIn[i]);

    InjectedStyleSheets::instance().add(sourceCode, patterns, static_cast<blink::StyleInjectionTarget>(injectIn));
}

void WebView::removeInjectedStyleSheets()
{
    InjectedStyleSheets::instance().removeAll();
}

void WebViewImpl::didCommitLoad(bool isNewNavigation, bool isNavigationWithinPage)
{
    if (isNewNavigation && !isNavigationWithinPage)
        m_pageScaleConstraintsSet.setNeedsReset(true);

    // Make sure link highlight from previous page is cleared.
    m_linkHighlights.clear();
    endActiveFlingAnimation();
    m_userGestureObserved = false;
    if (!isNavigationWithinPage)
        UserGestureIndicator::clearProcessedUserGestureSinceLoad();
}

void WebViewImpl::willInsertBody(WebLocalFrameImpl* webframe)
{
    if (webframe != mainFrameImpl())
        return;

    if (!m_page->mainFrame()->isLocalFrame())
        return;

    // If we get to the <body> tag and we have no pending stylesheet and import load, we
    // can be fairly confident we'll have something sensible to paint soon and
    // can turn off deferred commits.
    if (m_page->deprecatedLocalMainFrame()->document()->isRenderingReady())
        resumeTreeViewCommits();
}

void WebViewImpl::didRemoveAllPendingStylesheet(WebLocalFrameImpl* webframe)
{
    if (webframe != mainFrameImpl())
        return;

    // If we have no more stylesheets to load and we're past the body tag,
    // we should have something to paint and should start as soon as possible.
    if (m_page->deprecatedLocalMainFrame()->document()->body())
        resumeTreeViewCommits();
}

void WebViewImpl::resumeTreeViewCommits()
{
    if (m_layerTreeViewCommitsDeferred) {
        if (m_layerTreeView)
            m_layerTreeView->setDeferCommits(false);
        m_layerTreeViewCommitsDeferred = false;
    }
}

void WebViewImpl::layoutUpdated(WebLocalFrameImpl* webframe)
{
    if (!m_client || !webframe->frame()->isLocalRoot())
        return;

    // If we finished a layout while in deferred commit mode,
    // that means it's time to start producing frames again so un-defer.
    resumeTreeViewCommits();

    if (m_shouldAutoResize && webframe->frame() && webframe->frame()->view()) {
        WebSize frameSize = webframe->frame()->view()->frameRect().size();
        if (frameSize != m_size) {
            m_size = frameSize;

            page()->frameHost().pinchViewport().setSize(m_size);
            m_pageScaleConstraintsSet.didChangeViewSize(m_size);

            m_client->didAutoResize(m_size);
            sendResizeEventAndRepaint();
        }
    }

    if (m_pageScaleConstraintsSet.constraintsDirty())
        refreshPageScaleFactorAfterLayout();

    m_client->didUpdateLayout();
}

void WebViewImpl::didChangeContentsSize()
{
    m_pageScaleConstraintsSet.didChangeContentsSize(contentsSize(), pageScaleFactor());
}

void WebViewImpl::deviceOrPageScaleFactorChanged()
{
    m_pageScaleConstraintsSet.setNeedsReset(false);
    updateLayerTreeViewport();
    m_page->inspectorController().deviceOrPageScaleFactorChanged();
}

bool WebViewImpl::useExternalPopupMenus()
{
    return shouldUseExternalPopupMenus;
}

void WebViewImpl::startDragging(LocalFrame* frame,
                                const WebDragData& dragData,
                                WebDragOperationsMask mask,
                                const WebImage& dragImage,
                                const WebPoint& dragImageOffset)
{
    if (!m_client)
        return;
    ASSERT(!m_doingDragAndDrop);
    m_doingDragAndDrop = true;
    m_client->startDragging(WebLocalFrameImpl::fromFrame(frame), dragData, mask, dragImage, dragImageOffset);
}

void WebViewImpl::setIgnoreInputEvents(bool newValue)
{
    ASSERT(m_ignoreInputEvents != newValue);
    m_ignoreInputEvents = newValue;
}

void WebViewImpl::setBackgroundColorOverride(WebColor color)
{
    m_backgroundColorOverride = color;
    updateLayerTreeBackgroundColor();
}

void WebViewImpl::setZoomFactorOverride(float zoomFactor)
{
    m_zoomFactorOverride = zoomFactor;
    setZoomLevel(zoomLevel());
}

void WebViewImpl::addPageOverlay(WebPageOverlay* overlay, int zOrder)
{
    if (!m_pageOverlays)
        m_pageOverlays = PageOverlayList::create(this);

    m_pageOverlays->add(overlay, zOrder);
}

void WebViewImpl::removePageOverlay(WebPageOverlay* overlay)
{
    if (m_pageOverlays && m_pageOverlays->remove(overlay) && m_pageOverlays->empty())
        m_pageOverlays = nullptr;
}

void WebViewImpl::setOverlayLayer(GraphicsLayer* layer)
{
    if (!m_rootGraphicsLayer)
        return;

    if (!m_page->mainFrame()->isLocalFrame())
        return;

    if (pinchVirtualViewportEnabled()) {
        m_page->deprecatedLocalMainFrame()->view()->renderView()->compositor()->setOverlayLayer(layer);
        return;
    }

    // FIXME(bokan): This path goes away after virtual viewport pinch is enabled everywhere.
    if (!m_rootTransformLayer)
        m_rootTransformLayer = m_page->deprecatedLocalMainFrame()->view()->renderView()->compositor()->ensureRootTransformLayer();

    if (m_rootTransformLayer) {
        if (layer->parent() != m_rootTransformLayer)
            m_rootTransformLayer->addChild(layer);
    }
}

Element* WebViewImpl::focusedElement() const
{
    Frame* frame = m_page->focusController().focusedFrame();
    if (!frame || !frame->isLocalFrame())
        return 0;

    Document* document = toLocalFrame(frame)->document();
    if (!document)
        return 0;

    return document->focusedElement();
}

HitTestResult WebViewImpl::hitTestResultForWindowPos(const IntPoint& pos)
{
    if (!m_page->mainFrame()->isLocalFrame())
        return HitTestResult();
    IntPoint docPoint(m_page->deprecatedLocalMainFrame()->view()->windowToContents(pos));
    HitTestResult result = m_page->deprecatedLocalMainFrame()->eventHandler().hitTestResultAtPoint(docPoint, HitTestRequest::ReadOnly | HitTestRequest::Active);
    result.setToShadowHostIfInUserAgentShadowRoot();
    return result;
}

void WebViewImpl::setTabsToLinks(bool enable)
{
    m_tabsToLinks = enable;
}

bool WebViewImpl::tabsToLinks() const
{
    return m_tabsToLinks;
}

void WebViewImpl::suppressInvalidations(bool enable)
{
    if (m_client)
        m_client->suppressCompositorScheduling(enable);
}

void WebViewImpl::setRootGraphicsLayer(GraphicsLayer* layer)
{
    suppressInvalidations(true);

    if (pinchVirtualViewportEnabled()) {
        PinchViewport& pinchViewport = page()->frameHost().pinchViewport();
        pinchViewport.attachToLayerTree(layer, graphicsLayerFactory());
        if (layer) {
            m_rootGraphicsLayer = pinchViewport.rootGraphicsLayer();
            m_rootLayer = pinchViewport.rootGraphicsLayer()->platformLayer();
            m_rootTransformLayer = pinchViewport.rootGraphicsLayer();
        } else {
            m_rootGraphicsLayer = 0;
            m_rootLayer = 0;
            m_rootTransformLayer = 0;
        }
    } else {
        m_rootGraphicsLayer = layer;
        m_rootLayer = layer ? layer->platformLayer() : 0;
        m_rootTransformLayer = 0;
    }

    setIsAcceleratedCompositingActive(layer != 0);

    updateRootLayerTransform();

    if (m_layerTreeView) {
        if (m_rootLayer) {
            m_layerTreeView->setRootLayer(*m_rootLayer);
            // We register viewport layers here since there may not be a layer
            // tree view prior to this point.
            if (pinchVirtualViewportEnabled()) {
                page()->frameHost().pinchViewport().registerLayersWithTreeView(m_layerTreeView);
            } else {
                GraphicsLayer* rootScrollLayer = compositor()->scrollLayer();
                ASSERT(rootScrollLayer);
                WebLayer* pageScaleLayer = rootScrollLayer->parent() ? rootScrollLayer->parent()->platformLayer() : 0;
                m_layerTreeView->registerViewportLayers(pageScaleLayer, rootScrollLayer->platformLayer(), 0);
            }
        } else {
            m_layerTreeView->clearRootLayer();
            if (pinchVirtualViewportEnabled())
                page()->frameHost().pinchViewport().clearLayersForTreeView(m_layerTreeView);
            else
                m_layerTreeView->clearViewportLayers();
        }
    }

    suppressInvalidations(false);
}

void WebViewImpl::scheduleCompositingLayerSync()
{
    m_layerTreeView->setNeedsAnimate();
}

void WebViewImpl::scrollRootLayer()
{
    updateLayerTreeViewport();
}

void WebViewImpl::invalidateRect(const IntRect& rect)
{
    if (m_isAcceleratedCompositingActive) {
        ASSERT(m_layerTreeView);
        updateLayerTreeViewport();
    } else if (m_client)
        m_client->didInvalidateRect(rect);
}

GraphicsLayerFactory* WebViewImpl::graphicsLayerFactory() const
{
    return m_graphicsLayerFactory.get();
}

RenderLayerCompositor* WebViewImpl::compositor() const
{
    if (!page() || !page()->mainFrame())
        return 0;

    if (!page()->mainFrame()->isLocalFrame())
        return localFrameRootTemporary()->frame()->document()->renderView()->compositor();

    if (!page()->deprecatedLocalMainFrame()->document() || !page()->deprecatedLocalMainFrame()->document()->renderView())
        return 0;

    return page()->deprecatedLocalMainFrame()->document()->renderView()->compositor();
}

void WebViewImpl::registerForAnimations(WebLayer* layer)
{
    if (m_layerTreeView)
        m_layerTreeView->registerForAnimations(layer);
}

GraphicsLayer* WebViewImpl::rootGraphicsLayer()
{
    return m_rootGraphicsLayer;
}

void WebViewImpl::scheduleAnimation()
{
    if (isAcceleratedCompositingActive()) {
        ASSERT(m_layerTreeView);
        m_layerTreeView->setNeedsAnimate();
        return;
    }
    if (m_client)
        m_client->scheduleAnimation();
}

void WebViewImpl::initializeLayerTreeView()
{
    if (m_client) {
        m_client->initializeLayerTreeView();
        m_layerTreeView = m_client->layerTreeView();
    }

    m_page->settings().setAcceleratedCompositingEnabled(m_layerTreeView != 0);

    // FIXME: only unittests, click to play, Android priting, and printing (for headers and footers)
    // make this assert necessary. We should make them not hit this code and then delete allowsBrokenNullLayerTreeView.
    ASSERT(m_layerTreeView || !m_client || m_client->allowsBrokenNullLayerTreeView());
}

void WebViewImpl::setIsAcceleratedCompositingActive(bool active)
{
    // In the middle of shutting down; don't try to spin back up a compositor.
    // FIXME: compositing startup/shutdown should be refactored so that it
    // turns on explicitly rather than lazily, which causes this awkwardness.
    if (m_layerTreeViewClosed)
        return;

    ASSERT(!active || m_layerTreeView);
    Platform::current()->histogramEnumeration("GPU.setIsAcceleratedCompositingActive", active * 2 + m_isAcceleratedCompositingActive, 4);

    if (m_isAcceleratedCompositingActive == active)
        return;

    if (!m_client)
        return;

    if (!active) {
        m_isAcceleratedCompositingActive = false;
        if (!m_layerTreeViewCommitsDeferred) {
            ASSERT(m_layerTreeView);
            // This means that we're transitioning to a new page. Suppress commits until WebKit generates invalidations so
            // we don't attempt to paint too early in the next page load.
            m_layerTreeView->setDeferCommits(true);
            m_layerTreeViewCommitsDeferred = true;
        }
    } else {
        TRACE_EVENT0("blink", "WebViewImpl::setIsAcceleratedCompositingActive(true)");
        m_layerTreeView->setRootLayer(*m_rootLayer);

        bool visible = page()->visibilityState() == PageVisibilityStateVisible;
        m_layerTreeView->setVisible(visible);
        updateLayerTreeDeviceScaleFactor();
        m_layerTreeView->setPageScaleFactorAndLimits(pageScaleFactor(), minimumPageScaleFactor(), maximumPageScaleFactor());
        updateLayerTreeBackgroundColor();
        m_layerTreeView->setHasTransparentBackground(isTransparent());
#if USE(RUBBER_BANDING)
        RefPtr<Image> overhangImage = OverscrollTheme::theme()->getOverhangImage();
        if (overhangImage && overhangImage->nativeImageForCurrentFrame())
            m_layerTreeView->setOverhangBitmap(overhangImage->nativeImageForCurrentFrame()->bitmap());
#endif
        updateLayerTreeViewport();
        m_isAcceleratedCompositingActive = true;
        if (m_pageOverlays)
            m_pageOverlays->update();
        m_layerTreeView->setShowFPSCounter(m_showFPSCounter);
        m_layerTreeView->setShowPaintRects(m_showPaintRects);
        m_layerTreeView->setShowDebugBorders(m_showDebugBorders);
        m_layerTreeView->setContinuousPaintingEnabled(m_continuousPaintingEnabled);
        m_layerTreeView->setShowScrollBottleneckRects(m_showScrollBottleneckRects);
        m_layerTreeView->heuristicsForGpuRasterizationUpdated(m_matchesHeuristicsForGpuRasterization);
    }
    if (page() && page()->mainFrame()->isLocalFrame())
        page()->deprecatedLocalMainFrame()->view()->setClipsRepaints(!m_isAcceleratedCompositingActive);
}

void WebViewImpl::updateMainFrameScrollPosition(const IntPoint& scrollPosition, bool programmaticScroll)
{
    if (!page()->mainFrame()->isLocalFrame())
        return;

    FrameView* frameView = page()->deprecatedLocalMainFrame()->view();
    if (!frameView)
        return;

    if (frameView->scrollPosition() == scrollPosition)
        return;

    bool oldProgrammaticScroll = frameView->inProgrammaticScroll();
    frameView->setInProgrammaticScroll(programmaticScroll);
    frameView->notifyScrollPositionChanged(scrollPosition);
    frameView->setInProgrammaticScroll(oldProgrammaticScroll);
}

void WebViewImpl::applyScrollAndScale(const WebSize& scrollDelta, float pageScaleDelta)
{
    if (!mainFrameImpl() || !mainFrameImpl()->frameView())
        return;

    if (pinchVirtualViewportEnabled()) {
        if (pageScaleDelta != 1) {
            // When the virtual viewport is enabled, offsets are already set for us.
            setPageScaleFactor(pageScaleFactor() * pageScaleDelta);
            m_doubleTapZoomPending = false;
        }

        return;
    }

    // TODO(bokan): Old pinch path only - virtual viewport pinch scrolls are automatically updated via GraphicsLayer::DidScroll.
    // this should be removed once old pinch is removed.
    if (pageScaleDelta == 1) {
        TRACE_EVENT_INSTANT2("blink", "WebViewImpl::applyScrollAndScale::scrollBy", "x", scrollDelta.width, "y", scrollDelta.height);
        WebSize webScrollOffset = mainFrame()->scrollOffset();
        IntPoint scrollOffset(webScrollOffset.width + scrollDelta.width, webScrollOffset.height + scrollDelta.height);
        updateMainFrameScrollPosition(scrollOffset, false);
    } else {
        // The page scale changed, so apply a scale and scroll in a single
        // operation.
        WebSize scrollOffset = mainFrame()->scrollOffset();
        scrollOffset.width += scrollDelta.width;
        scrollOffset.height += scrollDelta.height;

        WebPoint scrollPoint(scrollOffset.width, scrollOffset.height);
        setPageScaleFactor(pageScaleFactor() * pageScaleDelta, scrollPoint);
        m_doubleTapZoomPending = false;
    }
}

void WebViewImpl::updateLayerTreeViewport()
{
    if (!page() || !m_layerTreeView)
        return;

    m_layerTreeView->setPageScaleFactorAndLimits(pageScaleFactor(), minimumPageScaleFactor(), maximumPageScaleFactor());
}

void WebViewImpl::updateLayerTreeBackgroundColor()
{
    if (!m_layerTreeView)
        return;

    m_layerTreeView->setBackgroundColor(alphaChannel(m_backgroundColorOverride) ? m_backgroundColorOverride : backgroundColor());
}

void WebViewImpl::updateLayerTreeDeviceScaleFactor()
{
    ASSERT(page());
    ASSERT(m_layerTreeView);

    float deviceScaleFactor = m_compositorDeviceScaleFactorOverride ? m_compositorDeviceScaleFactorOverride : page()->deviceScaleFactor();
    m_layerTreeView->setDeviceScaleFactor(deviceScaleFactor);
}

void WebViewImpl::updateRootLayerTransform()
{
    // If we don't have a root graphics layer, we won't bother trying to find
    // or update the transform layer.
    if (!m_rootGraphicsLayer)
        return;

    // FIXME(bokan): m_rootTransformLayer is always set here in pinch virtual viewport. This can go away once
    // that's default everywhere.
    if (!m_rootTransformLayer && m_page->mainFrame()->isLocalFrame())
        m_rootTransformLayer = m_page->deprecatedLocalMainFrame()->view()->renderView()->compositor()->ensureRootTransformLayer();

    if (m_rootTransformLayer) {
        TransformationMatrix transform;
        transform.translate(m_rootLayerOffset.width, m_rootLayerOffset.height);
        transform = transform.scale(m_rootLayerScale);
        m_rootTransformLayer->setTransform(transform);
    }
}

bool WebViewImpl::detectContentOnTouch(const WebPoint& position)
{
    HitTestResult touchHit = hitTestResultForWindowPos(position);

    if (touchHit.isContentEditable())
        return false;

    Node* node = touchHit.innerNode();
    if (!node || !node->isTextNode())
        return false;

    // Ignore when tapping on links or nodes listening to click events, unless the click event is on the
    // body element, in which case it's unlikely that the original node itself was intended to be clickable.
    for (; node && !isHTMLBodyElement(*node); node = NodeRenderingTraversal::parent(node)) {
        if (node->isLink() || node->willRespondToTouchEvents() || node->willRespondToMouseClickEvents())
            return false;
    }

    WebContentDetectionResult content = m_client->detectContentAround(touchHit);
    if (!content.isValid())
        return false;

    m_client->scheduleContentIntent(content.intent());
    return true;
}

void WebViewImpl::setVisibilityState(WebPageVisibilityState visibilityState,
                                     bool isInitialState) {
    if (!page())
        return;

    ASSERT(visibilityState == WebPageVisibilityStateVisible || visibilityState == WebPageVisibilityStateHidden || visibilityState == WebPageVisibilityStatePrerender);
    m_page->setVisibilityState(static_cast<PageVisibilityState>(static_cast<int>(visibilityState)), isInitialState);

    if (m_layerTreeView) {
        bool visible = visibilityState == WebPageVisibilityStateVisible;
        m_layerTreeView->setVisible(visible);
    }
}

bool WebViewImpl::requestPointerLock()
{
    return m_client && m_client->requestPointerLock();
}

void WebViewImpl::requestPointerUnlock()
{
    if (m_client)
        m_client->requestPointerUnlock();
}

bool WebViewImpl::isPointerLocked()
{
    return m_client && m_client->isPointerLocked();
}

void WebViewImpl::pointerLockMouseEvent(const WebInputEvent& event)
{
    AtomicString eventType;
    switch (event.type) {
    case WebInputEvent::MouseDown:
        eventType = EventTypeNames::mousedown;
        break;
    case WebInputEvent::MouseUp:
        eventType = EventTypeNames::mouseup;
        break;
    case WebInputEvent::MouseMove:
        eventType = EventTypeNames::mousemove;
        break;
    default:
        ASSERT_NOT_REACHED();
    }

    const WebMouseEvent& mouseEvent = static_cast<const WebMouseEvent&>(event);

    if (page())
        page()->pointerLockController().dispatchLockedMouseEvent(
            PlatformMouseEventBuilder(mainFrameImpl()->frameView(), mouseEvent),
            eventType);
}

bool WebViewImpl::shouldDisableDesktopWorkarounds()
{
    if (!settings()->viewportEnabled())
        return false;

    // A document is considered adapted to small screen UAs if one of these holds:
    // 1. The author specified viewport has a constrained width that is equal to
    //    the initial viewport width.
    // 2. The author has disabled viewport zoom.

    const PageScaleConstraints& constraints = m_pageScaleConstraintsSet.pageDefinedConstraints();

    if (!mainFrameImpl() || !mainFrameImpl()->frameView())
        return false;

    return mainFrameImpl()->frameView()->layoutSize().width() == m_size.width
        || (constraints.minimumScale == constraints.maximumScale && constraints.minimumScale != -1);
}

} // namespace blink<|MERGE_RESOLUTION|>--- conflicted
+++ resolved
@@ -1935,12 +1935,7 @@
         m_autofillClient->firstUserGestureObserved();
     }
 
-<<<<<<< HEAD
-    const AtomicString* inputEventName = inputTypeToName(inputEvent.type);
-    TRACE_EVENT1("input", "WebViewImpl::handleInputEvent", "type", inputEventName ? inputEventName->ascii() : "unknown");
-=======
     TRACE_EVENT1("input", "WebViewImpl::handleInputEvent", "type", inputTypeToName(inputEvent.type).ascii());
->>>>>>> e6de044b
     if (m_isAltDragRubberbandingEnabled && handleAltDragRubberbandEvent(inputEvent))
         return true;
 
