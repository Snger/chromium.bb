/*
 * Copyright (C) 2011, 2012 Google Inc. All rights reserved.
 *
 * Redistribution and use in source and binary forms, with or without
 * modification, are permitted provided that the following conditions are
 * met:
 *
 *     * Redistributions of source code must retain the above copyright
 * notice, this list of conditions and the following disclaimer.
 *     * Redistributions in binary form must reproduce the above
 * copyright notice, this list of conditions and the following disclaimer
 * in the documentation and/or other materials provided with the
 * distribution.
 *     * Neither the name of Google Inc. nor the names of its
 * contributors may be used to endorse or promote products derived from
 * this software without specific prior written permission.
 *
 * THIS SOFTWARE IS PROVIDED BY THE COPYRIGHT HOLDERS AND CONTRIBUTORS
 * "AS IS" AND ANY EXPRESS OR IMPLIED WARRANTIES, INCLUDING, BUT NOT
 * LIMITED TO, THE IMPLIED WARRANTIES OF MERCHANTABILITY AND FITNESS FOR
 * A PARTICULAR PURPOSE ARE DISCLAIMED. IN NO EVENT SHALL THE COPYRIGHT
 * OWNER OR CONTRIBUTORS BE LIABLE FOR ANY DIRECT, INDIRECT, INCIDENTAL,
 * SPECIAL, EXEMPLARY, OR CONSEQUENTIAL DAMAGES (INCLUDING, BUT NOT
 * LIMITED TO, PROCUREMENT OF SUBSTITUTE GOODS OR SERVICES; LOSS OF USE,
 * DATA, OR PROFITS; OR BUSINESS INTERRUPTION) HOWEVER CAUSED AND ON ANY
 * THEORY OF LIABILITY, WHETHER IN CONTRACT, STRICT LIABILITY, OR TORT
 * (INCLUDING NEGLIGENCE OR OTHERWISE) ARISING IN ANY WAY OUT OF THE USE
 * OF THIS SOFTWARE, EVEN IF ADVISED OF THE POSSIBILITY OF SUCH DAMAGE.
 */

#include "config.h"
#include "web/WebViewImpl.h"

#include "CSSValueKeywords.h"
#include "HTMLNames.h"
#include "RuntimeEnabledFeatures.h"
#include "core/accessibility/AXObjectCache.h"
#include "core/clipboard/DataObject.h"
#include "core/dom/Document.h"
#include "core/dom/DocumentMarkerController.h"
#include "core/dom/Text.h"
#include "core/dom/WheelController.h"
#include "core/editing/Editor.h"
#include "core/editing/FrameSelection.h"
#include "core/editing/InputMethodController.h"
#include "core/editing/TextIterator.h"
#include "core/events/CustomEvent.h"
#include "core/events/KeyboardEvent.h"
#include "core/events/WheelEvent.h"
#include "core/frame/FrameHost.h"
#include "core/frame/FrameView.h"
#include "core/frame/LocalFrame.h"
#include "core/frame/PinchViewport.h"
#include "core/frame/Settings.h"
#include "core/frame/SmartClip.h"
#include "core/html/HTMLInputElement.h"
#include "core/html/HTMLMediaElement.h"
#include "core/html/HTMLPlugInElement.h"
#include "core/html/HTMLTextAreaElement.h"
#include "core/html/ime/InputMethodContext.h"
#include "core/inspector/InspectorController.h"
#include "core/loader/DocumentLoader.h"
#include "core/loader/FrameLoader.h"
#include "core/loader/UniqueIdentifier.h"
#include "core/page/Chrome.h"
#include "core/page/ContextMenuController.h"
#include "core/page/DragController.h"
#include "core/page/DragData.h"
#include "core/page/DragSession.h"
#include "core/page/EventHandler.h"
#include "core/page/FocusController.h"
#include "core/page/FrameTree.h"
#include "core/page/InjectedStyleSheets.h"
#include "core/page/Page.h"
#include "core/page/PagePopupClient.h"
#include "core/page/PointerLockController.h"
#include "core/page/ScopedPageLoadDeferrer.h"
#include "core/page/TouchDisambiguation.h"
#include "core/rendering/FastTextAutosizer.h"
#include "core/rendering/RenderView.h"
#include "core/rendering/RenderWidget.h"
#include "core/rendering/TextAutosizer.h"
#include "core/rendering/compositing/RenderLayerCompositor.h"
#include "modules/device_orientation/DeviceOrientationInspectorAgent.h"
#include "modules/encryptedmedia/MediaKeysController.h"
#include "modules/geolocation/GeolocationController.h"
#include "modules/indexeddb/InspectorIndexedDBAgent.h"
#include "modules/push_messaging/PushController.h"
#include "platform/ContextMenu.h"
#include "platform/ContextMenuItem.h"
#include "platform/Cursor.h"
#include "platform/KeyboardCodes.h"
#include "platform/NotImplemented.h"
#include "platform/OverscrollTheme.h"
#include "platform/PlatformGestureEvent.h"
#include "platform/PlatformKeyboardEvent.h"
#include "platform/PlatformMouseEvent.h"
#include "platform/PlatformWheelEvent.h"
#include "platform/PopupMenuClient.h"
#include "platform/TraceEvent.h"
#include "platform/UserGestureIndicator.h"
#include "platform/exported/WebActiveGestureAnimation.h"
#include "platform/fonts/FontCache.h"
#include "platform/graphics/Color.h"
#include "platform/graphics/Image.h"
#include "platform/graphics/ImageBuffer.h"
#include "platform/scroll/ScrollbarTheme.h"
#include "platform/weborigin/SchemeRegistry.h"
#include "public/platform/Platform.h"
#include "public/platform/WebDragData.h"
#include "public/platform/WebFloatPoint.h"
#include "public/platform/WebGestureCurve.h"
#include "public/platform/WebImage.h"
#include "public/platform/WebLayerTreeView.h"
#include "public/platform/WebVector.h"
#include "public/web/WebAXObject.h"
#include "public/web/WebActiveWheelFlingParameters.h"
#include "public/web/WebAutofillClient.h"
#include "public/web/WebFrameClient.h"
#include "public/web/WebHitTestResult.h"
#include "public/web/WebInputElement.h"
#include "public/web/WebMediaPlayerAction.h"
#include "public/web/WebNode.h"
#include "public/web/WebPlugin.h"
#include "public/web/WebPluginAction.h"
#include "public/web/WebRange.h"
#include "public/web/WebTextInputInfo.h"
#include "public/web/WebViewClient.h"
#include "public/web/WebWindowFeatures.h"
#include "web/CompositionUnderlineVectorBuilder.h"
#include "web/ContextFeaturesClientImpl.h"
#include "web/DatabaseClientImpl.h"
#include "web/FullscreenController.h"
#include "web/GeolocationClientProxy.h"
#include "web/GraphicsLayerFactoryChromium.h"
#include "web/LinkHighlight.h"
#include "web/LocalFileSystemClient.h"
#include "web/MIDIClientProxy.h"
#include "web/PopupContainer.h"
#include "web/PrerendererClientImpl.h"
#include "web/SpeechRecognitionClientProxy.h"
#include "web/StorageQuotaClientImpl.h"
#include "web/ValidationMessageClientImpl.h"
#include "web/ViewportAnchor.h"
#include "web/WebDevToolsAgentImpl.h"
#include "web/WebDevToolsAgentPrivate.h"
#include "web/WebInputEventConversion.h"
#include "web/WebLocalFrameImpl.h"
#include "web/WebPagePopupImpl.h"
#include "web/WebPluginContainerImpl.h"
#include "web/WebPopupMenuImpl.h"
#include "web/WebSettingsImpl.h"
#include "web/WorkerGlobalScopeProxyProviderImpl.h"
#include "web/painting/ContinuousPainter.h"
#include "wtf/CurrentTime.h"
#include "wtf/RefPtr.h"
#include "wtf/TemporaryChange.h"

#if USE(DEFAULT_RENDER_THEME)
#include "core/rendering/RenderThemeChromiumDefault.h"
#endif

// Get rid of WTF's pow define so we can use std::pow.
#undef pow
#include <cmath> // for std::pow

using namespace WebCore;
using namespace std;

// The following constants control parameters for automated scaling of webpages
// (such as due to a double tap gesture or find in page etc.). These are
// experimentally determined.
static const int touchPointPadding = 32;
static const int nonUserInitiatedPointPadding = 11;
static const float minScaleDifference = 0.01f;
static const float doubleTapZoomContentDefaultMargin = 5;
static const float doubleTapZoomContentMinimumMargin = 2;
static const double doubleTapZoomAnimationDurationInSeconds = 0.25;
static const float doubleTapZoomAlreadyLegibleRatio = 1.2f;

static const double multipleTargetsZoomAnimationDurationInSeconds = 0.25;
static const double findInPageAnimationDurationInSeconds = 0;

// Constants for viewport anchoring on resize.
static const float viewportAnchorXCoord = 0.5f;
static const float viewportAnchorYCoord = 0;

// Constants for zooming in on a focused text field.
static const double scrollAndScaleAnimationDurationInSeconds = 0.2;
static const int minReadableCaretHeight = 18;
static const float minScaleChangeToTriggerZoom = 1.05f;
static const float leftBoxRatio = 0.3f;
static const int caretPadding = 10;

namespace blink {

// Change the text zoom level by kTextSizeMultiplierRatio each time the user
// zooms text in or out (ie., change by 20%).  The min and max values limit
// text zoom to half and 3x the original text size.  These three values match
// those in Apple's port in WebKit/WebKit/WebView/WebView.mm
const double WebView::textSizeMultiplierRatio = 1.2;
const double WebView::minTextSizeMultiplier = 0.5;
const double WebView::maxTextSizeMultiplier = 3.0;

// Used to defer all page activity in cases where the embedder wishes to run
// a nested event loop. Using a stack enables nesting of message loop invocations.
static Vector<ScopedPageLoadDeferrer*>& pageLoadDeferrerStack()
{
    DEFINE_STATIC_LOCAL(Vector<ScopedPageLoadDeferrer*>, deferrerStack, ());
    return deferrerStack;
}

// Ensure that the WebDragOperation enum values stay in sync with the original
// DragOperation constants.
#define COMPILE_ASSERT_MATCHING_ENUM(coreName) \
    COMPILE_ASSERT(int(coreName) == int(Web##coreName), dummy##coreName)
COMPILE_ASSERT_MATCHING_ENUM(DragOperationNone);
COMPILE_ASSERT_MATCHING_ENUM(DragOperationCopy);
COMPILE_ASSERT_MATCHING_ENUM(DragOperationLink);
COMPILE_ASSERT_MATCHING_ENUM(DragOperationGeneric);
COMPILE_ASSERT_MATCHING_ENUM(DragOperationPrivate);
COMPILE_ASSERT_MATCHING_ENUM(DragOperationMove);
COMPILE_ASSERT_MATCHING_ENUM(DragOperationDelete);
COMPILE_ASSERT_MATCHING_ENUM(DragOperationEvery);

static bool shouldUseExternalPopupMenus = false;

static int webInputEventKeyStateToPlatformEventKeyState(int webInputEventKeyState)
{
    int platformEventKeyState = 0;
    if (webInputEventKeyState & WebInputEvent::ShiftKey)
        platformEventKeyState = platformEventKeyState | WebCore::PlatformEvent::ShiftKey;
    if (webInputEventKeyState & WebInputEvent::ControlKey)
        platformEventKeyState = platformEventKeyState | WebCore::PlatformEvent::CtrlKey;
    if (webInputEventKeyState & WebInputEvent::AltKey)
        platformEventKeyState = platformEventKeyState | WebCore::PlatformEvent::AltKey;
    if (webInputEventKeyState & WebInputEvent::MetaKey)
        platformEventKeyState = platformEventKeyState | WebCore::PlatformEvent::MetaKey;
    return platformEventKeyState;
}

namespace {

class UserGestureNotifier {
public:
    // If a UserGestureIndicator is created for a user gesture during the
    // lifetime of a UserGestureNotifier and *userGestureObserved is false,
    // the object will notify the client and set *userGestureObserved to true.
    UserGestureNotifier(WebAutofillClient*, bool* userGestureObserved);
    ~UserGestureNotifier();

private:
    WebAutofillClient* const m_client;
    bool* const m_userGestureObserved;
};

UserGestureNotifier::UserGestureNotifier(WebAutofillClient* client, bool* userGestureObserved)
    : m_client(client)
    , m_userGestureObserved(userGestureObserved)
{
    ASSERT(m_userGestureObserved);
    if (m_client)
        UserGestureIndicator::clearProcessedUserGestureInPast();
}

UserGestureNotifier::~UserGestureNotifier()
{
    if (!*m_userGestureObserved && UserGestureIndicator::processedUserGestureInPast()) {
        *m_userGestureObserved = true;
        if (m_client)
            m_client->firstUserGestureObserved();
    }
}

} // namespace

// WebView ----------------------------------------------------------------

WebView* WebView::create(WebViewClient* client)
{
    // Pass the WebViewImpl's self-reference to the caller.
    return WebViewImpl::create(client);
}

WebViewImpl* WebViewImpl::create(WebViewClient* client)
{
    // Pass the WebViewImpl's self-reference to the caller.
    return adoptRef(new WebViewImpl(client)).leakRef();
}

void WebView::setUseExternalPopupMenus(bool useExternalPopupMenus)
{
    shouldUseExternalPopupMenus = useExternalPopupMenus;
}

void WebView::updateVisitedLinkState(unsigned long long linkHash)
{
    Page::visitedStateChanged(linkHash);
}

void WebView::resetVisitedLinkState()
{
    Page::allVisitedStateChanged();
}

void WebView::willEnterModalLoop()
{
    pageLoadDeferrerStack().append(new ScopedPageLoadDeferrer());
}

void WebView::didExitModalLoop()
{
    ASSERT(pageLoadDeferrerStack().size());

    delete pageLoadDeferrerStack().last();
    pageLoadDeferrerStack().removeLast();
}

void WebViewImpl::setMainFrame(WebFrame* frame)
{
    toWebLocalFrameImpl(frame)->initializeAsMainFrame(page());
}

void WebViewImpl::setAutofillClient(WebAutofillClient* autofillClient)
{
    m_autofillClient = autofillClient;
}

void WebViewImpl::setDevToolsAgentClient(WebDevToolsAgentClient* devToolsClient)
{
    if (devToolsClient)
        m_devToolsAgent = adoptPtr(new WebDevToolsAgentImpl(this, devToolsClient));
    else
        m_devToolsAgent.clear();
}

void WebViewImpl::setPrerendererClient(WebPrerendererClient* prerendererClient)
{
    ASSERT(m_page);
    providePrerendererClientTo(*m_page, new PrerendererClientImpl(prerendererClient));
}

void WebViewImpl::setSpellCheckClient(WebSpellCheckClient* spellCheckClient)
{
    m_spellCheckClient = spellCheckClient;
}

void WebViewImpl::setPasswordGeneratorClient(WebPasswordGeneratorClient* client)
{
    m_passwordGeneratorClient = client;
}

WebViewImpl::WebViewImpl(WebViewClient* client)
    : m_client(client)
    , m_autofillClient(0)
    , m_spellCheckClient(0)
    , m_passwordGeneratorClient(0)
    , m_chromeClientImpl(this)
    , m_contextMenuClientImpl(this)
    , m_dragClientImpl(this)
    , m_editorClientImpl(this)
    , m_inspectorClientImpl(this)
    , m_backForwardClientImpl(this)
    , m_spellCheckerClientImpl(this)
    , m_storageClientImpl(this)
    , m_fixedLayoutSizeLock(false)
    , m_shouldAutoResize(false)
    , m_zoomLevel(0)
    , m_minimumZoomLevel(zoomFactorToZoomLevel(minTextSizeMultiplier))
    , m_maximumZoomLevel(zoomFactorToZoomLevel(maxTextSizeMultiplier))
    , m_doubleTapZoomPageScaleFactor(0)
    , m_doubleTapZoomPending(false)
    , m_enableFakePageScaleAnimationForTesting(false)
    , m_fakePageScaleAnimationPageScaleFactor(0)
    , m_fakePageScaleAnimationUseAnchor(false)
    , m_contextMenuAllowed(false)
    , m_doingDragAndDrop(false)
    , m_ignoreInputEvents(false)
    , m_compositorDeviceScaleFactorOverride(0)
    , m_rootLayerScale(1)
    , m_suppressNextKeypressEvent(false)
    , m_imeAcceptEvents(true)
    , m_operationsAllowed(WebDragOperationNone)
    , m_dragOperation(WebDragOperationNone)
<<<<<<< HEAD
    , m_featureSwitchClient(adoptPtr(new ContextFeaturesClientImpl()))
=======
>>>>>>> 1cb4891d
    , m_isAltDragRubberbandingEnabled(false)
    , m_isTransparent(false)
    , m_tabsToLinks(false)
    , m_layerTreeView(0)
    , m_rootLayer(0)
    , m_rootGraphicsLayer(0)
    , m_rootTransformLayer(0)
    , m_graphicsLayerFactory(adoptPtr(new GraphicsLayerFactoryChromium(this)))
    , m_isAcceleratedCompositingActive(false)
    , m_layerTreeViewCommitsDeferred(false)
    , m_matchesHeuristicsForGpuRasterization(false)
    , m_recreatingGraphicsContext(false)
    , m_geolocationClientProxy(adoptPtr(new GeolocationClientProxy(client ? client->geolocationClient() : 0)))
    , m_flingModifier(0)
    , m_flingSourceDevice(false)
    , m_fullscreenController(FullscreenController::create(this))
    , m_showFPSCounter(false)
    , m_showPaintRects(false)
    , m_showDebugBorders(false)
    , m_continuousPaintingEnabled(false)
    , m_showScrollBottleneckRects(false)
    , m_baseBackgroundColor(Color::white)
    , m_backgroundColorOverride(Color::transparent)
    , m_zoomFactorOverride(0)
    , m_userGestureObserved(false)
{
    Page::PageClients pageClients;
    pageClients.chromeClient = &m_chromeClientImpl;
    pageClients.contextMenuClient = &m_contextMenuClientImpl;
    pageClients.editorClient = &m_editorClientImpl;
    pageClients.dragClient = &m_dragClientImpl;
    pageClients.inspectorClient = &m_inspectorClientImpl;
    pageClients.backForwardClient = &m_backForwardClientImpl;
    pageClients.spellCheckerClient = &m_spellCheckerClientImpl;
    pageClients.storageClient = &m_storageClientImpl;

    m_page = adoptPtrWillBeNoop(new Page(pageClients));
    MediaKeysController::provideMediaKeysTo(*m_page, &m_mediaKeysClientImpl);
    provideMIDITo(*m_page, MIDIClientProxy::create(client ? client->webMIDIClient() : 0));
    provideSpeechRecognitionTo(*m_page, SpeechRecognitionClientProxy::create(client ? client->speechRecognizer() : 0));
    provideNavigatorContentUtilsTo(*m_page, NavigatorContentUtilsClientImpl::create(this));

    provideContextFeaturesTo(*m_page, ContextFeaturesClientImpl::create());
    if (RuntimeEnabledFeatures::deviceOrientationEnabled())
        DeviceOrientationInspectorAgent::provideTo(*m_page);
    provideGeolocationTo(*m_page, m_geolocationClientProxy.get());
    m_geolocationClientProxy->setController(GeolocationController::from(m_page.get()));

    provideLocalFileSystemTo(*m_page, LocalFileSystemClient::create());
    provideDatabaseClientTo(*m_page, DatabaseClientImpl::create());
    InspectorIndexedDBAgent::provideTo(m_page.get());
    provideStorageQuotaClientTo(*m_page, StorageQuotaClientImpl::create());
    m_page->setValidationMessageClient(ValidationMessageClientImpl::create(*this));
    provideWorkerGlobalScopeProxyProviderTo(*m_page, WorkerGlobalScopeProxyProviderImpl::create());

    m_page->makeOrdinary();

    if (m_client) {
        providePushControllerTo(*m_page, m_client->webPushClient());
        setDeviceScaleFactor(m_client->screenInfo().deviceScaleFactor);
        setVisibilityState(m_client->visibilityState(), true);
    }

    m_inspectorSettingsMap = adoptPtr(new SettingsMap);
}

WebViewImpl::~WebViewImpl()
{
    ASSERT(!m_page);
}

WebLocalFrameImpl* WebViewImpl::mainFrameImpl()
{
    return m_page ? WebLocalFrameImpl::fromFrame(m_page->mainFrame()) : 0;
}

bool WebViewImpl::tabKeyCyclesThroughElements() const
{
    ASSERT(m_page);
    return m_page->tabKeyCyclesThroughElements();
}

void WebViewImpl::setTabKeyCyclesThroughElements(bool value)
{
    if (m_page)
        m_page->setTabKeyCyclesThroughElements(value);
}

void WebViewImpl::handleMouseLeave(LocalFrame& mainFrame, const WebMouseEvent& event)
{
    m_client->setMouseOverURL(WebURL());
    PageWidgetEventHandler::handleMouseLeave(mainFrame, event);
}

void WebViewImpl::handleMouseDown(LocalFrame& mainFrame, const WebMouseEvent& event)
{
    // If there is a popup open, close it as the user is clicking on the page (outside of the
    // popup). We also save it so we can prevent a click on an element from immediately
    // reopening the same popup.
    RefPtr<PopupContainer> selectPopup;
    RefPtr<WebPagePopupImpl> pagePopup;
    if (event.button == WebMouseEvent::ButtonLeft) {
        selectPopup = m_selectPopup;
        pagePopup = m_pagePopup;
        hidePopups();
        ASSERT(!m_selectPopup);
        ASSERT(!m_pagePopup);
    }

    m_lastMouseDownPoint = WebPoint(event.x, event.y);

    if (event.button == WebMouseEvent::ButtonLeft) {
        IntPoint point(event.x, event.y);
        point = m_page->mainFrame()->view()->windowToContents(point);
        HitTestResult result(m_page->mainFrame()->eventHandler().hitTestResultAtPoint(point));
        Node* hitNode = result.innerNonSharedNode();

        // Take capture on a mouse down on a plugin so we can send it mouse events.
        if (hitNode && hitNode->renderer() && hitNode->renderer()->isEmbeddedObject()) {
            m_mouseCaptureNode = hitNode;
            TRACE_EVENT_ASYNC_BEGIN0("input", "capturing mouse", this);
        }
    }

    PageWidgetEventHandler::handleMouseDown(mainFrame, event);

    if (event.button == WebMouseEvent::ButtonLeft && m_mouseCaptureNode)
        m_mouseCaptureGestureToken = mainFrame.eventHandler().takeLastMouseDownGestureToken();

    if (m_selectPopup && m_selectPopup == selectPopup) {
        // That click triggered a select popup which is the same as the one that
        // was showing before the click.  It means the user clicked the select
        // while the popup was showing, and as a result we first closed then
        // immediately reopened the select popup.  It needs to be closed.
        hideSelectPopup();
    }

    if (m_pagePopup && pagePopup && m_pagePopup->hasSamePopupClient(pagePopup.get())) {
        // That click triggered a page popup that is the same as the one we just closed.
        // It needs to be closed.
        closePagePopup(m_pagePopup.get());
    }

    // Dispatch the contextmenu event regardless of if the click was swallowed.
#if OS(WIN)
    // On Windows, we handle it on mouse up, not down.
#elif OS(MACOSX)
    if (event.button == WebMouseEvent::ButtonRight
        || (event.button == WebMouseEvent::ButtonLeft
            && event.modifiers & WebMouseEvent::ControlKey))
        mouseContextMenu(event);
#else
    if (event.button == WebMouseEvent::ButtonRight)
        mouseContextMenu(event);
#endif
}

void WebViewImpl::mouseContextMenu(const WebMouseEvent& event)
{
    if (!mainFrameImpl() || !mainFrameImpl()->frameView())
        return;

    m_page->contextMenuController().clearContextMenu();

    PlatformMouseEventBuilder pme(mainFrameImpl()->frameView(), event);

    // Find the right target frame. See issue 1186900.
    HitTestResult result = hitTestResultForWindowPos(pme.position());
    Frame* targetFrame;
    if (result.innerNonSharedNode())
        targetFrame = result.innerNonSharedNode()->document().frame();
    else
        targetFrame = m_page->focusController().focusedOrMainFrame();

    if (!targetFrame->isLocalFrame())
        return;

    LocalFrame* targetLocalFrame = toLocalFrame(targetFrame);

#if OS(WIN)
    targetLocalFrame->view()->setCursor(pointerCursor());
#endif

    m_contextMenuAllowed = true;
    targetLocalFrame->eventHandler().sendContextMenuEvent(pme);
    m_contextMenuAllowed = false;
    // Actually showing the context menu is handled by the ContextMenuClient
    // implementation...
}

void WebViewImpl::handleMouseUp(LocalFrame& mainFrame, const WebMouseEvent& event)
{
    PageWidgetEventHandler::handleMouseUp(mainFrame, event);

#if OS(WIN)
    // Dispatch the contextmenu event regardless of if the click was swallowed.
    // On Mac/Linux, we handle it on mouse down, not up.
    if (event.button == WebMouseEvent::ButtonRight)
        mouseContextMenu(event);
#endif
}

bool WebViewImpl::handleMouseWheel(LocalFrame& mainFrame, const WebMouseWheelEvent& event)
{
    hidePopups();
    return PageWidgetEventHandler::handleMouseWheel(mainFrame, event);
}

bool WebViewImpl::scrollBy(const WebFloatSize& delta, const WebFloatSize& velocity)
{
    if (m_flingSourceDevice == WebGestureEvent::Touchpad) {
        WebMouseWheelEvent syntheticWheel;
        const float tickDivisor = WebCore::WheelEvent::TickMultiplier;

        syntheticWheel.deltaX = delta.width;
        syntheticWheel.deltaY = delta.height;
        syntheticWheel.wheelTicksX = delta.width / tickDivisor;
        syntheticWheel.wheelTicksY = delta.height / tickDivisor;
        syntheticWheel.hasPreciseScrollingDeltas = true;
        syntheticWheel.x = m_positionOnFlingStart.x;
        syntheticWheel.y = m_positionOnFlingStart.y;
        syntheticWheel.globalX = m_globalPositionOnFlingStart.x;
        syntheticWheel.globalY = m_globalPositionOnFlingStart.y;
        syntheticWheel.modifiers = m_flingModifier;

        if (m_page && m_page->mainFrame() && m_page->mainFrame()->view())
            return handleMouseWheel(*m_page->mainFrame(), syntheticWheel);
    } else {
        WebGestureEvent syntheticGestureEvent;

        syntheticGestureEvent.type = WebInputEvent::GestureScrollUpdateWithoutPropagation;
        syntheticGestureEvent.data.scrollUpdate.deltaX = delta.width;
        syntheticGestureEvent.data.scrollUpdate.deltaY = delta.height;
        syntheticGestureEvent.x = m_positionOnFlingStart.x;
        syntheticGestureEvent.y = m_positionOnFlingStart.y;
        syntheticGestureEvent.globalX = m_globalPositionOnFlingStart.x;
        syntheticGestureEvent.globalY = m_globalPositionOnFlingStart.y;
        syntheticGestureEvent.modifiers = m_flingModifier;
        syntheticGestureEvent.sourceDevice = WebGestureEvent::Touchscreen;

        if (m_page && m_page->mainFrame() && m_page->mainFrame()->view())
            return handleGestureEvent(syntheticGestureEvent);
    }
    return false;
}

bool WebViewImpl::handleGestureEvent(const WebGestureEvent& event)
{
    bool eventSwallowed = false;
    bool eventCancelled = false; // for disambiguation

    // Special handling for slow-path fling gestures.
    switch (event.type) {
    case WebInputEvent::GestureFlingStart: {
        if (mainFrameImpl()->frame()->eventHandler().isScrollbarHandlingGestures())
            break;
        m_client->cancelScheduledContentIntents();
        m_positionOnFlingStart = WebPoint(event.x / pageScaleFactor(), event.y / pageScaleFactor());
        m_globalPositionOnFlingStart = WebPoint(event.globalX, event.globalY);
        m_flingModifier = event.modifiers;
        m_flingSourceDevice = event.sourceDevice;
        OwnPtr<WebGestureCurve> flingCurve = adoptPtr(Platform::current()->createFlingAnimationCurve(event.sourceDevice, WebFloatPoint(event.data.flingStart.velocityX, event.data.flingStart.velocityY), WebSize()));
        m_gestureAnimation = WebActiveGestureAnimation::createAtAnimationStart(flingCurve.release(), this);
        scheduleAnimation();
        eventSwallowed = true;

        m_client->didHandleGestureEvent(event, eventCancelled);
        return eventSwallowed;
    }
    case WebInputEvent::GestureFlingCancel:
        if (endActiveFlingAnimation())
            eventSwallowed = true;

        m_client->didHandleGestureEvent(event, eventCancelled);
        return eventSwallowed;
    default:
        break;
    }

    PlatformGestureEventBuilder platformEvent(mainFrameImpl()->frameView(), event);

    // Handle link highlighting outside the main switch to avoid getting lost in the
    // complicated set of cases handled below.
    switch (event.type) {
    case WebInputEvent::GestureShowPress:
        // Queue a highlight animation, then hand off to regular handler.
        if (settingsImpl()->gestureTapHighlightEnabled())
            enableTapHighlightAtPoint(platformEvent);
        break;
    case WebInputEvent::GestureTapCancel:
    case WebInputEvent::GestureTap:
    case WebInputEvent::GestureLongPress:
        for (size_t i = 0; i < m_linkHighlights.size(); ++i)
            m_linkHighlights[i]->startHighlightAnimationIfNeeded();
        break;
    default:
        break;
    }

    switch (event.type) {
    case WebInputEvent::GestureTap: {
        m_client->cancelScheduledContentIntents();
        if (detectContentOnTouch(platformEvent.position())) {
            eventSwallowed = true;
            break;
        }

        RefPtr<PopupContainer> selectPopup;
        selectPopup = m_selectPopup;
        hideSelectPopup();
        ASSERT(!m_selectPopup);

        // Don't trigger a disambiguation popup on sites designed for mobile devices.
        // Instead, assume that the page has been designed with big enough buttons and links.
        if (event.data.tap.width > 0 && !shouldDisableDesktopWorkarounds()) {
            // FIXME: didTapMultipleTargets should just take a rect instead of
            // an event.
            WebGestureEvent scaledEvent = event;
            scaledEvent.x = event.x / pageScaleFactor();
            scaledEvent.y = event.y / pageScaleFactor();
            scaledEvent.data.tap.width = event.data.tap.width / pageScaleFactor();
            scaledEvent.data.tap.height = event.data.tap.height / pageScaleFactor();
            IntRect boundingBox(scaledEvent.x - scaledEvent.data.tap.width / 2, scaledEvent.y - scaledEvent.data.tap.height / 2, scaledEvent.data.tap.width, scaledEvent.data.tap.height);
            Vector<IntRect> goodTargets;
            Vector<Node*> highlightNodes;
            findGoodTouchTargets(boundingBox, mainFrameImpl()->frame(), goodTargets, highlightNodes);
            // FIXME: replace touch adjustment code when numberOfGoodTargets == 1?
            // Single candidate case is currently handled by: https://bugs.webkit.org/show_bug.cgi?id=85101
            if (goodTargets.size() >= 2 && m_client && m_client->didTapMultipleTargets(scaledEvent, goodTargets)) {
                if (settingsImpl()->gestureTapHighlightEnabled())
                    enableTapHighlights(highlightNodes);
                for (size_t i = 0; i < m_linkHighlights.size(); ++i)
                    m_linkHighlights[i]->startHighlightAnimationIfNeeded();
                eventSwallowed = true;
                eventCancelled = true;
                break;
            }
        }

        eventSwallowed = mainFrameImpl()->frame()->eventHandler().handleGestureEvent(platformEvent);

        if (m_selectPopup && m_selectPopup == selectPopup) {
            // That tap triggered a select popup which is the same as the one that
            // was showing before the tap. It means the user tapped the select
            // while the popup was showing, and as a result we first closed then
            // immediately reopened the select popup. It needs to be closed.
            hideSelectPopup();
        }

        break;
    }
    case WebInputEvent::GestureTwoFingerTap:
    case WebInputEvent::GestureLongPress:
    case WebInputEvent::GestureLongTap: {
        if (!mainFrameImpl() || !mainFrameImpl()->frameView())
            break;

        m_client->cancelScheduledContentIntents();
        m_page->contextMenuController().clearContextMenu();
        m_contextMenuAllowed = true;
        eventSwallowed = mainFrameImpl()->frame()->eventHandler().handleGestureEvent(platformEvent);
        m_contextMenuAllowed = false;

        break;
    }
    case WebInputEvent::GestureShowPress: {
        m_client->cancelScheduledContentIntents();
        eventSwallowed = mainFrameImpl()->frame()->eventHandler().handleGestureEvent(platformEvent);
        break;
    }
    case WebInputEvent::GestureDoubleTap:
        if (m_webSettings->doubleTapToZoomEnabled() && minimumPageScaleFactor() != maximumPageScaleFactor()) {
            m_client->cancelScheduledContentIntents();
            animateDoubleTapZoom(platformEvent.position());
        }
        // GestureDoubleTap is currently only used by Android for zooming. For WebCore,
        // GestureTap with tap count = 2 is used instead. So we drop GestureDoubleTap here.
        eventSwallowed = true;
        break;
    case WebInputEvent::GestureScrollBegin:
    case WebInputEvent::GesturePinchBegin:
        m_client->cancelScheduledContentIntents();
    case WebInputEvent::GestureTapDown:
    case WebInputEvent::GestureScrollEnd:
    case WebInputEvent::GestureScrollUpdate:
    case WebInputEvent::GestureScrollUpdateWithoutPropagation:
    case WebInputEvent::GestureTapCancel:
    case WebInputEvent::GestureTapUnconfirmed:
    case WebInputEvent::GesturePinchEnd:
    case WebInputEvent::GesturePinchUpdate:
    case WebInputEvent::GestureFlingStart: {
        eventSwallowed = mainFrameImpl()->frame()->eventHandler().handleGestureEvent(platformEvent);
        break;
    }
    default:
        ASSERT_NOT_REACHED();
    }
    m_client->didHandleGestureEvent(event, eventCancelled);
    return eventSwallowed;
}

void WebViewImpl::transferActiveWheelFlingAnimation(const WebActiveWheelFlingParameters& parameters)
{
    TRACE_EVENT0("webkit", "WebViewImpl::transferActiveWheelFlingAnimation");
    ASSERT(!m_gestureAnimation);
    m_positionOnFlingStart = parameters.point;
    m_globalPositionOnFlingStart = parameters.globalPoint;
    m_flingModifier = parameters.modifiers;
    OwnPtr<WebGestureCurve> curve = adoptPtr(Platform::current()->createFlingAnimationCurve(parameters.sourceDevice, WebFloatPoint(parameters.delta), parameters.cumulativeScroll));
    m_gestureAnimation = WebActiveGestureAnimation::createWithTimeOffset(curve.release(), this, parameters.startTime);
    scheduleAnimation();
}

bool WebViewImpl::endActiveFlingAnimation()
{
    if (m_gestureAnimation) {
        m_gestureAnimation.clear();
        if (m_layerTreeView)
            m_layerTreeView->didStopFlinging();
        return true;
    }
    return false;
}

bool WebViewImpl::startPageScaleAnimation(const IntPoint& targetPosition, bool useAnchor, float newScale, double durationInSeconds)
{
    WebPoint clampedPoint = targetPosition;
    if (!useAnchor) {
        clampedPoint = clampOffsetAtScale(targetPosition, newScale);
        if (!durationInSeconds) {
            setPageScaleFactor(newScale, clampedPoint);
            return false;
        }
    }
    if (useAnchor && newScale == pageScaleFactor())
        return false;

    if (m_enableFakePageScaleAnimationForTesting) {
        m_fakePageScaleAnimationTargetPosition = targetPosition;
        m_fakePageScaleAnimationUseAnchor = useAnchor;
        m_fakePageScaleAnimationPageScaleFactor = newScale;
    } else {
        if (!m_layerTreeView)
            return false;
        m_layerTreeView->startPageScaleAnimation(targetPosition, useAnchor, newScale, durationInSeconds);
    }
    return true;
}

void WebViewImpl::enableFakePageScaleAnimationForTesting(bool enable)
{
    m_enableFakePageScaleAnimationForTesting = enable;
}

void WebViewImpl::setShowFPSCounter(bool show)
{
    if (m_layerTreeView) {
        TRACE_EVENT0("webkit", "WebViewImpl::setShowFPSCounter");
        m_layerTreeView->setShowFPSCounter(show);
    }
    m_showFPSCounter = show;
}

void WebViewImpl::setShowPaintRects(bool show)
{
    if (m_layerTreeView) {
        TRACE_EVENT0("webkit", "WebViewImpl::setShowPaintRects");
        m_layerTreeView->setShowPaintRects(show);
    }
    m_showPaintRects = show;
}

void WebViewImpl::setShowDebugBorders(bool show)
{
    if (m_layerTreeView)
        m_layerTreeView->setShowDebugBorders(show);
    m_showDebugBorders = show;
}

void WebViewImpl::setContinuousPaintingEnabled(bool enabled)
{
    if (m_layerTreeView) {
        TRACE_EVENT0("webkit", "WebViewImpl::setContinuousPaintingEnabled");
        m_layerTreeView->setContinuousPaintingEnabled(enabled);
    }
    m_continuousPaintingEnabled = enabled;
    m_client->scheduleAnimation();
}

void WebViewImpl::setShowScrollBottleneckRects(bool show)
{
    if (m_layerTreeView)
        m_layerTreeView->setShowScrollBottleneckRects(show);
    m_showScrollBottleneckRects = show;
}

void WebViewImpl::getSelectionRootBounds(WebRect& bounds) const
{
    const Frame* frame = focusedWebCoreFrame();
    if (!frame || !frame->isLocalFrame())
        return;

    Element* root = toLocalFrame(frame)->selection().rootEditableElementOrDocumentElement();
    if (!root)
        return;

    // If the selection is inside a form control, the root will be a <div> that
    // behaves as the editor but we want to return the actual element's bounds.
    // In practice, that means <textarea> and <input> controls that behave like
    // a text field.
    Element* shadowHost = root->shadowHost();
    if (shadowHost
        && (isHTMLTextAreaElement(*shadowHost)
            || (isHTMLInputElement(*shadowHost)
                && toHTMLInputElement(*shadowHost).isText())))
        root = shadowHost;

    IntRect boundingBox = isHTMLHtmlElement(root)
        ? IntRect(IntPoint(0, 0), root->document().frame()->view()->contentsSize())
        : root->pixelSnappedBoundingBox();

    boundingBox = root->document().frame()->view()->contentsToWindow(boundingBox);
    boundingBox.scale(pageScaleFactor());
    bounds = boundingBox;
}

bool WebViewImpl::handleKeyEvent(const WebKeyboardEvent& event)
{
    ASSERT((event.type == WebInputEvent::RawKeyDown)
        || (event.type == WebInputEvent::KeyDown)
        || (event.type == WebInputEvent::KeyUp));

    // Halt an in-progress fling on a key event.
    endActiveFlingAnimation();

    // Please refer to the comments explaining the m_suppressNextKeypressEvent
    // member.
    // The m_suppressNextKeypressEvent is set if the KeyDown is handled by
    // Webkit. A keyDown event is typically associated with a keyPress(char)
    // event and a keyUp event. We reset this flag here as this is a new keyDown
    // event.
    m_suppressNextKeypressEvent = false;

    // If there is a select popup, it should be the one processing the event,
    // not the page.
    if (m_selectPopup)
        return m_selectPopup->handleKeyEvent(PlatformKeyboardEventBuilder(event));
    if (m_pagePopup) {
        m_pagePopup->handleKeyEvent(PlatformKeyboardEventBuilder(event));
        // We need to ignore the next Char event after this otherwise pressing
        // enter when selecting an item in the popup will go to the page.
        if (WebInputEvent::RawKeyDown == event.type)
            m_suppressNextKeypressEvent = true;
        return true;
    }

    RefPtr<Frame> focusedFrame = focusedWebCoreFrame();
    if (focusedFrame && focusedFrame->isRemoteFrameTemporary()) {
        WebLocalFrameImpl* webFrame = WebLocalFrameImpl::fromFrame(toLocalFrameTemporary(focusedFrame.get()));
        webFrame->client()->forwardInputEvent(&event);
        return true;
    }

    if (!focusedFrame || !focusedFrame->isLocalFrame())
        return false;

    RefPtr<LocalFrame> frame = toLocalFrame(focusedFrame.get());

    PlatformKeyboardEventBuilder evt(event);

    if (frame->eventHandler().keyEvent(evt)) {
        if (WebInputEvent::RawKeyDown == event.type) {
            // Suppress the next keypress event unless the focused node is a plug-in node.
            // (Flash needs these keypress events to handle non-US keyboards.)
            Element* element = focusedElement();
            if (!element || !element->renderer() || !element->renderer()->isEmbeddedObject())
                m_suppressNextKeypressEvent = true;
        }
        return true;
    }

#if !OS(MACOSX)
    const WebInputEvent::Type contextMenuTriggeringEventType =
#if OS(WIN)
        WebInputEvent::KeyUp;
#else
        WebInputEvent::RawKeyDown;
#endif

    bool isUnmodifiedMenuKey = !(event.modifiers & WebInputEvent::InputModifiers) && event.windowsKeyCode == VKEY_APPS;
    bool isShiftF10 = event.modifiers == WebInputEvent::ShiftKey && event.windowsKeyCode == VKEY_F10;
    if ((isUnmodifiedMenuKey || isShiftF10) && event.type == contextMenuTriggeringEventType) {
        sendContextMenuEvent(event);
        return true;
    }
#endif // !OS(MACOSX)

    return keyEventDefault(event);
}

bool WebViewImpl::handleCharEvent(const WebKeyboardEvent& event)
{
    ASSERT(event.type == WebInputEvent::Char);

    // Please refer to the comments explaining the m_suppressNextKeypressEvent
    // member.  The m_suppressNextKeypressEvent is set if the KeyDown is
    // handled by Webkit. A keyDown event is typically associated with a
    // keyPress(char) event and a keyUp event. We reset this flag here as it
    // only applies to the current keyPress event.
    bool suppress = m_suppressNextKeypressEvent;
    m_suppressNextKeypressEvent = false;

    // If there is a select popup, it should be the one processing the event,
    // not the page.
    if (m_selectPopup)
        return m_selectPopup->handleKeyEvent(PlatformKeyboardEventBuilder(event));
    if (m_pagePopup)
        return m_pagePopup->handleKeyEvent(PlatformKeyboardEventBuilder(event));

    LocalFrame* frame = toLocalFrame(focusedWebCoreFrame());
    if (!frame)
        return suppress;

    EventHandler& handler = frame->eventHandler();

    PlatformKeyboardEventBuilder evt(event);
    if (!evt.isCharacterKey())
        return true;

    // Accesskeys are triggered by char events and can't be suppressed.
    if (handler.handleAccessKey(evt))
        return true;

    // Safari 3.1 does not pass off windows system key messages (WM_SYSCHAR) to
    // the eventHandler::keyEvent. We mimic this behavior on all platforms since
    // for now we are converting other platform's key events to windows key
    // events.
    if (evt.isSystemKey())
        return false;

    if (!suppress && !handler.keyEvent(evt))
        return keyEventDefault(event);

    return true;
}

WebRect WebViewImpl::computeBlockBounds(const WebRect& rect, bool ignoreClipping)
{
    if (!mainFrameImpl())
        return WebRect();

    // Use the rect-based hit test to find the node.
    IntPoint point = mainFrameImpl()->frameView()->windowToContents(IntPoint(rect.x, rect.y));
    HitTestRequest::HitTestRequestType hitType = HitTestRequest::ReadOnly | HitTestRequest::Active | HitTestRequest::ConfusingAndOftenMisusedDisallowShadowContent | (ignoreClipping ? HitTestRequest::IgnoreClipping : 0);
    HitTestResult result = mainFrameImpl()->frame()->eventHandler().hitTestResultAtPoint(point, hitType, IntSize(rect.width, rect.height));

    Node* node = result.innerNonSharedNode();
    if (!node)
        return WebRect();

    // Find the block type node based on the hit node.
    while (node && (!node->renderer() || node->renderer()->isInline()))
        node = node->parentNode();

    // Return the bounding box in the window coordinate system.
    if (node) {
        IntRect rect = node->Node::pixelSnappedBoundingBox();
        LocalFrame* frame = node->document().frame();
        return frame->view()->contentsToWindow(rect);
    }
    return WebRect();
}

WebRect WebViewImpl::widenRectWithinPageBounds(const WebRect& source, int targetMargin, int minimumMargin)
{
    WebSize maxSize;
    if (mainFrame())
        maxSize = mainFrame()->contentsSize();
    IntSize scrollOffset;
    if (mainFrame())
        scrollOffset = mainFrame()->scrollOffset();
    int leftMargin = targetMargin;
    int rightMargin = targetMargin;

    const int absoluteSourceX = source.x + scrollOffset.width();
    if (leftMargin > absoluteSourceX) {
        leftMargin = absoluteSourceX;
        rightMargin = max(leftMargin, minimumMargin);
    }

    const int maximumRightMargin = maxSize.width - (source.width + absoluteSourceX);
    if (rightMargin > maximumRightMargin) {
        rightMargin = maximumRightMargin;
        leftMargin = min(leftMargin, max(rightMargin, minimumMargin));
    }

    const int newWidth = source.width + leftMargin + rightMargin;
    const int newX = source.x - leftMargin;

    ASSERT(newWidth >= 0);
    ASSERT(scrollOffset.width() + newX + newWidth <= maxSize.width);

    return WebRect(newX, source.y, newWidth, source.height);
}

float WebViewImpl::legibleScale() const
{
    // Pages should be as legible as on desktop when at dpi scale, so no
    // need to zoom in further when automatically determining zoom level
    // (after double tap, find in page, etc), though the user should still
    // be allowed to manually pinch zoom in further if they desire.
    float legibleScale = 1;
    if (page())
        legibleScale *= page()->settings().accessibilityFontScaleFactor();
    return legibleScale;
}

void WebViewImpl::computeScaleAndScrollForBlockRect(const WebPoint& hitPoint, const WebRect& blockRect, float padding, float defaultScaleWhenAlreadyLegible, float& scale, WebPoint& scroll)
{
    scale = pageScaleFactor();
    scroll.x = scroll.y = 0;

    WebRect rect = blockRect;

    if (!rect.isEmpty()) {
        float defaultMargin = doubleTapZoomContentDefaultMargin;
        float minimumMargin = doubleTapZoomContentMinimumMargin;
        // We want the margins to have the same physical size, which means we
        // need to express them in post-scale size. To do that we'd need to know
        // the scale we're scaling to, but that depends on the margins. Instead
        // we express them as a fraction of the target rectangle: this will be
        // correct if we end up fully zooming to it, and won't matter if we
        // don't.
        rect = widenRectWithinPageBounds(rect,
                static_cast<int>(defaultMargin * rect.width / m_size.width),
                static_cast<int>(minimumMargin * rect.width / m_size.width));
        // Fit block to screen, respecting limits.
        scale = static_cast<float>(m_size.width) / rect.width;
        scale = min(scale, legibleScale());
        if (pageScaleFactor() < defaultScaleWhenAlreadyLegible)
            scale = max(scale, defaultScaleWhenAlreadyLegible);
        scale = clampPageScaleFactorToLimits(scale);
    }

    // FIXME: If this is being called for auto zoom during find in page,
    // then if the user manually zooms in it'd be nice to preserve the
    // relative increase in zoom they caused (if they zoom out then it's ok
    // to zoom them back in again). This isn't compatible with our current
    // double-tap zoom strategy (fitting the containing block to the screen)
    // though.

    float screenWidth = m_size.width / scale;
    float screenHeight = m_size.height / scale;

    // Scroll to vertically align the block.
    if (rect.height < screenHeight) {
        // Vertically center short blocks.
        rect.y -= 0.5 * (screenHeight - rect.height);
    } else {
        // Ensure position we're zooming to (+ padding) isn't off the bottom of
        // the screen.
        rect.y = max<float>(rect.y, hitPoint.y + padding - screenHeight);
    } // Otherwise top align the block.

    // Do the same thing for horizontal alignment.
    if (rect.width < screenWidth)
        rect.x -= 0.5 * (screenWidth - rect.width);
    else
        rect.x = max<float>(rect.x, hitPoint.x + padding - screenWidth);
    scroll.x = rect.x;
    scroll.y = rect.y;

    scale = clampPageScaleFactorToLimits(scale);
    scroll = mainFrameImpl()->frameView()->windowToContents(scroll);
    scroll = clampOffsetAtScale(scroll, scale);
}

static bool invokesHandCursor(Node* node, LocalFrame* frame)
{
    if (!node || !node->renderer())
        return false;

    ECursor cursor = node->renderer()->style()->cursor();
    return cursor == CURSOR_POINTER
        || (cursor == CURSOR_AUTO && frame->eventHandler().useHandCursor(node, node->isLink()));
}

Node* WebViewImpl::bestTapNode(const PlatformGestureEvent& tapEvent)
{
    if (!m_page || !m_page->mainFrame())
        return 0;

    Node* bestTouchNode = 0;

    IntPoint touchEventLocation(tapEvent.position());
    m_page->mainFrame()->eventHandler().adjustGesturePosition(tapEvent, touchEventLocation);

    IntPoint hitTestPoint = m_page->mainFrame()->view()->windowToContents(touchEventLocation);
    HitTestResult result = m_page->mainFrame()->eventHandler().hitTestResultAtPoint(hitTestPoint, HitTestRequest::TouchEvent | HitTestRequest::ConfusingAndOftenMisusedDisallowShadowContent);
    bestTouchNode = result.targetNode();

    // We might hit something like an image map that has no renderer on it
    // Walk up the tree until we have a node with an attached renderer
    while (bestTouchNode && !bestTouchNode->renderer())
        bestTouchNode = bestTouchNode->parentNode();

    // Check if we're in the subtree of a node with a hand cursor
    // this is the heuristic we use to determine if we show a highlight on tap
    while (bestTouchNode && !invokesHandCursor(bestTouchNode, m_page->mainFrame()))
        bestTouchNode = bestTouchNode->parentNode();

    if (!bestTouchNode)
        return 0;

    // We should pick the largest enclosing node with hand cursor set.
    while (bestTouchNode->parentNode() && invokesHandCursor(bestTouchNode->parentNode(), m_page->mainFrame()))
        bestTouchNode = bestTouchNode->parentNode();

    return bestTouchNode;
}

void WebViewImpl::enableTapHighlightAtPoint(const PlatformGestureEvent& tapEvent)
{
    Node* touchNode = bestTapNode(tapEvent);

    Vector<Node*> highlightNodes;
    highlightNodes.append(touchNode);

    enableTapHighlights(highlightNodes);
}

void WebViewImpl::enableTapHighlights(Vector<Node*>& highlightNodes)
{
    if (highlightNodes.isEmpty())
        return;

    // Always clear any existing highlight when this is invoked, even if we
    // don't get a new target to highlight.
    m_linkHighlights.clear();

    // LinkHighlight reads out layout and compositing state, so we need to make sure that's all up to date.
    layout();

    for (size_t i = 0; i < highlightNodes.size(); ++i) {
        Node* node = highlightNodes[i];

        if (!node || !node->renderer())
            continue;

        Color highlightColor = node->renderer()->style()->tapHighlightColor();
        // Safari documentation for -webkit-tap-highlight-color says if the specified color has 0 alpha,
        // then tap highlighting is disabled.
        // http://developer.apple.com/library/safari/#documentation/appleapplications/reference/safaricssref/articles/standardcssproperties.html
        if (!highlightColor.alpha())
            continue;

        m_linkHighlights.append(LinkHighlight::create(node, this));
    }
}

void WebViewImpl::animateDoubleTapZoom(const IntPoint& point)
{
    if (!mainFrameImpl())
        return;

    WebRect rect(point.x(), point.y(), touchPointPadding, touchPointPadding);
    WebRect blockBounds = computeBlockBounds(rect, false);

    float scale;
    WebPoint scroll;

    computeScaleAndScrollForBlockRect(point, blockBounds, touchPointPadding, minimumPageScaleFactor() * doubleTapZoomAlreadyLegibleRatio, scale, scroll);

    bool stillAtPreviousDoubleTapScale = (pageScaleFactor() == m_doubleTapZoomPageScaleFactor
        && m_doubleTapZoomPageScaleFactor != minimumPageScaleFactor())
        || m_doubleTapZoomPending;

    bool scaleUnchanged = fabs(pageScaleFactor() - scale) < minScaleDifference;
    bool shouldZoomOut = blockBounds.isEmpty() || scaleUnchanged || stillAtPreviousDoubleTapScale;

    bool isAnimating;

    if (shouldZoomOut) {
        scale = minimumPageScaleFactor();
        isAnimating = startPageScaleAnimation(mainFrameImpl()->frameView()->windowToContents(point), true, scale, doubleTapZoomAnimationDurationInSeconds);
    } else {
        isAnimating = startPageScaleAnimation(scroll, false, scale, doubleTapZoomAnimationDurationInSeconds);
    }

    if (isAnimating) {
        m_doubleTapZoomPageScaleFactor = scale;
        m_doubleTapZoomPending = true;
    }
}

void WebViewImpl::zoomToFindInPageRect(const WebRect& rect)
{
    if (!mainFrameImpl())
        return;

    WebRect blockBounds = computeBlockBounds(rect, true);

    if (blockBounds.isEmpty()) {
        // Keep current scale (no need to scroll as x,y will normally already
        // be visible). FIXME: Revisit this if it isn't always true.
        return;
    }

    float scale;
    WebPoint scroll;

    computeScaleAndScrollForBlockRect(WebPoint(rect.x, rect.y), blockBounds, nonUserInitiatedPointPadding, minimumPageScaleFactor(), scale, scroll);

    startPageScaleAnimation(scroll, false, scale, findInPageAnimationDurationInSeconds);
}

bool WebViewImpl::zoomToMultipleTargetsRect(const WebRect& rect)
{
    if (!mainFrameImpl())
        return false;

    float scale;
    WebPoint scroll;

    computeScaleAndScrollForBlockRect(WebPoint(rect.x, rect.y), rect, nonUserInitiatedPointPadding, minimumPageScaleFactor(), scale, scroll);

    if (scale <= pageScaleFactor())
        return false;

    startPageScaleAnimation(scroll, false, scale, multipleTargetsZoomAnimationDurationInSeconds);
    return true;
}

void WebViewImpl::numberOfWheelEventHandlersChanged(unsigned numberOfWheelHandlers)
{
    if (m_client)
        m_client->numberOfWheelEventHandlersChanged(numberOfWheelHandlers);
}

void WebViewImpl::hasTouchEventHandlers(bool hasTouchHandlers)
{
    if (m_client)
        m_client->hasTouchEventHandlers(hasTouchHandlers);
}

bool WebViewImpl::hasTouchEventHandlersAt(const WebPoint& point)
{
    // FIXME: Implement this. Note that the point must be divided by pageScaleFactor.
    return true;
}

#if !OS(MACOSX)
// Mac has no way to open a context menu based on a keyboard event.
bool WebViewImpl::sendContextMenuEvent(const WebKeyboardEvent& event)
{
    // The contextMenuController() holds onto the last context menu that was
    // popped up on the page until a new one is created. We need to clear
    // this menu before propagating the event through the DOM so that we can
    // detect if we create a new menu for this event, since we won't create
    // a new menu if the DOM swallows the event and the defaultEventHandler does
    // not run.
    page()->contextMenuController().clearContextMenu();

    m_contextMenuAllowed = true;
    Frame* focusedFrame = page()->focusController().focusedOrMainFrame();
    if (!focusedFrame->isLocalFrame())
        return false;
    bool handled = toLocalFrame(focusedFrame)->eventHandler().sendContextMenuEventForKey();
    m_contextMenuAllowed = false;
    return handled;
}
#endif

bool WebViewImpl::keyEventDefault(const WebKeyboardEvent& event)
{
    LocalFrame* frame = toLocalFrame(focusedWebCoreFrame());
    if (!frame)
        return false;

    switch (event.type) {
    case WebInputEvent::Char:
        if (event.windowsKeyCode == VKEY_SPACE) {
            int keyCode = ((event.modifiers & WebInputEvent::ShiftKey) ? VKEY_PRIOR : VKEY_NEXT);
            return scrollViewWithKeyboard(keyCode, event.modifiers);
        }
        break;
    case WebInputEvent::RawKeyDown:
        if (event.modifiers == WebInputEvent::ControlKey) {
            switch (event.windowsKeyCode) {
#if !OS(MACOSX)
            case 'A':
                focusedFrame()->executeCommand(WebString::fromUTF8("SelectAll"));
                return true;
            case VKEY_INSERT:
            case 'C':
                focusedFrame()->executeCommand(WebString::fromUTF8("Copy"));
                return true;
#endif
            // Match FF behavior in the sense that Ctrl+home/end are the only Ctrl
            // key combinations which affect scrolling. Safari is buggy in the
            // sense that it scrolls the page for all Ctrl+scrolling key
            // combinations. For e.g. Ctrl+pgup/pgdn/up/down, etc.
            case VKEY_HOME:
            case VKEY_END:
                break;
            default:
                return false;
            }
        }
        if (!event.isSystemKey && !(event.modifiers & WebInputEvent::ShiftKey))
            return scrollViewWithKeyboard(event.windowsKeyCode, event.modifiers);
        break;
    default:
        break;
    }
    return false;
}

bool WebViewImpl::scrollViewWithKeyboard(int keyCode, int modifiers)
{
    ScrollDirection scrollDirection;
    ScrollGranularity scrollGranularity;
#if OS(MACOSX)
    // Control-Up/Down should be PageUp/Down on Mac.
    if (modifiers & WebMouseEvent::ControlKey) {
      if (keyCode == VKEY_UP)
        keyCode = VKEY_PRIOR;
      else if (keyCode == VKEY_DOWN)
        keyCode = VKEY_NEXT;
    }
#endif
    if (!mapKeyCodeForScroll(keyCode, &scrollDirection, &scrollGranularity))
        return false;
    return bubblingScroll(scrollDirection, scrollGranularity);
}

bool WebViewImpl::mapKeyCodeForScroll(int keyCode,
                                      WebCore::ScrollDirection* scrollDirection,
                                      WebCore::ScrollGranularity* scrollGranularity)
{
    switch (keyCode) {
    case VKEY_LEFT:
        *scrollDirection = ScrollLeft;
        *scrollGranularity = ScrollByLine;
        break;
    case VKEY_RIGHT:
        *scrollDirection = ScrollRight;
        *scrollGranularity = ScrollByLine;
        break;
    case VKEY_UP:
        *scrollDirection = ScrollUp;
        *scrollGranularity = ScrollByLine;
        break;
    case VKEY_DOWN:
        *scrollDirection = ScrollDown;
        *scrollGranularity = ScrollByLine;
        break;
    case VKEY_HOME:
        *scrollDirection = ScrollUp;
        *scrollGranularity = ScrollByDocument;
        break;
    case VKEY_END:
        *scrollDirection = ScrollDown;
        *scrollGranularity = ScrollByDocument;
        break;
    case VKEY_PRIOR:  // page up
        *scrollDirection = ScrollUp;
        *scrollGranularity = ScrollByPage;
        break;
    case VKEY_NEXT:  // page down
        *scrollDirection = ScrollDown;
        *scrollGranularity = ScrollByPage;
        break;
    default:
        return false;
    }

    return true;
}

void WebViewImpl::hideSelectPopup()
{
    if (m_selectPopup)
        m_selectPopup->hidePopup();
}

bool WebViewImpl::bubblingScroll(ScrollDirection scrollDirection, ScrollGranularity scrollGranularity)
{
    LocalFrame* frame = toLocalFrame(focusedWebCoreFrame());
    if (!frame)
        return false;

    return frame->eventHandler().bubblingScroll(scrollDirection, scrollGranularity);
}

void WebViewImpl::popupOpened(PopupContainer* popupContainer)
{
    ASSERT(!m_selectPopup);
    m_selectPopup = popupContainer;
    ASSERT(mainFrameImpl()->frame()->document());
    Document& document = *mainFrameImpl()->frame()->document();
    WheelController::from(document)->didAddWheelEventHandler(document);
}

void WebViewImpl::popupClosed(PopupContainer* popupContainer)
{
    ASSERT(m_selectPopup);
    m_selectPopup = nullptr;
    ASSERT(mainFrameImpl()->frame()->document());
    Document& document = *mainFrameImpl()->frame()->document();
    WheelController::from(document)->didRemoveWheelEventHandler(document);
}

PagePopup* WebViewImpl::openPagePopup(PagePopupClient* client, const IntRect& originBoundsInRootView)
{
    ASSERT(client);
    if (hasOpenedPopup())
        hidePopups();
    ASSERT(!m_pagePopup);

    WebWidget* popupWidget = m_client->createPopupMenu(WebPopupTypePage);
    ASSERT(popupWidget);
    m_pagePopup = toWebPagePopupImpl(popupWidget);
    if (!m_pagePopup->initialize(this, client, originBoundsInRootView)) {
        m_pagePopup->closePopup();
        m_pagePopup = nullptr;
    }
    return m_pagePopup.get();
}

void WebViewImpl::closePagePopup(PagePopup* popup)
{
    ASSERT(popup);
    WebPagePopupImpl* popupImpl = toWebPagePopupImpl(popup);
    ASSERT(m_pagePopup.get() == popupImpl);
    if (m_pagePopup.get() != popupImpl)
        return;
    m_pagePopup->closePopup();
    m_pagePopup = nullptr;
}

Frame* WebViewImpl::focusedWebCoreFrame() const
{
    return m_page ? m_page->focusController().focusedOrMainFrame() : 0;
}

WebViewImpl* WebViewImpl::fromPage(Page* page)
{
    if (!page)
        return 0;
    return static_cast<WebViewImpl*>(page->chrome().client().webView());
}

// WebWidget ------------------------------------------------------------------

void WebViewImpl::close()
{
    if (m_page) {
        // Initiate shutdown for the entire frameset.  This will cause a lot of
        // notifications to be sent.
        if (m_page->mainFrame())
            m_page->mainFrame()->loader().frameDetached();

        m_page->willBeDestroyed();
        m_page.clear();
    }

    // Should happen after m_page.clear().
    if (m_devToolsAgent)
        m_devToolsAgent.clear();

    // Reset the delegate to prevent notifications being sent as we're being
    // deleted.
    m_client = 0;

    deref();  // Balances ref() acquired in WebView::create
}

void WebViewImpl::willStartLiveResize()
{
    if (mainFrameImpl() && mainFrameImpl()->frameView())
        mainFrameImpl()->frameView()->willStartLiveResize();

    LocalFrame* frame = mainFrameImpl()->frame();
    WebPluginContainerImpl* pluginContainer = WebLocalFrameImpl::pluginContainerFromFrame(frame);
    if (pluginContainer)
        pluginContainer->willStartLiveResize();
}

WebSize WebViewImpl::size()
{
    return m_size;
}

void WebViewImpl::resizePinchViewport(const WebSize& newSize)
{
    if (!pinchVirtualViewportEnabled())
        return;

    page()->frameHost().pinchViewport().setSize(newSize);
}

void WebViewImpl::resize(const WebSize& newSize)
{
    if (m_shouldAutoResize || m_size == newSize)
        return;

    FrameView* view = mainFrameImpl()->frameView();
    if (!view)
        return;

    WebSize oldSize = m_size;
    float oldPageScaleFactor = pageScaleFactor();
    int oldContentsWidth = contentsSize().width();

    m_size = newSize;

    bool shouldAnchorAndRescaleViewport = settings()->mainFrameResizesAreOrientationChanges()
        && oldSize.width && oldContentsWidth && newSize.width != oldSize.width;

    ViewportAnchor viewportAnchor(&mainFrameImpl()->frame()->eventHandler());
    if (shouldAnchorAndRescaleViewport) {
        viewportAnchor.setAnchor(view->visibleContentRect(),
                                 FloatSize(viewportAnchorXCoord, viewportAnchorYCoord));
    }

    {
        // Avoids unnecessary invalidations while various bits of state in FastTextAutosizer are updated.
        FastTextAutosizer::DeferUpdatePageInfo deferUpdatePageInfo(page());

        m_pageScaleConstraintsSet.didChangeViewSize(m_size);

        updatePageDefinedViewportConstraints(mainFrameImpl()->frame()->document()->viewportDescription());
        updateMainFrameLayoutSize();

        WebDevToolsAgentPrivate* agentPrivate = devToolsAgentPrivate();
        if (agentPrivate)
            agentPrivate->webViewResized(newSize);

        // If the virtual viewport pinch mode is enabled, the main frame will be resized
        // after layout so it can be sized to the contentsSize.
        if (!pinchVirtualViewportEnabled() && mainFrameImpl()->frameView())
            mainFrameImpl()->frameView()->resize(m_size);

        if (pinchVirtualViewportEnabled())
            page()->frameHost().pinchViewport().setSize(m_size);
    }

    if (settings()->viewportEnabled() && !m_fixedLayoutSizeLock) {
        // Relayout immediately to recalculate the minimum scale limit.
        if (view->needsLayout())
            view->layout();

        if (shouldAnchorAndRescaleViewport) {
            float viewportWidthRatio = static_cast<float>(newSize.width) / oldSize.width;
            float contentsWidthRatio = static_cast<float>(contentsSize().width()) / oldContentsWidth;
            float scaleMultiplier = viewportWidthRatio / contentsWidthRatio;

            IntSize viewportSize = view->visibleContentRect().size();
            if (scaleMultiplier != 1) {
                float newPageScaleFactor = oldPageScaleFactor * scaleMultiplier;
                viewportSize.scale(pageScaleFactor() / newPageScaleFactor);
                IntPoint scrollOffsetAtNewScale = viewportAnchor.computeOrigin(viewportSize);
                setPageScaleFactor(newPageScaleFactor, scrollOffsetAtNewScale);
            } else {
                IntPoint scrollOffsetAtNewScale = clampOffsetAtScale(viewportAnchor.computeOrigin(viewportSize), pageScaleFactor());
                updateMainFrameScrollPosition(scrollOffsetAtNewScale, false);
            }
        }
    }

    sendResizeEventAndRepaint();
}

void WebViewImpl::willEndLiveResize()
{
    if (mainFrameImpl() && mainFrameImpl()->frameView())
        mainFrameImpl()->frameView()->willEndLiveResize();

    LocalFrame* frame = mainFrameImpl()->frame();
    WebPluginContainerImpl* pluginContainer = WebLocalFrameImpl::pluginContainerFromFrame(frame);
    if (pluginContainer)
        pluginContainer->willEndLiveResize();
}

void WebViewImpl::willEnterFullScreen()
{
    m_fullscreenController->willEnterFullScreen();
}

void WebViewImpl::didEnterFullScreen()
{
    m_fullscreenController->didEnterFullScreen();
}

void WebViewImpl::willExitFullScreen()
{
    m_fullscreenController->willExitFullScreen();
}

void WebViewImpl::didExitFullScreen()
{
    m_fullscreenController->didExitFullScreen();
}

void WebViewImpl::animate(double monotonicFrameBeginTime)
{
    TRACE_EVENT0("webkit", "WebViewImpl::animate");

    if (!monotonicFrameBeginTime)
        monotonicFrameBeginTime = monotonicallyIncreasingTime();

    // Create synthetic wheel events as necessary for fling.
    if (m_gestureAnimation) {
        if (m_gestureAnimation->animate(monotonicFrameBeginTime))
            scheduleAnimation();
        else {
            endActiveFlingAnimation();

            PlatformGestureEvent endScrollEvent(PlatformEvent::GestureScrollEnd,
                m_positionOnFlingStart, m_globalPositionOnFlingStart,
                IntSize(), 0, false, false, false, false,
                0, 0, 0, 0);

            mainFrameImpl()->frame()->eventHandler().handleGestureScrollEnd(endScrollEvent);
        }
    }

    if (!m_page)
        return;

    PageWidgetDelegate::animate(m_page.get(), monotonicFrameBeginTime);

    if (m_continuousPaintingEnabled) {
        ContinuousPainter::setNeedsDisplayRecursive(m_rootGraphicsLayer, m_pageOverlays.get());
        m_client->scheduleAnimation();
    }
}

void WebViewImpl::layout()
{
    TRACE_EVENT0("webkit", "WebViewImpl::layout");
    PageWidgetDelegate::layout(m_page.get());
    updateLayerTreeBackgroundColor();

    for (size_t i = 0; i < m_linkHighlights.size(); ++i)
        m_linkHighlights[i]->updateGeometry();
}

void WebViewImpl::enterForceCompositingMode(bool enter)
{
    if (page()->settings().forceCompositingMode() == enter)
        return;

    TRACE_EVENT1("webkit", "WebViewImpl::enterForceCompositingMode", "enter", enter);
    settingsImpl()->setForceCompositingMode(enter);
    if (enter) {
        if (!m_page)
            return;
        LocalFrame* mainFrame = m_page->mainFrame();
        if (!mainFrame)
            return;
        mainFrame->view()->updateCompositingLayersAfterStyleChange();
    }
}

void WebViewImpl::doPixelReadbackToCanvas(WebCanvas* canvas, const IntRect& rect)
{
    ASSERT(m_layerTreeView);

    SkBitmap target;
    target.setConfig(SkImageInfo::MakeN32Premul(rect.width(), rect.height()), rect.width() * 4);
    if (!target.allocPixels())
        return;
    m_layerTreeView->compositeAndReadback(target.getPixels(), rect);
#if (!SK_R32_SHIFT && SK_B32_SHIFT == 16)
    // The compositor readback always gives back pixels in BGRA order, but for
    // example Android's Skia uses RGBA ordering so the red and blue channels
    // need to be swapped.
    uint8_t* pixels = reinterpret_cast<uint8_t*>(target.getPixels());
    for (size_t i = 0; i < target.getSize(); i += 4)
        std::swap(pixels[i], pixels[i + 2]);
#endif
    canvas->writePixels(target, rect.x(), rect.y());
}

void WebViewImpl::paint(WebCanvas* canvas, const WebRect& rect, PaintOptions option)
{
#if !OS(ANDROID)
    // ReadbackFromCompositorIfAvailable is the only option available on non-Android.
    // Ideally, Android would always use ReadbackFromCompositorIfAvailable as well.
    ASSERT(option == ReadbackFromCompositorIfAvailable);
#endif

    if (option == ReadbackFromCompositorIfAvailable && isAcceleratedCompositingActive()) {
        // If a canvas was passed in, we use it to grab a copy of the
        // freshly-rendered pixels.
        if (canvas) {
            // Clip rect to the confines of the rootLayerTexture.
            IntRect resizeRect(rect);
            resizeRect.intersect(IntRect(IntPoint(0, 0), m_layerTreeView->deviceViewportSize()));
            doPixelReadbackToCanvas(canvas, resizeRect);
        }
    } else {
        FrameView* view = page()->mainFrame()->view();
        PaintBehavior oldPaintBehavior = view->paintBehavior();
        if (isAcceleratedCompositingActive()) {
            ASSERT(option == ForceSoftwareRenderingAndIgnoreGPUResidentContent);
            view->setPaintBehavior(oldPaintBehavior | PaintBehaviorFlattenCompositingLayers);
        }

        double paintStart = currentTime();
        PageWidgetDelegate::paint(m_page.get(), pageOverlays(), canvas, rect, isTransparent() ? PageWidgetDelegate::Translucent : PageWidgetDelegate::Opaque);
        double paintEnd = currentTime();
        double pixelsPerSec = (rect.width * rect.height) / (paintEnd - paintStart);
        blink::Platform::current()->histogramCustomCounts("Renderer4.SoftwarePaintDurationMS", (paintEnd - paintStart) * 1000, 0, 120, 30);
        blink::Platform::current()->histogramCustomCounts("Renderer4.SoftwarePaintMegapixPerSecond", pixelsPerSec / 1000000, 10, 210, 30);

        if (isAcceleratedCompositingActive()) {
            ASSERT(option == ForceSoftwareRenderingAndIgnoreGPUResidentContent);
            view->setPaintBehavior(oldPaintBehavior);
        }
    }
}

#if OS(ANDROID)
void WebViewImpl::paintCompositedDeprecated(WebCanvas* canvas, const WebRect& rect)
{
    // Note: This method exists on OS(ANDROID) and will hopefully be
    //       removed once the link disambiguation feature renders using
    //       the compositor.
    ASSERT(isAcceleratedCompositingActive());

    FrameView* view = page()->mainFrame()->view();
    PaintBehavior oldPaintBehavior = view->paintBehavior();
    view->setPaintBehavior(oldPaintBehavior | PaintBehaviorFlattenCompositingLayers);

    PageWidgetDelegate::paint(m_page.get(), pageOverlays(), canvas, rect, isTransparent() ? PageWidgetDelegate::Translucent : PageWidgetDelegate::Opaque);

    view->setPaintBehavior(oldPaintBehavior);
}
#endif

void WebViewImpl::compositeAndReadbackAsync(WebCompositeAndReadbackAsyncCallback* callback)
{
    ASSERT(isAcceleratedCompositingActive());
    m_layerTreeView->compositeAndReadbackAsync(callback);
}

bool WebViewImpl::isTrackingRepaints() const
{
    if (!page())
        return false;
    FrameView* view = page()->mainFrame()->view();
    return view->isTrackingRepaints();
}

void WebViewImpl::themeChanged()
{
    if (!page())
        return;
    FrameView* view = page()->mainFrame()->view();

    WebRect damagedRect(0, 0, m_size.width, m_size.height);
    view->invalidateRect(damagedRect);
}

void WebViewImpl::enterFullScreenForElement(WebCore::Element* element)
{
    m_fullscreenController->enterFullScreenForElement(element);
}

void WebViewImpl::exitFullScreenForElement(WebCore::Element* element)
{
    m_fullscreenController->exitFullScreenForElement(element);
}

bool WebViewImpl::hasHorizontalScrollbar()
{
    return mainFrameImpl()->frameView()->horizontalScrollbar();
}

bool WebViewImpl::hasVerticalScrollbar()
{
    return mainFrameImpl()->frameView()->verticalScrollbar();
}

const WebInputEvent* WebViewImpl::m_currentInputEvent = 0;

bool WebViewImpl::handleInputEvent(const WebInputEvent& inputEvent)
{
    UserGestureNotifier notifier(m_autofillClient, &m_userGestureObserved);
    // On the first input event since page load, |notifier| instructs the
    // autofill client to unblock values of password input fields of any forms
    // on the page. There is a single input event, GestureTap, which can both
    // be the first event after page load, and cause a form submission. In that
    // case, the form submission happens before the autofill client is told
    // to unblock the password values, and so the password values are not
    // submitted. To avoid that, GestureTap is handled explicitly:
    if (inputEvent.type == WebInputEvent::GestureTap && m_autofillClient) {
        m_userGestureObserved = true;
        m_autofillClient->firstUserGestureObserved();
    }

    TRACE_EVENT0("input", "WebViewImpl::handleInputEvent");
    if (m_isAltDragRubberbandingEnabled && handleAltDragRubberbandEvent(inputEvent))
        return true;

    // If we've started a drag and drop operation, ignore input events until
    // we're done.
    if (m_doingDragAndDrop)
        return true;

    if (m_devToolsAgent && m_devToolsAgent->handleInputEvent(m_page.get(), inputEvent))
        return true;

    // Report the event to be NOT processed by WebKit, so that the browser can handle it appropriately.
    if (m_ignoreInputEvents)
        return false;

    TemporaryChange<const WebInputEvent*> currentEventChange(m_currentInputEvent, &inputEvent);

    if (isPointerLocked() && WebInputEvent::isMouseEventType(inputEvent.type)) {
      pointerLockMouseEvent(inputEvent);
      return true;
    }

    if (m_mouseCaptureNode && WebInputEvent::isMouseEventType(inputEvent.type)) {
        TRACE_EVENT1("input", "captured mouse event", "type", inputEvent.type);
        // Save m_mouseCaptureNode since mouseCaptureLost() will clear it.
        RefPtr<Node> node = m_mouseCaptureNode;

        // Not all platforms call mouseCaptureLost() directly.
        if (inputEvent.type == WebInputEvent::MouseUp)
            mouseCaptureLost();

        OwnPtr<UserGestureIndicator> gestureIndicator;

        AtomicString eventType;
        switch (inputEvent.type) {
        case WebInputEvent::MouseMove:
            eventType = EventTypeNames::mousemove;
            break;
        case WebInputEvent::MouseLeave:
            eventType = EventTypeNames::mouseout;
            break;
        case WebInputEvent::MouseDown:
            eventType = EventTypeNames::mousedown;
            gestureIndicator = adoptPtr(new UserGestureIndicator(DefinitelyProcessingNewUserGesture));
            m_mouseCaptureGestureToken = gestureIndicator->currentToken();
            break;
        case WebInputEvent::MouseUp:
            eventType = EventTypeNames::mouseup;
            gestureIndicator = adoptPtr(new UserGestureIndicator(m_mouseCaptureGestureToken.release()));
            break;
        default:
            ASSERT_NOT_REACHED();
        }

        node->dispatchMouseEvent(
              PlatformMouseEventBuilder(mainFrameImpl()->frameView(), *static_cast<const WebMouseEvent*>(&inputEvent)),
              eventType, static_cast<const WebMouseEvent*>(&inputEvent)->clickCount);
        return true;
    }

    return PageWidgetDelegate::handleInputEvent(m_page.get(), *this, inputEvent);
}

void WebViewImpl::setCursorVisibilityState(bool isVisible)
{
    if (m_page)
        m_page->setIsCursorVisible(isVisible);
}

void WebViewImpl::mouseCaptureLost()
{
    TRACE_EVENT_ASYNC_END0("input", "capturing mouse", this);
    m_mouseCaptureNode = nullptr;
    if (m_isAltDragRubberbandingEnabled && isRubberbanding()) {
        if (m_client)
            m_client->hideRubberbandRect();
        abortRubberbanding();
    }
}

void WebViewImpl::setFocus(bool enable)
{
    m_page->focusController().setFocused(enable);
    if (enable) {
        m_page->focusController().setActive(true);
        RefPtr<Frame> focusedFrame = m_page->focusController().focusedFrame();
        if (focusedFrame && focusedFrame->isLocalFrame()) {
            LocalFrame* localFrame = toLocalFrame(focusedFrame.get());
            Element* element = localFrame->document()->focusedElement();
            if (element && localFrame->selection().selection().isNone()) {
                // If the selection was cleared while the WebView was not
                // focused, then the focus element shows with a focus ring but
                // no caret and does respond to keyboard inputs.
                if (element->isTextFormControl()) {
                    element->updateFocusAppearance(true);
                } else if (element->isContentEditable()) {
                    // updateFocusAppearance() selects all the text of
                    // contentseditable DIVs. So we set the selection explicitly
                    // instead. Note that this has the side effect of moving the
                    // caret back to the beginning of the text.
                    Position position(element, 0, Position::PositionIsOffsetInAnchor);
                    localFrame->selection().setSelection(VisibleSelection(position, SEL_DEFAULT_AFFINITY));
                }
            }
        }
        m_imeAcceptEvents = true;
    } else {
        hidePopups();

        // Clear focus on the currently focused frame if any.
        if (!m_page)
            return;

        LocalFrame* frame = m_page->mainFrame();
        if (!frame)
            return;

        RefPtr<Frame> focusedFrame = m_page->focusController().focusedFrame();
        if (focusedFrame && focusedFrame->isLocalFrame()) {
            // Finish an ongoing composition to delete the composition node.
            if (toLocalFrame(focusedFrame.get())->inputMethodController().hasComposition()) {
                if (m_autofillClient)
                    m_autofillClient->setIgnoreTextChanges(true);

                toLocalFrame(focusedFrame.get())->inputMethodController().confirmComposition();

                if (m_autofillClient)
                    m_autofillClient->setIgnoreTextChanges(false);
            }
            m_imeAcceptEvents = false;
        }
    }
}

bool WebViewImpl::setComposition(
    const WebString& text,
    const WebVector<WebCompositionUnderline>& underlines,
    int selectionStart,
    int selectionEnd)
{
    LocalFrame* focused = toLocalFrame(focusedWebCoreFrame());
    if (!focused || !m_imeAcceptEvents)
        return false;

    if (WebPlugin* plugin = focusedPluginIfInputMethodSupported(focused))
        return plugin->setComposition(text, underlines, selectionStart, selectionEnd);

    // The input focus has been moved to another WebWidget object.
    // We should use this |editor| object only to complete the ongoing
    // composition.
    InputMethodController& inputMethodController = focused->inputMethodController();
    if (!focused->editor().canEdit() && !inputMethodController.hasComposition())
        return false;

    // We should verify the parent node of this IME composition node are
    // editable because JavaScript may delete a parent node of the composition
    // node. In this case, WebKit crashes while deleting texts from the parent
    // node, which doesn't exist any longer.
    RefPtrWillBeRawPtr<Range> range = inputMethodController.compositionRange();
    if (range) {
        Node* node = range->startContainer();
        if (!node || !node->isContentEditable())
            return false;
    }

    // If we're not going to fire a keypress event, then the keydown event was
    // canceled.  In that case, cancel any existing composition.
    if (text.isEmpty() || m_suppressNextKeypressEvent) {
        // A browser process sent an IPC message which does not contain a valid
        // string, which means an ongoing composition has been canceled.
        // If the ongoing composition has been canceled, replace the ongoing
        // composition string with an empty string and complete it.
        String emptyString;
        Vector<CompositionUnderline> emptyUnderlines;
        inputMethodController.setComposition(emptyString, emptyUnderlines, 0, 0);
        return text.isEmpty();
    }

    // When the range of composition underlines overlap with the range between
    // selectionStart and selectionEnd, WebKit somehow won't paint the selection
    // at all (see InlineTextBox::paint() function in InlineTextBox.cpp).
    // But the selection range actually takes effect.
    inputMethodController.setComposition(String(text),
                           CompositionUnderlineVectorBuilder(underlines),
                           selectionStart, selectionEnd);

    return inputMethodController.hasComposition();
}

bool WebViewImpl::confirmComposition()
{
    return confirmComposition(DoNotKeepSelection);
}

bool WebViewImpl::confirmComposition(ConfirmCompositionBehavior selectionBehavior)
{
    return confirmComposition(WebString(), selectionBehavior);
}

bool WebViewImpl::confirmComposition(const WebString& text)
{
    return confirmComposition(text, DoNotKeepSelection);
}

bool WebViewImpl::confirmComposition(const WebString& text, ConfirmCompositionBehavior selectionBehavior)
{
    LocalFrame* focused = toLocalFrame(focusedWebCoreFrame());
    if (!focused || !m_imeAcceptEvents)
        return false;

    if (WebPlugin* plugin = focusedPluginIfInputMethodSupported(focused))
        return plugin->confirmComposition(text, selectionBehavior);

    return focused->inputMethodController().confirmCompositionOrInsertText(text, selectionBehavior == KeepSelection ? InputMethodController::KeepSelection : InputMethodController::DoNotKeepSelection);
}

bool WebViewImpl::compositionRange(size_t* location, size_t* length)
{
    LocalFrame* focused = toLocalFrame(focusedWebCoreFrame());
    if (!focused || !m_imeAcceptEvents)
        return false;

    RefPtrWillBeRawPtr<Range> range = focused->inputMethodController().compositionRange();
    if (!range)
        return false;

    Element* editable = focused->selection().rootEditableElementOrDocumentElement();
    ASSERT(editable);
    PlainTextRange plainTextRange(PlainTextRange::create(*editable, *range.get()));
    if (plainTextRange.isNull())
        return false;
    *location = plainTextRange.start();
    *length = plainTextRange.length();
    return true;
}

WebTextInputInfo WebViewImpl::textInputInfo()
{
    WebTextInputInfo info;

    LocalFrame* focused = toLocalFrame(focusedWebCoreFrame());
    if (!focused)
        return info;

    FrameSelection& selection = focused->selection();
    Node* node = selection.selection().rootEditableElement();
    if (!node)
        return info;

    info.inputMode = inputModeOfFocusedElement();

    info.type = textInputType();
    if (info.type == WebTextInputTypeNone)
        return info;

    if (!focused->editor().canEdit())
        return info;

    info.value = plainText(rangeOfContents(node).get());

    if (info.value.isEmpty())
        return info;

    if (RefPtrWillBeRawPtr<Range> range = selection.selection().firstRange()) {
        PlainTextRange plainTextRange(PlainTextRange::create(*node, *range.get()));
        if (plainTextRange.isNotNull()) {
            info.selectionStart = plainTextRange.start();
            info.selectionEnd = plainTextRange.end();
        }
    }

    if (RefPtrWillBeRawPtr<Range> range = focused->inputMethodController().compositionRange()) {
        PlainTextRange plainTextRange(PlainTextRange::create(*node, *range.get()));
        if (plainTextRange.isNotNull()) {
            info.compositionStart = plainTextRange.start();
            info.compositionEnd = plainTextRange.end();
        }
    }

    return info;
}

WebTextInputType WebViewImpl::textInputType()
{
    Element* element = focusedElement();
    if (!element)
        return WebTextInputTypeNone;

    if (isHTMLInputElement(*element)) {
        HTMLInputElement& input = toHTMLInputElement(*element);

        if (input.isDisabledOrReadOnly())
            return WebTextInputTypeNone;

        if (input.isPasswordField())
            return WebTextInputTypePassword;
        if (input.isSearchField())
            return WebTextInputTypeSearch;
        if (input.isEmailField())
            return WebTextInputTypeEmail;
        if (input.isNumberField())
            return WebTextInputTypeNumber;
        if (input.isTelephoneField())
            return WebTextInputTypeTelephone;
        if (input.isURLField())
            return WebTextInputTypeURL;
        if (input.isDateField())
            return WebTextInputTypeDate;
        if (input.isDateTimeLocalField())
            return WebTextInputTypeDateTimeLocal;
        if (input.isMonthField())
            return WebTextInputTypeMonth;
        if (input.isTimeField())
            return WebTextInputTypeTime;
        if (input.isWeekField())
            return WebTextInputTypeWeek;
        if (input.isTextField())
            return WebTextInputTypeText;

        return WebTextInputTypeNone;
    }

    if (isHTMLTextAreaElement(*element)) {
        if (toHTMLTextAreaElement(*element).isDisabledOrReadOnly())
            return WebTextInputTypeNone;
        return WebTextInputTypeTextArea;
    }

#if ENABLE(INPUT_MULTIPLE_FIELDS_UI)
    if (element->isHTMLElement()) {
        if (toHTMLElement(element)->isDateTimeFieldElement())
            return WebTextInputTypeDateTimeField;
    }
#endif

    if (element->shouldUseInputMethod())
        return WebTextInputTypeContentEditable;

    return WebTextInputTypeNone;
}

WebString WebViewImpl::inputModeOfFocusedElement()
{
    if (!RuntimeEnabledFeatures::inputModeAttributeEnabled())
        return WebString();

    Element* element = focusedElement();
    if (!element)
        return WebString();

    if (isHTMLInputElement(*element)) {
        const HTMLInputElement& input = toHTMLInputElement(*element);
        if (input.supportsInputModeAttribute())
            return input.fastGetAttribute(HTMLNames::inputmodeAttr).lower();
        return WebString();
    }
    if (isHTMLTextAreaElement(*element)) {
        const HTMLTextAreaElement& textarea = toHTMLTextAreaElement(*element);
        return textarea.fastGetAttribute(HTMLNames::inputmodeAttr).lower();
    }

    return WebString();
}

bool WebViewImpl::selectionBounds(WebRect& anchor, WebRect& focus) const
{
    const LocalFrame* frame = toLocalFrame(focusedWebCoreFrame());
    if (!frame)
        return false;
    FrameSelection& selection = frame->selection();

    if (selection.isCaret()) {
        anchor = focus = selection.absoluteCaretBounds();
    } else {
        RefPtrWillBeRawPtr<Range> selectedRange = selection.toNormalizedRange();
        if (!selectedRange)
            return false;

        RefPtrWillBeRawPtr<Range> range(Range::create(selectedRange->startContainer()->document(),
            selectedRange->startContainer(),
            selectedRange->startOffset(),
            selectedRange->startContainer(),
            selectedRange->startOffset()));
        anchor = frame->editor().firstRectForRange(range.get());

        range = Range::create(selectedRange->endContainer()->document(),
            selectedRange->endContainer(),
            selectedRange->endOffset(),
            selectedRange->endContainer(),
            selectedRange->endOffset());
        focus = frame->editor().firstRectForRange(range.get());
    }

    IntRect scaledAnchor(frame->view()->contentsToWindow(anchor));
    IntRect scaledFocus(frame->view()->contentsToWindow(focus));

    if (pinchVirtualViewportEnabled()) {
        // FIXME(http://crbug.com/371902) - We shouldn't have to do this
        // manually, the contentsToWindow methods above should be fixed to do
        // this.
        IntPoint pinchViewportOffset =
            roundedIntPoint(page()->frameHost().pinchViewport().visibleRect().location());
        scaledAnchor.moveBy(-pinchViewportOffset);
        scaledFocus.moveBy(-pinchViewportOffset);
    }

    scaledAnchor.scale(pageScaleFactor());
    scaledFocus.scale(pageScaleFactor());
    anchor = scaledAnchor;
    focus = scaledFocus;

    if (!selection.selection().isBaseFirst())
        std::swap(anchor, focus);
    return true;
}

InputMethodContext* WebViewImpl::inputMethodContext()
{
    if (!m_imeAcceptEvents)
        return 0;

    LocalFrame* focusedFrame = toLocalFrame(focusedWebCoreFrame());
    if (!focusedFrame)
        return 0;

    Element* target = focusedFrame->document()->focusedElement();
    if (target && target->hasInputMethodContext())
        return &target->inputMethodContext();

    return 0;
}

WebPlugin* WebViewImpl::focusedPluginIfInputMethodSupported(LocalFrame* frame)
{
    WebPluginContainerImpl* container = WebLocalFrameImpl::pluginContainerFromNode(frame, WebNode(focusedElement()));
    if (container && container->supportsInputMethod())
        return container->plugin();
    return 0;
}

void WebViewImpl::didShowCandidateWindow()
{
    if (InputMethodContext* context = inputMethodContext())
        context->dispatchCandidateWindowShowEvent();
}

void WebViewImpl::didUpdateCandidateWindow()
{
    if (InputMethodContext* context = inputMethodContext())
        context->dispatchCandidateWindowUpdateEvent();
}

void WebViewImpl::didHideCandidateWindow()
{
    if (InputMethodContext* context = inputMethodContext())
        context->dispatchCandidateWindowHideEvent();
}

bool WebViewImpl::selectionTextDirection(WebTextDirection& start, WebTextDirection& end) const
{
    const LocalFrame* frame = toLocalFrame(focusedWebCoreFrame());
    if (!frame)
        return false;
    FrameSelection& selection = frame->selection();
    if (!selection.toNormalizedRange())
        return false;
    start = selection.start().primaryDirection() == RTL ? WebTextDirectionRightToLeft : WebTextDirectionLeftToRight;
    end = selection.end().primaryDirection() == RTL ? WebTextDirectionRightToLeft : WebTextDirectionLeftToRight;
    return true;
}

bool WebViewImpl::isSelectionAnchorFirst() const
{
    if (const LocalFrame* frame = toLocalFrame(focusedWebCoreFrame()))
        return frame->selection().selection().isBaseFirst();
    return false;
}

WebVector<WebCompositionUnderline> WebViewImpl::compositionUnderlines() const
{
    const LocalFrame* focused = toLocalFrame(focusedWebCoreFrame());
    if (!focused)
        return WebVector<WebCompositionUnderline>();
    const Vector<CompositionUnderline>& underlines = focused->inputMethodController().customCompositionUnderlines();
    WebVector<WebCompositionUnderline> results(underlines.size());
    for (size_t index = 0; index < underlines.size(); ++index) {
        CompositionUnderline underline = underlines[index];
        results[index] = WebCompositionUnderline(underline.startOffset, underline.endOffset, underline.thick);
    }
    return results;
}

WebColor WebViewImpl::backgroundColor() const
{
    if (isTransparent())
        return Color::transparent;
    if (!m_page)
        return m_baseBackgroundColor;
    if (!m_page->mainFrame())
        return m_baseBackgroundColor;
    FrameView* view = m_page->mainFrame()->view();
    return view->documentBackgroundColor().rgb();
}

bool WebViewImpl::caretOrSelectionRange(size_t* location, size_t* length)
{
    const LocalFrame* focused = toLocalFrame(focusedWebCoreFrame());
    if (!focused)
        return false;

    PlainTextRange selectionOffsets = focused->inputMethodController().getSelectionOffsets();
    if (selectionOffsets.isNull())
        return false;

    *location = selectionOffsets.start();
    *length = selectionOffsets.length();
    return true;
}

void WebViewImpl::setTextDirection(WebTextDirection direction)
{
    // The Editor::setBaseWritingDirection() function checks if we can change
    // the text direction of the selected node and updates its DOM "dir"
    // attribute and its CSS "direction" property.
    // So, we just call the function as Safari does.
    const LocalFrame* focused = toLocalFrame(focusedWebCoreFrame());
    if (!focused)
        return;

    Editor& editor = focused->editor();
    if (!editor.canEdit())
        return;

    switch (direction) {
    case WebTextDirectionDefault:
        editor.setBaseWritingDirection(NaturalWritingDirection);
        break;

    case WebTextDirectionLeftToRight:
        editor.setBaseWritingDirection(LeftToRightWritingDirection);
        break;

    case WebTextDirectionRightToLeft:
        editor.setBaseWritingDirection(RightToLeftWritingDirection);
        break;

    default:
        notImplemented();
        break;
    }
}

bool WebViewImpl::isAcceleratedCompositingActive() const
{
    return m_isAcceleratedCompositingActive;
}

void WebViewImpl::willCloseLayerTreeView()
{
    setIsAcceleratedCompositingActive(false);
    m_layerTreeView = 0;
}

void WebViewImpl::didAcquirePointerLock()
{
    if (page())
        page()->pointerLockController().didAcquirePointerLock();
}

void WebViewImpl::didNotAcquirePointerLock()
{
    if (page())
        page()->pointerLockController().didNotAcquirePointerLock();
}

void WebViewImpl::didLosePointerLock()
{
    if (page())
        page()->pointerLockController().didLosePointerLock();
}

void WebViewImpl::didChangeWindowRect()
{
    if (!mainFrameImpl()
        || !mainFrameImpl()->frame()
        || !mainFrameImpl()->frame()->document()) {
        return;
    }

    CustomEventInit eventInit;
    eventInit.bubbles = false;
    eventInit.cancelable = false;
    RefPtr<CustomEvent> event = CustomEvent::create("bbWindowRectChanged", eventInit);
    mainFrameImpl()->frame()->domWindow()->dispatchEvent(event);
}

void WebViewImpl::didChangeWindowResizerRect()
{
    if (mainFrameImpl()->frameView())
        mainFrameImpl()->frameView()->windowResizerRectChanged();
}

// WebView --------------------------------------------------------------------

WebSettingsImpl* WebViewImpl::settingsImpl()
{
    if (!m_webSettings)
        m_webSettings = adoptPtr(new WebSettingsImpl(&m_page->settings(), &m_page->inspectorController()));
    ASSERT(m_webSettings);
    return m_webSettings.get();
}

WebSettings* WebViewImpl::settings()
{
    return settingsImpl();
}

WebString WebViewImpl::pageEncoding() const
{
    if (!m_page)
        return WebString();

    // FIXME: Is this check needed?
    if (!m_page->mainFrame()->document()->loader())
        return WebString();

    return m_page->mainFrame()->document()->encodingName();
}

void WebViewImpl::setPageEncoding(const WebString& encodingName)
{
    if (!m_page)
        return;

    // Only change override encoding, don't change default encoding.
    // Note that the new encoding must be 0 if it isn't supposed to be set.
    AtomicString newEncodingName;
    if (!encodingName.isEmpty())
        newEncodingName = encodingName;
    m_page->mainFrame()->loader().reload(NormalReload, KURL(), newEncodingName);
}

WebFrame* WebViewImpl::mainFrame()
{
    return mainFrameImpl();
}

WebFrame* WebViewImpl::findFrameByName(
    const WebString& name, WebFrame* relativeToFrame)
{
    if (!relativeToFrame)
        relativeToFrame = mainFrame();
    LocalFrame* frame = toWebLocalFrameImpl(relativeToFrame)->frame();
    frame = frame->tree().find(name);
    return WebLocalFrameImpl::fromFrame(frame);
}

WebFrame* WebViewImpl::focusedFrame()
{
    return WebLocalFrameImpl::fromFrame(toLocalFrame(focusedWebCoreFrame()));
}

void WebViewImpl::setFocusedFrame(WebFrame* frame)
{
    if (!frame) {
        // Clears the focused frame if any.
        Frame* focusedFrame = focusedWebCoreFrame();
        if (focusedFrame && focusedFrame->isLocalFrame())
            toLocalFrame(focusedFrame)->selection().setFocused(false);
        return;
    }
    LocalFrame* webcoreFrame = toWebLocalFrameImpl(frame)->frame();
    webcoreFrame->page()->focusController().setFocusedFrame(webcoreFrame);
}

void WebViewImpl::setInitialFocus(bool reverse)
{
    if (!m_page)
        return;
    Frame* frame = page()->focusController().focusedOrMainFrame();
    if (frame->isLocalFrame()) {
        if (Document* document = toLocalFrame(frame)->document())
            document->setFocusedElement(nullptr);
    }
    page()->focusController().setInitialFocus(reverse ? FocusTypeBackward : FocusTypeForward);
}

void WebViewImpl::clearFocusedElement()
{
    RefPtr<Frame> frame = focusedWebCoreFrame();
    if (!frame || !frame->isLocalFrame())
        return;

    LocalFrame* localFrame = toLocalFrame(frame.get());

    RefPtr<Document> document = localFrame->document();
    if (!document)
        return;

    RefPtr<Element> oldFocusedElement = document->focusedElement();

    // Clear the focused node.
    document->setFocusedElement(nullptr);

    if (!oldFocusedElement)
        return;

    // If a text field has focus, we need to make sure the selection controller
    // knows to remove selection from it. Otherwise, the text field is still
    // processing keyboard events even though focus has been moved to the page and
    // keystrokes get eaten as a result.
    if (oldFocusedElement->isContentEditable() || oldFocusedElement->isTextFormControl())
        localFrame->selection().clear();
}

void WebViewImpl::scrollFocusedNodeIntoRect(const WebRect& rect)
{
    LocalFrame* frame = page()->mainFrame();
    Element* element = focusedElement();
    if (!frame || !frame->view() || !element)
        return;

    if (!m_webSettings->autoZoomFocusedNodeToLegibleScale()) {
        frame->view()->scrollElementToRect(element, IntRect(rect.x, rect.y, rect.width, rect.height));
        return;
    }

    float scale;
    IntPoint scroll;
    bool needAnimation;
    computeScaleAndScrollForFocusedNode(element, scale, scroll, needAnimation);
    if (needAnimation)
        startPageScaleAnimation(scroll, false, scale, scrollAndScaleAnimationDurationInSeconds);
}

void WebViewImpl::computeScaleAndScrollForFocusedNode(Node* focusedNode, float& newScale, IntPoint& newScroll, bool& needAnimation)
{
    focusedNode->document().updateLayoutIgnorePendingStylesheets();

    // 'caret' is rect encompassing the blinking cursor.
    IntRect textboxRect = focusedNode->document().view()->contentsToWindow(pixelSnappedIntRect(focusedNode->Node::boundingBox()));
    WebRect caret, unusedEnd;
    selectionBounds(caret, unusedEnd);
    IntRect unscaledCaret = caret;
    unscaledCaret.scale(1 / pageScaleFactor());
    caret = unscaledCaret;

    // Pick a scale which is reasonably readable. This is the scale at which
    // the caret height will become minReadableCaretHeight (adjusted for dpi
    // and font scale factor).
    newScale = clampPageScaleFactorToLimits(legibleScale() * minReadableCaretHeight / caret.height);
    const float deltaScale = newScale / pageScaleFactor();

    // Convert the rects to absolute space in the new scale.
    IntRect textboxRectInDocumentCoordinates = textboxRect;
    textboxRectInDocumentCoordinates.move(mainFrame()->scrollOffset());
    IntRect caretInDocumentCoordinates = caret;
    caretInDocumentCoordinates.move(mainFrame()->scrollOffset());

    int viewWidth = m_size.width / newScale;
    int viewHeight = m_size.height / newScale;

    if (textboxRectInDocumentCoordinates.width() <= viewWidth) {
        // Field is narrower than screen. Try to leave padding on left so field's
        // label is visible, but it's more important to ensure entire field is
        // onscreen.
        int idealLeftPadding = viewWidth * leftBoxRatio;
        int maxLeftPaddingKeepingBoxOnscreen = viewWidth - textboxRectInDocumentCoordinates.width();
        newScroll.setX(textboxRectInDocumentCoordinates.x() - min<int>(idealLeftPadding, maxLeftPaddingKeepingBoxOnscreen));
    } else {
        // Field is wider than screen. Try to left-align field, unless caret would
        // be offscreen, in which case right-align the caret.
        newScroll.setX(max<int>(textboxRectInDocumentCoordinates.x(), caretInDocumentCoordinates.x() + caretInDocumentCoordinates.width() + caretPadding - viewWidth));
    }
    if (textboxRectInDocumentCoordinates.height() <= viewHeight) {
        // Field is shorter than screen. Vertically center it.
        newScroll.setY(textboxRectInDocumentCoordinates.y() - (viewHeight - textboxRectInDocumentCoordinates.height()) / 2);
    } else {
        // Field is taller than screen. Try to top align field, unless caret would
        // be offscreen, in which case bottom-align the caret.
        newScroll.setY(max<int>(textboxRectInDocumentCoordinates.y(), caretInDocumentCoordinates.y() + caretInDocumentCoordinates.height() + caretPadding - viewHeight));
    }

    needAnimation = false;
    // If we are at less than the target zoom level, zoom in.
    if (deltaScale > minScaleChangeToTriggerZoom)
        needAnimation = true;
    // If the caret is offscreen, then animate.
    IntRect sizeRect(0, 0, viewWidth, viewHeight);
    if (!sizeRect.contains(caret))
        needAnimation = true;
    // If the box is partially offscreen and it's possible to bring it fully
    // onscreen, then animate.
    if (sizeRect.contains(textboxRectInDocumentCoordinates.width(), textboxRectInDocumentCoordinates.height()) && !sizeRect.contains(textboxRect))
        needAnimation = true;
}

void WebViewImpl::advanceFocus(bool reverse)
{
    page()->focusController().advanceFocus(reverse ? FocusTypeBackward : FocusTypeForward);
}

double WebViewImpl::zoomLevel()
{
    return m_zoomLevel;
}

double WebViewImpl::setZoomLevel(double zoomLevel)
{
    if (zoomLevel < m_minimumZoomLevel)
        m_zoomLevel = m_minimumZoomLevel;
    else if (zoomLevel > m_maximumZoomLevel)
        m_zoomLevel = m_maximumZoomLevel;
    else
        m_zoomLevel = zoomLevel;

    LocalFrame* frame = mainFrameImpl()->frame();
    WebPluginContainerImpl* pluginContainer = WebLocalFrameImpl::pluginContainerFromFrame(frame);
    if (pluginContainer)
        pluginContainer->plugin()->setZoomLevel(m_zoomLevel, false);
    else {
        float zoomFactor = m_zoomFactorOverride ? m_zoomFactorOverride : static_cast<float>(zoomLevelToZoomFactor(m_zoomLevel));
        frame->setPageZoomFactor(zoomFactor);
    }

    return m_zoomLevel;
}

void WebViewImpl::zoomLimitsChanged(double minimumZoomLevel,
                                    double maximumZoomLevel)
{
    m_minimumZoomLevel = minimumZoomLevel;
    m_maximumZoomLevel = maximumZoomLevel;
    m_client->zoomLimitsChanged(m_minimumZoomLevel, m_maximumZoomLevel);
}

float WebViewImpl::textZoomFactor()
{
    return mainFrameImpl()->frame()->textZoomFactor();
}

float WebViewImpl::setTextZoomFactor(float textZoomFactor)
{
    LocalFrame* frame = mainFrameImpl()->frame();
    if (WebLocalFrameImpl::pluginContainerFromFrame(frame))
        return 1;

    frame->setTextZoomFactor(textZoomFactor);

    return textZoomFactor;
}

void WebViewImpl::fullFramePluginZoomLevelChanged(double zoomLevel)
{
    if (zoomLevel == m_zoomLevel)
        return;

    m_zoomLevel = max(min(zoomLevel, m_maximumZoomLevel), m_minimumZoomLevel);
    m_client->zoomLevelChanged();
}

double WebView::zoomLevelToZoomFactor(double zoomLevel)
{
    return pow(textSizeMultiplierRatio, zoomLevel);
}

double WebView::zoomFactorToZoomLevel(double factor)
{
    // Since factor = 1.2^level, level = log(factor) / log(1.2)
    return log(factor) / log(textSizeMultiplierRatio);
}

float WebViewImpl::pageScaleFactor() const
{
    if (!page())
        return 1;

    if (!pinchVirtualViewportEnabled())
        return page()->pageScaleFactor();

    return page()->frameHost().pinchViewport().scale();
}

float WebViewImpl::clampPageScaleFactorToLimits(float scaleFactor) const
{
    return m_pageScaleConstraintsSet.finalConstraints().clampToConstraints(scaleFactor);
}

IntPoint WebViewImpl::clampOffsetAtScale(const IntPoint& offset, float scale)
{
    FrameView* view = mainFrameImpl()->frameView();
    if (!view)
        return offset;

    return view->clampOffsetAtScale(offset, scale);
}

bool WebViewImpl::pinchVirtualViewportEnabled() const
{
    ASSERT(page());
    return page()->settings().pinchVirtualViewportEnabled();
}

void WebViewImpl::setPinchViewportOffset(const WebFloatPoint& offset)
{
    ASSERT(page());

    if (!pinchVirtualViewportEnabled())
        return;

    page()->frameHost().pinchViewport().setLocation(offset);
}

WebFloatPoint WebViewImpl::pinchViewportOffset() const
{
    ASSERT(page());

    if (!pinchVirtualViewportEnabled())
        return WebFloatPoint();

    return page()->frameHost().pinchViewport().visibleRect().location();
}

void WebViewImpl::setPageScaleFactor(float scaleFactor)
{
    ASSERT(page());

    scaleFactor = clampPageScaleFactorToLimits(scaleFactor);
    if (scaleFactor == pageScaleFactor())
        return;

    // TODO(bokan): Old-style pinch path. Remove when we're migrated to
    // virtual viewport pinch.
    if (!pinchVirtualViewportEnabled()) {
        IntPoint scrollOffset(mainFrame()->scrollOffset().width, mainFrame()->scrollOffset().height);
        setPageScaleFactor(scaleFactor, scrollOffset);
        return;
    }

    page()->frameHost().pinchViewport().setScale(scaleFactor);
    deviceOrPageScaleFactorChanged();
}

void WebViewImpl::setMainFrameScrollOffset(const WebPoint& origin)
{
    updateMainFrameScrollPosition(origin, false);
}

void WebViewImpl::setPageScaleFactor(float scaleFactor, const WebPoint& origin)
{
    if (!page())
        return;

    IntPoint newScrollOffset = origin;
    scaleFactor = clampPageScaleFactorToLimits(scaleFactor);
    newScrollOffset = clampOffsetAtScale(newScrollOffset, scaleFactor);

    if (pinchVirtualViewportEnabled())
        setPageScaleFactor(scaleFactor);
        // Note, we don't set the offset in the new path. This method is going
        // away for the new pinch model so that's ok.
    else
        page()->setPageScaleFactor(scaleFactor, newScrollOffset);
}


float WebViewImpl::deviceScaleFactor() const
{
    if (!page())
        return 1;

    return page()->deviceScaleFactor();
}

void WebViewImpl::setDeviceScaleFactor(float scaleFactor)
{
    if (!page())
        return;

    page()->setDeviceScaleFactor(scaleFactor);

    if (m_layerTreeView)
        updateLayerTreeDeviceScaleFactor();
}

void WebViewImpl::enableAutoResizeMode(const WebSize& minSize, const WebSize& maxSize)
{
    m_shouldAutoResize = true;
    m_minAutoSize = minSize;
    m_maxAutoSize = maxSize;
    configureAutoResizeMode();
}

void WebViewImpl::disableAutoResizeMode()
{
    m_shouldAutoResize = false;
    configureAutoResizeMode();
}

void WebViewImpl::setUserAgentPageScaleConstraints(PageScaleConstraints newConstraints)
{
    if (newConstraints == m_pageScaleConstraintsSet.userAgentConstraints())
        return;

    m_pageScaleConstraintsSet.setUserAgentConstraints(newConstraints);

    if (!mainFrameImpl() || !mainFrameImpl()->frameView())
        return;

    mainFrameImpl()->frameView()->setNeedsLayout();
}

void WebViewImpl::setInitialPageScaleOverride(float initialPageScaleFactorOverride)
{
    PageScaleConstraints constraints = m_pageScaleConstraintsSet.userAgentConstraints();
    constraints.initialScale = initialPageScaleFactorOverride;

    if (constraints == m_pageScaleConstraintsSet.userAgentConstraints())
        return;

    m_pageScaleConstraintsSet.setNeedsReset(true);
    setUserAgentPageScaleConstraints(constraints);
}

void WebViewImpl::setPageScaleFactorLimits(float minPageScale, float maxPageScale)
{
    PageScaleConstraints constraints = m_pageScaleConstraintsSet.userAgentConstraints();
    constraints.minimumScale = minPageScale;
    constraints.maximumScale = maxPageScale;
    setUserAgentPageScaleConstraints(constraints);
}

void WebViewImpl::setIgnoreViewportTagScaleLimits(bool ignore)
{
    PageScaleConstraints constraints = m_pageScaleConstraintsSet.userAgentConstraints();
    if (ignore) {
        constraints.minimumScale = m_pageScaleConstraintsSet.defaultConstraints().minimumScale;
        constraints.maximumScale = m_pageScaleConstraintsSet.defaultConstraints().maximumScale;
    } else {
        constraints.minimumScale = -1;
        constraints.maximumScale = -1;
    }
    setUserAgentPageScaleConstraints(constraints);
}

void WebViewImpl::refreshPageScaleFactorAfterLayout()
{
    if (!mainFrame() || !page() || !page()->mainFrame() || !page()->mainFrame()->view())
        return;
    FrameView* view = page()->mainFrame()->view();

    updatePageDefinedViewportConstraints(mainFrameImpl()->frame()->document()->viewportDescription());
    m_pageScaleConstraintsSet.computeFinalConstraints();

    if (settings()->shrinksViewportContentToFit() && settings()->viewportEnabled() && !m_fixedLayoutSizeLock) {
        int verticalScrollbarWidth = 0;
        if (view->verticalScrollbar() && !view->verticalScrollbar()->isOverlayScrollbar())
            verticalScrollbarWidth = view->verticalScrollbar()->width();
        m_pageScaleConstraintsSet.adjustFinalConstraintsToContentsSize(contentsSize(), verticalScrollbarWidth);
    }

    if (pinchVirtualViewportEnabled())
        mainFrameImpl()->frameView()->resize(m_pageScaleConstraintsSet.mainFrameSize(contentsSize()));

    float newPageScaleFactor = pageScaleFactor();
    if (m_pageScaleConstraintsSet.needsReset() && m_pageScaleConstraintsSet.finalConstraints().initialScale != -1) {
        newPageScaleFactor = m_pageScaleConstraintsSet.finalConstraints().initialScale;
        m_pageScaleConstraintsSet.setNeedsReset(false);
    }
    setPageScaleFactor(newPageScaleFactor);

    updateLayerTreeViewport();

    // Relayout immediately to avoid violating the rule that needsLayout()
    // isn't set at the end of a layout.
    if (view->needsLayout())
        view->layout();
}

void WebViewImpl::updatePageDefinedViewportConstraints(const ViewportDescription& description)
{
    if (!settings()->viewportEnabled() || !page() || (!m_size.width && !m_size.height))
        return;

    Document* document = page()->mainFrame()->document();

    m_matchesHeuristicsForGpuRasterization = description.maxWidth == Length(DeviceWidth)
        && description.minZoom == 1.0
        && description.minZoomIsExplicit
        && description.zoom == 1.0
        && description.zoomIsExplicit
        && description.userZoom
        && description.userZoomIsExplicit;
    if (m_layerTreeView)
        m_layerTreeView->heuristicsForGpuRasterizationUpdated(m_matchesHeuristicsForGpuRasterization);

    Length defaultMinWidth = document->viewportDefaultMinWidth();
    if (defaultMinWidth.isAuto())
        defaultMinWidth = Length(ExtendToZoom);

    ViewportDescription adjustedDescription = description;
    if (settingsImpl()->viewportMetaLayoutSizeQuirk() && adjustedDescription.type == ViewportDescription::ViewportMeta) {
        const int legacyWidthSnappingMagicNumber = 320;
        if (adjustedDescription.maxWidth.isFixed() && adjustedDescription.maxWidth.value() <= legacyWidthSnappingMagicNumber)
            adjustedDescription.maxWidth = Length(DeviceWidth);
        if (adjustedDescription.maxHeight.isFixed() && adjustedDescription.maxHeight.value() <= m_size.height)
            adjustedDescription.maxHeight = Length(DeviceHeight);
        adjustedDescription.minWidth = adjustedDescription.maxWidth;
        adjustedDescription.minHeight = adjustedDescription.maxHeight;
    }

    float oldInitialScale = m_pageScaleConstraintsSet.pageDefinedConstraints().initialScale;
    m_pageScaleConstraintsSet.updatePageDefinedConstraints(adjustedDescription, defaultMinWidth);

    if (settingsImpl()->clobberUserAgentInitialScaleQuirk()
        && m_pageScaleConstraintsSet.userAgentConstraints().initialScale != -1
        && m_pageScaleConstraintsSet.userAgentConstraints().initialScale * deviceScaleFactor() <= 1) {
        if (description.maxWidth == Length(DeviceWidth)
            || (description.maxWidth.type() == Auto && m_pageScaleConstraintsSet.pageDefinedConstraints().initialScale == 1.0f))
            setInitialPageScaleOverride(-1);
    }

    m_pageScaleConstraintsSet.adjustForAndroidWebViewQuirks(adjustedDescription, defaultMinWidth.intValue(), deviceScaleFactor(), settingsImpl()->supportDeprecatedTargetDensityDPI(), page()->settings().wideViewportQuirkEnabled(), page()->settings().useWideViewport(), page()->settings().loadWithOverviewMode(), settingsImpl()->viewportMetaNonUserScalableQuirk());
    float newInitialScale = m_pageScaleConstraintsSet.pageDefinedConstraints().initialScale;
    if (oldInitialScale != newInitialScale && newInitialScale != -1) {
        m_pageScaleConstraintsSet.setNeedsReset(true);
        if (mainFrameImpl() && mainFrameImpl()->frameView())
            mainFrameImpl()->frameView()->setNeedsLayout();
    }

    updateMainFrameLayoutSize();

    if (LocalFrame* frame = page()->mainFrame()) {
        if (FastTextAutosizer* textAutosizer = frame->document()->fastTextAutosizer())
            textAutosizer->updatePageInfoInAllFrames();
    }
}

void WebViewImpl::updateMainFrameLayoutSize()
{
    if (m_fixedLayoutSizeLock || m_shouldAutoResize || !mainFrameImpl())
        return;

    RefPtr<FrameView> view = mainFrameImpl()->frameView();
    if (!view)
        return;

    WebSize layoutSize = m_size;

    if (settings()->viewportEnabled()) {
        layoutSize = flooredIntSize(m_pageScaleConstraintsSet.pageDefinedConstraints().layoutSize);

        bool textAutosizingEnabled = page()->settings().textAutosizingEnabled();
        if (textAutosizingEnabled && layoutSize.width != view->layoutSize().width()) {
            if (TextAutosizer* textAutosizer = page()->mainFrame()->document()->textAutosizer())
                textAutosizer->recalculateMultipliers();
        }
    }

    view->setLayoutSize(layoutSize);
}

IntSize WebViewImpl::contentsSize() const
{
    RenderView* root = page()->mainFrame()->contentRenderer();
    if (!root)
        return IntSize();
    return root->documentRect().size();
}

WebSize WebViewImpl::contentsPreferredMinimumSize()
{
    Document* document = m_page->mainFrame()->document();
    if (!document || !document->renderView() || !document->documentElement())
        return WebSize();

    layout();
    FontCachePurgePreventer fontCachePurgePreventer; // Required by minPreferredLogicalWidth().
    IntSize preferredMinimumSize(document->renderView()->minPreferredLogicalWidth(), document->documentElement()->scrollHeight());
    preferredMinimumSize.scale(zoomLevelToZoomFactor(zoomLevel()));
    return preferredMinimumSize;
}

float WebViewImpl::minimumPageScaleFactor() const
{
    return m_pageScaleConstraintsSet.finalConstraints().minimumScale;
}

float WebViewImpl::maximumPageScaleFactor() const
{
    return m_pageScaleConstraintsSet.finalConstraints().maximumScale;
}

void WebViewImpl::resetScrollAndScaleState()
{
    // TODO: This is done by the pinchViewport().reset() call below and can be removed when
    // the new pinch path is the only one.
    setPageScaleFactor(1);
    updateMainFrameScrollPosition(IntPoint(), true);
    page()->frameHost().pinchViewport().reset();

    // Clear out the values for the current history item. This will prevent the history item from clobbering the
    // value determined during page scale initialization, which may be less than 1.
    page()->mainFrame()->loader().clearScrollPositionAndViewState();
    m_pageScaleConstraintsSet.setNeedsReset(true);

    // Clobber saved scales and scroll offsets.
    if (FrameView* view = page()->mainFrame()->document()->view())
        view->cacheCurrentScrollPosition();
}

void WebViewImpl::setFixedLayoutSize(const WebSize& layoutSize)
{
    if (!page())
        return;

    LocalFrame* frame = page()->mainFrame();
    if (!frame)
        return;

    RefPtr<FrameView> view = frame->view();
    if (!view)
        return;

    m_fixedLayoutSizeLock = layoutSize.width || layoutSize.height;

    if (m_fixedLayoutSizeLock)
        view->setLayoutSize(layoutSize);
    else
        updateMainFrameLayoutSize();
}

void WebViewImpl::performMediaPlayerAction(const WebMediaPlayerAction& action,
                                           const WebPoint& location)
{
    HitTestResult result = hitTestResultForWindowPos(location);
    RefPtr<Node> node = result.innerNonSharedNode();
    if (!isHTMLVideoElement(*node) && !isHTMLAudioElement(*node))
        return;

    RefPtr<HTMLMediaElement> mediaElement =
        static_pointer_cast<HTMLMediaElement>(node);
    switch (action.type) {
    case WebMediaPlayerAction::Play:
        if (action.enable)
            mediaElement->play();
        else
            mediaElement->pause();
        break;
    case WebMediaPlayerAction::Mute:
        mediaElement->setMuted(action.enable);
        break;
    case WebMediaPlayerAction::Loop:
        mediaElement->setLoop(action.enable);
        break;
    case WebMediaPlayerAction::Controls:
        mediaElement->setControls(action.enable);
        break;
    default:
        ASSERT_NOT_REACHED();
    }
}

void WebViewImpl::performPluginAction(const WebPluginAction& action,
                                      const WebPoint& location)
{
    HitTestResult result = hitTestResultForWindowPos(location);
    RefPtr<Node> node = result.innerNonSharedNode();
    if (!isHTMLObjectElement(*node) && !isHTMLEmbedElement(*node))
        return;

    RenderObject* object = node->renderer();
    if (object && object->isWidget()) {
        Widget* widget = toRenderWidget(object)->widget();
        if (widget && widget->isPluginContainer()) {
            WebPluginContainerImpl* plugin = toWebPluginContainerImpl(widget);
            switch (action.type) {
            case WebPluginAction::Rotate90Clockwise:
                plugin->plugin()->rotateView(WebPlugin::RotationType90Clockwise);
                break;
            case WebPluginAction::Rotate90Counterclockwise:
                plugin->plugin()->rotateView(WebPlugin::RotationType90Counterclockwise);
                break;
            default:
                ASSERT_NOT_REACHED();
            }
        }
    }
}

WebHitTestResult WebViewImpl::hitTestResultAt(const WebPoint& point)
{
    IntPoint scaledPoint = point;
    scaledPoint.scale(1 / pageScaleFactor(), 1 / pageScaleFactor());
    return hitTestResultForWindowPos(scaledPoint);
}

void WebViewImpl::copyImageAt(const WebPoint& point)
{
    if (!m_page)
        return;

    HitTestResult result = hitTestResultForWindowPos(point);

    if (result.absoluteImageURL().isEmpty()) {
        // There isn't actually an image at these coordinates.  Might be because
        // the window scrolled while the context menu was open or because the page
        // changed itself between when we thought there was an image here and when
        // we actually tried to retreive the image.
        //
        // FIXME: implement a cache of the most recent HitTestResult to avoid having
        //        to do two hit tests.
        return;
    }

    m_page->mainFrame()->editor().copyImage(result);
}

void WebViewImpl::saveImageAt(const WebPoint& point)
{
    if (!m_page)
        return;

    KURL url = hitTestResultForWindowPos(point).absoluteImageURL();

    if (url.isEmpty())
        return;

    ResourceRequest request(url);
    m_page->mainFrame()->loader().client()->loadURLExternally(
        request, NavigationPolicyDownloadTo, WebString());
}

void WebViewImpl::dragSourceEndedAt(
    const WebPoint& clientPoint,
    const WebPoint& screenPoint,
    WebDragOperation operation)
{
    PlatformMouseEvent pme(clientPoint,
                           screenPoint,
                           LeftButton, PlatformEvent::MouseMoved, 0, false, false, false,
                           false, 0);
    m_page->mainFrame()->eventHandler().dragSourceEndedAt(pme,
        static_cast<DragOperation>(operation));
}

void WebViewImpl::dragSourceSystemDragEnded()
{
    // It's possible for us to get this callback while not doing a drag if
    // it's from a previous page that got unloaded.
    if (m_doingDragAndDrop) {
        m_page->dragController().dragEnded();
        m_doingDragAndDrop = false;
    }
}

WebDragOperation WebViewImpl::dragTargetDragEnter(
    const WebDragData& webDragData,
    const WebPoint& clientPoint,
    const WebPoint& screenPoint,
    WebDragOperationsMask operationsAllowed,
    int keyModifiers)
{
    ASSERT(!m_currentDragData);

    m_currentDragData = webDragData.getValue();
    m_operationsAllowed = operationsAllowed;

    return dragTargetDragEnterOrOver(clientPoint, screenPoint, DragEnter, keyModifiers);
}

WebDragOperation WebViewImpl::dragTargetDragOver(
    const WebPoint& clientPoint,
    const WebPoint& screenPoint,
    WebDragOperationsMask operationsAllowed,
    int keyModifiers)
{
    m_operationsAllowed = operationsAllowed;

    return dragTargetDragEnterOrOver(clientPoint, screenPoint, DragOver, keyModifiers);
}

void WebViewImpl::dragTargetDragLeave()
{
    ASSERT(m_currentDragData);

    DragData dragData(
        m_currentDragData.get(),
        IntPoint(),
        IntPoint(),
        static_cast<DragOperation>(m_operationsAllowed));

    m_page->dragController().dragExited(&dragData);

    // FIXME: why is the drag scroll timer not stopped here?

    m_dragOperation = WebDragOperationNone;
    m_currentDragData = nullptr;
}

void WebViewImpl::dragTargetDrop(const WebPoint& clientPoint,
                                 const WebPoint& screenPoint,
                                 int keyModifiers)
{
    ASSERT(m_currentDragData);

    UserGestureNotifier notifier(m_autofillClient, &m_userGestureObserved);

    // If this webview transitions from the "drop accepting" state to the "not
    // accepting" state, then our IPC message reply indicating that may be in-
    // flight, or else delayed by javascript processing in this webview.  If a
    // drop happens before our IPC reply has reached the browser process, then
    // the browser forwards the drop to this webview.  So only allow a drop to
    // proceed if our webview m_dragOperation state is not DragOperationNone.

    if (m_dragOperation == WebDragOperationNone) { // IPC RACE CONDITION: do not allow this drop.
        dragTargetDragLeave();
        return;
    }

    m_currentDragData->setModifierKeyState(webInputEventKeyStateToPlatformEventKeyState(keyModifiers));
    DragData dragData(
        m_currentDragData.get(),
        clientPoint,
        screenPoint,
        static_cast<DragOperation>(m_operationsAllowed));

    UserGestureIndicator gesture(DefinitelyProcessingNewUserGesture);
    m_page->dragController().performDrag(&dragData);

    m_dragOperation = WebDragOperationNone;
    m_currentDragData = nullptr;
}

void WebViewImpl::spellingMarkers(WebVector<uint32_t>* markers)
{
    Vector<uint32_t> result;
    for (LocalFrame* frame = m_page->mainFrame(); frame; frame = frame->tree().traverseNext()) {
        const Vector<DocumentMarker*>& documentMarkers = frame->document()->markers().markers();
        for (size_t i = 0; i < documentMarkers.size(); ++i)
            result.append(documentMarkers[i]->hash());
    }
    markers->assign(result);
}

WebDragOperation WebViewImpl::dragTargetDragEnterOrOver(const WebPoint& clientPoint, const WebPoint& screenPoint, DragAction dragAction, int keyModifiers)
{
    ASSERT(m_currentDragData);

    m_currentDragData->setModifierKeyState(webInputEventKeyStateToPlatformEventKeyState(keyModifiers));
    DragData dragData(
        m_currentDragData.get(),
        clientPoint,
        screenPoint,
        static_cast<DragOperation>(m_operationsAllowed));

    DragSession dragSession;
    if (dragAction == DragEnter)
        dragSession = m_page->dragController().dragEntered(&dragData);
    else
        dragSession = m_page->dragController().dragUpdated(&dragData);

    DragOperation dropEffect = dragSession.operation;

    // Mask the drop effect operation against the drag source's allowed operations.
    if (!(dropEffect & dragData.draggingSourceOperationMask()))
        dropEffect = DragOperationNone;

     m_dragOperation = static_cast<WebDragOperation>(dropEffect);

    return m_dragOperation;
}

void WebViewImpl::sendResizeEventAndRepaint()
{
    // FIXME: This is wrong. The FrameView is responsible sending a resizeEvent
    // as part of layout. Layout is also responsible for sending invalidations
    // to the embedder. This method and all callers may be wrong. -- eseidel.
    if (mainFrameImpl()->frameView()) {
        // Enqueues the resize event.
        mainFrameImpl()->frame()->document()->enqueueResizeEvent();
    }

    if (m_client) {
        if (isAcceleratedCompositingActive()) {
            updateLayerTreeViewport();
        } else {
            WebRect damagedRect(0, 0, m_size.width, m_size.height);
            m_client->didInvalidateRect(damagedRect);
        }
    }
    if (m_pageOverlays)
        m_pageOverlays->update();
}

void WebViewImpl::configureAutoResizeMode()
{
    if (!mainFrameImpl() || !mainFrameImpl()->frame() || !mainFrameImpl()->frame()->view())
        return;

    mainFrameImpl()->frame()->view()->enableAutoSizeMode(m_shouldAutoResize, m_minAutoSize, m_maxAutoSize);
}

unsigned long WebViewImpl::createUniqueIdentifierForRequest()
{
    return createUniqueIdentifier();
}

void WebViewImpl::inspectElementAt(const WebPoint& point)
{
    if (!m_page)
        return;

    if (point.x == -1 || point.y == -1) {
        m_page->inspectorController().inspect(0);
    } else {
        HitTestRequest::HitTestRequestType hitType = HitTestRequest::Move | HitTestRequest::ReadOnly | HitTestRequest::AllowChildFrameContent;
        HitTestRequest request(hitType);

        FrameView* frameView = m_page->mainFrame()->view();
        IntPoint transformedPoint(point);
        transformedPoint = transformedPoint - frameView->inputEventsOffsetForEmulation();
        transformedPoint.scale(1 / frameView->inputEventsScaleFactor(), 1 / frameView->inputEventsScaleFactor());
        HitTestResult result(m_page->mainFrame()->view()->windowToContents(transformedPoint));
        m_page->mainFrame()->contentRenderer()->hitTest(request, result);
        Node* node = result.innerNode();
        if (!node && m_page->mainFrame()->document())
            node = m_page->mainFrame()->document()->documentElement();
        m_page->inspectorController().inspect(node);
    }
}

WebString WebViewImpl::inspectorSettings() const
{
    return m_inspectorSettings;
}

void WebViewImpl::setInspectorSettings(const WebString& settings)
{
    m_inspectorSettings = settings;
}

bool WebViewImpl::inspectorSetting(const WebString& key, WebString* value) const
{
    if (!m_inspectorSettingsMap->contains(key))
        return false;
    *value = m_inspectorSettingsMap->get(key);
    return true;
}

void WebViewImpl::setInspectorSetting(const WebString& key,
                                      const WebString& value)
{
    m_inspectorSettingsMap->set(key, value);
    client()->didUpdateInspectorSetting(key, value);
}

void WebViewImpl::setCompositorDeviceScaleFactorOverride(float deviceScaleFactor)
{
    if (m_compositorDeviceScaleFactorOverride == deviceScaleFactor)
        return;
    m_compositorDeviceScaleFactorOverride = deviceScaleFactor;
    if (page() && m_layerTreeView)
        updateLayerTreeDeviceScaleFactor();
}

void WebViewImpl::setRootLayerTransform(const WebSize& rootLayerOffset, float rootLayerScale)
{
    if (m_rootLayerScale == rootLayerScale && m_rootLayerOffset == rootLayerOffset)
        return;
    m_rootLayerScale = rootLayerScale;
    m_rootLayerOffset = rootLayerOffset;
    if (mainFrameImpl())
        mainFrameImpl()->setInputEventsTransformForEmulation(m_rootLayerOffset, m_rootLayerScale);
    updateRootLayerTransform();
}

WebDevToolsAgent* WebViewImpl::devToolsAgent()
{
    return m_devToolsAgent.get();
}

WebAXObject WebViewImpl::accessibilityObject()
{
    if (!mainFrameImpl())
        return WebAXObject();

    Document* document = mainFrameImpl()->frame()->document();
    return WebAXObject(
        document->axObjectCache()->getOrCreate(document->renderer()));
}

void WebViewImpl::performCustomContextMenuAction(unsigned action)
{
    if (!m_page)
        return;
    ContextMenu* menu = m_page->contextMenuController().contextMenu();
    if (!menu)
        return;
    const ContextMenuItem* item = menu->itemWithAction(static_cast<ContextMenuAction>(ContextMenuItemBaseCustomTag + action));
    if (item)
        m_page->contextMenuController().contextMenuItemSelected(item);
    m_page->contextMenuController().clearContextMenu();
}

void WebViewImpl::showContextMenu()
{
    if (!page())
        return;

    page()->contextMenuController().clearContextMenu();
    m_contextMenuAllowed = true;
    if (LocalFrame* focusedFrame = toLocalFrame(page()->focusController().focusedOrMainFrame()))
        focusedFrame->eventHandler().sendContextMenuEventForKey();
    m_contextMenuAllowed = false;
}

WebString WebViewImpl::getSmartClipData(WebRect rect)
{
    LocalFrame* frame = toLocalFrame(focusedWebCoreFrame());
    if (!frame)
        return WebString();
    return WebCore::SmartClip(frame).dataForRect(rect).toString();
}

void WebViewImpl::hidePopups()
{
    hideSelectPopup();
    if (m_pagePopup)
        closePagePopup(m_pagePopup.get());
}

void WebViewImpl::setIsTransparent(bool isTransparent)
{
    // Set any existing frames to be transparent.
    LocalFrame* frame = m_page->mainFrame();
    while (frame) {
        frame->view()->setTransparent(isTransparent);
        frame = frame->tree().traverseNext();
    }

    // Future frames check this to know whether to be transparent.
    m_isTransparent = isTransparent;
}

bool WebViewImpl::isTransparent() const
{
    return m_isTransparent;
}

void WebViewImpl::setBaseBackgroundColor(WebColor color)
{
    layout();

    if (m_baseBackgroundColor == color)
        return;

    m_baseBackgroundColor = color;

    if (m_page->mainFrame())
        m_page->mainFrame()->view()->setBaseBackgroundColor(color);

    updateLayerTreeBackgroundColor();
}

void WebViewImpl::setIsActive(bool active)
{
    if (page())
        page()->focusController().setActive(active);
}

bool WebViewImpl::isActive() const
{
    return page() ? page()->focusController().isActive() : false;
}

void WebViewImpl::setDomainRelaxationForbidden(bool forbidden, const WebString& scheme)
{
    SchemeRegistry::setDomainRelaxationForbiddenForURLScheme(forbidden, String(scheme));
}

void WebViewImpl::setWindowFeatures(const WebWindowFeatures& features)
{
    m_page->chrome().setWindowFeatures(features);
}

void WebViewImpl::setOpenedByDOM()
{
    m_page->setOpenedByDOM();
}

void WebViewImpl::setSelectionColors(unsigned activeBackgroundColor,
                                     unsigned activeForegroundColor,
                                     unsigned inactiveBackgroundColor,
                                     unsigned inactiveForegroundColor) {
#if USE(DEFAULT_RENDER_THEME)
    RenderThemeChromiumDefault::setSelectionColors(activeBackgroundColor, activeForegroundColor, inactiveBackgroundColor, inactiveForegroundColor);
    RenderTheme::theme().platformColorsDidChange();
#endif
}

void WebView::injectStyleSheet(const WebString& sourceCode, const WebVector<WebString>& patternsIn, WebView::StyleInjectionTarget injectIn)
{
    Vector<String> patterns;
    for (size_t i = 0; i < patternsIn.size(); ++i)
        patterns.append(patternsIn[i]);

    InjectedStyleSheets::instance().add(sourceCode, patterns, static_cast<WebCore::StyleInjectionTarget>(injectIn));
}

void WebView::removeInjectedStyleSheets()
{
    InjectedStyleSheets::instance().removeAll();
}

void WebViewImpl::didCommitLoad(bool isNewNavigation, bool isNavigationWithinPage)
{
    if (isNewNavigation && !isNavigationWithinPage)
        m_pageScaleConstraintsSet.setNeedsReset(true);

    // Make sure link highlight from previous page is cleared.
    m_linkHighlights.clear();
    endActiveFlingAnimation();
    m_userGestureObserved = false;
}

void WebViewImpl::willInsertBody(WebLocalFrameImpl* webframe)
{
    if (webframe != mainFrameImpl())
        return;

    // If we get to the <body> tag and we have no pending stylesheet and import load, we
    // can be fairly confident we'll have something sensible to paint soon and
    // can turn off deferred commits.
    if (m_page->mainFrame()->document()->isRenderingReady())
        resumeTreeViewCommits();
}

void WebViewImpl::resumeTreeViewCommits()
{
    if (m_layerTreeViewCommitsDeferred) {
        if (m_layerTreeView)
            m_layerTreeView->setDeferCommits(false);
        m_layerTreeViewCommitsDeferred = false;
    }
}

void WebViewImpl::layoutUpdated(WebLocalFrameImpl* webframe)
{
    if (!m_client || webframe != mainFrameImpl())
        return;

    // If we finished a layout while in deferred commit mode,
    // that means it's time to start producing frames again so un-defer.
    resumeTreeViewCommits();

    if (m_shouldAutoResize && mainFrameImpl()->frame() && mainFrameImpl()->frame()->view()) {
        WebSize frameSize = mainFrameImpl()->frame()->view()->frameRect().size();
        if (frameSize != m_size) {
            m_size = frameSize;

            page()->frameHost().pinchViewport().setSize(m_size);
            m_pageScaleConstraintsSet.didChangeViewSize(m_size);

            m_client->didAutoResize(m_size);
            sendResizeEventAndRepaint();
        }
    }

    if (m_pageScaleConstraintsSet.constraintsDirty())
        refreshPageScaleFactorAfterLayout();

    m_client->didUpdateLayout();
}

void WebViewImpl::didChangeContentsSize()
{
    m_pageScaleConstraintsSet.didChangeContentsSize(contentsSize(), pageScaleFactor());
}

void WebViewImpl::deviceOrPageScaleFactorChanged()
{
    if (pageScaleFactor() && pageScaleFactor() != 1)
        enterForceCompositingMode(true);
    m_pageScaleConstraintsSet.setNeedsReset(false);
    updateLayerTreeViewport();
}

bool WebViewImpl::useExternalPopupMenus()
{
    return shouldUseExternalPopupMenus;
}

void WebViewImpl::startDragging(LocalFrame* frame,
                                const WebDragData& dragData,
                                WebDragOperationsMask mask,
                                const WebImage& dragImage,
                                const WebPoint& dragImageOffset)
{
    if (!m_client)
        return;
    ASSERT(!m_doingDragAndDrop);
    m_doingDragAndDrop = true;
    m_client->startDragging(WebLocalFrameImpl::fromFrame(frame), dragData, mask, dragImage, dragImageOffset);
}

void WebViewImpl::setIgnoreInputEvents(bool newValue)
{
    ASSERT(m_ignoreInputEvents != newValue);
    m_ignoreInputEvents = newValue;
}

void WebViewImpl::setBackgroundColorOverride(WebColor color)
{
    m_backgroundColorOverride = color;
    updateLayerTreeBackgroundColor();
}

void WebViewImpl::setZoomFactorOverride(float zoomFactor)
{
    m_zoomFactorOverride = zoomFactor;
    setZoomLevel(zoomLevel());
}

void WebViewImpl::addPageOverlay(WebPageOverlay* overlay, int zOrder)
{
    if (!m_pageOverlays)
        m_pageOverlays = PageOverlayList::create(this);

    m_pageOverlays->add(overlay, zOrder);
}

void WebViewImpl::removePageOverlay(WebPageOverlay* overlay)
{
    if (m_pageOverlays && m_pageOverlays->remove(overlay) && m_pageOverlays->empty())
        m_pageOverlays = nullptr;
}

void WebViewImpl::setOverlayLayer(WebCore::GraphicsLayer* layer)
{
    if (!m_rootGraphicsLayer)
        return;

    if (pinchVirtualViewportEnabled()) {
        m_page->mainFrame()->view()->renderView()->compositor()->setOverlayLayer(layer);
        return;
    }

    // FIXME(bokan): This path goes away after virtual viewport pinch is enabled everywhere.
    if (!m_rootTransformLayer)
        m_rootTransformLayer = m_page->mainFrame()->view()->renderView()->compositor()->ensureRootTransformLayer();

    if (m_rootTransformLayer) {
        if (layer->parent() != m_rootTransformLayer)
            m_rootTransformLayer->addChild(layer);
    }
}

Element* WebViewImpl::focusedElement() const
{
    Frame* frame = m_page->focusController().focusedFrame();
    if (!frame || !frame->isLocalFrame())
        return 0;

    Document* document = toLocalFrame(frame)->document();
    if (!document)
        return 0;

    return document->focusedElement();
}

HitTestResult WebViewImpl::hitTestResultForWindowPos(const IntPoint& pos)
{
    IntPoint docPoint(m_page->mainFrame()->view()->windowToContents(pos));
    return m_page->mainFrame()->eventHandler().hitTestResultAtPoint(docPoint, HitTestRequest::ReadOnly | HitTestRequest::Active | HitTestRequest::ConfusingAndOftenMisusedDisallowShadowContent);
}

void WebViewImpl::setTabsToLinks(bool enable)
{
    m_tabsToLinks = enable;
}

bool WebViewImpl::tabsToLinks() const
{
    return m_tabsToLinks;
}

void WebViewImpl::suppressInvalidations(bool enable)
{
    if (m_client)
        m_client->suppressCompositorScheduling(enable);
}

void WebViewImpl::setRootGraphicsLayer(GraphicsLayer* layer)
{
    suppressInvalidations(true);

    if (pinchVirtualViewportEnabled()) {
        PinchViewport& pinchViewport = page()->frameHost().pinchViewport();
        pinchViewport.attachToLayerTree(layer, graphicsLayerFactory());
        if (layer) {
            m_rootGraphicsLayer = pinchViewport.rootGraphicsLayer();
            m_rootLayer = pinchViewport.rootGraphicsLayer()->platformLayer();
            m_rootTransformLayer = pinchViewport.rootGraphicsLayer();
        } else {
            m_rootGraphicsLayer = 0;
            m_rootLayer = 0;
            m_rootTransformLayer = 0;
        }
    } else {
        m_rootGraphicsLayer = layer;
        m_rootLayer = layer ? layer->platformLayer() : 0;
        m_rootTransformLayer = 0;
    }

    setIsAcceleratedCompositingActive(layer);

    updateRootLayerTransform();

    if (m_layerTreeView) {
        if (m_rootLayer) {
            m_layerTreeView->setRootLayer(*m_rootLayer);
            // We register viewport layers here since there may not be a layer
            // tree view prior to this point.
            if (pinchVirtualViewportEnabled()) {
                page()->frameHost().pinchViewport().registerLayersWithTreeView(m_layerTreeView);
            } else {
                GraphicsLayer* rootScrollLayer = compositor()->scrollLayer();
                ASSERT(rootScrollLayer);
                WebLayer* pageScaleLayer = rootScrollLayer->parent() ? rootScrollLayer->parent()->platformLayer() : 0;
                m_layerTreeView->registerViewportLayers(pageScaleLayer, rootScrollLayer->platformLayer(), 0);
            }
        } else {
            m_layerTreeView->clearRootLayer();
            if (pinchVirtualViewportEnabled())
                page()->frameHost().pinchViewport().clearLayersForTreeView(m_layerTreeView);
            else
                m_layerTreeView->clearViewportLayers();
        }
    }

    suppressInvalidations(false);
}

void WebViewImpl::scheduleCompositingLayerSync()
{
    m_layerTreeView->setNeedsAnimate();
}

void WebViewImpl::scrollRootLayer()
{
    updateLayerTreeViewport();
}

void WebViewImpl::invalidateRect(const IntRect& rect)
{
    if (m_isAcceleratedCompositingActive) {
        ASSERT(m_layerTreeView);
        updateLayerTreeViewport();
    } else if (m_client)
        m_client->didInvalidateRect(rect);
}

WebCore::GraphicsLayerFactory* WebViewImpl::graphicsLayerFactory() const
{
    return m_graphicsLayerFactory.get();
}

WebCore::RenderLayerCompositor* WebViewImpl::compositor() const
{
    if (!page()
        || !page()->mainFrame()
        || !page()->mainFrame()->document()
        || !page()->mainFrame()->document()->renderView())
        return 0;
    return page()->mainFrame()->document()->renderView()->compositor();
}

void WebViewImpl::registerForAnimations(WebLayer* layer)
{
    if (m_layerTreeView)
        m_layerTreeView->registerForAnimations(layer);
}

WebCore::GraphicsLayer* WebViewImpl::rootGraphicsLayer()
{
    return m_rootGraphicsLayer;
}

void WebViewImpl::scheduleAnimation()
{
    if (isAcceleratedCompositingActive()) {
        ASSERT(m_layerTreeView);
        m_layerTreeView->setNeedsAnimate();
        return;
    }
    if (m_client)
        m_client->scheduleAnimation();
}

void WebViewImpl::setIsAcceleratedCompositingActive(bool active)
{
    blink::Platform::current()->histogramEnumeration("GPU.setIsAcceleratedCompositingActive", active * 2 + m_isAcceleratedCompositingActive, 4);

    if (m_isAcceleratedCompositingActive == active)
        return;

    if (!active) {
        m_isAcceleratedCompositingActive = false;
        // We need to finish all GL rendering before sending didDeactivateCompositor() to prevent
        // flickering when compositing turns off. This is only necessary if we're not in
        // force-compositing-mode.
        if (m_layerTreeView && !page()->settings().forceCompositingMode())
            m_layerTreeView->finishAllRendering();
        m_client->didDeactivateCompositor();
        if (!m_layerTreeViewCommitsDeferred
            && blink::Platform::current()->isThreadedCompositingEnabled()) {
            ASSERT(m_layerTreeView);
            // In threaded compositing mode, force compositing mode is always on so setIsAcceleratedCompositingActive(false)
            // means that we're transitioning to a new page. Suppress commits until WebKit generates invalidations so
            // we don't attempt to paint too early in the next page load.
            m_layerTreeView->setDeferCommits(true);
            m_layerTreeViewCommitsDeferred = true;
        }
    } else if (m_layerTreeView) {
        m_isAcceleratedCompositingActive = true;
        updateLayerTreeViewport();
        if (m_pageOverlays)
            m_pageOverlays->update();

        m_client->didActivateCompositor();
    } else {
        TRACE_EVENT0("webkit", "WebViewImpl::setIsAcceleratedCompositingActive(true)");

        m_client->initializeLayerTreeView();
        m_layerTreeView = m_client->layerTreeView();
        if (m_layerTreeView) {
            m_layerTreeView->setRootLayer(*m_rootLayer);

            bool visible = page()->visibilityState() == PageVisibilityStateVisible;
            m_layerTreeView->setVisible(visible);
            updateLayerTreeDeviceScaleFactor();
            m_layerTreeView->setPageScaleFactorAndLimits(pageScaleFactor(), minimumPageScaleFactor(), maximumPageScaleFactor());
            updateLayerTreeBackgroundColor();
            m_layerTreeView->setHasTransparentBackground(isTransparent());
#if USE(RUBBER_BANDING)
            RefPtr<Image> overhangImage = OverscrollTheme::theme()->getOverhangImage();
            if (overhangImage && overhangImage->nativeImageForCurrentFrame())
                m_layerTreeView->setOverhangBitmap(overhangImage->nativeImageForCurrentFrame()->bitmap());
#endif
            updateLayerTreeViewport();
            m_client->didActivateCompositor();
            m_isAcceleratedCompositingActive = true;
            if (m_pageOverlays)
                m_pageOverlays->update();
            m_layerTreeView->setShowFPSCounter(m_showFPSCounter);
            m_layerTreeView->setShowPaintRects(m_showPaintRects);
            m_layerTreeView->setShowDebugBorders(m_showDebugBorders);
            m_layerTreeView->setContinuousPaintingEnabled(m_continuousPaintingEnabled);
            m_layerTreeView->setShowScrollBottleneckRects(m_showScrollBottleneckRects);
            m_layerTreeView->heuristicsForGpuRasterizationUpdated(m_matchesHeuristicsForGpuRasterization);
        } else {
            // FIXME: It appears that only unittests, <webview> and android webview
            // printing can hit this code. We should make them not hit this code and
            // then delete this else clause and allowsBrokenNullLayerTreeView.
            // crbug.com/322276 and crbug.com/364716.
            ASSERT(m_client->allowsBrokenNullLayerTreeView());
            m_isAcceleratedCompositingActive = false;
            m_client->didDeactivateCompositor();
            m_page->settings().setAcceleratedCompositingEnabled(false);
            m_page->updateAcceleratedCompositingSettings();
        }
    }
    if (page())
        page()->mainFrame()->view()->setClipsRepaints(!m_isAcceleratedCompositingActive);
}

void WebViewImpl::updateMainFrameScrollPosition(const IntPoint& scrollPosition, bool programmaticScroll)
{
    FrameView* frameView = page()->mainFrame()->view();
    if (!frameView)
        return;

    if (frameView->scrollPosition() == scrollPosition)
        return;

    bool oldProgrammaticScroll = frameView->inProgrammaticScroll();
    frameView->setInProgrammaticScroll(programmaticScroll);
    frameView->notifyScrollPositionChanged(scrollPosition);
    frameView->setInProgrammaticScroll(oldProgrammaticScroll);
}

void WebViewImpl::applyScrollAndScale(const WebSize& scrollDelta, float pageScaleDelta)
{
    if (!mainFrameImpl() || !mainFrameImpl()->frameView())
        return;

    if (pinchVirtualViewportEnabled()) {
        if (pageScaleDelta != 1) {
            // When the virtual viewport is enabled, offsets are already set for us.
            setPageScaleFactor(pageScaleFactor() * pageScaleDelta);
            m_doubleTapZoomPending = false;
        }

        return;
    }

    // TODO(bokan): Old pinch path only - virtual viewport pinch scrolls are automatically updated via GraphicsLayer::DidScroll.
    // this should be removed once old pinch is removed.
    if (pageScaleDelta == 1) {
        TRACE_EVENT_INSTANT2("webkit", "WebViewImpl::applyScrollAndScale::scrollBy", "x", scrollDelta.width, "y", scrollDelta.height);
        WebSize webScrollOffset = mainFrame()->scrollOffset();
        IntPoint scrollOffset(webScrollOffset.width + scrollDelta.width, webScrollOffset.height + scrollDelta.height);
        updateMainFrameScrollPosition(scrollOffset, false);
    } else {
        // The page scale changed, so apply a scale and scroll in a single
        // operation.
        WebSize scrollOffset = mainFrame()->scrollOffset();
        scrollOffset.width += scrollDelta.width;
        scrollOffset.height += scrollDelta.height;

        WebPoint scrollPoint(scrollOffset.width, scrollOffset.height);
        setPageScaleFactor(pageScaleFactor() * pageScaleDelta, scrollPoint);
        m_doubleTapZoomPending = false;
    }
}

void WebViewImpl::updateLayerTreeViewport()
{
    if (!page() || !m_layerTreeView)
        return;

    m_layerTreeView->setPageScaleFactorAndLimits(pageScaleFactor(), minimumPageScaleFactor(), maximumPageScaleFactor());
}

void WebViewImpl::updateLayerTreeBackgroundColor()
{
    if (!m_layerTreeView)
        return;

    m_layerTreeView->setBackgroundColor(alphaChannel(m_backgroundColorOverride) ? m_backgroundColorOverride : backgroundColor());
}

void WebViewImpl::updateLayerTreeDeviceScaleFactor()
{
    ASSERT(page());
    ASSERT(m_layerTreeView);

    float deviceScaleFactor = m_compositorDeviceScaleFactorOverride ? m_compositorDeviceScaleFactorOverride : page()->deviceScaleFactor();
    m_layerTreeView->setDeviceScaleFactor(deviceScaleFactor);
}

void WebViewImpl::updateRootLayerTransform()
{
    // If we don't have a root graphics layer, we won't bother trying to find
    // or update the transform layer.
    if (!m_rootGraphicsLayer)
        return;

    // FIXME(bokan): m_rootTransformLayer is always set here in pinch virtual viewport. This can go away once
    // that's default everywhere.
    if (!m_rootTransformLayer)
        m_rootTransformLayer = m_page->mainFrame()->view()->renderView()->compositor()->ensureRootTransformLayer();

    if (m_rootTransformLayer) {
        WebCore::TransformationMatrix transform;
        transform.translate(m_rootLayerOffset.width, m_rootLayerOffset.height);
        transform = transform.scale(m_rootLayerScale);
        m_rootTransformLayer->setTransform(transform);
    }
}

bool WebViewImpl::detectContentOnTouch(const WebPoint& position)
{
    HitTestResult touchHit = hitTestResultForWindowPos(position);

    if (touchHit.isContentEditable())
        return false;

    Node* node = touchHit.innerNode();
    if (!node || !node->isTextNode())
        return false;

    // Ignore when tapping on links or nodes listening to click events, unless the click event is on the
    // body element, in which case it's unlikely that the original node itself was intended to be clickable.
    for (; node && !isHTMLBodyElement(*node); node = node->parentNode()) {
        if (node->isLink() || node->willRespondToTouchEvents() || node->willRespondToMouseClickEvents())
            return false;
    }

    WebContentDetectionResult content = m_client->detectContentAround(touchHit);
    if (!content.isValid())
        return false;

    m_client->scheduleContentIntent(content.intent());
    return true;
}

void WebViewImpl::setVisibilityState(WebPageVisibilityState visibilityState,
                                     bool isInitialState) {
    if (!page())
        return;

    ASSERT(visibilityState == WebPageVisibilityStateVisible || visibilityState == WebPageVisibilityStateHidden || visibilityState == WebPageVisibilityStatePrerender);
    m_page->setVisibilityState(static_cast<PageVisibilityState>(static_cast<int>(visibilityState)), isInitialState);

    if (m_layerTreeView) {
        bool visible = visibilityState == WebPageVisibilityStateVisible;
        m_layerTreeView->setVisible(visible);
    }
}

bool WebViewImpl::requestPointerLock()
{
    return m_client && m_client->requestPointerLock();
}

void WebViewImpl::requestPointerUnlock()
{
    if (m_client)
        m_client->requestPointerUnlock();
}

bool WebViewImpl::isPointerLocked()
{
    return m_client && m_client->isPointerLocked();
}

void WebViewImpl::pointerLockMouseEvent(const WebInputEvent& event)
{
    AtomicString eventType;
    switch (event.type) {
    case WebInputEvent::MouseDown:
        eventType = EventTypeNames::mousedown;
        break;
    case WebInputEvent::MouseUp:
        eventType = EventTypeNames::mouseup;
        break;
    case WebInputEvent::MouseMove:
        eventType = EventTypeNames::mousemove;
        break;
    default:
        ASSERT_NOT_REACHED();
    }

    const WebMouseEvent& mouseEvent = static_cast<const WebMouseEvent&>(event);

    if (page())
        page()->pointerLockController().dispatchLockedMouseEvent(
            PlatformMouseEventBuilder(mainFrameImpl()->frameView(), mouseEvent),
            eventType);
}

bool WebViewImpl::shouldDisableDesktopWorkarounds()
{
    if (!settings()->viewportEnabled())
        return false;

    // A document is considered adapted to small screen UAs if one of these holds:
    // 1. The author specified viewport has a constrained width that is equal to
    //    the initial viewport width.
    // 2. The author has disabled viewport zoom.

    const PageScaleConstraints& constraints = m_pageScaleConstraintsSet.pageDefinedConstraints();

    if (!mainFrameImpl() || !mainFrameImpl()->frameView())
        return false;

    return mainFrameImpl()->frameView()->layoutSize().width() == m_size.width
        || (constraints.minimumScale == constraints.maximumScale && constraints.minimumScale != -1);
}

} // namespace blink<|MERGE_RESOLUTION|>--- conflicted
+++ resolved
@@ -382,10 +382,6 @@
     , m_imeAcceptEvents(true)
     , m_operationsAllowed(WebDragOperationNone)
     , m_dragOperation(WebDragOperationNone)
-<<<<<<< HEAD
-    , m_featureSwitchClient(adoptPtr(new ContextFeaturesClientImpl()))
-=======
->>>>>>> 1cb4891d
     , m_isAltDragRubberbandingEnabled(false)
     , m_isTransparent(false)
     , m_tabsToLinks(false)
