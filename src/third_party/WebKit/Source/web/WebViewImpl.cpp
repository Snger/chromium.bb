/*
 * Copyright (C) 2011, 2012 Google Inc. All rights reserved.
 *
 * Redistribution and use in source and binary forms, with or without
 * modification, are permitted provided that the following conditions are
 * met:
 *
 *     * Redistributions of source code must retain the above copyright
 * notice, this list of conditions and the following disclaimer.
 *     * Redistributions in binary form must reproduce the above
 * copyright notice, this list of conditions and the following disclaimer
 * in the documentation and/or other materials provided with the
 * distribution.
 *     * Neither the name of Google Inc. nor the names of its
 * contributors may be used to endorse or promote products derived from
 * this software without specific prior written permission.
 *
 * THIS SOFTWARE IS PROVIDED BY THE COPYRIGHT HOLDERS AND CONTRIBUTORS
 * "AS IS" AND ANY EXPRESS OR IMPLIED WARRANTIES, INCLUDING, BUT NOT
 * LIMITED TO, THE IMPLIED WARRANTIES OF MERCHANTABILITY AND FITNESS FOR
 * A PARTICULAR PURPOSE ARE DISCLAIMED. IN NO EVENT SHALL THE COPYRIGHT
 * OWNER OR CONTRIBUTORS BE LIABLE FOR ANY DIRECT, INDIRECT, INCIDENTAL,
 * SPECIAL, EXEMPLARY, OR CONSEQUENTIAL DAMAGES (INCLUDING, BUT NOT
 * LIMITED TO, PROCUREMENT OF SUBSTITUTE GOODS OR SERVICES; LOSS OF USE,
 * DATA, OR PROFITS; OR BUSINESS INTERRUPTION) HOWEVER CAUSED AND ON ANY
 * THEORY OF LIABILITY, WHETHER IN CONTRACT, STRICT LIABILITY, OR TORT
 * (INCLUDING NEGLIGENCE OR OTHERWISE) ARISING IN ANY WAY OUT OF THE USE
 * OF THIS SOFTWARE, EVEN IF ADVISED OF THE POSSIBILITY OF SUCH DAMAGE.
 */

#include "config.h"
#include "WebViewImpl.h"

#include "AutofillPopupMenuClient.h"
#include "CSSValueKeywords.h"
#include "CompositionUnderlineVectorBuilder.h"
#include "ContextFeaturesClientImpl.h"
<<<<<<< HEAD
=======
#include "DatabaseClientImpl.h"
>>>>>>> 8c15b39e
#include "FullscreenController.h"
#include "GeolocationClientProxy.h"
#include "GraphicsLayerFactoryChromium.h"
#include "HTMLNames.h"
#include "LinkHighlight.h"
#include "LocalFileSystemClient.h"
#include "MIDIClientProxy.h"
#include "PinchViewports.h"
#include "PopupContainer.h"
#include "PrerendererClientImpl.h"
#include "RuntimeEnabledFeatures.h"
#include "SharedWorkerRepositoryClientImpl.h"
#include "SpeechInputClientImpl.h"
#include "SpeechRecognitionClientProxy.h"
#include "ValidationMessageClientImpl.h"
#include "ViewportAnchor.h"
#include "WebAXObject.h"
#include "WebActiveWheelFlingParameters.h"
#include "WebAutofillClient.h"
#include "WebDevToolsAgentImpl.h"
#include "WebDevToolsAgentPrivate.h"
#include "WebFrameImpl.h"
#include "WebHelperPluginImpl.h"
#include "WebHitTestResult.h"
#include "WebInputElement.h"
#include "WebInputEventConversion.h"
#include "WebMediaPlayerAction.h"
#include "WebNode.h"
#include "WebPagePopupImpl.h"
#include "WebPlugin.h"
#include "WebPluginAction.h"
#include "WebPluginContainerImpl.h"
#include "WebPopupMenuImpl.h"
#include "WebRange.h"
#include "WebSettingsImpl.h"
#include "WebTextInputInfo.h"
#include "WebViewClient.h"
#include "WebWindowFeatures.h"
#include "WorkerGlobalScopeProxyProviderImpl.h"
#include "core/accessibility/AXObjectCache.h"
#include "core/dom/Document.h"
#include "core/dom/DocumentMarkerController.h"
#include "core/dom/Text.h"
#include "core/dom/WheelController.h"
#include "core/editing/Editor.h"
#include "core/editing/FrameSelection.h"
#include "core/editing/InputMethodController.h"
#include "core/editing/TextIterator.h"
#include "core/events/CustomEvent.h"
#include "core/events/KeyboardEvent.h"
#include "core/events/WheelEvent.h"
#include "core/html/HTMLInputElement.h"
#include "core/html/HTMLMediaElement.h"
#include "core/html/HTMLPlugInElement.h"
#include "core/html/HTMLTextAreaElement.h"
#include "core/html/HTMLVideoElement.h"
#include "core/html/ime/InputMethodContext.h"
#include "core/inspector/InspectorController.h"
#include "core/loader/DocumentLoader.h"
#include "core/loader/FrameLoader.h"
#include "core/loader/UniqueIdentifier.h"
#include "core/page/Chrome.h"
#include "core/page/ContextMenuController.h"
#include "core/page/DragController.h"
#include "core/page/DragData.h"
#include "core/page/DragSession.h"
#include "core/page/EventHandler.h"
#include "core/page/FocusController.h"
#include "core/frame/Frame.h"
#include "core/page/FrameTree.h"
#include "core/frame/FrameView.h"
#include "core/page/Page.h"
#include "core/page/PageGroup.h"
#include "core/page/PageGroupLoadDeferrer.h"
#include "core/page/PagePopupClient.h"
#include "core/page/PointerLockController.h"
#include "core/frame/Settings.h"
#include "core/frame/SmartClip.h"
#include "core/page/TouchDisambiguation.h"
<<<<<<< HEAD
#include "core/platform/ContextMenu.h"
#include "core/platform/ContextMenuItem.h"
#include "core/platform/Cursor.h"
#include "core/platform/DragData.h"
#include "core/platform/OverscrollTheme.h"
#include "core/platform/PopupMenuClient.h"
#include "core/platform/ScrollbarTheme.h"
#include "core/platform/chromium/ChromiumDataObject.h"
#include "core/platform/chromium/KeyboardCodes.h"
#include "core/platform/graphics/FontCache.h"
#include "core/platform/graphics/Image.h"
#include "core/platform/graphics/ImageBuffer.h"
#include "core/platform/graphics/chromium/LayerPainterChromium.h"
=======
#include "core/platform/chromium/ChromiumDataObject.h"
>>>>>>> 8c15b39e
#include "core/rendering/RenderLayerCompositor.h"
#include "core/rendering/RenderView.h"
#include "core/rendering/RenderWidget.h"
#include "core/rendering/TextAutosizer.h"
#include "modules/geolocation/GeolocationController.h"
<<<<<<< HEAD
#include "painting/ContinuousPainter.h"
#include "platform/NotImplemented.h"
=======
#include "modules/notifications/NotificationController.h"
#include "painting/ContinuousPainter.h"
#include "platform/ContextMenu.h"
#include "platform/ContextMenuItem.h"
#include "platform/Cursor.h"
#include "platform/KeyboardCodes.h"
#include "platform/NotImplemented.h"
#include "platform/OverscrollTheme.h"
>>>>>>> 8c15b39e
#include "platform/PlatformGestureEvent.h"
#include "platform/PlatformKeyboardEvent.h"
#include "platform/PlatformMouseEvent.h"
#include "platform/PlatformWheelEvent.h"
<<<<<<< HEAD
#include "platform/Timer.h"
#include "platform/TraceEvent.h"
#include "platform/exported/WebActiveGestureAnimation.h"
#include "platform/graphics/Color.h"
=======
#include "platform/PopupMenuClient.h"
#include "platform/TraceEvent.h"
#include "platform/exported/WebActiveGestureAnimation.h"
#include "platform/fonts/FontCache.h"
#include "platform/graphics/Color.h"
#include "platform/graphics/Image.h"
#include "platform/graphics/ImageBuffer.h"
#include "platform/scroll/ScrollbarTheme.h"
#include "platform/weborigin/SchemeRegistry.h"
>>>>>>> 8c15b39e
#include "public/platform/Platform.h"
#include "public/platform/WebDragData.h"
#include "public/platform/WebFloatPoint.h"
#include "public/platform/WebGestureCurve.h"
#include "public/platform/WebImage.h"
<<<<<<< HEAD
#include "public/platform/WebLayer.h"
#include "public/platform/WebLayerTreeView.h"
#include "public/platform/WebPoint.h"
#include "public/platform/WebRect.h"
#include "public/platform/WebString.h"
#include "public/platform/WebVector.h"
#include "weborigin/SchemeRegistry.h"
=======
#include "public/platform/WebLayerTreeView.h"
#include "public/platform/WebVector.h"
>>>>>>> 8c15b39e
#include "wtf/CurrentTime.h"
#include "wtf/RefPtr.h"
#include "wtf/TemporaryChange.h"

#if USE(DEFAULT_RENDER_THEME)
#include "core/rendering/RenderThemeChromiumDefault.h"
#endif

#if OS(WIN)
#if !USE(DEFAULT_RENDER_THEME)
#include "core/rendering/RenderThemeChromiumWin.h"
#endif
#else
#include "core/rendering/RenderTheme.h"
#endif

// Get rid of WTF's pow define so we can use std::pow.
#undef pow
#include <cmath> // for std::pow

using namespace WebCore;
using namespace std;

// The following constants control parameters for automated scaling of webpages
// (such as due to a double tap gesture or find in page etc.). These are
// experimentally determined.
static const int touchPointPadding = 32;
static const int nonUserInitiatedPointPadding = 11;
static const float minScaleDifference = 0.01f;
static const float doubleTapZoomContentDefaultMargin = 5;
static const float doubleTapZoomContentMinimumMargin = 2;
static const double doubleTapZoomAnimationDurationInSeconds = 0.25;
static const float doubleTapZoomAlreadyLegibleRatio = 1.2f;

static const double multipleTargetsZoomAnimationDurationInSeconds = 0.25;
static const double findInPageAnimationDurationInSeconds = 0;

// Constants for viewport anchoring on resize.
static const float viewportAnchorXCoord = 0.5f;
static const float viewportAnchorYCoord = 0;

// Constants for zooming in on a focused text field.
static const double scrollAndScaleAnimationDurationInSeconds = 0.2;
static const int minReadableCaretHeight = 18;
static const float minScaleChangeToTriggerZoom = 1.05f;
static const float leftBoxRatio = 0.3f;
static const int caretPadding = 10;

namespace blink {

// Change the text zoom level by kTextSizeMultiplierRatio each time the user
// zooms text in or out (ie., change by 20%).  The min and max values limit
// text zoom to half and 3x the original text size.  These three values match
// those in Apple's port in WebKit/WebKit/WebView/WebView.mm
const double WebView::textSizeMultiplierRatio = 1.2;
const double WebView::minTextSizeMultiplier = 0.5;
const double WebView::maxTextSizeMultiplier = 3.0;

// Used to defer all page activity in cases where the embedder wishes to run
// a nested event loop. Using a stack enables nesting of message loop invocations.
static Vector<PageGroupLoadDeferrer*>& pageGroupLoadDeferrerStack()
{
    DEFINE_STATIC_LOCAL(Vector<PageGroupLoadDeferrer*>, deferrerStack, ());
    return deferrerStack;
}

// Ensure that the WebDragOperation enum values stay in sync with the original
// DragOperation constants.
#define COMPILE_ASSERT_MATCHING_ENUM(coreName) \
    COMPILE_ASSERT(int(coreName) == int(Web##coreName), dummy##coreName)
COMPILE_ASSERT_MATCHING_ENUM(DragOperationNone);
COMPILE_ASSERT_MATCHING_ENUM(DragOperationCopy);
COMPILE_ASSERT_MATCHING_ENUM(DragOperationLink);
COMPILE_ASSERT_MATCHING_ENUM(DragOperationGeneric);
COMPILE_ASSERT_MATCHING_ENUM(DragOperationPrivate);
COMPILE_ASSERT_MATCHING_ENUM(DragOperationMove);
COMPILE_ASSERT_MATCHING_ENUM(DragOperationDelete);
COMPILE_ASSERT_MATCHING_ENUM(DragOperationEvery);

static const PopupContainerSettings autofillPopupSettings = {
    false, // setTextOnIndexChange
    false, // acceptOnAbandon
    true, // loopSelectionNavigation
    false // restrictWidthOfListBox (For security reasons show the entire entry
          // so the user doesn't enter information he did not intend to.)
};

static bool shouldUseExternalPopupMenus = false;

static int webInputEventKeyStateToPlatformEventKeyState(int webInputEventKeyState)
{
    int platformEventKeyState = 0;
    if (webInputEventKeyState & WebInputEvent::ShiftKey)
        platformEventKeyState = platformEventKeyState | WebCore::PlatformEvent::ShiftKey;
    if (webInputEventKeyState & WebInputEvent::ControlKey)
        platformEventKeyState = platformEventKeyState | WebCore::PlatformEvent::CtrlKey;
    if (webInputEventKeyState & WebInputEvent::AltKey)
        platformEventKeyState = platformEventKeyState | WebCore::PlatformEvent::AltKey;
    if (webInputEventKeyState & WebInputEvent::MetaKey)
        platformEventKeyState = platformEventKeyState | WebCore::PlatformEvent::MetaKey;
    return platformEventKeyState;
}

// WebView ----------------------------------------------------------------

WebView* WebView::create(WebViewClient* client)
{
    // Pass the WebViewImpl's self-reference to the caller.
    return WebViewImpl::create(client);
}

WebViewImpl* WebViewImpl::create(WebViewClient* client)
{
    // Pass the WebViewImpl's self-reference to the caller.
    return adoptRef(new WebViewImpl(client)).leakRef();
}

void WebView::setUseExternalPopupMenus(bool useExternalPopupMenus)
{
    shouldUseExternalPopupMenus = useExternalPopupMenus;
}

void WebView::updateVisitedLinkState(unsigned long long linkHash)
{
    Page::visitedStateChanged(PageGroup::sharedGroup(), linkHash);
}

void WebView::resetVisitedLinkState()
{
    Page::allVisitedStateChanged(PageGroup::sharedGroup());
}

void WebView::willEnterModalLoop()
{
    PageGroup* pageGroup = PageGroup::sharedGroup();
    if (pageGroup->pages().isEmpty())
        pageGroupLoadDeferrerStack().append(static_cast<PageGroupLoadDeferrer*>(0));
    else {
        // Pick any page in the page group since we are deferring all pages.
        pageGroupLoadDeferrerStack().append(new PageGroupLoadDeferrer(*pageGroup->pages().begin(), true));
    }
}

void WebView::didExitModalLoop()
{
    ASSERT(pageGroupLoadDeferrerStack().size());

    delete pageGroupLoadDeferrerStack().last();
    pageGroupLoadDeferrerStack().removeLast();
}

void WebViewImpl::setMainFrame(WebFrame* frame)
{
    // NOTE: The WebFrameImpl takes a reference to itself within
    // initializeAsMainFrame() and releases that reference once the
    // corresponding Frame is destroyed.
    toWebFrameImpl(frame)->initializeAsMainFrame(page());
}

void WebViewImpl::initializeMainFrame(WebFrameClient* frameClient)
{
    // NOTE: Previously, WebViewImpl was responsible for allocating its own
    // mainframe. This code is for supporting clients that have yet to move
    // to setMainFrame(). Though the setMainFrame() accepts a raw pointer, it
    // implicitly takes a refcount on the frame. Dropping our RefPtr here
    // will effectively pass ownership to m_page. New users of WebViewImpl
    // should call WebFrameImpl::create() to construct their own mainframe,
    // pass it into WebViewImpl::setMainFrame(), keep a pointer to the
    // mainframe, and call WebFrameImpl::close() on it when closing the
    // WebViewImpl.
    RefPtr<WebFrameImpl> frame = adoptRef(WebFrameImpl::create(frameClient));
    setMainFrame(frame.get());
}

void WebViewImpl::setAutofillClient(WebAutofillClient* autofillClient)
{
    m_autofillClient = autofillClient;
}

void WebViewImpl::setDevToolsAgentClient(WebDevToolsAgentClient* devToolsClient)
{
    if (devToolsClient)
        m_devToolsAgent = adoptPtr(new WebDevToolsAgentImpl(this, devToolsClient));
    else
        m_devToolsAgent.clear();
}

void WebViewImpl::setValidationMessageClient(WebValidationMessageClient* client)
{
    ASSERT(client);
    m_validationMessage = ValidationMessageClientImpl::create(*this, client);
    m_page->setValidationMessageClient(m_validationMessage.get());
}

void WebViewImpl::setPermissionClient(WebPermissionClient* permissionClient)
{
    m_permissionClient = permissionClient;
    m_featureSwitchClient->setPermissionClient(permissionClient);
}

void WebViewImpl::setPrerendererClient(WebPrerendererClient* prerendererClient)
{
    providePrerendererClientTo(m_page.get(), new PrerendererClientImpl(prerendererClient));
}

void WebViewImpl::setSpellCheckClient(WebSpellCheckClient* spellCheckClient)
{
    m_spellCheckClient = spellCheckClient;
}

void WebViewImpl::setPasswordGeneratorClient(WebPasswordGeneratorClient* client)
{
    m_passwordGeneratorClient = client;
}

void WebViewImpl::setSharedWorkerRepositoryClient(WebSharedWorkerRepositoryClient* client)
{
    m_sharedWorkerRepositoryClient = SharedWorkerRepositoryClientImpl::create(client);
    m_page->setSharedWorkerRepositoryClient(m_sharedWorkerRepositoryClient.get());
}

WebViewImpl::WebViewImpl(WebViewClient* client)
    : m_client(client)
    , m_autofillClient(0)
    , m_permissionClient(0)
    , m_spellCheckClient(0)
    , m_passwordGeneratorClient(0)
    , m_chromeClientImpl(this)
    , m_contextMenuClientImpl(this)
    , m_dragClientImpl(this)
    , m_editorClientImpl(this)
    , m_inspectorClientImpl(this)
    , m_backForwardClientImpl(this)
    , m_spellCheckerClientImpl(this)
    , m_fixedLayoutSizeLock(false)
    , m_shouldAutoResize(false)
    , m_zoomLevel(0)
    , m_minimumZoomLevel(zoomFactorToZoomLevel(minTextSizeMultiplier))
    , m_maximumZoomLevel(zoomFactorToZoomLevel(maxTextSizeMultiplier))
    , m_savedPageScaleFactor(0)
    , m_doubleTapZoomPageScaleFactor(0)
    , m_doubleTapZoomPending(false)
    , m_enableFakePageScaleAnimationForTesting(false)
    , m_fakePageScaleAnimationPageScaleFactor(0)
    , m_fakePageScaleAnimationUseAnchor(false)
    , m_contextMenuAllowed(false)
    , m_doingDragAndDrop(false)
    , m_ignoreInputEvents(false)
    , m_compositorDeviceScaleFactorOverride(0)
    , m_rootLayerScale(1)
    , m_suppressNextKeypressEvent(false)
    , m_imeAcceptEvents(true)
    , m_operationsAllowed(WebDragOperationNone)
    , m_dragOperation(WebDragOperationNone)
    , m_featureSwitchClient(adoptPtr(new ContextFeaturesClientImpl()))
    , m_autofillPopupShowing(false)
    , m_autofillPopup(0)
    , m_isAltDragRubberbandingEnabled(false)
    , m_isTransparent(false)
    , m_tabsToLinks(false)
    , m_layerTreeView(0)
    , m_rootLayer(0)
    , m_rootGraphicsLayer(0)
    , m_graphicsLayerFactory(adoptPtr(new GraphicsLayerFactoryChromium(this)))
    , m_isAcceleratedCompositingActive(false)
    , m_layerTreeViewCommitsDeferred(false)
    , m_compositorCreationFailed(false)
    , m_recreatingGraphicsContext(false)
#if ENABLE(INPUT_SPEECH)
    , m_speechInputClient(SpeechInputClientImpl::create(client))
#endif
    , m_speechRecognitionClient(SpeechRecognitionClientProxy::create(client ? client->speechRecognizer() : 0))
    , m_geolocationClientProxy(adoptPtr(new GeolocationClientProxy(client ? client->geolocationClient() : 0)))
    , m_userMediaClientImpl(this)
    , m_midiClientProxy(adoptPtr(new MIDIClientProxy(client ? client->webMIDIClient() : 0)))
#if ENABLE(NAVIGATOR_CONTENT_UTILS)
    , m_navigatorContentUtilsClient(NavigatorContentUtilsClientImpl::create(this))
#endif
    , m_flingModifier(0)
    , m_flingSourceDevice(false)
    , m_fullscreenController(FullscreenController::create(this))
    , m_showFPSCounter(false)
    , m_showPaintRects(false)
    , m_showDebugBorders(false)
    , m_continuousPaintingEnabled(false)
    , m_showScrollBottleneckRects(false)
    , m_baseBackgroundColor(Color::white)
    , m_backgroundColorOverride(Color::transparent)
<<<<<<< HEAD
=======
    , m_zoomFactorOverride(0)
>>>>>>> 8c15b39e
    , m_helperPluginCloseTimer(this, &WebViewImpl::closePendingHelperPlugins)
{
    Page::PageClients pageClients;
    pageClients.chromeClient = &m_chromeClientImpl;
    pageClients.contextMenuClient = &m_contextMenuClientImpl;
    pageClients.editorClient = &m_editorClientImpl;
    pageClients.dragClient = &m_dragClientImpl;
    pageClients.inspectorClient = &m_inspectorClientImpl;
    pageClients.backForwardClient = &m_backForwardClientImpl;
    pageClients.spellCheckerClient = &m_spellCheckerClientImpl;

    m_page = adoptPtr(new Page(pageClients));
    provideUserMediaTo(m_page.get(), &m_userMediaClientImpl);
    provideMIDITo(m_page.get(), m_midiClientProxy.get());
#if ENABLE(INPUT_SPEECH)
    provideSpeechInputTo(m_page.get(), m_speechInputClient.get());
#endif
    provideSpeechRecognitionTo(m_page.get(), m_speechRecognitionClient.get());
    provideNotification(m_page.get(), notificationPresenterImpl());
#if ENABLE(NAVIGATOR_CONTENT_UTILS)
    provideNavigatorContentUtilsTo(m_page.get(), m_navigatorContentUtilsClient.get());
#endif

    provideContextFeaturesTo(m_page.get(), m_featureSwitchClient.get());
    provideGeolocationTo(m_page.get(), m_geolocationClientProxy.get());
    m_geolocationClientProxy->setController(GeolocationController::from(m_page.get()));

    provideLocalFileSystemTo(m_page.get(), LocalFileSystemClient::create());
    provideDatabaseClientTo(m_page.get(), DatabaseClientImpl::create());
    m_validationMessage = ValidationMessageClientImpl::create(*this, 0);
    m_page->setValidationMessageClient(m_validationMessage.get());
    provideWorkerGlobalScopeProxyProviderTo(m_page.get(), WorkerGlobalScopeProxyProviderImpl::create());

    m_page->setGroupType(Page::SharedPageGroup);

    if (m_client) {
        setDeviceScaleFactor(m_client->screenInfo().deviceScaleFactor);
        setVisibilityState(m_client->visibilityState(), true);
    }

    m_inspectorSettingsMap = adoptPtr(new SettingsMap);
}

WebViewImpl::~WebViewImpl()
{
    ASSERT(!m_page);
    ASSERT(!m_helperPluginCloseTimer.isActive());
    ASSERT(m_helperPluginsPendingClose.isEmpty());
}

WebFrameImpl* WebViewImpl::mainFrameImpl()
{
    return m_page ? WebFrameImpl::fromFrame(m_page->mainFrame()) : 0;
}

bool WebViewImpl::tabKeyCyclesThroughElements() const
{
    ASSERT(m_page);
    return m_page->tabKeyCyclesThroughElements();
}

void WebViewImpl::setTabKeyCyclesThroughElements(bool value)
{
    if (m_page)
        m_page->setTabKeyCyclesThroughElements(value);
}

void WebViewImpl::handleMouseLeave(Frame& mainFrame, const WebMouseEvent& event)
{
    m_client->setMouseOverURL(WebURL());
    PageWidgetEventHandler::handleMouseLeave(mainFrame, event);
}

void WebViewImpl::handleMouseDown(Frame& mainFrame, const WebMouseEvent& event)
{
    // If there is a popup open, close it as the user is clicking on the page (outside of the
    // popup). We also save it so we can prevent a click on an element from immediately
    // reopening the same popup.
    RefPtr<WebCore::PopupContainer> selectPopup;
    RefPtr<WebPagePopupImpl> pagePopup;
    if (event.button == WebMouseEvent::ButtonLeft) {
        selectPopup = m_selectPopup;
        pagePopup = m_pagePopup;
        hidePopups();
        ASSERT(!m_selectPopup);
        ASSERT(!m_pagePopup);
    }

    m_lastMouseDownPoint = WebPoint(event.x, event.y);

    if (event.button == WebMouseEvent::ButtonLeft) {
        IntPoint point(event.x, event.y);
        point = m_page->mainFrame()->view()->windowToContents(point);
        HitTestResult result(m_page->mainFrame()->eventHandler().hitTestResultAtPoint(point));
        Node* hitNode = result.innerNonSharedNode();

        // Take capture on a mouse down on a plugin so we can send it mouse events.
        if (hitNode && hitNode->renderer() && hitNode->renderer()->isEmbeddedObject()) {
            m_mouseCaptureNode = hitNode;
            TRACE_EVENT_ASYNC_BEGIN0("input", "capturing mouse", this);
        }
    }

    PageWidgetEventHandler::handleMouseDown(mainFrame, event);

    if (m_selectPopup && m_selectPopup == selectPopup) {
        // That click triggered a select popup which is the same as the one that
        // was showing before the click.  It means the user clicked the select
        // while the popup was showing, and as a result we first closed then
        // immediately reopened the select popup.  It needs to be closed.
        hideSelectPopup();
    }

    if (m_pagePopup && pagePopup && m_pagePopup->hasSamePopupClient(pagePopup.get())) {
        // That click triggered a page popup that is the same as the one we just closed.
        // It needs to be closed.
        closePagePopup(m_pagePopup.get());
    }

    // Dispatch the contextmenu event regardless of if the click was swallowed.
#if OS(WIN)
    // On Windows, we handle it on mouse up, not down.
#elif OS(MACOSX)
    if (event.button == WebMouseEvent::ButtonRight
        || (event.button == WebMouseEvent::ButtonLeft
            && event.modifiers & WebMouseEvent::ControlKey))
        mouseContextMenu(event);
#else
    if (event.button == WebMouseEvent::ButtonRight)
        mouseContextMenu(event);
#endif
}

void WebViewImpl::mouseContextMenu(const WebMouseEvent& event)
{
    if (!mainFrameImpl() || !mainFrameImpl()->frameView())
        return;

    m_page->contextMenuController().clearContextMenu();

    PlatformMouseEventBuilder pme(mainFrameImpl()->frameView(), event);

    // Find the right target frame. See issue 1186900.
    HitTestResult result = hitTestResultForWindowPos(pme.position());
    Frame* targetFrame;
    if (result.innerNonSharedNode())
        targetFrame = result.innerNonSharedNode()->document().frame();
    else
        targetFrame = m_page->focusController().focusedOrMainFrame();

#if OS(WIN)
    targetFrame->view()->setCursor(pointerCursor());
#endif

    m_contextMenuAllowed = true;
    targetFrame->eventHandler().sendContextMenuEvent(pme);
    m_contextMenuAllowed = false;
    // Actually showing the context menu is handled by the ContextMenuClient
    // implementation...
}

void WebViewImpl::handleMouseUp(Frame& mainFrame, const WebMouseEvent& event)
{
    PageWidgetEventHandler::handleMouseUp(mainFrame, event);

#if OS(WIN)
    // Dispatch the contextmenu event regardless of if the click was swallowed.
    // On Mac/Linux, we handle it on mouse down, not up.
    if (event.button == WebMouseEvent::ButtonRight)
        mouseContextMenu(event);
#endif
}

bool WebViewImpl::handleMouseWheel(Frame& mainFrame, const WebMouseWheelEvent& event)
{
    hidePopups();
    return PageWidgetEventHandler::handleMouseWheel(mainFrame, event);
}

void WebViewImpl::scrollBy(const WebFloatSize& delta)
{
    if (m_flingSourceDevice == WebGestureEvent::Touchpad) {
        WebMouseWheelEvent syntheticWheel;
        const float tickDivisor = WebCore::WheelEvent::TickMultiplier;

        syntheticWheel.deltaX = delta.width;
        syntheticWheel.deltaY = delta.height;
        syntheticWheel.wheelTicksX = delta.width / tickDivisor;
        syntheticWheel.wheelTicksY = delta.height / tickDivisor;
        syntheticWheel.hasPreciseScrollingDeltas = true;
        syntheticWheel.x = m_positionOnFlingStart.x;
        syntheticWheel.y = m_positionOnFlingStart.y;
        syntheticWheel.globalX = m_globalPositionOnFlingStart.x;
        syntheticWheel.globalY = m_globalPositionOnFlingStart.y;
        syntheticWheel.modifiers = m_flingModifier;

        if (m_page && m_page->mainFrame() && m_page->mainFrame()->view())
            handleMouseWheel(*m_page->mainFrame(), syntheticWheel);
    } else {
        WebGestureEvent syntheticGestureEvent;

        syntheticGestureEvent.type = WebInputEvent::GestureScrollUpdateWithoutPropagation;
        syntheticGestureEvent.data.scrollUpdate.deltaX = delta.width;
        syntheticGestureEvent.data.scrollUpdate.deltaY = delta.height;
        syntheticGestureEvent.x = m_positionOnFlingStart.x;
        syntheticGestureEvent.y = m_positionOnFlingStart.y;
        syntheticGestureEvent.globalX = m_globalPositionOnFlingStart.x;
        syntheticGestureEvent.globalY = m_globalPositionOnFlingStart.y;
        syntheticGestureEvent.modifiers = m_flingModifier;
        syntheticGestureEvent.sourceDevice = WebGestureEvent::Touchscreen;

        if (m_page && m_page->mainFrame() && m_page->mainFrame()->view())
            handleGestureEvent(syntheticGestureEvent);
    }
}

bool WebViewImpl::handleGestureEvent(const WebGestureEvent& event)
{
    bool eventSwallowed = false;
    bool eventCancelled = false; // for disambiguation

    // Special handling for slow-path fling gestures.
    switch (event.type) {
    case WebInputEvent::GestureFlingStart: {
<<<<<<< HEAD
        if (mainFrameImpl()->frame()->eventHandler().isScrollbarHandlingGestures()) {
            m_client->didHandleGestureEvent(event, eventCancelled);
            return eventSwallowed;
        }
=======
        if (mainFrameImpl()->frame()->eventHandler().isScrollbarHandlingGestures())
            break;
>>>>>>> 8c15b39e
        m_client->cancelScheduledContentIntents();
        m_positionOnFlingStart = WebPoint(event.x / pageScaleFactor(), event.y / pageScaleFactor());
        m_globalPositionOnFlingStart = WebPoint(event.globalX, event.globalY);
        m_flingModifier = event.modifiers;
        m_flingSourceDevice = event.sourceDevice;
        OwnPtr<WebGestureCurve> flingCurve = adoptPtr(Platform::current()->createFlingAnimationCurve(event.sourceDevice, WebFloatPoint(event.data.flingStart.velocityX, event.data.flingStart.velocityY), WebSize()));
        m_gestureAnimation = WebActiveGestureAnimation::createAtAnimationStart(flingCurve.release(), this);
        scheduleAnimation();
        eventSwallowed = true;

        m_client->didHandleGestureEvent(event, eventCancelled);
        return eventSwallowed;
    }
    case WebInputEvent::GestureFlingCancel:
        if (endActiveFlingAnimation())
            eventSwallowed = true;

        m_client->didHandleGestureEvent(event, eventCancelled);
        return eventSwallowed;
    default:
        break;
    }

    PlatformGestureEventBuilder platformEvent(mainFrameImpl()->frameView(), event);

    // Handle link highlighting outside the main switch to avoid getting lost in the
    // complicated set of cases handled below.
    switch (event.type) {
    case WebInputEvent::GestureShowPress:
        // Queue a highlight animation, then hand off to regular handler.
        if (settingsImpl()->gestureTapHighlightEnabled())
            enableTapHighlightAtPoint(platformEvent);
        break;
    case WebInputEvent::GestureTapCancel:
    case WebInputEvent::GestureTap:
    case WebInputEvent::GestureLongPress:
        for (size_t i = 0; i < m_linkHighlights.size(); ++i)
            m_linkHighlights[i]->startHighlightAnimationIfNeeded();
        break;
    default:
        break;
    }

    switch (event.type) {
    case WebInputEvent::GestureTap: {
        m_client->cancelScheduledContentIntents();
        if (detectContentOnTouch(platformEvent.position())) {
            eventSwallowed = true;
            break;
        }

        RefPtr<WebCore::PopupContainer> selectPopup;
        selectPopup = m_selectPopup;
        hideSelectPopup();
        ASSERT(!m_selectPopup);

        // Don't trigger a disambiguation popup on sites designed for mobile devices.
        // Instead, assume that the page has been designed with big enough buttons and links.
        if (event.data.tap.width > 0 && !shouldDisableDesktopWorkarounds()) {
            // FIXME: didTapMultipleTargets should just take a rect instead of
            // an event.
            WebGestureEvent scaledEvent = event;
            scaledEvent.x = event.x / pageScaleFactor();
            scaledEvent.y = event.y / pageScaleFactor();
            scaledEvent.data.tap.width = event.data.tap.width / pageScaleFactor();
            scaledEvent.data.tap.height = event.data.tap.height / pageScaleFactor();
            IntRect boundingBox(scaledEvent.x - scaledEvent.data.tap.width / 2, scaledEvent.y - scaledEvent.data.tap.height / 2, scaledEvent.data.tap.width, scaledEvent.data.tap.height);
            Vector<IntRect> goodTargets;
            Vector<Node*> highlightNodes;
            findGoodTouchTargets(boundingBox, mainFrameImpl()->frame(), goodTargets, highlightNodes);
            // FIXME: replace touch adjustment code when numberOfGoodTargets == 1?
            // Single candidate case is currently handled by: https://bugs.webkit.org/show_bug.cgi?id=85101
            if (goodTargets.size() >= 2 && m_client && m_client->didTapMultipleTargets(scaledEvent, goodTargets)) {
                if (settingsImpl()->gestureTapHighlightEnabled())
                    enableTapHighlights(highlightNodes);
                for (size_t i = 0; i < m_linkHighlights.size(); ++i)
                    m_linkHighlights[i]->startHighlightAnimationIfNeeded();
                eventSwallowed = true;
                eventCancelled = true;
                break;
            }
        }

        eventSwallowed = mainFrameImpl()->frame()->eventHandler().handleGestureEvent(platformEvent);

        if (m_selectPopup && m_selectPopup == selectPopup) {
            // That tap triggered a select popup which is the same as the one that
            // was showing before the tap. It means the user tapped the select
            // while the popup was showing, and as a result we first closed then
            // immediately reopened the select popup. It needs to be closed.
            hideSelectPopup();
        }

        break;
    }
    case WebInputEvent::GestureTwoFingerTap:
    case WebInputEvent::GestureLongPress:
    case WebInputEvent::GestureLongTap: {
        if (!mainFrameImpl() || !mainFrameImpl()->frameView())
            break;

        m_client->cancelScheduledContentIntents();
        m_page->contextMenuController().clearContextMenu();
        m_contextMenuAllowed = true;
        eventSwallowed = mainFrameImpl()->frame()->eventHandler().handleGestureEvent(platformEvent);
        m_contextMenuAllowed = false;

        break;
    }
    case WebInputEvent::GestureShowPress: {
        m_client->cancelScheduledContentIntents();
        eventSwallowed = mainFrameImpl()->frame()->eventHandler().handleGestureEvent(platformEvent);
        break;
    }
    case WebInputEvent::GestureDoubleTap:
        if (m_webSettings->doubleTapToZoomEnabled() && minimumPageScaleFactor() != maximumPageScaleFactor()) {
            m_client->cancelScheduledContentIntents();
            animateDoubleTapZoom(platformEvent.position());
        }
        // GestureDoubleTap is currently only used by Android for zooming. For WebCore,
        // GestureTap with tap count = 2 is used instead. So we drop GestureDoubleTap here.
        eventSwallowed = true;
        break;
    case WebInputEvent::GestureScrollBegin:
    case WebInputEvent::GesturePinchBegin:
        m_client->cancelScheduledContentIntents();
    case WebInputEvent::GestureTapDown:
    case WebInputEvent::GestureScrollEnd:
    case WebInputEvent::GestureScrollUpdate:
    case WebInputEvent::GestureScrollUpdateWithoutPropagation:
    case WebInputEvent::GestureTapCancel:
    case WebInputEvent::GestureTapUnconfirmed:
    case WebInputEvent::GesturePinchEnd:
<<<<<<< HEAD
    case WebInputEvent::GesturePinchUpdate: {
=======
    case WebInputEvent::GesturePinchUpdate:
    case WebInputEvent::GestureFlingStart: {
>>>>>>> 8c15b39e
        eventSwallowed = mainFrameImpl()->frame()->eventHandler().handleGestureEvent(platformEvent);
        break;
    }
    default:
        ASSERT_NOT_REACHED();
    }
    m_client->didHandleGestureEvent(event, eventCancelled);
    return eventSwallowed;
}

void WebViewImpl::transferActiveWheelFlingAnimation(const WebActiveWheelFlingParameters& parameters)
{
    TRACE_EVENT0("webkit", "WebViewImpl::transferActiveWheelFlingAnimation");
    ASSERT(!m_gestureAnimation);
    m_positionOnFlingStart = parameters.point;
    m_globalPositionOnFlingStart = parameters.globalPoint;
    m_flingModifier = parameters.modifiers;
    OwnPtr<WebGestureCurve> curve = adoptPtr(Platform::current()->createFlingAnimationCurve(parameters.sourceDevice, WebFloatPoint(parameters.delta), parameters.cumulativeScroll));
    m_gestureAnimation = WebActiveGestureAnimation::createWithTimeOffset(curve.release(), this, parameters.startTime);
    scheduleAnimation();
}

bool WebViewImpl::endActiveFlingAnimation()
{
    if (m_gestureAnimation) {
        m_gestureAnimation.clear();
        if (m_layerTreeView)
            m_layerTreeView->didStopFlinging();
        return true;
    }
    return false;
}

bool WebViewImpl::startPageScaleAnimation(const IntPoint& targetPosition, bool useAnchor, float newScale, double durationInSeconds)
{
    WebPoint clampedPoint = targetPosition;
    if (!useAnchor) {
        clampedPoint = clampOffsetAtScale(targetPosition, newScale);
        if (!durationInSeconds) {
            setPageScaleFactor(newScale, clampedPoint);
            return false;
        }
    }
    if (useAnchor && newScale == pageScaleFactor())
        return false;

    if (m_enableFakePageScaleAnimationForTesting) {
        m_fakePageScaleAnimationTargetPosition = targetPosition;
        m_fakePageScaleAnimationUseAnchor = useAnchor;
        m_fakePageScaleAnimationPageScaleFactor = newScale;
    } else {
        if (!m_layerTreeView)
            return false;
        m_layerTreeView->startPageScaleAnimation(targetPosition, useAnchor, newScale, durationInSeconds);
    }
    return true;
}

void WebViewImpl::enableFakePageScaleAnimationForTesting(bool enable)
{
    m_enableFakePageScaleAnimationForTesting = enable;
}

void WebViewImpl::setShowFPSCounter(bool show)
{
    if (m_layerTreeView) {
        TRACE_EVENT0("webkit", "WebViewImpl::setShowFPSCounter");
        m_layerTreeView->setShowFPSCounter(show);
    }
    m_showFPSCounter = show;
}

void WebViewImpl::setShowPaintRects(bool show)
{
    if (m_layerTreeView) {
        TRACE_EVENT0("webkit", "WebViewImpl::setShowPaintRects");
        m_layerTreeView->setShowPaintRects(show);
    }
    m_showPaintRects = show;
}

void WebViewImpl::setShowDebugBorders(bool show)
{
    if (m_layerTreeView)
        m_layerTreeView->setShowDebugBorders(show);
    m_showDebugBorders = show;
}

void WebViewImpl::setContinuousPaintingEnabled(bool enabled)
{
    if (m_layerTreeView) {
        TRACE_EVENT0("webkit", "WebViewImpl::setContinuousPaintingEnabled");
        m_layerTreeView->setContinuousPaintingEnabled(enabled);
    }
    m_continuousPaintingEnabled = enabled;
    m_client->scheduleAnimation();
}

void WebViewImpl::setShowScrollBottleneckRects(bool show)
{
    if (m_layerTreeView)
        m_layerTreeView->setShowScrollBottleneckRects(show);
    m_showScrollBottleneckRects = show;
}

bool WebViewImpl::handleKeyEvent(const WebKeyboardEvent& event)
{
    ASSERT((event.type == WebInputEvent::RawKeyDown)
        || (event.type == WebInputEvent::KeyDown)
        || (event.type == WebInputEvent::KeyUp));

    // Halt an in-progress fling on a key event.
    endActiveFlingAnimation();

    // Please refer to the comments explaining the m_suppressNextKeypressEvent
    // member.
    // The m_suppressNextKeypressEvent is set if the KeyDown is handled by
    // Webkit. A keyDown event is typically associated with a keyPress(char)
    // event and a keyUp event. We reset this flag here as this is a new keyDown
    // event.
    m_suppressNextKeypressEvent = false;

    // If there is a select popup, it should be the one processing the event,
    // not the page.
    if (m_selectPopup)
        return m_selectPopup->handleKeyEvent(PlatformKeyboardEventBuilder(event));
    if (m_pagePopup) {
        m_pagePopup->handleKeyEvent(PlatformKeyboardEventBuilder(event));
        // We need to ignore the next Char event after this otherwise pressing
        // enter when selecting an item in the popup will go to the page.
        if (WebInputEvent::RawKeyDown == event.type)
            m_suppressNextKeypressEvent = true;
        return true;
    }

    // Give Autocomplete a chance to consume the key events it is interested in.
    if (autocompleteHandleKeyEvent(event))
        return true;

    RefPtr<Frame> frame = focusedWebCoreFrame();
    if (!frame)
        return false;

#if !OS(MACOSX)
    const WebInputEvent::Type contextMenuTriggeringEventType =
#if OS(WIN)
        WebInputEvent::KeyUp;
#else
        WebInputEvent::RawKeyDown;
#endif

    bool isUnmodifiedMenuKey = !(event.modifiers & WebInputEvent::InputModifiers) && event.windowsKeyCode == VKEY_APPS;
    bool isShiftF10 = event.modifiers == WebInputEvent::ShiftKey && event.windowsKeyCode == VKEY_F10;
    if ((isUnmodifiedMenuKey || isShiftF10) && event.type == contextMenuTriggeringEventType) {
        sendContextMenuEvent(event);
        return true;
    }
#endif // !OS(MACOSX)

    PlatformKeyboardEventBuilder evt(event);

    if (frame->eventHandler().keyEvent(evt)) {
        if (WebInputEvent::RawKeyDown == event.type) {
            // Suppress the next keypress event unless the focused node is a plug-in node.
            // (Flash needs these keypress events to handle non-US keyboards.)
            Element* element = focusedElement();
            if (!element || !element->renderer() || !element->renderer()->isEmbeddedObject())
                m_suppressNextKeypressEvent = true;
        }
        return true;
    }

    return keyEventDefault(event);
}

bool WebViewImpl::autocompleteHandleKeyEvent(const WebKeyboardEvent& event)
{
    if (!m_autofillPopupShowing
        // Home and End should be left to the text field to process.
        || event.windowsKeyCode == VKEY_HOME
        || event.windowsKeyCode == VKEY_END)
      return false;

    // Pressing delete triggers the removal of the selected suggestion from the DB.
    if (event.windowsKeyCode == VKEY_DELETE
        && m_autofillPopup->selectedIndex() != -1) {
        Element* element = focusedElement();
        if (!element) {
            ASSERT_NOT_REACHED();
            return false;
        }
        if (!element->hasTagName(HTMLNames::inputTag)) {
            ASSERT_NOT_REACHED();
            return false;
        }

        int selectedIndex = m_autofillPopup->selectedIndex();

        if (!m_autofillPopupClient->canRemoveSuggestionAtIndex(selectedIndex))
            return false;

        WebString name = WebInputElement(toHTMLInputElement(element)).nameForAutofill();
        WebString value = m_autofillPopupClient->itemText(selectedIndex);
        m_autofillClient->removeAutocompleteSuggestion(name, value);
        // Update the entries in the currently showing popup to reflect the
        // deletion.
        m_autofillPopupClient->removeSuggestionAtIndex(selectedIndex);
        refreshAutofillPopup();
        return false;
    }

    if (!m_autofillPopup->isInterestedInEventForKey(event.windowsKeyCode))
        return false;

    if (m_autofillPopup->handleKeyEvent(PlatformKeyboardEventBuilder(event))) {
        // We need to ignore the next Char event after this otherwise pressing
        // enter when selecting an item in the menu will go to the page.
        if (WebInputEvent::RawKeyDown == event.type)
            m_suppressNextKeypressEvent = true;
        return true;
    }

    return false;
}

bool WebViewImpl::handleCharEvent(const WebKeyboardEvent& event)
{
    ASSERT(event.type == WebInputEvent::Char);

    // Please refer to the comments explaining the m_suppressNextKeypressEvent
    // member.  The m_suppressNextKeypressEvent is set if the KeyDown is
    // handled by Webkit. A keyDown event is typically associated with a
    // keyPress(char) event and a keyUp event. We reset this flag here as it
    // only applies to the current keyPress event.
    bool suppress = m_suppressNextKeypressEvent;
    m_suppressNextKeypressEvent = false;

    // If there is a select popup, it should be the one processing the event,
    // not the page.
    if (m_selectPopup)
        return m_selectPopup->handleKeyEvent(PlatformKeyboardEventBuilder(event));
    if (m_pagePopup)
        return m_pagePopup->handleKeyEvent(PlatformKeyboardEventBuilder(event));

    Frame* frame = focusedWebCoreFrame();
    if (!frame)
        return suppress;

    EventHandler& handler = frame->eventHandler();

    PlatformKeyboardEventBuilder evt(event);
    if (!evt.isCharacterKey())
        return true;

    // Accesskeys are triggered by char events and can't be suppressed.
    if (handler.handleAccessKey(evt))
        return true;

    // Safari 3.1 does not pass off windows system key messages (WM_SYSCHAR) to
    // the eventHandler::keyEvent. We mimic this behavior on all platforms since
    // for now we are converting other platform's key events to windows key
    // events.
    if (evt.isSystemKey())
        return false;

    if (!suppress && !handler.keyEvent(evt))
        return keyEventDefault(event);

    return true;
}

WebRect WebViewImpl::computeBlockBounds(const WebRect& rect, bool ignoreClipping)
{
    if (!mainFrameImpl())
        return WebRect();

    // Use the rect-based hit test to find the node.
    IntPoint point = mainFrameImpl()->frameView()->windowToContents(IntPoint(rect.x, rect.y));
    HitTestRequest::HitTestRequestType hitType = HitTestRequest::ReadOnly | HitTestRequest::Active | HitTestRequest::ConfusingAndOftenMisusedDisallowShadowContent | (ignoreClipping ? HitTestRequest::IgnoreClipping : 0);
    HitTestResult result = mainFrameImpl()->frame()->eventHandler().hitTestResultAtPoint(point, hitType, IntSize(rect.width, rect.height));

    Node* node = result.innerNonSharedNode();
    if (!node)
        return WebRect();

    // Find the block type node based on the hit node.
    while (node && (!node->renderer() || node->renderer()->isInline()))
        node = node->parentNode();

    // Return the bounding box in the window coordinate system.
    if (node) {
        IntRect rect = node->Node::pixelSnappedBoundingBox();
        Frame* frame = node->document().frame();
        return frame->view()->contentsToWindow(rect);
    }
    return WebRect();
}

WebRect WebViewImpl::widenRectWithinPageBounds(const WebRect& source, int targetMargin, int minimumMargin)
{
    WebSize maxSize;
    if (mainFrame())
        maxSize = mainFrame()->contentsSize();
    IntSize scrollOffset;
    if (mainFrame())
        scrollOffset = mainFrame()->scrollOffset();
    int leftMargin = targetMargin;
    int rightMargin = targetMargin;

    const int absoluteSourceX = source.x + scrollOffset.width();
    if (leftMargin > absoluteSourceX) {
        leftMargin = absoluteSourceX;
        rightMargin = max(leftMargin, minimumMargin);
    }

    const int maximumRightMargin = maxSize.width - (source.width + absoluteSourceX);
    if (rightMargin > maximumRightMargin) {
        rightMargin = maximumRightMargin;
        leftMargin = min(leftMargin, max(rightMargin, minimumMargin));
    }

    const int newWidth = source.width + leftMargin + rightMargin;
    const int newX = source.x - leftMargin;

    ASSERT(newWidth >= 0);
    ASSERT(scrollOffset.width() + newX + newWidth <= maxSize.width);

    return WebRect(newX, source.y, newWidth, source.height);
}

float WebViewImpl::legibleScale() const
{
    // Pages should be as legible as on desktop when at dpi scale, so no
    // need to zoom in further when automatically determining zoom level
    // (after double tap, find in page, etc), though the user should still
    // be allowed to manually pinch zoom in further if they desire.
    float legibleScale = 1;
    if (page())
        legibleScale *= page()->settings().accessibilityFontScaleFactor();
    return legibleScale;
}

void WebViewImpl::computeScaleAndScrollForBlockRect(const WebPoint& hitPoint, const WebRect& blockRect, float padding, float defaultScaleWhenAlreadyLegible, float& scale, WebPoint& scroll)
{
    scale = pageScaleFactor();
    scroll.x = scroll.y = 0;

    WebRect rect = blockRect;

    if (!rect.isEmpty()) {
        float defaultMargin = doubleTapZoomContentDefaultMargin;
        float minimumMargin = doubleTapZoomContentMinimumMargin;
        // We want the margins to have the same physical size, which means we
        // need to express them in post-scale size. To do that we'd need to know
        // the scale we're scaling to, but that depends on the margins. Instead
        // we express them as a fraction of the target rectangle: this will be
        // correct if we end up fully zooming to it, and won't matter if we
        // don't.
        rect = widenRectWithinPageBounds(rect,
                static_cast<int>(defaultMargin * rect.width / m_size.width),
                static_cast<int>(minimumMargin * rect.width / m_size.width));
        // Fit block to screen, respecting limits.
        scale = static_cast<float>(m_size.width) / rect.width;
        scale = min(scale, legibleScale());
        if (pageScaleFactor() < defaultScaleWhenAlreadyLegible)
            scale = max(scale, defaultScaleWhenAlreadyLegible);
        scale = clampPageScaleFactorToLimits(scale);
    }

    // FIXME: If this is being called for auto zoom during find in page,
    // then if the user manually zooms in it'd be nice to preserve the
    // relative increase in zoom they caused (if they zoom out then it's ok
    // to zoom them back in again). This isn't compatible with our current
    // double-tap zoom strategy (fitting the containing block to the screen)
    // though.

    float screenWidth = m_size.width / scale;
    float screenHeight = m_size.height / scale;

    // Scroll to vertically align the block.
    if (rect.height < screenHeight) {
        // Vertically center short blocks.
        rect.y -= 0.5 * (screenHeight - rect.height);
    } else {
        // Ensure position we're zooming to (+ padding) isn't off the bottom of
        // the screen.
        rect.y = max<float>(rect.y, hitPoint.y + padding - screenHeight);
    } // Otherwise top align the block.

    // Do the same thing for horizontal alignment.
    if (rect.width < screenWidth)
        rect.x -= 0.5 * (screenWidth - rect.width);
    else
        rect.x = max<float>(rect.x, hitPoint.x + padding - screenWidth);
    scroll.x = rect.x;
    scroll.y = rect.y;

    scale = clampPageScaleFactorToLimits(scale);
    scroll = mainFrameImpl()->frameView()->windowToContents(scroll);
    scroll = clampOffsetAtScale(scroll, scale);
}

static bool invokesHandCursor(Node* node, bool shiftKey, Frame* frame)
{
    if (!node || !node->renderer())
        return false;

    ECursor cursor = node->renderer()->style()->cursor();
    return cursor == CURSOR_POINTER
        || (cursor == CURSOR_AUTO && frame->eventHandler().useHandCursor(node, node->isLink(), shiftKey));
}

Node* WebViewImpl::bestTapNode(const PlatformGestureEvent& tapEvent)
{
    if (!m_page || !m_page->mainFrame())
        return 0;

    Node* bestTouchNode = 0;

    IntPoint touchEventLocation(tapEvent.position());
    m_page->mainFrame()->eventHandler().adjustGesturePosition(tapEvent, touchEventLocation);

    IntPoint hitTestPoint = m_page->mainFrame()->view()->windowToContents(touchEventLocation);
    HitTestResult result = m_page->mainFrame()->eventHandler().hitTestResultAtPoint(hitTestPoint, HitTestRequest::TouchEvent | HitTestRequest::ConfusingAndOftenMisusedDisallowShadowContent);
    bestTouchNode = result.targetNode();

    Node* firstUncontainedNode = 0;

    // We might hit something like an image map that has no renderer on it
    // Walk up the tree until we have a node with an attached renderer
    while (bestTouchNode && !bestTouchNode->renderer())
        bestTouchNode = bestTouchNode->parentNode();

    // FIXME: http://crbug.com/289764 - Instead of stopping early on isContainedInParentBoundingBox, LinkHighlight
    // should calculate the appropriate rects (currently it just uses the linebox)

    // Check if we're in the subtree of a node with a hand cursor
    // this is the heuristic we use to determine if we show a highlight on tap
    while (bestTouchNode && !invokesHandCursor(bestTouchNode, false, m_page->mainFrame())) {
        if (!firstUncontainedNode && !bestTouchNode->renderer()->isContainedInParentBoundingBox())
            firstUncontainedNode = bestTouchNode;

        bestTouchNode = bestTouchNode->parentNode();
    }

    if (!bestTouchNode)
        return 0;

    if (firstUncontainedNode)
        return firstUncontainedNode;

    // We should pick the largest enclosing node with hand cursor set.
    while (bestTouchNode->parentNode()
        && invokesHandCursor(bestTouchNode->parentNode(), false, m_page->mainFrame())
        && bestTouchNode->renderer()->isContainedInParentBoundingBox())
        bestTouchNode = bestTouchNode->parentNode();

    return bestTouchNode;
}

void WebViewImpl::enableTapHighlightAtPoint(const PlatformGestureEvent& tapEvent)
{
    Node* touchNode = bestTapNode(tapEvent);

    Vector<Node*> highlightNodes;
    highlightNodes.append(touchNode);

    enableTapHighlights(highlightNodes);
}

void WebViewImpl::enableTapHighlights(Vector<Node*>& highlightNodes)
{
    // Always clear any existing highlight when this is invoked, even if we
    // don't get a new target to highlight.
    m_linkHighlights.clear();

    for (size_t i = 0; i < highlightNodes.size(); ++i) {
        Node* node = highlightNodes[i];

        if (!node || !node->renderer() || !node->renderer()->enclosingLayer())
            continue;

        Color highlightColor = node->renderer()->style()->tapHighlightColor();
        // Safari documentation for -webkit-tap-highlight-color says if the specified color has 0 alpha,
        // then tap highlighting is disabled.
        // http://developer.apple.com/library/safari/#documentation/appleapplications/reference/safaricssref/articles/standardcssproperties.html
        if (!highlightColor.alpha())
            continue;

        m_linkHighlights.append(LinkHighlight::create(node, this));
    }
}

void WebViewImpl::animateDoubleTapZoom(const IntPoint& point)
{
    if (!mainFrameImpl())
        return;

    WebRect rect(point.x(), point.y(), touchPointPadding, touchPointPadding);
    WebRect blockBounds = computeBlockBounds(rect, false);

    float scale;
    WebPoint scroll;

    computeScaleAndScrollForBlockRect(point, blockBounds, touchPointPadding, minimumPageScaleFactor() * doubleTapZoomAlreadyLegibleRatio, scale, scroll);

    bool stillAtPreviousDoubleTapScale = (pageScaleFactor() == m_doubleTapZoomPageScaleFactor
        && m_doubleTapZoomPageScaleFactor != minimumPageScaleFactor())
        || m_doubleTapZoomPending;

    bool scaleUnchanged = fabs(pageScaleFactor() - scale) < minScaleDifference;
    bool shouldZoomOut = blockBounds.isEmpty() || scaleUnchanged || stillAtPreviousDoubleTapScale;

    bool isAnimating;

    if (shouldZoomOut) {
        scale = minimumPageScaleFactor();
        isAnimating = startPageScaleAnimation(mainFrameImpl()->frameView()->windowToContents(point), true, scale, doubleTapZoomAnimationDurationInSeconds);
    } else {
        isAnimating = startPageScaleAnimation(scroll, false, scale, doubleTapZoomAnimationDurationInSeconds);
    }

    if (isAnimating) {
        m_doubleTapZoomPageScaleFactor = scale;
        m_doubleTapZoomPending = true;
    }
}

void WebViewImpl::zoomToFindInPageRect(const WebRect& rect)
{
    if (!mainFrameImpl())
        return;

    WebRect blockBounds = computeBlockBounds(rect, true);

    if (blockBounds.isEmpty()) {
        // Keep current scale (no need to scroll as x,y will normally already
        // be visible). FIXME: Revisit this if it isn't always true.
        return;
    }

    float scale;
    WebPoint scroll;

    computeScaleAndScrollForBlockRect(WebPoint(rect.x, rect.y), blockBounds, nonUserInitiatedPointPadding, minimumPageScaleFactor(), scale, scroll);

    startPageScaleAnimation(scroll, false, scale, findInPageAnimationDurationInSeconds);
}

bool WebViewImpl::zoomToMultipleTargetsRect(const WebRect& rect)
{
    if (!mainFrameImpl())
        return false;

    float scale;
    WebPoint scroll;

    computeScaleAndScrollForBlockRect(WebPoint(rect.x, rect.y), rect, nonUserInitiatedPointPadding, minimumPageScaleFactor(), scale, scroll);

    if (scale <= pageScaleFactor())
        return false;

    startPageScaleAnimation(scroll, false, scale, multipleTargetsZoomAnimationDurationInSeconds);
    return true;
}

void WebViewImpl::numberOfWheelEventHandlersChanged(unsigned numberOfWheelHandlers)
{
    if (m_client)
        m_client->numberOfWheelEventHandlersChanged(numberOfWheelHandlers);
}

void WebViewImpl::hasTouchEventHandlers(bool hasTouchHandlers)
{
    if (m_client)
        m_client->hasTouchEventHandlers(hasTouchHandlers);
}

bool WebViewImpl::hasTouchEventHandlersAt(const WebPoint& point)
{
    // FIXME: Implement this. Note that the point must be divided by pageScaleFactor.
    return true;
}

#if !OS(MACOSX)
// Mac has no way to open a context menu based on a keyboard event.
bool WebViewImpl::sendContextMenuEvent(const WebKeyboardEvent& event)
{
    // The contextMenuController() holds onto the last context menu that was
    // popped up on the page until a new one is created. We need to clear
    // this menu before propagating the event through the DOM so that we can
    // detect if we create a new menu for this event, since we won't create
    // a new menu if the DOM swallows the event and the defaultEventHandler does
    // not run.
    page()->contextMenuController().clearContextMenu();

    m_contextMenuAllowed = true;
    Frame* focusedFrame = page()->focusController().focusedOrMainFrame();
    bool handled = focusedFrame->eventHandler().sendContextMenuEventForKey();
    m_contextMenuAllowed = false;
    return handled;
}
#endif

bool WebViewImpl::keyEventDefault(const WebKeyboardEvent& event)
{
    Frame* frame = focusedWebCoreFrame();
    if (!frame)
        return false;

    switch (event.type) {
    case WebInputEvent::Char:
        if (event.windowsKeyCode == VKEY_SPACE) {
            int keyCode = ((event.modifiers & WebInputEvent::ShiftKey) ? VKEY_PRIOR : VKEY_NEXT);
            return scrollViewWithKeyboard(keyCode, event.modifiers);
        }
        break;
    case WebInputEvent::RawKeyDown:
        if (event.modifiers == WebInputEvent::ControlKey) {
            switch (event.windowsKeyCode) {
#if !OS(MACOSX)
            case 'A':
                focusedFrame()->executeCommand(WebString::fromUTF8("SelectAll"));
                return true;
            case VKEY_INSERT:
            case 'C':
                focusedFrame()->executeCommand(WebString::fromUTF8("Copy"));
                return true;
#endif
            // Match FF behavior in the sense that Ctrl+home/end are the only Ctrl
            // key combinations which affect scrolling. Safari is buggy in the
            // sense that it scrolls the page for all Ctrl+scrolling key
            // combinations. For e.g. Ctrl+pgup/pgdn/up/down, etc.
            case VKEY_HOME:
            case VKEY_END:
                break;
            default:
                return false;
            }
        }
        if (!event.isSystemKey && !(event.modifiers & WebInputEvent::ShiftKey))
            return scrollViewWithKeyboard(event.windowsKeyCode, event.modifiers);
        break;
    default:
        break;
    }
    return false;
}

bool WebViewImpl::scrollViewWithKeyboard(int keyCode, int modifiers)
{
    ScrollDirection scrollDirection;
    ScrollGranularity scrollGranularity;
#if OS(MACOSX)
    // Control-Up/Down should be PageUp/Down on Mac.
    if (modifiers & WebMouseEvent::ControlKey) {
      if (keyCode == VKEY_UP)
        keyCode = VKEY_PRIOR;
      else if (keyCode == VKEY_DOWN)
        keyCode = VKEY_NEXT;
    }
#endif
    if (!mapKeyCodeForScroll(keyCode, &scrollDirection, &scrollGranularity))
        return false;
    return propagateScroll(scrollDirection, scrollGranularity);
}

bool WebViewImpl::mapKeyCodeForScroll(int keyCode,
                                      WebCore::ScrollDirection* scrollDirection,
                                      WebCore::ScrollGranularity* scrollGranularity)
{
    switch (keyCode) {
    case VKEY_LEFT:
        *scrollDirection = ScrollLeft;
        *scrollGranularity = ScrollByLine;
        break;
    case VKEY_RIGHT:
        *scrollDirection = ScrollRight;
        *scrollGranularity = ScrollByLine;
        break;
    case VKEY_UP:
        *scrollDirection = ScrollUp;
        *scrollGranularity = ScrollByLine;
        break;
    case VKEY_DOWN:
        *scrollDirection = ScrollDown;
        *scrollGranularity = ScrollByLine;
        break;
    case VKEY_HOME:
        *scrollDirection = ScrollUp;
        *scrollGranularity = ScrollByDocument;
        break;
    case VKEY_END:
        *scrollDirection = ScrollDown;
        *scrollGranularity = ScrollByDocument;
        break;
    case VKEY_PRIOR:  // page up
        *scrollDirection = ScrollUp;
        *scrollGranularity = ScrollByPage;
        break;
    case VKEY_NEXT:  // page down
        *scrollDirection = ScrollDown;
        *scrollGranularity = ScrollByPage;
        break;
    default:
        return false;
    }

    return true;
}

void WebViewImpl::hideSelectPopup()
{
    if (m_selectPopup)
        m_selectPopup->hidePopup();
}

bool WebViewImpl::propagateScroll(ScrollDirection scrollDirection,
                                  ScrollGranularity scrollGranularity)
{
    Frame* frame = focusedWebCoreFrame();
    if (!frame)
        return false;

    bool scrollHandled = frame->eventHandler().scrollOverflow(scrollDirection, scrollGranularity);
    Frame* currentFrame = frame;
    while (!scrollHandled && currentFrame) {
        scrollHandled = currentFrame->view()->scroll(scrollDirection, scrollGranularity);
        currentFrame = currentFrame->tree().parent();
    }
    return scrollHandled;
}

void  WebViewImpl::popupOpened(WebCore::PopupContainer* popupContainer)
{
    if (popupContainer->popupType() == WebCore::PopupContainer::Select) {
        ASSERT(!m_selectPopup);
        m_selectPopup = popupContainer;
        Document* document = mainFrameImpl()->frame()->document();
        WheelController::from(document)->didAddWheelEventHandler(document);
    }
}

void  WebViewImpl::popupClosed(WebCore::PopupContainer* popupContainer)
{
    if (popupContainer->popupType() == WebCore::PopupContainer::Select) {
        ASSERT(m_selectPopup);
        m_selectPopup = 0;
        Document* document = mainFrameImpl()->frame()->document();
        WheelController::from(document)->didRemoveWheelEventHandler(document);
    }
}

PagePopup* WebViewImpl::openPagePopup(PagePopupClient* client, const IntRect& originBoundsInRootView)
{
    ASSERT(client);
    if (hasOpenedPopup())
        hidePopups();
    ASSERT(!m_pagePopup);

    WebWidget* popupWidget = m_client->createPopupMenu(WebPopupTypePage);
    ASSERT(popupWidget);
    m_pagePopup = toWebPagePopupImpl(popupWidget);
    if (!m_pagePopup->initialize(this, client, originBoundsInRootView)) {
        m_pagePopup->closePopup();
        m_pagePopup = 0;
    }
    return m_pagePopup.get();
}

void WebViewImpl::closePagePopup(PagePopup* popup)
{
    ASSERT(popup);
    WebPagePopupImpl* popupImpl = toWebPagePopupImpl(popup);
    ASSERT(m_pagePopup.get() == popupImpl);
    if (m_pagePopup.get() != popupImpl)
        return;
    m_pagePopup->closePopup();
    m_pagePopup = 0;
}

void WebViewImpl::hideAutofillPopup()
{
    if (m_autofillPopupShowing) {
        m_autofillPopup->hidePopup();
        m_autofillPopupShowing = false;
    }
}

WebHelperPluginImpl* WebViewImpl::createHelperPlugin(const String& pluginType, const WebDocument& hostDocument)
{
    WebWidget* popupWidget = m_client->createPopupMenu(WebPopupTypeHelperPlugin);
    ASSERT(popupWidget);
    WebHelperPluginImpl* helperPlugin = toWebHelperPluginImpl(popupWidget);

    if (!helperPlugin->initialize(pluginType, hostDocument, this)) {
        helperPlugin->closeHelperPlugin();
        helperPlugin = 0;
    }
    return helperPlugin;
}

void WebViewImpl::closeHelperPluginSoon(PassRefPtr<WebHelperPluginImpl> helperPlugin)
{
    m_helperPluginsPendingClose.append(helperPlugin);
    if (!m_helperPluginCloseTimer.isActive())
        m_helperPluginCloseTimer.startOneShot(0);
}

void WebViewImpl::closePendingHelperPlugins(Timer<WebViewImpl>* timer)
{
    ASSERT_UNUSED(timer, !timer || timer == &m_helperPluginCloseTimer);
    ASSERT(!m_helperPluginsPendingClose.isEmpty());

    Vector<RefPtr<WebHelperPluginImpl> > helperPlugins;
    helperPlugins.swap(m_helperPluginsPendingClose);
    for (Vector<RefPtr<WebHelperPluginImpl> >::iterator it = helperPlugins.begin();
        it != helperPlugins.end(); ++it) {
        (*it)->closeHelperPlugin();
    }
    ASSERT(m_helperPluginsPendingClose.isEmpty());
}

Frame* WebViewImpl::focusedWebCoreFrame() const
{
    return m_page ? m_page->focusController().focusedOrMainFrame() : 0;
}

WebViewImpl* WebViewImpl::fromPage(Page* page)
{
    if (!page)
        return 0;
    return static_cast<WebViewImpl*>(page->chrome().client().webView());
}

// WebWidget ------------------------------------------------------------------

void WebViewImpl::close()
{
    if (m_page) {
        // Initiate shutdown for the entire frameset.  This will cause a lot of
        // notifications to be sent.
        if (m_page->mainFrame())
            m_page->mainFrame()->loader().frameDetached();

        m_page.clear();
    }

    // Should happen after m_page.clear().
    if (m_devToolsAgent)
        m_devToolsAgent.clear();

    // Helper Plugins must be closed now since doing so accesses RenderViewImpl,
    // which will be destroyed after this function returns.
    if (m_helperPluginCloseTimer.isActive()) {
        m_helperPluginCloseTimer.stop();
        closePendingHelperPlugins(0);
    }

    // Reset the delegate to prevent notifications being sent as we're being
    // deleted.
    m_client = 0;

    deref();  // Balances ref() acquired in WebView::create
}

void WebViewImpl::willStartLiveResize()
{
    if (mainFrameImpl() && mainFrameImpl()->frameView())
        mainFrameImpl()->frameView()->willStartLiveResize();

    Frame* frame = mainFrameImpl()->frame();
    WebPluginContainerImpl* pluginContainer = WebFrameImpl::pluginContainerFromFrame(frame);
    if (pluginContainer)
        pluginContainer->willStartLiveResize();
}

WebSize WebViewImpl::size()
{
    return m_size;
}

void WebViewImpl::resize(const WebSize& newSize)
{
    if (m_shouldAutoResize || m_size == newSize)
        return;

    FrameView* view = mainFrameImpl()->frameView();
    if (!view)
        return;

    WebSize oldSize = m_size;
    float oldPageScaleFactor = pageScaleFactor();
    int oldContentsWidth = contentsSize().width();

    m_size = newSize;

<<<<<<< HEAD
    bool shouldAnchorAndRescaleViewport = settings()->viewportEnabled() && oldSize.width && oldContentsWidth && newSize.width != oldSize.width;
=======
    bool shouldAnchorAndRescaleViewport = settings()->mainFrameResizesAreOrientationChanges()
        && oldSize.width && oldContentsWidth && newSize.width != oldSize.width;

>>>>>>> 8c15b39e
    ViewportAnchor viewportAnchor(&mainFrameImpl()->frame()->eventHandler());
    if (shouldAnchorAndRescaleViewport) {
        viewportAnchor.setAnchor(view->visibleContentRect(),
                                 FloatSize(viewportAnchorXCoord, viewportAnchorYCoord));
    }

    updatePageDefinedViewportConstraints(mainFrameImpl()->frame()->document()->viewportDescription());
    updateMainFrameLayoutSize();

    WebDevToolsAgentPrivate* agentPrivate = devToolsAgentPrivate();
    if (agentPrivate)
        agentPrivate->webViewResized(newSize);
    WebFrameImpl* webFrame = mainFrameImpl();
    if (webFrame->frameView()) {
        webFrame->frameView()->resize(m_size);
        if (m_pinchViewports)
            m_pinchViewports->setViewportSize(m_size);
    }

    if (settings()->viewportEnabled() && !m_fixedLayoutSizeLock) {
        // Relayout immediately to recalculate the minimum scale limit.
        if (view->needsLayout())
            view->layout();

        if (shouldAnchorAndRescaleViewport) {
            float viewportWidthRatio = static_cast<float>(newSize.width) / oldSize.width;
            float contentsWidthRatio = static_cast<float>(contentsSize().width()) / oldContentsWidth;
            float scaleMultiplier = viewportWidthRatio / contentsWidthRatio;

            IntSize viewportSize = view->visibleContentRect().size();
            if (scaleMultiplier != 1) {
                float newPageScaleFactor = oldPageScaleFactor * scaleMultiplier;
                viewportSize.scale(pageScaleFactor() / newPageScaleFactor);
                IntPoint scrollOffsetAtNewScale = viewportAnchor.computeOrigin(viewportSize);
                setPageScaleFactor(newPageScaleFactor, scrollOffsetAtNewScale);
            } else {
                IntPoint scrollOffsetAtNewScale = clampOffsetAtScale(viewportAnchor.computeOrigin(viewportSize), pageScaleFactor());
                updateMainFrameScrollPosition(scrollOffsetAtNewScale, false);
            }
        }
    }

    sendResizeEventAndRepaint();
}

void WebViewImpl::willEndLiveResize()
{
    if (mainFrameImpl() && mainFrameImpl()->frameView())
        mainFrameImpl()->frameView()->willEndLiveResize();

    Frame* frame = mainFrameImpl()->frame();
    WebPluginContainerImpl* pluginContainer = WebFrameImpl::pluginContainerFromFrame(frame);
    if (pluginContainer)
        pluginContainer->willEndLiveResize();
}

void WebViewImpl::willEnterFullScreen()
{
    m_fullscreenController->willEnterFullScreen();
}

void WebViewImpl::didEnterFullScreen()
{
    m_fullscreenController->didEnterFullScreen();
}

void WebViewImpl::willExitFullScreen()
{
    m_fullscreenController->willExitFullScreen();
}

void WebViewImpl::didExitFullScreen()
{
    m_fullscreenController->didExitFullScreen();
}

void WebViewImpl::animate(double monotonicFrameBeginTime)
{
    TRACE_EVENT0("webkit", "WebViewImpl::animate");

    if (!monotonicFrameBeginTime)
        monotonicFrameBeginTime = monotonicallyIncreasingTime();

    // Create synthetic wheel events as necessary for fling.
    if (m_gestureAnimation) {
        if (m_gestureAnimation->animate(monotonicFrameBeginTime))
            scheduleAnimation();
        else {
            endActiveFlingAnimation();

            PlatformGestureEvent endScrollEvent(PlatformEvent::GestureScrollEnd,
                m_positionOnFlingStart, m_globalPositionOnFlingStart,
                IntSize(), 0, false, false, false, false,
                0, 0, 0, 0);

            mainFrameImpl()->frame()->eventHandler().handleGestureScrollEnd(endScrollEvent);
        }
    }

    if (!m_page)
        return;

    PageWidgetDelegate::animate(m_page.get(), monotonicFrameBeginTime);

    if (m_continuousPaintingEnabled) {
        ContinuousPainter::setNeedsDisplayRecursive(m_rootGraphicsLayer, m_pageOverlays.get());
        m_client->scheduleAnimation();
    }
}

void WebViewImpl::layout()
{
    TRACE_EVENT0("webkit", "WebViewImpl::layout");
    PageWidgetDelegate::layout(m_page.get());
    updateLayerTreeBackgroundColor();

    for (size_t i = 0; i < m_linkHighlights.size(); ++i)
        m_linkHighlights[i]->updateGeometry();
}

void WebViewImpl::enterForceCompositingMode(bool enter)
{
    if (page()->settings().forceCompositingMode() == enter)
        return;

    TRACE_EVENT1("webkit", "WebViewImpl::enterForceCompositingMode", "enter", enter);
    settingsImpl()->setForceCompositingMode(enter);
    if (enter) {
        if (!m_page)
            return;
        Frame* mainFrame = m_page->mainFrame();
        if (!mainFrame)
            return;
        mainFrame->view()->updateCompositingLayersAfterStyleChange();
    }
}

void WebViewImpl::doPixelReadbackToCanvas(WebCanvas* canvas, const IntRect& rect)
{
    ASSERT(m_layerTreeView);

    SkBitmap target;
    target.setConfig(SkBitmap::kARGB_8888_Config, rect.width(), rect.height(), rect.width() * 4);
    target.allocPixels();
    m_layerTreeView->compositeAndReadback(target.getPixels(), rect);
#if (!SK_R32_SHIFT && SK_B32_SHIFT == 16)
    // The compositor readback always gives back pixels in BGRA order, but for
    // example Android's Skia uses RGBA ordering so the red and blue channels
    // need to be swapped.
    uint8_t* pixels = reinterpret_cast<uint8_t*>(target.getPixels());
    for (size_t i = 0; i < target.getSize(); i += 4)
        std::swap(pixels[i], pixels[i + 2]);
#endif
    canvas->writePixels(target, rect.x(), rect.y());
}

void WebViewImpl::paint(WebCanvas* canvas, const WebRect& rect, PaintOptions option)
{
#if !OS(ANDROID)
    // ReadbackFromCompositorIfAvailable is the only option available on non-Android.
    // Ideally, Android would always use ReadbackFromCompositorIfAvailable as well.
    ASSERT(option == ReadbackFromCompositorIfAvailable);
#endif

    if (option == ReadbackFromCompositorIfAvailable && isAcceleratedCompositingActive()) {
        // If a canvas was passed in, we use it to grab a copy of the
        // freshly-rendered pixels.
        if (canvas) {
            // Clip rect to the confines of the rootLayerTexture.
            IntRect resizeRect(rect);
            resizeRect.intersect(IntRect(IntPoint(0, 0), m_layerTreeView->deviceViewportSize()));
            doPixelReadbackToCanvas(canvas, resizeRect);
        }
    } else {
        FrameView* view = page()->mainFrame()->view();
        PaintBehavior oldPaintBehavior = view->paintBehavior();
        if (isAcceleratedCompositingActive()) {
            ASSERT(option == ForceSoftwareRenderingAndIgnoreGPUResidentContent);
            view->setPaintBehavior(oldPaintBehavior | PaintBehaviorFlattenCompositingLayers);
        }

        double paintStart = currentTime();
        PageWidgetDelegate::paint(m_page.get(), pageOverlays(), canvas, rect, isTransparent() ? PageWidgetDelegate::Translucent : PageWidgetDelegate::Opaque);
        double paintEnd = currentTime();
        double pixelsPerSec = (rect.width * rect.height) / (paintEnd - paintStart);
        blink::Platform::current()->histogramCustomCounts("Renderer4.SoftwarePaintDurationMS", (paintEnd - paintStart) * 1000, 0, 120, 30);
        blink::Platform::current()->histogramCustomCounts("Renderer4.SoftwarePaintMegapixPerSecond", pixelsPerSec / 1000000, 10, 210, 30);

        if (isAcceleratedCompositingActive()) {
            ASSERT(option == ForceSoftwareRenderingAndIgnoreGPUResidentContent);
            view->setPaintBehavior(oldPaintBehavior);
        }
    }
}

bool WebViewImpl::isTrackingRepaints() const
{
    if (!page())
        return false;
    FrameView* view = page()->mainFrame()->view();
    return view->isTrackingRepaints();
}

void WebViewImpl::themeChanged()
{
    if (!page())
        return;
    FrameView* view = page()->mainFrame()->view();

    WebRect damagedRect(0, 0, m_size.width, m_size.height);
    view->invalidateRect(damagedRect);
}

void WebViewImpl::enterFullScreenForElement(WebCore::Element* element)
{
    m_fullscreenController->enterFullScreenForElement(element);
}

void WebViewImpl::exitFullScreenForElement(WebCore::Element* element)
{
    m_fullscreenController->exitFullScreenForElement(element);
}

bool WebViewImpl::hasHorizontalScrollbar()
{
    return mainFrameImpl()->frameView()->horizontalScrollbar();
}

bool WebViewImpl::hasVerticalScrollbar()
{
    return mainFrameImpl()->frameView()->verticalScrollbar();
}

const WebInputEvent* WebViewImpl::m_currentInputEvent = 0;

bool WebViewImpl::handleInputEvent(const WebInputEvent& inputEvent)
{
    TRACE_EVENT0("input", "WebViewImpl::handleInputEvent");
    if (m_isAltDragRubberbandingEnabled && handleAltDragRubberbandEvent(inputEvent))
        return true;

    // If we've started a drag and drop operation, ignore input events until
    // we're done.
    if (m_doingDragAndDrop)
        return true;

    if (m_devToolsAgent && m_devToolsAgent->handleInputEvent(m_page.get(), inputEvent))
        return true;

    // Report the event to be NOT processed by WebKit, so that the browser can handle it appropriately.
    if (m_ignoreInputEvents)
        return false;

    TemporaryChange<const WebInputEvent*> currentEventChange(m_currentInputEvent, &inputEvent);

    if (isPointerLocked() && WebInputEvent::isMouseEventType(inputEvent.type)) {
      pointerLockMouseEvent(inputEvent);
      return true;
    }

    if (m_mouseCaptureNode && WebInputEvent::isMouseEventType(inputEvent.type)) {
        TRACE_EVENT1("input", "captured mouse event", "type", inputEvent.type);
        // Save m_mouseCaptureNode since mouseCaptureLost() will clear it.
        RefPtr<Node> node = m_mouseCaptureNode;

        // Not all platforms call mouseCaptureLost() directly.
        if (inputEvent.type == WebInputEvent::MouseUp)
            mouseCaptureLost();

        AtomicString eventType;
        switch (inputEvent.type) {
        case WebInputEvent::MouseMove:
            eventType = EventTypeNames::mousemove;
            break;
        case WebInputEvent::MouseLeave:
            eventType = EventTypeNames::mouseout;
            break;
        case WebInputEvent::MouseDown:
            eventType = EventTypeNames::mousedown;
            break;
        case WebInputEvent::MouseUp:
            eventType = EventTypeNames::mouseup;
            break;
        default:
            ASSERT_NOT_REACHED();
        }

        node->dispatchMouseEvent(
              PlatformMouseEventBuilder(mainFrameImpl()->frameView(), *static_cast<const WebMouseEvent*>(&inputEvent)),
              eventType, static_cast<const WebMouseEvent*>(&inputEvent)->clickCount);
        return true;
    }

    return PageWidgetDelegate::handleInputEvent(m_page.get(), *this, inputEvent);
}

void WebViewImpl::setCursorVisibilityState(bool isVisible)
{
    if (m_page)
        m_page->setIsCursorVisible(isVisible);
}

void WebViewImpl::mouseCaptureLost()
{
    TRACE_EVENT_ASYNC_END0("input", "capturing mouse", this);
    m_mouseCaptureNode = 0;
    if (m_isAltDragRubberbandingEnabled && isRubberbanding()) {
        if (m_client)
            m_client->hideRubberbandRect();
        abortRubberbanding();
    }
}

void WebViewImpl::setFocus(bool enable)
{
    m_page->focusController().setFocused(enable);
    if (enable) {
        m_page->focusController().setActive(true);
        RefPtr<Frame> focusedFrame = m_page->focusController().focusedFrame();
        if (focusedFrame) {
            Element* element = focusedFrame->document()->focusedElement();
            if (element && focusedFrame->selection().selection().isNone()) {
                // If the selection was cleared while the WebView was not
                // focused, then the focus element shows with a focus ring but
                // no caret and does respond to keyboard inputs.
                if (element->isTextFormControl()) {
                    element->updateFocusAppearance(true);
                } else if (element->isContentEditable()) {
                    // updateFocusAppearance() selects all the text of
                    // contentseditable DIVs. So we set the selection explicitly
                    // instead. Note that this has the side effect of moving the
                    // caret back to the beginning of the text.
                    Position position(element, 0, Position::PositionIsOffsetInAnchor);
                    focusedFrame->selection().setSelection(VisibleSelection(position, SEL_DEFAULT_AFFINITY));
                }
            }
        }
        m_imeAcceptEvents = true;
    } else {
        hidePopups();

        // Clear focus on the currently focused frame if any.
        if (!m_page)
            return;

        Frame* frame = m_page->mainFrame();
        if (!frame)
            return;

        RefPtr<Frame> focusedFrame = m_page->focusController().focusedFrame();
        if (focusedFrame) {
            // Finish an ongoing composition to delete the composition node.
            if (focusedFrame->inputMethodController().hasComposition()) {
                if (m_autofillClient)
                    m_autofillClient->setIgnoreTextChanges(true);

                focusedFrame->inputMethodController().confirmComposition();

                if (m_autofillClient)
                    m_autofillClient->setIgnoreTextChanges(false);
            }
            m_imeAcceptEvents = false;
        }
    }
}

bool WebViewImpl::setComposition(
    const WebString& text,
    const WebVector<WebCompositionUnderline>& underlines,
    int selectionStart,
    int selectionEnd)
{
    Frame* focused = focusedWebCoreFrame();
    if (!focused || !m_imeAcceptEvents)
        return false;

    if (WebPlugin* plugin = focusedPluginIfInputMethodSupported(focused))
        return plugin->setComposition(text, underlines, selectionStart, selectionEnd);

    // The input focus has been moved to another WebWidget object.
    // We should use this |editor| object only to complete the ongoing
    // composition.
    InputMethodController& inputMethodController = focused->inputMethodController();
    if (!focused->editor().canEdit() && !inputMethodController.hasComposition())
        return false;

    // We should verify the parent node of this IME composition node are
    // editable because JavaScript may delete a parent node of the composition
    // node. In this case, WebKit crashes while deleting texts from the parent
    // node, which doesn't exist any longer.
    RefPtr<Range> range = inputMethodController.compositionRange();
    if (range) {
        Node* node = range->startContainer();
        if (!node || !node->isContentEditable())
            return false;
    }

    // If we're not going to fire a keypress event, then the keydown event was
    // canceled.  In that case, cancel any existing composition.
    if (text.isEmpty() || m_suppressNextKeypressEvent) {
        // A browser process sent an IPC message which does not contain a valid
        // string, which means an ongoing composition has been canceled.
        // If the ongoing composition has been canceled, replace the ongoing
        // composition string with an empty string and complete it.
        String emptyString;
        Vector<CompositionUnderline> emptyUnderlines;
        inputMethodController.setComposition(emptyString, emptyUnderlines, 0, 0);
        return text.isEmpty();
    }

    // When the range of composition underlines overlap with the range between
    // selectionStart and selectionEnd, WebKit somehow won't paint the selection
    // at all (see InlineTextBox::paint() function in InlineTextBox.cpp).
    // But the selection range actually takes effect.
    inputMethodController.setComposition(String(text),
                           CompositionUnderlineVectorBuilder(underlines),
                           selectionStart, selectionEnd);

    return inputMethodController.hasComposition();
}

bool WebViewImpl::confirmComposition()
{
    return confirmComposition(DoNotKeepSelection);
}

bool WebViewImpl::confirmComposition(ConfirmCompositionBehavior selectionBehavior)
{
    return confirmComposition(WebString(), selectionBehavior);
}

bool WebViewImpl::confirmComposition(const WebString& text)
{
    return confirmComposition(text, DoNotKeepSelection);
}

bool WebViewImpl::confirmComposition(const WebString& text, ConfirmCompositionBehavior selectionBehavior)
{
    Frame* focused = focusedWebCoreFrame();
    if (!focused || !m_imeAcceptEvents)
        return false;
<<<<<<< HEAD
=======

    if (WebPlugin* plugin = focusedPluginIfInputMethodSupported(focused))
        return plugin->confirmComposition(text, selectionBehavior);

>>>>>>> 8c15b39e
    return focused->inputMethodController().confirmCompositionOrInsertText(text, selectionBehavior == KeepSelection ? InputMethodController::KeepSelection : InputMethodController::DoNotKeepSelection);
}

bool WebViewImpl::compositionRange(size_t* location, size_t* length)
{
    Frame* focused = focusedWebCoreFrame();
    if (!focused || !m_imeAcceptEvents)
        return false;

    RefPtr<Range> range = focused->inputMethodController().compositionRange();
    if (!range)
        return false;

    Element* editable = focused->selection().rootEditableElementOrDocumentElement();
    ASSERT(editable);
    PlainTextRange plainTextRange(PlainTextRange::create(*editable, *range.get()));
    if (plainTextRange.isNull())
        return false;
    *location = plainTextRange.start();
    *length = plainTextRange.length();
    return true;
}

WebTextInputInfo WebViewImpl::textInputInfo()
{
    WebTextInputInfo info;

    Frame* focused = focusedWebCoreFrame();
    if (!focused)
        return info;

    FrameSelection& selection = focused->selection();
    Node* node = selection.selection().rootEditableElement();
    if (!node)
        return info;

    info.inputMode = inputModeOfFocusedElement();

    info.type = textInputType();
    if (info.type == WebTextInputTypeNone)
        return info;

    if (!focused->editor().canEdit())
        return info;

    info.value = plainText(rangeOfContents(node).get());

    if (info.value.isEmpty())
        return info;

    if (RefPtr<Range> range = selection.selection().firstRange()) {
        PlainTextRange plainTextRange(PlainTextRange::create(*node, *range.get()));
        if (plainTextRange.isNotNull()) {
            info.selectionStart = plainTextRange.start();
            info.selectionEnd = plainTextRange.end();
        }
    }

    if (RefPtr<Range> range = focused->inputMethodController().compositionRange()) {
        PlainTextRange plainTextRange(PlainTextRange::create(*node, *range.get()));
        if (plainTextRange.isNotNull()) {
            info.compositionStart = plainTextRange.start();
            info.compositionEnd = plainTextRange.end();
        }
    }

    return info;
}

WebTextInputType WebViewImpl::textInputType()
{
    Element* element = focusedElement();
    if (!element)
        return WebTextInputTypeNone;

    if (element->hasTagName(HTMLNames::inputTag)) {
        HTMLInputElement* input = toHTMLInputElement(element);

        if (input->isDisabledOrReadOnly())
            return WebTextInputTypeNone;

        if (input->isPasswordField())
            return WebTextInputTypePassword;
        if (input->isSearchField())
            return WebTextInputTypeSearch;
        if (input->isEmailField())
            return WebTextInputTypeEmail;
        if (input->isNumberField())
            return WebTextInputTypeNumber;
        if (input->isTelephoneField())
            return WebTextInputTypeTelephone;
        if (input->isURLField())
            return WebTextInputTypeURL;
        if (input->isDateField())
            return WebTextInputTypeDate;
        if (input->isDateTimeLocalField())
            return WebTextInputTypeDateTimeLocal;
        if (input->isMonthField())
            return WebTextInputTypeMonth;
        if (input->isTimeField())
            return WebTextInputTypeTime;
        if (input->isWeekField())
            return WebTextInputTypeWeek;
        if (input->isTextField())
            return WebTextInputTypeText;

        return WebTextInputTypeNone;
    }

    if (isHTMLTextAreaElement(element)) {
        if (toHTMLTextAreaElement(element)->isDisabledOrReadOnly())
            return WebTextInputTypeNone;
        return WebTextInputTypeTextArea;
    }

#if ENABLE(INPUT_MULTIPLE_FIELDS_UI)
    if (element->isHTMLElement()) {
        if (toHTMLElement(element)->isDateTimeFieldElement())
            return WebTextInputTypeDateTimeField;
    }
#endif

    if (element->shouldUseInputMethod())
        return WebTextInputTypeContentEditable;

    return WebTextInputTypeNone;
}

WebString WebViewImpl::inputModeOfFocusedElement()
{
    if (!RuntimeEnabledFeatures::inputModeAttributeEnabled())
        return WebString();

    Element* element = focusedElement();
    if (!element)
        return WebString();

    if (element->hasTagName(HTMLNames::inputTag)) {
        const HTMLInputElement* input = toHTMLInputElement(element);
        if (input->supportsInputModeAttribute())
            return input->fastGetAttribute(HTMLNames::inputmodeAttr).lower();
        return WebString();
    }
    if (isHTMLTextAreaElement(element)) {
        const HTMLTextAreaElement* textarea = toHTMLTextAreaElement(element);
        return textarea->fastGetAttribute(HTMLNames::inputmodeAttr).lower();
    }

    return WebString();
}

bool WebViewImpl::selectionBounds(WebRect& anchor, WebRect& focus) const
{
    const Frame* frame = focusedWebCoreFrame();
    if (!frame)
        return false;
    FrameSelection& selection = frame->selection();

    if (selection.isCaret()) {
        anchor = focus = selection.absoluteCaretBounds();
    } else {
        RefPtr<Range> selectedRange = selection.toNormalizedRange();
        if (!selectedRange)
            return false;

        RefPtr<Range> range(Range::create(selectedRange->startContainer()->document(),
            selectedRange->startContainer(),
            selectedRange->startOffset(),
            selectedRange->startContainer(),
            selectedRange->startOffset()));
        anchor = frame->editor().firstRectForRange(range.get());

        range = Range::create(selectedRange->endContainer()->document(),
            selectedRange->endContainer(),
            selectedRange->endOffset(),
            selectedRange->endContainer(),
            selectedRange->endOffset());
        focus = frame->editor().firstRectForRange(range.get());
    }

    IntRect scaledAnchor(frame->view()->contentsToWindow(anchor));
    IntRect scaledFocus(frame->view()->contentsToWindow(focus));
    scaledAnchor.scale(pageScaleFactor());
    scaledFocus.scale(pageScaleFactor());
    anchor = scaledAnchor;
    focus = scaledFocus;

    if (!selection.selection().isBaseFirst())
        std::swap(anchor, focus);
    return true;
}

InputMethodContext* WebViewImpl::inputMethodContext()
{
    if (!m_imeAcceptEvents)
        return 0;

    Frame* focusedFrame = focusedWebCoreFrame();
    if (!focusedFrame)
        return 0;

    Element* target = focusedFrame->document()->focusedElement();
    if (target && target->hasInputMethodContext())
        return target->inputMethodContext();

    return 0;
}

<<<<<<< HEAD
=======
WebPlugin* WebViewImpl::focusedPluginIfInputMethodSupported(Frame* frame)
{
    WebPluginContainerImpl* container = WebFrameImpl::pluginContainerFromNode(frame, WebNode(focusedElement()));
    if (container && container->supportsInputMethod())
        return container->plugin();
    return 0;
}

>>>>>>> 8c15b39e
void WebViewImpl::didShowCandidateWindow()
{
    if (InputMethodContext* context = inputMethodContext())
        context->dispatchCandidateWindowShowEvent();
}

void WebViewImpl::didUpdateCandidateWindow()
{
    if (InputMethodContext* context = inputMethodContext())
        context->dispatchCandidateWindowUpdateEvent();
}

void WebViewImpl::didHideCandidateWindow()
{
    if (InputMethodContext* context = inputMethodContext())
        context->dispatchCandidateWindowHideEvent();
}

bool WebViewImpl::selectionTextDirection(WebTextDirection& start, WebTextDirection& end) const
{
    const Frame* frame = focusedWebCoreFrame();
    if (!frame)
        return false;
    FrameSelection& selection = frame->selection();
    if (!selection.toNormalizedRange())
        return false;
    start = selection.start().primaryDirection() == RTL ? WebTextDirectionRightToLeft : WebTextDirectionLeftToRight;
    end = selection.end().primaryDirection() == RTL ? WebTextDirectionRightToLeft : WebTextDirectionLeftToRight;
    return true;
}

bool WebViewImpl::isSelectionAnchorFirst() const
{
    if (const Frame* frame = focusedWebCoreFrame())
        return frame->selection().selection().isBaseFirst();
    return false;
}

bool WebViewImpl::setEditableSelectionOffsets(int start, int end)
{
    const Frame* focused = focusedWebCoreFrame();
    if (!focused)
        return false;
    return focused->inputMethodController().setEditableSelectionOffsets(PlainTextRange(start, end));
}

bool WebViewImpl::setCompositionFromExistingText(int compositionStart, int compositionEnd, const WebVector<WebCompositionUnderline>& underlines)
{
    const Frame* focused = focusedWebCoreFrame();
    if (!focused)
        return false;

    if (!focused->editor().canEdit())
        return false;

    InputMethodController& inputMethodController = focused->inputMethodController();
    inputMethodController.cancelComposition();

    if (compositionStart == compositionEnd)
        return true;

    inputMethodController.setCompositionFromExistingText(CompositionUnderlineVectorBuilder(underlines), compositionStart, compositionEnd);

    return true;
}

WebVector<WebCompositionUnderline> WebViewImpl::compositionUnderlines() const
{
    const Frame* focused = focusedWebCoreFrame();
    if (!focused)
        return WebVector<WebCompositionUnderline>();
    const Vector<CompositionUnderline>& underlines = focused->inputMethodController().customCompositionUnderlines();
    WebVector<WebCompositionUnderline> results(underlines.size());
    for (size_t index = 0; index < underlines.size(); ++index) {
        CompositionUnderline underline = underlines[index];
        results[index] = WebCompositionUnderline(underline.startOffset, underline.endOffset, underline.thick);
    }
    return results;
}

void WebViewImpl::extendSelectionAndDelete(int before, int after)
{
    Frame* focused = focusedWebCoreFrame();
    if (!focused)
        return;
<<<<<<< HEAD
=======
    if (WebPlugin* plugin = focusedPluginIfInputMethodSupported(focused)) {
        plugin->extendSelectionAndDelete(before, after);
        return;
    }
>>>>>>> 8c15b39e
    focused->inputMethodController().extendSelectionAndDelete(before, after);
}

bool WebViewImpl::isSelectionEditable() const
{
    if (const Frame* frame = focusedWebCoreFrame())
        return frame->selection().isContentEditable();
    return false;
}

WebColor WebViewImpl::backgroundColor() const
{
    if (isTransparent())
        return Color::transparent;
    if (!m_page)
        return m_baseBackgroundColor;
    if (!m_page->mainFrame())
        return m_baseBackgroundColor;
    FrameView* view = m_page->mainFrame()->view();
    Color backgroundColor = view->documentBackgroundColor();
    if (!backgroundColor.isValid())
        return m_baseBackgroundColor;
    return backgroundColor.rgb();
}

bool WebViewImpl::caretOrSelectionRange(size_t* location, size_t* length)
{
    const Frame* focused = focusedWebCoreFrame();
    if (!focused)
        return false;

    PlainTextRange selectionOffsets = focused->inputMethodController().getSelectionOffsets();
    if (selectionOffsets.isNull())
        return false;

    *location = selectionOffsets.start();
    *length = selectionOffsets.length();
    return true;
}

void WebViewImpl::setTextDirection(WebTextDirection direction)
{
    // The Editor::setBaseWritingDirection() function checks if we can change
    // the text direction of the selected node and updates its DOM "dir"
    // attribute and its CSS "direction" property.
    // So, we just call the function as Safari does.
    const Frame* focused = focusedWebCoreFrame();
    if (!focused)
        return;

    Editor& editor = focused->editor();
    if (!editor.canEdit())
        return;

    switch (direction) {
    case WebTextDirectionDefault:
        editor.setBaseWritingDirection(NaturalWritingDirection);
        break;

    case WebTextDirectionLeftToRight:
        editor.setBaseWritingDirection(LeftToRightWritingDirection);
        break;

    case WebTextDirectionRightToLeft:
        editor.setBaseWritingDirection(RightToLeftWritingDirection);
        break;

    default:
        notImplemented();
        break;
    }
}

bool WebViewImpl::isAcceleratedCompositingActive() const
{
    return m_isAcceleratedCompositingActive;
}

void WebViewImpl::willCloseLayerTreeView()
{
    setIsAcceleratedCompositingActive(false);
    m_layerTreeView = 0;
}

void WebViewImpl::didAcquirePointerLock()
{
    if (page())
        page()->pointerLockController().didAcquirePointerLock();
}

void WebViewImpl::didNotAcquirePointerLock()
{
    if (page())
        page()->pointerLockController().didNotAcquirePointerLock();
}

void WebViewImpl::didLosePointerLock()
{
    if (page())
        page()->pointerLockController().didLosePointerLock();
}

void WebViewImpl::didChangeWindowRect()
{
    if (!mainFrameImpl()
        || !mainFrameImpl()->frame()
        || !mainFrameImpl()->frame()->document()) {
        return;
    }

    CustomEventInit eventInit;
    eventInit.bubbles = false;
    eventInit.cancelable = false;
    RefPtr<CustomEvent> event = CustomEvent::create("bbWindowRectChanged", eventInit);
    mainFrameImpl()->frame()->domWindow()->dispatchEvent(event);
}

void WebViewImpl::didChangeWindowResizerRect()
{
    if (mainFrameImpl()->frameView())
        mainFrameImpl()->frameView()->windowResizerRectChanged();
}

// WebView --------------------------------------------------------------------

WebSettingsImpl* WebViewImpl::settingsImpl()
{
    if (!m_webSettings)
        m_webSettings = adoptPtr(new WebSettingsImpl(&m_page->settings()));
    ASSERT(m_webSettings);
    return m_webSettings.get();
}

WebSettings* WebViewImpl::settings()
{
    return settingsImpl();
}

WebString WebViewImpl::pageEncoding() const
{
    if (!m_page)
        return WebString();

    // FIXME: Is this check needed?
    if (!m_page->mainFrame()->document()->loader())
        return WebString();

    return m_page->mainFrame()->document()->encodingName();
}

void WebViewImpl::setPageEncoding(const WebString& encodingName)
{
    if (!m_page)
        return;

    // Only change override encoding, don't change default encoding.
    // Note that the new encoding must be 0 if it isn't supposed to be set.
    String newEncodingName;
    if (!encodingName.isEmpty())
        newEncodingName = encodingName;
    m_page->mainFrame()->loader().reload(NormalReload, KURL(), newEncodingName);
}

bool WebViewImpl::dispatchBeforeUnloadEvent()
{
    // FIXME: This should really cause a recursive depth-first walk of all
    // frames in the tree, calling each frame's onbeforeunload.  At the moment,
    // we're consistent with Safari 3.1, not IE/FF.
    Frame* frame = m_page->mainFrame();
    if (!frame)
        return true;

    return frame->loader().shouldClose();
}

void WebViewImpl::dispatchUnloadEvent()
{
    // Run unload handlers.
    m_page->mainFrame()->loader().closeURL();
}

WebFrame* WebViewImpl::mainFrame()
{
    return mainFrameImpl();
}

WebFrame* WebViewImpl::findFrameByName(
    const WebString& name, WebFrame* relativeToFrame)
{
    if (!relativeToFrame)
        relativeToFrame = mainFrame();
    Frame* frame = toWebFrameImpl(relativeToFrame)->frame();
    frame = frame->tree().find(name);
    return WebFrameImpl::fromFrame(frame);
}

WebFrame* WebViewImpl::focusedFrame()
{
    return WebFrameImpl::fromFrame(focusedWebCoreFrame());
}

void WebViewImpl::setFocusedFrame(WebFrame* frame)
{
    if (!frame) {
        // Clears the focused frame if any.
        if (Frame* focusedFrame = focusedWebCoreFrame())
            focusedFrame->selection().setFocused(false);
        return;
    }
    Frame* webcoreFrame = toWebFrameImpl(frame)->frame();
    webcoreFrame->page()->focusController().setFocusedFrame(webcoreFrame);
}

void WebViewImpl::setInitialFocus(bool reverse)
{
    if (!m_page)
        return;
    Frame* frame = page()->focusController().focusedOrMainFrame();
    if (Document* document = frame->document())
        document->setFocusedElement(0);
    page()->focusController().setInitialFocus(reverse ? FocusDirectionBackward : FocusDirectionForward);
}

void WebViewImpl::clearFocusedNode()
{
    RefPtr<Frame> frame = focusedWebCoreFrame();
    if (!frame)
        return;

    RefPtr<Document> document = frame->document();
    if (!document)
        return;

    RefPtr<Element> oldFocusedElement = document->focusedElement();

    // Clear the focused node.
    document->setFocusedElement(0);

    if (!oldFocusedElement)
        return;

    // If a text field has focus, we need to make sure the selection controller
    // knows to remove selection from it. Otherwise, the text field is still
    // processing keyboard events even though focus has been moved to the page and
    // keystrokes get eaten as a result.
    if (oldFocusedElement->isContentEditable() || oldFocusedElement->isTextFormControl())
        frame->selection().clear();
}

void WebViewImpl::scrollFocusedNodeIntoView()
{
    if (Element* element = focusedElement())
        element->scrollIntoViewIfNeeded(true);
}

void WebViewImpl::scrollFocusedNodeIntoRect(const WebRect& rect)
{
    Frame* frame = page()->mainFrame();
    Element* element = focusedElement();
    if (!frame || !frame->view() || !element)
        return;

    if (!m_webSettings->autoZoomFocusedNodeToLegibleScale()) {
        frame->view()->scrollElementToRect(element, IntRect(rect.x, rect.y, rect.width, rect.height));
        return;
    }

    float scale;
    IntPoint scroll;
    bool needAnimation;
    computeScaleAndScrollForFocusedNode(element, scale, scroll, needAnimation);
    if (needAnimation)
        startPageScaleAnimation(scroll, false, scale, scrollAndScaleAnimationDurationInSeconds);
}

void WebViewImpl::computeScaleAndScrollForFocusedNode(Node* focusedNode, float& newScale, IntPoint& newScroll, bool& needAnimation)
{
    focusedNode->document().updateLayoutIgnorePendingStylesheets();

    // 'caret' is rect encompassing the blinking cursor.
    IntRect textboxRect = focusedNode->document().view()->contentsToWindow(pixelSnappedIntRect(focusedNode->Node::boundingBox()));
    WebRect caret, unusedEnd;
    selectionBounds(caret, unusedEnd);
    IntRect unscaledCaret = caret;
    unscaledCaret.scale(1 / pageScaleFactor());
    caret = unscaledCaret;

    // Pick a scale which is reasonably readable. This is the scale at which
    // the caret height will become minReadableCaretHeight (adjusted for dpi
    // and font scale factor).
    newScale = clampPageScaleFactorToLimits(legibleScale() * minReadableCaretHeight / caret.height);
    const float deltaScale = newScale / pageScaleFactor();

    // Convert the rects to absolute space in the new scale.
    IntRect textboxRectInDocumentCoordinates = textboxRect;
    textboxRectInDocumentCoordinates.move(mainFrame()->scrollOffset());
    IntRect caretInDocumentCoordinates = caret;
    caretInDocumentCoordinates.move(mainFrame()->scrollOffset());

    int viewWidth = m_size.width / newScale;
    int viewHeight = m_size.height / newScale;

    if (textboxRectInDocumentCoordinates.width() <= viewWidth) {
        // Field is narrower than screen. Try to leave padding on left so field's
        // label is visible, but it's more important to ensure entire field is
        // onscreen.
        int idealLeftPadding = viewWidth * leftBoxRatio;
        int maxLeftPaddingKeepingBoxOnscreen = viewWidth - textboxRectInDocumentCoordinates.width();
        newScroll.setX(textboxRectInDocumentCoordinates.x() - min<int>(idealLeftPadding, maxLeftPaddingKeepingBoxOnscreen));
    } else {
        // Field is wider than screen. Try to left-align field, unless caret would
        // be offscreen, in which case right-align the caret.
        newScroll.setX(max<int>(textboxRectInDocumentCoordinates.x(), caretInDocumentCoordinates.x() + caretInDocumentCoordinates.width() + caretPadding - viewWidth));
    }
    if (textboxRectInDocumentCoordinates.height() <= viewHeight) {
        // Field is shorter than screen. Vertically center it.
        newScroll.setY(textboxRectInDocumentCoordinates.y() - (viewHeight - textboxRectInDocumentCoordinates.height()) / 2);
    } else {
        // Field is taller than screen. Try to top align field, unless caret would
        // be offscreen, in which case bottom-align the caret.
        newScroll.setY(max<int>(textboxRectInDocumentCoordinates.y(), caretInDocumentCoordinates.y() + caretInDocumentCoordinates.height() + caretPadding - viewHeight));
    }

    needAnimation = false;
    // If we are at less than the target zoom level, zoom in.
    if (deltaScale > minScaleChangeToTriggerZoom)
        needAnimation = true;
    // If the caret is offscreen, then animate.
    IntRect sizeRect(0, 0, viewWidth, viewHeight);
    if (!sizeRect.contains(caret))
        needAnimation = true;
    // If the box is partially offscreen and it's possible to bring it fully
    // onscreen, then animate.
    if (sizeRect.contains(textboxRectInDocumentCoordinates.width(), textboxRectInDocumentCoordinates.height()) && !sizeRect.contains(textboxRect))
        needAnimation = true;
}

void WebViewImpl::advanceFocus(bool reverse)
{
    page()->focusController().advanceFocus(reverse ? FocusDirectionBackward : FocusDirectionForward);
}

double WebViewImpl::zoomLevel()
{
    return m_zoomLevel;
}

double WebViewImpl::setZoomLevel(double zoomLevel)
{
    if (zoomLevel < m_minimumZoomLevel)
        m_zoomLevel = m_minimumZoomLevel;
    else if (zoomLevel > m_maximumZoomLevel)
        m_zoomLevel = m_maximumZoomLevel;
    else
        m_zoomLevel = zoomLevel;

    Frame* frame = mainFrameImpl()->frame();
    WebPluginContainerImpl* pluginContainer = WebFrameImpl::pluginContainerFromFrame(frame);
    if (pluginContainer)
        pluginContainer->plugin()->setZoomLevel(m_zoomLevel, false);
    else {
        float zoomFactor = m_zoomFactorOverride ? m_zoomFactorOverride : static_cast<float>(zoomLevelToZoomFactor(m_zoomLevel));
        frame->setPageZoomFactor(zoomFactor);
    }

    return m_zoomLevel;
}

void WebViewImpl::zoomLimitsChanged(double minimumZoomLevel,
                                    double maximumZoomLevel)
{
    m_minimumZoomLevel = minimumZoomLevel;
    m_maximumZoomLevel = maximumZoomLevel;
    m_client->zoomLimitsChanged(m_minimumZoomLevel, m_maximumZoomLevel);
}

float WebViewImpl::textZoomFactor()
{
    return mainFrameImpl()->frame()->textZoomFactor();
}

float WebViewImpl::setTextZoomFactor(float textZoomFactor)
{
    Frame* frame = mainFrameImpl()->frame();
    if (WebFrameImpl::pluginContainerFromFrame(frame))
        return 1;

    frame->setTextZoomFactor(textZoomFactor);

    return textZoomFactor;
}

void WebViewImpl::fullFramePluginZoomLevelChanged(double zoomLevel)
{
    if (zoomLevel == m_zoomLevel)
        return;

    m_zoomLevel = max(min(zoomLevel, m_maximumZoomLevel), m_minimumZoomLevel);
    m_client->zoomLevelChanged();
}

double WebView::zoomLevelToZoomFactor(double zoomLevel)
{
    return pow(textSizeMultiplierRatio, zoomLevel);
}

double WebView::zoomFactorToZoomLevel(double factor)
{
    // Since factor = 1.2^level, level = log(factor) / log(1.2)
    return log(factor) / log(textSizeMultiplierRatio);
}

float WebViewImpl::pageScaleFactor() const
{
    if (!page())
        return 1;

    return page()->pageScaleFactor();
}

float WebViewImpl::clampPageScaleFactorToLimits(float scaleFactor) const
{
    return m_pageScaleConstraintsSet.finalConstraints().clampToConstraints(scaleFactor);
}

IntPoint WebViewImpl::clampOffsetAtScale(const IntPoint& offset, float scale)
{
    FrameView* view = mainFrameImpl()->frameView();
    if (!view)
        return offset;

    IntPoint maxScrollExtent(contentsSize().width() - view->scrollOrigin().x(), contentsSize().height() - view->scrollOrigin().y());
    FloatSize scaledSize = view->unscaledVisibleContentSize();
    scaledSize.scale(1 / scale);

    IntPoint clampedOffset = offset;
    clampedOffset = clampedOffset.shrunkTo(maxScrollExtent - expandedIntSize(scaledSize));
    clampedOffset = clampedOffset.expandedTo(-view->scrollOrigin());

    return clampedOffset;
}

void WebViewImpl::setPageScaleFactor(float scaleFactor, const WebPoint& origin)
{
    if (!page())
        return;

    IntPoint newScrollOffset = origin;
    scaleFactor = clampPageScaleFactorToLimits(scaleFactor);
    newScrollOffset = clampOffsetAtScale(newScrollOffset, scaleFactor);

    page()->setPageScaleFactor(scaleFactor, newScrollOffset);
}

void WebViewImpl::setPageScaleFactorPreservingScrollOffset(float scaleFactor)
{
    if (clampPageScaleFactorToLimits(scaleFactor) == pageScaleFactor())
        return;

    IntPoint scrollOffset(mainFrame()->scrollOffset().width, mainFrame()->scrollOffset().height);
    setPageScaleFactor(scaleFactor, scrollOffset);
}

float WebViewImpl::deviceScaleFactor() const
{
    if (!page())
        return 1;

    return page()->deviceScaleFactor();
}

void WebViewImpl::setDeviceScaleFactor(float scaleFactor)
{
    if (!page())
        return;

    page()->setDeviceScaleFactor(scaleFactor);

    if (m_layerTreeView)
        updateLayerTreeDeviceScaleFactor();
}

void WebViewImpl::enableAutoResizeMode(const WebSize& minSize, const WebSize& maxSize)
{
    m_shouldAutoResize = true;
    m_minAutoSize = minSize;
    m_maxAutoSize = maxSize;
    configureAutoResizeMode();
}

void WebViewImpl::disableAutoResizeMode()
{
    m_shouldAutoResize = false;
    configureAutoResizeMode();
}

void WebViewImpl::setUserAgentPageScaleConstraints(PageScaleConstraints newConstraints)
{
    if (newConstraints == m_pageScaleConstraintsSet.userAgentConstraints())
        return;

    m_pageScaleConstraintsSet.setUserAgentConstraints(newConstraints);

    if (!mainFrameImpl() || !mainFrameImpl()->frameView())
        return;

    mainFrameImpl()->frameView()->setNeedsLayout();
}

void WebViewImpl::setInitialPageScaleOverride(float initialPageScaleFactorOverride)
{
    PageScaleConstraints constraints = m_pageScaleConstraintsSet.userAgentConstraints();
    constraints.initialScale = initialPageScaleFactorOverride;

    if (constraints == m_pageScaleConstraintsSet.userAgentConstraints())
        return;

    m_pageScaleConstraintsSet.setNeedsReset(true);
    setUserAgentPageScaleConstraints(constraints);
}

void WebViewImpl::setPageScaleFactorLimits(float minPageScale, float maxPageScale)
{
    PageScaleConstraints constraints = m_pageScaleConstraintsSet.userAgentConstraints();
    constraints.minimumScale = minPageScale;
    constraints.maximumScale = maxPageScale;
    setUserAgentPageScaleConstraints(constraints);
}

void WebViewImpl::setIgnoreViewportTagScaleLimits(bool ignore)
{
    PageScaleConstraints constraints = m_pageScaleConstraintsSet.userAgentConstraints();
    if (ignore) {
        constraints.minimumScale = m_pageScaleConstraintsSet.defaultConstraints().minimumScale;
        constraints.maximumScale = m_pageScaleConstraintsSet.defaultConstraints().maximumScale;
    } else {
        constraints.minimumScale = -1;
        constraints.maximumScale = -1;
    }
    setUserAgentPageScaleConstraints(constraints);
}

void WebViewImpl::refreshPageScaleFactorAfterLayout()
{
    if (!mainFrame() || !page() || !page()->mainFrame() || !page()->mainFrame()->view())
        return;
    FrameView* view = page()->mainFrame()->view();

    updatePageDefinedViewportConstraints(mainFrameImpl()->frame()->document()->viewportDescription());
    m_pageScaleConstraintsSet.computeFinalConstraints();

    if (settings()->viewportEnabled() && !m_fixedLayoutSizeLock) {
        int verticalScrollbarWidth = 0;
        if (view->verticalScrollbar() && !view->verticalScrollbar()->isOverlayScrollbar())
            verticalScrollbarWidth = view->verticalScrollbar()->width();
        m_pageScaleConstraintsSet.adjustFinalConstraintsToContentsSize(m_size, contentsSize(), verticalScrollbarWidth);
    }

    float newPageScaleFactor = pageScaleFactor();
    if (m_pageScaleConstraintsSet.needsReset() && m_pageScaleConstraintsSet.finalConstraints().initialScale != -1) {
        newPageScaleFactor = m_pageScaleConstraintsSet.finalConstraints().initialScale;
        m_pageScaleConstraintsSet.setNeedsReset(false);
    }
    setPageScaleFactorPreservingScrollOffset(newPageScaleFactor);

    updateLayerTreeViewport();

    // Relayout immediately to avoid violating the rule that needsLayout()
    // isn't set at the end of a layout.
    if (view->needsLayout())
        view->layout();
}

void WebViewImpl::updatePageDefinedViewportConstraints(const ViewportDescription& description)
{
    if (!settings()->viewportEnabled() || !page() || !m_size.width || !m_size.height)
        return;

    ViewportDescription adjustedDescription = description;
    if (settingsImpl()->viewportMetaLayoutSizeQuirk() && adjustedDescription.type == ViewportDescription::ViewportMeta) {
        if (adjustedDescription.maxWidth.type() == ExtendToZoom)
            adjustedDescription.maxWidth = Length(); // auto
<<<<<<< HEAD
        adjustedDescription.minWidth = adjustedDescription.maxWidth;
        adjustedDescription.minHeight = adjustedDescription.maxHeight;
    }
    m_pageScaleConstraintsSet.updatePageDefinedConstraints(adjustedDescription, m_size);
    m_pageScaleConstraintsSet.adjustForAndroidWebViewQuirks(adjustedDescription, m_size, page()->settings().layoutFallbackWidth(), deviceScaleFactor(), settingsImpl()->supportDeprecatedTargetDensityDPI(), page()->settings().wideViewportQuirkEnabled(), page()->settings().useWideViewport(), page()->settings().loadWithOverviewMode());

    updateMainFrameLayoutSize();
}

void WebViewImpl::updateMainFrameLayoutSize()
{
    if (m_fixedLayoutSizeLock || !mainFrameImpl())
        return;

=======
        const int legacyWidthSnappingMagicNumber = 320;
        if (adjustedDescription.maxWidth.isFixed() && adjustedDescription.maxWidth.value() <= legacyWidthSnappingMagicNumber)
            adjustedDescription.maxWidth = Length(100, ViewportPercentageWidth);
        if (adjustedDescription.maxHeight.isFixed() && adjustedDescription.maxWidth.value() <= m_size.height)
            adjustedDescription.maxHeight = Length(100, ViewportPercentageHeight);
        adjustedDescription.minWidth = adjustedDescription.maxWidth;
        adjustedDescription.minHeight = adjustedDescription.maxHeight;
    }
    float oldInitialScale = m_pageScaleConstraintsSet.pageDefinedConstraints().initialScale;
    m_pageScaleConstraintsSet.updatePageDefinedConstraints(adjustedDescription, m_size);

    if (settingsImpl()->clobberUserAgentInitialScaleQuirk()
        && m_pageScaleConstraintsSet.userAgentConstraints().initialScale != -1
        && m_pageScaleConstraintsSet.userAgentConstraints().initialScale * deviceScaleFactor() <= 1) {
        if (description.maxWidth == Length(100, ViewportPercentageWidth)
            || (description.maxWidth.type() == ExtendToZoom && m_pageScaleConstraintsSet.pageDefinedConstraints().initialScale == 1.0f))
            setInitialPageScaleOverride(-1);
    }
    m_pageScaleConstraintsSet.adjustForAndroidWebViewQuirks(adjustedDescription, m_size, page()->settings().layoutFallbackWidth(), deviceScaleFactor(), settingsImpl()->supportDeprecatedTargetDensityDPI(), page()->settings().wideViewportQuirkEnabled(), page()->settings().useWideViewport(), page()->settings().loadWithOverviewMode(), settingsImpl()->viewportMetaNonUserScalableQuirk());
    float newInitialScale = m_pageScaleConstraintsSet.pageDefinedConstraints().initialScale;
    if (oldInitialScale != newInitialScale && newInitialScale != -1) {
        m_pageScaleConstraintsSet.setNeedsReset(true);
        if (mainFrameImpl() && mainFrameImpl()->frameView())
            mainFrameImpl()->frameView()->setNeedsLayout();
    }

    updateMainFrameLayoutSize();
}

void WebViewImpl::updateMainFrameLayoutSize()
{
    if (m_fixedLayoutSizeLock || !mainFrameImpl())
        return;

>>>>>>> 8c15b39e
    FrameView* view = mainFrameImpl()->frameView();
    if (!view)
        return;

    WebSize layoutSize = m_size;

    if (settings()->viewportEnabled()) {
        layoutSize = flooredIntSize(m_pageScaleConstraintsSet.pageDefinedConstraints().layoutSize);

<<<<<<< HEAD
        if (page()->settings().textAutosizingEnabled() && layoutSize.width != view->layoutSize().width())
            page()->mainFrame()->document()->textAutosizer()->recalculateMultipliers();
=======
        if (page()->settings().textAutosizingEnabled() && layoutSize.width != view->layoutSize().width()) {
            TextAutosizer* textAutosizer = page()->mainFrame()->document()->textAutosizer();
            if (textAutosizer)
                textAutosizer->recalculateMultipliers();
        }
>>>>>>> 8c15b39e
    }

    view->setLayoutSize(layoutSize);
}

IntSize WebViewImpl::contentsSize() const
{
    RenderView* root = page()->mainFrame()->contentRenderer();
    if (!root)
        return IntSize();
    return root->documentRect().size();
}

WebSize WebViewImpl::contentsPreferredMinimumSize()
{
    Document* document = m_page->mainFrame()->document();
    if (!document || !document->renderView() || !document->documentElement())
        return WebSize();

    layout();
    FontCachePurgePreventer fontCachePurgePreventer; // Required by minPreferredLogicalWidth().
    IntSize preferredMinimumSize(document->renderView()->minPreferredLogicalWidth(), document->documentElement()->scrollHeight());
    preferredMinimumSize.scale(zoomLevelToZoomFactor(zoomLevel()));
    return preferredMinimumSize;
}

float WebViewImpl::minimumPageScaleFactor() const
{
    return m_pageScaleConstraintsSet.finalConstraints().minimumScale;
}

float WebViewImpl::maximumPageScaleFactor() const
{
    return m_pageScaleConstraintsSet.finalConstraints().maximumScale;
}

void WebViewImpl::saveScrollAndScaleState()
{
    m_savedPageScaleFactor = pageScaleFactor();
    m_savedScrollOffset = mainFrame()->scrollOffset();
}

void WebViewImpl::restoreScrollAndScaleState()
{
    if (!m_savedPageScaleFactor)
        return;

    startPageScaleAnimation(IntPoint(m_savedScrollOffset), false, m_savedPageScaleFactor, scrollAndScaleAnimationDurationInSeconds);
    resetSavedScrollAndScaleState();
}

void WebViewImpl::resetSavedScrollAndScaleState()
{
    m_savedPageScaleFactor = 0;
    m_savedScrollOffset = IntSize();
}

void WebViewImpl::resetScrollAndScaleState()
{
    page()->setPageScaleFactor(1, IntPoint());

    // Clear out the values for the current history item. This will prevent the history item from clobbering the
    // value determined during page scale initialization, which may be less than 1.
<<<<<<< HEAD
    page()->mainFrame()->loader().history()->saveDocumentAndScrollState();
    page()->mainFrame()->loader().history()->clearScrollPositionAndViewState();
=======
    page()->mainFrame()->loader().saveDocumentAndScrollState();
    page()->mainFrame()->loader().clearScrollPositionAndViewState();
>>>>>>> 8c15b39e
    m_pageScaleConstraintsSet.setNeedsReset(true);

    // Clobber saved scales and scroll offsets.
    if (FrameView* view = page()->mainFrame()->document()->view())
        view->cacheCurrentScrollPosition();
    resetSavedScrollAndScaleState();
}

void WebViewImpl::setFixedLayoutSize(const WebSize& layoutSize)
{
    if (!page())
        return;

    Frame* frame = page()->mainFrame();
    if (!frame)
        return;

    FrameView* view = frame->view();
    if (!view)
        return;

    m_fixedLayoutSizeLock = layoutSize.width || layoutSize.height;

    if (m_fixedLayoutSizeLock)
        view->setLayoutSize(layoutSize);
    else
        updateMainFrameLayoutSize();
}

void WebViewImpl::performMediaPlayerAction(const WebMediaPlayerAction& action,
                                           const WebPoint& location)
{
    HitTestResult result = hitTestResultForWindowPos(location);
    RefPtr<Node> node = result.innerNonSharedNode();
    if (!isHTMLVideoElement(node.get()) && !node->hasTagName(HTMLNames::audioTag))
        return;

    RefPtr<HTMLMediaElement> mediaElement =
        static_pointer_cast<HTMLMediaElement>(node);
    switch (action.type) {
    case WebMediaPlayerAction::Play:
        if (action.enable)
            mediaElement->play();
        else
            mediaElement->pause();
        break;
    case WebMediaPlayerAction::Mute:
        mediaElement->setMuted(action.enable);
        break;
    case WebMediaPlayerAction::Loop:
        mediaElement->setLoop(action.enable);
        break;
    case WebMediaPlayerAction::Controls:
        mediaElement->setControls(action.enable);
        break;
    default:
        ASSERT_NOT_REACHED();
    }
}

void WebViewImpl::performPluginAction(const WebPluginAction& action,
                                      const WebPoint& location)
{
    HitTestResult result = hitTestResultForWindowPos(location);
    RefPtr<Node> node = result.innerNonSharedNode();
    if (!node->hasTagName(HTMLNames::objectTag) && !node->hasTagName(HTMLNames::embedTag))
        return;

    RenderObject* object = node->renderer();
    if (object && object->isWidget()) {
        Widget* widget = toRenderWidget(object)->widget();
        if (widget && widget->isPluginContainer()) {
            WebPluginContainerImpl* plugin = toPluginContainerImpl(widget);
            switch (action.type) {
            case WebPluginAction::Rotate90Clockwise:
                plugin->plugin()->rotateView(WebPlugin::RotationType90Clockwise);
                break;
            case WebPluginAction::Rotate90Counterclockwise:
                plugin->plugin()->rotateView(WebPlugin::RotationType90Counterclockwise);
                break;
            default:
                ASSERT_NOT_REACHED();
            }
        }
    }
}

WebHitTestResult WebViewImpl::hitTestResultAt(const WebPoint& point)
{
    IntPoint scaledPoint = point;
    scaledPoint.scale(1 / pageScaleFactor(), 1 / pageScaleFactor());
    return hitTestResultForWindowPos(scaledPoint);
}

void WebViewImpl::copyImageAt(const WebPoint& point)
{
    if (!m_page)
        return;

    HitTestResult result = hitTestResultForWindowPos(point);

    if (result.absoluteImageURL().isEmpty()) {
        // There isn't actually an image at these coordinates.  Might be because
        // the window scrolled while the context menu was open or because the page
        // changed itself between when we thought there was an image here and when
        // we actually tried to retreive the image.
        //
        // FIXME: implement a cache of the most recent HitTestResult to avoid having
        //        to do two hit tests.
        return;
    }

    m_page->mainFrame()->editor().copyImage(result);
}

void WebViewImpl::dragSourceEndedAt(
    const WebPoint& clientPoint,
    const WebPoint& screenPoint,
    WebDragOperation operation)
{
    PlatformMouseEvent pme(clientPoint,
                           screenPoint,
                           LeftButton, PlatformEvent::MouseMoved, 0, false, false, false,
                           false, 0);
    m_page->mainFrame()->eventHandler().dragSourceEndedAt(pme,
        static_cast<DragOperation>(operation));
}

void WebViewImpl::dragSourceMovedTo(
    const WebPoint& clientPoint,
    const WebPoint& screenPoint,
    WebDragOperation operation)
{
}

void WebViewImpl::dragSourceSystemDragEnded()
{
    // It's possible for us to get this callback while not doing a drag if
    // it's from a previous page that got unloaded.
    if (m_doingDragAndDrop) {
        m_page->dragController().dragEnded();
        m_doingDragAndDrop = false;
    }
}

WebDragOperation WebViewImpl::dragTargetDragEnter(
    const WebDragData& webDragData,
    const WebPoint& clientPoint,
    const WebPoint& screenPoint,
    WebDragOperationsMask operationsAllowed,
    int keyModifiers)
{
    ASSERT(!m_currentDragData);

    m_currentDragData = webDragData;
    m_operationsAllowed = operationsAllowed;

    return dragTargetDragEnterOrOver(clientPoint, screenPoint, DragEnter, keyModifiers);
}

WebDragOperation WebViewImpl::dragTargetDragOver(
    const WebPoint& clientPoint,
    const WebPoint& screenPoint,
    WebDragOperationsMask operationsAllowed,
    int keyModifiers)
{
    m_operationsAllowed = operationsAllowed;

    return dragTargetDragEnterOrOver(clientPoint, screenPoint, DragOver, keyModifiers);
}

void WebViewImpl::dragTargetDragLeave()
{
    ASSERT(m_currentDragData);

    DragData dragData(
        m_currentDragData.get(),
        IntPoint(),
        IntPoint(),
        static_cast<DragOperation>(m_operationsAllowed));

    m_page->dragController().dragExited(&dragData);

    // FIXME: why is the drag scroll timer not stopped here?

    m_dragOperation = WebDragOperationNone;
    m_currentDragData = 0;
}

void WebViewImpl::dragTargetDrop(const WebPoint& clientPoint,
                                 const WebPoint& screenPoint,
                                 int keyModifiers)
{
    ASSERT(m_currentDragData);

    // If this webview transitions from the "drop accepting" state to the "not
    // accepting" state, then our IPC message reply indicating that may be in-
    // flight, or else delayed by javascript processing in this webview.  If a
    // drop happens before our IPC reply has reached the browser process, then
    // the browser forwards the drop to this webview.  So only allow a drop to
    // proceed if our webview m_dragOperation state is not DragOperationNone.

    if (m_dragOperation == WebDragOperationNone) { // IPC RACE CONDITION: do not allow this drop.
        dragTargetDragLeave();
        return;
    }

    m_currentDragData->setModifierKeyState(webInputEventKeyStateToPlatformEventKeyState(keyModifiers));
    DragData dragData(
        m_currentDragData.get(),
        clientPoint,
        screenPoint,
        static_cast<DragOperation>(m_operationsAllowed));

    m_page->dragController().performDrag(&dragData);

    m_dragOperation = WebDragOperationNone;
    m_currentDragData = 0;
}

void WebViewImpl::spellingMarkers(WebVector<uint32_t>* markers)
{
    Vector<uint32_t> result;
    for (Frame* frame = m_page->mainFrame(); frame; frame = frame->tree().traverseNext()) {
        const Vector<DocumentMarker*>& documentMarkers = frame->document()->markers()->markers();
        for (size_t i = 0; i < documentMarkers.size(); ++i)
            result.append(documentMarkers[i]->hash());
    }
    markers->assign(result);
}

WebDragOperation WebViewImpl::dragTargetDragEnterOrOver(const WebPoint& clientPoint, const WebPoint& screenPoint, DragAction dragAction, int keyModifiers)
{
    ASSERT(m_currentDragData);

    m_currentDragData->setModifierKeyState(webInputEventKeyStateToPlatformEventKeyState(keyModifiers));
    DragData dragData(
        m_currentDragData.get(),
        clientPoint,
        screenPoint,
        static_cast<DragOperation>(m_operationsAllowed));

    DragSession dragSession;
    if (dragAction == DragEnter)
        dragSession = m_page->dragController().dragEntered(&dragData);
    else
        dragSession = m_page->dragController().dragUpdated(&dragData);

    DragOperation dropEffect = dragSession.operation;

    // Mask the drop effect operation against the drag source's allowed operations.
    if (!(dropEffect & dragData.draggingSourceOperationMask()))
        dropEffect = DragOperationNone;

     m_dragOperation = static_cast<WebDragOperation>(dropEffect);

    return m_dragOperation;
}

void WebViewImpl::sendResizeEventAndRepaint()
{
    // FIXME: This is wrong. The FrameView is responsible sending a resizeEvent
    // as part of layout. Layout is also responsible for sending invalidations
    // to the embedder. This method and all callers may be wrong. -- eseidel.
    if (mainFrameImpl()->frameView()) {
        // Enqueues the resize event.
<<<<<<< HEAD
        mainFrameImpl()->frame()->eventHandler().sendResizeEvent();
=======
        mainFrameImpl()->frame()->document()->enqueueResizeEvent();
>>>>>>> 8c15b39e
    }

    if (m_client) {
        if (isAcceleratedCompositingActive()) {
            updateLayerTreeViewport();
        } else {
            WebRect damagedRect(0, 0, m_size.width, m_size.height);
            m_client->didInvalidateRect(damagedRect);
        }
    }
    if (m_pageOverlays)
        m_pageOverlays->update();
}

void WebViewImpl::configureAutoResizeMode()
{
    if (!mainFrameImpl() || !mainFrameImpl()->frame() || !mainFrameImpl()->frame()->view())
        return;

    mainFrameImpl()->frame()->view()->enableAutoSizeMode(m_shouldAutoResize, m_minAutoSize, m_maxAutoSize);
}

unsigned long WebViewImpl::createUniqueIdentifierForRequest()
{
    return createUniqueIdentifier();
}

void WebViewImpl::inspectElementAt(const WebPoint& point)
{
    if (!m_page)
        return;

    if (point.x == -1 || point.y == -1) {
        m_page->inspectorController().inspect(0);
    } else {
        HitTestRequest::HitTestRequestType hitType = HitTestRequest::Move | HitTestRequest::ReadOnly | HitTestRequest::AllowChildFrameContent | HitTestRequest::IgnorePointerEventsNone;
        HitTestRequest request(hitType);

        FrameView* frameView = m_page->mainFrame()->view();
        IntPoint transformedPoint(point);
        transformedPoint = transformedPoint - frameView->inputEventsOffsetForEmulation();
        transformedPoint.scale(1 / frameView->inputEventsScaleFactor(), 1 / frameView->inputEventsScaleFactor());
        HitTestResult result(m_page->mainFrame()->view()->windowToContents(transformedPoint));
        m_page->mainFrame()->contentRenderer()->hitTest(request, result);
        Node* node = result.innerNode();
        if (!node && m_page->mainFrame()->document())
            node = m_page->mainFrame()->document()->documentElement();
        m_page->inspectorController().inspect(node);
    }
}

WebString WebViewImpl::inspectorSettings() const
{
    return m_inspectorSettings;
}

void WebViewImpl::setInspectorSettings(const WebString& settings)
{
    m_inspectorSettings = settings;
}

bool WebViewImpl::inspectorSetting(const WebString& key, WebString* value) const
{
    if (!m_inspectorSettingsMap->contains(key))
        return false;
    *value = m_inspectorSettingsMap->get(key);
    return true;
}

void WebViewImpl::setInspectorSetting(const WebString& key,
                                      const WebString& value)
{
    m_inspectorSettingsMap->set(key, value);
    client()->didUpdateInspectorSetting(key, value);
}

void WebViewImpl::setCompositorDeviceScaleFactorOverride(float deviceScaleFactor)
{
    m_compositorDeviceScaleFactorOverride = deviceScaleFactor;
    if (page() && m_layerTreeView)
        updateLayerTreeDeviceScaleFactor();
}

<<<<<<< HEAD
void WebViewImpl::setRootLayerScaleTransform(float rootLayerScale)
{
    m_rootLayerScale = rootLayerScale;
    if (mainFrameImpl()) {
        WebSize offset = m_devToolsAgent ? m_devToolsAgent->deviceMetricsOffset() : WebSize();
        mainFrameImpl()->setInputEventsTransformForEmulation(offset, m_rootLayerScale);
    }
=======
void WebViewImpl::setRootLayerTransform(const WebSize& rootLayerOffset, float rootLayerScale)
{
    m_rootLayerScale = rootLayerScale;
    m_rootLayerOffset = rootLayerOffset;
    if (mainFrameImpl())
        mainFrameImpl()->setInputEventsTransformForEmulation(m_rootLayerOffset, m_rootLayerScale);
>>>>>>> 8c15b39e
    updateRootLayerTransform();
}

WebDevToolsAgent* WebViewImpl::devToolsAgent()
{
    return m_devToolsAgent.get();
}

WebAXObject WebViewImpl::accessibilityObject()
{
    if (!mainFrameImpl())
        return WebAXObject();

    Document* document = mainFrameImpl()->frame()->document();
    return WebAXObject(
        document->axObjectCache()->getOrCreate(document->renderer()));
}

void WebViewImpl::applyAutofillSuggestions(
    const WebNode& node,
    const WebVector<WebString>& names,
    const WebVector<WebString>& labels,
    const WebVector<WebString>& icons,
    const WebVector<int>& itemIDs,
    int separatorIndex)
{
    ASSERT(names.size() == labels.size());
    ASSERT(names.size() == itemIDs.size());

    if (names.isEmpty()) {
        hideAutofillPopup();
        return;
    }

    RefPtr<Element> element = focusedElement();
    // If the node for which we queried the Autofill suggestions is not the
    // focused node, then we have nothing to do.  FIXME: also check the
    // caret is at the end and that the text has not changed.
    if (!element || element != PassRefPtr<Node>(node)) {
        hideAutofillPopup();
        return;
    }

    HTMLInputElement* inputElem = toHTMLInputElement(element);

    // The first time the Autofill popup is shown we'll create the client and
    // the popup.
    if (!m_autofillPopupClient)
        m_autofillPopupClient = adoptPtr(new AutofillPopupMenuClient);

    m_autofillPopupClient->initialize(
        inputElem, names, labels, icons, itemIDs, separatorIndex);

    if (!m_autofillPopup) {
        PopupContainerSettings popupSettings = autofillPopupSettings;
        popupSettings.deviceSupportsTouch = settingsImpl()->deviceSupportsTouch();
        m_autofillPopup = PopupContainer::create(m_autofillPopupClient.get(),
                                                 PopupContainer::Suggestion,
                                                 popupSettings);
    }

    if (m_autofillPopupShowing) {
        refreshAutofillPopup();
    } else {
        m_autofillPopupShowing = true;
        IntRect rect = element->pixelSnappedBoundingBox();
        m_autofillPopup->showInRect(FloatQuad(rect), rect.size(), element->ownerDocument()->view(), 0);
    }
}

void WebViewImpl::hidePopups()
{
    hideSelectPopup();
    hideAutofillPopup();
    if (m_pagePopup)
        closePagePopup(m_pagePopup.get());
}

void WebViewImpl::performCustomContextMenuAction(unsigned action)
{
    if (!m_page)
        return;
    ContextMenu* menu = m_page->contextMenuController().contextMenu();
    if (!menu)
        return;
    const ContextMenuItem* item = menu->itemWithAction(static_cast<ContextMenuAction>(ContextMenuItemBaseCustomTag + action));
    if (item)
        m_page->contextMenuController().contextMenuItemSelected(item);
    m_page->contextMenuController().clearContextMenu();
}

void WebViewImpl::showContextMenu()
{
    if (!page())
        return;

    page()->contextMenuController().clearContextMenu();
    m_contextMenuAllowed = true;
    if (Frame* focusedFrame = page()->focusController().focusedOrMainFrame())
        focusedFrame->eventHandler().sendContextMenuEventForKey();
    m_contextMenuAllowed = false;
}

WebString WebViewImpl::getSmartClipData(WebRect rect)
{
    Frame* frame = focusedWebCoreFrame();
    if (!frame)
        return WebString();
    return WebCore::SmartClip(frame).dataForRect(rect).toString();
}

void WebViewImpl::setIsTransparent(bool isTransparent)
{
    // Set any existing frames to be transparent.
    Frame* frame = m_page->mainFrame();
    while (frame) {
        frame->view()->setTransparent(isTransparent);
        frame = frame->tree().traverseNext();
    }

    // Future frames check this to know whether to be transparent.
    m_isTransparent = isTransparent;
}

bool WebViewImpl::isTransparent() const
{
    return m_isTransparent;
}

void WebViewImpl::setBaseBackgroundColor(WebColor color)
{
    if (m_baseBackgroundColor == color)
        return;

    m_baseBackgroundColor = color;

    if (m_page->mainFrame())
        m_page->mainFrame()->view()->setBaseBackgroundColor(color);

    updateLayerTreeBackgroundColor();
}

void WebViewImpl::setIsActive(bool active)
{
    if (page())
        page()->focusController().setActive(active);
}

bool WebViewImpl::isActive() const
{
    return page() ? page()->focusController().isActive() : false;
}

void WebViewImpl::setDomainRelaxationForbidden(bool forbidden, const WebString& scheme)
{
    SchemeRegistry::setDomainRelaxationForbiddenForURLScheme(forbidden, String(scheme));
}

void WebViewImpl::setWindowFeatures(const WebWindowFeatures& features)
{
    m_page->chrome().setWindowFeatures(features);
}

void WebViewImpl::setSelectionColors(unsigned activeBackgroundColor,
                                     unsigned activeForegroundColor,
                                     unsigned inactiveBackgroundColor,
                                     unsigned inactiveForegroundColor) {
#if USE(DEFAULT_RENDER_THEME)
    RenderThemeChromiumDefault::setSelectionColors(activeBackgroundColor, activeForegroundColor, inactiveBackgroundColor, inactiveForegroundColor);
    RenderTheme::theme().platformColorsDidChange();
#endif
}

void WebView::injectStyleSheet(const WebString& sourceCode, const WebVector<WebString>& patternsIn, WebView::StyleInjectionTarget injectIn)
{
    Vector<String> patterns;
    for (size_t i = 0; i < patternsIn.size(); ++i)
        patterns.append(patternsIn[i]);

    PageGroup* pageGroup = PageGroup::sharedGroup();
    pageGroup->injectStyleSheet(sourceCode, patterns, static_cast<WebCore::StyleInjectionTarget>(injectIn));
}

void WebView::removeInjectedStyleSheets()
{
    PageGroup::sharedGroup()->removeInjectedStyleSheets();
}

void WebViewImpl::didCommitLoad(bool isNewNavigation, bool isNavigationWithinPage)
{
    if (isNewNavigation && !isNavigationWithinPage)
        m_pageScaleConstraintsSet.setNeedsReset(true);

    // Make sure link highlight from previous page is cleared.
    m_linkHighlights.clear();
    endActiveFlingAnimation();
    resetSavedScrollAndScaleState();
}

void WebViewImpl::layoutUpdated(WebFrameImpl* webframe)
{
    if (!m_client || webframe != mainFrameImpl())
        return;

    if (m_layerTreeViewCommitsDeferred) {
        // If we finished a layout while in deferred commit mode,
        // that means it's time to start producing frames again so un-defer.
        if (m_layerTreeView)
            m_layerTreeView->setDeferCommits(false);
        m_layerTreeViewCommitsDeferred = false;
    }

    if (m_shouldAutoResize && mainFrameImpl()->frame() && mainFrameImpl()->frame()->view()) {
        WebSize frameSize = mainFrameImpl()->frame()->view()->frameRect().size();
        if (frameSize != m_size) {
            m_size = frameSize;
            m_client->didAutoResize(m_size);
            sendResizeEventAndRepaint();
        }
    }

    if (m_pageScaleConstraintsSet.constraintsDirty())
        refreshPageScaleFactorAfterLayout();

    m_client->didUpdateLayout();
}

void WebViewImpl::didChangeContentsSize()
{
    m_pageScaleConstraintsSet.didChangeContentsSize(contentsSize(), pageScaleFactor());
}

void WebViewImpl::deviceOrPageScaleFactorChanged()
{
    if (pageScaleFactor() && pageScaleFactor() != 1)
        enterForceCompositingMode(true);
    m_pageScaleConstraintsSet.setNeedsReset(false);
    updateLayerTreeViewport();
}

bool WebViewImpl::useExternalPopupMenus()
{
    return shouldUseExternalPopupMenus;
}

void WebViewImpl::startDragging(Frame* frame,
                                const WebDragData& dragData,
                                WebDragOperationsMask mask,
                                const WebImage& dragImage,
                                const WebPoint& dragImageOffset)
{
    if (!m_client)
        return;
    ASSERT(!m_doingDragAndDrop);
    m_doingDragAndDrop = true;
    m_client->startDragging(WebFrameImpl::fromFrame(frame), dragData, mask, dragImage, dragImageOffset);
}

void WebViewImpl::setIgnoreInputEvents(bool newValue)
{
    ASSERT(m_ignoreInputEvents != newValue);
    m_ignoreInputEvents = newValue;
}

void WebViewImpl::setBackgroundColorOverride(WebColor color)
{
    m_backgroundColorOverride = color;
    updateLayerTreeBackgroundColor();
}

<<<<<<< HEAD
=======
void WebViewImpl::setZoomFactorOverride(float zoomFactor)
{
    m_zoomFactorOverride = zoomFactor;
    setZoomLevel(zoomLevel());
}

>>>>>>> 8c15b39e
void WebViewImpl::addPageOverlay(WebPageOverlay* overlay, int zOrder)
{
    if (!m_pageOverlays)
        m_pageOverlays = PageOverlayList::create(this);

    m_pageOverlays->add(overlay, zOrder);
}

void WebViewImpl::removePageOverlay(WebPageOverlay* overlay)
{
    if (m_pageOverlays && m_pageOverlays->remove(overlay) && m_pageOverlays->empty())
        m_pageOverlays = nullptr;
}

void WebViewImpl::setOverlayLayer(WebCore::GraphicsLayer* layer)
{
    if (m_rootGraphicsLayer) {
        if (layer->parent() != m_rootGraphicsLayer)
            m_rootGraphicsLayer->addChild(layer);
    }
}

NotificationPresenterImpl* WebViewImpl::notificationPresenterImpl()
{
    if (!m_notificationPresenter.isInitialized() && m_client)
        m_notificationPresenter.initialize(m_client->notificationPresenter());
    return &m_notificationPresenter;
}

void WebViewImpl::refreshAutofillPopup()
{
    ASSERT(m_autofillPopupShowing);

    // Hide the popup if it has become empty.
    if (!m_autofillPopupClient->listSize()) {
        hideAutofillPopup();
        return;
    }

    WebRect newWidgetRect = m_autofillPopup->refresh(focusedElement()->pixelSnappedBoundingBox());
    // Let's resize the backing window if necessary.
    WebPopupMenuImpl* popupMenu = toWebPopupMenuImpl(m_autofillPopup->client());
    if (popupMenu && popupMenu->client()->windowRect() != newWidgetRect)
        popupMenu->client()->setWindowRect(newWidgetRect);
}

Element* WebViewImpl::focusedElement()
{
    Frame* frame = m_page->focusController().focusedFrame();
    if (!frame)
        return 0;

    Document* document = frame->document();
    if (!document)
        return 0;

    return document->focusedElement();
}

HitTestResult WebViewImpl::hitTestResultForWindowPos(const IntPoint& pos)
{
    IntPoint docPoint(m_page->mainFrame()->view()->windowToContents(pos));
    return m_page->mainFrame()->eventHandler().hitTestResultAtPoint(docPoint, HitTestRequest::ReadOnly | HitTestRequest::Active | HitTestRequest::ConfusingAndOftenMisusedDisallowShadowContent);
}

void WebViewImpl::setTabsToLinks(bool enable)
{
    m_tabsToLinks = enable;
}

bool WebViewImpl::tabsToLinks() const
{
    return m_tabsToLinks;
}

void WebViewImpl::suppressInvalidations(bool enable)
{
    if (m_client)
        m_client->suppressCompositorScheduling(enable);
}

bool WebViewImpl::allowsAcceleratedCompositing()
{
    return !m_compositorCreationFailed;
}

void WebViewImpl::setRootGraphicsLayer(GraphicsLayer* layer)
{
    suppressInvalidations(true);

    if (page()->settings().pinchVirtualViewportEnabled()) {
        if (!m_pinchViewports)
            m_pinchViewports = PinchViewports::create(this);

        m_pinchViewports->setOverflowControlsHostLayer(layer);
        m_pinchViewports->setViewportSize(mainFrameImpl()->frame()->view()->frameRect().size());
        if (layer) {
            m_rootGraphicsLayer = m_pinchViewports->rootGraphicsLayer();
            m_rootLayer = m_pinchViewports->rootGraphicsLayer()->platformLayer();
        } else {
            m_rootGraphicsLayer = 0;
            m_rootLayer = 0;
        }
    } else {
        m_rootGraphicsLayer = layer;
        m_rootLayer = layer ? layer->platformLayer() : 0;
    }

    setIsAcceleratedCompositingActive(layer);

    updateRootLayerTransform();

    if (m_layerTreeView) {
        if (m_rootLayer) {
            m_layerTreeView->setRootLayer(*m_rootLayer);
            // We register viewport layers here since there may not be a layer
            // tree view prior to this point.
            if (m_pinchViewports) {
                m_pinchViewports->registerViewportLayersWithTreeView(m_layerTreeView);
            } else {
                GraphicsLayer* rootScrollLayer = compositor()->scrollLayer();
                ASSERT(rootScrollLayer);
                WebLayer* pageScaleLayer = rootScrollLayer->parent() ? rootScrollLayer->parent()->platformLayer() : 0;
                m_layerTreeView->registerViewportLayers(pageScaleLayer, rootScrollLayer->platformLayer(), 0);
            }
        } else {
            m_layerTreeView->clearRootLayer();
            if (m_pinchViewports)
                m_pinchViewports->clearViewportLayersForTreeView(m_layerTreeView);
            else
                m_layerTreeView->clearViewportLayers();
        }
    }

    suppressInvalidations(false);
}

void WebViewImpl::scheduleCompositingLayerSync()
{
    m_layerTreeView->setNeedsAnimate();
}

void WebViewImpl::scrollRootLayerRect(const IntSize&, const IntRect&)
{
    updateLayerTreeViewport();
}

void WebViewImpl::invalidateRect(const IntRect& rect)
{
    if (m_isAcceleratedCompositingActive) {
        ASSERT(m_layerTreeView);
        updateLayerTreeViewport();
    } else if (m_client)
        m_client->didInvalidateRect(rect);
}

WebCore::GraphicsLayerFactory* WebViewImpl::graphicsLayerFactory() const
{
    return m_graphicsLayerFactory.get();
}

WebCore::RenderLayerCompositor* WebViewImpl::compositor() const
{
    if (!page()
        || !page()->mainFrame()
        || !page()->mainFrame()->document()
        || !page()->mainFrame()->document()->renderView())
        return 0;
    return page()->mainFrame()->document()->renderView()->compositor();
}

void WebViewImpl::registerForAnimations(WebLayer* layer)
{
    if (m_layerTreeView)
        m_layerTreeView->registerForAnimations(layer);
}

WebCore::GraphicsLayer* WebViewImpl::rootGraphicsLayer()
{
    return m_rootGraphicsLayer;
}

void WebViewImpl::scheduleAnimation()
{
    if (isAcceleratedCompositingActive()) {
        ASSERT(m_layerTreeView);
        m_layerTreeView->setNeedsAnimate();
        return;
    }
    if (m_client)
        m_client->scheduleAnimation();
}

void WebViewImpl::setIsAcceleratedCompositingActive(bool active)
{
    blink::Platform::current()->histogramEnumeration("GPU.setIsAcceleratedCompositingActive", active * 2 + m_isAcceleratedCompositingActive, 4);

    if (m_isAcceleratedCompositingActive == active)
        return;

    if (!active) {
        m_isAcceleratedCompositingActive = false;
        // We need to finish all GL rendering before sending didDeactivateCompositor() to prevent
        // flickering when compositing turns off. This is only necessary if we're not in
        // force-compositing-mode.
        if (m_layerTreeView && !page()->settings().forceCompositingMode())
            m_layerTreeView->finishAllRendering();
        m_client->didDeactivateCompositor();
        if (!m_layerTreeViewCommitsDeferred
            && blink::Platform::current()->isThreadedCompositingEnabled()) {
            ASSERT(m_layerTreeView);
            // In threaded compositing mode, force compositing mode is always on so setIsAcceleratedCompositingActive(false)
            // means that we're transitioning to a new page. Suppress commits until WebKit generates invalidations so
            // we don't attempt to paint too early in the next page load.
            m_layerTreeView->setDeferCommits(true);
            m_layerTreeViewCommitsDeferred = true;
        }
    } else if (m_layerTreeView) {
        m_isAcceleratedCompositingActive = true;
        updateLayerTreeViewport();
        if (m_pageOverlays)
            m_pageOverlays->update();

        m_client->didActivateCompositor(0);
    } else {
        TRACE_EVENT0("webkit", "WebViewImpl::setIsAcceleratedCompositingActive(true)");

        m_client->initializeLayerTreeView();
        m_layerTreeView = m_client->layerTreeView();
        if (m_layerTreeView) {
            m_layerTreeView->setRootLayer(*m_rootLayer);

            bool visible = page()->visibilityState() == PageVisibilityStateVisible;
            m_layerTreeView->setVisible(visible);
            updateLayerTreeDeviceScaleFactor();
            m_layerTreeView->setPageScaleFactorAndLimits(pageScaleFactor(), minimumPageScaleFactor(), maximumPageScaleFactor());
            updateLayerTreeBackgroundColor();
            m_layerTreeView->setHasTransparentBackground(isTransparent());
#if USE(RUBBER_BANDING)
            RefPtr<Image> overhangImage = OverscrollTheme::theme()->getOverhangImage();
            if (overhangImage)
                m_layerTreeView->setOverhangBitmap(overhangImage->nativeImageForCurrentFrame()->bitmap());
#endif
            updateLayerTreeViewport();
            m_client->didActivateCompositor(0);
            m_isAcceleratedCompositingActive = true;
            m_compositorCreationFailed = false;
            if (m_pageOverlays)
                m_pageOverlays->update();
            m_layerTreeView->setShowFPSCounter(m_showFPSCounter);
            m_layerTreeView->setShowPaintRects(m_showPaintRects);
            m_layerTreeView->setShowDebugBorders(m_showDebugBorders);
            m_layerTreeView->setContinuousPaintingEnabled(m_continuousPaintingEnabled);
            m_layerTreeView->setShowScrollBottleneckRects(m_showScrollBottleneckRects);
        } else {
            m_isAcceleratedCompositingActive = false;
            m_client->didDeactivateCompositor();
            m_compositorCreationFailed = true;
        }
    }
    if (page())
        page()->mainFrame()->view()->setClipsRepaints(!m_isAcceleratedCompositingActive);
}

void WebViewImpl::updateMainFrameScrollPosition(const IntPoint& scrollPosition, bool programmaticScroll)
{
    FrameView* frameView = page()->mainFrame()->view();
    if (!frameView)
        return;

    if (frameView->scrollPosition() == scrollPosition)
        return;

    bool oldProgrammaticScroll = frameView->inProgrammaticScroll();
    frameView->setInProgrammaticScroll(programmaticScroll);
    frameView->notifyScrollPositionChanged(scrollPosition);
    frameView->setInProgrammaticScroll(oldProgrammaticScroll);
}

void WebViewImpl::applyScrollAndScale(const WebSize& scrollDelta, float pageScaleDelta)
{
    if (!mainFrameImpl() || !mainFrameImpl()->frameView())
        return;

    if (pageScaleDelta == 1) {
        TRACE_EVENT_INSTANT2("webkit", "WebViewImpl::applyScrollAndScale::scrollBy", "x", scrollDelta.width, "y", scrollDelta.height);
        WebSize webScrollOffset = mainFrame()->scrollOffset();
        IntPoint scrollOffset(webScrollOffset.width + scrollDelta.width, webScrollOffset.height + scrollDelta.height);
        updateMainFrameScrollPosition(scrollOffset, false);
    } else {
        // The page scale changed, so apply a scale and scroll in a single
        // operation.
        WebSize scrollOffset = mainFrame()->scrollOffset();
        scrollOffset.width += scrollDelta.width;
        scrollOffset.height += scrollDelta.height;

        WebPoint scrollPoint(scrollOffset.width, scrollOffset.height);
        setPageScaleFactor(pageScaleFactor() * pageScaleDelta, scrollPoint);
        m_doubleTapZoomPending = false;
    }
}

void WebViewImpl::didExitCompositingMode()
{
    ASSERT(m_isAcceleratedCompositingActive);
    setIsAcceleratedCompositingActive(false);
    m_compositorCreationFailed = true;
    m_client->didInvalidateRect(IntRect(0, 0, m_size.width, m_size.height));

    // Force a style recalc to remove all the composited layers.
    m_page->mainFrame()->document()->setNeedsStyleRecalc();

    if (m_pageOverlays)
        m_pageOverlays->update();
}

void WebViewImpl::updateLayerTreeViewport()
{
    if (!page() || !m_layerTreeView)
        return;

    m_layerTreeView->setPageScaleFactorAndLimits(pageScaleFactor(), minimumPageScaleFactor(), maximumPageScaleFactor());
}

void WebViewImpl::updateLayerTreeBackgroundColor()
{
    if (!m_layerTreeView)
        return;

    m_layerTreeView->setBackgroundColor(m_backgroundColorOverride != Color::transparent ? m_backgroundColorOverride : backgroundColor());
}

void WebViewImpl::updateLayerTreeDeviceScaleFactor()
{
    ASSERT(page());
    ASSERT(m_layerTreeView);

    float deviceScaleFactor = m_compositorDeviceScaleFactorOverride ? m_compositorDeviceScaleFactorOverride : page()->deviceScaleFactor();
    m_layerTreeView->setDeviceScaleFactor(deviceScaleFactor);
}

void WebViewImpl::updateRootLayerTransform()
{
    if (m_rootGraphicsLayer) {
        WebCore::TransformationMatrix transform;
<<<<<<< HEAD
        if (m_devToolsAgent) {
            IntSize offset = m_devToolsAgent->deviceMetricsOffset();
            transform.translate(offset.width(), offset.height());
        }
=======
        transform.translate(m_rootLayerOffset.width, m_rootLayerOffset.height);
>>>>>>> 8c15b39e
        transform = transform.scale(m_rootLayerScale);
        m_rootGraphicsLayer->setChildrenTransform(transform);
    }
}

void WebViewImpl::selectAutofillSuggestionAtIndex(unsigned listIndex)
{
    if (m_autofillPopupClient && listIndex < m_autofillPopupClient->getSuggestionsCount())
        m_autofillPopupClient->valueChanged(listIndex);
}

bool WebViewImpl::detectContentOnTouch(const WebPoint& position)
{
    HitTestResult touchHit = hitTestResultForWindowPos(position);

    if (touchHit.isContentEditable())
        return false;

    Node* node = touchHit.innerNode();
    if (!node || !node->isTextNode())
        return false;

    // Ignore when tapping on links or nodes listening to click events, unless the click event is on the
    // body element, in which case it's unlikely that the original node itself was intended to be clickable.
    for (; node && !node->hasTagName(HTMLNames::bodyTag); node = node->parentNode()) {
        if (node->isLink() || node->willRespondToTouchEvents() || node->willRespondToMouseClickEvents())
            return false;
    }

    WebContentDetectionResult content = m_client->detectContentAround(touchHit);
    if (!content.isValid())
        return false;

    m_client->scheduleContentIntent(content.intent());
    return true;
}

void WebViewImpl::setVisibilityState(WebPageVisibilityState visibilityState,
                                     bool isInitialState) {
    if (!page())
        return;

    ASSERT(visibilityState == WebPageVisibilityStateVisible || visibilityState == WebPageVisibilityStateHidden || visibilityState == WebPageVisibilityStatePrerender);
    m_page->setVisibilityState(static_cast<PageVisibilityState>(static_cast<int>(visibilityState)), isInitialState);

    if (m_layerTreeView) {
        bool visible = visibilityState == WebPageVisibilityStateVisible;
        m_layerTreeView->setVisible(visible);
    }
}

bool WebViewImpl::requestPointerLock()
{
    return m_client && m_client->requestPointerLock();
}

void WebViewImpl::requestPointerUnlock()
{
    if (m_client)
        m_client->requestPointerUnlock();
}

bool WebViewImpl::isPointerLocked()
{
    return m_client && m_client->isPointerLocked();
}

void WebViewImpl::pointerLockMouseEvent(const WebInputEvent& event)
{
    AtomicString eventType;
    switch (event.type) {
    case WebInputEvent::MouseDown:
        eventType = EventTypeNames::mousedown;
        break;
    case WebInputEvent::MouseUp:
        eventType = EventTypeNames::mouseup;
        break;
    case WebInputEvent::MouseMove:
        eventType = EventTypeNames::mousemove;
        break;
    default:
        ASSERT_NOT_REACHED();
    }

    const WebMouseEvent& mouseEvent = static_cast<const WebMouseEvent&>(event);

    if (page())
        page()->pointerLockController().dispatchLockedMouseEvent(
            PlatformMouseEventBuilder(mainFrameImpl()->frameView(), mouseEvent),
            eventType);
}

bool WebViewImpl::shouldDisableDesktopWorkarounds()
{
    if (!settings()->viewportEnabled())
        return false;

    // A document is considered adapted to small screen UAs if one of these holds:
    // 1. The author specified viewport has a constrained width that is equal to
    //    the initial viewport width.
    // 2. The author has disabled viewport zoom.

    const PageScaleConstraints& constraints = m_pageScaleConstraintsSet.pageDefinedConstraints();

    if (!mainFrameImpl() || !mainFrameImpl()->frameView())
        return false;

    return mainFrameImpl()->frameView()->layoutSize().width() == m_size.width
        || (constraints.minimumScale == constraints.maximumScale && constraints.minimumScale != -1);
}

} // namespace blink<|MERGE_RESOLUTION|>--- conflicted
+++ resolved
@@ -35,10 +35,7 @@
 #include "CSSValueKeywords.h"
 #include "CompositionUnderlineVectorBuilder.h"
 #include "ContextFeaturesClientImpl.h"
-<<<<<<< HEAD
-=======
 #include "DatabaseClientImpl.h"
->>>>>>> 8c15b39e
 #include "FullscreenController.h"
 #include "GeolocationClientProxy.h"
 #include "GraphicsLayerFactoryChromium.h"
@@ -118,32 +115,12 @@
 #include "core/frame/Settings.h"
 #include "core/frame/SmartClip.h"
 #include "core/page/TouchDisambiguation.h"
-<<<<<<< HEAD
-#include "core/platform/ContextMenu.h"
-#include "core/platform/ContextMenuItem.h"
-#include "core/platform/Cursor.h"
-#include "core/platform/DragData.h"
-#include "core/platform/OverscrollTheme.h"
-#include "core/platform/PopupMenuClient.h"
-#include "core/platform/ScrollbarTheme.h"
 #include "core/platform/chromium/ChromiumDataObject.h"
-#include "core/platform/chromium/KeyboardCodes.h"
-#include "core/platform/graphics/FontCache.h"
-#include "core/platform/graphics/Image.h"
-#include "core/platform/graphics/ImageBuffer.h"
-#include "core/platform/graphics/chromium/LayerPainterChromium.h"
-=======
-#include "core/platform/chromium/ChromiumDataObject.h"
->>>>>>> 8c15b39e
 #include "core/rendering/RenderLayerCompositor.h"
 #include "core/rendering/RenderView.h"
 #include "core/rendering/RenderWidget.h"
 #include "core/rendering/TextAutosizer.h"
 #include "modules/geolocation/GeolocationController.h"
-<<<<<<< HEAD
-#include "painting/ContinuousPainter.h"
-#include "platform/NotImplemented.h"
-=======
 #include "modules/notifications/NotificationController.h"
 #include "painting/ContinuousPainter.h"
 #include "platform/ContextMenu.h"
@@ -152,17 +129,10 @@
 #include "platform/KeyboardCodes.h"
 #include "platform/NotImplemented.h"
 #include "platform/OverscrollTheme.h"
->>>>>>> 8c15b39e
 #include "platform/PlatformGestureEvent.h"
 #include "platform/PlatformKeyboardEvent.h"
 #include "platform/PlatformMouseEvent.h"
 #include "platform/PlatformWheelEvent.h"
-<<<<<<< HEAD
-#include "platform/Timer.h"
-#include "platform/TraceEvent.h"
-#include "platform/exported/WebActiveGestureAnimation.h"
-#include "platform/graphics/Color.h"
-=======
 #include "platform/PopupMenuClient.h"
 #include "platform/TraceEvent.h"
 #include "platform/exported/WebActiveGestureAnimation.h"
@@ -172,24 +142,13 @@
 #include "platform/graphics/ImageBuffer.h"
 #include "platform/scroll/ScrollbarTheme.h"
 #include "platform/weborigin/SchemeRegistry.h"
->>>>>>> 8c15b39e
 #include "public/platform/Platform.h"
 #include "public/platform/WebDragData.h"
 #include "public/platform/WebFloatPoint.h"
 #include "public/platform/WebGestureCurve.h"
 #include "public/platform/WebImage.h"
-<<<<<<< HEAD
-#include "public/platform/WebLayer.h"
-#include "public/platform/WebLayerTreeView.h"
-#include "public/platform/WebPoint.h"
-#include "public/platform/WebRect.h"
-#include "public/platform/WebString.h"
-#include "public/platform/WebVector.h"
-#include "weborigin/SchemeRegistry.h"
-=======
 #include "public/platform/WebLayerTreeView.h"
 #include "public/platform/WebVector.h"
->>>>>>> 8c15b39e
 #include "wtf/CurrentTime.h"
 #include "wtf/RefPtr.h"
 #include "wtf/TemporaryChange.h"
@@ -478,10 +437,7 @@
     , m_showScrollBottleneckRects(false)
     , m_baseBackgroundColor(Color::white)
     , m_backgroundColorOverride(Color::transparent)
-<<<<<<< HEAD
-=======
     , m_zoomFactorOverride(0)
->>>>>>> 8c15b39e
     , m_helperPluginCloseTimer(this, &WebViewImpl::closePendingHelperPlugins)
 {
     Page::PageClients pageClients;
@@ -706,15 +662,8 @@
     // Special handling for slow-path fling gestures.
     switch (event.type) {
     case WebInputEvent::GestureFlingStart: {
-<<<<<<< HEAD
-        if (mainFrameImpl()->frame()->eventHandler().isScrollbarHandlingGestures()) {
-            m_client->didHandleGestureEvent(event, eventCancelled);
-            return eventSwallowed;
-        }
-=======
         if (mainFrameImpl()->frame()->eventHandler().isScrollbarHandlingGestures())
             break;
->>>>>>> 8c15b39e
         m_client->cancelScheduledContentIntents();
         m_positionOnFlingStart = WebPoint(event.x / pageScaleFactor(), event.y / pageScaleFactor());
         m_globalPositionOnFlingStart = WebPoint(event.globalX, event.globalY);
@@ -848,12 +797,8 @@
     case WebInputEvent::GestureTapCancel:
     case WebInputEvent::GestureTapUnconfirmed:
     case WebInputEvent::GesturePinchEnd:
-<<<<<<< HEAD
-    case WebInputEvent::GesturePinchUpdate: {
-=======
     case WebInputEvent::GesturePinchUpdate:
     case WebInputEvent::GestureFlingStart: {
->>>>>>> 8c15b39e
         eventSwallowed = mainFrameImpl()->frame()->eventHandler().handleGestureEvent(platformEvent);
         break;
     }
@@ -1751,13 +1696,9 @@
 
     m_size = newSize;
 
-<<<<<<< HEAD
-    bool shouldAnchorAndRescaleViewport = settings()->viewportEnabled() && oldSize.width && oldContentsWidth && newSize.width != oldSize.width;
-=======
     bool shouldAnchorAndRescaleViewport = settings()->mainFrameResizesAreOrientationChanges()
         && oldSize.width && oldContentsWidth && newSize.width != oldSize.width;
 
->>>>>>> 8c15b39e
     ViewportAnchor viewportAnchor(&mainFrameImpl()->frame()->eventHandler());
     if (shouldAnchorAndRescaleViewport) {
         viewportAnchor.setAnchor(view->visibleContentRect(),
@@ -2199,13 +2140,10 @@
     Frame* focused = focusedWebCoreFrame();
     if (!focused || !m_imeAcceptEvents)
         return false;
-<<<<<<< HEAD
-=======
 
     if (WebPlugin* plugin = focusedPluginIfInputMethodSupported(focused))
         return plugin->confirmComposition(text, selectionBehavior);
 
->>>>>>> 8c15b39e
     return focused->inputMethodController().confirmCompositionOrInsertText(text, selectionBehavior == KeepSelection ? InputMethodController::KeepSelection : InputMethodController::DoNotKeepSelection);
 }
 
@@ -2414,8 +2352,6 @@
     return 0;
 }
 
-<<<<<<< HEAD
-=======
 WebPlugin* WebViewImpl::focusedPluginIfInputMethodSupported(Frame* frame)
 {
     WebPluginContainerImpl* container = WebFrameImpl::pluginContainerFromNode(frame, WebNode(focusedElement()));
@@ -2424,7 +2360,6 @@
     return 0;
 }
 
->>>>>>> 8c15b39e
 void WebViewImpl::didShowCandidateWindow()
 {
     if (InputMethodContext* context = inputMethodContext())
@@ -2510,13 +2445,10 @@
     Frame* focused = focusedWebCoreFrame();
     if (!focused)
         return;
-<<<<<<< HEAD
-=======
     if (WebPlugin* plugin = focusedPluginIfInputMethodSupported(focused)) {
         plugin->extendSelectionAndDelete(before, after);
         return;
     }
->>>>>>> 8c15b39e
     focused->inputMethodController().extendSelectionAndDelete(before, after);
 }
 
@@ -3099,22 +3031,6 @@
     if (settingsImpl()->viewportMetaLayoutSizeQuirk() && adjustedDescription.type == ViewportDescription::ViewportMeta) {
         if (adjustedDescription.maxWidth.type() == ExtendToZoom)
             adjustedDescription.maxWidth = Length(); // auto
-<<<<<<< HEAD
-        adjustedDescription.minWidth = adjustedDescription.maxWidth;
-        adjustedDescription.minHeight = adjustedDescription.maxHeight;
-    }
-    m_pageScaleConstraintsSet.updatePageDefinedConstraints(adjustedDescription, m_size);
-    m_pageScaleConstraintsSet.adjustForAndroidWebViewQuirks(adjustedDescription, m_size, page()->settings().layoutFallbackWidth(), deviceScaleFactor(), settingsImpl()->supportDeprecatedTargetDensityDPI(), page()->settings().wideViewportQuirkEnabled(), page()->settings().useWideViewport(), page()->settings().loadWithOverviewMode());
-
-    updateMainFrameLayoutSize();
-}
-
-void WebViewImpl::updateMainFrameLayoutSize()
-{
-    if (m_fixedLayoutSizeLock || !mainFrameImpl())
-        return;
-
-=======
         const int legacyWidthSnappingMagicNumber = 320;
         if (adjustedDescription.maxWidth.isFixed() && adjustedDescription.maxWidth.value() <= legacyWidthSnappingMagicNumber)
             adjustedDescription.maxWidth = Length(100, ViewportPercentageWidth);
@@ -3149,7 +3065,6 @@
     if (m_fixedLayoutSizeLock || !mainFrameImpl())
         return;
 
->>>>>>> 8c15b39e
     FrameView* view = mainFrameImpl()->frameView();
     if (!view)
         return;
@@ -3159,16 +3074,11 @@
     if (settings()->viewportEnabled()) {
         layoutSize = flooredIntSize(m_pageScaleConstraintsSet.pageDefinedConstraints().layoutSize);
 
-<<<<<<< HEAD
-        if (page()->settings().textAutosizingEnabled() && layoutSize.width != view->layoutSize().width())
-            page()->mainFrame()->document()->textAutosizer()->recalculateMultipliers();
-=======
         if (page()->settings().textAutosizingEnabled() && layoutSize.width != view->layoutSize().width()) {
             TextAutosizer* textAutosizer = page()->mainFrame()->document()->textAutosizer();
             if (textAutosizer)
                 textAutosizer->recalculateMultipliers();
         }
->>>>>>> 8c15b39e
     }
 
     view->setLayoutSize(layoutSize);
@@ -3232,13 +3142,8 @@
 
     // Clear out the values for the current history item. This will prevent the history item from clobbering the
     // value determined during page scale initialization, which may be less than 1.
-<<<<<<< HEAD
-    page()->mainFrame()->loader().history()->saveDocumentAndScrollState();
-    page()->mainFrame()->loader().history()->clearScrollPositionAndViewState();
-=======
     page()->mainFrame()->loader().saveDocumentAndScrollState();
     page()->mainFrame()->loader().clearScrollPositionAndViewState();
->>>>>>> 8c15b39e
     m_pageScaleConstraintsSet.setNeedsReset(true);
 
     // Clobber saved scales and scroll offsets.
@@ -3505,11 +3410,7 @@
     // to the embedder. This method and all callers may be wrong. -- eseidel.
     if (mainFrameImpl()->frameView()) {
         // Enqueues the resize event.
-<<<<<<< HEAD
-        mainFrameImpl()->frame()->eventHandler().sendResizeEvent();
-=======
         mainFrameImpl()->frame()->document()->enqueueResizeEvent();
->>>>>>> 8c15b39e
     }
 
     if (m_client) {
@@ -3593,22 +3494,12 @@
         updateLayerTreeDeviceScaleFactor();
 }
 
-<<<<<<< HEAD
-void WebViewImpl::setRootLayerScaleTransform(float rootLayerScale)
-{
-    m_rootLayerScale = rootLayerScale;
-    if (mainFrameImpl()) {
-        WebSize offset = m_devToolsAgent ? m_devToolsAgent->deviceMetricsOffset() : WebSize();
-        mainFrameImpl()->setInputEventsTransformForEmulation(offset, m_rootLayerScale);
-    }
-=======
 void WebViewImpl::setRootLayerTransform(const WebSize& rootLayerOffset, float rootLayerScale)
 {
     m_rootLayerScale = rootLayerScale;
     m_rootLayerOffset = rootLayerOffset;
     if (mainFrameImpl())
         mainFrameImpl()->setInputEventsTransformForEmulation(m_rootLayerOffset, m_rootLayerScale);
->>>>>>> 8c15b39e
     updateRootLayerTransform();
 }
 
@@ -3879,15 +3770,12 @@
     updateLayerTreeBackgroundColor();
 }
 
-<<<<<<< HEAD
-=======
 void WebViewImpl::setZoomFactorOverride(float zoomFactor)
 {
     m_zoomFactorOverride = zoomFactor;
     setZoomLevel(zoomLevel());
 }
 
->>>>>>> 8c15b39e
 void WebViewImpl::addPageOverlay(WebPageOverlay* overlay, int zOrder)
 {
     if (!m_pageOverlays)
@@ -4233,14 +4121,7 @@
 {
     if (m_rootGraphicsLayer) {
         WebCore::TransformationMatrix transform;
-<<<<<<< HEAD
-        if (m_devToolsAgent) {
-            IntSize offset = m_devToolsAgent->deviceMetricsOffset();
-            transform.translate(offset.width(), offset.height());
-        }
-=======
         transform.translate(m_rootLayerOffset.width, m_rootLayerOffset.height);
->>>>>>> 8c15b39e
         transform = transform.scale(m_rootLayerScale);
         m_rootGraphicsLayer->setChildrenTransform(transform);
     }
