/*
 * Copyright (C) 2011, 2012 Google Inc. All rights reserved.
 *
 * Redistribution and use in source and binary forms, with or without
 * modification, are permitted provided that the following conditions are
 * met:
 *
 *     * Redistributions of source code must retain the above copyright
 * notice, this list of conditions and the following disclaimer.
 *     * Redistributions in binary form must reproduce the above
 * copyright notice, this list of conditions and the following disclaimer
 * in the documentation and/or other materials provided with the
 * distribution.
 *     * Neither the name of Google Inc. nor the names of its
 * contributors may be used to endorse or promote products derived from
 * this software without specific prior written permission.
 *
 * THIS SOFTWARE IS PROVIDED BY THE COPYRIGHT HOLDERS AND CONTRIBUTORS
 * "AS IS" AND ANY EXPRESS OR IMPLIED WARRANTIES, INCLUDING, BUT NOT
 * LIMITED TO, THE IMPLIED WARRANTIES OF MERCHANTABILITY AND FITNESS FOR
 * A PARTICULAR PURPOSE ARE DISCLAIMED. IN NO EVENT SHALL THE COPYRIGHT
 * OWNER OR CONTRIBUTORS BE LIABLE FOR ANY DIRECT, INDIRECT, INCIDENTAL,
 * SPECIAL, EXEMPLARY, OR CONSEQUENTIAL DAMAGES (INCLUDING, BUT NOT
 * LIMITED TO, PROCUREMENT OF SUBSTITUTE GOODS OR SERVICES; LOSS OF USE,
 * DATA, OR PROFITS; OR BUSINESS INTERRUPTION) HOWEVER CAUSED AND ON ANY
 * THEORY OF LIABILITY, WHETHER IN CONTRACT, STRICT LIABILITY, OR TORT
 * (INCLUDING NEGLIGENCE OR OTHERWISE) ARISING IN ANY WAY OUT OF THE USE
 * OF THIS SOFTWARE, EVEN IF ADVISED OF THE POSSIBILITY OF SUCH DAMAGE.
 */

#include "config.h"
#include "web/WebViewImpl.h"

#include "core/CSSValueKeywords.h"
#include "core/HTMLNames.h"
#include "core/accessibility/AXObjectCache.h"
#include "core/clipboard/DataObject.h"
#include "core/dom/Document.h"
#include "core/dom/DocumentMarkerController.h"
#include "core/dom/Text.h"
#include "core/editing/Editor.h"
#include "core/editing/FrameSelection.h"
#include "core/editing/HTMLInterchange.h"
#include "core/editing/InputMethodController.h"
#include "core/editing/TextIterator.h"
#include "core/editing/markup.h"
#include "core/events/KeyboardEvent.h"
#include "core/events/WheelEvent.h"
#include "core/frame/EventHandlerRegistry.h"
#include "core/frame/FrameHost.h"
#include "core/frame/FrameView.h"
#include "core/frame/LocalFrame.h"
#include "core/frame/PinchViewport.h"
#include "core/frame/Settings.h"
#include "core/frame/SmartClip.h"
#include "core/html/HTMLInputElement.h"
#include "core/html/HTMLMediaElement.h"
#include "core/html/HTMLPlugInElement.h"
#include "core/html/HTMLTextAreaElement.h"
#include "core/html/ime/InputMethodContext.h"
#include "core/inspector/InspectorController.h"
#include "core/loader/DocumentLoader.h"
#include "core/loader/FrameLoader.h"
#include "core/loader/UniqueIdentifier.h"
#include "core/page/Chrome.h"
#include "core/page/ContextMenuController.h"
#include "core/page/DragController.h"
#include "core/page/DragData.h"
#include "core/page/DragSession.h"
#include "core/page/EventHandler.h"
#include "core/page/FocusController.h"
#include "core/page/FrameTree.h"
#include "core/page/InjectedStyleSheets.h"
#include "core/page/Page.h"
#include "core/page/PagePopupClient.h"
#include "core/page/PointerLockController.h"
#include "core/page/ScopedPageLoadDeferrer.h"
#include "core/page/TouchDisambiguation.h"
#include "core/rendering/FastTextAutosizer.h"
#include "core/rendering/RenderView.h"
#include "core/rendering/RenderWidget.h"
#include "core/rendering/TextAutosizer.h"
#include "core/rendering/compositing/RenderLayerCompositor.h"
#include "modules/device_orientation/DeviceOrientationInspectorAgent.h"
#include "modules/encryptedmedia/MediaKeysController.h"
#include "modules/filesystem/InspectorFileSystemAgent.h"
#include "modules/indexeddb/InspectorIndexedDBAgent.h"
#include "modules/push_messaging/PushController.h"
#include "platform/ContextMenu.h"
#include "platform/ContextMenuItem.h"
#include "platform/Cursor.h"
#include "platform/KeyboardCodes.h"
#include "platform/NotImplemented.h"
#include "platform/OverscrollTheme.h"
#include "platform/PlatformGestureEvent.h"
#include "platform/PlatformKeyboardEvent.h"
#include "platform/PlatformMouseEvent.h"
#include "platform/PlatformWheelEvent.h"
#include "platform/PopupMenuClient.h"
#include "platform/RuntimeEnabledFeatures.h"
#include "platform/TraceEvent.h"
#include "platform/UserGestureIndicator.h"
#include "platform/exported/WebActiveGestureAnimation.h"
#include "platform/fonts/FontCache.h"
#include "platform/graphics/Color.h"
#include "platform/graphics/Image.h"
#include "platform/graphics/ImageBuffer.h"
#include "platform/scroll/ScrollbarTheme.h"
#include "platform/weborigin/SchemeRegistry.h"
#include "public/platform/Platform.h"
#include "public/platform/WebDragData.h"
#include "public/platform/WebFloatPoint.h"
#include "public/platform/WebGestureCurve.h"
#include "public/platform/WebImage.h"
#include "public/platform/WebLayerTreeView.h"
#include "public/platform/WebVector.h"
#include "public/web/WebAXObject.h"
#include "public/web/WebActiveWheelFlingParameters.h"
#include "public/web/WebAutofillClient.h"
#include "public/web/WebFrameClient.h"
#include "public/web/WebHitTestResult.h"
#include "public/web/WebInputElement.h"
#include "public/web/WebMediaPlayerAction.h"
#include "public/web/WebNode.h"
#include "public/web/WebPlugin.h"
#include "public/web/WebPluginAction.h"
#include "public/web/WebRange.h"
#include "public/web/WebTextInputInfo.h"
#include "public/web/WebViewClient.h"
#include "public/web/WebWindowFeatures.h"
#include "web/CompositionUnderlineVectorBuilder.h"
#include "web/ContextFeaturesClientImpl.h"
#include "web/DatabaseClientImpl.h"
#include "web/FullscreenController.h"
#include "web/GraphicsLayerFactoryChromium.h"
#include "web/LinkHighlight.h"
#include "web/NavigatorContentUtilsClientImpl.h"
#include "web/PopupContainer.h"
#include "web/PrerendererClientImpl.h"
#include "web/SpeechRecognitionClientProxy.h"
#include "web/StorageQuotaClientImpl.h"
#include "web/ValidationMessageClientImpl.h"
#include "web/ViewportAnchor.h"
#include "web/WebDevToolsAgentImpl.h"
#include "web/WebDevToolsAgentPrivate.h"
#include "web/WebInputEventConversion.h"
#include "web/WebLocalFrameImpl.h"
#include "web/WebPagePopupImpl.h"
#include "web/WebPluginContainerImpl.h"
#include "web/WebPopupMenuImpl.h"
#include "web/WebRemoteFrameImpl.h"
#include "web/WebSettingsImpl.h"
#include "web/WorkerGlobalScopeProxyProviderImpl.h"
#include "web/painting/ContinuousPainter.h"
#include "wtf/CurrentTime.h"
#include "wtf/RefPtr.h"
#include "wtf/TemporaryChange.h"

#if USE(DEFAULT_RENDER_THEME)
#include "core/rendering/RenderThemeChromiumDefault.h"
#endif

// Get rid of WTF's pow define so we can use std::pow.
#undef pow
#include <cmath> // for std::pow

using namespace WebCore;

// The following constants control parameters for automated scaling of webpages
// (such as due to a double tap gesture or find in page etc.). These are
// experimentally determined.
static const int touchPointPadding = 32;
static const int nonUserInitiatedPointPadding = 11;
static const float minScaleDifference = 0.01f;
static const float doubleTapZoomContentDefaultMargin = 5;
static const float doubleTapZoomContentMinimumMargin = 2;
static const double doubleTapZoomAnimationDurationInSeconds = 0.25;
static const float doubleTapZoomAlreadyLegibleRatio = 1.2f;

static const double multipleTargetsZoomAnimationDurationInSeconds = 0.25;
static const double findInPageAnimationDurationInSeconds = 0;

// Constants for viewport anchoring on resize.
static const float viewportAnchorXCoord = 0.5f;
static const float viewportAnchorYCoord = 0;

// Constants for zooming in on a focused text field.
static const double scrollAndScaleAnimationDurationInSeconds = 0.2;
static const int minReadableCaretHeight = 18;
static const float minScaleChangeToTriggerZoom = 1.05f;
static const float leftBoxRatio = 0.3f;
static const int caretPadding = 10;

namespace blink {

// Change the text zoom level by kTextSizeMultiplierRatio each time the user
// zooms text in or out (ie., change by 20%).  The min and max values limit
// text zoom to half and 3x the original text size.  These three values match
// those in Apple's port in WebKit/WebKit/WebView/WebView.mm
const double WebView::textSizeMultiplierRatio = 1.2;
const double WebView::minTextSizeMultiplier = 0.5;
const double WebView::maxTextSizeMultiplier = 3.0;

// Used to defer all page activity in cases where the embedder wishes to run
// a nested event loop. Using a stack enables nesting of message loop invocations.
static Vector<ScopedPageLoadDeferrer*>& pageLoadDeferrerStack()
{
    DEFINE_STATIC_LOCAL(Vector<ScopedPageLoadDeferrer*>, deferrerStack, ());
    return deferrerStack;
}

// Ensure that the WebDragOperation enum values stay in sync with the original
// DragOperation constants.
#define COMPILE_ASSERT_MATCHING_ENUM(coreName) \
    COMPILE_ASSERT(int(coreName) == int(Web##coreName), dummy##coreName)
COMPILE_ASSERT_MATCHING_ENUM(DragOperationNone);
COMPILE_ASSERT_MATCHING_ENUM(DragOperationCopy);
COMPILE_ASSERT_MATCHING_ENUM(DragOperationLink);
COMPILE_ASSERT_MATCHING_ENUM(DragOperationGeneric);
COMPILE_ASSERT_MATCHING_ENUM(DragOperationPrivate);
COMPILE_ASSERT_MATCHING_ENUM(DragOperationMove);
COMPILE_ASSERT_MATCHING_ENUM(DragOperationDelete);
COMPILE_ASSERT_MATCHING_ENUM(DragOperationEvery);

static bool shouldUseExternalPopupMenus = false;

static int webInputEventKeyStateToPlatformEventKeyState(int webInputEventKeyState)
{
    int platformEventKeyState = 0;
    if (webInputEventKeyState & WebInputEvent::ShiftKey)
        platformEventKeyState = platformEventKeyState | WebCore::PlatformEvent::ShiftKey;
    if (webInputEventKeyState & WebInputEvent::ControlKey)
        platformEventKeyState = platformEventKeyState | WebCore::PlatformEvent::CtrlKey;
    if (webInputEventKeyState & WebInputEvent::AltKey)
        platformEventKeyState = platformEventKeyState | WebCore::PlatformEvent::AltKey;
    if (webInputEventKeyState & WebInputEvent::MetaKey)
        platformEventKeyState = platformEventKeyState | WebCore::PlatformEvent::MetaKey;
    return platformEventKeyState;
}

namespace {

class UserGestureNotifier {
public:
    // If a UserGestureIndicator is created for a user gesture during the
    // lifetime of a UserGestureNotifier and *userGestureObserved is false,
    // the object will notify the client and set *userGestureObserved to true.
    UserGestureNotifier(WebAutofillClient*, bool* userGestureObserved);
    ~UserGestureNotifier();

private:
    WebAutofillClient* const m_client;
    bool* const m_userGestureObserved;
};

UserGestureNotifier::UserGestureNotifier(WebAutofillClient* client, bool* userGestureObserved)
    : m_client(client)
    , m_userGestureObserved(userGestureObserved)
{
    ASSERT(m_userGestureObserved);
    if (m_client)
        UserGestureIndicator::clearProcessedUserGestureInPast();
}

UserGestureNotifier::~UserGestureNotifier()
{
    if (!*m_userGestureObserved && UserGestureIndicator::processedUserGestureInPast()) {
        *m_userGestureObserved = true;
        if (m_client)
            m_client->firstUserGestureObserved();
    }
}

} // namespace

// WebView ----------------------------------------------------------------

WebView* WebView::create(WebViewClient* client)
{
    // Pass the WebViewImpl's self-reference to the caller.
    return WebViewImpl::create(client);
}

WebViewImpl* WebViewImpl::create(WebViewClient* client)
{
    // Pass the WebViewImpl's self-reference to the caller.
    return adoptRef(new WebViewImpl(client)).leakRef();
}

void WebView::setUseExternalPopupMenus(bool useExternalPopupMenus)
{
    shouldUseExternalPopupMenus = useExternalPopupMenus;
}

void WebView::updateVisitedLinkState(unsigned long long linkHash)
{
    Page::visitedStateChanged(linkHash);
}

void WebView::resetVisitedLinkState()
{
    Page::allVisitedStateChanged();
}

void WebView::willEnterModalLoop()
{
    pageLoadDeferrerStack().append(new ScopedPageLoadDeferrer());
}

void WebView::didExitModalLoop()
{
    ASSERT(pageLoadDeferrerStack().size());

    delete pageLoadDeferrerStack().last();
    pageLoadDeferrerStack().removeLast();
}

void WebViewImpl::setMainFrame(WebFrame* frame)
{
    if (frame->isWebLocalFrame())
        toWebLocalFrameImpl(frame)->initializeAsMainFrame(page());
    else
        toWebRemoteFrameImpl(frame)->initializeAsMainFrame(page());
}

void WebViewImpl::setAutofillClient(WebAutofillClient* autofillClient)
{
    m_autofillClient = autofillClient;
}

void WebViewImpl::setDevToolsAgentClient(WebDevToolsAgentClient* devToolsClient)
{
    if (devToolsClient)
        m_devToolsAgent = adoptPtr(new WebDevToolsAgentImpl(this, devToolsClient));
    else
        m_devToolsAgent.clear();
}

void WebViewImpl::setPrerendererClient(WebPrerendererClient* prerendererClient)
{
    ASSERT(m_page);
    providePrerendererClientTo(*m_page, new PrerendererClientImpl(prerendererClient));
}

void WebViewImpl::setSpellCheckClient(WebSpellCheckClient* spellCheckClient)
{
    m_spellCheckClient = spellCheckClient;
}

WebViewImpl::WebViewImpl(WebViewClient* client)
    : m_client(client)
    , m_autofillClient(0)
    , m_spellCheckClient(0)
    , m_chromeClientImpl(this)
    , m_contextMenuClientImpl(this)
    , m_dragClientImpl(this)
    , m_editorClientImpl(this)
    , m_inspectorClientImpl(this)
    , m_backForwardClientImpl(this)
    , m_spellCheckerClientImpl(this)
    , m_storageClientImpl(this)
    , m_fixedLayoutSizeLock(false)
    , m_shouldAutoResize(false)
    , m_zoomLevel(0)
    , m_minimumZoomLevel(zoomFactorToZoomLevel(minTextSizeMultiplier))
    , m_maximumZoomLevel(zoomFactorToZoomLevel(maxTextSizeMultiplier))
    , m_doubleTapZoomPageScaleFactor(0)
    , m_doubleTapZoomPending(false)
    , m_enableFakePageScaleAnimationForTesting(false)
    , m_fakePageScaleAnimationPageScaleFactor(0)
    , m_fakePageScaleAnimationUseAnchor(false)
    , m_contextMenuAllowed(false)
    , m_doingDragAndDrop(false)
    , m_ignoreInputEvents(false)
    , m_compositorDeviceScaleFactorOverride(0)
    , m_rootLayerScale(1)
    , m_suppressNextKeypressEvent(false)
    , m_imeAcceptEvents(true)
    , m_operationsAllowed(WebDragOperationNone)
    , m_dragOperation(WebDragOperationNone)
    , m_isAltDragRubberbandingEnabled(false)
    , m_isTransparent(false)
    , m_tabsToLinks(false)
    , m_layerTreeView(0)
    , m_rootLayer(0)
    , m_rootGraphicsLayer(0)
    , m_rootTransformLayer(0)
    , m_graphicsLayerFactory(adoptPtr(new GraphicsLayerFactoryChromium(this)))
    , m_isAcceleratedCompositingActive(false)
    , m_layerTreeViewCommitsDeferred(false)
    , m_matchesHeuristicsForGpuRasterization(false)
    , m_recreatingGraphicsContext(false)
    , m_flingModifier(0)
    , m_flingSourceDevice(false)
    , m_fullscreenController(FullscreenController::create(this))
    , m_showFPSCounter(false)
    , m_showPaintRects(false)
    , m_showDebugBorders(false)
    , m_continuousPaintingEnabled(false)
    , m_showScrollBottleneckRects(false)
    , m_baseBackgroundColor(Color::white)
    , m_backgroundColorOverride(Color::transparent)
    , m_zoomFactorOverride(0)
    , m_userGestureObserved(false)
{
    Page::PageClients pageClients;
    pageClients.chromeClient = &m_chromeClientImpl;
    pageClients.contextMenuClient = &m_contextMenuClientImpl;
    pageClients.editorClient = &m_editorClientImpl;
    pageClients.dragClient = &m_dragClientImpl;
    pageClients.inspectorClient = &m_inspectorClientImpl;
    pageClients.backForwardClient = &m_backForwardClientImpl;
    pageClients.spellCheckerClient = &m_spellCheckerClientImpl;
    pageClients.storageClient = &m_storageClientImpl;

    m_page = adoptPtrWillBeNoop(new Page(pageClients));
    MediaKeysController::provideMediaKeysTo(*m_page, &m_mediaKeysClientImpl);
    provideSpeechRecognitionTo(*m_page, SpeechRecognitionClientProxy::create(client ? client->speechRecognizer() : 0));
    provideNavigatorContentUtilsTo(*m_page, NavigatorContentUtilsClientImpl::create(this));

    provideContextFeaturesTo(*m_page, ContextFeaturesClientImpl::create());
    DeviceOrientationInspectorAgent::provideTo(*m_page);

    m_page->inspectorController().registerModuleAgent(InspectorFileSystemAgent::create(m_page.get()));
    provideDatabaseClientTo(*m_page, DatabaseClientImpl::create());
    InspectorIndexedDBAgent::provideTo(m_page.get());
    provideStorageQuotaClientTo(*m_page, StorageQuotaClientImpl::create());
    m_page->setValidationMessageClient(ValidationMessageClientImpl::create(*this));
    provideWorkerGlobalScopeProxyProviderTo(*m_page, WorkerGlobalScopeProxyProviderImpl::create());

    m_page->makeOrdinary();

    if (m_client) {
        providePushControllerTo(*m_page, m_client->webPushClient());
        setDeviceScaleFactor(m_client->screenInfo().deviceScaleFactor);
        setVisibilityState(m_client->visibilityState(), true);
    }

    m_inspectorSettingsMap = adoptPtr(new SettingsMap);
}

WebViewImpl::~WebViewImpl()
{
    ASSERT(!m_page);
}

WebLocalFrameImpl* WebViewImpl::mainFrameImpl()
{
    return m_page && m_page->mainFrame() && m_page->mainFrame()->isLocalFrame() ? WebLocalFrameImpl::fromFrame(m_page->deprecatedLocalMainFrame()) : 0;
}

bool WebViewImpl::tabKeyCyclesThroughElements() const
{
    ASSERT(m_page);
    return m_page->tabKeyCyclesThroughElements();
}

void WebViewImpl::setTabKeyCyclesThroughElements(bool value)
{
    if (m_page)
        m_page->setTabKeyCyclesThroughElements(value);
}

void WebViewImpl::handleMouseLeave(LocalFrame& mainFrame, const WebMouseEvent& event)
{
    m_client->setMouseOverURL(WebURL());
    PageWidgetEventHandler::handleMouseLeave(mainFrame, event);
}

void WebViewImpl::handleMouseDown(LocalFrame& mainFrame, const WebMouseEvent& event)
{
    // If there is a popup open, close it as the user is clicking on the page (outside of the
    // popup). We also save it so we can prevent a click on an element from immediately
    // reopening the same popup.
    RefPtr<PopupContainer> selectPopup;
    RefPtr<WebPagePopupImpl> pagePopup;
    if (event.button == WebMouseEvent::ButtonLeft) {
        selectPopup = m_selectPopup;
        pagePopup = m_pagePopup;
        hidePopups();
        ASSERT(!m_selectPopup);
        ASSERT(!m_pagePopup);
    }

    m_lastMouseDownPoint = WebPoint(event.x, event.y);

    // Take capture on a mouse down on a plugin so we can send it mouse events.
    // If the hit node is a plugin but a scrollbar is over it don't start mouse
    // capture because it will interfere with the scrollbar receiving events.
    IntPoint point(event.x, event.y);
    if (event.button == WebMouseEvent::ButtonLeft && m_page->mainFrame()->isLocalFrame() && !m_page->deprecatedLocalMainFrame()->view()->scrollbarAtPoint(point)) {
        point = m_page->deprecatedLocalMainFrame()->view()->windowToContents(point);
        HitTestResult result(m_page->deprecatedLocalMainFrame()->eventHandler().hitTestResultAtPoint(point));
        Node* hitNode = result.innerNonSharedNode();

        if (!result.scrollbar() && hitNode && hitNode->renderer() && hitNode->renderer()->isEmbeddedObject()) {
            m_mouseCaptureNode = hitNode;
            TRACE_EVENT_ASYNC_BEGIN0("input", "capturing mouse", this);
        }
    }

    PageWidgetEventHandler::handleMouseDown(mainFrame, event);

    if (event.button == WebMouseEvent::ButtonLeft && m_mouseCaptureNode)
        m_mouseCaptureGestureToken = mainFrame.eventHandler().takeLastMouseDownGestureToken();

    if (m_selectPopup && m_selectPopup == selectPopup) {
        // That click triggered a select popup which is the same as the one that
        // was showing before the click.  It means the user clicked the select
        // while the popup was showing, and as a result we first closed then
        // immediately reopened the select popup.  It needs to be closed.
        hideSelectPopup();
    }

    if (m_pagePopup && pagePopup && m_pagePopup->hasSamePopupClient(pagePopup.get())) {
        // That click triggered a page popup that is the same as the one we just closed.
        // It needs to be closed.
        closePagePopup(m_pagePopup.get());
    }

    // Dispatch the contextmenu event regardless of if the click was swallowed.
#if OS(WIN)
    // On Windows, we handle it on mouse up, not down.
#elif OS(MACOSX)
    if (event.button == WebMouseEvent::ButtonRight
        || (event.button == WebMouseEvent::ButtonLeft
            && event.modifiers & WebMouseEvent::ControlKey))
        mouseContextMenu(event);
#else
    if (event.button == WebMouseEvent::ButtonRight)
        mouseContextMenu(event);
#endif
}

void WebViewImpl::mouseContextMenu(const WebMouseEvent& event)
{
    if (!mainFrameImpl() || !mainFrameImpl()->frameView())
        return;

    m_page->contextMenuController().clearContextMenu();

    PlatformMouseEventBuilder pme(mainFrameImpl()->frameView(), event);

    // Find the right target frame. See issue 1186900.
    HitTestResult result = hitTestResultForWindowPos(pme.position());
    Frame* targetFrame;
    if (result.innerNonSharedNode())
        targetFrame = result.innerNonSharedNode()->document().frame();
    else
        targetFrame = m_page->focusController().focusedOrMainFrame();

    if (!targetFrame->isLocalFrame())
        return;

    LocalFrame* targetLocalFrame = toLocalFrame(targetFrame);

#if OS(WIN)
    targetLocalFrame->view()->setCursor(pointerCursor());
#endif

    m_contextMenuAllowed = true;
    targetLocalFrame->eventHandler().sendContextMenuEvent(pme);
    m_contextMenuAllowed = false;
    // Actually showing the context menu is handled by the ContextMenuClient
    // implementation...
}

void WebViewImpl::handleMouseUp(LocalFrame& mainFrame, const WebMouseEvent& event)
{
    PageWidgetEventHandler::handleMouseUp(mainFrame, event);

#if OS(WIN)
    // Dispatch the contextmenu event regardless of if the click was swallowed.
    // On Mac/Linux, we handle it on mouse down, not up.
    if (event.button == WebMouseEvent::ButtonRight)
        mouseContextMenu(event);
#endif
}

bool WebViewImpl::handleMouseWheel(LocalFrame& mainFrame, const WebMouseWheelEvent& event)
{
    hidePopups();
    return PageWidgetEventHandler::handleMouseWheel(mainFrame, event);
}

bool WebViewImpl::scrollBy(const WebFloatSize& delta, const WebFloatSize& velocity)
{
    if (m_flingSourceDevice == WebGestureDeviceTouchpad) {
        WebMouseWheelEvent syntheticWheel;
        const float tickDivisor = WebCore::WheelEvent::TickMultiplier;

        syntheticWheel.deltaX = delta.width;
        syntheticWheel.deltaY = delta.height;
        syntheticWheel.wheelTicksX = delta.width / tickDivisor;
        syntheticWheel.wheelTicksY = delta.height / tickDivisor;
        syntheticWheel.hasPreciseScrollingDeltas = true;
        syntheticWheel.x = m_positionOnFlingStart.x;
        syntheticWheel.y = m_positionOnFlingStart.y;
        syntheticWheel.globalX = m_globalPositionOnFlingStart.x;
        syntheticWheel.globalY = m_globalPositionOnFlingStart.y;
        syntheticWheel.modifiers = m_flingModifier;

        if (m_page && m_page->mainFrame() && m_page->mainFrame()->isLocalFrame() && m_page->deprecatedLocalMainFrame()->view())
            return handleMouseWheel(*m_page->deprecatedLocalMainFrame(), syntheticWheel);
    } else {
        WebGestureEvent syntheticGestureEvent;

        syntheticGestureEvent.type = WebInputEvent::GestureScrollUpdateWithoutPropagation;
        syntheticGestureEvent.data.scrollUpdate.deltaX = delta.width;
        syntheticGestureEvent.data.scrollUpdate.deltaY = delta.height;
        syntheticGestureEvent.x = m_positionOnFlingStart.x;
        syntheticGestureEvent.y = m_positionOnFlingStart.y;
        syntheticGestureEvent.globalX = m_globalPositionOnFlingStart.x;
        syntheticGestureEvent.globalY = m_globalPositionOnFlingStart.y;
        syntheticGestureEvent.modifiers = m_flingModifier;
        syntheticGestureEvent.sourceDevice = WebGestureDeviceTouchscreen;

        if (m_page && m_page->mainFrame() && m_page->mainFrame()->isLocalFrame() && m_page->deprecatedLocalMainFrame()->view())
            return handleGestureEvent(syntheticGestureEvent);
    }
    return false;
}

bool WebViewImpl::handleGestureEvent(const WebGestureEvent& event)
{
    bool eventSwallowed = false;
    bool eventCancelled = false; // for disambiguation

    // Special handling for slow-path fling gestures.
    switch (event.type) {
    case WebInputEvent::GestureFlingStart: {
        if (mainFrameImpl()->frame()->eventHandler().isScrollbarHandlingGestures())
            break;
        m_client->cancelScheduledContentIntents();
        m_positionOnFlingStart = WebPoint(event.x / pageScaleFactor(), event.y / pageScaleFactor());
        m_globalPositionOnFlingStart = WebPoint(event.globalX, event.globalY);
        m_flingModifier = event.modifiers;
        m_flingSourceDevice = event.sourceDevice;
        OwnPtr<WebGestureCurve> flingCurve = adoptPtr(Platform::current()->createFlingAnimationCurve(event.sourceDevice, WebFloatPoint(event.data.flingStart.velocityX, event.data.flingStart.velocityY), WebSize()));
        ASSERT(flingCurve);
        m_gestureAnimation = WebActiveGestureAnimation::createAtAnimationStart(flingCurve.release(), this);
        scheduleAnimation();
        eventSwallowed = true;

        m_client->didHandleGestureEvent(event, eventCancelled);
        return eventSwallowed;
    }
    case WebInputEvent::GestureFlingCancel:
        if (endActiveFlingAnimation())
            eventSwallowed = true;

        m_client->didHandleGestureEvent(event, eventCancelled);
        return eventSwallowed;
    default:
        break;
    }

    PlatformGestureEventBuilder platformEvent(mainFrameImpl()->frameView(), event);

    // Handle link highlighting outside the main switch to avoid getting lost in the
    // complicated set of cases handled below.
    switch (event.type) {
    case WebInputEvent::GestureShowPress:
        // Queue a highlight animation, then hand off to regular handler.
        if (settingsImpl()->gestureTapHighlightEnabled())
            enableTapHighlightAtPoint(platformEvent);
        break;
    case WebInputEvent::GestureTapCancel:
    case WebInputEvent::GestureTap:
    case WebInputEvent::GestureLongPress:
        for (size_t i = 0; i < m_linkHighlights.size(); ++i)
            m_linkHighlights[i]->startHighlightAnimationIfNeeded();
        break;
    default:
        break;
    }

    switch (event.type) {
    case WebInputEvent::GestureTap: {
        m_client->cancelScheduledContentIntents();
        if (detectContentOnTouch(platformEvent.position())) {
            eventSwallowed = true;
            break;
        }

        RefPtr<PopupContainer> selectPopup;
        selectPopup = m_selectPopup;
        hideSelectPopup();
        ASSERT(!m_selectPopup);

        // Don't trigger a disambiguation popup on sites designed for mobile devices.
        // Instead, assume that the page has been designed with big enough buttons and links.
        if (event.data.tap.width > 0 && !shouldDisableDesktopWorkarounds()) {
            // FIXME: didTapMultipleTargets should just take a rect instead of
            // an event.
            WebGestureEvent scaledEvent = event;
            scaledEvent.x = event.x / pageScaleFactor();
            scaledEvent.y = event.y / pageScaleFactor();
            scaledEvent.data.tap.width = event.data.tap.width / pageScaleFactor();
            scaledEvent.data.tap.height = event.data.tap.height / pageScaleFactor();
            IntRect boundingBox(scaledEvent.x - scaledEvent.data.tap.width / 2, scaledEvent.y - scaledEvent.data.tap.height / 2, scaledEvent.data.tap.width, scaledEvent.data.tap.height);
            Vector<IntRect> goodTargets;
            WillBeHeapVector<RawPtrWillBeMember<Node> > highlightNodes;
            findGoodTouchTargets(boundingBox, mainFrameImpl()->frame(), goodTargets, highlightNodes);
            // FIXME: replace touch adjustment code when numberOfGoodTargets == 1?
            // Single candidate case is currently handled by: https://bugs.webkit.org/show_bug.cgi?id=85101
            if (goodTargets.size() >= 2 && m_client && m_client->didTapMultipleTargets(scaledEvent, goodTargets)) {
                if (settingsImpl()->gestureTapHighlightEnabled())
                    enableTapHighlights(highlightNodes);
                for (size_t i = 0; i < m_linkHighlights.size(); ++i)
                    m_linkHighlights[i]->startHighlightAnimationIfNeeded();
                eventSwallowed = true;
                eventCancelled = true;
                break;
            }
        }

        eventSwallowed = mainFrameImpl()->frame()->eventHandler().handleGestureEvent(platformEvent);

        if (m_selectPopup && m_selectPopup == selectPopup) {
            // That tap triggered a select popup which is the same as the one that
            // was showing before the tap. It means the user tapped the select
            // while the popup was showing, and as a result we first closed then
            // immediately reopened the select popup. It needs to be closed.
            hideSelectPopup();
        }

        break;
    }
    case WebInputEvent::GestureTwoFingerTap:
    case WebInputEvent::GestureLongPress:
    case WebInputEvent::GestureLongTap: {
        if (!mainFrameImpl() || !mainFrameImpl()->frameView())
            break;

        m_client->cancelScheduledContentIntents();
        m_page->contextMenuController().clearContextMenu();
        m_contextMenuAllowed = true;
        eventSwallowed = mainFrameImpl()->frame()->eventHandler().handleGestureEvent(platformEvent);
        m_contextMenuAllowed = false;

        break;
    }
    case WebInputEvent::GestureShowPress: {
        m_client->cancelScheduledContentIntents();
        eventSwallowed = mainFrameImpl()->frame()->eventHandler().handleGestureEvent(platformEvent);
        break;
    }
    case WebInputEvent::GestureDoubleTap:
        if (m_webSettings->doubleTapToZoomEnabled() && minimumPageScaleFactor() != maximumPageScaleFactor()) {
            m_client->cancelScheduledContentIntents();
            animateDoubleTapZoom(platformEvent.position());
        }
        // GestureDoubleTap is currently only used by Android for zooming. For WebCore,
        // GestureTap with tap count = 2 is used instead. So we drop GestureDoubleTap here.
        eventSwallowed = true;
        break;
    case WebInputEvent::GestureScrollBegin:
    case WebInputEvent::GesturePinchBegin:
        m_client->cancelScheduledContentIntents();
    case WebInputEvent::GestureTapDown:
    case WebInputEvent::GestureScrollEnd:
    case WebInputEvent::GestureScrollUpdate:
    case WebInputEvent::GestureScrollUpdateWithoutPropagation:
    case WebInputEvent::GestureTapCancel:
    case WebInputEvent::GestureTapUnconfirmed:
    case WebInputEvent::GesturePinchEnd:
    case WebInputEvent::GesturePinchUpdate:
    case WebInputEvent::GestureFlingStart: {
        eventSwallowed = mainFrameImpl()->frame()->eventHandler().handleGestureEvent(platformEvent);
        break;
    }
    default:
        ASSERT_NOT_REACHED();
    }
    m_client->didHandleGestureEvent(event, eventCancelled);
    return eventSwallowed;
}

void WebViewImpl::transferActiveWheelFlingAnimation(const WebActiveWheelFlingParameters& parameters)
{
    TRACE_EVENT0("webkit", "WebViewImpl::transferActiveWheelFlingAnimation");
    ASSERT(!m_gestureAnimation);
    m_positionOnFlingStart = parameters.point;
    m_globalPositionOnFlingStart = parameters.globalPoint;
    m_flingModifier = parameters.modifiers;
    OwnPtr<WebGestureCurve> curve = adoptPtr(Platform::current()->createFlingAnimationCurve(parameters.sourceDevice, WebFloatPoint(parameters.delta), parameters.cumulativeScroll));
    ASSERT(curve);
    m_gestureAnimation = WebActiveGestureAnimation::createWithTimeOffset(curve.release(), this, parameters.startTime);
    scheduleAnimation();
}

bool WebViewImpl::endActiveFlingAnimation()
{
    if (m_gestureAnimation) {
        m_gestureAnimation.clear();
        if (m_layerTreeView)
            m_layerTreeView->didStopFlinging();
        return true;
    }
    return false;
}

bool WebViewImpl::startPageScaleAnimation(const IntPoint& targetPosition, bool useAnchor, float newScale, double durationInSeconds)
{
    WebPoint clampedPoint = targetPosition;
    if (!useAnchor) {
        clampedPoint = clampOffsetAtScale(targetPosition, newScale);
        if (!durationInSeconds) {
            setPageScaleFactor(newScale, clampedPoint);
            return false;
        }
    }
    if (useAnchor && newScale == pageScaleFactor())
        return false;

    if (m_enableFakePageScaleAnimationForTesting) {
        m_fakePageScaleAnimationTargetPosition = targetPosition;
        m_fakePageScaleAnimationUseAnchor = useAnchor;
        m_fakePageScaleAnimationPageScaleFactor = newScale;
    } else {
        if (!m_layerTreeView)
            return false;
        m_layerTreeView->startPageScaleAnimation(targetPosition, useAnchor, newScale, durationInSeconds);
    }
    return true;
}

void WebViewImpl::enableFakePageScaleAnimationForTesting(bool enable)
{
    m_enableFakePageScaleAnimationForTesting = enable;
}

void WebViewImpl::setShowFPSCounter(bool show)
{
    if (m_layerTreeView) {
        TRACE_EVENT0("webkit", "WebViewImpl::setShowFPSCounter");
        m_layerTreeView->setShowFPSCounter(show);
    }
    m_showFPSCounter = show;
}

void WebViewImpl::setShowPaintRects(bool show)
{
    if (m_layerTreeView) {
        TRACE_EVENT0("webkit", "WebViewImpl::setShowPaintRects");
        m_layerTreeView->setShowPaintRects(show);
    }
    m_showPaintRects = show;
}

void WebViewImpl::setShowDebugBorders(bool show)
{
    if (m_layerTreeView)
        m_layerTreeView->setShowDebugBorders(show);
    m_showDebugBorders = show;
}

void WebViewImpl::setContinuousPaintingEnabled(bool enabled)
{
    if (m_layerTreeView) {
        TRACE_EVENT0("webkit", "WebViewImpl::setContinuousPaintingEnabled");
        m_layerTreeView->setContinuousPaintingEnabled(enabled);
    }
    m_continuousPaintingEnabled = enabled;
    m_client->scheduleAnimation();
}

void WebViewImpl::setShowScrollBottleneckRects(bool show)
{
    if (m_layerTreeView)
        m_layerTreeView->setShowScrollBottleneckRects(show);
    m_showScrollBottleneckRects = show;
}

void WebViewImpl::getSelectionRootBounds(WebRect& bounds) const
{
    const Frame* frame = focusedWebCoreFrame();
    if (!frame || !frame->isLocalFrame())
        return;

    Element* root = toLocalFrame(frame)->selection().rootEditableElementOrDocumentElement();
    if (!root)
        return;

    // If the selection is inside a form control, the root will be a <div> that
    // behaves as the editor but we want to return the actual element's bounds.
    // In practice, that means <textarea> and <input> controls that behave like
    // a text field.
    Element* shadowHost = root->shadowHost();
    if (shadowHost
        && (isHTMLTextAreaElement(*shadowHost)
            || (isHTMLInputElement(*shadowHost)
                && toHTMLInputElement(*shadowHost).isText())))
        root = shadowHost;

    IntRect boundingBox = isHTMLHtmlElement(root)
        ? IntRect(IntPoint(0, 0), root->document().frame()->view()->contentsSize())
        : root->pixelSnappedBoundingBox();

    boundingBox = root->document().frame()->view()->contentsToWindow(boundingBox);
    boundingBox.scale(pageScaleFactor());
    bounds = boundingBox;
}

void WebViewImpl::acceptLanguagesChanged()
{
    if (!page())
        return;

    page()->acceptLanguagesChanged();
}

bool WebViewImpl::handleKeyEvent(const WebKeyboardEvent& event)
{
    ASSERT((event.type == WebInputEvent::RawKeyDown)
        || (event.type == WebInputEvent::KeyDown)
        || (event.type == WebInputEvent::KeyUp));

    // Halt an in-progress fling on a key event.
    endActiveFlingAnimation();

    // Please refer to the comments explaining the m_suppressNextKeypressEvent
    // member.
    // The m_suppressNextKeypressEvent is set if the KeyDown is handled by
    // Webkit. A keyDown event is typically associated with a keyPress(char)
    // event and a keyUp event. We reset this flag here as this is a new keyDown
    // event.
    m_suppressNextKeypressEvent = false;

    // If there is a select popup, it should be the one processing the event,
    // not the page.
    if (m_selectPopup)
        return m_selectPopup->handleKeyEvent(PlatformKeyboardEventBuilder(event));
    if (m_pagePopup) {
        m_pagePopup->handleKeyEvent(PlatformKeyboardEventBuilder(event));
        // We need to ignore the next Char event after this otherwise pressing
        // enter when selecting an item in the popup will go to the page.
        if (WebInputEvent::RawKeyDown == event.type)
            m_suppressNextKeypressEvent = true;
        return true;
    }

    RefPtr<Frame> focusedFrame = focusedWebCoreFrame();
    if (focusedFrame && focusedFrame->isRemoteFrameTemporary()) {
        WebLocalFrameImpl* webFrame = WebLocalFrameImpl::fromFrame(toLocalFrameTemporary(focusedFrame.get()));
        webFrame->client()->forwardInputEvent(&event);
        return true;
    }

    if (!focusedFrame || !focusedFrame->isLocalFrame())
        return false;

    RefPtr<LocalFrame> frame = toLocalFrame(focusedFrame.get());

    PlatformKeyboardEventBuilder evt(event);

    if (frame->eventHandler().keyEvent(evt)) {
        if (WebInputEvent::RawKeyDown == event.type) {
            // Suppress the next keypress event unless the focused node is a plug-in node.
            // (Flash needs these keypress events to handle non-US keyboards.)
            Element* element = focusedElement();
            if (!element || !element->renderer() || !element->renderer()->isEmbeddedObject())
                m_suppressNextKeypressEvent = true;
        }
        return true;
    }

#if !OS(MACOSX)
    const WebInputEvent::Type contextMenuTriggeringEventType =
#if OS(WIN)
        WebInputEvent::KeyUp;
#else
        WebInputEvent::RawKeyDown;
#endif

    bool isUnmodifiedMenuKey = !(event.modifiers & WebInputEvent::InputModifiers) && event.windowsKeyCode == VKEY_APPS;
    bool isShiftF10 = event.modifiers == WebInputEvent::ShiftKey && event.windowsKeyCode == VKEY_F10;
    if ((isUnmodifiedMenuKey || isShiftF10) && event.type == contextMenuTriggeringEventType) {
        sendContextMenuEvent(event);
        return true;
    }
#endif // !OS(MACOSX)

    return keyEventDefault(event);
}

bool WebViewImpl::handleCharEvent(const WebKeyboardEvent& event)
{
    ASSERT(event.type == WebInputEvent::Char);

    // Please refer to the comments explaining the m_suppressNextKeypressEvent
    // member.  The m_suppressNextKeypressEvent is set if the KeyDown is
    // handled by Webkit. A keyDown event is typically associated with a
    // keyPress(char) event and a keyUp event. We reset this flag here as it
    // only applies to the current keyPress event.
    bool suppress = m_suppressNextKeypressEvent;
    m_suppressNextKeypressEvent = false;

    // If there is a select popup, it should be the one processing the event,
    // not the page.
    if (m_selectPopup)
        return m_selectPopup->handleKeyEvent(PlatformKeyboardEventBuilder(event));
    if (m_pagePopup)
        return m_pagePopup->handleKeyEvent(PlatformKeyboardEventBuilder(event));

    LocalFrame* frame = toLocalFrame(focusedWebCoreFrame());
    if (!frame)
        return suppress;

    EventHandler& handler = frame->eventHandler();

    PlatformKeyboardEventBuilder evt(event);
    if (!evt.isCharacterKey())
        return true;

    // Accesskeys are triggered by char events and can't be suppressed.
    if (handler.handleAccessKey(evt))
        return true;

    // Safari 3.1 does not pass off windows system key messages (WM_SYSCHAR) to
    // the eventHandler::keyEvent. We mimic this behavior on all platforms since
    // for now we are converting other platform's key events to windows key
    // events.
    if (evt.isSystemKey())
        return false;

    if (!suppress && !handler.keyEvent(evt))
        return keyEventDefault(event);

    return true;
}

WebRect WebViewImpl::computeBlockBounds(const WebRect& rect, bool ignoreClipping)
{
    if (!mainFrameImpl())
        return WebRect();

    // Use the rect-based hit test to find the node.
    IntPoint point = mainFrameImpl()->frameView()->windowToContents(IntPoint(rect.x, rect.y));
    HitTestRequest::HitTestRequestType hitType = HitTestRequest::ReadOnly | HitTestRequest::Active | HitTestRequest::ConfusingAndOftenMisusedDisallowShadowContent | (ignoreClipping ? HitTestRequest::IgnoreClipping : 0);
    HitTestResult result = mainFrameImpl()->frame()->eventHandler().hitTestResultAtPoint(point, hitType, IntSize(rect.width, rect.height));

    Node* node = result.innerNonSharedNode();
    if (!node)
        return WebRect();

    // Find the block type node based on the hit node.
    while (node && (!node->renderer() || node->renderer()->isInline()))
        node = node->parentNode();

    // Return the bounding box in the window coordinate system.
    if (node) {
        IntRect rect = node->Node::pixelSnappedBoundingBox();
        LocalFrame* frame = node->document().frame();
        return frame->view()->contentsToWindow(rect);
    }
    return WebRect();
}

WebRect WebViewImpl::widenRectWithinPageBounds(const WebRect& source, int targetMargin, int minimumMargin)
{
    WebSize maxSize;
    if (mainFrame())
        maxSize = mainFrame()->contentsSize();
    IntSize scrollOffset;
    if (mainFrame())
        scrollOffset = mainFrame()->scrollOffset();
    int leftMargin = targetMargin;
    int rightMargin = targetMargin;

    const int absoluteSourceX = source.x + scrollOffset.width();
    if (leftMargin > absoluteSourceX) {
        leftMargin = absoluteSourceX;
        rightMargin = std::max(leftMargin, minimumMargin);
    }

    const int maximumRightMargin = maxSize.width - (source.width + absoluteSourceX);
    if (rightMargin > maximumRightMargin) {
        rightMargin = maximumRightMargin;
        leftMargin = std::min(leftMargin, std::max(rightMargin, minimumMargin));
    }

    const int newWidth = source.width + leftMargin + rightMargin;
    const int newX = source.x - leftMargin;

    ASSERT(newWidth >= 0);
    ASSERT(scrollOffset.width() + newX + newWidth <= maxSize.width);

    return WebRect(newX, source.y, newWidth, source.height);
}

float WebViewImpl::legibleScale() const
{
    // Pages should be as legible as on desktop when at dpi scale, so no
    // need to zoom in further when automatically determining zoom level
    // (after double tap, find in page, etc), though the user should still
    // be allowed to manually pinch zoom in further if they desire.
    float legibleScale = 1;
    if (page())
        legibleScale *= page()->settings().accessibilityFontScaleFactor();
    return legibleScale;
}

void WebViewImpl::computeScaleAndScrollForBlockRect(const WebPoint& hitPoint, const WebRect& blockRect, float padding, float defaultScaleWhenAlreadyLegible, float& scale, WebPoint& scroll)
{
    scale = pageScaleFactor();
    scroll.x = scroll.y = 0;

    WebRect rect = blockRect;

    if (!rect.isEmpty()) {
        float defaultMargin = doubleTapZoomContentDefaultMargin;
        float minimumMargin = doubleTapZoomContentMinimumMargin;
        // We want the margins to have the same physical size, which means we
        // need to express them in post-scale size. To do that we'd need to know
        // the scale we're scaling to, but that depends on the margins. Instead
        // we express them as a fraction of the target rectangle: this will be
        // correct if we end up fully zooming to it, and won't matter if we
        // don't.
        rect = widenRectWithinPageBounds(rect,
                static_cast<int>(defaultMargin * rect.width / m_size.width),
                static_cast<int>(minimumMargin * rect.width / m_size.width));
        // Fit block to screen, respecting limits.
        scale = static_cast<float>(m_size.width) / rect.width;
        scale = std::min(scale, legibleScale());
        if (pageScaleFactor() < defaultScaleWhenAlreadyLegible)
            scale = std::max(scale, defaultScaleWhenAlreadyLegible);
        scale = clampPageScaleFactorToLimits(scale);
    }

    // FIXME: If this is being called for auto zoom during find in page,
    // then if the user manually zooms in it'd be nice to preserve the
    // relative increase in zoom they caused (if they zoom out then it's ok
    // to zoom them back in again). This isn't compatible with our current
    // double-tap zoom strategy (fitting the containing block to the screen)
    // though.

    float screenWidth = m_size.width / scale;
    float screenHeight = m_size.height / scale;

    // Scroll to vertically align the block.
    if (rect.height < screenHeight) {
        // Vertically center short blocks.
        rect.y -= 0.5 * (screenHeight - rect.height);
    } else {
        // Ensure position we're zooming to (+ padding) isn't off the bottom of
        // the screen.
        rect.y = std::max<float>(rect.y, hitPoint.y + padding - screenHeight);
    } // Otherwise top align the block.

    // Do the same thing for horizontal alignment.
    if (rect.width < screenWidth)
        rect.x -= 0.5 * (screenWidth - rect.width);
    else
        rect.x = std::max<float>(rect.x, hitPoint.x + padding - screenWidth);
    scroll.x = rect.x;
    scroll.y = rect.y;

    scale = clampPageScaleFactorToLimits(scale);
    scroll = mainFrameImpl()->frameView()->windowToContents(scroll);
    scroll = clampOffsetAtScale(scroll, scale);
}

static bool invokesHandCursor(Node* node, LocalFrame* frame)
{
    if (!node || !node->renderer())
        return false;

    ECursor cursor = node->renderer()->style()->cursor();
    return cursor == CURSOR_POINTER
        || (cursor == CURSOR_AUTO && frame->eventHandler().useHandCursor(node, node->isLink()));
}

Node* WebViewImpl::bestTapNode(const PlatformGestureEvent& tapEvent)
{
    if (!m_page || !m_page->mainFrame() || !m_page->mainFrame()->isLocalFrame())
        return 0;

    Node* bestTouchNode = 0;

    IntPoint touchEventLocation(tapEvent.position());
    m_page->deprecatedLocalMainFrame()->eventHandler().adjustGesturePosition(tapEvent, touchEventLocation);

    IntPoint hitTestPoint = m_page->deprecatedLocalMainFrame()->view()->windowToContents(touchEventLocation);
    HitTestResult result = m_page->deprecatedLocalMainFrame()->eventHandler().hitTestResultAtPoint(hitTestPoint, HitTestRequest::TouchEvent | HitTestRequest::ConfusingAndOftenMisusedDisallowShadowContent);
    bestTouchNode = result.targetNode();

    // We might hit something like an image map that has no renderer on it
    // Walk up the tree until we have a node with an attached renderer
    while (bestTouchNode && !bestTouchNode->renderer())
        bestTouchNode = bestTouchNode->parentNode();

    // Check if we're in the subtree of a node with a hand cursor
    // this is the heuristic we use to determine if we show a highlight on tap
    while (bestTouchNode && !invokesHandCursor(bestTouchNode, m_page->deprecatedLocalMainFrame()))
        bestTouchNode = bestTouchNode->parentNode();

    if (!bestTouchNode)
        return 0;

    // We should pick the largest enclosing node with hand cursor set.
    while (bestTouchNode->parentNode() && invokesHandCursor(bestTouchNode->parentNode(), toLocalFrame(m_page->mainFrame())))
        bestTouchNode = bestTouchNode->parentNode();

    return bestTouchNode;
}

void WebViewImpl::enableTapHighlightAtPoint(const PlatformGestureEvent& tapEvent)
{
    Node* touchNode = bestTapNode(tapEvent);

    WillBeHeapVector<RawPtrWillBeMember<Node> > highlightNodes;
    highlightNodes.append(touchNode);

    enableTapHighlights(highlightNodes);
}

void WebViewImpl::enableTapHighlights(WillBeHeapVector<RawPtrWillBeMember<Node> >& highlightNodes)
{
    if (highlightNodes.isEmpty())
        return;

    // Always clear any existing highlight when this is invoked, even if we
    // don't get a new target to highlight.
    m_linkHighlights.clear();

    // LinkHighlight reads out layout and compositing state, so we need to make sure that's all up to date.
    layout();

    for (size_t i = 0; i < highlightNodes.size(); ++i) {
        Node* node = highlightNodes[i];

        if (!node || !node->renderer())
            continue;

        Color highlightColor = node->renderer()->style()->tapHighlightColor();
        // Safari documentation for -webkit-tap-highlight-color says if the specified color has 0 alpha,
        // then tap highlighting is disabled.
        // http://developer.apple.com/library/safari/#documentation/appleapplications/reference/safaricssref/articles/standardcssproperties.html
        if (!highlightColor.alpha())
            continue;

        m_linkHighlights.append(LinkHighlight::create(node, this));
    }
}

void WebViewImpl::animateDoubleTapZoom(const IntPoint& point)
{
    if (!mainFrameImpl())
        return;

    WebRect rect(point.x(), point.y(), touchPointPadding, touchPointPadding);
    WebRect blockBounds = computeBlockBounds(rect, false);

    float scale;
    WebPoint scroll;

    computeScaleAndScrollForBlockRect(point, blockBounds, touchPointPadding, minimumPageScaleFactor() * doubleTapZoomAlreadyLegibleRatio, scale, scroll);

    bool stillAtPreviousDoubleTapScale = (pageScaleFactor() == m_doubleTapZoomPageScaleFactor
        && m_doubleTapZoomPageScaleFactor != minimumPageScaleFactor())
        || m_doubleTapZoomPending;

    bool scaleUnchanged = fabs(pageScaleFactor() - scale) < minScaleDifference;
    bool shouldZoomOut = blockBounds.isEmpty() || scaleUnchanged || stillAtPreviousDoubleTapScale;

    bool isAnimating;

    if (shouldZoomOut) {
        scale = minimumPageScaleFactor();
        isAnimating = startPageScaleAnimation(mainFrameImpl()->frameView()->windowToContents(point), true, scale, doubleTapZoomAnimationDurationInSeconds);
    } else {
        isAnimating = startPageScaleAnimation(scroll, false, scale, doubleTapZoomAnimationDurationInSeconds);
    }

    if (isAnimating) {
        m_doubleTapZoomPageScaleFactor = scale;
        m_doubleTapZoomPending = true;
    }
}

void WebViewImpl::zoomToFindInPageRect(const WebRect& rect)
{
    if (!mainFrameImpl())
        return;

    WebRect blockBounds = computeBlockBounds(rect, true);

    if (blockBounds.isEmpty()) {
        // Keep current scale (no need to scroll as x,y will normally already
        // be visible). FIXME: Revisit this if it isn't always true.
        return;
    }

    float scale;
    WebPoint scroll;

    computeScaleAndScrollForBlockRect(WebPoint(rect.x, rect.y), blockBounds, nonUserInitiatedPointPadding, minimumPageScaleFactor(), scale, scroll);

    startPageScaleAnimation(scroll, false, scale, findInPageAnimationDurationInSeconds);
}

bool WebViewImpl::zoomToMultipleTargetsRect(const WebRect& rect)
{
    if (!mainFrameImpl())
        return false;

    float scale;
    WebPoint scroll;

    computeScaleAndScrollForBlockRect(WebPoint(rect.x, rect.y), rect, nonUserInitiatedPointPadding, minimumPageScaleFactor(), scale, scroll);

    if (scale <= pageScaleFactor())
        return false;

    startPageScaleAnimation(scroll, false, scale, multipleTargetsZoomAnimationDurationInSeconds);
    return true;
}

void WebViewImpl::hasTouchEventHandlers(bool hasTouchHandlers)
{
    if (m_client)
        m_client->hasTouchEventHandlers(hasTouchHandlers);
}

bool WebViewImpl::hasTouchEventHandlersAt(const WebPoint& point)
{
    // FIXME: Implement this. Note that the point must be divided by pageScaleFactor.
    return true;
}

#if !OS(MACOSX)
// Mac has no way to open a context menu based on a keyboard event.
bool WebViewImpl::sendContextMenuEvent(const WebKeyboardEvent& event)
{
    // The contextMenuController() holds onto the last context menu that was
    // popped up on the page until a new one is created. We need to clear
    // this menu before propagating the event through the DOM so that we can
    // detect if we create a new menu for this event, since we won't create
    // a new menu if the DOM swallows the event and the defaultEventHandler does
    // not run.
    page()->contextMenuController().clearContextMenu();

    m_contextMenuAllowed = true;
    Frame* focusedFrame = page()->focusController().focusedOrMainFrame();
    if (!focusedFrame->isLocalFrame())
        return false;
    bool handled = toLocalFrame(focusedFrame)->eventHandler().sendContextMenuEventForKey();
    m_contextMenuAllowed = false;
    return handled;
}
#endif

bool WebViewImpl::keyEventDefault(const WebKeyboardEvent& event)
{
    LocalFrame* frame = toLocalFrame(focusedWebCoreFrame());
    if (!frame)
        return false;

    switch (event.type) {
    case WebInputEvent::Char:
        if (event.windowsKeyCode == VKEY_SPACE) {
            int keyCode = ((event.modifiers & WebInputEvent::ShiftKey) ? VKEY_PRIOR : VKEY_NEXT);
            return scrollViewWithKeyboard(keyCode, event.modifiers);
        }
        break;
    case WebInputEvent::RawKeyDown:
        if (event.modifiers == WebInputEvent::ControlKey) {
            switch (event.windowsKeyCode) {
#if !OS(MACOSX)
            case 'A':
                focusedFrame()->executeCommand(WebString::fromUTF8("SelectAll"));
                return true;
            case VKEY_INSERT:
            case 'C':
                focusedFrame()->executeCommand(WebString::fromUTF8("Copy"));
                return true;
#endif
            // Match FF behavior in the sense that Ctrl+home/end are the only Ctrl
            // key combinations which affect scrolling. Safari is buggy in the
            // sense that it scrolls the page for all Ctrl+scrolling key
            // combinations. For e.g. Ctrl+pgup/pgdn/up/down, etc.
            case VKEY_HOME:
            case VKEY_END:
                break;
            default:
                return false;
            }
        }
        if (!event.isSystemKey && !(event.modifiers & WebInputEvent::ShiftKey))
            return scrollViewWithKeyboard(event.windowsKeyCode, event.modifiers);
        break;
    default:
        break;
    }
    return false;
}

bool WebViewImpl::scrollViewWithKeyboard(int keyCode, int modifiers)
{
    ScrollDirection scrollDirection;
    ScrollGranularity scrollGranularity;
#if OS(MACOSX)
    // Control-Up/Down should be PageUp/Down on Mac.
    if (modifiers & WebMouseEvent::ControlKey) {
      if (keyCode == VKEY_UP)
        keyCode = VKEY_PRIOR;
      else if (keyCode == VKEY_DOWN)
        keyCode = VKEY_NEXT;
    }
#endif
    if (!mapKeyCodeForScroll(keyCode, &scrollDirection, &scrollGranularity))
        return false;
    return bubblingScroll(scrollDirection, scrollGranularity);
}

bool WebViewImpl::mapKeyCodeForScroll(int keyCode,
                                      WebCore::ScrollDirection* scrollDirection,
                                      WebCore::ScrollGranularity* scrollGranularity)
{
    switch (keyCode) {
    case VKEY_LEFT:
        *scrollDirection = ScrollLeft;
        *scrollGranularity = ScrollByLine;
        break;
    case VKEY_RIGHT:
        *scrollDirection = ScrollRight;
        *scrollGranularity = ScrollByLine;
        break;
    case VKEY_UP:
        *scrollDirection = ScrollUp;
        *scrollGranularity = ScrollByLine;
        break;
    case VKEY_DOWN:
        *scrollDirection = ScrollDown;
        *scrollGranularity = ScrollByLine;
        break;
    case VKEY_HOME:
        *scrollDirection = ScrollUp;
        *scrollGranularity = ScrollByDocument;
        break;
    case VKEY_END:
        *scrollDirection = ScrollDown;
        *scrollGranularity = ScrollByDocument;
        break;
    case VKEY_PRIOR:  // page up
        *scrollDirection = ScrollUp;
        *scrollGranularity = ScrollByPage;
        break;
    case VKEY_NEXT:  // page down
        *scrollDirection = ScrollDown;
        *scrollGranularity = ScrollByPage;
        break;
    default:
        return false;
    }

    return true;
}

void WebViewImpl::hideSelectPopup()
{
    if (m_selectPopup)
        m_selectPopup->hidePopup();
}

bool WebViewImpl::bubblingScroll(ScrollDirection scrollDirection, ScrollGranularity scrollGranularity)
{
    LocalFrame* frame = toLocalFrame(focusedWebCoreFrame());
    if (!frame)
        return false;

    return frame->eventHandler().bubblingScroll(scrollDirection, scrollGranularity);
}

void WebViewImpl::popupOpened(PopupContainer* popupContainer)
{
    ASSERT(!m_selectPopup);
    m_selectPopup = popupContainer;
    ASSERT(mainFrameImpl()->frame()->document());
    Document& document = *mainFrameImpl()->frame()->document();
    page()->frameHost().eventHandlerRegistry().didAddEventHandler(document, EventHandlerRegistry::WheelEvent);
}

void WebViewImpl::popupClosed(PopupContainer* popupContainer)
{
    ASSERT(m_selectPopup);
    m_selectPopup = nullptr;
    ASSERT(mainFrameImpl()->frame()->document());
    Document& document = *mainFrameImpl()->frame()->document();
    // Remove the handler we added in |popupOpened| conditionally, because the
    // Document may have already removed it, for instance, due to a navigation.
    EventHandlerRegistry* registry = &document.frameHost()->eventHandlerRegistry();
    if (registry->eventHandlerTargets(EventHandlerRegistry::WheelEvent)->contains(&document))
        registry->didRemoveEventHandler(document, EventHandlerRegistry::WheelEvent);
}

PagePopup* WebViewImpl::openPagePopup(PagePopupClient* client, const IntRect& originBoundsInRootView)
{
    ASSERT(client);
    if (hasOpenedPopup())
        hidePopups();
    ASSERT(!m_pagePopup);

    WebWidget* popupWidget = m_client->createPopupMenu(WebPopupTypePage);
    ASSERT(popupWidget);
    m_pagePopup = toWebPagePopupImpl(popupWidget);
    if (!m_pagePopup->initialize(this, client, originBoundsInRootView)) {
        m_pagePopup->closePopup();
        m_pagePopup = nullptr;
    }
    return m_pagePopup.get();
}

void WebViewImpl::closePagePopup(PagePopup* popup)
{
    ASSERT(popup);
    WebPagePopupImpl* popupImpl = toWebPagePopupImpl(popup);
    ASSERT(m_pagePopup.get() == popupImpl);
    if (m_pagePopup.get() != popupImpl)
        return;
    m_pagePopup->closePopup();
    m_pagePopup = nullptr;
}

Frame* WebViewImpl::focusedWebCoreFrame() const
{
    return m_page ? m_page->focusController().focusedOrMainFrame() : 0;
}

WebViewImpl* WebViewImpl::fromPage(Page* page)
{
    if (!page)
        return 0;
    return static_cast<WebViewImpl*>(page->chrome().client().webView());
}

// WebWidget ------------------------------------------------------------------

void WebViewImpl::close()
{
    if (m_page) {
        // Initiate shutdown for the entire frameset.  This will cause a lot of
        // notifications to be sent.
        m_page->willBeDestroyed();
        m_page.clear();
    }

    // Should happen after m_page.clear().
    if (m_devToolsAgent)
        m_devToolsAgent.clear();

    // Reset the delegate to prevent notifications being sent as we're being
    // deleted.
    m_client = 0;

    deref();  // Balances ref() acquired in WebView::create
}

void WebViewImpl::willStartLiveResize()
{
    if (mainFrameImpl() && mainFrameImpl()->frameView())
        mainFrameImpl()->frameView()->willStartLiveResize();

    LocalFrame* frame = mainFrameImpl()->frame();
    WebPluginContainerImpl* pluginContainer = WebLocalFrameImpl::pluginContainerFromFrame(frame);
    if (pluginContainer)
        pluginContainer->willStartLiveResize();
}

WebSize WebViewImpl::size()
{
    return m_size;
}

void WebViewImpl::resizePinchViewport(const WebSize& newSize)
{
    if (!pinchVirtualViewportEnabled())
        return;

    page()->frameHost().pinchViewport().setSize(newSize);
}

void WebViewImpl::resize(const WebSize& newSize)
{
    if (m_shouldAutoResize || m_size == newSize)
        return;

    FrameView* view = mainFrameImpl()->frameView();
    if (!view)
        return;

    WebSize oldSize = m_size;
    float oldPageScaleFactor = pageScaleFactor();
    int oldContentsWidth = contentsSize().width();

    m_size = newSize;

    bool shouldAnchorAndRescaleViewport = settings()->mainFrameResizesAreOrientationChanges()
        && oldSize.width && oldContentsWidth && newSize.width != oldSize.width && !m_fullscreenController->isFullscreen();

    ViewportAnchor viewportAnchor(&mainFrameImpl()->frame()->eventHandler());
    if (shouldAnchorAndRescaleViewport) {
        viewportAnchor.setAnchor(view->visibleContentRect(),
                                 FloatSize(viewportAnchorXCoord, viewportAnchorYCoord));
    }

    {
        // Avoids unnecessary invalidations while various bits of state in FastTextAutosizer are updated.
        FastTextAutosizer::DeferUpdatePageInfo deferUpdatePageInfo(page());

        m_pageScaleConstraintsSet.didChangeViewSize(m_size);

        updatePageDefinedViewportConstraints(mainFrameImpl()->frame()->document()->viewportDescription());
        updateMainFrameLayoutSize();

        // If the virtual viewport pinch mode is enabled, the main frame will be resized
        // after layout so it can be sized to the contentsSize.
        if (!pinchVirtualViewportEnabled() && mainFrameImpl()->frameView())
            mainFrameImpl()->frameView()->resize(m_size);

        if (pinchVirtualViewportEnabled())
            page()->frameHost().pinchViewport().setSize(m_size);

        // When device emulation is enabled, device size values may change - they are
        // usually set equal to the view size. These values are not considered viewport-dependent
        // (see MediaQueryExp::isViewportDependent), since they are only viewport-dependent in emulation mode,
        // and thus will not be invalidated in |FrameView::performPreLayoutTasks|.
        // Therefore we should force explicit media queries invalidation here.
        if (page()->inspectorController().deviceEmulationEnabled()) {
            if (Document* document = mainFrameImpl()->frame()->document())
                document->mediaQueryAffectingValueChanged();
        }
    }

    if (settings()->viewportEnabled() && !m_fixedLayoutSizeLock) {
        // Relayout immediately to recalculate the minimum scale limit.
        if (view->needsLayout())
            view->layout();

        if (shouldAnchorAndRescaleViewport) {
            float viewportWidthRatio = static_cast<float>(newSize.width) / oldSize.width;
            float contentsWidthRatio = static_cast<float>(contentsSize().width()) / oldContentsWidth;
            float scaleMultiplier = viewportWidthRatio / contentsWidthRatio;

            IntSize viewportSize = view->visibleContentRect().size();
            if (scaleMultiplier != 1) {
                float newPageScaleFactor = oldPageScaleFactor * scaleMultiplier;
                viewportSize.scale(pageScaleFactor() / newPageScaleFactor);
                IntPoint scrollOffsetAtNewScale = viewportAnchor.computeOrigin(viewportSize);
                setPageScaleFactor(newPageScaleFactor, scrollOffsetAtNewScale);
            } else {
                IntPoint scrollOffsetAtNewScale = clampOffsetAtScale(viewportAnchor.computeOrigin(viewportSize), pageScaleFactor());
                updateMainFrameScrollPosition(scrollOffsetAtNewScale, false);
            }
        }
    }

    sendResizeEventAndRepaint();
}

void WebViewImpl::willEndLiveResize()
{
    if (mainFrameImpl() && mainFrameImpl()->frameView())
        mainFrameImpl()->frameView()->willEndLiveResize();

    LocalFrame* frame = mainFrameImpl()->frame();
    WebPluginContainerImpl* pluginContainer = WebLocalFrameImpl::pluginContainerFromFrame(frame);
    if (pluginContainer)
        pluginContainer->willEndLiveResize();
}

void WebViewImpl::willEnterFullScreen()
{
    m_fullscreenController->willEnterFullScreen();
}

void WebViewImpl::didEnterFullScreen()
{
    m_fullscreenController->didEnterFullScreen();
}

void WebViewImpl::willExitFullScreen()
{
    m_fullscreenController->willExitFullScreen();
}

void WebViewImpl::didExitFullScreen()
{
    m_fullscreenController->didExitFullScreen();
}

void WebViewImpl::animate(double monotonicFrameBeginTime)
{
    TRACE_EVENT0("webkit", "WebViewImpl::animate");

    if (!monotonicFrameBeginTime)
        monotonicFrameBeginTime = monotonicallyIncreasingTime();

    // Create synthetic wheel events as necessary for fling.
    if (m_gestureAnimation) {
        if (m_gestureAnimation->animate(monotonicFrameBeginTime))
            scheduleAnimation();
        else {
            endActiveFlingAnimation();

            PlatformGestureEvent endScrollEvent(PlatformEvent::GestureScrollEnd,
                m_positionOnFlingStart, m_globalPositionOnFlingStart,
                IntSize(), 0, false, false, false, false,
                0, 0, 0, 0);

            mainFrameImpl()->frame()->eventHandler().handleGestureScrollEnd(endScrollEvent);
        }
    }

    if (!m_page)
        return;

    PageWidgetDelegate::animate(m_page.get(), monotonicFrameBeginTime);

    if (m_continuousPaintingEnabled) {
        ContinuousPainter::setNeedsDisplayRecursive(m_rootGraphicsLayer, m_pageOverlays.get());
        m_client->scheduleAnimation();
    }
}

void WebViewImpl::layout()
{
    TRACE_EVENT0("webkit", "WebViewImpl::layout");
    PageWidgetDelegate::layout(m_page.get());
    updateLayerTreeBackgroundColor();

    for (size_t i = 0; i < m_linkHighlights.size(); ++i)
        m_linkHighlights[i]->updateGeometry();
}

void WebViewImpl::paint(WebCanvas* canvas, const WebRect& rect)
{
    // This should only be used when compositing is not being used for this
    // WebView, and it is painting into the recording of its parent.
    ASSERT(!isAcceleratedCompositingActive());

    double paintStart = currentTime();
    PageWidgetDelegate::paint(m_page.get(), pageOverlays(), canvas, rect, isTransparent() ? PageWidgetDelegate::Translucent : PageWidgetDelegate::Opaque);
    double paintEnd = currentTime();
    double pixelsPerSec = (rect.width * rect.height) / (paintEnd - paintStart);
    blink::Platform::current()->histogramCustomCounts("Renderer4.SoftwarePaintDurationMS", (paintEnd - paintStart) * 1000, 0, 120, 30);
    blink::Platform::current()->histogramCustomCounts("Renderer4.SoftwarePaintMegapixPerSecond", pixelsPerSec / 1000000, 10, 210, 30);
}

#if OS(ANDROID)
void WebViewImpl::paintCompositedDeprecated(WebCanvas* canvas, const WebRect& rect)
{
    // Note: This method exists on OS(ANDROID) and will hopefully be
    //       removed once the link disambiguation feature renders using
    //       the compositor.
    ASSERT(isAcceleratedCompositingActive());

    FrameView* view = page()->deprecatedLocalMainFrame()->view();
    PaintBehavior oldPaintBehavior = view->paintBehavior();
    view->setPaintBehavior(oldPaintBehavior | PaintBehaviorFlattenCompositingLayers);

    PageWidgetDelegate::paint(m_page.get(), pageOverlays(), canvas, rect, isTransparent() ? PageWidgetDelegate::Translucent : PageWidgetDelegate::Opaque);

    view->setPaintBehavior(oldPaintBehavior);
}
#endif

void WebViewImpl::compositeAndReadbackAsync(WebCompositeAndReadbackAsyncCallback* callback)
{
    ASSERT(isAcceleratedCompositingActive());
    m_layerTreeView->compositeAndReadbackAsync(callback);
}

bool WebViewImpl::isTrackingRepaints() const
{
    if (!page())
        return false;
    if (!page()->mainFrame()->isLocalFrame())
        return false;
    FrameView* view = page()->deprecatedLocalMainFrame()->view();
    return view->isTrackingPaintInvalidations();
}

void WebViewImpl::themeChanged()
{
    if (!page())
        return;
    if (!page()->mainFrame()->isLocalFrame())
        return;
    FrameView* view = page()->deprecatedLocalMainFrame()->view();

    WebRect damagedRect(0, 0, m_size.width, m_size.height);
    view->invalidateRect(damagedRect);
}

void WebViewImpl::enterFullScreenForElement(WebCore::Element* element)
{
    m_fullscreenController->enterFullScreenForElement(element);
}

void WebViewImpl::exitFullScreenForElement(WebCore::Element* element)
{
    m_fullscreenController->exitFullScreenForElement(element);
}

bool WebViewImpl::hasHorizontalScrollbar()
{
    return mainFrameImpl()->frameView()->horizontalScrollbar();
}

bool WebViewImpl::hasVerticalScrollbar()
{
    return mainFrameImpl()->frameView()->verticalScrollbar();
}

const WebInputEvent* WebViewImpl::m_currentInputEvent = 0;

// FIXME: autogenerate this kind of code, and use it throughout Blink rather than
// the one-offs for subsets of these values.
static const AtomicString* inputTypeToName(WebInputEvent::Type type)
{
    switch (type) {
    case WebInputEvent::MouseDown:
        return &EventTypeNames::mousedown;
    case WebInputEvent::MouseUp:
        return &EventTypeNames::mouseup;
    case WebInputEvent::MouseMove:
        return &EventTypeNames::mousemove;
    case WebInputEvent::MouseEnter:
        return &EventTypeNames::mouseenter;
    case WebInputEvent::MouseLeave:
        return &EventTypeNames::mouseleave;
    case WebInputEvent::ContextMenu:
        return &EventTypeNames::contextmenu;
    case WebInputEvent::MouseWheel:
        return &EventTypeNames::mousewheel;
    case WebInputEvent::KeyDown:
        return &EventTypeNames::keydown;
    case WebInputEvent::KeyUp:
        return &EventTypeNames::keyup;
    case WebInputEvent::GestureScrollBegin:
        return &EventTypeNames::gesturescrollstart;
    case WebInputEvent::GestureScrollEnd:
        return &EventTypeNames::gesturescrollend;
    case WebInputEvent::GestureScrollUpdate:
        return &EventTypeNames::gesturescrollupdate;
    case WebInputEvent::TouchStart:
        return &EventTypeNames::touchstart;
    case WebInputEvent::TouchMove:
        return &EventTypeNames::touchmove;
    case WebInputEvent::TouchEnd:
        return &EventTypeNames::touchend;
    case WebInputEvent::TouchCancel:
        return &EventTypeNames::touchcancel;
    default:
        return 0;
    }
}

bool WebViewImpl::handleInputEvent(const WebInputEvent& inputEvent)
{
    UserGestureNotifier notifier(m_autofillClient, &m_userGestureObserved);
    // On the first input event since page load, |notifier| instructs the
    // autofill client to unblock values of password input fields of any forms
    // on the page. There is a single input event, GestureTap, which can both
    // be the first event after page load, and cause a form submission. In that
    // case, the form submission happens before the autofill client is told
    // to unblock the password values, and so the password values are not
    // submitted. To avoid that, GestureTap is handled explicitly:
    if (inputEvent.type == WebInputEvent::GestureTap && m_autofillClient) {
        m_userGestureObserved = true;
        m_autofillClient->firstUserGestureObserved();
    }

<<<<<<< HEAD
    const AtomicString* inputEventName = inputTypeToName(inputEvent.type);
    TRACE_EVENT1("input", "WebViewImpl::handleInputEvent", "type", inputEventName ? inputEventName->ascii() : "unknown");
=======
    TRACE_EVENT0("input", "WebViewImpl::handleInputEvent");
    if (m_isAltDragRubberbandingEnabled && handleAltDragRubberbandEvent(inputEvent))
        return true;

>>>>>>> b83767dd
    // If we've started a drag and drop operation, ignore input events until
    // we're done.
    if (m_doingDragAndDrop)
        return true;

    if (m_devToolsAgent && m_devToolsAgent->handleInputEvent(m_page.get(), inputEvent))
        return true;

    // Report the event to be NOT processed by WebKit, so that the browser can handle it appropriately.
    if (m_ignoreInputEvents)
        return false;

    TemporaryChange<const WebInputEvent*> currentEventChange(m_currentInputEvent, &inputEvent);

    if (isPointerLocked() && WebInputEvent::isMouseEventType(inputEvent.type)) {
      pointerLockMouseEvent(inputEvent);
      return true;
    }

    if (m_mouseCaptureNode && WebInputEvent::isMouseEventType(inputEvent.type)) {
        TRACE_EVENT1("input", "captured mouse event", "type", inputEvent.type);
        // Save m_mouseCaptureNode since mouseCaptureLost() will clear it.
        RefPtrWillBeRawPtr<Node> node = m_mouseCaptureNode;

        // Not all platforms call mouseCaptureLost() directly.
        if (inputEvent.type == WebInputEvent::MouseUp)
            mouseCaptureLost();

        OwnPtr<UserGestureIndicator> gestureIndicator;

        AtomicString eventType;
        switch (inputEvent.type) {
        case WebInputEvent::MouseMove:
            eventType = EventTypeNames::mousemove;
            break;
        case WebInputEvent::MouseLeave:
            eventType = EventTypeNames::mouseout;
            break;
        case WebInputEvent::MouseDown:
            eventType = EventTypeNames::mousedown;
            gestureIndicator = adoptPtr(new UserGestureIndicator(DefinitelyProcessingNewUserGesture));
            m_mouseCaptureGestureToken = gestureIndicator->currentToken();
            break;
        case WebInputEvent::MouseUp:
            eventType = EventTypeNames::mouseup;
            gestureIndicator = adoptPtr(new UserGestureIndicator(m_mouseCaptureGestureToken.release()));
            break;
        default:
            ASSERT_NOT_REACHED();
        }

        node->dispatchMouseEvent(
              PlatformMouseEventBuilder(mainFrameImpl()->frameView(), *static_cast<const WebMouseEvent*>(&inputEvent)),
              eventType, static_cast<const WebMouseEvent*>(&inputEvent)->clickCount);
        return true;
    }

    return PageWidgetDelegate::handleInputEvent(m_page.get(), *this, inputEvent);
}

void WebViewImpl::setCursorVisibilityState(bool isVisible)
{
    if (m_page)
        m_page->setIsCursorVisible(isVisible);
}

void WebViewImpl::mouseCaptureLost()
{
    TRACE_EVENT_ASYNC_END0("input", "capturing mouse", this);
    m_mouseCaptureNode = nullptr;
    if (m_isAltDragRubberbandingEnabled && isRubberbanding()) {
        if (m_client)
            m_client->hideRubberbandRect();
        abortRubberbanding();
    }
}

void WebViewImpl::setFocus(bool enable)
{
    m_page->focusController().setFocused(enable);
    if (enable) {
        m_page->focusController().setActive(true);
        RefPtr<Frame> focusedFrame = m_page->focusController().focusedFrame();
        if (focusedFrame && focusedFrame->isLocalFrame()) {
            LocalFrame* localFrame = toLocalFrame(focusedFrame.get());
            Element* element = localFrame->document()->focusedElement();
            if (element && localFrame->selection().selection().isNone()) {
                // If the selection was cleared while the WebView was not
                // focused, then the focus element shows with a focus ring but
                // no caret and does respond to keyboard inputs.
                if (element->isTextFormControl()) {
                    element->updateFocusAppearance(true);
                } else if (element->isContentEditable()) {
                    // updateFocusAppearance() selects all the text of
                    // contentseditable DIVs. So we set the selection explicitly
                    // instead. Note that this has the side effect of moving the
                    // caret back to the beginning of the text.
                    Position position(element, 0, Position::PositionIsOffsetInAnchor);
                    localFrame->selection().setSelection(VisibleSelection(position, SEL_DEFAULT_AFFINITY));
                }
            }
        }
        m_imeAcceptEvents = true;
    } else {
        hidePopups();

        // Clear focus on the currently focused frame if any.
        if (!m_page)
            return;

        LocalFrame* frame = m_page->mainFrame() && m_page->mainFrame()->isLocalFrame()
            ? m_page->deprecatedLocalMainFrame() : 0;
        if (!frame)
            return;

        RefPtr<Frame> focusedFrame = m_page->focusController().focusedFrame();
        if (focusedFrame && focusedFrame->isLocalFrame()) {
            // Finish an ongoing composition to delete the composition node.
            if (toLocalFrame(focusedFrame.get())->inputMethodController().hasComposition()) {
                if (m_autofillClient)
                    m_autofillClient->setIgnoreTextChanges(true);

                toLocalFrame(focusedFrame.get())->inputMethodController().confirmComposition();

                if (m_autofillClient)
                    m_autofillClient->setIgnoreTextChanges(false);
            }
            m_imeAcceptEvents = false;
        }
    }
}

bool WebViewImpl::setComposition(
    const WebString& text,
    const WebVector<WebCompositionUnderline>& underlines,
    int selectionStart,
    int selectionEnd)
{
    LocalFrame* focused = toLocalFrame(focusedWebCoreFrame());
    if (!focused || !m_imeAcceptEvents)
        return false;

    if (WebPlugin* plugin = focusedPluginIfInputMethodSupported(focused))
        return plugin->setComposition(text, underlines, selectionStart, selectionEnd);

    // The input focus has been moved to another WebWidget object.
    // We should use this |editor| object only to complete the ongoing
    // composition.
    InputMethodController& inputMethodController = focused->inputMethodController();
    if (!focused->editor().canEdit() && !inputMethodController.hasComposition())
        return false;

    // We should verify the parent node of this IME composition node are
    // editable because JavaScript may delete a parent node of the composition
    // node. In this case, WebKit crashes while deleting texts from the parent
    // node, which doesn't exist any longer.
    RefPtrWillBeRawPtr<Range> range = inputMethodController.compositionRange();
    if (range) {
        Node* node = range->startContainer();
        if (!node || !node->isContentEditable())
            return false;
    }

    // If we're not going to fire a keypress event, then the keydown event was
    // canceled.  In that case, cancel any existing composition.
    if (text.isEmpty() || m_suppressNextKeypressEvent) {
        // A browser process sent an IPC message which does not contain a valid
        // string, which means an ongoing composition has been canceled.
        // If the ongoing composition has been canceled, replace the ongoing
        // composition string with an empty string and complete it.
        String emptyString;
        Vector<CompositionUnderline> emptyUnderlines;
        inputMethodController.setComposition(emptyString, emptyUnderlines, 0, 0);
        return text.isEmpty();
    }

    // When the range of composition underlines overlap with the range between
    // selectionStart and selectionEnd, WebKit somehow won't paint the selection
    // at all (see InlineTextBox::paint() function in InlineTextBox.cpp).
    // But the selection range actually takes effect.
    inputMethodController.setComposition(String(text),
                           CompositionUnderlineVectorBuilder(underlines),
                           selectionStart, selectionEnd);

    return inputMethodController.hasComposition();
}

bool WebViewImpl::confirmComposition()
{
    return confirmComposition(DoNotKeepSelection);
}

bool WebViewImpl::confirmComposition(ConfirmCompositionBehavior selectionBehavior)
{
    return confirmComposition(WebString(), selectionBehavior);
}

bool WebViewImpl::confirmComposition(const WebString& text)
{
    return confirmComposition(text, DoNotKeepSelection);
}

bool WebViewImpl::confirmComposition(const WebString& text, ConfirmCompositionBehavior selectionBehavior)
{
    LocalFrame* focused = toLocalFrame(focusedWebCoreFrame());
    if (!focused || !m_imeAcceptEvents)
        return false;

    if (WebPlugin* plugin = focusedPluginIfInputMethodSupported(focused))
        return plugin->confirmComposition(text, selectionBehavior);

    return focused->inputMethodController().confirmCompositionOrInsertText(text, selectionBehavior == KeepSelection ? InputMethodController::KeepSelection : InputMethodController::DoNotKeepSelection);
}

bool WebViewImpl::compositionRange(size_t* location, size_t* length)
{
    LocalFrame* focused = toLocalFrame(focusedWebCoreFrame());
    if (!focused || !m_imeAcceptEvents)
        return false;

    RefPtrWillBeRawPtr<Range> range = focused->inputMethodController().compositionRange();
    if (!range)
        return false;

    Element* editable = focused->selection().rootEditableElementOrDocumentElement();
    ASSERT(editable);
    PlainTextRange plainTextRange(PlainTextRange::create(*editable, *range.get()));
    if (plainTextRange.isNull())
        return false;
    *location = plainTextRange.start();
    *length = plainTextRange.length();
    return true;
}

WebTextInputInfo WebViewImpl::textInputInfo()
{
    WebTextInputInfo info;

    LocalFrame* focused = toLocalFrame(focusedWebCoreFrame());
    if (!focused)
        return info;

    FrameSelection& selection = focused->selection();
    Node* node = selection.selection().rootEditableElement();
    if (!node)
        return info;

    info.inputMode = inputModeOfFocusedElement();

    info.type = textInputType();
    if (info.type == WebTextInputTypeNone)
        return info;

    if (!focused->editor().canEdit())
        return info;

    // Emits an object replacement character for each replaced element so that
    // it is exposed to IME and thus could be deleted by IME on android.
    info.value = plainText(rangeOfContents(node).get(), TextIteratorEmitsObjectReplacementCharacter);

    if (info.value.isEmpty())
        return info;

    if (RefPtrWillBeRawPtr<Range> range = selection.selection().firstRange()) {
        PlainTextRange plainTextRange(PlainTextRange::create(*node, *range.get()));
        if (plainTextRange.isNotNull()) {
            info.selectionStart = plainTextRange.start();
            info.selectionEnd = plainTextRange.end();
        }
    }

    if (RefPtrWillBeRawPtr<Range> range = focused->inputMethodController().compositionRange()) {
        PlainTextRange plainTextRange(PlainTextRange::create(*node, *range.get()));
        if (plainTextRange.isNotNull()) {
            info.compositionStart = plainTextRange.start();
            info.compositionEnd = plainTextRange.end();
        }
    }

    return info;
}

WebTextInputType WebViewImpl::textInputType()
{
    Element* element = focusedElement();
    if (!element)
        return WebTextInputTypeNone;

    if (isHTMLInputElement(*element)) {
        HTMLInputElement& input = toHTMLInputElement(*element);

        if (input.isDisabledOrReadOnly())
            return WebTextInputTypeNone;

        if (input.isPasswordField())
            return WebTextInputTypePassword;
        if (input.isSearchField())
            return WebTextInputTypeSearch;
        if (input.isEmailField())
            return WebTextInputTypeEmail;
        if (input.isNumberField())
            return WebTextInputTypeNumber;
        if (input.isTelephoneField())
            return WebTextInputTypeTelephone;
        if (input.isURLField())
            return WebTextInputTypeURL;
        if (input.isDateField())
            return WebTextInputTypeDate;
        if (input.isDateTimeLocalField())
            return WebTextInputTypeDateTimeLocal;
        if (input.isMonthField())
            return WebTextInputTypeMonth;
        if (input.isTimeField())
            return WebTextInputTypeTime;
        if (input.isWeekField())
            return WebTextInputTypeWeek;
        if (input.isTextField())
            return WebTextInputTypeText;

        return WebTextInputTypeNone;
    }

    if (isHTMLTextAreaElement(*element)) {
        if (toHTMLTextAreaElement(*element).isDisabledOrReadOnly())
            return WebTextInputTypeNone;
        return WebTextInputTypeTextArea;
    }

#if ENABLE(INPUT_MULTIPLE_FIELDS_UI)
    if (element->isHTMLElement()) {
        if (toHTMLElement(element)->isDateTimeFieldElement())
            return WebTextInputTypeDateTimeField;
    }
#endif

    if (element->shouldUseInputMethod())
        return WebTextInputTypeContentEditable;

    return WebTextInputTypeNone;
}

WebString WebViewImpl::inputModeOfFocusedElement()
{
    if (!RuntimeEnabledFeatures::inputModeAttributeEnabled())
        return WebString();

    Element* element = focusedElement();
    if (!element)
        return WebString();

    if (isHTMLInputElement(*element)) {
        const HTMLInputElement& input = toHTMLInputElement(*element);
        if (input.supportsInputModeAttribute())
            return input.fastGetAttribute(HTMLNames::inputmodeAttr).lower();
        return WebString();
    }
    if (isHTMLTextAreaElement(*element)) {
        const HTMLTextAreaElement& textarea = toHTMLTextAreaElement(*element);
        return textarea.fastGetAttribute(HTMLNames::inputmodeAttr).lower();
    }

    return WebString();
}

bool WebViewImpl::selectionBounds(WebRect& anchor, WebRect& focus) const
{
    const LocalFrame* frame = toLocalFrame(focusedWebCoreFrame());
    if (!frame)
        return false;
    FrameSelection& selection = frame->selection();

    if (selection.isCaret()) {
        anchor = focus = selection.absoluteCaretBounds();
    } else {
        RefPtrWillBeRawPtr<Range> selectedRange = selection.toNormalizedRange();
        if (!selectedRange)
            return false;

        RefPtrWillBeRawPtr<Range> range(Range::create(selectedRange->startContainer()->document(),
            selectedRange->startContainer(),
            selectedRange->startOffset(),
            selectedRange->startContainer(),
            selectedRange->startOffset()));
        anchor = frame->editor().firstRectForRange(range.get());

        range = Range::create(selectedRange->endContainer()->document(),
            selectedRange->endContainer(),
            selectedRange->endOffset(),
            selectedRange->endContainer(),
            selectedRange->endOffset());
        focus = frame->editor().firstRectForRange(range.get());
    }

    IntRect scaledAnchor(frame->view()->contentsToWindow(anchor));
    IntRect scaledFocus(frame->view()->contentsToWindow(focus));

    if (pinchVirtualViewportEnabled()) {
        // FIXME(http://crbug.com/371902) - We shouldn't have to do this
        // manually, the contentsToWindow methods above should be fixed to do
        // this.
        IntPoint pinchViewportOffset =
            roundedIntPoint(page()->frameHost().pinchViewport().visibleRect().location());
        scaledAnchor.moveBy(-pinchViewportOffset);
        scaledFocus.moveBy(-pinchViewportOffset);
    }

    scaledAnchor.scale(pageScaleFactor());
    scaledFocus.scale(pageScaleFactor());
    anchor = scaledAnchor;
    focus = scaledFocus;

    if (!selection.selection().isBaseFirst())
        std::swap(anchor, focus);
    return true;
}

InputMethodContext* WebViewImpl::inputMethodContext()
{
    if (!m_imeAcceptEvents)
        return 0;

    LocalFrame* focusedFrame = toLocalFrame(focusedWebCoreFrame());
    if (!focusedFrame)
        return 0;

    Element* target = focusedFrame->document()->focusedElement();
    if (target && target->hasInputMethodContext())
        return &target->inputMethodContext();

    return 0;
}

WebPlugin* WebViewImpl::focusedPluginIfInputMethodSupported(LocalFrame* frame)
{
    WebPluginContainerImpl* container = WebLocalFrameImpl::pluginContainerFromNode(frame, WebNode(focusedElement()));
    if (container && container->supportsInputMethod())
        return container->plugin();
    return 0;
}

void WebViewImpl::didShowCandidateWindow()
{
    if (InputMethodContext* context = inputMethodContext())
        context->dispatchCandidateWindowShowEvent();
}

void WebViewImpl::didUpdateCandidateWindow()
{
    if (InputMethodContext* context = inputMethodContext())
        context->dispatchCandidateWindowUpdateEvent();
}

void WebViewImpl::didHideCandidateWindow()
{
    if (InputMethodContext* context = inputMethodContext())
        context->dispatchCandidateWindowHideEvent();
}

bool WebViewImpl::selectionTextDirection(WebTextDirection& start, WebTextDirection& end) const
{
    const LocalFrame* frame = toLocalFrame(focusedWebCoreFrame());
    if (!frame)
        return false;
    FrameSelection& selection = frame->selection();
    if (!selection.toNormalizedRange())
        return false;
    start = selection.start().primaryDirection() == RTL ? WebTextDirectionRightToLeft : WebTextDirectionLeftToRight;
    end = selection.end().primaryDirection() == RTL ? WebTextDirectionRightToLeft : WebTextDirectionLeftToRight;
    return true;
}

bool WebViewImpl::isSelectionAnchorFirst() const
{
    if (const LocalFrame* frame = toLocalFrame(focusedWebCoreFrame()))
        return frame->selection().selection().isBaseFirst();
    return false;
}

WebVector<WebCompositionUnderline> WebViewImpl::compositionUnderlines() const
{
    const LocalFrame* focused = toLocalFrame(focusedWebCoreFrame());
    if (!focused)
        return WebVector<WebCompositionUnderline>();
    const Vector<CompositionUnderline>& underlines = focused->inputMethodController().customCompositionUnderlines();
    WebVector<WebCompositionUnderline> results(underlines.size());
    for (size_t index = 0; index < underlines.size(); ++index) {
        CompositionUnderline underline = underlines[index];
        results[index] = WebCompositionUnderline(underline.startOffset, underline.endOffset, static_cast<WebColor>(underline.color.rgb()), underline.thick, static_cast<WebColor>(underline.backgroundColor.rgb()));
    }
    return results;
}

WebColor WebViewImpl::backgroundColor() const
{
    if (isTransparent())
        return Color::transparent;
    if (!m_page)
        return m_baseBackgroundColor;
    if (!m_page->mainFrame())
        return m_baseBackgroundColor;
    if (!m_page->mainFrame()->isLocalFrame())
        return m_baseBackgroundColor;
    FrameView* view = m_page->deprecatedLocalMainFrame()->view();
    return view->documentBackgroundColor().rgb();
}

bool WebViewImpl::caretOrSelectionRange(size_t* location, size_t* length)
{
    const LocalFrame* focused = toLocalFrame(focusedWebCoreFrame());
    if (!focused)
        return false;

    PlainTextRange selectionOffsets = focused->inputMethodController().getSelectionOffsets();
    if (selectionOffsets.isNull())
        return false;

    *location = selectionOffsets.start();
    *length = selectionOffsets.length();
    return true;
}

void WebViewImpl::setTextDirection(WebTextDirection direction)
{
    // The Editor::setBaseWritingDirection() function checks if we can change
    // the text direction of the selected node and updates its DOM "dir"
    // attribute and its CSS "direction" property.
    // So, we just call the function as Safari does.
    const LocalFrame* focused = toLocalFrame(focusedWebCoreFrame());
    if (!focused)
        return;

    Editor& editor = focused->editor();
    if (!editor.canEdit())
        return;

    switch (direction) {
    case WebTextDirectionDefault:
        editor.setBaseWritingDirection(NaturalWritingDirection);
        break;

    case WebTextDirectionLeftToRight:
        editor.setBaseWritingDirection(LeftToRightWritingDirection);
        break;

    case WebTextDirectionRightToLeft:
        editor.setBaseWritingDirection(RightToLeftWritingDirection);
        break;

    default:
        notImplemented();
        break;
    }
}

bool WebViewImpl::isAcceleratedCompositingActive() const
{
    return m_isAcceleratedCompositingActive;
}

void WebViewImpl::willCloseLayerTreeView()
{
    setIsAcceleratedCompositingActive(false);
    m_layerTreeView = 0;
}

void WebViewImpl::didAcquirePointerLock()
{
    if (page())
        page()->pointerLockController().didAcquirePointerLock();
}

void WebViewImpl::didNotAcquirePointerLock()
{
    if (page())
        page()->pointerLockController().didNotAcquirePointerLock();
}

void WebViewImpl::didLosePointerLock()
{
    if (page())
        page()->pointerLockController().didLosePointerLock();
}

void WebViewImpl::didChangeWindowResizerRect()
{
    if (mainFrameImpl()->frameView())
        mainFrameImpl()->frameView()->windowResizerRectChanged();
}

// WebView --------------------------------------------------------------------

WebSettingsImpl* WebViewImpl::settingsImpl()
{
    if (!m_webSettings)
        m_webSettings = adoptPtr(new WebSettingsImpl(&m_page->settings(), &m_page->inspectorController()));
    ASSERT(m_webSettings);
    return m_webSettings.get();
}

WebSettings* WebViewImpl::settings()
{
    return settingsImpl();
}

WebString WebViewImpl::pageEncoding() const
{
    if (!m_page)
        return WebString();

    if (!m_page->mainFrame()->isLocalFrame())
        return WebString();

    // FIXME: Is this check needed?
    if (!m_page->deprecatedLocalMainFrame()->document()->loader())
        return WebString();

    return m_page->deprecatedLocalMainFrame()->document()->encodingName();
}

void WebViewImpl::setPageEncoding(const WebString& encodingName)
{
    if (!m_page)
        return;

    if (!m_page->mainFrame()->isLocalFrame())
        return;

    // Only change override encoding, don't change default encoding.
    // Note that the new encoding must be 0 if it isn't supposed to be set.
    AtomicString newEncodingName;
    if (!encodingName.isEmpty())
        newEncodingName = encodingName;
    m_page->deprecatedLocalMainFrame()->loader().reload(NormalReload, KURL(), newEncodingName);
}

WebFrame* WebViewImpl::mainFrame()
{
    return WebFrame::fromFrame(m_page ? m_page->mainFrame() : 0);
}

WebFrame* WebViewImpl::findFrameByName(
    const WebString& name, WebFrame* relativeToFrame)
{
    // FIXME: Either this should only deal with WebLocalFrames or it should move to WebFrame.
    if (!relativeToFrame)
        relativeToFrame = mainFrame();
    Frame* frame = toWebLocalFrameImpl(relativeToFrame)->frame();
    frame = frame->tree().find(name);
    if (!frame || !frame->isLocalFrame())
        return 0;
    return WebLocalFrameImpl::fromFrame(toLocalFrame(frame));
}

WebFrame* WebViewImpl::focusedFrame()
{
    return WebLocalFrameImpl::fromFrame(toLocalFrame(focusedWebCoreFrame()));
}

void WebViewImpl::setFocusedFrame(WebFrame* frame)
{
    if (!frame) {
        // Clears the focused frame if any.
        Frame* focusedFrame = focusedWebCoreFrame();
        if (focusedFrame && focusedFrame->isLocalFrame())
            toLocalFrame(focusedFrame)->selection().setFocused(false);
        return;
    }
    LocalFrame* webcoreFrame = toWebLocalFrameImpl(frame)->frame();
    webcoreFrame->page()->focusController().setFocusedFrame(webcoreFrame);
}

void WebViewImpl::setInitialFocus(bool reverse)
{
    if (!m_page)
        return;
    Frame* frame = page()->focusController().focusedOrMainFrame();
    if (frame->isLocalFrame()) {
        if (Document* document = toLocalFrame(frame)->document())
            document->setFocusedElement(nullptr);
    }
    page()->focusController().setInitialFocus(reverse ? FocusTypeBackward : FocusTypeForward);
}

void WebViewImpl::clearFocusedElement()
{
    RefPtr<Frame> frame = focusedWebCoreFrame();
    if (!frame || !frame->isLocalFrame())
        return;

    LocalFrame* localFrame = toLocalFrame(frame.get());

    RefPtrWillBeRawPtr<Document> document = localFrame->document();
    if (!document)
        return;

    RefPtrWillBeRawPtr<Element> oldFocusedElement = document->focusedElement();

    // Clear the focused node.
    document->setFocusedElement(nullptr);

    if (!oldFocusedElement)
        return;

    // If a text field has focus, we need to make sure the selection controller
    // knows to remove selection from it. Otherwise, the text field is still
    // processing keyboard events even though focus has been moved to the page and
    // keystrokes get eaten as a result.
    if (oldFocusedElement->isContentEditable() || oldFocusedElement->isTextFormControl())
        localFrame->selection().clear();
}

void WebViewImpl::scrollFocusedNodeIntoRect(const WebRect& rect)
{
    LocalFrame* frame = page()->mainFrame() && page()->mainFrame()->isLocalFrame()
        ? page()->deprecatedLocalMainFrame() : 0;
    Element* element = focusedElement();
    if (!frame || !frame->view() || !element)
        return;

    if (!m_webSettings->autoZoomFocusedNodeToLegibleScale()) {
        frame->view()->scrollElementToRect(element, IntRect(rect.x, rect.y, rect.width, rect.height));
        return;
    }

    float scale;
    IntPoint scroll;
    bool needAnimation;
    computeScaleAndScrollForFocusedNode(element, scale, scroll, needAnimation);
    if (needAnimation)
        startPageScaleAnimation(scroll, false, scale, scrollAndScaleAnimationDurationInSeconds);
}

void WebViewImpl::computeScaleAndScrollForFocusedNode(Node* focusedNode, float& newScale, IntPoint& newScroll, bool& needAnimation)
{
    focusedNode->document().updateLayoutIgnorePendingStylesheets();

    // 'caret' is rect encompassing the blinking cursor.
    IntRect textboxRect = focusedNode->document().view()->contentsToWindow(pixelSnappedIntRect(focusedNode->Node::boundingBox()));
    WebRect caret, unusedEnd;
    selectionBounds(caret, unusedEnd);
    IntRect unscaledCaret = caret;
    unscaledCaret.scale(1 / pageScaleFactor());
    caret = unscaledCaret;

    // Pick a scale which is reasonably readable. This is the scale at which
    // the caret height will become minReadableCaretHeight (adjusted for dpi
    // and font scale factor).
    newScale = clampPageScaleFactorToLimits(legibleScale() * minReadableCaretHeight / caret.height);
    const float deltaScale = newScale / pageScaleFactor();

    // Convert the rects to absolute space in the new scale.
    IntRect textboxRectInDocumentCoordinates = textboxRect;
    textboxRectInDocumentCoordinates.move(mainFrame()->scrollOffset());
    IntRect caretInDocumentCoordinates = caret;
    caretInDocumentCoordinates.move(mainFrame()->scrollOffset());

    int viewWidth = m_size.width / newScale;
    int viewHeight = m_size.height / newScale;

    if (textboxRectInDocumentCoordinates.width() <= viewWidth) {
        // Field is narrower than screen. Try to leave padding on left so field's
        // label is visible, but it's more important to ensure entire field is
        // onscreen.
        int idealLeftPadding = viewWidth * leftBoxRatio;
        int maxLeftPaddingKeepingBoxOnscreen = viewWidth - textboxRectInDocumentCoordinates.width();
        newScroll.setX(textboxRectInDocumentCoordinates.x() - std::min<int>(idealLeftPadding, maxLeftPaddingKeepingBoxOnscreen));
    } else {
        // Field is wider than screen. Try to left-align field, unless caret would
        // be offscreen, in which case right-align the caret.
        newScroll.setX(std::max<int>(textboxRectInDocumentCoordinates.x(), caretInDocumentCoordinates.x() + caretInDocumentCoordinates.width() + caretPadding - viewWidth));
    }
    if (textboxRectInDocumentCoordinates.height() <= viewHeight) {
        // Field is shorter than screen. Vertically center it.
        newScroll.setY(textboxRectInDocumentCoordinates.y() - (viewHeight - textboxRectInDocumentCoordinates.height()) / 2);
    } else {
        // Field is taller than screen. Try to top align field, unless caret would
        // be offscreen, in which case bottom-align the caret.
        newScroll.setY(std::max<int>(textboxRectInDocumentCoordinates.y(), caretInDocumentCoordinates.y() + caretInDocumentCoordinates.height() + caretPadding - viewHeight));
    }

    needAnimation = false;
    // If we are at less than the target zoom level, zoom in.
    if (deltaScale > minScaleChangeToTriggerZoom)
        needAnimation = true;
    // If the caret is offscreen, then animate.
    IntRect sizeRect(0, 0, viewWidth, viewHeight);
    if (!sizeRect.contains(caret))
        needAnimation = true;
    // If the box is partially offscreen and it's possible to bring it fully
    // onscreen, then animate.
    if (sizeRect.contains(textboxRectInDocumentCoordinates.width(), textboxRectInDocumentCoordinates.height()) && !sizeRect.contains(textboxRect))
        needAnimation = true;
}

void WebViewImpl::advanceFocus(bool reverse)
{
    page()->focusController().advanceFocus(reverse ? FocusTypeBackward : FocusTypeForward);
}

double WebViewImpl::zoomLevel()
{
    return m_zoomLevel;
}

double WebViewImpl::setZoomLevel(double zoomLevel)
{
    if (zoomLevel < m_minimumZoomLevel)
        m_zoomLevel = m_minimumZoomLevel;
    else if (zoomLevel > m_maximumZoomLevel)
        m_zoomLevel = m_maximumZoomLevel;
    else
        m_zoomLevel = zoomLevel;

    LocalFrame* frame = mainFrameImpl()->frame();
    WebPluginContainerImpl* pluginContainer = WebLocalFrameImpl::pluginContainerFromFrame(frame);
    if (pluginContainer)
        pluginContainer->plugin()->setZoomLevel(m_zoomLevel, false);
    else {
        float zoomFactor = m_zoomFactorOverride ? m_zoomFactorOverride : static_cast<float>(zoomLevelToZoomFactor(m_zoomLevel));
        frame->setPageZoomFactor(zoomFactor);
    }

    return m_zoomLevel;
}

void WebViewImpl::zoomLimitsChanged(double minimumZoomLevel,
                                    double maximumZoomLevel)
{
    m_minimumZoomLevel = minimumZoomLevel;
    m_maximumZoomLevel = maximumZoomLevel;
    m_client->zoomLimitsChanged(m_minimumZoomLevel, m_maximumZoomLevel);
}

float WebViewImpl::textZoomFactor()
{
    return mainFrameImpl()->frame()->textZoomFactor();
}

float WebViewImpl::setTextZoomFactor(float textZoomFactor)
{
    LocalFrame* frame = mainFrameImpl()->frame();
    if (WebLocalFrameImpl::pluginContainerFromFrame(frame))
        return 1;

    frame->setTextZoomFactor(textZoomFactor);

    return textZoomFactor;
}

void WebViewImpl::fullFramePluginZoomLevelChanged(double zoomLevel)
{
    if (zoomLevel == m_zoomLevel)
        return;

    m_zoomLevel = std::max(std::min(zoomLevel, m_maximumZoomLevel), m_minimumZoomLevel);
    m_client->zoomLevelChanged();
}

double WebView::zoomLevelToZoomFactor(double zoomLevel)
{
    return pow(textSizeMultiplierRatio, zoomLevel);
}

double WebView::zoomFactorToZoomLevel(double factor)
{
    // Since factor = 1.2^level, level = log(factor) / log(1.2)
    return log(factor) / log(textSizeMultiplierRatio);
}

float WebViewImpl::pageScaleFactor() const
{
    if (!page())
        return 1;

    if (!pinchVirtualViewportEnabled())
        return page()->pageScaleFactor();

    return page()->frameHost().pinchViewport().scale();
}

float WebViewImpl::clampPageScaleFactorToLimits(float scaleFactor) const
{
    return m_pageScaleConstraintsSet.finalConstraints().clampToConstraints(scaleFactor);
}

IntPoint WebViewImpl::clampOffsetAtScale(const IntPoint& offset, float scale)
{
    FrameView* view = mainFrameImpl()->frameView();
    if (!view)
        return offset;

    return view->clampOffsetAtScale(offset, scale);
}

bool WebViewImpl::pinchVirtualViewportEnabled() const
{
    ASSERT(page());
    return page()->settings().pinchVirtualViewportEnabled();
}

void WebViewImpl::setPinchViewportOffset(const WebFloatPoint& offset)
{
    ASSERT(page());

    if (!pinchVirtualViewportEnabled())
        return;

    page()->frameHost().pinchViewport().setLocation(offset);
}

WebFloatPoint WebViewImpl::pinchViewportOffset() const
{
    ASSERT(page());

    if (!pinchVirtualViewportEnabled())
        return WebFloatPoint();

    return page()->frameHost().pinchViewport().visibleRect().location();
}

void WebViewImpl::setPageScaleFactor(float scaleFactor)
{
    ASSERT(page());

    scaleFactor = clampPageScaleFactorToLimits(scaleFactor);
    if (scaleFactor == pageScaleFactor())
        return;

    // TODO(bokan): Old-style pinch path. Remove when we're migrated to
    // virtual viewport pinch.
    if (!pinchVirtualViewportEnabled()) {
        IntPoint scrollOffset(mainFrame()->scrollOffset().width, mainFrame()->scrollOffset().height);
        setPageScaleFactor(scaleFactor, scrollOffset);
        return;
    }

    page()->frameHost().pinchViewport().setScale(scaleFactor);
    deviceOrPageScaleFactorChanged();
}

void WebViewImpl::setMainFrameScrollOffset(const WebPoint& origin)
{
    updateMainFrameScrollPosition(origin, false);
}

void WebViewImpl::setPageScaleFactor(float scaleFactor, const WebPoint& origin)
{
    if (!page())
        return;

    IntPoint newScrollOffset = origin;
    scaleFactor = clampPageScaleFactorToLimits(scaleFactor);
    newScrollOffset = clampOffsetAtScale(newScrollOffset, scaleFactor);

    if (pinchVirtualViewportEnabled())
        setPageScaleFactor(scaleFactor);
        // Note, we don't set the offset in the new path. This method is going
        // away for the new pinch model so that's ok.
    else
        page()->setPageScaleFactor(scaleFactor, newScrollOffset);
}


float WebViewImpl::deviceScaleFactor() const
{
    if (!page())
        return 1;

    return page()->deviceScaleFactor();
}

void WebViewImpl::setDeviceScaleFactor(float scaleFactor)
{
    if (!page())
        return;

    page()->setDeviceScaleFactor(scaleFactor);

    if (m_layerTreeView)
        updateLayerTreeDeviceScaleFactor();
}

void WebViewImpl::enableAutoResizeMode(const WebSize& minSize, const WebSize& maxSize)
{
    m_shouldAutoResize = true;
    m_minAutoSize = minSize;
    m_maxAutoSize = maxSize;
    configureAutoResizeMode();
}

void WebViewImpl::disableAutoResizeMode()
{
    m_shouldAutoResize = false;
    configureAutoResizeMode();
}

void WebViewImpl::setUserAgentPageScaleConstraints(PageScaleConstraints newConstraints)
{
    if (newConstraints == m_pageScaleConstraintsSet.userAgentConstraints())
        return;

    m_pageScaleConstraintsSet.setUserAgentConstraints(newConstraints);

    if (!mainFrameImpl() || !mainFrameImpl()->frameView())
        return;

    mainFrameImpl()->frameView()->setNeedsLayout();
}

void WebViewImpl::setInitialPageScaleOverride(float initialPageScaleFactorOverride)
{
    PageScaleConstraints constraints = m_pageScaleConstraintsSet.userAgentConstraints();
    constraints.initialScale = initialPageScaleFactorOverride;

    if (constraints == m_pageScaleConstraintsSet.userAgentConstraints())
        return;

    m_pageScaleConstraintsSet.setNeedsReset(true);
    setUserAgentPageScaleConstraints(constraints);
}

void WebViewImpl::setPageScaleFactorLimits(float minPageScale, float maxPageScale)
{
    PageScaleConstraints constraints = m_pageScaleConstraintsSet.userAgentConstraints();
    constraints.minimumScale = minPageScale;
    constraints.maximumScale = maxPageScale;
    setUserAgentPageScaleConstraints(constraints);
}

void WebViewImpl::setIgnoreViewportTagScaleLimits(bool ignore)
{
    PageScaleConstraints constraints = m_pageScaleConstraintsSet.userAgentConstraints();
    if (ignore) {
        constraints.minimumScale = m_pageScaleConstraintsSet.defaultConstraints().minimumScale;
        constraints.maximumScale = m_pageScaleConstraintsSet.defaultConstraints().maximumScale;
    } else {
        constraints.minimumScale = -1;
        constraints.maximumScale = -1;
    }
    setUserAgentPageScaleConstraints(constraints);
}

void WebViewImpl::refreshPageScaleFactorAfterLayout()
{
    if (!mainFrame() || !page() || !page()->mainFrame() || !page()->mainFrame()->isLocalFrame() || !page()->deprecatedLocalMainFrame()->view())
        return;
    FrameView* view = page()->deprecatedLocalMainFrame()->view();

    updatePageDefinedViewportConstraints(mainFrameImpl()->frame()->document()->viewportDescription());
    m_pageScaleConstraintsSet.computeFinalConstraints();

    if (settings()->shrinksViewportContentToFit() && !m_fixedLayoutSizeLock) {
        int verticalScrollbarWidth = 0;
        if (view->verticalScrollbar() && !view->verticalScrollbar()->isOverlayScrollbar())
            verticalScrollbarWidth = view->verticalScrollbar()->width();
        m_pageScaleConstraintsSet.adjustFinalConstraintsToContentsSize(contentsSize(), verticalScrollbarWidth);
    }

    if (pinchVirtualViewportEnabled())
        mainFrameImpl()->frameView()->resize(m_pageScaleConstraintsSet.mainFrameSize(contentsSize()));

    float newPageScaleFactor = pageScaleFactor();
    if (m_pageScaleConstraintsSet.needsReset() && m_pageScaleConstraintsSet.finalConstraints().initialScale != -1) {
        newPageScaleFactor = m_pageScaleConstraintsSet.finalConstraints().initialScale;
        m_pageScaleConstraintsSet.setNeedsReset(false);
    }
    setPageScaleFactor(newPageScaleFactor);

    updateLayerTreeViewport();

    // Relayout immediately to avoid violating the rule that needsLayout()
    // isn't set at the end of a layout.
    if (view->needsLayout())
        view->layout();
}

void WebViewImpl::updatePageDefinedViewportConstraints(const ViewportDescription& description)
{
    if (!settings()->viewportEnabled() || !page() || (!m_size.width && !m_size.height) || !page()->mainFrame()->isLocalFrame())
        return;

    Document* document = page()->deprecatedLocalMainFrame()->document();

    if (settingsImpl()->useExpandedHeuristicsForGpuRasterization()) {
        m_matchesHeuristicsForGpuRasterization = description.maxWidth == Length(DeviceWidth)
            && description.minZoom == 1.0
            && description.minZoomIsExplicit;
    } else {
        m_matchesHeuristicsForGpuRasterization = description.maxWidth == Length(DeviceWidth)
            && description.minZoom == 1.0
            && description.minZoomIsExplicit
            && description.zoom == 1.0
            && description.zoomIsExplicit
            && description.userZoom
            && description.userZoomIsExplicit;
    }
    if (m_layerTreeView)
        m_layerTreeView->heuristicsForGpuRasterizationUpdated(m_matchesHeuristicsForGpuRasterization);

    Length defaultMinWidth = document->viewportDefaultMinWidth();
    if (defaultMinWidth.isAuto())
        defaultMinWidth = Length(ExtendToZoom);

    ViewportDescription adjustedDescription = description;
    if (settingsImpl()->viewportMetaLayoutSizeQuirk() && adjustedDescription.type == ViewportDescription::ViewportMeta) {
        const int legacyWidthSnappingMagicNumber = 320;
        if (adjustedDescription.maxWidth.isFixed() && adjustedDescription.maxWidth.value() <= legacyWidthSnappingMagicNumber)
            adjustedDescription.maxWidth = Length(DeviceWidth);
        if (adjustedDescription.maxHeight.isFixed() && adjustedDescription.maxHeight.value() <= m_size.height)
            adjustedDescription.maxHeight = Length(DeviceHeight);
        adjustedDescription.minWidth = adjustedDescription.maxWidth;
        adjustedDescription.minHeight = adjustedDescription.maxHeight;
    }

    float oldInitialScale = m_pageScaleConstraintsSet.pageDefinedConstraints().initialScale;
    m_pageScaleConstraintsSet.updatePageDefinedConstraints(adjustedDescription, defaultMinWidth);

    if (settingsImpl()->clobberUserAgentInitialScaleQuirk()
        && m_pageScaleConstraintsSet.userAgentConstraints().initialScale != -1
        && m_pageScaleConstraintsSet.userAgentConstraints().initialScale * deviceScaleFactor() <= 1) {
        if (description.maxWidth == Length(DeviceWidth)
            || (description.maxWidth.type() == Auto && m_pageScaleConstraintsSet.pageDefinedConstraints().initialScale == 1.0f))
            setInitialPageScaleOverride(-1);
    }

    m_pageScaleConstraintsSet.adjustForAndroidWebViewQuirks(adjustedDescription, defaultMinWidth.intValue(), deviceScaleFactor(), settingsImpl()->supportDeprecatedTargetDensityDPI(), page()->settings().wideViewportQuirkEnabled(), page()->settings().useWideViewport(), page()->settings().loadWithOverviewMode(), settingsImpl()->viewportMetaNonUserScalableQuirk());
    float newInitialScale = m_pageScaleConstraintsSet.pageDefinedConstraints().initialScale;
    if (oldInitialScale != newInitialScale && newInitialScale != -1) {
        m_pageScaleConstraintsSet.setNeedsReset(true);
        if (mainFrameImpl() && mainFrameImpl()->frameView())
            mainFrameImpl()->frameView()->setNeedsLayout();
    }

    updateMainFrameLayoutSize();

    if (LocalFrame* frame = page()->deprecatedLocalMainFrame()) {
        if (FastTextAutosizer* textAutosizer = frame->document()->fastTextAutosizer())
            textAutosizer->updatePageInfoInAllFrames();
    }
}

void WebViewImpl::updateMainFrameLayoutSize()
{
    if (m_fixedLayoutSizeLock || m_shouldAutoResize || !mainFrameImpl())
        return;

    RefPtr<FrameView> view = mainFrameImpl()->frameView();
    if (!view)
        return;

    WebSize layoutSize = m_size;

    if (settings()->viewportEnabled()) {
        layoutSize = flooredIntSize(m_pageScaleConstraintsSet.pageDefinedConstraints().layoutSize);

        bool textAutosizingEnabled = page()->settings().textAutosizingEnabled();
        if (textAutosizingEnabled && layoutSize.width != view->layoutSize().width()) {
            if (TextAutosizer* textAutosizer = page()->deprecatedLocalMainFrame()->document()->textAutosizer())
                textAutosizer->recalculateMultipliers();
        }
    }

    if (page()->settings().forceZeroLayoutHeight())
        layoutSize.height = 0;

    view->setLayoutSize(layoutSize);
}

IntSize WebViewImpl::contentsSize() const
{
    if (!page()->mainFrame()->isLocalFrame())
        return IntSize();
    RenderView* root = page()->deprecatedLocalMainFrame()->contentRenderer();
    if (!root)
        return IntSize();
    return root->documentRect().size();
}

WebSize WebViewImpl::contentsPreferredMinimumSize()
{
    Document* document = m_page->mainFrame()->isLocalFrame() ? m_page->deprecatedLocalMainFrame()->document() : 0;
    if (!document || !document->renderView() || !document->documentElement())
        return WebSize();

    layout();
    FontCachePurgePreventer fontCachePurgePreventer; // Required by minPreferredLogicalWidth().
    IntSize preferredMinimumSize(document->renderView()->minPreferredLogicalWidth(), document->documentElement()->scrollHeight());
    preferredMinimumSize.scale(zoomLevelToZoomFactor(zoomLevel()));
    return preferredMinimumSize;
}

float WebViewImpl::minimumPageScaleFactor() const
{
    return m_pageScaleConstraintsSet.finalConstraints().minimumScale;
}

float WebViewImpl::maximumPageScaleFactor() const
{
    return m_pageScaleConstraintsSet.finalConstraints().maximumScale;
}

void WebViewImpl::resetScrollAndScaleState()
{
    // TODO: This is done by the pinchViewport().reset() call below and can be removed when
    // the new pinch path is the only one.
    setPageScaleFactor(1);
    updateMainFrameScrollPosition(IntPoint(), true);
    page()->frameHost().pinchViewport().reset();

    if (!page()->mainFrame()->isLocalFrame())
        return;

    // Clear out the values for the current history item. This will prevent the history item from clobbering the
    // value determined during page scale initialization, which may be less than 1.
    page()->deprecatedLocalMainFrame()->loader().clearScrollPositionAndViewState();
    m_pageScaleConstraintsSet.setNeedsReset(true);

    // Clobber saved scales and scroll offsets.
    if (FrameView* view = page()->deprecatedLocalMainFrame()->document()->view())
        view->cacheCurrentScrollPosition();
}

void WebViewImpl::setFixedLayoutSize(const WebSize& layoutSize)
{
    if (!page() || !page()->mainFrame()->isLocalFrame())
        return;

    LocalFrame* frame = page()->deprecatedLocalMainFrame();
    if (!frame)
        return;

    RefPtr<FrameView> view = frame->view();
    if (!view)
        return;

    m_fixedLayoutSizeLock = layoutSize.width || layoutSize.height;

    if (m_fixedLayoutSizeLock)
        view->setLayoutSize(layoutSize);
    else
        updateMainFrameLayoutSize();
}

void WebViewImpl::performMediaPlayerAction(const WebMediaPlayerAction& action,
                                           const WebPoint& location)
{
    HitTestResult result = hitTestResultForWindowPos(location);
    RefPtrWillBeRawPtr<Node> node = result.innerNonSharedNode();
    if (!isHTMLVideoElement(*node) && !isHTMLAudioElement(*node))
        return;

    RefPtrWillBeRawPtr<HTMLMediaElement> mediaElement = static_pointer_cast<HTMLMediaElement>(node);
    switch (action.type) {
    case WebMediaPlayerAction::Play:
        if (action.enable)
            mediaElement->play();
        else
            mediaElement->pause();
        break;
    case WebMediaPlayerAction::Mute:
        mediaElement->setMuted(action.enable);
        break;
    case WebMediaPlayerAction::Loop:
        mediaElement->setLoop(action.enable);
        break;
    case WebMediaPlayerAction::Controls:
        mediaElement->setControls(action.enable);
        break;
    default:
        ASSERT_NOT_REACHED();
    }
}

void WebViewImpl::performPluginAction(const WebPluginAction& action,
                                      const WebPoint& location)
{
    HitTestResult result = hitTestResultForWindowPos(location);
    RefPtrWillBeRawPtr<Node> node = result.innerNonSharedNode();
    if (!isHTMLObjectElement(*node) && !isHTMLEmbedElement(*node))
        return;

    RenderObject* object = node->renderer();
    if (object && object->isWidget()) {
        Widget* widget = toRenderWidget(object)->widget();
        if (widget && widget->isPluginContainer()) {
            WebPluginContainerImpl* plugin = toWebPluginContainerImpl(widget);
            switch (action.type) {
            case WebPluginAction::Rotate90Clockwise:
                plugin->plugin()->rotateView(WebPlugin::RotationType90Clockwise);
                break;
            case WebPluginAction::Rotate90Counterclockwise:
                plugin->plugin()->rotateView(WebPlugin::RotationType90Counterclockwise);
                break;
            default:
                ASSERT_NOT_REACHED();
            }
        }
    }
}

WebHitTestResult WebViewImpl::hitTestResultAt(const WebPoint& point)
{
    IntPoint scaledPoint = point;
    scaledPoint.scale(1 / pageScaleFactor(), 1 / pageScaleFactor());
    return hitTestResultForWindowPos(scaledPoint);
}

void WebViewImpl::copyImageAt(const WebPoint& point)
{
    if (!m_page)
        return;

    HitTestResult result = hitTestResultForWindowPos(point);

    if (result.absoluteImageURLIncludingCanvasDataURL().isEmpty()) {
        // There isn't actually an image at these coordinates.  Might be because
        // the window scrolled while the context menu was open or because the page
        // changed itself between when we thought there was an image here and when
        // we actually tried to retreive the image.
        //
        // FIXME: implement a cache of the most recent HitTestResult to avoid having
        //        to do two hit tests.
        return;
    }

    m_page->deprecatedLocalMainFrame()->editor().copyImage(result);
}

void WebViewImpl::saveImageAt(const WebPoint& point)
{
    if (!m_page)
        return;

    KURL url = hitTestResultForWindowPos(point).absoluteImageURLIncludingCanvasDataURL();

    if (url.isEmpty())
        return;

    ResourceRequest request(url);
    m_page->deprecatedLocalMainFrame()->loader().client()->loadURLExternally(
        request, NavigationPolicyDownloadTo, WebString());
}

void WebViewImpl::dragSourceEndedAt(
    const WebPoint& clientPoint,
    const WebPoint& screenPoint,
    WebDragOperation operation)
{
    PlatformMouseEvent pme(clientPoint,
                           screenPoint,
                           LeftButton, PlatformEvent::MouseMoved, 0, false, false, false,
                           false, 0);
    m_page->deprecatedLocalMainFrame()->eventHandler().dragSourceEndedAt(pme,
        static_cast<DragOperation>(operation));
}

void WebViewImpl::dragSourceSystemDragEnded()
{
    // It's possible for us to get this callback while not doing a drag if
    // it's from a previous page that got unloaded.
    if (m_doingDragAndDrop) {
        m_page->dragController().dragEnded();
        m_doingDragAndDrop = false;
    }
}

WebDragOperation WebViewImpl::dragTargetDragEnter(
    const WebDragData& webDragData,
    const WebPoint& clientPoint,
    const WebPoint& screenPoint,
    WebDragOperationsMask operationsAllowed,
    int keyModifiers)
{
    ASSERT(!m_currentDragData);

    m_currentDragData = webDragData.getValue();
    m_operationsAllowed = operationsAllowed;

    return dragTargetDragEnterOrOver(clientPoint, screenPoint, DragEnter, keyModifiers);
}

WebDragOperation WebViewImpl::dragTargetDragOver(
    const WebPoint& clientPoint,
    const WebPoint& screenPoint,
    WebDragOperationsMask operationsAllowed,
    int keyModifiers)
{
    m_operationsAllowed = operationsAllowed;

    return dragTargetDragEnterOrOver(clientPoint, screenPoint, DragOver, keyModifiers);
}

void WebViewImpl::dragTargetDragLeave()
{
    ASSERT(m_currentDragData);

    DragData dragData(
        m_currentDragData.get(),
        IntPoint(),
        IntPoint(),
        static_cast<DragOperation>(m_operationsAllowed));

    m_page->dragController().dragExited(&dragData);

    // FIXME: why is the drag scroll timer not stopped here?

    m_dragOperation = WebDragOperationNone;
    m_currentDragData = nullptr;
}

void WebViewImpl::dragTargetDrop(const WebPoint& clientPoint,
                                 const WebPoint& screenPoint,
                                 int keyModifiers)
{
    ASSERT(m_currentDragData);

    UserGestureNotifier notifier(m_autofillClient, &m_userGestureObserved);

    // If this webview transitions from the "drop accepting" state to the "not
    // accepting" state, then our IPC message reply indicating that may be in-
    // flight, or else delayed by javascript processing in this webview.  If a
    // drop happens before our IPC reply has reached the browser process, then
    // the browser forwards the drop to this webview.  So only allow a drop to
    // proceed if our webview m_dragOperation state is not DragOperationNone.

    if (m_dragOperation == WebDragOperationNone) { // IPC RACE CONDITION: do not allow this drop.
        dragTargetDragLeave();
        return;
    }

    m_currentDragData->setModifierKeyState(webInputEventKeyStateToPlatformEventKeyState(keyModifiers));
    DragData dragData(
        m_currentDragData.get(),
        clientPoint,
        screenPoint,
        static_cast<DragOperation>(m_operationsAllowed));

    UserGestureIndicator gesture(DefinitelyProcessingNewUserGesture);
    m_page->dragController().performDrag(&dragData);

    m_dragOperation = WebDragOperationNone;
    m_currentDragData = nullptr;
}

void WebViewImpl::spellingMarkers(WebVector<uint32_t>* markers)
{
    Vector<uint32_t> result;
    for (Frame* frame = m_page->mainFrame(); frame; frame = frame->tree().traverseNext()) {
        if (!frame->isLocalFrame())
            continue;
        const WillBeHeapVector<DocumentMarker*>& documentMarkers = toLocalFrame(frame)->document()->markers().markers();
        for (size_t i = 0; i < documentMarkers.size(); ++i)
            result.append(documentMarkers[i]->hash());
    }
    markers->assign(result);
}

WebDragOperation WebViewImpl::dragTargetDragEnterOrOver(const WebPoint& clientPoint, const WebPoint& screenPoint, DragAction dragAction, int keyModifiers)
{
    ASSERT(m_currentDragData);

    m_currentDragData->setModifierKeyState(webInputEventKeyStateToPlatformEventKeyState(keyModifiers));
    DragData dragData(
        m_currentDragData.get(),
        clientPoint,
        screenPoint,
        static_cast<DragOperation>(m_operationsAllowed));

    DragSession dragSession;
    if (dragAction == DragEnter)
        dragSession = m_page->dragController().dragEntered(&dragData);
    else
        dragSession = m_page->dragController().dragUpdated(&dragData);

    DragOperation dropEffect = dragSession.operation;

    // Mask the drop effect operation against the drag source's allowed operations.
    if (!(dropEffect & dragData.draggingSourceOperationMask()))
        dropEffect = DragOperationNone;

     m_dragOperation = static_cast<WebDragOperation>(dropEffect);

    return m_dragOperation;
}

void WebViewImpl::sendResizeEventAndRepaint()
{
    // FIXME: This is wrong. The FrameView is responsible sending a resizeEvent
    // as part of layout. Layout is also responsible for sending invalidations
    // to the embedder. This method and all callers may be wrong. -- eseidel.
    if (mainFrameImpl()->frameView()) {
        // Enqueues the resize event.
        mainFrameImpl()->frame()->document()->enqueueResizeEvent();
    }

    if (m_client) {
        if (isAcceleratedCompositingActive()) {
            updateLayerTreeViewport();
        } else {
            WebRect damagedRect(0, 0, m_size.width, m_size.height);
            m_client->didInvalidateRect(damagedRect);
        }
    }
    if (m_pageOverlays)
        m_pageOverlays->update();
}

void WebViewImpl::configureAutoResizeMode()
{
    if (!mainFrameImpl() || !mainFrameImpl()->frame() || !mainFrameImpl()->frame()->view())
        return;

    mainFrameImpl()->frame()->view()->enableAutoSizeMode(m_shouldAutoResize, m_minAutoSize, m_maxAutoSize);
}

unsigned long WebViewImpl::createUniqueIdentifierForRequest()
{
    return createUniqueIdentifier();
}

void WebViewImpl::inspectElementAt(const WebPoint& point)
{
    if (!m_page)
        return;

    if (point.x == -1 || point.y == -1) {
        m_page->inspectorController().inspect(0);
    } else {
        HitTestRequest::HitTestRequestType hitType = HitTestRequest::Move | HitTestRequest::ReadOnly | HitTestRequest::AllowChildFrameContent;
        HitTestRequest request(hitType);

        WebMouseEvent dummyEvent;
        dummyEvent.type = WebInputEvent::MouseDown;
        dummyEvent.x = point.x;
        dummyEvent.y = point.y;
        IntPoint transformedPoint = PlatformMouseEventBuilder(m_page->deprecatedLocalMainFrame()->view(), dummyEvent).position();
        HitTestResult result(m_page->deprecatedLocalMainFrame()->view()->windowToContents(transformedPoint));
        m_page->deprecatedLocalMainFrame()->contentRenderer()->hitTest(request, result);
        Node* node = result.innerNode();
        if (!node && m_page->deprecatedLocalMainFrame()->document())
            node = m_page->deprecatedLocalMainFrame()->document()->documentElement();
        m_page->inspectorController().inspect(node);
    }
}

WebString WebViewImpl::inspectorSettings() const
{
    return m_inspectorSettings;
}

void WebViewImpl::setInspectorSettings(const WebString& settings)
{
    m_inspectorSettings = settings;
}

bool WebViewImpl::inspectorSetting(const WebString& key, WebString* value) const
{
    if (!m_inspectorSettingsMap->contains(key))
        return false;
    *value = m_inspectorSettingsMap->get(key);
    return true;
}

void WebViewImpl::setInspectorSetting(const WebString& key,
                                      const WebString& value)
{
    m_inspectorSettingsMap->set(key, value);
    client()->didUpdateInspectorSetting(key, value);
}

void WebViewImpl::setCompositorDeviceScaleFactorOverride(float deviceScaleFactor)
{
    if (m_compositorDeviceScaleFactorOverride == deviceScaleFactor)
        return;
    m_compositorDeviceScaleFactorOverride = deviceScaleFactor;
    if (page() && m_layerTreeView)
        updateLayerTreeDeviceScaleFactor();
}

void WebViewImpl::setRootLayerTransform(const WebSize& rootLayerOffset, float rootLayerScale)
{
    if (m_rootLayerScale == rootLayerScale && m_rootLayerOffset == rootLayerOffset)
        return;
    m_rootLayerScale = rootLayerScale;
    m_rootLayerOffset = rootLayerOffset;
    if (mainFrameImpl())
        mainFrameImpl()->setInputEventsTransformForEmulation(m_rootLayerOffset, m_rootLayerScale);
    updateRootLayerTransform();
}

WebDevToolsAgent* WebViewImpl::devToolsAgent()
{
    return m_devToolsAgent.get();
}

WebAXObject WebViewImpl::accessibilityObject()
{
    if (!mainFrameImpl())
        return WebAXObject();

    Document* document = mainFrameImpl()->frame()->document();
    return WebAXObject(
        document->axObjectCache()->getOrCreate(document->renderView()));
}

void WebViewImpl::performCustomContextMenuAction(unsigned action)
{
    if (!m_page)
        return;
    ContextMenu* menu = m_page->contextMenuController().contextMenu();
    if (!menu)
        return;
    const ContextMenuItem* item = menu->itemWithAction(static_cast<ContextMenuAction>(ContextMenuItemBaseCustomTag + action));
    if (item)
        m_page->contextMenuController().contextMenuItemSelected(item);
    m_page->contextMenuController().clearContextMenu();
}

void WebViewImpl::showContextMenu()
{
    if (!page())
        return;

    page()->contextMenuController().clearContextMenu();
    m_contextMenuAllowed = true;
    if (LocalFrame* focusedFrame = toLocalFrame(page()->focusController().focusedOrMainFrame()))
        focusedFrame->eventHandler().sendContextMenuEventForKey();
    m_contextMenuAllowed = false;
}

// FIXME: This should be removed when the chromium side patch lands
// http://codereview.chromium.org/260623004
WebString WebViewImpl::getSmartClipData(WebRect rect)
{
    return WebString();
}

void WebViewImpl::getSmartClipData(WebRect rect, WebString& clipText, WebRect& clipRect)
{
    LocalFrame* frame = toLocalFrame(focusedWebCoreFrame());
    if (!frame)
        return;
    SmartClipData clipData = WebCore::SmartClip(frame).dataForRect(rect);
    clipText = clipData.clipData();
    clipRect = clipData.rect();
}

void WebViewImpl::extractSmartClipData(WebRect rect, WebString& clipText, WebString& clipHtml, WebRect& clipRect)
{
    LocalFrame* localFrame = toLocalFrame(focusedWebCoreFrame());
    if (!localFrame)
        return;
    SmartClipData clipData = WebCore::SmartClip(localFrame).dataForRect(rect);
    clipText = clipData.clipData();
    clipRect = clipData.rect();

    WebLocalFrameImpl* frame = mainFrameImpl();
    if (!frame)
        return;
    WebPoint startPoint(rect.x, rect.y);
    WebPoint endPoint(rect.x + rect.width, rect.y + rect.height);
    VisiblePosition startVisiblePosition = frame->visiblePositionForWindowPoint(startPoint);
    VisiblePosition endVisiblePosition = frame->visiblePositionForWindowPoint(endPoint);

    Position startPosition = startVisiblePosition.deepEquivalent();
    Position endPosition = endVisiblePosition.deepEquivalent();

    // document() will return null if -webkit-user-select is set to none.
    if (!startPosition.document() || !endPosition.document())
        return;

    RefPtrWillBeRawPtr<Range> range = Range::create(*startPosition.document(), startPosition, endPosition);
    if (!range)
        return;

    clipHtml = createMarkup(range.get(), 0, AnnotateForInterchange, false, ResolveNonLocalURLs);
}

void WebViewImpl::hidePopups()
{
    hideSelectPopup();
    if (m_pagePopup)
        closePagePopup(m_pagePopup.get());
}

void WebViewImpl::setIsTransparent(bool isTransparent)
{
    // Set any existing frames to be transparent.
    Frame* frame = m_page->mainFrame();
    while (frame) {
        if (frame->isLocalFrame())
            toLocalFrame(frame)->view()->setTransparent(isTransparent);
        frame = frame->tree().traverseNext();
    }

    // Future frames check this to know whether to be transparent.
    m_isTransparent = isTransparent;
}

bool WebViewImpl::isTransparent() const
{
    return m_isTransparent;
}

void WebViewImpl::setBaseBackgroundColor(WebColor color)
{
    layout();

    if (m_baseBackgroundColor == color)
        return;

    m_baseBackgroundColor = color;

    if (m_page->mainFrame() && m_page->mainFrame()->isLocalFrame())
        m_page->deprecatedLocalMainFrame()->view()->setBaseBackgroundColor(color);

    updateLayerTreeBackgroundColor();
}

void WebViewImpl::setIsActive(bool active)
{
    if (page())
        page()->focusController().setActive(active);
}

bool WebViewImpl::isActive() const
{
    return page() ? page()->focusController().isActive() : false;
}

void WebViewImpl::setDomainRelaxationForbidden(bool forbidden, const WebString& scheme)
{
    SchemeRegistry::setDomainRelaxationForbiddenForURLScheme(forbidden, String(scheme));
}

void WebViewImpl::setWindowFeatures(const WebWindowFeatures& features)
{
    m_page->chrome().setWindowFeatures(features);
}

void WebViewImpl::setOpenedByDOM()
{
    m_page->setOpenedByDOM();
}

void WebViewImpl::setSelectionColors(unsigned activeBackgroundColor,
                                     unsigned activeForegroundColor,
                                     unsigned inactiveBackgroundColor,
                                     unsigned inactiveForegroundColor) {
#if USE(DEFAULT_RENDER_THEME)
    RenderThemeChromiumDefault::setSelectionColors(activeBackgroundColor, activeForegroundColor, inactiveBackgroundColor, inactiveForegroundColor);
    RenderTheme::theme().platformColorsDidChange();
#endif
}

void WebView::injectStyleSheet(const WebString& sourceCode, const WebVector<WebString>& patternsIn, WebView::StyleInjectionTarget injectIn)
{
    Vector<String> patterns;
    for (size_t i = 0; i < patternsIn.size(); ++i)
        patterns.append(patternsIn[i]);

    InjectedStyleSheets::instance().add(sourceCode, patterns, static_cast<WebCore::StyleInjectionTarget>(injectIn));
}

void WebView::removeInjectedStyleSheets()
{
    InjectedStyleSheets::instance().removeAll();
}

void WebViewImpl::didCommitLoad(bool isNewNavigation, bool isNavigationWithinPage)
{
    if (isNewNavigation && !isNavigationWithinPage)
        m_pageScaleConstraintsSet.setNeedsReset(true);

    // Make sure link highlight from previous page is cleared.
    m_linkHighlights.clear();
    endActiveFlingAnimation();
    m_userGestureObserved = false;
}

void WebViewImpl::willInsertBody(WebLocalFrameImpl* webframe)
{
    if (webframe != mainFrameImpl())
        return;

    if (!m_page->mainFrame()->isLocalFrame())
        return;

    // If we get to the <body> tag and we have no pending stylesheet and import load, we
    // can be fairly confident we'll have something sensible to paint soon and
    // can turn off deferred commits.
    if (m_page->deprecatedLocalMainFrame()->document()->isRenderingReady())
        resumeTreeViewCommits();
}

void WebViewImpl::resumeTreeViewCommits()
{
    if (m_layerTreeViewCommitsDeferred) {
        if (m_layerTreeView)
            m_layerTreeView->setDeferCommits(false);
        m_layerTreeViewCommitsDeferred = false;
    }
}

void WebViewImpl::layoutUpdated(WebLocalFrameImpl* webframe)
{
    if (!m_client || webframe != mainFrameImpl())
        return;

    // If we finished a layout while in deferred commit mode,
    // that means it's time to start producing frames again so un-defer.
    resumeTreeViewCommits();

    if (m_shouldAutoResize && mainFrameImpl()->frame() && mainFrameImpl()->frame()->view()) {
        WebSize frameSize = mainFrameImpl()->frame()->view()->frameRect().size();
        if (frameSize != m_size) {
            m_size = frameSize;

            page()->frameHost().pinchViewport().setSize(m_size);
            m_pageScaleConstraintsSet.didChangeViewSize(m_size);

            m_client->didAutoResize(m_size);
            sendResizeEventAndRepaint();
        }
    }

    if (m_pageScaleConstraintsSet.constraintsDirty())
        refreshPageScaleFactorAfterLayout();

    m_client->didUpdateLayout();
}

void WebViewImpl::didChangeContentsSize()
{
    m_pageScaleConstraintsSet.didChangeContentsSize(contentsSize(), pageScaleFactor());
}

void WebViewImpl::deviceOrPageScaleFactorChanged()
{
    m_pageScaleConstraintsSet.setNeedsReset(false);
    updateLayerTreeViewport();
}

bool WebViewImpl::useExternalPopupMenus()
{
    return shouldUseExternalPopupMenus;
}

void WebViewImpl::startDragging(LocalFrame* frame,
                                const WebDragData& dragData,
                                WebDragOperationsMask mask,
                                const WebImage& dragImage,
                                const WebPoint& dragImageOffset)
{
    if (!m_client)
        return;
    ASSERT(!m_doingDragAndDrop);
    m_doingDragAndDrop = true;
    m_client->startDragging(WebLocalFrameImpl::fromFrame(frame), dragData, mask, dragImage, dragImageOffset);
}

void WebViewImpl::setIgnoreInputEvents(bool newValue)
{
    ASSERT(m_ignoreInputEvents != newValue);
    m_ignoreInputEvents = newValue;
}

void WebViewImpl::setBackgroundColorOverride(WebColor color)
{
    m_backgroundColorOverride = color;
    updateLayerTreeBackgroundColor();
}

void WebViewImpl::setZoomFactorOverride(float zoomFactor)
{
    m_zoomFactorOverride = zoomFactor;
    setZoomLevel(zoomLevel());
}

void WebViewImpl::addPageOverlay(WebPageOverlay* overlay, int zOrder)
{
    if (!m_pageOverlays)
        m_pageOverlays = PageOverlayList::create(this);

    m_pageOverlays->add(overlay, zOrder);
}

void WebViewImpl::removePageOverlay(WebPageOverlay* overlay)
{
    if (m_pageOverlays && m_pageOverlays->remove(overlay) && m_pageOverlays->empty())
        m_pageOverlays = nullptr;
}

void WebViewImpl::setOverlayLayer(WebCore::GraphicsLayer* layer)
{
    if (!m_rootGraphicsLayer)
        return;

    if (!m_page->mainFrame()->isLocalFrame())
        return;

    if (pinchVirtualViewportEnabled()) {
        m_page->deprecatedLocalMainFrame()->view()->renderView()->compositor()->setOverlayLayer(layer);
        return;
    }

    // FIXME(bokan): This path goes away after virtual viewport pinch is enabled everywhere.
    if (!m_rootTransformLayer)
        m_rootTransformLayer = m_page->deprecatedLocalMainFrame()->view()->renderView()->compositor()->ensureRootTransformLayer();

    if (m_rootTransformLayer) {
        if (layer->parent() != m_rootTransformLayer)
            m_rootTransformLayer->addChild(layer);
    }
}

Element* WebViewImpl::focusedElement() const
{
    Frame* frame = m_page->focusController().focusedFrame();
    if (!frame || !frame->isLocalFrame())
        return 0;

    Document* document = toLocalFrame(frame)->document();
    if (!document)
        return 0;

    return document->focusedElement();
}

HitTestResult WebViewImpl::hitTestResultForWindowPos(const IntPoint& pos)
{
    if (!m_page->mainFrame()->isLocalFrame())
        return HitTestResult();
    IntPoint docPoint(m_page->deprecatedLocalMainFrame()->view()->windowToContents(pos));
    return m_page->deprecatedLocalMainFrame()->eventHandler().hitTestResultAtPoint(docPoint, HitTestRequest::ReadOnly | HitTestRequest::Active | HitTestRequest::ConfusingAndOftenMisusedDisallowShadowContent);
}

void WebViewImpl::setTabsToLinks(bool enable)
{
    m_tabsToLinks = enable;
}

bool WebViewImpl::tabsToLinks() const
{
    return m_tabsToLinks;
}

void WebViewImpl::suppressInvalidations(bool enable)
{
    if (m_client)
        m_client->suppressCompositorScheduling(enable);
}

void WebViewImpl::setRootGraphicsLayer(GraphicsLayer* layer)
{
    suppressInvalidations(true);

    if (pinchVirtualViewportEnabled()) {
        PinchViewport& pinchViewport = page()->frameHost().pinchViewport();
        pinchViewport.attachToLayerTree(layer, graphicsLayerFactory());
        if (layer) {
            m_rootGraphicsLayer = pinchViewport.rootGraphicsLayer();
            m_rootLayer = pinchViewport.rootGraphicsLayer()->platformLayer();
            m_rootTransformLayer = pinchViewport.rootGraphicsLayer();
        } else {
            m_rootGraphicsLayer = 0;
            m_rootLayer = 0;
            m_rootTransformLayer = 0;
        }
    } else {
        m_rootGraphicsLayer = layer;
        m_rootLayer = layer ? layer->platformLayer() : 0;
        m_rootTransformLayer = 0;
    }

    setIsAcceleratedCompositingActive(layer);

    updateRootLayerTransform();

    if (m_layerTreeView) {
        if (m_rootLayer) {
            m_layerTreeView->setRootLayer(*m_rootLayer);
            // We register viewport layers here since there may not be a layer
            // tree view prior to this point.
            if (pinchVirtualViewportEnabled()) {
                page()->frameHost().pinchViewport().registerLayersWithTreeView(m_layerTreeView);
            } else {
                GraphicsLayer* rootScrollLayer = compositor()->scrollLayer();
                ASSERT(rootScrollLayer);
                WebLayer* pageScaleLayer = rootScrollLayer->parent() ? rootScrollLayer->parent()->platformLayer() : 0;
                m_layerTreeView->registerViewportLayers(pageScaleLayer, rootScrollLayer->platformLayer(), 0);
            }
        } else {
            m_layerTreeView->clearRootLayer();
            if (pinchVirtualViewportEnabled())
                page()->frameHost().pinchViewport().clearLayersForTreeView(m_layerTreeView);
            else
                m_layerTreeView->clearViewportLayers();
        }
    }

    suppressInvalidations(false);
}

void WebViewImpl::scheduleCompositingLayerSync()
{
    m_layerTreeView->setNeedsAnimate();
}

void WebViewImpl::scrollRootLayer()
{
    updateLayerTreeViewport();
}

void WebViewImpl::invalidateRect(const IntRect& rect)
{
    if (m_isAcceleratedCompositingActive) {
        ASSERT(m_layerTreeView);
        updateLayerTreeViewport();
    } else if (m_client)
        m_client->didInvalidateRect(rect);
}

WebCore::GraphicsLayerFactory* WebViewImpl::graphicsLayerFactory() const
{
    return m_graphicsLayerFactory.get();
}

WebCore::RenderLayerCompositor* WebViewImpl::compositor() const
{
    if (!page()
        || !page()->mainFrame()
        || !page()->mainFrame()->isLocalFrame()
        || !page()->deprecatedLocalMainFrame()->document()
        || !page()->deprecatedLocalMainFrame()->document()->renderView())
        return 0;
    return page()->deprecatedLocalMainFrame()->document()->renderView()->compositor();
}

void WebViewImpl::registerForAnimations(WebLayer* layer)
{
    if (m_layerTreeView)
        m_layerTreeView->registerForAnimations(layer);
}

WebCore::GraphicsLayer* WebViewImpl::rootGraphicsLayer()
{
    return m_rootGraphicsLayer;
}

void WebViewImpl::scheduleAnimation()
{
    if (isAcceleratedCompositingActive()) {
        ASSERT(m_layerTreeView);
        m_layerTreeView->setNeedsAnimate();
        return;
    }
    if (m_client)
        m_client->scheduleAnimation();
}

void WebViewImpl::setIsAcceleratedCompositingActive(bool active)
{
    blink::Platform::current()->histogramEnumeration("GPU.setIsAcceleratedCompositingActive", active * 2 + m_isAcceleratedCompositingActive, 4);

    if (m_isAcceleratedCompositingActive == active)
        return;

    if (!m_client)
        return;

    if (!active) {
        m_isAcceleratedCompositingActive = false;
        if (!m_layerTreeViewCommitsDeferred
            && blink::Platform::current()->isThreadedCompositingEnabled()) {
            ASSERT(m_layerTreeView);
            // In threaded compositing mode, force compositing mode is always on so setIsAcceleratedCompositingActive(false)
            // means that we're transitioning to a new page. Suppress commits until WebKit generates invalidations so
            // we don't attempt to paint too early in the next page load.
            m_layerTreeView->setDeferCommits(true);
            m_layerTreeViewCommitsDeferred = true;
        }
    } else if (m_layerTreeView) {
        m_isAcceleratedCompositingActive = true;
        updateLayerTreeViewport();
        if (m_pageOverlays)
            m_pageOverlays->update();
    } else {
        TRACE_EVENT0("webkit", "WebViewImpl::setIsAcceleratedCompositingActive(true)");

        m_client->initializeLayerTreeView();
        m_layerTreeView = m_client->layerTreeView();
        if (m_layerTreeView) {
            m_layerTreeView->setRootLayer(*m_rootLayer);

            bool visible = page()->visibilityState() == PageVisibilityStateVisible;
            m_layerTreeView->setVisible(visible);
            updateLayerTreeDeviceScaleFactor();
            m_layerTreeView->setPageScaleFactorAndLimits(pageScaleFactor(), minimumPageScaleFactor(), maximumPageScaleFactor());
            updateLayerTreeBackgroundColor();
            m_layerTreeView->setHasTransparentBackground(isTransparent());
#if USE(RUBBER_BANDING)
            RefPtr<Image> overhangImage = OverscrollTheme::theme()->getOverhangImage();
            if (overhangImage && overhangImage->nativeImageForCurrentFrame())
                m_layerTreeView->setOverhangBitmap(overhangImage->nativeImageForCurrentFrame()->bitmap());
#endif
            updateLayerTreeViewport();
            m_isAcceleratedCompositingActive = true;
            if (m_pageOverlays)
                m_pageOverlays->update();
            m_layerTreeView->setShowFPSCounter(m_showFPSCounter);
            m_layerTreeView->setShowPaintRects(m_showPaintRects);
            m_layerTreeView->setShowDebugBorders(m_showDebugBorders);
            m_layerTreeView->setContinuousPaintingEnabled(m_continuousPaintingEnabled);
            m_layerTreeView->setShowScrollBottleneckRects(m_showScrollBottleneckRects);
            m_layerTreeView->heuristicsForGpuRasterizationUpdated(m_matchesHeuristicsForGpuRasterization);
        } else {
            // FIXME: It appears that only unittests, <webview> and android webview
            // printing can hit this code. We should make them not hit this code and
            // then delete this else clause and allowsBrokenNullLayerTreeView.
            // crbug.com/322276 and crbug.com/364716.
            ASSERT(m_client->allowsBrokenNullLayerTreeView());
            m_isAcceleratedCompositingActive = false;
            m_page->settings().setAcceleratedCompositingEnabled(false);
            m_page->updateAcceleratedCompositingSettings();
        }
    }
    if (page() && page()->mainFrame()->isLocalFrame())
        page()->deprecatedLocalMainFrame()->view()->setClipsRepaints(!m_isAcceleratedCompositingActive);
}

void WebViewImpl::updateMainFrameScrollPosition(const IntPoint& scrollPosition, bool programmaticScroll)
{
    if (!page()->mainFrame()->isLocalFrame())
        return;

    FrameView* frameView = page()->deprecatedLocalMainFrame()->view();
    if (!frameView)
        return;

    if (frameView->scrollPosition() == scrollPosition)
        return;

    bool oldProgrammaticScroll = frameView->inProgrammaticScroll();
    frameView->setInProgrammaticScroll(programmaticScroll);
    frameView->notifyScrollPositionChanged(scrollPosition);
    frameView->setInProgrammaticScroll(oldProgrammaticScroll);
}

void WebViewImpl::applyScrollAndScale(const WebSize& scrollDelta, float pageScaleDelta)
{
    if (!mainFrameImpl() || !mainFrameImpl()->frameView())
        return;

    if (pinchVirtualViewportEnabled()) {
        if (pageScaleDelta != 1) {
            // When the virtual viewport is enabled, offsets are already set for us.
            setPageScaleFactor(pageScaleFactor() * pageScaleDelta);
            m_doubleTapZoomPending = false;
        }

        return;
    }

    // TODO(bokan): Old pinch path only - virtual viewport pinch scrolls are automatically updated via GraphicsLayer::DidScroll.
    // this should be removed once old pinch is removed.
    if (pageScaleDelta == 1) {
        TRACE_EVENT_INSTANT2("webkit", "WebViewImpl::applyScrollAndScale::scrollBy", "x", scrollDelta.width, "y", scrollDelta.height);
        WebSize webScrollOffset = mainFrame()->scrollOffset();
        IntPoint scrollOffset(webScrollOffset.width + scrollDelta.width, webScrollOffset.height + scrollDelta.height);
        updateMainFrameScrollPosition(scrollOffset, false);
    } else {
        // The page scale changed, so apply a scale and scroll in a single
        // operation.
        WebSize scrollOffset = mainFrame()->scrollOffset();
        scrollOffset.width += scrollDelta.width;
        scrollOffset.height += scrollDelta.height;

        WebPoint scrollPoint(scrollOffset.width, scrollOffset.height);
        setPageScaleFactor(pageScaleFactor() * pageScaleDelta, scrollPoint);
        m_doubleTapZoomPending = false;
    }
}

void WebViewImpl::updateLayerTreeViewport()
{
    if (!page() || !m_layerTreeView)
        return;

    m_layerTreeView->setPageScaleFactorAndLimits(pageScaleFactor(), minimumPageScaleFactor(), maximumPageScaleFactor());
}

void WebViewImpl::updateLayerTreeBackgroundColor()
{
    if (!m_layerTreeView)
        return;

    m_layerTreeView->setBackgroundColor(alphaChannel(m_backgroundColorOverride) ? m_backgroundColorOverride : backgroundColor());
}

void WebViewImpl::updateLayerTreeDeviceScaleFactor()
{
    ASSERT(page());
    ASSERT(m_layerTreeView);

    float deviceScaleFactor = m_compositorDeviceScaleFactorOverride ? m_compositorDeviceScaleFactorOverride : page()->deviceScaleFactor();
    m_layerTreeView->setDeviceScaleFactor(deviceScaleFactor);
}

void WebViewImpl::updateRootLayerTransform()
{
    // If we don't have a root graphics layer, we won't bother trying to find
    // or update the transform layer.
    if (!m_rootGraphicsLayer)
        return;

    // FIXME(bokan): m_rootTransformLayer is always set here in pinch virtual viewport. This can go away once
    // that's default everywhere.
    if (!m_rootTransformLayer && m_page->mainFrame()->isLocalFrame())
        m_rootTransformLayer = m_page->deprecatedLocalMainFrame()->view()->renderView()->compositor()->ensureRootTransformLayer();

    if (m_rootTransformLayer) {
        WebCore::TransformationMatrix transform;
        transform.translate(m_rootLayerOffset.width, m_rootLayerOffset.height);
        transform = transform.scale(m_rootLayerScale);
        m_rootTransformLayer->setTransform(transform);
    }
}

bool WebViewImpl::detectContentOnTouch(const WebPoint& position)
{
    HitTestResult touchHit = hitTestResultForWindowPos(position);

    if (touchHit.isContentEditable())
        return false;

    Node* node = touchHit.innerNode();
    if (!node || !node->isTextNode())
        return false;

    // Ignore when tapping on links or nodes listening to click events, unless the click event is on the
    // body element, in which case it's unlikely that the original node itself was intended to be clickable.
    for (; node && !isHTMLBodyElement(*node); node = node->parentNode()) {
        if (node->isLink() || node->willRespondToTouchEvents() || node->willRespondToMouseClickEvents())
            return false;
    }

    WebContentDetectionResult content = m_client->detectContentAround(touchHit);
    if (!content.isValid())
        return false;

    m_client->scheduleContentIntent(content.intent());
    return true;
}

void WebViewImpl::setVisibilityState(WebPageVisibilityState visibilityState,
                                     bool isInitialState) {
    if (!page())
        return;

    ASSERT(visibilityState == WebPageVisibilityStateVisible || visibilityState == WebPageVisibilityStateHidden || visibilityState == WebPageVisibilityStatePrerender);
    m_page->setVisibilityState(static_cast<PageVisibilityState>(static_cast<int>(visibilityState)), isInitialState);

    if (m_layerTreeView) {
        bool visible = visibilityState == WebPageVisibilityStateVisible;
        m_layerTreeView->setVisible(visible);
    }
}

bool WebViewImpl::requestPointerLock()
{
    return m_client && m_client->requestPointerLock();
}

void WebViewImpl::requestPointerUnlock()
{
    if (m_client)
        m_client->requestPointerUnlock();
}

bool WebViewImpl::isPointerLocked()
{
    return m_client && m_client->isPointerLocked();
}

void WebViewImpl::pointerLockMouseEvent(const WebInputEvent& event)
{
    AtomicString eventType;
    switch (event.type) {
    case WebInputEvent::MouseDown:
        eventType = EventTypeNames::mousedown;
        break;
    case WebInputEvent::MouseUp:
        eventType = EventTypeNames::mouseup;
        break;
    case WebInputEvent::MouseMove:
        eventType = EventTypeNames::mousemove;
        break;
    default:
        ASSERT_NOT_REACHED();
    }

    const WebMouseEvent& mouseEvent = static_cast<const WebMouseEvent&>(event);

    if (page())
        page()->pointerLockController().dispatchLockedMouseEvent(
            PlatformMouseEventBuilder(mainFrameImpl()->frameView(), mouseEvent),
            eventType);
}

bool WebViewImpl::shouldDisableDesktopWorkarounds()
{
    if (!settings()->viewportEnabled())
        return false;

    // A document is considered adapted to small screen UAs if one of these holds:
    // 1. The author specified viewport has a constrained width that is equal to
    //    the initial viewport width.
    // 2. The author has disabled viewport zoom.

    const PageScaleConstraints& constraints = m_pageScaleConstraintsSet.pageDefinedConstraints();

    if (!mainFrameImpl() || !mainFrameImpl()->frameView())
        return false;

    return mainFrameImpl()->frameView()->layoutSize().width() == m_size.width
        || (constraints.minimumScale == constraints.maximumScale && constraints.minimumScale != -1);
}

} // namespace blink<|MERGE_RESOLUTION|>--- conflicted
+++ resolved
@@ -1874,15 +1874,11 @@
         m_autofillClient->firstUserGestureObserved();
     }
 
-<<<<<<< HEAD
     const AtomicString* inputEventName = inputTypeToName(inputEvent.type);
     TRACE_EVENT1("input", "WebViewImpl::handleInputEvent", "type", inputEventName ? inputEventName->ascii() : "unknown");
-=======
-    TRACE_EVENT0("input", "WebViewImpl::handleInputEvent");
     if (m_isAltDragRubberbandingEnabled && handleAltDragRubberbandEvent(inputEvent))
         return true;
 
->>>>>>> b83767dd
     // If we've started a drag and drop operation, ignore input events until
     // we're done.
     if (m_doingDragAndDrop)
