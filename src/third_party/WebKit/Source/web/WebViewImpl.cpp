--- conflicted
+++ resolved
@@ -43,10 +43,7 @@
 #include "core/editing/HTMLInterchange.h"
 #include "core/editing/InputMethodController.h"
 #include "core/editing/TextIterator.h"
-<<<<<<< HEAD
-=======
 #include "core/editing/markup.h"
->>>>>>> ffa4bd44
 #include "core/events/CustomEvent.h"
 #include "core/events/KeyboardEvent.h"
 #include "core/events/WheelEvent.h"
@@ -1878,12 +1875,8 @@
         m_autofillClient->firstUserGestureObserved();
     }
 
-<<<<<<< HEAD
-    TRACE_EVENT0("input", "WebViewImpl::handleInputEvent");
-=======
     const AtomicString* inputEventName = inputTypeToName(inputEvent.type);
     TRACE_EVENT1("input", "WebViewImpl::handleInputEvent", "type", inputEventName ? inputEventName->ascii() : "unknown");
->>>>>>> ffa4bd44
     if (m_isAltDragRubberbandingEnabled && handleAltDragRubberbandEvent(inputEvent))
         return true;
 
@@ -2374,11 +2367,7 @@
     WebVector<WebCompositionUnderline> results(underlines.size());
     for (size_t index = 0; index < underlines.size(); ++index) {
         CompositionUnderline underline = underlines[index];
-<<<<<<< HEAD
-        results[index] = WebCompositionUnderline(underline.startOffset, underline.endOffset, underline.thick);
-=======
         results[index] = WebCompositionUnderline(underline.startOffset, underline.endOffset, underline.thick, static_cast<WebColor>(underline.backgroundColor.rgb()));
->>>>>>> ffa4bd44
     }
     return results;
 }
