/*
 * Copyright (C) 2011, 2012 Google Inc. All rights reserved.
 *
 * Redistribution and use in source and binary forms, with or without
 * modification, are permitted provided that the following conditions are
 * met:
 *
 *     * Redistributions of source code must retain the above copyright
 * notice, this list of conditions and the following disclaimer.
 *     * Redistributions in binary form must reproduce the above
 * copyright notice, this list of conditions and the following disclaimer
 * in the documentation and/or other materials provided with the
 * distribution.
 *     * Neither the name of Google Inc. nor the names of its
 * contributors may be used to endorse or promote products derived from
 * this software without specific prior written permission.
 *
 * THIS SOFTWARE IS PROVIDED BY THE COPYRIGHT HOLDERS AND CONTRIBUTORS
 * "AS IS" AND ANY EXPRESS OR IMPLIED WARRANTIES, INCLUDING, BUT NOT
 * LIMITED TO, THE IMPLIED WARRANTIES OF MERCHANTABILITY AND FITNESS FOR
 * A PARTICULAR PURPOSE ARE DISCLAIMED. IN NO EVENT SHALL THE COPYRIGHT
 * OWNER OR CONTRIBUTORS BE LIABLE FOR ANY DIRECT, INDIRECT, INCIDENTAL,
 * SPECIAL, EXEMPLARY, OR CONSEQUENTIAL DAMAGES (INCLUDING, BUT NOT
 * LIMITED TO, PROCUREMENT OF SUBSTITUTE GOODS OR SERVICES; LOSS OF USE,
 * DATA, OR PROFITS; OR BUSINESS INTERRUPTION) HOWEVER CAUSED AND ON ANY
 * THEORY OF LIABILITY, WHETHER IN CONTRACT, STRICT LIABILITY, OR TORT
 * (INCLUDING NEGLIGENCE OR OTHERWISE) ARISING IN ANY WAY OUT OF THE USE
 * OF THIS SOFTWARE, EVEN IF ADVISED OF THE POSSIBILITY OF SUCH DAMAGE.
 */

#include "config.h"
#include "web/WebViewImpl.h"

#include "core/CSSValueKeywords.h"
#include "core/HTMLNames.h"
#include "core/InputTypeNames.h"
#include "core/clipboard/DataObject.h"
#include "core/dom/Document.h"
#include "core/dom/Fullscreen.h"
#include "core/dom/LayoutTreeBuilderTraversal.h"
#include "core/dom/Text.h"
#include "core/editing/EditingUtilities.h"
#include "core/editing/Editor.h"
#include "core/editing/FrameSelection.h"
#include "core/editing/InputMethodController.h"
#include "core/editing/iterators/TextIterator.h"
#include "core/editing/markers/DocumentMarkerController.h"
#include "core/editing/serializers/HTMLInterchange.h"
#include "core/editing/serializers/Serialization.h"
#include "core/events/KeyboardEvent.h"
#include "core/events/UIEventWithKeyState.h"
#include "core/events/WheelEvent.h"
#include "core/fetch/UniqueIdentifier.h"
#include "core/frame/EventHandlerRegistry.h"
#include "core/frame/FrameHost.h"
#include "core/frame/FrameView.h"
#include "core/frame/LocalFrame.h"
#include "core/frame/PageScaleConstraintsSet.h"
#include "core/frame/RemoteFrame.h"
#include "core/frame/Settings.h"
#include "core/frame/SmartClip.h"
#include "core/frame/TopControls.h"
#include "core/frame/VisualViewport.h"
#include "core/html/HTMLInputElement.h"
#include "core/html/HTMLMediaElement.h"
#include "core/html/HTMLPlugInElement.h"
#include "core/html/HTMLTextAreaElement.h"
#include "core/input/EventHandler.h"
#include "core/input/TouchActionUtil.h"
#include "core/layout/LayoutPart.h"
#include "core/layout/LayoutView.h"
#include "core/layout/TextAutosizer.h"
#include "core/layout/compositing/PaintLayerCompositor.h"
#include "core/loader/DocumentLoader.h"
#include "core/loader/FrameLoadRequest.h"
#include "core/loader/FrameLoader.h"
#include "core/loader/FrameLoaderClient.h"
#include "core/loader/FrameLoaderStateMachine.h"
#include "core/page/ContextMenuController.h"
#include "core/page/ContextMenuProvider.h"
#include "core/page/DragController.h"
#include "core/page/DragData.h"
#include "core/page/DragSession.h"
#include "core/page/FocusController.h"
#include "core/page/FrameTree.h"
#include "core/page/Page.h"
#include "core/page/PagePopupClient.h"
#include "core/page/PointerLockController.h"
#include "core/page/ScopedPageLoadDeferrer.h"
#include "core/page/TouchDisambiguation.h"
#include "core/paint/PaintLayer.h"
#include "core/timing/DOMWindowPerformance.h"
#include "core/timing/Performance.h"
#include "modules/accessibility/AXObject.h"
#include "modules/accessibility/AXObjectCacheImpl.h"
#include "modules/credentialmanager/CredentialManagerClient.h"
#include "modules/encryptedmedia/MediaKeysController.h"
#include "modules/storage/StorageNamespaceController.h"
#include "modules/webgl/WebGLRenderingContext.h"
#include "platform/ContextMenu.h"
#include "platform/ContextMenuItem.h"
#include "platform/Cursor.h"
#include "platform/KeyboardCodes.h"
#include "platform/Logging.h"
#include "platform/NotImplemented.h"
#include "platform/PlatformGestureEvent.h"
#include "platform/PlatformKeyboardEvent.h"
#include "platform/PlatformMouseEvent.h"
#include "platform/RuntimeEnabledFeatures.h"
#include "platform/TraceEvent.h"
#include "platform/UserGestureIndicator.h"
#include "platform/exported/WebActiveGestureAnimation.h"
#include "platform/fonts/FontCache.h"
#include "platform/graphics/Color.h"
#include "platform/graphics/FirstPaintInvalidationTracking.h"
#include "platform/graphics/GraphicsContext.h"
#include "platform/graphics/Image.h"
#include "platform/graphics/ImageBuffer.h"
#include "platform/graphics/gpu/DrawingBuffer.h"
#include "platform/graphics/paint/DrawingRecorder.h"
#include "platform/scroll/ScrollbarTheme.h"
#include "platform/weborigin/SchemeRegistry.h"
#include "public/platform/Platform.h"
#include "public/platform/WebCompositeAndReadbackAsyncCallback.h"
#include "public/platform/WebCompositorSupport.h"
#include "public/platform/WebDragData.h"
#include "public/platform/WebFloatPoint.h"
#include "public/platform/WebGestureCurve.h"
#include "public/platform/WebImage.h"
#include "public/platform/WebLayerTreeView.h"
#include "public/platform/WebURLRequest.h"
#include "public/platform/WebVector.h"
#include "public/platform/WebViewScheduler.h"
#include "public/web/WebAXObject.h"
#include "public/web/WebActiveWheelFlingParameters.h"
#include "public/web/WebAutofillClient.h"
#include "public/web/WebElement.h"
#include "public/web/WebFrame.h"
#include "public/web/WebFrameClient.h"
#include "public/web/WebHitTestResult.h"
#include "public/web/WebInputElement.h"
#include "public/web/WebMeaningfulLayout.h"
#include "public/web/WebMediaPlayerAction.h"
#include "public/web/WebNode.h"
#include "public/web/WebPlugin.h"
#include "public/web/WebPluginAction.h"
#include "public/web/WebRange.h"
#include "public/web/WebSelection.h"
#include "public/web/WebTextInputInfo.h"
#include "public/web/WebViewClient.h"
#include "public/web/WebWindowFeatures.h"
#include "web/CompositionUnderlineVectorBuilder.h"
#include "web/ContextFeaturesClientImpl.h"
#include "web/ContextMenuAllowedScope.h"
#include "web/DatabaseClientImpl.h"
#include "web/DevToolsEmulator.h"
#include "web/FullscreenController.h"
#include "web/GraphicsLayerFactoryChromium.h"
#include "web/InspectorOverlay.h"
#include "web/LinkHighlightImpl.h"
#include "web/PageOverlay.h"
#include "web/PrerendererClientImpl.h"
#include "web/ResizeViewportAnchor.h"
#include "web/RotationViewportAnchor.h"
#include "web/SpeechRecognitionClientProxy.h"
#include "web/StorageQuotaClientImpl.h"
#include "web/ValidationMessageClientImpl.h"
#include "web/ViewportAnchor.h"
#include "web/WebDevToolsAgentImpl.h"
#include "web/WebInputEventConversion.h"
#include "web/WebLocalFrameImpl.h"
#include "web/WebPagePopupImpl.h"
#include "web/WebPluginContainerImpl.h"
#include "web/WebRemoteFrameImpl.h"
#include "web/WebSettingsImpl.h"
#include "web/WorkerGlobalScopeProxyProviderImpl.h"
#include "wtf/CurrentTime.h"
#include "wtf/RefPtr.h"
#include "wtf/TemporaryChange.h"

#if USE(DEFAULT_RENDER_THEME)
#include "core/layout/LayoutThemeDefault.h"
#endif

// Get rid of WTF's pow define so we can use std::pow.
#undef pow
#include <cmath> // for std::pow

// The following constants control parameters for automated scaling of webpages
// (such as due to a double tap gesture or find in page etc.). These are
// experimentally determined.
static const int touchPointPadding = 32;
static const int nonUserInitiatedPointPadding = 11;
static const float minScaleDifference = 0.01f;
static const float doubleTapZoomContentDefaultMargin = 5;
static const float doubleTapZoomContentMinimumMargin = 2;
static const double doubleTapZoomAnimationDurationInSeconds = 0.25;
static const float doubleTapZoomAlreadyLegibleRatio = 1.2f;

static const double multipleTargetsZoomAnimationDurationInSeconds = 0.25;
static const double findInPageAnimationDurationInSeconds = 0;

// Constants for viewport anchoring on resize.
static const float viewportAnchorCoordX = 0.5f;
static const float viewportAnchorCoordY = 0;

// Constants for zooming in on a focused text field.
static const double scrollAndScaleAnimationDurationInSeconds = 0.2;
static const int minReadableCaretHeight = 16;
static const int minReadableCaretHeightForTextArea = 13;
static const float minScaleChangeToTriggerZoom = 1.5f;
static const float leftBoxRatio = 0.3f;
static const int caretPadding = 10;

namespace blink {

// Change the text zoom level by kTextSizeMultiplierRatio each time the user
// zooms text in or out (ie., change by 20%).  The min and max values limit
// text zoom to half and 3x the original text size.  These three values match
// those in Apple's port in WebKit/WebKit/WebView/WebView.mm
const double WebView::textSizeMultiplierRatio = 1.2;
const double WebView::minTextSizeMultiplier = 0.5;
const double WebView::maxTextSizeMultiplier = 3.0;

// Used to defer all page activity in cases where the embedder wishes to run
// a nested event loop. Using a stack enables nesting of message loop invocations.
static Vector<OwnPtr<ScopedPageLoadDeferrer>>& pageLoadDeferrerStack()
{
    DEFINE_STATIC_LOCAL(Vector<OwnPtr<ScopedPageLoadDeferrer>>, deferrerStack, ());
    return deferrerStack;
}

// Ensure that the WebDragOperation enum values stay in sync with the original
// DragOperation constants.
#define STATIC_ASSERT_MATCHING_ENUM(coreName) \
    static_assert(int(coreName) == int(Web##coreName), "DragOperation and WebDragOperation enum mismatch: " #coreName)
STATIC_ASSERT_MATCHING_ENUM(DragOperationNone);
STATIC_ASSERT_MATCHING_ENUM(DragOperationCopy);
STATIC_ASSERT_MATCHING_ENUM(DragOperationLink);
STATIC_ASSERT_MATCHING_ENUM(DragOperationGeneric);
STATIC_ASSERT_MATCHING_ENUM(DragOperationPrivate);
STATIC_ASSERT_MATCHING_ENUM(DragOperationMove);
STATIC_ASSERT_MATCHING_ENUM(DragOperationDelete);
STATIC_ASSERT_MATCHING_ENUM(DragOperationEvery);

static bool shouldUseExternalPopupMenus = false;

namespace {

class UserGestureNotifier {
public:
    // If a UserGestureIndicator is created for a user gesture since the last
    // page load and *userGestureObserved is false, the UserGestureNotifier
    // will notify the client and set *userGestureObserved to true.
    UserGestureNotifier(WebAutofillClient*, bool* userGestureObserved);
    ~UserGestureNotifier();

private:
    WebAutofillClient* const m_client;
    bool* const m_userGestureObserved;
};

UserGestureNotifier::UserGestureNotifier(WebAutofillClient* client, bool* userGestureObserved)
    : m_client(client)
    , m_userGestureObserved(userGestureObserved)
{
    ASSERT(m_userGestureObserved);
}

UserGestureNotifier::~UserGestureNotifier()
{
    if (!*m_userGestureObserved && UserGestureIndicator::processedUserGestureSinceLoad()) {
        *m_userGestureObserved = true;
        if (m_client)
            m_client->firstUserGestureObserved();
    }
}

class EmptyEventListener final : public EventListener {
public:
    static PassRefPtrWillBeRawPtr<EmptyEventListener> create()
    {
        return adoptRefWillBeNoop(new EmptyEventListener());
    }

    bool operator==(const EventListener& other) const override
    {
        return this == &other;
    }

private:
    EmptyEventListener()
        : EventListener(CPPEventListenerType)
    {
    }

    void handleEvent(ExecutionContext* executionContext, Event*) override
    {
    }
};

class ColorOverlay final : public PageOverlay::Delegate {
public:
    explicit ColorOverlay(WebColor color)
        : m_color(color)
    {
    }

    virtual ~ColorOverlay()
    {
    }

private:
    void paintPageOverlay(const PageOverlay& pageOverlay, GraphicsContext& graphicsContext, const WebSize& size) const override
    {
        if (DrawingRecorder::useCachedDrawingIfPossible(graphicsContext, pageOverlay, DisplayItem::PageOverlay))
            return;
        FloatRect rect(0, 0, size.width, size.height);
        DrawingRecorder drawingRecorder(graphicsContext, pageOverlay, DisplayItem::PageOverlay, rect);
        graphicsContext.fillRect(rect, m_color);
    }

    WebColor m_color;
};

} // namespace

// WebView ----------------------------------------------------------------

WebView* WebView::create(WebViewClient* client)
{
    // Pass the WebViewImpl's self-reference to the caller.
    return WebViewImpl::create(client);
}

WebViewImpl* WebViewImpl::create(WebViewClient* client)
{
    // Pass the WebViewImpl's self-reference to the caller.
    return adoptRef(new WebViewImpl(client)).leakRef();
}

void WebView::setUseExternalPopupMenus(bool useExternalPopupMenus)
{
    shouldUseExternalPopupMenus = useExternalPopupMenus;
}

void WebView::updateVisitedLinkState(unsigned long long linkHash)
{
    Page::visitedStateChanged(linkHash);
}

void WebView::resetVisitedLinkState()
{
    Page::allVisitedStateChanged();
}

void WebView::willEnterModalLoop()
{
    pageLoadDeferrerStack().append(adoptPtr(new ScopedPageLoadDeferrer()));
}

void WebView::didExitModalLoop()
{
    ASSERT(pageLoadDeferrerStack().size());
    pageLoadDeferrerStack().removeLast();
}

void WebViewImpl::setMainFrame(WebFrame* frame)
{
    if (frame->isWebLocalFrame()) {
        WebLocalFrameImpl* localFrame = toWebLocalFrameImpl(frame);
        localFrame->initializeCoreFrame(&page()->frameHost(), 0, nullAtom, nullAtom);
    } else {
        toWebRemoteFrameImpl(frame)->initializeCoreFrame(&page()->frameHost(), 0, nullAtom);
    }
}

void WebViewImpl::setCredentialManagerClient(WebCredentialManagerClient* webCredentialManagerClient)
{
    ASSERT(m_page);
    provideCredentialManagerClientTo(*m_page, new CredentialManagerClient(webCredentialManagerClient));
}

void WebViewImpl::setPrerendererClient(WebPrerendererClient* prerendererClient)
{
    ASSERT(m_page);
    providePrerendererClientTo(*m_page, new PrerendererClientImpl(prerendererClient));
}

void WebViewImpl::setSpellCheckClient(WebSpellCheckClient* spellCheckClient)
{
    m_spellCheckClient = spellCheckClient;
}

// static
HashSet<WebViewImpl*>& WebViewImpl::allInstances()
{
    DEFINE_STATIC_LOCAL(HashSet<WebViewImpl*>, allInstances, ());
    return allInstances;
}

WebViewImpl::WebViewImpl(WebViewClient* client)
    : m_client(client)
    , m_spellCheckClient(nullptr)
    , m_chromeClientImpl(ChromeClientImpl::create(this))
    , m_contextMenuClientImpl(this)
    , m_dragClientImpl(this)
    , m_editorClientImpl(this)
    , m_spellCheckerClientImpl(this)
    , m_storageClientImpl(this)
    , m_shouldAutoResize(false)
    , m_zoomLevel(0)
    , m_minimumZoomLevel(zoomFactorToZoomLevel(minTextSizeMultiplier))
    , m_maximumZoomLevel(zoomFactorToZoomLevel(maxTextSizeMultiplier))
    , m_zoomFactorForDeviceScaleFactor(1.f)
    , m_maximumLegibleScale(1)
    , m_doubleTapZoomPageScaleFactor(0)
    , m_doubleTapZoomPending(false)
    , m_enableFakePageScaleAnimationForTesting(false)
    , m_fakePageScaleAnimationPageScaleFactor(0)
    , m_fakePageScaleAnimationUseAnchor(false)
    , m_doingDragAndDrop(false)
    , m_ignoreInputEvents(false)
    , m_compositorDeviceScaleFactorOverride(0)
    , m_rootLayerScale(1)
    , m_suppressNextKeypressEvent(false)
    , m_imeAcceptEvents(true)
    , m_operationsAllowed(WebDragOperationNone)
    , m_dragOperation(WebDragOperationNone)
    , m_devToolsEmulator(nullptr)
    , m_isAltDragRubberbandingEnabled(false)
    , m_isTransparent(false)
    , m_tabsToLinks(false)
    , m_layerTreeView(nullptr)
    , m_rootLayer(nullptr)
    , m_rootGraphicsLayer(nullptr)
    , m_rootTransformLayer(nullptr)
    , m_graphicsLayerFactory(adoptPtr(new GraphicsLayerFactoryChromium(this)))
    , m_matchesHeuristicsForGpuRasterization(false)
    , m_recreatingGraphicsContext(false)
    , m_flingModifier(0)
    , m_flingSourceDevice(WebGestureDeviceUninitialized)
    , m_fullscreenController(FullscreenController::create(this))
    , m_showFPSCounter(false)
    , m_baseBackgroundColor(Color::white)
    , m_backgroundColorOverride(Color::transparent)
    , m_zoomFactorOverride(0)
    , m_userGestureObserved(false)
    , m_shouldDispatchFirstVisuallyNonEmptyLayout(false)
    , m_shouldDispatchFirstLayoutAfterFinishedParsing(false)
    , m_shouldDispatchFirstLayoutAfterFinishedLoading(false)
    , m_displayMode(WebDisplayModeBrowser)
    , m_elasticOverscroll(FloatSize())
    , m_scheduler(Platform::current()->currentThread()->scheduler()->createWebViewScheduler(this).release())
{
    Page::PageClients pageClients;
    pageClients.chromeClient = m_chromeClientImpl.get();
    pageClients.contextMenuClient = &m_contextMenuClientImpl;
    pageClients.editorClient = &m_editorClientImpl;
    pageClients.dragClient = &m_dragClientImpl;
    pageClients.spellCheckerClient = &m_spellCheckerClientImpl;

    m_page = adoptPtrWillBeNoop(new Page(pageClients));
    MediaKeysController::provideMediaKeysTo(*m_page, &m_mediaKeysClientImpl);
    provideSpeechRecognitionTo(*m_page, SpeechRecognitionClientProxy::create(client ? client->speechRecognizer() : nullptr));
    provideContextFeaturesTo(*m_page, ContextFeaturesClientImpl::create());
    provideDatabaseClientTo(*m_page, DatabaseClientImpl::create());

    provideStorageQuotaClientTo(*m_page, StorageQuotaClientImpl::create());
    m_page->setValidationMessageClient(ValidationMessageClientImpl::create(*this));
    provideWorkerGlobalScopeProxyProviderTo(*m_page, WorkerGlobalScopeProxyProviderImpl::create());
    StorageNamespaceController::provideStorageNamespaceTo(*m_page, &m_storageClientImpl);

    m_page->makeOrdinary();

    if (m_client) {
        setDeviceScaleFactor(m_client->screenInfo().deviceScaleFactor);
        setVisibilityState(m_client->visibilityState(), true);
    }

    initializeLayerTreeView();

    m_devToolsEmulator = DevToolsEmulator::create(this);

    allInstances().add(this);

    m_pageImportanceSignals.setObserver(client);
}

WebViewImpl::~WebViewImpl()
{
    ASSERT(!m_page);
}

WebDevToolsAgentImpl* WebViewImpl::mainFrameDevToolsAgentImpl()
{
    WebLocalFrameImpl* mainFrame = mainFrameImpl();
    return mainFrame ? mainFrame->devToolsAgentImpl() : nullptr;
}

InspectorOverlay* WebViewImpl::inspectorOverlay()
{
    if (WebDevToolsAgentImpl* devtools = mainFrameDevToolsAgentImpl())
        return devtools->overlay();
    return nullptr;
}

WebLocalFrameImpl* WebViewImpl::mainFrameImpl() const
{
    return m_page && m_page->mainFrame() && m_page->mainFrame()->isLocalFrame()
        ? WebLocalFrameImpl::fromFrame(m_page->deprecatedLocalMainFrame()) : nullptr;
}

bool WebViewImpl::tabKeyCyclesThroughElements() const
{
    ASSERT(m_page);
    return m_page->tabKeyCyclesThroughElements();
}

void WebViewImpl::setTabKeyCyclesThroughElements(bool value)
{
    if (m_page)
        m_page->setTabKeyCyclesThroughElements(value);
}

void WebViewImpl::handleMouseLeave(LocalFrame& mainFrame, const WebMouseEvent& event)
{
    m_client->setMouseOverURL(WebURL());
    PageWidgetEventHandler::handleMouseLeave(mainFrame, event);
}

void WebViewImpl::handleMouseDown(LocalFrame& mainFrame, const WebMouseEvent& event)
{
    // If there is a popup open, close it as the user is clicking on the page
    // (outside of the popup). We also save it so we can prevent a click on an
    // element from immediately reopening the same popup.
    RefPtr<WebPagePopupImpl> pagePopup;
    if (event.button == WebMouseEvent::ButtonLeft) {
        pagePopup = m_pagePopup;
        hidePopups();
        ASSERT(!m_pagePopup);
    }

    m_lastMouseDownPoint = WebPoint(event.x, event.y);

    // Take capture on a mouse down on a plugin so we can send it mouse events.
    // If the hit node is a plugin but a scrollbar is over it don't start mouse
    // capture because it will interfere with the scrollbar receiving events.
    IntPoint point(event.x, event.y);
    if (event.button == WebMouseEvent::ButtonLeft && m_page->mainFrame()->isLocalFrame()) {
        point = m_page->deprecatedLocalMainFrame()->view()->rootFrameToContents(point);
        HitTestResult result(m_page->deprecatedLocalMainFrame()->eventHandler().hitTestResultAtPoint(point));
        result.setToShadowHostIfInUserAgentShadowRoot();
        Node* hitNode = result.innerNodeOrImageMapImage();

        if (!result.scrollbar() && hitNode && hitNode->layoutObject() && hitNode->layoutObject()->isEmbeddedObject()) {
            m_mouseCaptureNode = hitNode;
            TRACE_EVENT_ASYNC_BEGIN0("input", "capturing mouse", this);
        }
    }

    PageWidgetEventHandler::handleMouseDown(mainFrame, event);

    if (event.button == WebMouseEvent::ButtonLeft && m_mouseCaptureNode)
        m_mouseCaptureGestureToken = mainFrame.eventHandler().takeLastMouseDownGestureToken();

    if (m_pagePopup && pagePopup && m_pagePopup->hasSamePopupClient(pagePopup.get())) {
        // That click triggered a page popup that is the same as the one we just closed.
        // It needs to be closed.
        cancelPagePopup();
    }

    // Dispatch the contextmenu event regardless of if the click was swallowed.
    if (!page()->settings().showContextMenuOnMouseUp()) {
#if OS(MACOSX)
        if (event.button == WebMouseEvent::ButtonRight
            || (event.button == WebMouseEvent::ButtonLeft
                && event.modifiers & WebMouseEvent::ControlKey))
            mouseContextMenu(event);
#else
        if (event.button == WebMouseEvent::ButtonRight)
            mouseContextMenu(event);
#endif
    }
}

void WebViewImpl::setDisplayMode(WebDisplayMode mode)
{
    m_displayMode = mode;
    if (!mainFrameImpl() || !mainFrameImpl()->frameView())
        return;

    mainFrameImpl()->frameView()->setDisplayMode(mode);
}

void WebViewImpl::mouseContextMenu(const WebMouseEvent& event)
{
    if (!mainFrameImpl() || !mainFrameImpl()->frameView())
        return;

    m_page->contextMenuController().clearContextMenu();

    PlatformMouseEventBuilder pme(mainFrameImpl()->frameView(), event);

    // Find the right target frame. See issue 1186900.
    HitTestResult result = hitTestResultForRootFramePos(pme.position());
    Frame* targetFrame;
    if (result.innerNodeOrImageMapImage())
        targetFrame = result.innerNodeOrImageMapImage()->document().frame();
    else
        targetFrame = m_page->focusController().focusedOrMainFrame();

    if (!targetFrame->isLocalFrame())
        return;

    LocalFrame* targetLocalFrame = toLocalFrame(targetFrame);

#if OS(WIN)
    targetLocalFrame->view()->setCursor(pointerCursor());
#endif

    {
        ContextMenuAllowedScope scope;
        targetLocalFrame->eventHandler().sendContextMenuEvent(pme, nullptr);
    }
    // Actually showing the context menu is handled by the ContextMenuClient
    // implementation...
}

void WebViewImpl::handleMouseUp(LocalFrame& mainFrame, const WebMouseEvent& event)
{
    PageWidgetEventHandler::handleMouseUp(mainFrame, event);

    if (page()->settings().showContextMenuOnMouseUp()) {
        // Dispatch the contextmenu event regardless of if the click was swallowed.
        // On Mac/Linux, we handle it on mouse down, not up.
        if (event.button == WebMouseEvent::ButtonRight)
            mouseContextMenu(event);
    }
}

bool WebViewImpl::handleMouseWheel(LocalFrame& mainFrame, const WebMouseWheelEvent& event)
{
    hidePopups();
    return PageWidgetEventHandler::handleMouseWheel(mainFrame, event);
}

bool WebViewImpl::scrollBy(const WebFloatSize& delta, const WebFloatSize& velocity)
{
    ASSERT(m_flingSourceDevice != WebGestureDeviceUninitialized);
    if (m_flingSourceDevice == WebGestureDeviceTouchpad) {
        WebMouseWheelEvent syntheticWheel;
        const float tickDivisor = WheelEvent::TickMultiplier;

        syntheticWheel.deltaX = delta.width;
        syntheticWheel.deltaY = delta.height;
        syntheticWheel.wheelTicksX = delta.width / tickDivisor;
        syntheticWheel.wheelTicksY = delta.height / tickDivisor;
        syntheticWheel.hasPreciseScrollingDeltas = true;
        syntheticWheel.x = m_positionOnFlingStart.x;
        syntheticWheel.y = m_positionOnFlingStart.y;
        syntheticWheel.globalX = m_globalPositionOnFlingStart.x;
        syntheticWheel.globalY = m_globalPositionOnFlingStart.y;
        syntheticWheel.modifiers = m_flingModifier;

        if (m_page && m_page->mainFrame() && m_page->mainFrame()->isLocalFrame() && m_page->deprecatedLocalMainFrame()->view())
            return handleMouseWheel(*m_page->deprecatedLocalMainFrame(), syntheticWheel);
    } else {
        WebGestureEvent syntheticGestureEvent;

        syntheticGestureEvent.type = WebInputEvent::GestureScrollUpdate;
        syntheticGestureEvent.data.scrollUpdate.preventPropagation = true;
        syntheticGestureEvent.data.scrollUpdate.deltaX = delta.width;
        syntheticGestureEvent.data.scrollUpdate.deltaY = delta.height;
        syntheticGestureEvent.data.scrollUpdate.velocityX = velocity.width;
        syntheticGestureEvent.data.scrollUpdate.velocityY = velocity.height;
        syntheticGestureEvent.x = m_positionOnFlingStart.x;
        syntheticGestureEvent.y = m_positionOnFlingStart.y;
        syntheticGestureEvent.globalX = m_globalPositionOnFlingStart.x;
        syntheticGestureEvent.globalY = m_globalPositionOnFlingStart.y;
        syntheticGestureEvent.modifiers = m_flingModifier;
        syntheticGestureEvent.sourceDevice = WebGestureDeviceTouchscreen;
        syntheticGestureEvent.data.scrollUpdate.inertial = true;

        if (m_page && m_page->mainFrame() && m_page->mainFrame()->isLocalFrame() && m_page->deprecatedLocalMainFrame()->view())
            return handleGestureEvent(syntheticGestureEvent);
    }
    return false;
}

bool WebViewImpl::handleGestureEvent(const WebGestureEvent& event)
{
    if (!m_client)
        return false;

    bool eventSwallowed = false;
    bool eventCancelled = false; // for disambiguation

    // Special handling for slow-path fling gestures.
    switch (event.type) {
    case WebInputEvent::GestureFlingStart: {
        if (mainFrameImpl()->frame()->eventHandler().isScrollbarHandlingGestures())
            break;
        endActiveFlingAnimation();
        m_client->cancelScheduledContentIntents();
        m_positionOnFlingStart = WebPoint(event.x, event.y);
        m_globalPositionOnFlingStart = WebPoint(event.globalX, event.globalY);
        m_flingModifier = event.modifiers;
        m_flingSourceDevice = event.sourceDevice;
        ASSERT(m_flingSourceDevice != WebGestureDeviceUninitialized);
        OwnPtr<WebGestureCurve> flingCurve = adoptPtr(Platform::current()->createFlingAnimationCurve(event.sourceDevice, WebFloatPoint(event.data.flingStart.velocityX, event.data.flingStart.velocityY), WebSize()));
        ASSERT(flingCurve);
        m_gestureAnimation = WebActiveGestureAnimation::createAtAnimationStart(flingCurve.release(), this);
        scheduleAnimation();
        eventSwallowed = true;

        // Plugins may need to see GestureFlingStart to balance
        // GestureScrollBegin (since the former replaces GestureScrollEnd when
        // transitioning to a fling).
        PlatformGestureEventBuilder platformEvent(mainFrameImpl()->frameView(), event);
        mainFrameImpl()->frame()->eventHandler().handleGestureScrollEvent(platformEvent);

        m_client->didHandleGestureEvent(event, eventCancelled);
        return eventSwallowed;
    }
    case WebInputEvent::GestureFlingCancel:
        if (endActiveFlingAnimation())
            eventSwallowed = true;

        m_client->didHandleGestureEvent(event, eventCancelled);
        return eventSwallowed;
    default:
        break;
    }

    PlatformGestureEventBuilder platformEvent(mainFrameImpl()->frameView(), event);

    // Special handling for double tap and scroll events as we don't want to
    // hit test for them.
    switch (event.type) {
    case WebInputEvent::GestureDoubleTap:
        if (m_webSettings->doubleTapToZoomEnabled() && minimumPageScaleFactor() != maximumPageScaleFactor()) {
            m_client->cancelScheduledContentIntents();
            animateDoubleTapZoom(platformEvent.position());
        }
        // GestureDoubleTap is currently only used by Android for zooming. For WebCore,
        // GestureTap with tap count = 2 is used instead. So we drop GestureDoubleTap here.
        eventSwallowed = true;
        m_client->didHandleGestureEvent(event, eventCancelled);
        return eventSwallowed;
    case WebInputEvent::GestureScrollBegin:
        m_client->cancelScheduledContentIntents();
    case WebInputEvent::GestureScrollEnd:
    case WebInputEvent::GestureScrollUpdate:
    case WebInputEvent::GestureFlingStart:
        // Scrolling-related gesture events invoke EventHandler recursively for each frame down
        // the chain, doing a single-frame hit-test per frame. This matches handleWheelEvent.
        // Perhaps we could simplify things by rewriting scroll handling to work inner frame
        // out, and then unify with other gesture events.
        eventSwallowed = mainFrameImpl()->frame()->eventHandler().handleGestureScrollEvent(platformEvent);
        m_client->didHandleGestureEvent(event, eventCancelled);
        return eventSwallowed;
    case WebInputEvent::GesturePinchBegin:
    case WebInputEvent::GesturePinchEnd:
    case WebInputEvent::GesturePinchUpdate:
        return false;
    default:
        break;
    }

    // Hit test across all frames and do touch adjustment as necessary for the event type.
    GestureEventWithHitTestResults targetedEvent =
        m_page->deprecatedLocalMainFrame()->eventHandler().targetGestureEvent(platformEvent);

    // Handle link highlighting outside the main switch to avoid getting lost in the
    // complicated set of cases handled below.
    switch (event.type) {
    case WebInputEvent::GestureShowPress:
        // Queue a highlight animation, then hand off to regular handler.
        enableTapHighlightAtPoint(targetedEvent);
        break;
    case WebInputEvent::GestureTapCancel:
    case WebInputEvent::GestureTap:
    case WebInputEvent::GestureLongPress:
        for (size_t i = 0; i < m_linkHighlights.size(); ++i)
            m_linkHighlights[i]->startHighlightAnimationIfNeeded();
        break;
    default:
        break;
    }

    switch (event.type) {
    case WebInputEvent::GestureTap: {
        // If there is a popup open, close it as the user is clicking on the page
        // (outside of the popup). We also save it so we can prevent a tap on an
        // element from immediately reopening the same popup.
        RefPtr<WebPagePopupImpl> pagePopup = m_pagePopup;
        hidePopups();
        ASSERT(!m_pagePopup);

        m_client->cancelScheduledContentIntents();
        if (detectContentOnTouch(targetedEvent)) {
            eventSwallowed = true;
            break;
        }

        // Don't trigger a disambiguation popup on sites designed for mobile devices.
        // Instead, assume that the page has been designed with big enough buttons and links.
        // Don't trigger a disambiguation popup when screencasting, since it's implemented outside of
        // compositor pipeline and is not being screencasted itself. This leads to bad user experience.
        WebDevToolsAgentImpl* devTools = mainFrameDevToolsAgentImpl();
        VisualViewport& visualViewport = page()->frameHost().visualViewport();
        bool screencastEnabled = devTools && devTools->screencastEnabled();
        if (event.data.tap.width > 0 && !visualViewport.shouldDisableDesktopWorkarounds() && !screencastEnabled) {
            IntRect boundingBox(visualViewport.viewportToRootFrame(IntRect(
                event.x - event.data.tap.width / 2,
                event.y - event.data.tap.height / 2,
                event.data.tap.width,
                event.data.tap.height)));

            // TODO(bokan): We shouldn't pass details of the VisualViewport offset to render_view_impl.
            //              crbug.com/459591
            WebSize visualViewportOffset = flooredIntSize(visualViewport.location());

            if (m_webSettings->multiTargetTapNotificationEnabled()) {
                Vector<IntRect> goodTargets;
                WillBeHeapVector<RawPtrWillBeMember<Node>> highlightNodes;
                findGoodTouchTargets(boundingBox, mainFrameImpl()->frame(), goodTargets, highlightNodes);
                // FIXME: replace touch adjustment code when numberOfGoodTargets == 1?
                // Single candidate case is currently handled by: https://bugs.webkit.org/show_bug.cgi?id=85101
                if (goodTargets.size() >= 2 && m_client
                    && m_client->didTapMultipleTargets(visualViewportOffset, boundingBox, goodTargets)) {

                    enableTapHighlights(highlightNodes);
                    for (size_t i = 0; i < m_linkHighlights.size(); ++i)
                        m_linkHighlights[i]->startHighlightAnimationIfNeeded();
                    eventSwallowed = true;
                    eventCancelled = true;
                    break;
                }
            }
        }

        eventSwallowed = mainFrameImpl()->frame()->eventHandler().handleGestureEvent(targetedEvent);

        if (m_pagePopup && pagePopup && m_pagePopup->hasSamePopupClient(pagePopup.get())) {
            // The tap triggered a page popup that is the same as the one we just closed.
            // It needs to be closed.
            cancelPagePopup();
        }
        break;
    }
    case WebInputEvent::GestureTwoFingerTap:
    case WebInputEvent::GestureLongPress:
    case WebInputEvent::GestureLongTap: {
        if (!mainFrameImpl() || !mainFrameImpl()->frameView())
            break;

        m_client->cancelScheduledContentIntents();
        m_page->contextMenuController().clearContextMenu();
        {
            ContextMenuAllowedScope scope;
            eventSwallowed = mainFrameImpl()->frame()->eventHandler().handleGestureEvent(targetedEvent);
        }

        break;
    }
    case WebInputEvent::GestureShowPress:
        m_client->cancelScheduledContentIntents();
    case WebInputEvent::GestureTapDown:
    case WebInputEvent::GestureTapCancel:
    case WebInputEvent::GestureTapUnconfirmed: {
        eventSwallowed = mainFrameImpl()->frame()->eventHandler().handleGestureEvent(targetedEvent);
        break;
    }
    default:
        ASSERT_NOT_REACHED();
    }
    m_client->didHandleGestureEvent(event, eventCancelled);
    return eventSwallowed;
}

bool WebViewImpl::handleSyntheticWheelFromTouchpadPinchEvent(const WebGestureEvent& pinchEvent)
{
    ASSERT(pinchEvent.type == WebInputEvent::GesturePinchUpdate);

    // Touchscreen pinch events should not reach Blink.
    ASSERT(pinchEvent.sourceDevice == WebGestureDeviceTouchpad);

    // For pinch gesture events, match typical trackpad behavior on Windows by sending fake
    // wheel events with the ctrl modifier set when we see trackpad pinch gestures.  Ideally
    // we'd someday get a platform 'pinch' event and send that instead.
    WebMouseWheelEvent wheelEvent;
    wheelEvent.type = WebInputEvent::MouseWheel;
    wheelEvent.timeStampSeconds = pinchEvent.timeStampSeconds;
    wheelEvent.windowX = wheelEvent.x = pinchEvent.x;
    wheelEvent.windowY = wheelEvent.y = pinchEvent.y;
    wheelEvent.globalX = pinchEvent.globalX;
    wheelEvent.globalY = pinchEvent.globalY;
    wheelEvent.modifiers =
        pinchEvent.modifiers | WebInputEvent::ControlKey;
    wheelEvent.deltaX = 0;

    // The function to convert scales to deltaY values is designed to be
    // compatible with websites existing use of wheel events, and with existing
    // Windows trackpad behavior.  In particular, we want:
    //  - deltas should accumulate via addition: f(s1*s2)==f(s1)+f(s2)
    //  - deltas should invert via negation: f(1/s) == -f(s)
    //  - zoom in should be positive: f(s) > 0 iff s > 1
    //  - magnitude roughly matches wheels: f(2) > 25 && f(2) < 100
    //  - a formula that's relatively easy to use from JavaScript
    // Note that 'wheel' event deltaY values have their sign inverted.  So to
    // convert a wheel deltaY back to a scale use Math.exp(-deltaY/100).
    ASSERT(pinchEvent.data.pinchUpdate.scale > 0);
    wheelEvent.deltaY = 100.0f * log(pinchEvent.data.pinchUpdate.scale);
    wheelEvent.hasPreciseScrollingDeltas = true;
    wheelEvent.wheelTicksX = 0;
    wheelEvent.wheelTicksY =
        pinchEvent.data.pinchUpdate.scale > 1 ? 1 : -1;
    wheelEvent.canScroll = false;

    return handleInputEvent(wheelEvent);
}

void WebViewImpl::transferActiveWheelFlingAnimation(const WebActiveWheelFlingParameters& parameters)
{
    TRACE_EVENT0("blink", "WebViewImpl::transferActiveWheelFlingAnimation");
    ASSERT(!m_gestureAnimation);
    m_positionOnFlingStart = parameters.point;
    m_globalPositionOnFlingStart = parameters.globalPoint;
    m_flingModifier = parameters.modifiers;
    OwnPtr<WebGestureCurve> curve = adoptPtr(Platform::current()->createFlingAnimationCurve(parameters.sourceDevice, WebFloatPoint(parameters.delta), parameters.cumulativeScroll));
    ASSERT(curve);
    m_gestureAnimation = WebActiveGestureAnimation::createWithTimeOffset(curve.release(), this, parameters.startTime);
    ASSERT(parameters.sourceDevice != WebGestureDeviceUninitialized);
    m_flingSourceDevice = parameters.sourceDevice;
    scheduleAnimation();
}

bool WebViewImpl::endActiveFlingAnimation()
{
    if (m_gestureAnimation) {
        m_gestureAnimation.clear();
        m_flingSourceDevice = WebGestureDeviceUninitialized;
        if (m_layerTreeView)
            m_layerTreeView->didStopFlinging();
        return true;
    }
    return false;
}

bool WebViewImpl::startPageScaleAnimation(const IntPoint& targetPosition, bool useAnchor, float newScale, double durationInSeconds)
{
    VisualViewport& visualViewport = page()->frameHost().visualViewport();
    WebPoint clampedPoint = targetPosition;
    if (!useAnchor) {
        clampedPoint = visualViewport.clampDocumentOffsetAtScale(targetPosition, newScale);
        if (!durationInSeconds) {
            setPageScaleFactor(newScale);

            FrameView* view = mainFrameImpl()->frameView();
            if (view && view->scrollableArea())
                view->scrollableArea()->setScrollPosition(DoublePoint(clampedPoint.x, clampedPoint.y), ProgrammaticScroll);

            return false;
        }
    }
    if (useAnchor && newScale == pageScaleFactor())
        return false;

    if (m_enableFakePageScaleAnimationForTesting) {
        m_fakePageScaleAnimationTargetPosition = targetPosition;
        m_fakePageScaleAnimationUseAnchor = useAnchor;
        m_fakePageScaleAnimationPageScaleFactor = newScale;
    } else {
        if (!m_layerTreeView)
            return false;
        m_layerTreeView->startPageScaleAnimation(targetPosition, useAnchor, newScale, durationInSeconds);
    }
    return true;
}

void WebViewImpl::enableFakePageScaleAnimationForTesting(bool enable)
{
    m_enableFakePageScaleAnimationForTesting = enable;
}

void WebViewImpl::setShowFPSCounter(bool show)
{
    if (m_layerTreeView) {
        TRACE_EVENT0("blink", "WebViewImpl::setShowFPSCounter");
        m_layerTreeView->setShowFPSCounter(show && !m_devToolsEmulator->deviceEmulationEnabled());
    }
    m_showFPSCounter = show;
}

void WebViewImpl::setShowPaintRects(bool show)
{
    if (m_layerTreeView) {
        TRACE_EVENT0("blink", "WebViewImpl::setShowPaintRects");
        m_layerTreeView->setShowPaintRects(show);
    }
    setFirstPaintInvalidationTrackingEnabledForShowPaintRects(show);
}

void WebViewImpl::setShowDebugBorders(bool show)
{
    if (m_layerTreeView)
        m_layerTreeView->setShowDebugBorders(show);
}

void WebViewImpl::updateShowFPSCounter()
{
    if (m_layerTreeView)
        m_layerTreeView->setShowFPSCounter(m_showFPSCounter && !m_devToolsEmulator->deviceEmulationEnabled());
}

void WebViewImpl::setShowScrollBottleneckRects(bool show)
{
    if (m_layerTreeView)
        m_layerTreeView->setShowScrollBottleneckRects(show);
}

void WebViewImpl::acceptLanguagesChanged()
{
    if (!page())
        return;

    page()->acceptLanguagesChanged();
}

bool WebViewImpl::handleKeyEvent(const WebKeyboardEvent& event)
{
    ASSERT((event.type == WebInputEvent::RawKeyDown)
        || (event.type == WebInputEvent::KeyDown)
        || (event.type == WebInputEvent::KeyUp));
    TRACE_EVENT2("input", "WebViewImpl::handleKeyEvent",
        "type", inputTypeToName(event.type),
        "text", String(event.text).utf8());

    // Halt an in-progress fling on a key event.
    endActiveFlingAnimation();

    // Please refer to the comments explaining the m_suppressNextKeypressEvent
    // member.
    // The m_suppressNextKeypressEvent is set if the KeyDown is handled by
    // Webkit. A keyDown event is typically associated with a keyPress(char)
    // event and a keyUp event. We reset this flag here as this is a new keyDown
    // event.
    m_suppressNextKeypressEvent = false;

    // If there is a popup, it should be the one processing the event, not the
    // page.
    if (m_pagePopup) {
        m_pagePopup->handleKeyEvent(PlatformKeyboardEventBuilder(event));
        // We need to ignore the next Char event after this otherwise pressing
        // enter when selecting an item in the popup will go to the page.
        if (WebInputEvent::RawKeyDown == event.type)
            m_suppressNextKeypressEvent = true;
        return true;
    }

    RefPtrWillBeRawPtr<Frame> focusedFrame = focusedCoreFrame();
    if (focusedFrame && focusedFrame->isRemoteFrame()) {
        WebRemoteFrameImpl* webFrame = WebRemoteFrameImpl::fromFrame(*toRemoteFrame(focusedFrame.get()));
        webFrame->client()->forwardInputEvent(&event);
        return true;
    }

    if (!focusedFrame || !focusedFrame->isLocalFrame())
        return false;

    LocalFrame* frame = toLocalFrame(focusedFrame.get());

    PlatformKeyboardEventBuilder evt(event);

    if (frame->eventHandler().keyEvent(evt)) {
        if (WebInputEvent::RawKeyDown == event.type) {
            // Suppress the next keypress event unless the focused node is a plugin node.
            // (Flash needs these keypress events to handle non-US keyboards.)
            Element* element = focusedElement();
            if (element && element->layoutObject() && element->layoutObject()->isEmbeddedObject()) {
                if (event.windowsKeyCode == VKEY_TAB) {
                    // If the plugin supports keyboard focus then we should not send a tab keypress event.
                    Widget* widget = toLayoutPart(element->layoutObject())->widget();
                    if (widget && widget->isPluginContainer()) {
                        WebPluginContainerImpl* plugin = toWebPluginContainerImpl(widget);
                        if (plugin && plugin->supportsKeyboardFocus())
                            m_suppressNextKeypressEvent = true;
                    }
                }
            } else {
                m_suppressNextKeypressEvent = true;
            }
        }
        return true;
    }

#if !OS(MACOSX)
    const WebInputEvent::Type contextMenuTriggeringEventType =
#if OS(WIN)
        WebInputEvent::KeyUp;
#else
        WebInputEvent::RawKeyDown;
#endif

    bool isUnmodifiedMenuKey = !(event.modifiers & WebInputEvent::InputModifiers) && event.windowsKeyCode == VKEY_APPS;
    bool isShiftF10 = event.modifiers == WebInputEvent::ShiftKey && event.windowsKeyCode == VKEY_F10;
    if ((isUnmodifiedMenuKey || isShiftF10) && event.type == contextMenuTriggeringEventType) {
        sendContextMenuEvent(event);
        return true;
    }
#endif // !OS(MACOSX)

    return keyEventDefault(event);
}

bool WebViewImpl::handleCharEvent(const WebKeyboardEvent& event)
{
    ASSERT(event.type == WebInputEvent::Char);
    TRACE_EVENT1("input", "WebViewImpl::handleCharEvent",
        "text", String(event.text).utf8());

    // Please refer to the comments explaining the m_suppressNextKeypressEvent
    // member.  The m_suppressNextKeypressEvent is set if the KeyDown is
    // handled by Webkit. A keyDown event is typically associated with a
    // keyPress(char) event and a keyUp event. We reset this flag here as it
    // only applies to the current keyPress event.
    bool suppress = m_suppressNextKeypressEvent;
    m_suppressNextKeypressEvent = false;

    // If there is a popup, it should be the one processing the event, not the
    // page.
    if (m_pagePopup)
        return m_pagePopup->handleKeyEvent(PlatformKeyboardEventBuilder(event));

    LocalFrame* frame = toLocalFrame(focusedCoreFrame());
    if (!frame)
        return suppress;

    EventHandler& handler = frame->eventHandler();

    PlatformKeyboardEventBuilder evt(event);
    if (!evt.isCharacterKey())
        return true;

    // Accesskeys are triggered by char events and can't be suppressed.
    if (handler.handleAccessKey(evt))
        return true;

    // Safari 3.1 does not pass off windows system key messages (WM_SYSCHAR) to
    // the eventHandler::keyEvent. We mimic this behavior on all platforms since
    // for now we are converting other platform's key events to windows key
    // events.
    if (evt.isSystemKey())
        return false;

    if (!suppress && !handler.keyEvent(evt))
        return keyEventDefault(event);

    return true;
}

WebRect WebViewImpl::computeBlockBound(const WebPoint& pointInRootFrame, bool ignoreClipping)
{
    if (!mainFrameImpl())
        return WebRect();

    // Use the point-based hit test to find the node.
    IntPoint point = mainFrameImpl()->frameView()->rootFrameToContents(IntPoint(pointInRootFrame.x, pointInRootFrame.y));
    HitTestRequest::HitTestRequestType hitType = HitTestRequest::ReadOnly | HitTestRequest::Active | (ignoreClipping ? HitTestRequest::IgnoreClipping : 0);
    HitTestResult result = mainFrameImpl()->frame()->eventHandler().hitTestResultAtPoint(point, hitType);
    result.setToShadowHostIfInUserAgentShadowRoot();

    Node* node = result.innerNodeOrImageMapImage();
    if (!node)
        return WebRect();

    // Find the block type node based on the hit node.
    // FIXME: This wants to walk composed tree with LayoutTreeBuilderTraversal::parent().
    while (node && (!node->layoutObject() || node->layoutObject()->isInline()))
        node = LayoutTreeBuilderTraversal::parent(*node);

    // Return the bounding box in the root frame's coordinate space.
    if (node) {
        IntRect pointInRootFrame = node->Node::pixelSnappedBoundingBox();
        LocalFrame* frame = node->document().frame();
        return frame->view()->contentsToRootFrame(pointInRootFrame);
    }
    return WebRect();
}

WebRect WebViewImpl::widenRectWithinPageBounds(const WebRect& source, int targetMargin, int minimumMargin)
{
    WebSize maxSize;
    if (mainFrame())
        maxSize = mainFrame()->contentsSize();
    IntSize scrollOffset;
    if (mainFrame())
        scrollOffset = mainFrame()->scrollOffset();
    int leftMargin = targetMargin;
    int rightMargin = targetMargin;

    const int absoluteSourceX = source.x + scrollOffset.width();
    if (leftMargin > absoluteSourceX) {
        leftMargin = absoluteSourceX;
        rightMargin = std::max(leftMargin, minimumMargin);
    }

    const int maximumRightMargin = maxSize.width - (source.width + absoluteSourceX);
    if (rightMargin > maximumRightMargin) {
        rightMargin = maximumRightMargin;
        leftMargin = std::min(leftMargin, std::max(rightMargin, minimumMargin));
    }

    const int newWidth = source.width + leftMargin + rightMargin;
    const int newX = source.x - leftMargin;

    ASSERT(newWidth >= 0);
    ASSERT(scrollOffset.width() + newX + newWidth <= maxSize.width);

    return WebRect(newX, source.y, newWidth, source.height);
}

float WebViewImpl::maximumLegiblePageScale() const
{
    // Pages should be as legible as on desktop when at dpi scale, so no
    // need to zoom in further when automatically determining zoom level
    // (after double tap, find in page, etc), though the user should still
    // be allowed to manually pinch zoom in further if they desire.
    if (page())
        return m_maximumLegibleScale * page()->settings().accessibilityFontScaleFactor();
    return m_maximumLegibleScale;
}

void WebViewImpl::computeScaleAndScrollForBlockRect(const WebPoint& hitPointInRootFrame, const WebRect& blockRectInRootFrame, float padding, float defaultScaleWhenAlreadyLegible, float& scale, WebPoint& scroll)
{
    scale = pageScaleFactor();
    scroll.x = scroll.y = 0;

    WebRect rect = blockRectInRootFrame;

    if (!rect.isEmpty()) {
        float defaultMargin = doubleTapZoomContentDefaultMargin;
        float minimumMargin = doubleTapZoomContentMinimumMargin;
        // We want the margins to have the same physical size, which means we
        // need to express them in post-scale size. To do that we'd need to know
        // the scale we're scaling to, but that depends on the margins. Instead
        // we express them as a fraction of the target rectangle: this will be
        // correct if we end up fully zooming to it, and won't matter if we
        // don't.
        rect = widenRectWithinPageBounds(rect,
                static_cast<int>(defaultMargin * rect.width / m_size.width),
                static_cast<int>(minimumMargin * rect.width / m_size.width));
        // Fit block to screen, respecting limits.
        scale = static_cast<float>(m_size.width) / rect.width;
        scale = std::min(scale, maximumLegiblePageScale());
        if (pageScaleFactor() < defaultScaleWhenAlreadyLegible)
            scale = std::max(scale, defaultScaleWhenAlreadyLegible);
        scale = clampPageScaleFactorToLimits(scale);
    }

    // FIXME: If this is being called for auto zoom during find in page,
    // then if the user manually zooms in it'd be nice to preserve the
    // relative increase in zoom they caused (if they zoom out then it's ok
    // to zoom them back in again). This isn't compatible with our current
    // double-tap zoom strategy (fitting the containing block to the screen)
    // though.

    float screenWidth = m_size.width / scale;
    float screenHeight = m_size.height / scale;

    // Scroll to vertically align the block.
    if (rect.height < screenHeight) {
        // Vertically center short blocks.
        rect.y -= 0.5 * (screenHeight - rect.height);
    } else {
        // Ensure position we're zooming to (+ padding) isn't off the bottom of
        // the screen.
        rect.y = std::max<float>(rect.y, hitPointInRootFrame.y + padding - screenHeight);
    } // Otherwise top align the block.

    // Do the same thing for horizontal alignment.
    if (rect.width < screenWidth)
        rect.x -= 0.5 * (screenWidth - rect.width);
    else
        rect.x = std::max<float>(rect.x, hitPointInRootFrame.x + padding - screenWidth);
    scroll.x = rect.x;
    scroll.y = rect.y;

    scale = clampPageScaleFactorToLimits(scale);
    scroll = mainFrameImpl()->frameView()->rootFrameToContents(scroll);
    scroll = page()->frameHost().visualViewport().clampDocumentOffsetAtScale(scroll, scale);
}

static Node* findCursorDefiningAncestor(Node* node, LocalFrame* frame)
{
    // Go up the tree to find the node that defines a mouse cursor style
    while (node) {
        if (node->layoutObject()) {
            ECursor cursor = node->layoutObject()->style()->cursor();
            if (cursor != CURSOR_AUTO || frame->eventHandler().useHandCursor(node, node->isLink()))
                break;
        }
        node = LayoutTreeBuilderTraversal::parent(*node);
    }

    return node;
}

static bool showsHandCursor(Node* node, LocalFrame* frame)
{
    if (!node || !node->layoutObject())
        return false;

    ECursor cursor = node->layoutObject()->style()->cursor();
    return cursor == CURSOR_POINTER
        || (cursor == CURSOR_AUTO && frame->eventHandler().useHandCursor(node, node->isLink()));
}

Node* WebViewImpl::bestTapNode(const GestureEventWithHitTestResults& targetedTapEvent)
{
    TRACE_EVENT0("input", "WebViewImpl::bestTapNode");

    if (!m_page || !m_page->mainFrame())
        return nullptr;

    Node* bestTouchNode = targetedTapEvent.hitTestResult().innerNode();
    if (!bestTouchNode)
        return nullptr;

    // We might hit something like an image map that has no layoutObject on it
    // Walk up the tree until we have a node with an attached layoutObject
    while (!bestTouchNode->layoutObject()) {
        bestTouchNode = LayoutTreeBuilderTraversal::parent(*bestTouchNode);
        if (!bestTouchNode)
            return nullptr;
    }

    // Editable nodes should not be highlighted (e.g., <input>)
    if (bestTouchNode->hasEditableStyle())
        return nullptr;

    Node* cursorDefiningAncestor =
        findCursorDefiningAncestor(bestTouchNode, m_page->deprecatedLocalMainFrame());
    // We show a highlight on tap only when the current node shows a hand cursor
    if (!cursorDefiningAncestor || !showsHandCursor(cursorDefiningAncestor, m_page->deprecatedLocalMainFrame())) {
        return nullptr;
    }

    // We should pick the largest enclosing node with hand cursor set. We do this by first jumping
    // up to cursorDefiningAncestor (which is already known to have hand cursor set). Then we locate
    // the next cursor-defining ancestor up in the the tree and repeat the jumps as long as the node
    // has hand cursor set.
    do {
        bestTouchNode = cursorDefiningAncestor;
        cursorDefiningAncestor = findCursorDefiningAncestor(LayoutTreeBuilderTraversal::parent(*bestTouchNode),
            m_page->deprecatedLocalMainFrame());
    } while (cursorDefiningAncestor && showsHandCursor(cursorDefiningAncestor, m_page->deprecatedLocalMainFrame()));

    return bestTouchNode;
}

void WebViewImpl::enableTapHighlightAtPoint(const GestureEventWithHitTestResults& targetedTapEvent)
{
    Node* touchNode = bestTapNode(targetedTapEvent);

    WillBeHeapVector<RawPtrWillBeMember<Node>> highlightNodes;
    highlightNodes.append(touchNode);

    enableTapHighlights(highlightNodes);
}

void WebViewImpl::enableTapHighlights(WillBeHeapVector<RawPtrWillBeMember<Node>>& highlightNodes)
{
    if (highlightNodes.isEmpty())
        return;

    // Always clear any existing highlight when this is invoked, even if we
    // don't get a new target to highlight.
    m_linkHighlights.clear();

    // LinkHighlight reads out layout and compositing state, so we need to make sure that's all up to date.
    updateAllLifecyclePhases();

    for (size_t i = 0; i < highlightNodes.size(); ++i) {
        Node* node = highlightNodes[i];

        if (!node || !node->layoutObject())
            continue;

        Color highlightColor = node->layoutObject()->style()->tapHighlightColor();
        // Safari documentation for -webkit-tap-highlight-color says if the specified color has 0 alpha,
        // then tap highlighting is disabled.
        // http://developer.apple.com/library/safari/#documentation/appleapplications/reference/safaricssref/articles/standardcssproperties.html
        if (!highlightColor.alpha())
            continue;

        m_linkHighlights.append(LinkHighlightImpl::create(node, this));
    }
}

void WebViewImpl::animateDoubleTapZoom(const IntPoint& pointInRootFrame)
{
    if (!mainFrameImpl())
        return;

    WebRect blockBounds = computeBlockBound(pointInRootFrame, false);
    float scale;
    WebPoint scroll;

    computeScaleAndScrollForBlockRect(pointInRootFrame, blockBounds, touchPointPadding, minimumPageScaleFactor() * doubleTapZoomAlreadyLegibleRatio, scale, scroll);

    bool stillAtPreviousDoubleTapScale = (pageScaleFactor() == m_doubleTapZoomPageScaleFactor
        && m_doubleTapZoomPageScaleFactor != minimumPageScaleFactor())
        || m_doubleTapZoomPending;

    bool scaleUnchanged = fabs(pageScaleFactor() - scale) < minScaleDifference;
    bool shouldZoomOut = blockBounds.isEmpty() || scaleUnchanged || stillAtPreviousDoubleTapScale;

    bool isAnimating;

    if (shouldZoomOut) {
        scale = minimumPageScaleFactor();
        IntPoint targetPosition = mainFrameImpl()->frameView()->rootFrameToContents(pointInRootFrame);
        isAnimating = startPageScaleAnimation(targetPosition, true, scale, doubleTapZoomAnimationDurationInSeconds);
    } else {
        isAnimating = startPageScaleAnimation(scroll, false, scale, doubleTapZoomAnimationDurationInSeconds);
    }

    if (isAnimating) {
        m_doubleTapZoomPageScaleFactor = scale;
        m_doubleTapZoomPending = true;
    }
}

void WebViewImpl::zoomToFindInPageRect(const WebRect& rectInRootFrame)
{
    if (!mainFrameImpl())
        return;

    WebRect blockBounds = computeBlockBound(WebPoint(rectInRootFrame.x + rectInRootFrame.width / 2, rectInRootFrame.y + rectInRootFrame.height / 2), true);

    if (blockBounds.isEmpty()) {
        // Keep current scale (no need to scroll as x,y will normally already
        // be visible). FIXME: Revisit this if it isn't always true.
        return;
    }

    float scale;
    WebPoint scroll;

    computeScaleAndScrollForBlockRect(WebPoint(rectInRootFrame.x, rectInRootFrame.y), blockBounds, nonUserInitiatedPointPadding, minimumPageScaleFactor(), scale, scroll);

    startPageScaleAnimation(scroll, false, scale, findInPageAnimationDurationInSeconds);
}

bool WebViewImpl::zoomToMultipleTargetsRect(const WebRect& rectInRootFrame)
{
    if (!mainFrameImpl())
        return false;

    float scale;
    WebPoint scroll;

    computeScaleAndScrollForBlockRect(WebPoint(rectInRootFrame.x, rectInRootFrame.y), rectInRootFrame, nonUserInitiatedPointPadding, minimumPageScaleFactor(), scale, scroll);

    if (scale <= pageScaleFactor())
        return false;

    startPageScaleAnimation(scroll, false, scale, multipleTargetsZoomAnimationDurationInSeconds);
    return true;
}

void WebViewImpl::hasTouchEventHandlers(bool hasTouchHandlers)
{
    if (m_client)
        m_client->hasTouchEventHandlers(hasTouchHandlers);
}

bool WebViewImpl::hasTouchEventHandlersAt(const WebPoint& point)
{
    // FIXME: Implement this. Note that the point must be divided by pageScaleFactor.
    return true;
}

#if !OS(MACOSX)
// Mac has no way to open a context menu based on a keyboard event.
bool WebViewImpl::sendContextMenuEvent(const WebKeyboardEvent& event)
{
    // The contextMenuController() holds onto the last context menu that was
    // popped up on the page until a new one is created. We need to clear
    // this menu before propagating the event through the DOM so that we can
    // detect if we create a new menu for this event, since we won't create
    // a new menu if the DOM swallows the event and the defaultEventHandler does
    // not run.
    page()->contextMenuController().clearContextMenu();

    bool handled;
    {
        ContextMenuAllowedScope scope;
        Frame* focusedFrame = page()->focusController().focusedOrMainFrame();
        if (!focusedFrame->isLocalFrame())
            return false;
        handled = toLocalFrame(focusedFrame)->eventHandler().sendContextMenuEventForKey(nullptr);
    }
    return handled;
}
#endif

void WebViewImpl::showContextMenuAtPoint(float x, float y, PassRefPtrWillBeRawPtr<ContextMenuProvider> menuProvider)
{
    if (!page()->mainFrame()->isLocalFrame())
        return;
    {
        ContextMenuAllowedScope scope;
        page()->contextMenuController().clearContextMenu();
        page()->contextMenuController().showContextMenuAtPoint(page()->deprecatedLocalMainFrame(), x, y, menuProvider);
    }
}

void WebViewImpl::showContextMenuForElement(WebElement element)
{
    if (!page())
        return;

    page()->contextMenuController().clearContextMenu();
    {
        ContextMenuAllowedScope scope;
        if (LocalFrame* focusedFrame = toLocalFrame(page()->focusController().focusedOrMainFrame()))
            focusedFrame->eventHandler().sendContextMenuEventForKey(element.unwrap<Element>());
    }
}

bool WebViewImpl::keyEventDefault(const WebKeyboardEvent& event)
{
    LocalFrame* frame = toLocalFrame(focusedCoreFrame());
    if (!frame)
        return false;

    switch (event.type) {
    case WebInputEvent::Char:
        if (event.windowsKeyCode == VKEY_SPACE) {
            int keyCode = ((event.modifiers & WebInputEvent::ShiftKey) ? VKEY_PRIOR : VKEY_NEXT);
            return scrollViewWithKeyboard(keyCode, event.modifiers);
        }
        break;
    case WebInputEvent::RawKeyDown:
        if (event.modifiers == WebInputEvent::ControlKey) {
            switch (event.windowsKeyCode) {
#if !OS(MACOSX)
            case 'A':
                focusedFrame()->executeCommand(WebString::fromUTF8("SelectAll"));
                return true;
            case VKEY_INSERT:
            case 'C':
                focusedFrame()->executeCommand(WebString::fromUTF8("Copy"));
                return true;
#endif
            // Match FF behavior in the sense that Ctrl+home/end are the only Ctrl
            // key combinations which affect scrolling. Safari is buggy in the
            // sense that it scrolls the page for all Ctrl+scrolling key
            // combinations. For e.g. Ctrl+pgup/pgdn/up/down, etc.
            case VKEY_HOME:
            case VKEY_END:
                break;
            default:
                return false;
            }
        }
        if (!event.isSystemKey && !(event.modifiers & WebInputEvent::ShiftKey))
            return scrollViewWithKeyboard(event.windowsKeyCode, event.modifiers);
        break;
    default:
        break;
    }
    return false;
}

bool WebViewImpl::scrollViewWithKeyboard(int keyCode, int modifiers)
{
    ScrollDirectionPhysical scrollDirectionPhysical;
    ScrollGranularity scrollGranularity;
#if OS(MACOSX)
    // Control-Up/Down should be PageUp/Down on Mac.
    if (modifiers & WebMouseEvent::ControlKey) {
      if (keyCode == VKEY_UP)
        keyCode = VKEY_PRIOR;
      else if (keyCode == VKEY_DOWN)
        keyCode = VKEY_NEXT;
    }
#endif
    if (!mapKeyCodeForScroll(keyCode, &scrollDirectionPhysical, &scrollGranularity))
        return false;

    if (LocalFrame* frame = toLocalFrame(focusedCoreFrame()))
        return frame->eventHandler().bubblingScroll(toScrollDirection(scrollDirectionPhysical), scrollGranularity);
    return false;
}

bool WebViewImpl::mapKeyCodeForScroll(
    int keyCode,
    ScrollDirectionPhysical* scrollDirection,
    ScrollGranularity* scrollGranularity)
{
    switch (keyCode) {
    case VKEY_LEFT:
        *scrollDirection = ScrollLeft;
        *scrollGranularity = ScrollByLine;
        break;
    case VKEY_RIGHT:
        *scrollDirection = ScrollRight;
        *scrollGranularity = ScrollByLine;
        break;
    case VKEY_UP:
        *scrollDirection = ScrollUp;
        *scrollGranularity = ScrollByLine;
        break;
    case VKEY_DOWN:
        *scrollDirection = ScrollDown;
        *scrollGranularity = ScrollByLine;
        break;
    case VKEY_HOME:
        *scrollDirection = ScrollUp;
        *scrollGranularity = ScrollByDocument;
        break;
    case VKEY_END:
        *scrollDirection = ScrollDown;
        *scrollGranularity = ScrollByDocument;
        break;
    case VKEY_PRIOR:  // page up
        *scrollDirection = ScrollUp;
        *scrollGranularity = ScrollByPage;
        break;
    case VKEY_NEXT:  // page down
        *scrollDirection = ScrollDown;
        *scrollGranularity = ScrollByPage;
        break;
    default:
        return false;
    }

    return true;
}

PagePopup* WebViewImpl::openPagePopup(PagePopupClient* client)
{
    ASSERT(client);
    if (hasOpenedPopup())
        hidePopups();
    ASSERT(!m_pagePopup);

    WebWidget* popupWidget = m_client->createPopupMenu(WebPopupTypePage);
    ASSERT(popupWidget);
    m_pagePopup = toWebPagePopupImpl(popupWidget);
    if (!m_pagePopup->initialize(this, client)) {
        m_pagePopup->closePopup();
        m_pagePopup = nullptr;
    }
    enablePopupMouseWheelEventListener();
    return m_pagePopup.get();
}

void WebViewImpl::closePagePopup(PagePopup* popup)
{
    ASSERT(popup);
    WebPagePopupImpl* popupImpl = toWebPagePopupImpl(popup);
    ASSERT(m_pagePopup.get() == popupImpl);
    if (m_pagePopup.get() != popupImpl)
        return;
    m_pagePopup->closePopup();
    m_pagePopup = nullptr;
    disablePopupMouseWheelEventListener();
}

void WebViewImpl::cancelPagePopup()
{
    if (m_pagePopup)
        m_pagePopup->cancel();
}

void WebViewImpl::enablePopupMouseWheelEventListener()
{
    ASSERT(!m_popupMouseWheelEventListener);
    Document* document = mainFrameImpl()->frame()->document();
    ASSERT(document);
    // We register an empty event listener, EmptyEventListener, so that mouse
    // wheel events get sent to the WebView.
    m_popupMouseWheelEventListener = EmptyEventListener::create();
    document->addEventListener(EventTypeNames::mousewheel, m_popupMouseWheelEventListener, false);
}

void WebViewImpl::disablePopupMouseWheelEventListener()
{
    ASSERT(m_popupMouseWheelEventListener);
    Document* document = mainFrameImpl()->frame()->document();
    ASSERT(document);
    // Document may have already removed the event listener, for instance, due
    // to a navigation, but remove it anyway.
    document->removeEventListener(EventTypeNames::mousewheel, m_popupMouseWheelEventListener.release(), false);
}

LocalDOMWindow* WebViewImpl::pagePopupWindow() const
{
    return m_pagePopup ? m_pagePopup->window() : nullptr;
}

Frame* WebViewImpl::focusedCoreFrame() const
{
    return m_page ? m_page->focusController().focusedOrMainFrame() : nullptr;
}

WebViewImpl* WebViewImpl::fromPage(Page* page)
{
    return page ? static_cast<WebViewImpl*>(page->chromeClient().webView()) : nullptr;
}

// WebWidget ------------------------------------------------------------------

void WebViewImpl::close()
{
    WebDevToolsAgentImpl::webViewImplClosed(this);
    ASSERT(allInstances().contains(this));
    allInstances().remove(this);

    if (m_page) {
        // Initiate shutdown for the entire frameset.  This will cause a lot of
        // notifications to be sent.
        m_page->willBeDestroyed();
        m_page.clear();
    }

    // Reset the delegate to prevent notifications being sent as we're being
    // deleted.
    m_client = nullptr;

    deref();  // Balances ref() acquired in WebView::create
}

void WebViewImpl::willStartLiveResize()
{
    if (mainFrameImpl() && mainFrameImpl()->frameView())
        mainFrameImpl()->frameView()->willStartLiveResize();
}

WebSize WebViewImpl::size()
{
    return m_size;
}

void WebViewImpl::resizeVisualViewport(const WebSize& newSize)
{
    page()->frameHost().visualViewport().setSize(newSize);
    page()->frameHost().visualViewport().clampToBoundaries();
}

void WebViewImpl::performResize()
{
    pageScaleConstraintsSet().didChangeViewSize(m_size);

    updatePageDefinedViewportConstraints(mainFrameImpl()->frame()->document()->viewportDescription());
    updateMainFrameLayoutSize();

    page()->frameHost().visualViewport().setSize(m_size);

    if (mainFrameImpl()->frameView()) {
        if (!mainFrameImpl()->frameView()->needsLayout())
            postLayoutResize(mainFrameImpl());
    }

    // When device emulation is enabled, device size values may change - they are
    // usually set equal to the view size. These values are not considered viewport-dependent
    // (see MediaQueryExp::isViewportDependent), since they are only viewport-dependent in emulation mode,
    // and thus will not be invalidated in |FrameView::performPreLayoutTasks|.
    // Therefore we should force explicit media queries invalidation here.
    if (m_devToolsEmulator->deviceEmulationEnabled()) {
        if (Document* document = mainFrameImpl()->frame()->document())
            document->mediaQueryAffectingValueChanged();
    }
}

void WebViewImpl::setTopControlsHeight(float height, bool topControlsShrinkLayoutSize)
{
    topControls().setHeight(height, topControlsShrinkLayoutSize);
}

void WebViewImpl::updateTopControlsState(WebTopControlsState constraint, WebTopControlsState current, bool animate)
{
    topControls().updateConstraints(constraint);
    if (m_layerTreeView)
        m_layerTreeView->updateTopControlsState(constraint, current, animate);
}

void WebViewImpl::didUpdateTopControls()
{
    if (m_layerTreeView) {
        m_layerTreeView->setTopControlsShownRatio(topControls().shownRatio());
        m_layerTreeView->setTopControlsHeight(topControls().height(), topControls().shrinkViewport());
    }

    WebLocalFrameImpl* mainFrame = mainFrameImpl();
    if (!mainFrame)
        return;

    FrameView* view = mainFrame->frameView();
    if (!view)
        return;

    VisualViewport& visualViewport = page()->frameHost().visualViewport();
    float topControlsViewportAdjustment = topControls().layoutHeight() - topControls().contentOffset();
    visualViewport.setTopControlsAdjustment(topControlsViewportAdjustment);

    // Shrink the FrameView by the amount that will maintain the aspect-ratio with the VisualViewport.
    view->setTopControlsViewportAdjustment(topControlsViewportAdjustment / minimumPageScaleFactor());
}

TopControls& WebViewImpl::topControls()
{
    return page()->frameHost().topControls();
}

void WebViewImpl::resizeViewWhileAnchored(FrameView* view)
{
    // FIXME: TextAutosizer does not yet support out-of-process frames.
    if (mainFrameImpl() && mainFrameImpl()->frame()->isLocalFrame()) {
        // Avoids unnecessary invalidations while various bits of state in TextAutosizer are updated.
        TextAutosizer::DeferUpdatePageInfo deferUpdatePageInfo(page());
        performResize();
    } else {
        performResize();
    }

    m_fullscreenController->updateSize();

    // Relayout immediately to recalculate the minimum scale limit for rotation anchoring.
    if (view->needsLayout())
        view->layout();
}

void WebViewImpl::resize(const WebSize& newSize)
{
    if (m_shouldAutoResize || m_size == newSize)
        return;

    WebLocalFrameImpl* mainFrame = mainFrameImpl();
    if (!mainFrame)
        return;

    FrameView* view = mainFrame->frameView();
    if (!view)
        return;

    VisualViewport& visualViewport = page()->frameHost().visualViewport();

    bool isRotation = settings()->mainFrameResizesAreOrientationChanges()
        && m_size.width && contentsSize().width() && newSize.width != m_size.width && !m_fullscreenController->isFullscreen();
    m_size = newSize;

    FloatSize viewportAnchorCoords(viewportAnchorCoordX, viewportAnchorCoordY);
    if (isRotation) {
        RotationViewportAnchor anchor(*view, visualViewport, viewportAnchorCoords, pageScaleConstraintsSet());
        resizeViewWhileAnchored(view);
    } else {
        ResizeViewportAnchor anchor(*view, visualViewport);
        resizeViewWhileAnchored(view);
    }
    sendResizeEventAndRepaint();
}

void WebViewImpl::willEndLiveResize()
{
    if (mainFrameImpl() && mainFrameImpl()->frameView())
        mainFrameImpl()->frameView()->willEndLiveResize();
}

void WebViewImpl::didEnterFullScreen()
{
    m_fullscreenController->didEnterFullScreen();
}

void WebViewImpl::didExitFullScreen()
{
    m_fullscreenController->didExitFullScreen();
}

void WebViewImpl::beginFrame(double lastFrameTimeMonotonic)
{
    TRACE_EVENT1("blink", "WebViewImpl::beginFrame", "frameTime", lastFrameTimeMonotonic);
    ASSERT(lastFrameTimeMonotonic);

    // Create synthetic wheel events as necessary for fling.
    if (m_gestureAnimation) {
        if (m_gestureAnimation->animate(lastFrameTimeMonotonic))
            scheduleAnimation();
        else {
            ASSERT(m_flingSourceDevice != WebGestureDeviceUninitialized);
            WebGestureDevice lastFlingSourceDevice = m_flingSourceDevice;
            endActiveFlingAnimation();

            PlatformGestureEvent endScrollEvent(PlatformEvent::GestureScrollEnd,
                m_positionOnFlingStart, m_globalPositionOnFlingStart,
                IntSize(), 0, PlatformEvent::NoModifiers, lastFlingSourceDevice == WebGestureDeviceTouchpad ? PlatformGestureSourceTouchpad : PlatformGestureSourceTouchscreen);
            endScrollEvent.setScrollGestureData(0, 0, 0, 0, true, false, -1 /* null plugin id */);

            mainFrameImpl()->frame()->eventHandler().handleGestureScrollEnd(endScrollEvent);
        }
    }

    if (!m_page)
        return;

    PageWidgetDelegate::animate(*m_page, lastFrameTimeMonotonic);
}

void WebViewImpl::updateAllLifecyclePhases()
{
    TRACE_EVENT0("blink", "WebViewImpl::updateAllLifecyclePhases");
    if (!mainFrameImpl())
        return;

    PageWidgetDelegate::updateLifecycleToCompositingCleanPlusScrolling(*m_page, *mainFrameImpl()->frame());

    updateLayerTreeBackgroundColor();

    // TODO(wangxianzhu): Refactor overlay and link highlights updating and painting to make clearer
    // dependency between web/ and core/ in synchronized painting mode.
    if (InspectorOverlay* overlay = inspectorOverlay())
        overlay->layout();
    for (size_t i = 0; i < m_linkHighlights.size(); ++i)
        m_linkHighlights[i]->updateGeometry();

    if (FrameView* view = mainFrameImpl()->frameView()) {
        LocalFrame* frame = mainFrameImpl()->frame();

        if (m_shouldDispatchFirstVisuallyNonEmptyLayout && view->isVisuallyNonEmpty()) {
            m_shouldDispatchFirstVisuallyNonEmptyLayout = false;
            // TODO(esprehn): Move users of this callback to something
            // better, the heuristic for "visually non-empty" is bad.
            client()->didMeaningfulLayout(WebMeaningfulLayout::VisuallyNonEmpty);
        }

        if (m_shouldDispatchFirstLayoutAfterFinishedParsing && frame->document()->hasFinishedParsing())  {
            m_shouldDispatchFirstLayoutAfterFinishedParsing = false;
            client()->didMeaningfulLayout(WebMeaningfulLayout::FinishedParsing);
        }

        if (m_shouldDispatchFirstLayoutAfterFinishedLoading && frame->document()->isLoadCompleted()) {
            m_shouldDispatchFirstLayoutAfterFinishedLoading = false;
            client()->didMeaningfulLayout(WebMeaningfulLayout::FinishedLoading);
        }
    }

    PageWidgetDelegate::updateAllLifecyclePhases(*m_page, *mainFrameImpl()->frame());
}

void WebViewImpl::paint(WebCanvas* canvas, const WebRect& rect)
{
    // This should only be used when compositing is not being used for this
    // WebView, and it is painting into the recording of its parent.
    ASSERT(!isAcceleratedCompositingActive());

    double paintStart = currentTime();
    PageWidgetDelegate::paint(*m_page, canvas, rect, *m_page->deprecatedLocalMainFrame());
    double paintEnd = currentTime();
    double pixelsPerSec = (rect.width * rect.height) / (paintEnd - paintStart);
    Platform::current()->histogramCustomCounts("Renderer4.SoftwarePaintDurationMS", (paintEnd - paintStart) * 1000, 0, 120, 30);
    Platform::current()->histogramCustomCounts("Renderer4.SoftwarePaintMegapixPerSecond", pixelsPerSec / 1000000, 10, 210, 30);
}

#if OS(ANDROID)
void WebViewImpl::paintCompositedDeprecated(WebCanvas* canvas, const WebRect& rect)
{
    // Note: This method exists on OS(ANDROID) and will hopefully be
    //       removed once the link disambiguation feature renders using
    //       the compositor.
    ASSERT(isAcceleratedCompositingActive());

    PageWidgetDelegate::paintIgnoringCompositing(*m_page, canvas, rect, *m_page->deprecatedLocalMainFrame());
}
#endif

void WebViewImpl::layoutAndPaintAsync(WebLayoutAndPaintAsyncCallback* callback)
{
    m_layerTreeView->layoutAndPaintAsync(callback);
}

void WebViewImpl::compositeAndReadbackAsync(WebCompositeAndReadbackAsyncCallback* callback)
{
    m_layerTreeView->compositeAndReadbackAsync(callback);
}

void WebViewImpl::themeChanged()
{
    if (!page())
        return;
    if (!page()->mainFrame()->isLocalFrame())
        return;
    FrameView* view = page()->deprecatedLocalMainFrame()->view();

    WebRect damagedRect(0, 0, m_size.width, m_size.height);
    view->invalidateRect(damagedRect);
}

void WebViewImpl::enterFullScreenForElement(Element* element)
{
    m_fullscreenController->enterFullScreenForElement(element);
}

void WebViewImpl::exitFullScreenForElement(Element* element)
{
    m_fullscreenController->exitFullScreenForElement(element);
}

void WebViewImpl::clearCompositedSelection()
{
    if (m_layerTreeView)
        m_layerTreeView->clearSelection();
}

void WebViewImpl::updateCompositedSelection(const WebSelection& selection)
{
    if (m_layerTreeView)
        m_layerTreeView->registerSelection(selection);
}

bool WebViewImpl::hasHorizontalScrollbar()
{
    return mainFrameImpl()->frameView()->horizontalScrollbar();
}

bool WebViewImpl::hasVerticalScrollbar()
{
    return mainFrameImpl()->frameView()->verticalScrollbar();
}

const WebInputEvent* WebViewImpl::m_currentInputEvent = nullptr;

bool WebViewImpl::handleInputEvent(const WebInputEvent& inputEvent)
{
    // TODO(dcheng): The fact that this is getting called when there is no local
    // main frame is problematic and probably indicates a bug in the input event
    // routing code.
    if (!mainFrameImpl())
        return false;

    WebAutofillClient* autofillClient = mainFrameImpl()->autofillClient();
    UserGestureNotifier notifier(autofillClient, &m_userGestureObserved);
    // On the first input event since page load, |notifier| instructs the
    // autofill client to unblock values of password input fields of any forms
    // on the page. There is a single input event, GestureTap, which can both
    // be the first event after page load, and cause a form submission. In that
    // case, the form submission happens before the autofill client is told
    // to unblock the password values, and so the password values are not
    // submitted. To avoid that, GestureTap is handled explicitly:
    if (inputEvent.type == WebInputEvent::GestureTap && autofillClient) {
        m_userGestureObserved = true;
        autofillClient->firstUserGestureObserved();
    }

    page()->frameHost().visualViewport().startTrackingPinchStats();

<<<<<<< HEAD
    TRACE_EVENT1("input", "WebViewImpl::handleInputEvent", "type", inputTypeToName(inputEvent.type));
=======
    TRACE_EVENT1("input", "WebViewImpl::handleInputEvent", "type", inputTypeToName(inputEvent.type).ascii());
    if (m_isAltDragRubberbandingEnabled && handleAltDragRubberbandEvent(inputEvent))
        return true;

>>>>>>> 88476800
    // If we've started a drag and drop operation, ignore input events until
    // we're done.
    if (m_doingDragAndDrop)
        return true;

    if (m_devToolsEmulator->handleInputEvent(inputEvent))
        return true;

    if (InspectorOverlay* overlay = inspectorOverlay()) {
        if (overlay->handleInputEvent(inputEvent))
            return true;
    }

    if (inputEvent.modifiers & WebInputEvent::IsTouchAccessibility
        && WebInputEvent::isMouseEventType(inputEvent.type)) {
        PlatformMouseEventBuilder pme(mainFrameImpl()->frameView(), static_cast<const WebMouseEvent&>(inputEvent));

        // Find the right target frame. See issue 1186900.
        HitTestResult result = hitTestResultForRootFramePos(pme.position());
        Frame* targetFrame;
        if (result.innerNodeOrImageMapImage())
            targetFrame = result.innerNodeOrImageMapImage()->document().frame();
        else
            targetFrame = m_page->focusController().focusedOrMainFrame();

        if (targetFrame->isLocalFrame()) {
            LocalFrame* targetLocalFrame = toLocalFrame(targetFrame);
            Document* document = targetLocalFrame->document();
            if (document) {
                AXObjectCache* cache = document->existingAXObjectCache();
                if (cache)
                    cache->onTouchAccessibilityHover(pme.position());
            }
        }
    }

    // Report the event to be NOT processed by WebKit, so that the browser can handle it appropriately.
    if (m_ignoreInputEvents)
        return false;

    TemporaryChange<const WebInputEvent*> currentEventChange(m_currentInputEvent, &inputEvent);
    UIEventWithKeyState::clearNewTabModifierSetFromIsolatedWorld();

    if (isPointerLocked() && WebInputEvent::isMouseEventType(inputEvent.type)) {
        pointerLockMouseEvent(inputEvent);
        return true;
    }

    if (m_mouseCaptureNode && WebInputEvent::isMouseEventType(inputEvent.type)) {
        TRACE_EVENT1("input", "captured mouse event", "type", inputEvent.type);
        // Save m_mouseCaptureNode since mouseCaptureLost() will clear it.
        RefPtrWillBeRawPtr<Node> node = m_mouseCaptureNode;

        // Not all platforms call mouseCaptureLost() directly.
        if (inputEvent.type == WebInputEvent::MouseUp)
            mouseCaptureLost();

        OwnPtr<UserGestureIndicator> gestureIndicator;

        AtomicString eventType;
        switch (inputEvent.type) {
        case WebInputEvent::MouseMove:
            eventType = EventTypeNames::mousemove;
            break;
        case WebInputEvent::MouseLeave:
            eventType = EventTypeNames::mouseout;
            break;
        case WebInputEvent::MouseDown:
            eventType = EventTypeNames::mousedown;
            gestureIndicator = adoptPtr(new UserGestureIndicator(DefinitelyProcessingNewUserGesture));
            m_mouseCaptureGestureToken = gestureIndicator->currentToken();
            break;
        case WebInputEvent::MouseUp:
            eventType = EventTypeNames::mouseup;
            gestureIndicator = adoptPtr(new UserGestureIndicator(m_mouseCaptureGestureToken.release()));
            break;
        default:
            ASSERT_NOT_REACHED();
        }

        node->dispatchMouseEvent(
            PlatformMouseEventBuilder(mainFrameImpl()->frameView(), static_cast<const WebMouseEvent&>(inputEvent)),
            eventType, static_cast<const WebMouseEvent&>(inputEvent).clickCount);
        return true;
    }

    // FIXME: This should take in the intended frame, not the local frame root.
    if (PageWidgetDelegate::handleInputEvent(*this, inputEvent, mainFrameImpl()->frame()))
        return true;

    // Unhandled touchpad gesture pinch events synthesize mouse wheel events.
    if (inputEvent.type == WebInputEvent::GesturePinchUpdate) {
        const WebGestureEvent& pinchEvent = static_cast<const WebGestureEvent&>(inputEvent);

        // First, synthesize a Windows-like wheel event to send to any handlers that may exist.
        if (handleSyntheticWheelFromTouchpadPinchEvent(pinchEvent))
            return true;

        if (pinchEvent.data.pinchUpdate.zoomDisabled)
            return false;

        if (page()->frameHost().visualViewport().magnifyScaleAroundAnchor(pinchEvent.data.pinchUpdate.scale, FloatPoint(pinchEvent.x, pinchEvent.y)))
            return true;
    }

    return false;
}

void WebViewImpl::setCursorVisibilityState(bool isVisible)
{
    if (m_page)
        m_page->setIsCursorVisible(isVisible);
}

void WebViewImpl::mouseCaptureLost()
{
    TRACE_EVENT_ASYNC_END0("input", "capturing mouse", this);
    m_mouseCaptureNode = nullptr;
    if (m_isAltDragRubberbandingEnabled && isRubberbanding()) {
        if (m_client)
            m_client->hideRubberbandRect();
        abortRubberbanding();
    }
}

void WebViewImpl::setFocus(bool enable)
{
    m_page->focusController().setFocused(enable);
    if (enable) {
        m_page->focusController().setActive(true);
        RefPtrWillBeRawPtr<LocalFrame> focusedFrame = m_page->focusController().focusedFrame();
        if (focusedFrame) {
            Element* element = focusedFrame->document()->focusedElement();
            if (element && focusedFrame->selection().selection().isNone()) {
                // If the selection was cleared while the WebView was not
                // focused, then the focus element shows with a focus ring but
                // no caret and does respond to keyboard inputs.
                if (element->isTextFormControl()) {
                    element->updateFocusAppearance(SelectionBehaviorOnFocus::Restore);
                } else if (element->isContentEditable()) {
                    // updateFocusAppearance() selects all the text of
                    // contentseditable DIVs. So we set the selection explicitly
                    // instead. Note that this has the side effect of moving the
                    // caret back to the beginning of the text.
                    Position position(element, 0);
                    focusedFrame->selection().setSelection(VisibleSelection(position, SEL_DEFAULT_AFFINITY));
                }
            }
        }
        m_imeAcceptEvents = true;
    } else {
        hidePopups();

        // Clear focus on the currently focused frame if any.
        if (!m_page)
            return;

        LocalFrame* frame = m_page->mainFrame() && m_page->mainFrame()->isLocalFrame()
            ? m_page->deprecatedLocalMainFrame() : nullptr;
        if (!frame)
            return;

        RefPtrWillBeRawPtr<LocalFrame> focusedFrame = m_page->focusController().focusedFrame();
        if (focusedFrame) {
            // Finish an ongoing composition to delete the composition node.
            if (focusedFrame->inputMethodController().hasComposition()) {
                WebAutofillClient* autofillClient = WebLocalFrameImpl::fromFrame(focusedFrame.get())->autofillClient();

                if (autofillClient)
                    autofillClient->setIgnoreTextChanges(true);

                focusedFrame->inputMethodController().confirmComposition();

                if (autofillClient)
                    autofillClient->setIgnoreTextChanges(false);
            }
            m_imeAcceptEvents = false;
        }
    }
}

bool WebViewImpl::setComposition(
    const WebString& text,
    const WebVector<WebCompositionUnderline>& underlines,
    int selectionStart,
    int selectionEnd)
{
    LocalFrame* focused = toLocalFrame(focusedCoreFrame());
    if (!focused || !m_imeAcceptEvents)
        return false;

    if (WebPlugin* plugin = focusedPluginIfInputMethodSupported(focused))
        return plugin->setComposition(text, underlines, selectionStart, selectionEnd);

    // The input focus has been moved to another WebWidget object.
    // We should use this |editor| object only to complete the ongoing
    // composition.
    InputMethodController& inputMethodController = focused->inputMethodController();
    if (!focused->editor().canEdit() && !inputMethodController.hasComposition())
        return false;

    // We should verify the parent node of this IME composition node are
    // editable because JavaScript may delete a parent node of the composition
    // node. In this case, WebKit crashes while deleting texts from the parent
    // node, which doesn't exist any longer.
    const EphemeralRange range = inputMethodController.compositionEphemeralRange();
    if (range.isNotNull()) {
        Node* node = range.startPosition().computeContainerNode();
        if (!node || !node->isContentEditable())
            return false;
    }

    // A keypress event is canceled. If an ongoing composition exists, then the
    // keydown event should have arisen from a handled key (e.g., backspace).
    // In this case we ignore the cancellation and continue; otherwise (no
    // ongoing composition) we exit and signal success only for attempts to
    // clear the composition.
    if (m_suppressNextKeypressEvent && !inputMethodController.hasComposition())
        return text.isEmpty();

    UserGestureIndicator gestureIndicator(DefinitelyProcessingNewUserGesture);

    // When the range of composition underlines overlap with the range between
    // selectionStart and selectionEnd, WebKit somehow won't paint the selection
    // at all (see InlineTextBox::paint() function in InlineTextBox.cpp).
    // But the selection range actually takes effect.
    inputMethodController.setComposition(String(text),
                           CompositionUnderlineVectorBuilder(underlines),
                           selectionStart, selectionEnd);

    return text.isEmpty() || inputMethodController.hasComposition();
}

bool WebViewImpl::confirmComposition()
{
    return confirmComposition(DoNotKeepSelection);
}

bool WebViewImpl::confirmComposition(ConfirmCompositionBehavior selectionBehavior)
{
    return confirmComposition(WebString(), selectionBehavior);
}

bool WebViewImpl::confirmComposition(const WebString& text)
{
    return confirmComposition(text, DoNotKeepSelection);
}

bool WebViewImpl::confirmComposition(const WebString& text, ConfirmCompositionBehavior selectionBehavior)
{
    LocalFrame* focused = toLocalFrame(focusedCoreFrame());
    if (!focused || !m_imeAcceptEvents)
        return false;

    if (WebPlugin* plugin = focusedPluginIfInputMethodSupported(focused))
        return plugin->confirmComposition(text, selectionBehavior);

    return focused->inputMethodController().confirmCompositionOrInsertText(text, selectionBehavior == KeepSelection ? InputMethodController::KeepSelection : InputMethodController::DoNotKeepSelection);
}

bool WebViewImpl::compositionRange(size_t* location, size_t* length)
{
    // FIXME: Long term, the focused frame should be a local frame. For now,
    // return early to avoid crashes.
    Frame* frame = focusedCoreFrame();
    if (!frame || frame->isRemoteFrame())
        return false;

    LocalFrame* focused = toLocalFrame(frame);
    if (!focused || !m_imeAcceptEvents)
        return false;

    const EphemeralRange range = focused->inputMethodController().compositionEphemeralRange();
    if (range.isNull())
        return false;

    Element* editable = focused->selection().rootEditableElementOrDocumentElement();
    ASSERT(editable);
    PlainTextRange plainTextRange(PlainTextRange::create(*editable, range));
    if (plainTextRange.isNull())
        return false;
    *location = plainTextRange.start();
    *length = plainTextRange.length();
    return true;
}

WebTextInputInfo WebViewImpl::textInputInfo()
{
    WebTextInputInfo info;

    Frame* focusedFrame = focusedCoreFrame();
    if (!focusedFrame->isLocalFrame())
        return info;

    LocalFrame* focused = toLocalFrame(focusedFrame);
    if (!focused)
        return info;

    FrameSelection& selection = focused->selection();
    Element* element = selection.selection().rootEditableElement();
    if (!element)
        return info;

    info.inputMode = inputModeOfFocusedElement();

    info.type = textInputType();
    info.flags = textInputFlags();
    if (info.type == WebTextInputTypeNone)
        return info;

    if (!focused->editor().canEdit())
        return info;

    // Emits an object replacement character for each replaced element so that
    // it is exposed to IME and thus could be deleted by IME on android.
    info.value = plainText(EphemeralRange::rangeOfContents(*element), TextIteratorEmitsObjectReplacementCharacter);

    if (info.value.isEmpty())
        return info;

    EphemeralRange firstRange = firstEphemeralRangeOf(selection.selection());
    if (firstRange.isNotNull()) {
        PlainTextRange plainTextRange(PlainTextRange::create(*element, firstRange));
        if (plainTextRange.isNotNull()) {
            info.selectionStart = plainTextRange.start();
            info.selectionEnd = plainTextRange.end();
        }
    }

    EphemeralRange range = focused->inputMethodController().compositionEphemeralRange();
    if (range.isNotNull()) {
        PlainTextRange plainTextRange(PlainTextRange::create(*element, range));
        if (plainTextRange.isNotNull()) {
            info.compositionStart = plainTextRange.start();
            info.compositionEnd = plainTextRange.end();
        }
    }

    return info;
}

WebTextInputType WebViewImpl::textInputType()
{
    LocalFrame* focusedFrame = m_page->focusController().focusedFrame();
    if (!focusedFrame)
        return WebTextInputTypeNone;

    // It's important to preserve the equivalence of textInputInfo().type and textInputType(),
    // so perform the same rootEditableElement() existence check here for consistency.
    if (!focusedFrame || !focusedFrame->selection().selection().rootEditableElement())
        return WebTextInputTypeNone;

    Document* document = focusedFrame->document();
    if (!document)
        return WebTextInputTypeNone;

    Element* element = document->focusedElement();
    if (!element)
        return WebTextInputTypeNone;

    if (isHTMLInputElement(*element)) {
        HTMLInputElement& input = toHTMLInputElement(*element);
        const AtomicString& type = input.type();

        if (input.isDisabledOrReadOnly())
            return WebTextInputTypeNone;

        if (type == InputTypeNames::password)
            return WebTextInputTypePassword;
        if (type == InputTypeNames::search)
            return WebTextInputTypeSearch;
        if (type == InputTypeNames::email)
            return WebTextInputTypeEmail;
        if (type == InputTypeNames::number)
            return WebTextInputTypeNumber;
        if (type == InputTypeNames::tel)
            return WebTextInputTypeTelephone;
        if (type == InputTypeNames::url)
            return WebTextInputTypeURL;
        if (type == InputTypeNames::date)
            return WebTextInputTypeDate;
        if (type == InputTypeNames::datetime_local)
            return WebTextInputTypeDateTimeLocal;
        if (type == InputTypeNames::month)
            return WebTextInputTypeMonth;
        if (type == InputTypeNames::time)
            return WebTextInputTypeTime;
        if (type == InputTypeNames::week)
            return WebTextInputTypeWeek;
        if (type == InputTypeNames::text)
            return WebTextInputTypeText;

        return WebTextInputTypeNone;
    }

    if (isHTMLTextAreaElement(*element)) {
        if (toHTMLTextAreaElement(*element).isDisabledOrReadOnly())
            return WebTextInputTypeNone;
        return WebTextInputTypeTextArea;
    }

#if ENABLE(INPUT_MULTIPLE_FIELDS_UI)
    if (element->isHTMLElement()) {
        if (toHTMLElement(element)->isDateTimeFieldElement())
            return WebTextInputTypeDateTimeField;
    }
#endif

    if (element->isContentEditable(Node::UserSelectAllIsAlwaysNonEditable))
        return WebTextInputTypeContentEditable;

    return WebTextInputTypeNone;
}

int WebViewImpl::textInputFlags()
{
    Element* element = focusedElement();
    if (!element)
        return WebTextInputFlagNone;

    DEFINE_STATIC_LOCAL(AtomicString, autocompleteString, ("autocomplete", AtomicString::ConstructFromLiteral));
    DEFINE_STATIC_LOCAL(AtomicString, autocorrectString, ("autocorrect", AtomicString::ConstructFromLiteral));
    int flags = 0;

    const AtomicString& autocomplete = element->getAttribute(autocompleteString);
    if (autocomplete == "on")
        flags |= WebTextInputFlagAutocompleteOn;
    else if (autocomplete == "off")
        flags |= WebTextInputFlagAutocompleteOff;

    const AtomicString& autocorrect = element->getAttribute(autocorrectString);
    if (autocorrect == "on")
        flags |= WebTextInputFlagAutocorrectOn;
    else if (autocorrect == "off")
        flags |= WebTextInputFlagAutocorrectOff;

    SpellcheckAttributeState spellcheck = element->spellcheckAttributeState();
    if (spellcheck == SpellcheckAttributeTrue)
        flags |= WebTextInputFlagSpellcheckOn;
    else if (spellcheck == SpellcheckAttributeFalse)
        flags |= WebTextInputFlagSpellcheckOff;

    if (isHTMLTextFormControlElement(element)) {
        HTMLTextFormControlElement* formElement = static_cast<HTMLTextFormControlElement*>(element);
        if (formElement->supportsAutocapitalize()) {
            DEFINE_STATIC_LOCAL(const AtomicString, none, ("none", AtomicString::ConstructFromLiteral));
            DEFINE_STATIC_LOCAL(const AtomicString, characters, ("characters", AtomicString::ConstructFromLiteral));
            DEFINE_STATIC_LOCAL(const AtomicString, words, ("words", AtomicString::ConstructFromLiteral));
            DEFINE_STATIC_LOCAL(const AtomicString, sentences, ("sentences", AtomicString::ConstructFromLiteral));

            const AtomicString& autocapitalize = formElement->autocapitalize();
            if (autocapitalize == none)
                flags |= WebTextInputFlagAutocapitalizeNone;
            else if (autocapitalize == characters)
                flags |= WebTextInputFlagAutocapitalizeCharacters;
            else if (autocapitalize == words)
                flags |= WebTextInputFlagAutocapitalizeWords;
            else if (autocapitalize == sentences)
                flags |= WebTextInputFlagAutocapitalizeSentences;
            else
                ASSERT_NOT_REACHED();
        }
    }

    return flags;
}

WebString WebViewImpl::inputModeOfFocusedElement()
{
    if (!RuntimeEnabledFeatures::inputModeAttributeEnabled())
        return WebString();

    Element* element = focusedElement();
    if (!element)
        return WebString();

    if (isHTMLInputElement(*element)) {
        const HTMLInputElement& input = toHTMLInputElement(*element);
        if (input.supportsInputModeAttribute())
            return input.fastGetAttribute(HTMLNames::inputmodeAttr).lower();
        return WebString();
    }
    if (isHTMLTextAreaElement(*element)) {
        const HTMLTextAreaElement& textarea = toHTMLTextAreaElement(*element);
        return textarea.fastGetAttribute(HTMLNames::inputmodeAttr).lower();
    }

    return WebString();
}

bool WebViewImpl::selectionBounds(WebRect& anchor, WebRect& focus) const
{
    const Frame* frame = focusedCoreFrame();
    if (!frame || !frame->isLocalFrame())
        return false;

    const LocalFrame* localFrame = toLocalFrame(frame);
    if (!localFrame)
        return false;
    FrameSelection& selection = localFrame->selection();

    if (selection.isCaret()) {
        anchor = focus = selection.absoluteCaretBounds();
    } else {
        const EphemeralRange selectedRange = selection.selection().toNormalizedEphemeralRange();
        if (selectedRange.isNull())
            return false;
        anchor = localFrame->editor().firstRectForRange(EphemeralRange(selectedRange.startPosition()));
        focus = localFrame->editor().firstRectForRange(EphemeralRange(selectedRange.endPosition()));
    }

    anchor = localFrame->view()->contentsToViewport(anchor);
    focus = localFrame->view()->contentsToViewport(focus);

    if (!selection.selection().isBaseFirst())
        std::swap(anchor, focus);
    return true;
}

WebPlugin* WebViewImpl::focusedPluginIfInputMethodSupported(LocalFrame* frame)
{
    WebPluginContainerImpl* container = WebLocalFrameImpl::pluginContainerFromNode(frame, WebNode(focusedElement()));
    if (container && container->supportsInputMethod())
        return container->plugin();
    return nullptr;
}

bool WebViewImpl::selectionTextDirection(WebTextDirection& start, WebTextDirection& end) const
{
    const Frame* frame = focusedCoreFrame();
    if (!frame || frame->isRemoteFrame())
        return false;
    FrameSelection& selection = toLocalFrame(frame)->selection();
    if (selection.selection().toNormalizedEphemeralRange().isNull())
        return false;
    start = toWebTextDirection(primaryDirectionOf(*selection.start().anchorNode()));
    end = toWebTextDirection(primaryDirectionOf(*selection.end().anchorNode()));
    return true;
}

bool WebViewImpl::isSelectionAnchorFirst() const
{
    const Frame* frame = focusedCoreFrame();
    if (!frame || frame->isRemoteFrame())
        return false;
    return toLocalFrame(frame)->selection().selection().isBaseFirst();
}

WebColor WebViewImpl::backgroundColor() const
{
    if (isTransparent())
        return Color::transparent;
    if (!m_page)
        return m_baseBackgroundColor;
    if (!m_page->mainFrame())
        return m_baseBackgroundColor;
    if (!m_page->mainFrame()->isLocalFrame())
        return m_baseBackgroundColor;
    FrameView* view = m_page->deprecatedLocalMainFrame()->view();
    return view->documentBackgroundColor().rgb();
}

WebPagePopup* WebViewImpl::pagePopup() const
{
    return m_pagePopup.get();
}

bool WebViewImpl::caretOrSelectionRange(size_t* location, size_t* length)
{
    const LocalFrame* focused = toLocalFrame(focusedCoreFrame());
    if (!focused)
        return false;

    PlainTextRange selectionOffsets = focused->inputMethodController().getSelectionOffsets();
    if (selectionOffsets.isNull())
        return false;

    *location = selectionOffsets.start();
    *length = selectionOffsets.length();
    return true;
}

void WebViewImpl::setTextDirection(WebTextDirection direction)
{
    // The Editor::setBaseWritingDirection() function checks if we can change
    // the text direction of the selected node and updates its DOM "dir"
    // attribute and its CSS "direction" property.
    // So, we just call the function as Safari does.
    const LocalFrame* focused = toLocalFrame(focusedCoreFrame());
    if (!focused)
        return;

    Editor& editor = focused->editor();
    if (!editor.canEdit())
        return;

    switch (direction) {
    case WebTextDirectionDefault:
        editor.setBaseWritingDirection(NaturalWritingDirection);
        break;

    case WebTextDirectionLeftToRight:
        editor.setBaseWritingDirection(LeftToRightWritingDirection);
        break;

    case WebTextDirectionRightToLeft:
        editor.setBaseWritingDirection(RightToLeftWritingDirection);
        break;

    default:
        notImplemented();
        break;
    }
}

bool WebViewImpl::isAcceleratedCompositingActive() const
{
    return m_rootLayer;
}

void WebViewImpl::willCloseLayerTreeView()
{
    if (m_linkHighlightsTimeline) {
        m_linkHighlights.clear();
        detachCompositorAnimationTimeline(m_linkHighlightsTimeline.get());
        m_linkHighlightsTimeline.clear();
    }

    if (page())
        page()->willCloseLayerTreeView();

    setRootGraphicsLayer(nullptr);
    m_layerTreeView = nullptr;
}

void WebViewImpl::didAcquirePointerLock()
{
    if (page())
        page()->pointerLockController().didAcquirePointerLock();
}

void WebViewImpl::didNotAcquirePointerLock()
{
    if (page())
        page()->pointerLockController().didNotAcquirePointerLock();
}

void WebViewImpl::didLosePointerLock()
{
    m_pointerLockGestureToken.clear();
    if (page())
        page()->pointerLockController().didLosePointerLock();
}

void WebViewImpl::didChangeWindowResizerRect()
{
    if (mainFrameImpl()->frameView())
        mainFrameImpl()->frameView()->windowResizerRectChanged();
}

// WebView --------------------------------------------------------------------

WebSettingsImpl* WebViewImpl::settingsImpl()
{
    if (!m_webSettings)
        m_webSettings = adoptPtr(new WebSettingsImpl(&m_page->settings(), m_devToolsEmulator.get()));
    ASSERT(m_webSettings);
    return m_webSettings.get();
}

WebSettings* WebViewImpl::settings()
{
    return settingsImpl();
}

WebString WebViewImpl::pageEncoding() const
{
    if (!m_page)
        return WebString();

    if (!m_page->mainFrame()->isLocalFrame())
        return WebString();

    // FIXME: Is this check needed?
    if (!m_page->deprecatedLocalMainFrame()->document()->loader())
        return WebString();

    return m_page->deprecatedLocalMainFrame()->document()->encodingName();
}

void WebViewImpl::setPageEncoding(const WebString& encodingName)
{
    if (!m_page)
        return;

    // Only change override encoding, don't change default encoding.
    // Note that the new encoding must be 0 if it isn't supposed to be set.
    AtomicString newEncodingName;
    if (!encodingName.isEmpty())
        newEncodingName = encodingName;
    m_page->frameHost().setOverrideEncoding(newEncodingName);

    if (m_page->mainFrame()->isLocalFrame()) {
        if (!m_page->deprecatedLocalMainFrame()->loader().currentItem())
            return;
        FrameLoadRequest request = FrameLoadRequest(
            nullptr,
            m_page->deprecatedLocalMainFrame()->loader().resourceRequestForReload(
                FrameLoadTypeReload, KURL(), ClientRedirect));
        request.setClientRedirect(ClientRedirect);
        m_page->deprecatedLocalMainFrame()->loader().load(request, FrameLoadTypeReload);
    }
}

WebFrame* WebViewImpl::mainFrame()
{
    return WebFrame::fromFrame(m_page ? m_page->mainFrame() : nullptr);
}

WebFrame* WebViewImpl::findFrameByName(
    const WebString& name, WebFrame* relativeToFrame)
{
    // FIXME: Either this should only deal with WebLocalFrames or it should move to WebFrame.
    if (!relativeToFrame)
        relativeToFrame = mainFrame();
    Frame* frame = toWebLocalFrameImpl(relativeToFrame)->frame();
    frame = frame->tree().find(name);
    if (!frame || !frame->isLocalFrame())
        return nullptr;
    return WebLocalFrameImpl::fromFrame(toLocalFrame(frame));
}

WebFrame* WebViewImpl::focusedFrame()
{
    return WebFrame::fromFrame(focusedCoreFrame());
}

void WebViewImpl::setFocusedFrame(WebFrame* frame)
{
    if (!frame) {
        // Clears the focused frame if any.
        Frame* focusedFrame = focusedCoreFrame();
        if (focusedFrame && focusedFrame->isLocalFrame())
            toLocalFrame(focusedFrame)->selection().setFocused(false);
        return;
    }
    LocalFrame* coreFrame = toWebLocalFrameImpl(frame)->frame();
    coreFrame->page()->focusController().setFocusedFrame(coreFrame);
}

void WebViewImpl::focusDocumentView(WebFrame* frame)
{
    page()->focusController().focusDocumentView(toCoreFrame(frame));
}

void WebViewImpl::setInitialFocus(bool reverse)
{
    if (!m_page)
        return;
    Frame* frame = page()->focusController().focusedOrMainFrame();
    if (frame->isLocalFrame()) {
        if (Document* document = toLocalFrame(frame)->document())
            document->clearFocusedElement();
    }
    page()->focusController().setInitialFocus(reverse ? WebFocusTypeBackward : WebFocusTypeForward);
}

void WebViewImpl::clearFocusedElement()
{
    RefPtrWillBeRawPtr<Frame> frame = focusedCoreFrame();
    if (!frame || !frame->isLocalFrame())
        return;

    LocalFrame* localFrame = toLocalFrame(frame.get());

    RefPtrWillBeRawPtr<Document> document = localFrame->document();
    if (!document)
        return;

    RefPtrWillBeRawPtr<Element> oldFocusedElement = document->focusedElement();
    document->clearFocusedElement();
    if (!oldFocusedElement)
        return;

    // If a text field has focus, we need to make sure the selection controller
    // knows to remove selection from it. Otherwise, the text field is still
    // processing keyboard events even though focus has been moved to the page and
    // keystrokes get eaten as a result.
    if (oldFocusedElement->isContentEditable() || oldFocusedElement->isTextFormControl())
        localFrame->selection().clear();
}

bool WebViewImpl::scrollFocusedNodeIntoRect(const WebRect& rectInViewport)
{
    LocalFrame* frame = page()->mainFrame() && page()->mainFrame()->isLocalFrame()
        ? page()->deprecatedLocalMainFrame() : nullptr;
    Element* element = focusedElement();
    if (!frame || !frame->view() || !element)
        return false;

    element->document().updateLayoutIgnorePendingStylesheets();

    bool zoomInToLegibleScale = m_webSettings->autoZoomFocusedNodeToLegibleScale()
        && !page()->frameHost().visualViewport().shouldDisableDesktopWorkarounds();

    if (zoomInToLegibleScale) {
        // When deciding whether to zoom in on a focused text box, we should decide not to
        // zoom in if the user won't be able to zoom out. e.g if the textbox is within a
        // touch-action: none container the user can't zoom back out.
        TouchAction action = TouchActionUtil::computeEffectiveTouchAction(*element);
        if (!(action & TouchActionPinchZoom))
            zoomInToLegibleScale = false;
    }

    float scale;
    IntPoint scroll;
    bool needAnimation;
    computeScaleAndScrollForFocusedNode(element, zoomInToLegibleScale, scale, scroll, needAnimation);
    if (needAnimation)
        return startPageScaleAnimation(scroll, false, scale, scrollAndScaleAnimationDurationInSeconds);

    return false;
}

void WebViewImpl::smoothScroll(int targetX, int targetY, long durationMs)
{
    IntPoint targetPosition(targetX, targetY);
    startPageScaleAnimation(targetPosition, false, pageScaleFactor(), (double)durationMs / 1000);
}

void WebViewImpl::computeScaleAndScrollForFocusedNode(Node* focusedNode, bool zoomInToLegibleScale, float& newScale, IntPoint& newScroll, bool& needAnimation)
{
    VisualViewport& visualViewport = page()->frameHost().visualViewport();

    WebRect caretInViewport, unusedEnd;
    selectionBounds(caretInViewport, unusedEnd);

    // 'caretInDocument' is rect encompassing the blinking cursor relative to the root document.
    IntRect caretInDocument = mainFrameImpl()->frameView()->frameToContents(visualViewport.viewportToRootFrame(caretInViewport));
    IntRect textboxRectInDocument = mainFrameImpl()->frameView()->frameToContents(
        focusedNode->document().view()->contentsToRootFrame(pixelSnappedIntRect(focusedNode->Node::boundingBox())));

    if (!zoomInToLegibleScale) {
        newScale = pageScaleFactor();
    } else {
        // Pick a scale which is reasonably readable. This is the scale at which
        // the caret height will become minReadableCaretHeightForNode (adjusted
        // for dpi and font scale factor).
        const int minReadableCaretHeightForNode = textboxRectInDocument.height() >= 2 * caretInDocument.height() ? minReadableCaretHeightForTextArea : minReadableCaretHeight;
        newScale = clampPageScaleFactorToLimits(maximumLegiblePageScale() * minReadableCaretHeightForNode / caretInDocument.height());
        newScale = std::max(newScale, pageScaleFactor());
    }
    const float deltaScale = newScale / pageScaleFactor();

    needAnimation = false;

    // If we are at less than the target zoom level, zoom in.
    if (deltaScale > minScaleChangeToTriggerZoom)
        needAnimation = true;
    else
        newScale = pageScaleFactor();

    // If the caret is offscreen, then animate.
    if (!visualViewport.visibleRectInDocument().contains(caretInDocument))
        needAnimation = true;

    // If the box is partially offscreen and it's possible to bring it fully
    // onscreen, then animate.
    if (visualViewport.visibleRect().width() >= textboxRectInDocument.width()
        && visualViewport.visibleRect().height() >= textboxRectInDocument.height()
        && !visualViewport.visibleRectInDocument().contains(textboxRectInDocument))
        needAnimation = true;

    if (!needAnimation)
        return;

    FloatSize targetViewportSize = visualViewport.size();
    targetViewportSize.scale(1 / newScale);

    if (textboxRectInDocument.width() <= targetViewportSize.width()) {
        // Field is narrower than screen. Try to leave padding on left so field's
        // label is visible, but it's more important to ensure entire field is
        // onscreen.
        int idealLeftPadding = targetViewportSize.width() * leftBoxRatio;
        int maxLeftPaddingKeepingBoxOnscreen = targetViewportSize.width() - textboxRectInDocument.width();
        newScroll.setX(textboxRectInDocument.x() - std::min<int>(idealLeftPadding, maxLeftPaddingKeepingBoxOnscreen));
    } else {
        // Field is wider than screen. Try to left-align field, unless caret would
        // be offscreen, in which case right-align the caret.
        newScroll.setX(std::max<int>(textboxRectInDocument.x(), caretInDocument.x() + caretInDocument.width() + caretPadding - targetViewportSize.width()));
    }
    if (textboxRectInDocument.height() <= targetViewportSize.height()) {
        // Field is shorter than screen. Vertically center it.
        newScroll.setY(textboxRectInDocument.y() - (targetViewportSize.height() - textboxRectInDocument.height()) / 2);
    } else {
        // Field is taller than screen. Try to top align field, unless caret would
        // be offscreen, in which case bottom-align the caret.
        newScroll.setY(std::max<int>(textboxRectInDocument.y(), caretInDocument.y() + caretInDocument.height() + caretPadding - targetViewportSize.height()));
    }
}

void WebViewImpl::advanceFocus(bool reverse)
{
    page()->focusController().advanceFocus(reverse ? WebFocusTypeBackward : WebFocusTypeForward);
}

double WebViewImpl::zoomLevel()
{
    return m_zoomLevel;
}

double WebViewImpl::setZoomLevel(double zoomLevel)
{
    if (zoomLevel < m_minimumZoomLevel)
        m_zoomLevel = m_minimumZoomLevel;
    else if (zoomLevel > m_maximumZoomLevel)
        m_zoomLevel = m_maximumZoomLevel;
    else
        m_zoomLevel = zoomLevel;

    LocalFrame* frame = mainFrameImpl()->frame();
    if (!WebLocalFrameImpl::pluginContainerFromFrame(frame)) {
        float zoomFactor = m_zoomFactorOverride ? m_zoomFactorOverride : static_cast<float>(zoomLevelToZoomFactor(m_zoomLevel));
        zoomFactor *= m_zoomFactorForDeviceScaleFactor;
        frame->setPageZoomFactor(zoomFactor);
    }

    return m_zoomLevel;
}

void WebViewImpl::zoomLimitsChanged(double minimumZoomLevel,
                                    double maximumZoomLevel)
{
    m_minimumZoomLevel = minimumZoomLevel;
    m_maximumZoomLevel = maximumZoomLevel;
    m_client->zoomLimitsChanged(m_minimumZoomLevel, m_maximumZoomLevel);
}

float WebViewImpl::textZoomFactor()
{
    return mainFrameImpl()->frame()->textZoomFactor();
}

float WebViewImpl::setTextZoomFactor(float textZoomFactor)
{
    LocalFrame* frame = mainFrameImpl()->frame();
    if (WebLocalFrameImpl::pluginContainerFromFrame(frame))
        return 1;

    frame->setTextZoomFactor(textZoomFactor);

    return textZoomFactor;
}

double WebView::zoomLevelToZoomFactor(double zoomLevel)
{
    return pow(textSizeMultiplierRatio, zoomLevel);
}

double WebView::zoomFactorToZoomLevel(double factor)
{
    // Since factor = 1.2^level, level = log(factor) / log(1.2)
    return log(factor) / log(textSizeMultiplierRatio);
}

float WebViewImpl::pageScaleFactor() const
{
    if (!page())
        return 1;

    return page()->frameHost().visualViewport().scale();
}

float WebViewImpl::clampPageScaleFactorToLimits(float scaleFactor) const
{
    return pageScaleConstraintsSet().finalConstraints().clampToConstraints(scaleFactor);
}

void WebViewImpl::setVisualViewportOffset(const WebFloatPoint& offset)
{
    ASSERT(page());
    page()->frameHost().visualViewport().setLocation(offset);
}

WebFloatPoint WebViewImpl::visualViewportOffset() const
{
    ASSERT(page());
    return page()->frameHost().visualViewport().visibleRect().location();
}

WebFloatSize WebViewImpl::visualViewportSize() const
{
    ASSERT(page());
    return page()->frameHost().visualViewport().visibleRect().size();
}

void WebViewImpl::scrollAndRescaleViewports(float scaleFactor,
    const IntPoint& mainFrameOrigin,
    const FloatPoint& visualViewportOrigin)
{
    if (!page())
        return;

    if (!mainFrameImpl())
        return;

    FrameView * view = mainFrameImpl()->frameView();
    if (!view)
        return;

    // Order is important: visual viewport location is clamped based on
    // main frame scroll position and visual viewport scale.

    view->setScrollPosition(mainFrameOrigin, ProgrammaticScroll);

    setPageScaleFactor(scaleFactor);

    page()->frameHost().visualViewport().setLocation(visualViewportOrigin);
}

void WebViewImpl::setPageScaleFactorAndLocation(float scaleFactor, const FloatPoint& location)
{
    ASSERT(page());

    page()->frameHost().visualViewport().setScaleAndLocation(
        clampPageScaleFactorToLimits(scaleFactor),
        location);
}

void WebViewImpl::setPageScaleFactor(float scaleFactor)
{
    ASSERT(page());

    scaleFactor = clampPageScaleFactorToLimits(scaleFactor);
    if (scaleFactor == pageScaleFactor())
        return;

    page()->frameHost().visualViewport().setScale(scaleFactor);
}

float WebViewImpl::deviceScaleFactor() const
{
    if (!page())
        return 1;

    return page()->deviceScaleFactor();
}

void WebViewImpl::setDeviceScaleFactor(float scaleFactor)
{
    if (!page())
        return;

    page()->setDeviceScaleFactor(scaleFactor);

    if (m_layerTreeView)
        updateLayerTreeDeviceScaleFactor();
}

void WebViewImpl::setZoomFactorForDeviceScaleFactor(float zoomFactorForDeviceScaleFactor)
{
    m_zoomFactorForDeviceScaleFactor = zoomFactorForDeviceScaleFactor;
    if (!m_layerTreeView)
        return;
    setZoomLevel(m_zoomLevel);
}

void WebViewImpl::setDeviceColorProfile(const WebVector<char>& colorProfile)
{
    if (!page())
        return;

    Vector<char> deviceProfile;
    deviceProfile.append(colorProfile.data(), colorProfile.size());

    page()->setDeviceColorProfile(deviceProfile);
}

void WebViewImpl::resetDeviceColorProfile()
{
    if (!page())
        return;

    page()->resetDeviceColorProfile();
}

void WebViewImpl::enableAutoResizeMode(const WebSize& minSize, const WebSize& maxSize)
{
    m_shouldAutoResize = true;
    m_minAutoSize = minSize;
    m_maxAutoSize = maxSize;
    configureAutoResizeMode();
}

void WebViewImpl::disableAutoResizeMode()
{
    m_shouldAutoResize = false;
    configureAutoResizeMode();
}

void WebViewImpl::setDefaultPageScaleLimits(float minScale, float maxScale)
{
    return page()->frameHost().setDefaultPageScaleLimits(minScale, maxScale);
}

void WebViewImpl::setInitialPageScaleOverride(float initialPageScaleFactorOverride)
{
    PageScaleConstraints constraints = pageScaleConstraintsSet().userAgentConstraints();
    constraints.initialScale = initialPageScaleFactorOverride;

    if (constraints == pageScaleConstraintsSet().userAgentConstraints())
        return;

    pageScaleConstraintsSet().setNeedsReset(true);
    page()->frameHost().setUserAgentPageScaleConstraints(constraints);
}

void WebViewImpl::setMaximumLegibleScale(float maximumLegibleScale)
{
    m_maximumLegibleScale = maximumLegibleScale;
}

void WebViewImpl::setIgnoreViewportTagScaleLimits(bool ignore)
{
    PageScaleConstraints constraints = pageScaleConstraintsSet().userAgentConstraints();
    if (ignore) {
        constraints.minimumScale = pageScaleConstraintsSet().defaultConstraints().minimumScale;
        constraints.maximumScale = pageScaleConstraintsSet().defaultConstraints().maximumScale;
    } else {
        constraints.minimumScale = -1;
        constraints.maximumScale = -1;
    }
    page()->frameHost().setUserAgentPageScaleConstraints(constraints);
}

IntSize WebViewImpl::mainFrameSize()
{
    return pageScaleConstraintsSet().mainFrameSize();
}

PageScaleConstraintsSet& WebViewImpl::pageScaleConstraintsSet() const
{
    return page()->frameHost().pageScaleConstraintsSet();
}

void WebViewImpl::refreshPageScaleFactorAfterLayout()
{
    if (!mainFrame() || !page() || !page()->mainFrame() || !page()->mainFrame()->isLocalFrame() || !page()->deprecatedLocalMainFrame()->view())
        return;
    FrameView* view = page()->deprecatedLocalMainFrame()->view();

    updatePageDefinedViewportConstraints(mainFrameImpl()->frame()->document()->viewportDescription());
    pageScaleConstraintsSet().computeFinalConstraints();

    int verticalScrollbarWidth = 0;
    if (view->verticalScrollbar() && !view->verticalScrollbar()->isOverlayScrollbar())
        verticalScrollbarWidth = view->verticalScrollbar()->width();
    pageScaleConstraintsSet().adjustFinalConstraintsToContentsSize(contentsSize(), verticalScrollbarWidth, settings()->shrinksViewportContentToFit());

    float newPageScaleFactor = pageScaleFactor();
    if (pageScaleConstraintsSet().needsReset() && pageScaleConstraintsSet().finalConstraints().initialScale != -1) {
        newPageScaleFactor = pageScaleConstraintsSet().finalConstraints().initialScale;
        pageScaleConstraintsSet().setNeedsReset(false);
    }
    setPageScaleFactor(newPageScaleFactor);

    updateLayerTreeViewport();
}

void WebViewImpl::updatePageDefinedViewportConstraints(const ViewportDescription& description)
{
    // If we're not reading the viewport meta tag, allow GPU rasterization.
    if (!settingsImpl()->viewportMetaEnabled()) {
        m_matchesHeuristicsForGpuRasterization = true;
        if (m_layerTreeView)
            m_layerTreeView->heuristicsForGpuRasterizationUpdated(m_matchesHeuristicsForGpuRasterization);
    }

    if (!settings()->viewportEnabled() || !page() || (!m_size.width && !m_size.height) || !page()->mainFrame()->isLocalFrame())
        return;

    Document* document = page()->deprecatedLocalMainFrame()->document();

    m_matchesHeuristicsForGpuRasterization = description.matchesHeuristicsForGpuRasterization();
    if (m_layerTreeView)
        m_layerTreeView->heuristicsForGpuRasterizationUpdated(m_matchesHeuristicsForGpuRasterization);

    Length defaultMinWidth = document->viewportDefaultMinWidth();
    if (defaultMinWidth.isAuto())
        defaultMinWidth = Length(ExtendToZoom);

    ViewportDescription adjustedDescription = description;
    if (settingsImpl()->viewportMetaLayoutSizeQuirk() && adjustedDescription.type == ViewportDescription::ViewportMeta) {
        const int legacyWidthSnappingMagicNumber = 320;
        if (adjustedDescription.maxWidth.isFixed() && adjustedDescription.maxWidth.value() <= legacyWidthSnappingMagicNumber)
            adjustedDescription.maxWidth = Length(DeviceWidth);
        if (adjustedDescription.maxHeight.isFixed() && adjustedDescription.maxHeight.value() <= m_size.height)
            adjustedDescription.maxHeight = Length(DeviceHeight);
        adjustedDescription.minWidth = adjustedDescription.maxWidth;
        adjustedDescription.minHeight = adjustedDescription.maxHeight;
    }

    float oldInitialScale = pageScaleConstraintsSet().pageDefinedConstraints().initialScale;
    pageScaleConstraintsSet().updatePageDefinedConstraints(adjustedDescription, defaultMinWidth);

    if (settingsImpl()->clobberUserAgentInitialScaleQuirk()
        && pageScaleConstraintsSet().userAgentConstraints().initialScale != -1
        && pageScaleConstraintsSet().userAgentConstraints().initialScale * deviceScaleFactor() <= 1) {
        if (description.maxWidth == Length(DeviceWidth)
            || (description.maxWidth.type() == Auto && pageScaleConstraintsSet().pageDefinedConstraints().initialScale == 1.0f))
            setInitialPageScaleOverride(-1);
    }

    Settings& pageSettings = page()->settings();
    pageScaleConstraintsSet().adjustForAndroidWebViewQuirks(
        adjustedDescription,
        defaultMinWidth.intValue(),
        deviceScaleFactor(),
        settingsImpl()->supportDeprecatedTargetDensityDPI(),
        pageSettings.wideViewportQuirkEnabled(),
        pageSettings.useWideViewport(),
        pageSettings.loadWithOverviewMode(),
        settingsImpl()->viewportMetaNonUserScalableQuirk());
    float newInitialScale = pageScaleConstraintsSet().pageDefinedConstraints().initialScale;
    if (oldInitialScale != newInitialScale && newInitialScale != -1) {
        pageScaleConstraintsSet().setNeedsReset(true);
        if (mainFrameImpl() && mainFrameImpl()->frameView())
            mainFrameImpl()->frameView()->setNeedsLayout();
    }

    updateMainFrameLayoutSize();

    if (LocalFrame* frame = page()->deprecatedLocalMainFrame()) {
        if (TextAutosizer* textAutosizer = frame->document()->textAutosizer())
            textAutosizer->updatePageInfoInAllFrames();
    }
}

void WebViewImpl::updateMainFrameLayoutSize()
{
    if (m_shouldAutoResize || !mainFrameImpl())
        return;

    RefPtrWillBeRawPtr<FrameView> view = mainFrameImpl()->frameView();
    if (!view)
        return;

    WebSize layoutSize = m_size;

    if (settings()->viewportEnabled())
        layoutSize = pageScaleConstraintsSet().layoutSize();

    if (page()->settings().forceZeroLayoutHeight())
        layoutSize.height = 0;

    view->setLayoutSize(layoutSize);

    // Resizing marks the frame as needsLayout. Inform clients so that they
    // will perform the layout. Widgets held by WebPluginContainerImpl do not otherwise
    // see this resize layout invalidation.
    if (client())
        client()->didUpdateLayoutSize(layoutSize);
}

IntSize WebViewImpl::contentsSize() const
{
    if (!page()->mainFrame()->isLocalFrame())
        return IntSize();
    LayoutView* root = page()->deprecatedLocalMainFrame()->contentLayoutObject();
    if (!root)
        return IntSize();
    return root->documentRect().size();
}

WebSize WebViewImpl::contentsPreferredMinimumSize()
{
    updateAllLifecyclePhases();

    Document* document = m_page->mainFrame()->isLocalFrame() ? m_page->deprecatedLocalMainFrame()->document() : nullptr;
    if (!document || !document->layoutView() || !document->documentElement() || !document->documentElement()->layoutBox())
        return WebSize();

    int widthScaled = document->layoutView()->minPreferredLogicalWidth().round(); // Already accounts for zoom.
    int heightScaled = document->documentElement()->layoutBox()->scrollHeight().round();
    return IntSize(widthScaled, heightScaled);
}

void WebViewImpl::enableViewport()
{
    settings()->setViewportEnabled(true);
}

void WebViewImpl::disableViewport()
{
    settings()->setViewportEnabled(false);
    pageScaleConstraintsSet().clearPageDefinedConstraints();
    updateMainFrameLayoutSize();
}

float WebViewImpl::defaultMinimumPageScaleFactor() const
{
    return pageScaleConstraintsSet().defaultConstraints().minimumScale;
}

float WebViewImpl::defaultMaximumPageScaleFactor() const
{
    return pageScaleConstraintsSet().defaultConstraints().maximumScale;
}

float WebViewImpl::minimumPageScaleFactor() const
{
    return pageScaleConstraintsSet().finalConstraints().minimumScale;
}

float WebViewImpl::maximumPageScaleFactor() const
{
    return pageScaleConstraintsSet().finalConstraints().maximumScale;
}

void WebViewImpl::resetScrollAndScaleState()
{
    resetScrollAndScaleState(false);
}

void WebViewImpl::resetScrollAndScaleStateImmediately()
{
    resetScrollAndScaleState(true);
}

void WebViewImpl::resetScrollAndScaleState(bool immediately)
{
    page()->frameHost().visualViewport().reset();

    if (!page()->mainFrame()->isLocalFrame())
        return;

    if (FrameView* frameView = toLocalFrame(page()->mainFrame())->view()) {
        ScrollableArea* scrollableArea = frameView->layoutViewportScrollableArea();

        if (scrollableArea->scrollPositionDouble() != DoublePoint::zero())
            scrollableArea->setScrollPosition(DoublePoint::zero(), ProgrammaticScroll);
    }

    pageScaleConstraintsSet().setNeedsReset(true);
    if (immediately)
        refreshPageScaleFactorAfterLayout();
}

void WebViewImpl::performMediaPlayerAction(const WebMediaPlayerAction& action,
                                           const WebPoint& location)
{
    HitTestResult result = hitTestResultForViewportPos(location);
    RefPtrWillBeRawPtr<Node> node = result.innerNode();
    if (!isHTMLVideoElement(*node) && !isHTMLAudioElement(*node))
        return;

    RefPtrWillBeRawPtr<HTMLMediaElement> mediaElement = static_pointer_cast<HTMLMediaElement>(node);
    switch (action.type) {
    case WebMediaPlayerAction::Play:
        if (action.enable)
            mediaElement->play();
        else
            mediaElement->pause();
        break;
    case WebMediaPlayerAction::Mute:
        mediaElement->setMuted(action.enable);
        break;
    case WebMediaPlayerAction::Loop:
        mediaElement->setLoop(action.enable);
        break;
    case WebMediaPlayerAction::Controls:
        mediaElement->setBooleanAttribute(HTMLNames::controlsAttr, action.enable);
        break;
    default:
        ASSERT_NOT_REACHED();
    }
}

void WebViewImpl::performPluginAction(const WebPluginAction& action,
                                      const WebPoint& location)
{
    // FIXME: Location is probably in viewport coordinates
    HitTestResult result = hitTestResultForRootFramePos(location);
    RefPtrWillBeRawPtr<Node> node = result.innerNode();
    if (!isHTMLObjectElement(*node) && !isHTMLEmbedElement(*node))
        return;

    LayoutObject* object = node->layoutObject();
    if (object && object->isLayoutPart()) {
        Widget* widget = toLayoutPart(object)->widget();
        if (widget && widget->isPluginContainer()) {
            WebPluginContainerImpl* plugin = toWebPluginContainerImpl(widget);
            switch (action.type) {
            case WebPluginAction::Rotate90Clockwise:
                plugin->plugin()->rotateView(WebPlugin::RotationType90Clockwise);
                break;
            case WebPluginAction::Rotate90Counterclockwise:
                plugin->plugin()->rotateView(WebPlugin::RotationType90Counterclockwise);
                break;
            default:
                ASSERT_NOT_REACHED();
            }
        }
    }
}

WebHitTestResult WebViewImpl::hitTestResultAt(const WebPoint& point)
{
    return coreHitTestResultAt(point);
}

HitTestResult WebViewImpl::coreHitTestResultAt(const WebPoint& pointInViewport)
{
    FrameView* view = mainFrameImpl()->frameView();
    IntPoint pointInRootFrame = view->contentsToFrame(view->viewportToContents(pointInViewport));
    return hitTestResultForRootFramePos(pointInRootFrame);
}

void WebViewImpl::copyImageAt(const WebPoint& point)
{
    if (!m_page)
        return;

    HitTestResult result = hitTestResultForViewportPos(point);
    if (!isHTMLCanvasElement(result.innerNodeOrImageMapImage()) && result.absoluteImageURL().isEmpty()) {
        // There isn't actually an image at these coordinates.  Might be because
        // the window scrolled while the context menu was open or because the page
        // changed itself between when we thought there was an image here and when
        // we actually tried to retreive the image.
        //
        // FIXME: implement a cache of the most recent HitTestResult to avoid having
        //        to do two hit tests.
        return;
    }

    m_page->deprecatedLocalMainFrame()->editor().copyImage(result);
}

void WebViewImpl::saveImageAt(const WebPoint& point)
{
    if (!m_client)
        return;

    Node* node = hitTestResultForViewportPos(point).innerNodeOrImageMapImage();
    if (!node || !(isHTMLCanvasElement(*node) || isHTMLImageElement(*node)))
        return;

    String url = toElement(*node).imageSourceURL();
    if (!KURL(KURL(), url).protocolIsData())
        return;

    m_client->saveImageFromDataURL(url);
}

void WebViewImpl::dragSourceEndedAt(
    const WebPoint& clientPoint,
    const WebPoint& screenPoint,
    WebDragOperation operation)
{
    PlatformMouseEvent pme(clientPoint, screenPoint, LeftButton, PlatformEvent::MouseMoved,
        0, PlatformEvent::NoModifiers, PlatformMouseEvent::RealOrIndistinguishable, 0);
    m_page->deprecatedLocalMainFrame()->eventHandler().dragSourceEndedAt(pme,
        static_cast<DragOperation>(operation));
}

void WebViewImpl::dragSourceSystemDragEnded()
{
    // It's possible for us to get this callback while not doing a drag if
    // it's from a previous page that got unloaded.
    if (m_doingDragAndDrop) {
        m_page->dragController().dragEnded();
        m_doingDragAndDrop = false;
    }
}

WebDragOperation WebViewImpl::dragTargetDragEnter(
    const WebDragData& webDragData,
    const WebPoint& clientPoint,
    const WebPoint& screenPoint,
    WebDragOperationsMask operationsAllowed,
    int modifiers)
{
    ASSERT(!m_currentDragData);

    m_currentDragData = DataObject::create(webDragData);
    m_operationsAllowed = operationsAllowed;

    return dragTargetDragEnterOrOver(clientPoint, screenPoint, DragEnter, modifiers);
}

WebDragOperation WebViewImpl::dragTargetDragOver(
    const WebPoint& clientPoint,
    const WebPoint& screenPoint,
    WebDragOperationsMask operationsAllowed,
    int modifiers)
{
    m_operationsAllowed = operationsAllowed;

    return dragTargetDragEnterOrOver(clientPoint, screenPoint, DragOver, modifiers);
}

void WebViewImpl::dragTargetDragLeave()
{
    ASSERT(m_currentDragData);

    DragData dragData(
        m_currentDragData.get(),
        IntPoint(),
        IntPoint(),
        static_cast<DragOperation>(m_operationsAllowed));

    m_page->dragController().dragExited(&dragData);

    // FIXME: why is the drag scroll timer not stopped here?

    m_dragOperation = WebDragOperationNone;
    m_currentDragData = nullptr;
}

void WebViewImpl::dragTargetDrop(const WebPoint& clientPoint,
                                 const WebPoint& screenPoint,
                                 int modifiers)
{
    ASSERT(m_currentDragData);

    WebAutofillClient* autofillClient = mainFrameImpl() ? mainFrameImpl()->autofillClient() : 0;
    UserGestureNotifier notifier(autofillClient, &m_userGestureObserved);

    // If this webview transitions from the "drop accepting" state to the "not
    // accepting" state, then our IPC message reply indicating that may be in-
    // flight, or else delayed by javascript processing in this webview.  If a
    // drop happens before our IPC reply has reached the browser process, then
    // the browser forwards the drop to this webview.  So only allow a drop to
    // proceed if our webview m_dragOperation state is not DragOperationNone.

    if (m_dragOperation == WebDragOperationNone) { // IPC RACE CONDITION: do not allow this drop.
        dragTargetDragLeave();
        return;
    }

    m_currentDragData->setModifiers(modifiers);
    DragData dragData(
        m_currentDragData.get(),
        clientPoint,
        screenPoint,
        static_cast<DragOperation>(m_operationsAllowed));

    UserGestureIndicator gesture(DefinitelyProcessingNewUserGesture);
    m_page->dragController().performDrag(&dragData);

    m_dragOperation = WebDragOperationNone;
    m_currentDragData = nullptr;
}

void WebViewImpl::spellingMarkers(WebVector<uint32_t>* markers)
{
    Vector<uint32_t> result;
    for (Frame* frame = m_page->mainFrame(); frame; frame = frame->tree().traverseNext()) {
        if (!frame->isLocalFrame())
            continue;
        const DocumentMarkerVector& documentMarkers = toLocalFrame(frame)->document()->markers().markers();
        for (size_t i = 0; i < documentMarkers.size(); ++i)
            result.append(documentMarkers[i]->hash());
    }
    markers->assign(result);
}

void WebViewImpl::removeSpellingMarkersUnderWords(const WebVector<WebString>& words)
{
    Vector<String> convertedWords;
    convertedWords.append(words.data(), words.size());

    for (Frame* frame = m_page->mainFrame(); frame; frame = frame->tree().traverseNext()) {
        if (frame->isLocalFrame())
            toLocalFrame(frame)->removeSpellingMarkersUnderWords(convertedWords);
    }
}

WebDragOperation WebViewImpl::dragTargetDragEnterOrOver(const WebPoint& clientPoint, const WebPoint& screenPoint, DragAction dragAction, int modifiers)
{
    ASSERT(m_currentDragData);

    m_currentDragData->setModifiers(modifiers);
    DragData dragData(
        m_currentDragData.get(),
        clientPoint,
        screenPoint,
        static_cast<DragOperation>(m_operationsAllowed));

    DragSession dragSession;
    if (dragAction == DragEnter)
        dragSession = m_page->dragController().dragEntered(&dragData);
    else
        dragSession = m_page->dragController().dragUpdated(&dragData);

    DragOperation dropEffect = dragSession.operation;

    // Mask the drop effect operation against the drag source's allowed operations.
    if (!(dropEffect & dragData.draggingSourceOperationMask()))
        dropEffect = DragOperationNone;

     m_dragOperation = static_cast<WebDragOperation>(dropEffect);

    return m_dragOperation;
}

void WebViewImpl::sendResizeEventAndRepaint()
{
    // FIXME: This is wrong. The FrameView is responsible sending a resizeEvent
    // as part of layout. Layout is also responsible for sending invalidations
    // to the embedder. This method and all callers may be wrong. -- eseidel.
    if (mainFrameImpl()->frameView()) {
        // Enqueues the resize event.
        mainFrameImpl()->frame()->document()->enqueueResizeEvent();
    }

    if (m_client) {
        if (m_layerTreeView) {
            updateLayerTreeViewport();
        } else {
            WebRect damagedRect(0, 0, m_size.width, m_size.height);
            m_client->didInvalidateRect(damagedRect);
        }
    }
    updatePageOverlays();
    m_devToolsEmulator->viewportChanged();
}

void WebViewImpl::configureAutoResizeMode()
{
    if (!mainFrameImpl() || !mainFrameImpl()->frame() || !mainFrameImpl()->frame()->view())
        return;

    if (m_shouldAutoResize)
        mainFrameImpl()->frame()->view()->enableAutoSizeMode(m_minAutoSize, m_maxAutoSize);
    else
        mainFrameImpl()->frame()->view()->disableAutoSizeMode();
}

unsigned long WebViewImpl::createUniqueIdentifierForRequest()
{
    return createUniqueIdentifier();
}

void WebViewImpl::setCompositorDeviceScaleFactorOverride(float deviceScaleFactor)
{
    if (m_compositorDeviceScaleFactorOverride == deviceScaleFactor)
        return;
    m_compositorDeviceScaleFactorOverride = deviceScaleFactor;
    if (page() && m_layerTreeView)
        updateLayerTreeDeviceScaleFactor();
}

void WebViewImpl::setRootLayerTransform(const WebSize& rootLayerOffset, float rootLayerScale)
{
    if (m_rootLayerScale == rootLayerScale && m_rootLayerOffset == rootLayerOffset)
        return;
    m_rootLayerScale = rootLayerScale;
    m_rootLayerOffset = rootLayerOffset;
    if (mainFrameImpl())
        mainFrameImpl()->setInputEventsTransformForEmulation(m_rootLayerOffset, m_rootLayerScale);
    updateRootLayerTransform();
}

void WebViewImpl::enableDeviceEmulation(const WebDeviceEmulationParams& params)
{
    m_devToolsEmulator->enableDeviceEmulation(params);
}

void WebViewImpl::disableDeviceEmulation()
{
    m_devToolsEmulator->disableDeviceEmulation();
}

WebAXObject WebViewImpl::accessibilityObject()
{
    if (!mainFrameImpl())
        return WebAXObject();

    Document* document = mainFrameImpl()->frame()->document();
    return WebAXObject(toAXObjectCacheImpl(document->axObjectCache())->root());
}

void WebViewImpl::performCustomContextMenuAction(unsigned action)
{
    if (!m_page)
        return;
    ContextMenu* menu = m_page->contextMenuController().contextMenu();
    if (!menu)
        return;
    const ContextMenuItem* item = menu->itemWithAction(static_cast<ContextMenuAction>(ContextMenuItemBaseCustomTag + action));
    if (item)
        m_page->contextMenuController().contextMenuItemSelected(item);
    m_page->contextMenuController().clearContextMenu();
}

void WebViewImpl::showContextMenu()
{
    if (!page())
        return;

    page()->contextMenuController().clearContextMenu();
    {
        ContextMenuAllowedScope scope;
        if (LocalFrame* focusedFrame = toLocalFrame(page()->focusController().focusedOrMainFrame()))
            focusedFrame->eventHandler().sendContextMenuEventForKey(nullptr);
    }
}

void WebViewImpl::extractSmartClipData(WebRect rectInViewport, WebString& clipText, WebString& clipHtml, WebRect& clipRectInViewport)
{
    LocalFrame* localFrame = toLocalFrame(focusedCoreFrame());
    if (!localFrame)
        return;
    SmartClipData clipData = SmartClip(localFrame).dataForRect(rectInViewport);
    clipText = clipData.clipData();
    clipRectInViewport = clipData.rectInViewport();

    WebLocalFrameImpl* frame = mainFrameImpl();
    if (!frame)
        return;
    WebPoint startPoint(rectInViewport.x, rectInViewport.y);
    WebPoint endPoint(rectInViewport.x + rectInViewport.width, rectInViewport.y + rectInViewport.height);
    VisiblePosition startVisiblePosition = frame->visiblePositionForViewportPoint(startPoint);
    VisiblePosition endVisiblePosition = frame->visiblePositionForViewportPoint(endPoint);

    Position startPosition = startVisiblePosition.deepEquivalent();
    Position endPosition = endVisiblePosition.deepEquivalent();

    // document() will return null if -webkit-user-select is set to none.
    if (!startPosition.document() || !endPosition.document())
        return;

    clipHtml = createMarkup(startPosition, endPosition, AnnotateForInterchange, ConvertBlocksToInlines::NotConvert, ResolveNonLocalURLs);
}

void WebViewImpl::hidePopups()
{
    cancelPagePopup();
}

void WebViewImpl::setIsTransparent(bool isTransparent)
{
    // Set any existing frames to be transparent.
    Frame* frame = m_page->mainFrame();
    while (frame) {
        if (frame->isLocalFrame())
            toLocalFrame(frame)->view()->setTransparent(isTransparent);
        frame = frame->tree().traverseNext();
    }

    // Future frames check this to know whether to be transparent.
    m_isTransparent = isTransparent;

    if (m_layerTreeView)
        m_layerTreeView->setHasTransparentBackground(this->isTransparent());
}

bool WebViewImpl::isTransparent() const
{
    return m_isTransparent;
}

void WebViewImpl::setBaseBackgroundColor(WebColor color)
{
    updateAllLifecyclePhases();

    if (m_baseBackgroundColor == color)
        return;

    m_baseBackgroundColor = color;

    if (m_page->mainFrame() && m_page->mainFrame()->isLocalFrame())
        m_page->deprecatedLocalMainFrame()->view()->setBaseBackgroundColor(color);

    updateLayerTreeBackgroundColor();
}

void WebViewImpl::setIsActive(bool active)
{
    if (page())
        page()->focusController().setActive(active);
}

bool WebViewImpl::isActive() const
{
    return page() ? page()->focusController().isActive() : false;
}

void WebViewImpl::setDomainRelaxationForbidden(bool forbidden, const WebString& scheme)
{
    SchemeRegistry::setDomainRelaxationForbiddenForURLScheme(forbidden, String(scheme));
}

void WebViewImpl::setWindowFeatures(const WebWindowFeatures& features)
{
    m_page->chromeClient().setWindowFeatures(features);
}

void WebViewImpl::setOpenedByDOM()
{
    m_page->setOpenedByDOM();
}

void WebViewImpl::setSelectionColors(unsigned activeBackgroundColor,
                                     unsigned activeForegroundColor,
                                     unsigned inactiveBackgroundColor,
                                     unsigned inactiveForegroundColor) {
#if USE(DEFAULT_RENDER_THEME)
    LayoutThemeDefault::setSelectionColors(activeBackgroundColor, activeForegroundColor, inactiveBackgroundColor, inactiveForegroundColor);
    LayoutTheme::theme().platformColorsDidChange();
#endif
}

void WebViewImpl::didCommitLoad(bool isNewNavigation, bool isNavigationWithinPage)
{
    if (!isNavigationWithinPage) {
        m_shouldDispatchFirstVisuallyNonEmptyLayout = true;
        m_shouldDispatchFirstLayoutAfterFinishedParsing = true;
        m_shouldDispatchFirstLayoutAfterFinishedLoading = true;

        if (isNewNavigation) {
            pageScaleConstraintsSet().setNeedsReset(true);
            m_pageImportanceSignals.onCommitLoad();
        }
    }

    // Give the visual viewport's scroll layer its initial size.
    page()->frameHost().visualViewport().mainFrameDidChangeSize();

    // Make sure link highlight from previous page is cleared.
    m_linkHighlights.clear();
    endActiveFlingAnimation();
    m_userGestureObserved = false;
}

void WebViewImpl::documentElementAvailable(WebLocalFrameImpl* webframe)
{
    if (webframe != mainFrameImpl())
        return;

    // For non-HTML documents the willInsertBody notification won't happen
    // so we resume as soon as we have a document element. Even for XHTML
    // documents there may never be a <body> (since the parser won't always
    // insert one), so we resume here too. That does mean XHTML documents make
    // frames when there's only a <head>, but such documents are pretty rare.
    if (!mainFrameImpl()->frame()->document()->isHTMLDocument())
        resumeTreeViewCommitsIfRenderingReady();
}

void WebViewImpl::willInsertBody(WebLocalFrameImpl* webframe)
{
    if (webframe != mainFrameImpl())
        return;

    // If we get to the <body> try to resume commits since we should have content
    // to paint now.
    // TODO(esprehn): Is this really optimal? We might start producing frames
    // for very little content, should we wait for some heuristic like
    // isVisuallyNonEmpty() ?
    resumeTreeViewCommitsIfRenderingReady();
}

void WebViewImpl::didFinishDocumentLoad(WebLocalFrameImpl* webframe)
{
    if (webframe != mainFrameImpl())
        return;
    resumeTreeViewCommitsIfRenderingReady();
}

void WebViewImpl::didRemoveAllPendingStylesheet(WebLocalFrameImpl* webframe)
{
    if (webframe != mainFrameImpl())
        return;

    Document& document = *mainFrameImpl()->frame()->document();

    // For HTML if we have no more stylesheets to load and we're past the body
    // tag, we should have something to paint so resume.
    if (document.isHTMLDocument() && !document.body())
        return;

    // For non-HTML there is no body so resume as soon as the sheets are loaded.
    if (!document.isHTMLDocument() && !document.documentElement())
        return;

    resumeTreeViewCommitsIfRenderingReady();
}

void WebViewImpl::resumeTreeViewCommitsIfRenderingReady()
{
    LocalFrame* frame = mainFrameImpl()->frame();
    if (!frame->loader().stateMachine()->committedFirstRealDocumentLoad())
        return;
    if (!frame->document()->isRenderingReady())
        return;
    if (m_layerTreeView) {
        m_layerTreeView->setDeferCommits(false);
        m_layerTreeView->setNeedsBeginFrame();
    }
}

void WebViewImpl::postLayoutResize(WebLocalFrameImpl* webframe)
{
    FrameView* view = webframe->frame()->view();
    if (webframe == mainFrame())
        view->resize(mainFrameSize());
    else
        view->resize(webframe->frameView()->size());
}

void WebViewImpl::layoutUpdated(WebLocalFrameImpl* webframe)
{
    LocalFrame* frame = webframe->frame();
    if (!m_client || !frame->isLocalRoot())
        return;

    if (m_shouldAutoResize) {
        WebSize frameSize = frame->view()->frameRect().size();
        if (frameSize != m_size) {
            m_size = frameSize;

            page()->frameHost().visualViewport().setSize(m_size);
            pageScaleConstraintsSet().didChangeViewSize(m_size);

            m_client->didAutoResize(m_size);
            sendResizeEventAndRepaint();
        }
    }

    if (pageScaleConstraintsSet().constraintsDirty())
        refreshPageScaleFactorAfterLayout();

    FrameView* view = webframe->frame()->view();

    postLayoutResize(webframe);

    // Relayout immediately to avoid violating the rule that needsLayout()
    // isn't set at the end of a layout.
    if (view->needsLayout())
        view->layout();

    // In case we didn't have a size when the top controls were updated.
    didUpdateTopControls();

    m_client->didUpdateLayout();
}

void WebViewImpl::didChangeContentsSize()
{
    pageScaleConstraintsSet().didChangeContentsSize(contentsSize(), pageScaleFactor());
}

void WebViewImpl::pageScaleFactorChanged()
{
    pageScaleConstraintsSet().setNeedsReset(false);
    updateLayerTreeViewport();
    m_devToolsEmulator->viewportChanged();
    m_client->pageScaleFactorChanged();
}

bool WebViewImpl::useExternalPopupMenus()
{
    return shouldUseExternalPopupMenus;
}

void WebViewImpl::startDragging(LocalFrame* frame,
                                const WebDragData& dragData,
                                WebDragOperationsMask mask,
                                const WebImage& dragImage,
                                const WebPoint& dragImageOffset)
{
    if (!m_client)
        return;
    ASSERT(!m_doingDragAndDrop);
    m_doingDragAndDrop = true;
    m_client->startDragging(WebLocalFrameImpl::fromFrame(frame), dragData, mask, dragImage, dragImageOffset);
}

void WebViewImpl::setIgnoreInputEvents(bool newValue)
{
    ASSERT(m_ignoreInputEvents != newValue);
    m_ignoreInputEvents = newValue;
}

void WebViewImpl::setBackgroundColorOverride(WebColor color)
{
    m_backgroundColorOverride = color;
    updateLayerTreeBackgroundColor();
}

void WebViewImpl::setZoomFactorOverride(float zoomFactor)
{
    m_zoomFactorOverride = zoomFactor;
    setZoomLevel(zoomLevel());
}

void WebViewImpl::setPageOverlayColor(WebColor color)
{
    if (m_pageColorOverlay)
        m_pageColorOverlay.clear();

    if (color == Color::transparent)
        return;

    m_pageColorOverlay = PageOverlay::create(this, new ColorOverlay(color));
    m_pageColorOverlay->update();
}

WebPageImportanceSignals* WebViewImpl::pageImportanceSignals()
{
    return &m_pageImportanceSignals;
}

Element* WebViewImpl::focusedElement() const
{
    LocalFrame* frame = m_page->focusController().focusedFrame();
    if (!frame)
        return nullptr;

    Document* document = frame->document();
    if (!document)
        return nullptr;

    return document->focusedElement();
}

HitTestResult WebViewImpl::hitTestResultForViewportPos(const IntPoint& posInViewport)
{
    IntPoint rootFramePoint(m_page->frameHost().visualViewport().viewportToRootFrame(posInViewport));
    return hitTestResultForRootFramePos(rootFramePoint);
}

HitTestResult WebViewImpl::hitTestResultForRootFramePos(const IntPoint& posInRootFrame)
{
    if (!m_page->mainFrame()->isLocalFrame())
        return HitTestResult();
    IntPoint docPoint(m_page->deprecatedLocalMainFrame()->view()->rootFrameToContents(posInRootFrame));
    HitTestResult result = m_page->deprecatedLocalMainFrame()->eventHandler().hitTestResultAtPoint(docPoint, HitTestRequest::ReadOnly | HitTestRequest::Active);
    result.setToShadowHostIfInUserAgentShadowRoot();
    return result;
}

WebHitTestResult WebViewImpl::hitTestResultForTap(const WebPoint& tapPointWindowPos, const WebSize& tapArea)
{
    if (!m_page->mainFrame()->isLocalFrame())
        return HitTestResult();

    WebGestureEvent tapEvent;
    tapEvent.x = tapPointWindowPos.x;
    tapEvent.y = tapPointWindowPos.y;
    tapEvent.type = WebInputEvent::GestureTap;
    // GestureTap is only ever from a touchscreen.
    tapEvent.sourceDevice = WebGestureDeviceTouchscreen;
    tapEvent.data.tap.tapCount = 1;
    tapEvent.data.tap.width = tapArea.width;
    tapEvent.data.tap.height = tapArea.height;

    PlatformGestureEventBuilder platformEvent(mainFrameImpl()->frameView(), tapEvent);

    HitTestResult result = m_page->deprecatedLocalMainFrame()->eventHandler().hitTestResultForGestureEvent(platformEvent, HitTestRequest::ReadOnly | HitTestRequest::Active).hitTestResult();

    result.setToShadowHostIfInUserAgentShadowRoot();
    return result;
}

void WebViewImpl::setTabsToLinks(bool enable)
{
    m_tabsToLinks = enable;
}

bool WebViewImpl::tabsToLinks() const
{
    return m_tabsToLinks;
}

void WebViewImpl::setRootGraphicsLayer(GraphicsLayer* layer)
{
    if (!m_layerTreeView)
        return;

    VisualViewport& visualViewport = page()->frameHost().visualViewport();
    visualViewport.attachToLayerTree(layer, graphicsLayerFactory());
    if (layer) {
        m_rootGraphicsLayer = visualViewport.rootGraphicsLayer();
        m_rootLayer = m_rootGraphicsLayer->platformLayer();
        m_rootTransformLayer = m_rootGraphicsLayer;
        updateRootLayerTransform();
        m_layerTreeView->setRootLayer(*m_rootLayer);
        // We register viewport layers here since there may not be a layer
        // tree view prior to this point.
        visualViewport.registerLayersWithTreeView(m_layerTreeView);
        updatePageOverlays();
        // TODO(enne): Work around page visibility changes not being
        // propagated to the WebView in some circumstances.  This needs to
        // be refreshed here when setting a new root layer to avoid being
        // stuck in a presumed incorrectly invisible state.
        bool visible = page()->visibilityState() == PageVisibilityStateVisible;
        m_layerTreeView->setVisible(visible);
    } else {
        m_rootGraphicsLayer = nullptr;
        m_rootLayer = nullptr;
        m_rootTransformLayer = nullptr;
        // This means that we're transitioning to a new page. Suppress
        // commits until Blink generates invalidations so we don't
        // attempt to paint too early in the next page load.
        m_layerTreeView->setDeferCommits(true);
        m_layerTreeView->clearRootLayer();
        visualViewport.clearLayersForTreeView(m_layerTreeView);
    }
}

void WebViewImpl::invalidateRect(const IntRect& rect)
{
    if (m_layerTreeView)
        updateLayerTreeViewport();
    else if (m_client)
        m_client->didInvalidateRect(rect);
}

GraphicsLayerFactory* WebViewImpl::graphicsLayerFactory() const
{
    return m_graphicsLayerFactory.get();
}

PaintLayerCompositor* WebViewImpl::compositor() const
{
    WebLocalFrameImpl* frame = mainFrameImpl();
    if (!frame)
        return nullptr;

    Document* document = frame->frame()->document();
    if (!document || !document->layoutView())
        return nullptr;

    return document->layoutView()->compositor();
}

void WebViewImpl::registerForAnimations(WebLayer* layer)
{
    if (m_layerTreeView)
        m_layerTreeView->registerForAnimations(layer);
}

GraphicsLayer* WebViewImpl::rootGraphicsLayer()
{
    return m_rootGraphicsLayer;
}

void WebViewImpl::scheduleAnimation()
{
    if (m_layerTreeView) {
        m_layerTreeView->setNeedsBeginFrame();
        return;
    }
    if (m_client)
        m_client->scheduleAnimation();
}

void WebViewImpl::attachCompositorAnimationTimeline(WebCompositorAnimationTimeline* timeline)
{
    if (m_layerTreeView)
        m_layerTreeView->attachCompositorAnimationTimeline(timeline);
}

void WebViewImpl::detachCompositorAnimationTimeline(WebCompositorAnimationTimeline* timeline)
{
    if (m_layerTreeView)
        m_layerTreeView->detachCompositorAnimationTimeline(timeline);
}

void WebViewImpl::initializeLayerTreeView()
{
    if (m_client) {
        m_client->initializeLayerTreeView();
        m_layerTreeView = m_client->layerTreeView();
    }

    if (WebDevToolsAgentImpl* devTools = mainFrameDevToolsAgentImpl())
        devTools->layerTreeViewChanged(m_layerTreeView);

    m_page->settings().setAcceleratedCompositingEnabled(m_layerTreeView);

    // FIXME: only unittests, click to play, Android printing, and printing (for headers and footers)
    // make this assert necessary. We should make them not hit this code and then delete allowsBrokenNullLayerTreeView.
    ASSERT(m_layerTreeView || !m_client || m_client->allowsBrokenNullLayerTreeView());

    if (RuntimeEnabledFeatures::compositorAnimationTimelinesEnabled() && Platform::current()->isThreadedAnimationEnabled() && m_layerTreeView) {
        ASSERT(Platform::current()->compositorSupport());
        m_linkHighlightsTimeline = adoptPtr(Platform::current()->compositorSupport()->createAnimationTimeline());
        attachCompositorAnimationTimeline(m_linkHighlightsTimeline.get());
    }
}

void WebViewImpl::applyViewportDeltas(
    const WebFloatSize& visualViewportDelta,
    const WebFloatSize& layoutViewportDelta,
    const WebFloatSize& elasticOverscrollDelta,
    float pageScaleDelta,
    float topControlsShownRatioDelta)
{
    if (!mainFrameImpl())
        return;
    FrameView* frameView = mainFrameImpl()->frameView();
    if (!frameView)
        return;

    topControls().setShownRatio(topControls().shownRatio() + topControlsShownRatioDelta);

    FloatPoint visualViewportOffset = page()->frameHost().visualViewport().visibleRect().location();
    visualViewportOffset.move(visualViewportDelta.width, visualViewportDelta.height);
    setPageScaleFactorAndLocation(pageScaleFactor() * pageScaleDelta, visualViewportOffset);

    if (pageScaleDelta != 1) {
        m_doubleTapZoomPending = false;
        page()->frameHost().visualViewport().userDidChangeScale();
    }

    m_elasticOverscroll += elasticOverscrollDelta;
    frameView->didUpdateElasticOverscroll();

    ScrollableArea* layoutViewport = frameView->layoutViewportScrollableArea();

    DoublePoint layoutViewportPosition = layoutViewport->scrollPositionDouble()
        + DoubleSize(layoutViewportDelta.width, layoutViewportDelta.height);

    if (layoutViewport->scrollPositionDouble() != layoutViewportPosition) {
        layoutViewport->setScrollPosition(layoutViewportPosition, CompositorScroll);
        if (DocumentLoader* documentLoader = mainFrameImpl()->frame()->loader().documentLoader())
            documentLoader->initialScrollState().wasScrolledByUser = true;
    }
}

void WebViewImpl::recordFrameTimingEvent(FrameTimingEventType eventType, int64_t FrameId, const WebVector<WebFrameTimingEvent>& events)
{
    Frame* frame = m_page ? m_page->mainFrame() : 0;

    while (frame && frame->frameID() != FrameId) {
        frame = frame->tree().traverseNext();
    }

    if (!frame || !frame->domWindow() || !frame->domWindow()->document())
        return; // Can't find frame, it may have been cleaned up from the DOM.

    blink::DOMWindow* domWindow = frame->domWindow();
    blink::Performance* performance = DOMWindowPerformance::performance(*domWindow);
    for (size_t i = 0; i < events.size(); ++i) {
        if (eventType == CompositeEvent)
            performance->addCompositeTiming(domWindow->document(), events[i].sourceFrame, events[i].startTime);
        else if (eventType == RenderEvent)
            performance->addRenderTiming(domWindow->document(), events[i].sourceFrame, events[i].startTime, events[i].finishTime);
    }
}

void WebViewImpl::updateLayerTreeViewport()
{
    if (!page() || !m_layerTreeView)
        return;

    m_layerTreeView->setPageScaleFactorAndLimits(pageScaleFactor(), minimumPageScaleFactor(), maximumPageScaleFactor());
}

void WebViewImpl::updateLayerTreeBackgroundColor()
{
    if (!m_layerTreeView)
        return;

    m_layerTreeView->setBackgroundColor(alphaChannel(m_backgroundColorOverride) ? m_backgroundColorOverride : backgroundColor());
}

void WebViewImpl::updateLayerTreeDeviceScaleFactor()
{
    ASSERT(page());
    ASSERT(m_layerTreeView);

    float deviceScaleFactor = m_compositorDeviceScaleFactorOverride ? m_compositorDeviceScaleFactorOverride : page()->deviceScaleFactor();
    m_layerTreeView->setDeviceScaleFactor(deviceScaleFactor);
}

void WebViewImpl::updateRootLayerTransform()
{
    // If we don't have a root graphics layer, we won't bother trying to find
    // or update the transform layer.
    if (!m_rootGraphicsLayer)
        return;

    if (m_rootTransformLayer) {
        TransformationMatrix transform;
        transform.translate(m_rootLayerOffset.width, m_rootLayerOffset.height);
        transform = transform.scale(m_rootLayerScale);
        m_rootTransformLayer->setTransform(transform);
    }
}

bool WebViewImpl::detectContentOnTouch(const GestureEventWithHitTestResults& targetedEvent)
{
    if (!m_page->mainFrame()->isLocalFrame())
        return false;

    // Need a local copy of the hit test as setToShadowHostIfInUserAgentShadowRoot() will modify it.
    HitTestResult touchHit = targetedEvent.hitTestResult();
    touchHit.setToShadowHostIfInUserAgentShadowRoot();

    if (touchHit.isContentEditable())
        return false;

    Node* node = touchHit.innerNode();
    if (!node || !node->isTextNode())
        return false;

    // Ignore when tapping on links or nodes listening to click events, unless the click event is on the
    // body element, in which case it's unlikely that the original node itself was intended to be clickable.
    for (; node && !isHTMLBodyElement(*node); node = LayoutTreeBuilderTraversal::parent(*node)) {
        if (node->isLink() || node->willRespondToTouchEvents() || node->willRespondToMouseClickEvents())
            return false;
    }

    WebContentDetectionResult content = m_client->detectContentAround(touchHit);
    if (!content.isValid())
        return false;

    // This code is called directly after hit test code, with no user code running in between,
    // thus it is assumed that the frame pointer is non-null.
    bool isMainFrame = node ? node->document().frame()->isMainFrame() : true;
    m_client->scheduleContentIntent(content.intent(), isMainFrame);
    return true;
}

void WebViewImpl::setVisibilityState(WebPageVisibilityState visibilityState,
                                     bool isInitialState) {
    ASSERT(visibilityState == WebPageVisibilityStateVisible || visibilityState == WebPageVisibilityStateHidden || visibilityState == WebPageVisibilityStatePrerender);

    if (page())
        m_page->setVisibilityState(static_cast<PageVisibilityState>(static_cast<int>(visibilityState)), isInitialState);

    if (m_layerTreeView) {
        bool visible = visibilityState == WebPageVisibilityStateVisible;
        m_layerTreeView->setVisible(visible);
    }

    if (visibilityState == WebPageVisibilityStateVisible) {
        m_scheduler->setPageInBackground(false);
    } else {
        m_scheduler->setPageInBackground(true);
    }
}

bool WebViewImpl::requestPointerLock()
{
    return m_client && m_client->requestPointerLock();
}

void WebViewImpl::requestPointerUnlock()
{
    if (m_client)
        m_client->requestPointerUnlock();
}

bool WebViewImpl::isPointerLocked()
{
    return m_client && m_client->isPointerLocked();
}

void WebViewImpl::pointerLockMouseEvent(const WebInputEvent& event)
{
    OwnPtr<UserGestureIndicator> gestureIndicator;
    AtomicString eventType;
    switch (event.type) {
    case WebInputEvent::MouseDown:
        eventType = EventTypeNames::mousedown;
        gestureIndicator = adoptPtr(new UserGestureIndicator(DefinitelyProcessingNewUserGesture));
        m_pointerLockGestureToken = gestureIndicator->currentToken();
        break;
    case WebInputEvent::MouseUp:
        eventType = EventTypeNames::mouseup;
        gestureIndicator = adoptPtr(new UserGestureIndicator(m_pointerLockGestureToken.release()));
        break;
    case WebInputEvent::MouseMove:
        eventType = EventTypeNames::mousemove;
        break;
    default:
        ASSERT_NOT_REACHED();
    }

    const WebMouseEvent& mouseEvent = static_cast<const WebMouseEvent&>(event);

    if (page())
        page()->pointerLockController().dispatchLockedMouseEvent(
            PlatformMouseEventBuilder(mainFrameImpl()->frameView(), mouseEvent),
            eventType);
}

void WebViewImpl::forceNextWebGLContextCreationToFail()
{
    WebGLRenderingContext::forceNextWebGLContextCreationToFail();
}

void WebViewImpl::forceNextDrawingBufferCreationToFail()
{
    DrawingBuffer::forceNextDrawingBufferCreationToFail();
}

void WebViewImpl::updatePageOverlays()
{
    if (m_pageColorOverlay)
        m_pageColorOverlay->update();
    if (InspectorOverlay* overlay = inspectorOverlay()) {
        PageOverlay* inspectorPageOverlay = overlay->pageOverlay();
        if (inspectorPageOverlay)
            inspectorPageOverlay->update();
    }
}

} // namespace blink<|MERGE_RESOLUTION|>--- conflicted
+++ resolved
@@ -2059,14 +2059,10 @@
 
     page()->frameHost().visualViewport().startTrackingPinchStats();
 
-<<<<<<< HEAD
     TRACE_EVENT1("input", "WebViewImpl::handleInputEvent", "type", inputTypeToName(inputEvent.type));
-=======
-    TRACE_EVENT1("input", "WebViewImpl::handleInputEvent", "type", inputTypeToName(inputEvent.type).ascii());
     if (m_isAltDragRubberbandingEnabled && handleAltDragRubberbandEvent(inputEvent))
         return true;
 
->>>>>>> 88476800
     // If we've started a drag and drop operation, ignore input events until
     // we're done.
     if (m_doingDragAndDrop)
