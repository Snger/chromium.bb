/*
 * Copyright (C) 2012 Google Inc. All rights reserved.
 *
 * Redistribution and use in source and binary forms, with or without
 * modification, are permitted provided that the following conditions are
 * met:
 *
 *     * Redistributions of source code must retain the above copyright
 * notice, this list of conditions and the following disclaimer.
 *     * Redistributions in binary form must reproduce the above
 * copyright notice, this list of conditions and the following disclaimer
 * in the documentation and/or other materials provided with the
 * distribution.
 *     * Neither the name of Google Inc. nor the names of its
 * contributors may be used to endorse or promote products derived from
 * this software without specific prior written permission.
 *
 * THIS SOFTWARE IS PROVIDED BY THE COPYRIGHT HOLDERS AND CONTRIBUTORS
 * "AS IS" AND ANY EXPRESS OR IMPLIED WARRANTIES, INCLUDING, BUT NOT
 * LIMITED TO, THE IMPLIED WARRANTIES OF MERCHANTABILITY AND FITNESS FOR
 * A PARTICULAR PURPOSE ARE DISCLAIMED. IN NO EVENT SHALL THE COPYRIGHT
 * OWNER OR CONTRIBUTORS BE LIABLE FOR ANY DIRECT, INDIRECT, INCIDENTAL,
 * SPECIAL, EXEMPLARY, OR CONSEQUENTIAL DAMAGES (INCLUDING, BUT NOT
 * LIMITED TO, PROCUREMENT OF SUBSTITUTE GOODS OR SERVICES; LOSS OF USE,
 * DATA, OR PROFITS; OR BUSINESS INTERRUPTION) HOWEVER CAUSED AND ON ANY
 * THEORY OF LIABILITY, WHETHER IN CONTRACT, STRICT LIABILITY, OR TORT
 * (INCLUDING NEGLIGENCE OR OTHERWISE) ARISING IN ANY WAY OUT OF THE USE
 * OF THIS SOFTWARE, EVEN IF ADVISED OF THE POSSIBILITY OF SUCH DAMAGE.
 */

#include "config.h"
#include "bindings/v8/V8Callback.h"

#include "bindings/v8/ScriptController.h"
#include "core/dom/Document.h"

namespace WebCore {

<<<<<<< HEAD
bool invokeCallback(v8::Handle<v8::Object> callback, int argc, v8::Handle<v8::Value> argv[], bool& callbackReturnValue, ExecutionContext* executionContext, v8::Isolate* isolate)
{
    return invokeCallback(callback, v8::Context::GetCurrent()->Global(), argc, argv, callbackReturnValue, executionContext, isolate);
}

bool invokeCallback(v8::Handle<v8::Object> callback, v8::Handle<v8::Object> thisObject, int argc, v8::Handle<v8::Value> argv[], bool& callbackReturnValue, ExecutionContext* executionContext, v8::Isolate* isolate)
{
    v8::TryCatch exceptionCatcher;
    exceptionCatcher.SetVerbose(true);

    v8::Local<v8::Function> callbackFunction;
    if (callback->IsFunction()) {
        callbackFunction = v8::Local<v8::Function>::New(isolate, v8::Handle<v8::Function>::Cast(callback));
    } else if (callback->IsObject()) {
        v8::Local<v8::Value> handleEventFunction = callback->Get(v8::String::NewSymbol("handleEvent"));
        if (handleEventFunction->IsFunction())
            callbackFunction = v8::Local<v8::Function>::Cast(handleEventFunction);
    } else
        return false;

    if (callbackFunction.IsEmpty())
        return false;

    v8::Handle<v8::Value> result = ScriptController::callFunction(executionContext, callbackFunction, thisObject, argc, argv, isolate);

    callbackReturnValue = !result.IsEmpty() && result->BooleanValue();
    return exceptionCatcher.HasCaught();
=======
bool invokeCallback(v8::Local<v8::Function> callback, int argc, v8::Handle<v8::Value> argv[], ExecutionContext* executionContext, v8::Isolate* isolate)
{
    return invokeCallback(callback, isolate->GetCurrentContext()->Global(), argc, argv, executionContext, isolate);
}

bool invokeCallback(v8::Local<v8::Function> callback, v8::Handle<v8::Object> thisObject, int argc, v8::Handle<v8::Value> argv[], ExecutionContext* executionContext, v8::Isolate* isolate)
{
    v8::TryCatch exceptionCatcher;
    exceptionCatcher.SetVerbose(true);
    ScriptController::callFunction(executionContext, callback, thisObject, argc, argv, isolate);
    return !exceptionCatcher.HasCaught();
>>>>>>> 8c15b39e
}

} // namespace WebCore<|MERGE_RESOLUTION|>--- conflicted
+++ resolved
@@ -36,35 +36,6 @@
 
 namespace WebCore {
 
-<<<<<<< HEAD
-bool invokeCallback(v8::Handle<v8::Object> callback, int argc, v8::Handle<v8::Value> argv[], bool& callbackReturnValue, ExecutionContext* executionContext, v8::Isolate* isolate)
-{
-    return invokeCallback(callback, v8::Context::GetCurrent()->Global(), argc, argv, callbackReturnValue, executionContext, isolate);
-}
-
-bool invokeCallback(v8::Handle<v8::Object> callback, v8::Handle<v8::Object> thisObject, int argc, v8::Handle<v8::Value> argv[], bool& callbackReturnValue, ExecutionContext* executionContext, v8::Isolate* isolate)
-{
-    v8::TryCatch exceptionCatcher;
-    exceptionCatcher.SetVerbose(true);
-
-    v8::Local<v8::Function> callbackFunction;
-    if (callback->IsFunction()) {
-        callbackFunction = v8::Local<v8::Function>::New(isolate, v8::Handle<v8::Function>::Cast(callback));
-    } else if (callback->IsObject()) {
-        v8::Local<v8::Value> handleEventFunction = callback->Get(v8::String::NewSymbol("handleEvent"));
-        if (handleEventFunction->IsFunction())
-            callbackFunction = v8::Local<v8::Function>::Cast(handleEventFunction);
-    } else
-        return false;
-
-    if (callbackFunction.IsEmpty())
-        return false;
-
-    v8::Handle<v8::Value> result = ScriptController::callFunction(executionContext, callbackFunction, thisObject, argc, argv, isolate);
-
-    callbackReturnValue = !result.IsEmpty() && result->BooleanValue();
-    return exceptionCatcher.HasCaught();
-=======
 bool invokeCallback(v8::Local<v8::Function> callback, int argc, v8::Handle<v8::Value> argv[], ExecutionContext* executionContext, v8::Isolate* isolate)
 {
     return invokeCallback(callback, isolate->GetCurrentContext()->Global(), argc, argv, executionContext, isolate);
@@ -76,7 +47,6 @@
     exceptionCatcher.SetVerbose(true);
     ScriptController::callFunction(executionContext, callback, thisObject, argc, argv, isolate);
     return !exceptionCatcher.HasCaught();
->>>>>>> 8c15b39e
 }
 
 } // namespace WebCore