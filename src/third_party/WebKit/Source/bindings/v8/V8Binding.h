--- conflicted
+++ resolved
@@ -518,14 +518,10 @@
         return std::isfinite(value) ? v8::Date::New(value) : v8NullWithCheck(isolate);
     }
 
-<<<<<<< HEAD
-    v8::Handle<v8::FunctionTemplate> createRawTemplate(v8::Isolate*);
-=======
     bool isNonWindowContextsAllowed();
     void setNonWindowContextsAllowed(bool allowed);
 
-    v8::Persistent<v8::FunctionTemplate> createRawTemplate(v8::Isolate*);
->>>>>>> 68f962fd
+    v8::Handle<v8::FunctionTemplate> createRawTemplate(v8::Isolate*);
 
     PassRefPtr<DOMStringList> toDOMStringList(v8::Handle<v8::Value>, v8::Isolate*);
     PassRefPtr<XPathNSResolver> toXPathNSResolver(v8::Handle<v8::Value>, v8::Isolate*);
