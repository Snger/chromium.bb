--- conflicted
+++ resolved
@@ -608,75 +608,11 @@
         return v8Value;
     }
 
-<<<<<<< HEAD
     v8::Isolate* toIsolate(ExecutionContext*);
     v8::Isolate* toIsolate(Frame*);
-=======
-    PassRefPtr<NodeFilter> toNodeFilter(v8::Handle<v8::Value>, v8::Isolate*);
-
-    inline bool isUndefinedOrNull(v8::Handle<v8::Value> value)
-    {
-        return value->IsNull() || value->IsUndefined();
-    }
-
-    // Returns true if the provided object is to be considered a 'host object', as used in the
-    // HTML5 structured clone algorithm.
-    inline bool isHostObject(v8::Handle<v8::Object> object)
-    {
-        // If the object has any internal fields, then we won't be able to serialize or deserialize
-        // them; conveniently, this is also a quick way to detect DOM wrapper objects, because
-        // the mechanism for these relies on data stored in these fields. We should
-        // catch external array data as a special case.
-        return object->InternalFieldCount() || object->HasIndexedPropertiesInExternalArrayData();
-    }
-
-    inline v8::Handle<v8::Boolean> v8Boolean(bool value, v8::Isolate* isolate)
-    {
-        return value ? v8::True(isolate) : v8::False(isolate);
-    }
-
-    // Since v8Boolean(value, isolate) crashes if we pass a null isolate,
-    // we need to use v8BooleanWithCheck(value, isolate) if an isolate can be null.
-    //
-    // FIXME: Remove all null isolates from V8 bindings, and remove v8BooleanWithCheck(value, isolate).
-    inline v8::Handle<v8::Boolean> v8BooleanWithCheck(bool value, v8::Isolate* isolate)
-    {
-        return isolate ? v8Boolean(value, isolate) : v8Boolean(value, v8::Isolate::GetCurrent());
-    }
-
-    inline double toWebCoreDate(v8::Handle<v8::Value> object)
-    {
-        if (object->IsDate())
-            return v8::Handle<v8::Date>::Cast(object)->ValueOf();
-        if (object->IsNumber())
-            return object->NumberValue();
-        return std::numeric_limits<double>::quiet_NaN();
-    }
-
-    inline v8::Handle<v8::Value> v8DateOrNull(double value, v8::Isolate* isolate)
-    {
-        ASSERT(isolate);
-        return std::isfinite(value) ? v8::Date::New(isolate, value) : v8::Handle<v8::Value>::Cast(v8::Null(isolate));
-    }
-
-    inline v8::Handle<v8::String> v8AtomicString(v8::Isolate* isolate, const char* str)
-    {
-        ASSERT(isolate);
-        return v8::String::NewFromUtf8(isolate, str, v8::String::kInternalizedString, strlen(str));
-    }
-
-    inline v8::Handle<v8::String> v8AtomicString(v8::Isolate* isolate, const char* str, size_t length)
-    {
-        ASSERT(isolate);
-        return v8::String::NewFromUtf8(isolate, str, v8::String::kInternalizedString, length);
-    }
-
 
     bool isNonWindowContextsAllowed();
     void setNonWindowContextsAllowed(bool allowed);
-
-    v8::Handle<v8::FunctionTemplate> createRawTemplate(v8::Isolate*);
->>>>>>> f6049500
 
     WrapperWorldType worldType(v8::Isolate*);
     WrapperWorldType worldTypeInMainThread(v8::Isolate*);
@@ -702,33 +638,6 @@
     // a context, if the window is currently being displayed in the Frame.
     Frame* toFrameIfNotDetached(v8::Handle<v8::Context>);
 
-<<<<<<< HEAD
-=======
-    inline DOMWrapperWorld* isolatedWorldForEnteredContext(v8::Isolate* isolate)
-    {
-        v8::Handle<v8::Context> context = isolate->GetEnteredContext();
-        if (context.IsEmpty())
-            return 0;
-        if (isNonWindowContextsAllowed() && !DOMWrapperWorld::contextHasCorrectPrototype(context))
-            return 0;
-        return DOMWrapperWorld::isolatedWorld(context);
-    }
-
-    // FIXME: This will be soon embedded in the generated code.
-    template<class Collection> static void indexedPropertyEnumerator(const v8::PropertyCallbackInfo<v8::Array>& info)
-    {
-        Collection* collection = reinterpret_cast<Collection*>(info.Holder()->GetAlignedPointerFromInternalField(v8DOMWrapperObjectIndex));
-        int length = collection->length();
-        v8::Handle<v8::Array> properties = v8::Array::New(info.GetIsolate(), length);
-        for (int i = 0; i < length; ++i) {
-            // FIXME: Do we need to check that the item function returns a non-null value for this index?
-            v8::Handle<v8::Integer> integer = v8::Integer::New(i, info.GetIsolate());
-            properties->Set(integer, integer);
-        }
-        v8SetReturnValue(info, properties);
-    }
-
->>>>>>> f6049500
     // If the current context causes out of memory, JavaScript setting
     // is disabled and it returns true.
     bool handleOutOfMemory();
