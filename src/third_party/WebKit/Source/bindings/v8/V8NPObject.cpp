--- conflicted
+++ resolved
@@ -72,15 +72,6 @@
 
     WrapperWorldType currentWorldType = worldType(info.GetIsolate());
     // These three types are subtypes of HTMLPlugInElement.
-<<<<<<< HEAD
-    if (V8HTMLAppletElement::HasInstance(info.Holder(), info.GetIsolate(), currentWorldType) || V8HTMLEmbedElement::HasInstance(info.Holder(), info.GetIsolate(), currentWorldType)
-        || V8HTMLObjectElement::HasInstance(info.Holder(), info.GetIsolate(), currentWorldType)) {
-        // The holder object is a subtype of HTMLPlugInElement.
-        HTMLPlugInElement* element;
-        if (V8HTMLAppletElement::HasInstance(info.Holder(), info.GetIsolate(), currentWorldType))
-            element = V8HTMLAppletElement::toNative(info.Holder());
-        else if (V8HTMLEmbedElement::HasInstance(info.Holder(), info.GetIsolate(), currentWorldType))
-=======
     if (V8HTMLAppletElement::hasInstance(info.Holder(), info.GetIsolate(), currentWorldType) || V8HTMLEmbedElement::hasInstance(info.Holder(), info.GetIsolate(), currentWorldType)
         || V8HTMLObjectElement::hasInstance(info.Holder(), info.GetIsolate(), currentWorldType)) {
         // The holder object is a subtype of HTMLPlugInElement.
@@ -88,7 +79,6 @@
         if (V8HTMLAppletElement::hasInstance(info.Holder(), info.GetIsolate(), currentWorldType))
             element = V8HTMLAppletElement::toNative(info.Holder());
         else if (V8HTMLEmbedElement::hasInstance(info.Holder(), info.GetIsolate(), currentWorldType))
->>>>>>> 8c15b39e
             element = V8HTMLEmbedElement::toNative(info.Holder());
         else
             element = V8HTMLObjectElement::toNative(info.Holder());
