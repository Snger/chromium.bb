--- conflicted
+++ resolved
@@ -117,11 +117,7 @@
     templateMap(currentWorldType).add(privatePointer, UnsafePersistent<v8::FunctionTemplate>(m_isolate, templ));
 }
 
-<<<<<<< HEAD
-v8::Handle<v8::FunctionTemplate> V8PerIsolateData::rawTemplate(const WrapperTypeInfo* info, WrapperWorldType currentWorldType)
-=======
 v8::Handle<v8::FunctionTemplate> V8PerIsolateData::rawDOMTemplate(const WrapperTypeInfo* info, WrapperWorldType currentWorldType)
->>>>>>> 8c15b39e
 {
     TemplateMap& templates = rawDOMTemplateMap(currentWorldType);
     TemplateMap::iterator result = templates.find(info);
@@ -163,11 +159,7 @@
     // changes to a DOM constructor's toString's toString will cause the
     // toString of the DOM constructor itself to change. This is extremely
     // obscure and unlikely to be a problem.
-<<<<<<< HEAD
-    v8::Handle<v8::Value> value = info.Callee()->Get(v8::String::NewSymbol("toString"));
-=======
     v8::Handle<v8::Value> value = info.Callee()->Get(v8AtomicString(info.GetIsolate(), "toString"));
->>>>>>> 8c15b39e
     if (!value->IsFunction()) {
         v8SetReturnValue(info, v8::String::Empty(info.GetIsolate()));
         return;
