/*
 * Copyright (c) 2011, Google Inc. All rights reserved.
 *
 * Redistribution and use in source and binary forms, with or without
 * modification, are permitted provided that the following conditions are
 * met:
 *
 *     * Redistributions of source code must retain the above copyright
 * notice, this list of conditions and the following disclaimer.
 *     * Redistributions in binary form must reproduce the above
 * copyright notice, this list of conditions and the following disclaimer
 * in the documentation and/or other materials provided with the
 * distribution.
 *     * Neither the name of Google Inc. nor the names of its
 * contributors may be used to endorse or promote products derived from
 * this software without specific prior written permission.
 *
 * THIS SOFTWARE IS PROVIDED BY THE COPYRIGHT HOLDERS AND CONTRIBUTORS
 * "AS IS" AND ANY EXPRESS OR IMPLIED WARRANTIES, INCLUDING, BUT NOT
 * LIMITED TO, THE IMPLIED WARRANTIES OF MERCHANTABILITY AND FITNESS FOR
 * A PARTICULAR PURPOSE ARE DISCLAIMED. IN NO EVENT SHALL THE COPYRIGHT
 * OWNER OR CONTRIBUTORS BE LIABLE FOR ANY DIRECT, INDIRECT, INCIDENTAL,
 * SPECIAL, EXEMPLARY, OR CONSEQUENTIAL DAMAGES (INCLUDING, BUT NOT
 * LIMITED TO, PROCUREMENT OF SUBSTITUTE GOODS OR SERVICES; LOSS OF USE,
 * DATA, OR PROFITS; OR BUSINESS INTERRUPTION) HOWEVER CAUSED AND ON ANY
 * THEORY OF LIABILITY, WHETHER IN CONTRACT, STRICT LIABILITY, OR TORT
 * (INCLUDING NEGLIGENCE OR OTHERWISE) ARISING IN ANY WAY OUT OF THE USE
 * OF THIS SOFTWARE, EVEN IF ADVISED OF THE POSSIBILITY OF SUCH DAMAGE.
 */

#include "config.h"
#include "bindings/v8/ScriptProfiler.h"

#include "V8Node.h"
#include "V8Window.h"
#include "bindings/v8/RetainedDOMInfo.h"
#include "bindings/v8/ScriptObject.h"
#include "bindings/v8/V8Binding.h"
#include "bindings/v8/V8DOMWrapper.h"
#include "bindings/v8/WrapperTypeInfo.h"
#include "core/dom/Document.h"
#include "core/inspector/BindingVisitors.h"

#include <v8-profiler.h>
#include <v8.h>

#include "wtf/ThreadSpecific.h"

namespace WebCore {

typedef HashMap<String, double> ProfileNameIdleTimeMap;

void ScriptProfiler::setSamplingInterval(int intervalUs)
{
    v8::Isolate* isolate = v8::Isolate::GetCurrent();
    v8::CpuProfiler* profiler = isolate->GetCpuProfiler();
    if (profiler)
        profiler->SetSamplingInterval(intervalUs);
}

void ScriptProfiler::start(const String& title)
{
    ProfileNameIdleTimeMap* profileNameIdleTimeMap = ScriptProfiler::currentProfileNameIdleTimeMap();
    if (profileNameIdleTimeMap->contains(title))
        return;
    profileNameIdleTimeMap->add(title, 0);

    v8::Isolate* isolate = v8::Isolate::GetCurrent();
    v8::CpuProfiler* profiler = isolate->GetCpuProfiler();
    if (!profiler)
        return;
    v8::HandleScope handleScope(isolate);
    profiler->StartCpuProfiling(v8String(isolate, title), true);
}

PassRefPtr<ScriptProfile> ScriptProfiler::stop(const String& title)
{
    v8::Isolate* isolate = v8::Isolate::GetCurrent();
    v8::CpuProfiler* profiler = isolate->GetCpuProfiler();
    if (!profiler)
        return 0;
    v8::HandleScope handleScope(isolate);
    const v8::CpuProfile* profile = profiler->StopCpuProfiling(v8String(isolate, title));
    if (!profile)
        return 0;

    String profileTitle = toCoreString(profile->GetTitle());
    double idleTime = 0.0;
    ProfileNameIdleTimeMap* profileNameIdleTimeMap = ScriptProfiler::currentProfileNameIdleTimeMap();
    ProfileNameIdleTimeMap::iterator profileIdleTime = profileNameIdleTimeMap->find(profileTitle);
    if (profileIdleTime != profileNameIdleTimeMap->end()) {
        idleTime = profileIdleTime->value * 1000.0;
        profileNameIdleTimeMap->remove(profileIdleTime);
    }

    return ScriptProfile::create(profile, idleTime);
}

void ScriptProfiler::collectGarbage()
{
    v8::V8::LowMemoryNotification();
}

ScriptObject ScriptProfiler::objectByHeapObjectId(unsigned id)
{
    v8::Isolate* isolate = v8::Isolate::GetCurrent();
    v8::HeapProfiler* profiler = isolate->GetHeapProfiler();
    if (!profiler)
        return ScriptObject();
    // As ids are unique, it doesn't matter which HeapSnapshot owns HeapGraphNode.
    // We need to find first HeapSnapshot containing a node with the specified id.
    const v8::HeapGraphNode* node = 0;
    for (int i = 0, l = profiler->GetSnapshotCount(); i < l; ++i) {
        const v8::HeapSnapshot* snapshot = profiler->GetHeapSnapshot(i);
        node = snapshot->GetNodeById(id);
        if (node)
            break;
    }
    if (!node)
        return ScriptObject();

    v8::HandleScope handleScope(isolate);
    v8::Handle<v8::Value> value = node->GetHeapValue();
    if (!value->IsObject())
        return ScriptObject();

    v8::Handle<v8::Object> object = value.As<v8::Object>();

    if (object->InternalFieldCount() >= v8DefaultWrapperInternalFieldCount) {
        v8::Handle<v8::Value> wrapper = object->GetInternalField(v8DOMWrapperObjectIndex);
        // Skip wrapper boilerplates which are like regular wrappers but don't have
        // native object.
        if (!wrapper.IsEmpty() && wrapper->IsUndefined())
            return ScriptObject();
    }

    ScriptState* scriptState = ScriptState::forContext(object->CreationContext());
    return ScriptObject(scriptState, object);
}

unsigned ScriptProfiler::getHeapObjectId(const ScriptValue& value)
{
    v8::Isolate* isolate = v8::Isolate::GetCurrent();
    v8::HeapProfiler* profiler = isolate->GetHeapProfiler();
    v8::SnapshotObjectId id = profiler->GetObjectId(value.v8Value());
    return id;
}

namespace {

class ActivityControlAdapter : public v8::ActivityControl {
public:
    ActivityControlAdapter(ScriptProfiler::HeapSnapshotProgress* progress)
            : m_progress(progress), m_firstReport(true) { }
    ControlOption ReportProgressValue(int done, int total)
    {
        ControlOption result = m_progress->isCanceled() ? kAbort : kContinue;
        if (m_firstReport) {
            m_firstReport = false;
            m_progress->Start(total);
        } else
            m_progress->Worked(done);
        if (done >= total)
            m_progress->Done();
        return result;
    }
private:
    ScriptProfiler::HeapSnapshotProgress* m_progress;
    bool m_firstReport;
};

class GlobalObjectNameResolver : public v8::HeapProfiler::ObjectNameResolver {
public:
    virtual const char* GetName(v8::Handle<v8::Object> object)
    {
        if (V8DOMWrapper::isWrapperOfType(object, &V8Window::wrapperTypeInfo)) {
            DOMWindow* window = V8Window::toNative(object);
            if (window) {
                CString url = window->document()->url().string().utf8();
                m_strings.append(url);
                return url.data();
            }
        }
        return 0;
    }

private:
    Vector<CString> m_strings;
};

} // namespace

void ScriptProfiler::startTrackingHeapObjects()
{
    v8::Isolate::GetCurrent()->GetHeapProfiler()->StartTrackingHeapObjects();
}

namespace {

class HeapStatsStream : public v8::OutputStream {
public:
    HeapStatsStream(ScriptProfiler::OutputStream* stream) : m_stream(stream) { }
    virtual void EndOfStream() OVERRIDE { }

    virtual WriteResult WriteAsciiChunk(char* data, int size) OVERRIDE
    {
        ASSERT(false);
        return kAbort;
    }

    virtual WriteResult WriteHeapStatsChunk(v8::HeapStatsUpdate* updateData, int count) OVERRIDE
    {
        Vector<uint32_t> rawData(count * 3);
        for (int i = 0; i < count; ++i) {
            int offset = i * 3;
            rawData[offset] = updateData[i].index;
            rawData[offset + 1] = updateData[i].count;
            rawData[offset + 2] = updateData[i].size;
        }
        m_stream->write(rawData.data(), rawData.size());
        return kContinue;
    }

private:
    ScriptProfiler::OutputStream* m_stream;
};

}

unsigned ScriptProfiler::requestHeapStatsUpdate(ScriptProfiler::OutputStream* stream)
{
    HeapStatsStream heapStatsStream(stream);
    return v8::Isolate::GetCurrent()->GetHeapProfiler()->GetHeapStats(&heapStatsStream);
}

void ScriptProfiler::stopTrackingHeapObjects()
{
    v8::Isolate::GetCurrent()->GetHeapProfiler()->StopTrackingHeapObjects();
}

// FIXME: This method should receive a ScriptState, from which we should retrieve an Isolate.
PassRefPtr<ScriptHeapSnapshot> ScriptProfiler::takeHeapSnapshot(const String& title, HeapSnapshotProgress* control)
{
    v8::Isolate* isolate = v8::Isolate::GetCurrent();
    v8::HeapProfiler* profiler = isolate->GetHeapProfiler();
    if (!profiler)
        return 0;
    v8::HandleScope handleScope(isolate);
    ASSERT(control);
    ActivityControlAdapter adapter(control);
    GlobalObjectNameResolver resolver;
    const v8::HeapSnapshot* snapshot = profiler->TakeHeapSnapshot(v8String(isolate, title), &adapter, &resolver);
    return snapshot ? ScriptHeapSnapshot::create(snapshot) : 0;
}

static v8::RetainedObjectInfo* retainedDOMInfo(uint16_t classId, v8::Handle<v8::Value> wrapper)
{
    ASSERT(classId == v8DOMNodeClassId);
    if (!wrapper->IsObject())
        return 0;
    Node* node = V8Node::toNative(wrapper.As<v8::Object>());
    return node ? new RetainedDOMInfo(node) : 0;
}

void ScriptProfiler::initialize()
{
    v8::Isolate* isolate = v8::Isolate::GetCurrent();
    v8::HeapProfiler* profiler = isolate->GetHeapProfiler();
    if (profiler)
        profiler->SetWrapperClassInfoProvider(v8DOMNodeClassId, &retainedDOMInfo);
}

void ScriptProfiler::visitNodeWrappers(WrappedNodeVisitor* visitor)
{
    // visitNodeWrappers() should receive a ScriptState and retrieve an Isolate
    // from the ScriptState.
    v8::Isolate* isolate = v8::Isolate::GetCurrent();
    v8::HandleScope handleScope(isolate);

    class DOMNodeWrapperVisitor : public v8::PersistentHandleVisitor {
    public:
        DOMNodeWrapperVisitor(WrappedNodeVisitor* visitor, v8::Isolate* isolate)
            : m_visitor(visitor)
            , m_isolate(isolate)
        {
        }

        virtual void VisitPersistentHandle(v8::Persistent<v8::Value>* value, uint16_t classId) OVERRIDE
        {
            if (classId != v8DOMNodeClassId)
                return;
            // Casting to Handle is safe here, since the Persistent cannot get
            // GCd during visiting.
            v8::Handle<v8::Object>* wrapper = reinterpret_cast<v8::Handle<v8::Object>*>(value);
<<<<<<< HEAD
            ASSERT_UNUSED(m_isolate, V8Node::HasInstanceInAnyWorld(*wrapper, m_isolate));
=======
            ASSERT_UNUSED(m_isolate, V8Node::hasInstanceInAnyWorld(*wrapper, m_isolate));
>>>>>>> 8c15b39e
            ASSERT((*wrapper)->IsObject());
            m_visitor->visitNode(V8Node::toNative(*wrapper));
        }

    private:
        WrappedNodeVisitor* m_visitor;
        v8::Isolate* m_isolate;
    } wrapperVisitor(visitor, isolate);

    v8::V8::VisitHandlesWithClassIds(&wrapperVisitor);
}

ProfileNameIdleTimeMap* ScriptProfiler::currentProfileNameIdleTimeMap()
{
    AtomicallyInitializedStatic(WTF::ThreadSpecific<ProfileNameIdleTimeMap>*, map = new WTF::ThreadSpecific<ProfileNameIdleTimeMap>);
    return *map;
}

void ScriptProfiler::setIdle(bool isIdle)
{
    v8::Isolate* isolate = v8::Isolate::GetCurrent();
    if (v8::CpuProfiler* profiler = isolate->GetCpuProfiler())
        profiler->SetIdle(isIdle);
}

} // namespace WebCore<|MERGE_RESOLUTION|>--- conflicted
+++ resolved
@@ -292,11 +292,7 @@
             // Casting to Handle is safe here, since the Persistent cannot get
             // GCd during visiting.
             v8::Handle<v8::Object>* wrapper = reinterpret_cast<v8::Handle<v8::Object>*>(value);
-<<<<<<< HEAD
-            ASSERT_UNUSED(m_isolate, V8Node::HasInstanceInAnyWorld(*wrapper, m_isolate));
-=======
             ASSERT_UNUSED(m_isolate, V8Node::hasInstanceInAnyWorld(*wrapper, m_isolate));
->>>>>>> 8c15b39e
             ASSERT((*wrapper)->IsObject());
             m_visitor->visitNode(V8Node::toNative(*wrapper));
         }
