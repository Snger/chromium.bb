/*
 * Copyright (C) 2009 Google Inc. All rights reserved.
 *
 * Redistribution and use in source and binary forms, with or without
 * modification, are permitted provided that the following conditions are
 * met:
 *
 *     * Redistributions of source code must retain the above copyright
 * notice, this list of conditions and the following disclaimer.
 *     * Redistributions in binary form must reproduce the above
 * copyright notice, this list of conditions and the following disclaimer
 * in the documentation and/or other materials provided with the
 * distribution.
 *     * Neither the name of Google Inc. nor the names of its
 * contributors may be used to endorse or promote products derived from
 * this software without specific prior written permission.
 *
 * THIS SOFTWARE IS PROVIDED BY THE COPYRIGHT HOLDERS AND CONTRIBUTORS
 * "AS IS" AND ANY EXPRESS OR IMPLIED WARRANTIES, INCLUDING, BUT NOT
 * LIMITED TO, THE IMPLIED WARRANTIES OF MERCHANTABILITY AND FITNESS FOR
 * A PARTICULAR PURPOSE ARE DISCLAIMED. IN NO EVENT SHALL THE COPYRIGHT
 * OWNER OR CONTRIBUTORS BE LIABLE FOR ANY DIRECT, INDIRECT, INCIDENTAL,
 * SPECIAL, EXEMPLARY, OR CONSEQUENTIAL DAMAGES (INCLUDING, BUT NOT
 * LIMITED TO, PROCUREMENT OF SUBSTITUTE GOODS OR SERVICES; LOSS OF USE,
 * DATA, OR PROFITS; OR BUSINESS INTERRUPTION) HOWEVER CAUSED AND ON ANY
 * THEORY OF LIABILITY, WHETHER IN CONTRACT, STRICT LIABILITY, OR TORT
 * (INCLUDING NEGLIGENCE OR OTHERWISE) ARISING IN ANY WAY OUT OF THE USE
 * OF THIS SOFTWARE, EVEN IF ADVISED OF THE POSSIBILITY OF SUCH DAMAGE.
 */

#include "config.h"
#include "bindings/v8/V8GCController.h"

#include <algorithm>
<<<<<<< HEAD
#include "V8MessagePort.h"
=======
>>>>>>> 8c15b39e
#include "V8MutationObserver.h"
#include "V8Node.h"
#include "V8ScriptRunner.h"
#include "bindings/v8/RetainedDOMInfo.h"
#include "bindings/v8/V8AbstractEventListener.h"
#include "bindings/v8/V8Binding.h"
#include "bindings/v8/WrapperTypeInfo.h"
#include "core/dom/Attr.h"
#include "core/dom/NodeTraversal.h"
#include "core/dom/TemplateContentDocumentFragment.h"
#include "core/dom/shadow/ElementShadow.h"
#include "core/dom/shadow/ShadowRoot.h"
#include "core/html/HTMLImageElement.h"
<<<<<<< HEAD
=======
#include "core/html/HTMLTemplateElement.h"
>>>>>>> 8c15b39e
#include "core/svg/SVGElement.h"
#include "platform/TraceEvent.h"

namespace WebCore {

// FIXME: This should use opaque GC roots.
static void addReferencesForNodeWithEventListeners(v8::Isolate* isolate, Node* node, const v8::Persistent<v8::Object>& wrapper)
{
    ASSERT(node->hasEventListeners());

    EventListenerIterator iterator(node);
    while (EventListener* listener = iterator.nextListener()) {
        if (listener->type() != EventListener::JSEventListenerType)
            continue;
        V8AbstractEventListener* v8listener = static_cast<V8AbstractEventListener*>(listener);
        if (!v8listener->hasExistingListenerObject())
            continue;

        // FIXME: update this to use the upcasting function which v8 will provide.
        v8::Persistent<v8::Value>* value = reinterpret_cast<v8::Persistent<v8::Value>*>(&(v8listener->existingListenerObjectPersistentHandle()));
        isolate->SetReference(wrapper, *value);
    }
}

Node* V8GCController::opaqueRootForGC(Node* node, v8::Isolate*)
{
    // FIXME: Remove the special handling for image elements.
    // The same special handling is in V8GCController::gcTree().
    // Maybe should image elements be active DOM nodes?
    // See https://code.google.com/p/chromium/issues/detail?id=164882
    if (node->inDocument() || (node->hasTagName(HTMLNames::imgTag) && toHTMLImageElement(node)->hasPendingActivity()))
        return &node->document();

    if (node->isAttributeNode()) {
        Node* ownerElement = toAttr(node)->ownerElement();
        if (!ownerElement)
            return node;
        node = ownerElement;
    }

    while (Node* parent = node->parentOrShadowHostOrTemplateHostNode())
        node = parent;

    return node;
}

// Regarding a minor GC algorithm for DOM nodes, see this document:
// https://docs.google.com/a/google.com/presentation/d/1uifwVYGNYTZDoGLyCb7sXa7g49mWNMW2gaWvMN5NLk8/edit#slide=id.p
class MinorGCWrapperVisitor : public v8::PersistentHandleVisitor {
public:
    explicit MinorGCWrapperVisitor(v8::Isolate* isolate)
        : m_isolate(isolate)
    { }

    virtual void VisitPersistentHandle(v8::Persistent<v8::Value>* value, uint16_t classId) OVERRIDE
    {
        // A minor DOM GC can collect only Nodes.
        if (classId != v8DOMNodeClassId)
            return;

        // To make minor GC cycle time bounded, we limit the number of wrappers handled
        // by each minor GC cycle to 10000. This value was selected so that the minor
        // GC cycle time is bounded to 20 ms in a case where the new space size
        // is 16 MB and it is full of wrappers (which is almost the worst case).
        // Practically speaking, as far as I crawled real web applications,
        // the number of wrappers handled by each minor GC cycle is at most 3000.
        // So this limit is mainly for pathological micro benchmarks.
        const unsigned wrappersHandledByEachMinorGC = 10000;
        if (m_nodesInNewSpace.size() >= wrappersHandledByEachMinorGC)
            return;

        // Casting to a Handle is safe here, since the Persistent cannot get GCd
        // during the GC prologue.
        ASSERT((*reinterpret_cast<v8::Handle<v8::Value>*>(value))->IsObject());
        v8::Handle<v8::Object>* wrapper = reinterpret_cast<v8::Handle<v8::Object>*>(value);
        ASSERT(V8DOMWrapper::maybeDOMWrapper(*wrapper));
        ASSERT(V8Node::hasInstanceInAnyWorld(*wrapper, m_isolate));
        Node* node = V8Node::toNative(*wrapper);
        // A minor DOM GC can handle only node wrappers in the main world.
        // Note that node->wrapper().IsEmpty() returns true for nodes that
        // do not have wrappers in the main world.
        if (node->containsWrapper()) {
            const WrapperTypeInfo* type = toWrapperTypeInfo(*wrapper);
            ActiveDOMObject* activeDOMObject = type->toActiveDOMObject(*wrapper);
            if (activeDOMObject && activeDOMObject->hasPendingActivity())
                return;
            m_nodesInNewSpace.append(node);
            node->setV8CollectableDuringMinorGC(true);
        }
    }

    void notifyFinished()
    {
        Node** nodeIterator = m_nodesInNewSpace.begin();
        Node** nodeIteratorEnd = m_nodesInNewSpace.end();
        for (; nodeIterator < nodeIteratorEnd; ++nodeIterator) {
            Node* node = *nodeIterator;
            ASSERT(node->containsWrapper());
            if (node->isV8CollectableDuringMinorGC()) // This branch is just for performance.
                gcTree(m_isolate, node);
        }
    }

private:
    bool traverseTree(Node* rootNode, Vector<Node*, initialNodeVectorSize>* newSpaceNodes)
    {
        // To make each minor GC time bounded, we might need to give up
        // traversing at some point for a large DOM tree. That being said,
        // I could not observe the need even in pathological test cases.
        for (Node* node = rootNode; node; node = NodeTraversal::next(*node)) {
            if (node->containsWrapper()) {
                // FIXME: Remove the special handling for image elements.
                // FIXME: Remove the special handling for SVG context elements.
                // The same special handling is in V8GCController::opaqueRootForGC().
                // Maybe should image elements be active DOM nodes?
                // See https://code.google.com/p/chromium/issues/detail?id=164882
                if (!node->isV8CollectableDuringMinorGC() || (node->hasTagName(HTMLNames::imgTag) && toHTMLImageElement(node)->hasPendingActivity()) || (node->isSVGElement() && toSVGElement(node)->isContextElement())) {
                    // This node is not in the new space of V8. This indicates that
                    // the minor GC cannot anyway judge reachability of this DOM tree.
                    // Thus we give up traversing the DOM tree.
                    return false;
                }
                node->setV8CollectableDuringMinorGC(false);
                newSpaceNodes->append(node);
            }
            if (ShadowRoot* shadowRoot = node->youngestShadowRoot()) {
                if (!traverseTree(shadowRoot, newSpaceNodes))
                    return false;
            } else if (node->isShadowRoot()) {
                if (ShadowRoot* shadowRoot = toShadowRoot(node)->olderShadowRoot()) {
                    if (!traverseTree(shadowRoot, newSpaceNodes))
                        return false;
                }
            }
            // <template> has a |content| property holding a DOM fragment which we must traverse,
            // just like we do for the shadow trees above.
            if (node->hasTagName(HTMLNames::templateTag)) {
                if (!traverseTree(toHTMLTemplateElement(node)->content(), newSpaceNodes))
                    return false;
            }
        }
        return true;
    }

    void gcTree(v8::Isolate* isolate, Node* startNode)
    {
        Vector<Node*, initialNodeVectorSize> newSpaceNodes;

        Node* node = startNode;
        while (Node* parent = node->parentOrShadowHostOrTemplateHostNode())
            node = parent;

        if (!traverseTree(node, &newSpaceNodes))
            return;

        // We completed the DOM tree traversal. All wrappers in the DOM tree are
        // stored in newSpaceNodes and are expected to exist in the new space of V8.
        // We report those wrappers to V8 as an object group.
        Node** nodeIterator = newSpaceNodes.begin();
        Node** const nodeIteratorEnd = newSpaceNodes.end();
        if (nodeIterator == nodeIteratorEnd)
            return;
        v8::UniqueId id(reinterpret_cast<intptr_t>((*nodeIterator)->unsafePersistent().value()));
        for (; nodeIterator != nodeIteratorEnd; ++nodeIterator) {
            // This is safe because we know that GC won't happen before we
            // dispose the UnsafePersistent (we're just preparing a GC). Though,
            // we need to keep the UnsafePersistent alive until we're done with
            // v8::Persistent.
            UnsafePersistent<v8::Object> unsafeWrapper = (*nodeIterator)->unsafePersistent();
            v8::Persistent<v8::Object>* wrapper = unsafeWrapper.persistent();
            wrapper->MarkPartiallyDependent();
            // FIXME: update this to use the upcasting function which v8 will provide
            v8::Persistent<v8::Value>* value = reinterpret_cast<v8::Persistent<v8::Value>*>(wrapper);
            isolate->SetObjectGroupId(*value, id);
        }
    }

    Vector<Node*> m_nodesInNewSpace;
    v8::Isolate* m_isolate;
};

class MajorGCWrapperVisitor : public v8::PersistentHandleVisitor {
public:
    explicit MajorGCWrapperVisitor(v8::Isolate* isolate, bool constructRetainedObjectInfos)
        : m_isolate(isolate)
        , m_liveRootGroupIdSet(false)
        , m_constructRetainedObjectInfos(constructRetainedObjectInfos)
    {
    }

    virtual void VisitPersistentHandle(v8::Persistent<v8::Value>* value, uint16_t classId) OVERRIDE
    {
        // Casting to a Handle is safe here, since the Persistent cannot get GCd
        // during the GC prologue.
        ASSERT((*reinterpret_cast<v8::Handle<v8::Value>*>(value))->IsObject());

        if (classId != v8DOMNodeClassId && classId != v8DOMObjectClassId)
            return;

        v8::Handle<v8::Object>* wrapper = reinterpret_cast<v8::Handle<v8::Object>*>(value);

        ASSERT(V8DOMWrapper::maybeDOMWrapper(*wrapper));

        if (value->IsIndependent())
            return;

        const WrapperTypeInfo* type = toWrapperTypeInfo(*wrapper);
        void* object = toNative(*wrapper);

<<<<<<< HEAD
        if (V8MessagePort::wrapperTypeInfo.equals(type)) {
            // Mark each port as in-use if it's entangled. For simplicity's sake,
            // we assume all ports are remotely entangled, since the Chromium port
            // implementation can't tell the difference.
            MessagePort* port = static_cast<MessagePort*>(object);
            if (port->isEntangled() || port->hasPendingActivity())
                m_isolate->SetObjectGroupId(*value, liveRootId());
        } else if (V8MutationObserver::wrapperTypeInfo.equals(type)) {
=======
        if (V8MutationObserver::wrapperTypeInfo.equals(type)) {
>>>>>>> 8c15b39e
            // FIXME: Allow opaqueRootForGC to operate on multiple roots and move this logic into V8MutationObserverCustom.
            MutationObserver* observer = static_cast<MutationObserver*>(object);
            HashSet<Node*> observedNodes = observer->getObservedNodes();
            for (HashSet<Node*>::iterator it = observedNodes.begin(); it != observedNodes.end(); ++it) {
                v8::UniqueId id(reinterpret_cast<intptr_t>(V8GCController::opaqueRootForGC(*it, m_isolate)));
                m_isolate->SetReferenceFromGroup(id, *value);
            }
        } else {
            ActiveDOMObject* activeDOMObject = type->toActiveDOMObject(*wrapper);
            if (activeDOMObject && activeDOMObject->hasPendingActivity())
                m_isolate->SetObjectGroupId(*value, liveRootId());
        }

        if (classId == v8DOMNodeClassId) {
            ASSERT(V8Node::hasInstanceInAnyWorld(*wrapper, m_isolate));
            ASSERT(!value->IsIndependent());

            Node* node = static_cast<Node*>(object);

            if (node->hasEventListeners())
                addReferencesForNodeWithEventListeners(m_isolate, node, v8::Persistent<v8::Object>::Cast(*value));
            Node* root = V8GCController::opaqueRootForGC(node, m_isolate);
            m_isolate->SetObjectGroupId(*value, v8::UniqueId(reinterpret_cast<intptr_t>(root)));
            if (m_constructRetainedObjectInfos)
                m_groupsWhichNeedRetainerInfo.append(root);
        } else if (classId == v8DOMObjectClassId) {
            ASSERT(!value->IsIndependent());
            v8::Persistent<v8::Object>* wrapperPersistent = reinterpret_cast<v8::Persistent<v8::Object>*>(value);
<<<<<<< HEAD
            type->resolveWrapperReachability(object, *wrapperPersistent, m_isolate);
=======
            type->visitDOMWrapper(object, *wrapperPersistent, m_isolate);
>>>>>>> 8c15b39e
        } else {
            ASSERT_NOT_REACHED();
        }
    }

    void notifyFinished()
    {
        if (!m_constructRetainedObjectInfos)
            return;
        std::sort(m_groupsWhichNeedRetainerInfo.begin(), m_groupsWhichNeedRetainerInfo.end());
        Node* alreadyAdded = 0;
        v8::HeapProfiler* profiler = m_isolate->GetHeapProfiler();
        for (size_t i = 0; i < m_groupsWhichNeedRetainerInfo.size(); ++i) {
            Node* root = m_groupsWhichNeedRetainerInfo[i];
            if (root != alreadyAdded) {
                profiler->SetRetainedObjectInfo(v8::UniqueId(reinterpret_cast<intptr_t>(root)), new RetainedDOMInfo(root));
                alreadyAdded = root;
            }
        }
    }

private:
    v8::UniqueId liveRootId()
    {
        const v8::Persistent<v8::Value>& liveRoot = V8PerIsolateData::from(m_isolate)->ensureLiveRoot();
        const intptr_t* idPointer = reinterpret_cast<const intptr_t*>(&liveRoot);
        v8::UniqueId id(*idPointer);
        if (!m_liveRootGroupIdSet) {
            m_isolate->SetObjectGroupId(liveRoot, id);
            m_liveRootGroupIdSet = true;
        }
        return id;
    }

    v8::Isolate* m_isolate;
    Vector<Node*> m_groupsWhichNeedRetainerInfo;
    bool m_liveRootGroupIdSet;
    bool m_constructRetainedObjectInfos;
};

void V8GCController::gcPrologue(v8::GCType type, v8::GCCallbackFlags flags)
{
    // FIXME: It would be nice if the GC callbacks passed the Isolate directly....
    v8::Isolate* isolate = v8::Isolate::GetCurrent();
    if (type == v8::kGCTypeScavenge)
        minorGCPrologue(isolate);
    else if (type == v8::kGCTypeMarkSweepCompact)
        majorGCPrologue(flags & v8::kGCCallbackFlagConstructRetainedObjectInfos, isolate);
}

void V8GCController::minorGCPrologue(v8::Isolate* isolate)
{
    TRACE_EVENT_BEGIN0("v8", "minorGC");
    if (isMainThread()) {
        {
            TRACE_EVENT_SCOPED_SAMPLING_STATE("Blink", "MinorGC");
            v8::HandleScope scope(isolate);
            MinorGCWrapperVisitor visitor(isolate);
            v8::V8::VisitHandlesForPartialDependence(isolate, &visitor);
            visitor.notifyFinished();
        }
        V8PerIsolateData::from(isolate)->setPreviousSamplingState(TRACE_EVENT_GET_SAMPLING_STATE());
        TRACE_EVENT_SET_SAMPLING_STATE("V8", "MinorGC");
    }
}

// Create object groups for DOM tree nodes.
void V8GCController::majorGCPrologue(bool constructRetainedObjectInfos, v8::Isolate* isolate)
{
    v8::HandleScope scope(isolate);
    TRACE_EVENT_BEGIN0("v8", "majorGC");
    if (isMainThread()) {
        {
            TRACE_EVENT_SCOPED_SAMPLING_STATE("Blink", "MajorGC");
            MajorGCWrapperVisitor visitor(isolate, constructRetainedObjectInfos);
            v8::V8::VisitHandlesWithClassIds(&visitor);
            visitor.notifyFinished();
        }
        V8PerIsolateData::from(isolate)->setPreviousSamplingState(TRACE_EVENT_GET_SAMPLING_STATE());
        TRACE_EVENT_SET_SAMPLING_STATE("V8", "MajorGC");
    } else {
        MajorGCWrapperVisitor visitor(isolate, constructRetainedObjectInfos);
        v8::V8::VisitHandlesWithClassIds(&visitor);
        visitor.notifyFinished();
    }
}

void V8GCController::gcEpilogue(v8::GCType type, v8::GCCallbackFlags flags)
{
    // FIXME: It would be nice if the GC callbacks passed the Isolate directly....
    v8::Isolate* isolate = v8::Isolate::GetCurrent();
    if (type == v8::kGCTypeScavenge)
        minorGCEpilogue(isolate);
    else if (type == v8::kGCTypeMarkSweepCompact)
        majorGCEpilogue(isolate);
}

void V8GCController::minorGCEpilogue(v8::Isolate* isolate)
{
    TRACE_EVENT_END0("v8", "minorGC");
    if (isMainThread())
        TRACE_EVENT_SET_NONCONST_SAMPLING_STATE(V8PerIsolateData::from(isolate)->previousSamplingState());
}

void V8GCController::majorGCEpilogue(v8::Isolate* isolate)
{
    v8::HandleScope scope(isolate);

    TRACE_EVENT_END0("v8", "majorGC");
    if (isMainThread())
        TRACE_EVENT_SET_NONCONST_SAMPLING_STATE(V8PerIsolateData::from(isolate)->previousSamplingState());
}

void V8GCController::hintForCollectGarbage()
{
    V8PerIsolateData* data = V8PerIsolateData::current();
    if (!data->shouldCollectGarbageSoon())
        return;
    const int longIdlePauseInMS = 1000;
    data->clearShouldCollectGarbageSoon();
    v8::V8::ContextDisposedNotification();
    v8::V8::IdleNotification(longIdlePauseInMS);
}

void V8GCController::collectGarbage(v8::Isolate* isolate)
{
    v8::HandleScope handleScope(isolate);
    v8::Local<v8::Context> context = v8::Context::New(isolate);
    if (context.IsEmpty())
        return;
    v8::Context::Scope contextScope(context);
    V8ScriptRunner::compileAndRunInternalScript(v8String(isolate, "if (gc) gc();"), isolate);
}

}  // namespace WebCore<|MERGE_RESOLUTION|>--- conflicted
+++ resolved
@@ -32,10 +32,6 @@
 #include "bindings/v8/V8GCController.h"
 
 #include <algorithm>
-<<<<<<< HEAD
-#include "V8MessagePort.h"
-=======
->>>>>>> 8c15b39e
 #include "V8MutationObserver.h"
 #include "V8Node.h"
 #include "V8ScriptRunner.h"
@@ -49,10 +45,7 @@
 #include "core/dom/shadow/ElementShadow.h"
 #include "core/dom/shadow/ShadowRoot.h"
 #include "core/html/HTMLImageElement.h"
-<<<<<<< HEAD
-=======
 #include "core/html/HTMLTemplateElement.h"
->>>>>>> 8c15b39e
 #include "core/svg/SVGElement.h"
 #include "platform/TraceEvent.h"
 
@@ -262,18 +255,7 @@
         const WrapperTypeInfo* type = toWrapperTypeInfo(*wrapper);
         void* object = toNative(*wrapper);
 
-<<<<<<< HEAD
-        if (V8MessagePort::wrapperTypeInfo.equals(type)) {
-            // Mark each port as in-use if it's entangled. For simplicity's sake,
-            // we assume all ports are remotely entangled, since the Chromium port
-            // implementation can't tell the difference.
-            MessagePort* port = static_cast<MessagePort*>(object);
-            if (port->isEntangled() || port->hasPendingActivity())
-                m_isolate->SetObjectGroupId(*value, liveRootId());
-        } else if (V8MutationObserver::wrapperTypeInfo.equals(type)) {
-=======
         if (V8MutationObserver::wrapperTypeInfo.equals(type)) {
->>>>>>> 8c15b39e
             // FIXME: Allow opaqueRootForGC to operate on multiple roots and move this logic into V8MutationObserverCustom.
             MutationObserver* observer = static_cast<MutationObserver*>(object);
             HashSet<Node*> observedNodes = observer->getObservedNodes();
@@ -302,11 +284,7 @@
         } else if (classId == v8DOMObjectClassId) {
             ASSERT(!value->IsIndependent());
             v8::Persistent<v8::Object>* wrapperPersistent = reinterpret_cast<v8::Persistent<v8::Object>*>(value);
-<<<<<<< HEAD
-            type->resolveWrapperReachability(object, *wrapperPersistent, m_isolate);
-=======
             type->visitDOMWrapper(object, *wrapperPersistent, m_isolate);
->>>>>>> 8c15b39e
         } else {
             ASSERT_NOT_REACHED();
         }
