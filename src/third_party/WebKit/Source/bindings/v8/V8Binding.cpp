/*
 * Copyright (C) 2006, 2007, 2008, 2009 Google Inc. All rights reserved.
 *
 * Redistribution and use in source and binary forms, with or without
 * modification, are permitted provided that the following conditions are
 * met:
 *
 *     * Redistributions of source code must retain the above copyright
 * notice, this list of conditions and the following disclaimer.
 *     * Redistributions in binary form must reproduce the above
 * copyright notice, this list of conditions and the following disclaimer
 * in the documentation and/or other materials provided with the
 * distribution.
 *     * Neither the name of Google Inc. nor the names of its
 * contributors may be used to endorse or promote products derived from
 * this software without specific prior written permission.
 *
 * THIS SOFTWARE IS PROVIDED BY THE COPYRIGHT HOLDERS AND CONTRIBUTORS
 * "AS IS" AND ANY EXPRESS OR IMPLIED WARRANTIES, INCLUDING, BUT NOT
 * LIMITED TO, THE IMPLIED WARRANTIES OF MERCHANTABILITY AND FITNESS FOR
 * A PARTICULAR PURPOSE ARE DISCLAIMED. IN NO EVENT SHALL THE COPYRIGHT
 * OWNER OR CONTRIBUTORS BE LIABLE FOR ANY DIRECT, INDIRECT, INCIDENTAL,
 * SPECIAL, EXEMPLARY, OR CONSEQUENTIAL DAMAGES (INCLUDING, BUT NOT
 * LIMITED TO, PROCUREMENT OF SUBSTITUTE GOODS OR SERVICES; LOSS OF USE,
 * DATA, OR PROFITS; OR BUSINESS INTERRUPTION) HOWEVER CAUSED AND ON ANY
 * THEORY OF LIABILITY, WHETHER IN CONTRACT, STRICT LIABILITY, OR TORT
 * (INCLUDING NEGLIGENCE OR OTHERWISE) ARISING IN ANY WAY OUT OF THE USE
 * OF THIS SOFTWARE, EVEN IF ADVISED OF THE POSSIBILITY OF SUCH DAMAGE.
 */

#include "config.h"
#include "bindings/v8/V8Binding.h"

#include "V8Element.h"
#include "V8NodeFilter.h"
#include "V8Window.h"
#include "V8WorkerGlobalScope.h"
#include "V8XPathNSResolver.h"
#include "bindings/v8/ScriptController.h"
#include "bindings/v8/V8AbstractEventListener.h"
#include "bindings/v8/V8BindingMacros.h"
#include "bindings/v8/V8NodeFilterCondition.h"
#include "bindings/v8/V8ObjectConstructor.h"
#include "bindings/v8/V8WindowShell.h"
#include "bindings/v8/WorkerScriptController.h"
#include "bindings/v8/custom/V8CustomXPathNSResolver.h"
#include "core/dom/Element.h"
#include "core/dom/NodeFilter.h"
#include "core/dom/QualifiedName.h"
#include "core/inspector/BindingVisitors.h"
#include "core/loader/FrameLoader.h"
#include "core/loader/FrameLoaderClient.h"
#include "core/frame/Frame.h"
#include "core/frame/Settings.h"
#include "core/workers/WorkerGlobalScope.h"
#include "core/xml/XPathNSResolver.h"
#include "wtf/ArrayBufferContents.h"
#include "wtf/MainThread.h"
#include "wtf/MathExtras.h"
#include "wtf/StdLibExtras.h"
#include "wtf/Threading.h"
#include "wtf/text/AtomicString.h"
#include "wtf/text/CString.h"
#include "wtf/text/StringBuffer.h"
#include "wtf/text/StringHash.h"
#include "wtf/text/WTFString.h"

namespace WebCore {

v8::Handle<v8::Value> setDOMException(int exceptionCode, v8::Isolate* isolate)
{
    // FIXME: pass in an ExceptionState instead for better creationContext.
    return V8ThrowException::throwDOMException(exceptionCode, v8::Handle<v8::Object>(), isolate);
}

v8::Handle<v8::Value> setDOMException(int exceptionCode, const String& message, v8::Isolate* isolate)
{
    return V8ThrowException::throwDOMException(exceptionCode, message, v8::Handle<v8::Object>(), isolate);
}

v8::Handle<v8::Value> throwError(V8ErrorType errorType, const String& message, v8::Isolate* isolate)
{
    return V8ThrowException::throwError(errorType, message, isolate);
}

v8::Handle<v8::Value> throwError(v8::Handle<v8::Value> exception, v8::Isolate* isolate)
{
    return V8ThrowException::throwError(exception, isolate);
}

v8::Handle<v8::Value> throwTypeError(const String& message, v8::Isolate* isolate)
{
    return V8ThrowException::throwTypeError(message, isolate);
}

class ArrayBufferAllocator : public v8::ArrayBuffer::Allocator {
    virtual void* Allocate(size_t size) OVERRIDE
    {
        void* data;
        WTF::ArrayBufferContents::allocateMemory(size, WTF::ArrayBufferContents::ZeroInitialize, data);
        return data;
    }

    virtual void* AllocateUninitialized(size_t size) OVERRIDE
    {
        void* data;
        WTF::ArrayBufferContents::allocateMemory(size, WTF::ArrayBufferContents::DontInitialize, data);
        return data;
    }

    virtual void Free(void* data, size_t size) OVERRIDE
    {
        WTF::ArrayBufferContents::freeMemory(data, size);
    }
};

v8::ArrayBuffer::Allocator* v8ArrayBufferAllocator()
{
    DEFINE_STATIC_LOCAL(ArrayBufferAllocator, arrayBufferAllocator, ());
    return &arrayBufferAllocator;
}

PassRefPtr<NodeFilter> toNodeFilter(v8::Handle<v8::Value> callback, v8::Isolate* isolate)
{
    RefPtr<NodeFilter> filter = NodeFilter::create();

    // FIXME: Should pass in appropriate creationContext
    v8::Handle<v8::Object> filterWrapper = toV8(filter, v8::Handle<v8::Object>(), isolate).As<v8::Object>();

    RefPtr<NodeFilterCondition> condition = V8NodeFilterCondition::create(callback, filterWrapper, isolate);
    filter->setCondition(condition.release());

    return filter.release();
}

const int32_t kMaxInt32 = 0x7fffffff;
const int32_t kMinInt32 = -kMaxInt32 - 1;
const uint32_t kMaxUInt32 = 0xffffffff;
const int64_t kJSMaxInteger = 0x20000000000000LL - 1; // 2^53 - 1, maximum uniquely representable integer in ECMAScript.

static double enforceRange(double x, double minimum, double maximum, const char* typeName, ExceptionState& exceptionState)
{
    if (std::isnan(x) || std::isinf(x)) {
        exceptionState.throwTypeError("Value is" + String(std::isinf(x) ? " infinite and" : "") + " not of type '" + String(typeName) + "'.");
        return 0;
    }
    x = trunc(x);
    if (x < minimum || x > maximum) {
        exceptionState.throwTypeError("Value is outside the '" + String(typeName) + "' value range.");
        return 0;
    }
    return x;
}

template <typename T>
struct IntTypeLimits {
};

template <>
struct IntTypeLimits<int8_t> {
    static const int8_t minValue = -128;
    static const int8_t maxValue = 127;
    static const unsigned numberOfValues = 256; // 2^8
};

template <>
struct IntTypeLimits<uint8_t> {
    static const uint8_t maxValue = 255;
    static const unsigned numberOfValues = 256; // 2^8
};

template <>
struct IntTypeLimits<int16_t> {
    static const short minValue = -32768;
    static const short maxValue = 32767;
    static const unsigned numberOfValues = 65536; // 2^16
};

template <>
struct IntTypeLimits<uint16_t> {
    static const unsigned short maxValue = 65535;
    static const unsigned numberOfValues = 65536; // 2^16
};

template <typename T>
static inline T toSmallerInt(v8::Handle<v8::Value> value, IntegerConversionConfiguration configuration, const char* typeName, ExceptionState& exceptionState)
{
    typedef IntTypeLimits<T> LimitsTrait;

    // Fast case. The value is already a 32-bit integer in the right range.
    if (value->IsInt32()) {
        int32_t result = value->Int32Value();
        if (result >= LimitsTrait::minValue && result <= LimitsTrait::maxValue)
            return static_cast<T>(result);
        if (configuration == EnforceRange) {
            exceptionState.throwTypeError("Value is outside the '" + String(typeName) + "' value range.");
            return 0;
        }
        result %= LimitsTrait::numberOfValues;
        return static_cast<T>(result > LimitsTrait::maxValue ? result - LimitsTrait::numberOfValues : result);
    }

    // Can the value be converted to a number?
    V8TRYCATCH_EXCEPTION_RETURN(v8::Local<v8::Number>, numberObject, value->ToNumber(), exceptionState, 0);
    if (numberObject.IsEmpty()) {
        exceptionState.throwTypeError("Not convertible to a number value (of type '" + String(typeName) + "'.");
        return 0;
    }

    if (configuration == EnforceRange)
        return enforceRange(numberObject->Value(), LimitsTrait::minValue, LimitsTrait::maxValue, typeName, exceptionState);

    double numberValue = numberObject->Value();
    if (std::isnan(numberValue) || std::isinf(numberValue) || !numberValue)
        return 0;

    numberValue = numberValue < 0 ? -floor(fabs(numberValue)) : floor(fabs(numberValue));
    numberValue = fmod(numberValue, LimitsTrait::numberOfValues);

    return static_cast<T>(numberValue > LimitsTrait::maxValue ? numberValue - LimitsTrait::numberOfValues : numberValue);
}

template <typename T>
static inline T toSmallerUInt(v8::Handle<v8::Value> value, IntegerConversionConfiguration configuration, const char* typeName, ExceptionState& exceptionState)
{
    typedef IntTypeLimits<T> LimitsTrait;

    // Fast case. The value is a 32-bit signed integer - possibly positive?
    if (value->IsInt32()) {
        int32_t result = value->Int32Value();
        if (result >= 0 && result <= LimitsTrait::maxValue)
            return static_cast<T>(result);
        if (configuration == EnforceRange) {
            exceptionState.throwTypeError("Value is outside the '" + String(typeName) + "' value range.");
            return 0;
        }
        return static_cast<T>(result);
    }

    // Can the value be converted to a number?
    V8TRYCATCH_EXCEPTION_RETURN(v8::Local<v8::Number>, numberObject, value->ToNumber(), exceptionState, 0);
    if (numberObject.IsEmpty()) {
        exceptionState.throwTypeError("Not convertible to a number value (of type '" + String(typeName) + "'.");
        return 0;
    }

    if (configuration == EnforceRange)
        return enforceRange(numberObject->Value(), 0, LimitsTrait::maxValue, typeName, exceptionState);

    // Does the value convert to nan or to an infinity?
    double numberValue = numberObject->Value();
    if (std::isnan(numberValue) || std::isinf(numberValue) || !numberValue)
        return 0;

    if (configuration == Clamp)
        return clampTo<T>(numberObject->Value());

    numberValue = numberValue < 0 ? -floor(fabs(numberValue)) : floor(fabs(numberValue));
    return static_cast<T>(fmod(numberValue, LimitsTrait::numberOfValues));
}

int8_t toInt8(v8::Handle<v8::Value> value, IntegerConversionConfiguration configuration, ExceptionState& exceptionState)
{
    return toSmallerInt<int8_t>(value, configuration, "byte", exceptionState);
}

int8_t toInt8(v8::Handle<v8::Value> value)
{
    NonThrowableExceptionState exceptionState;
    return toInt8(value, NormalConversion, exceptionState);
}

uint8_t toUInt8(v8::Handle<v8::Value> value, IntegerConversionConfiguration configuration, ExceptionState& exceptionState)
{
    return toSmallerUInt<uint8_t>(value, configuration, "octet", exceptionState);
}

uint8_t toUInt8(v8::Handle<v8::Value> value)
{
    NonThrowableExceptionState exceptionState;
    return toUInt8(value, NormalConversion, exceptionState);
}

int16_t toInt16(v8::Handle<v8::Value> value, IntegerConversionConfiguration configuration, ExceptionState& exceptionState)
{
    return toSmallerInt<int16_t>(value, configuration, "short", exceptionState);
}

int16_t toInt16(v8::Handle<v8::Value> value)
{
    NonThrowableExceptionState exceptionState;
    return toInt16(value, NormalConversion, exceptionState);
}

uint16_t toUInt16(v8::Handle<v8::Value> value, IntegerConversionConfiguration configuration, ExceptionState& exceptionState)
{
    return toSmallerUInt<uint16_t>(value, configuration, "unsigned short", exceptionState);
}

uint16_t toUInt16(v8::Handle<v8::Value> value)
{
    NonThrowableExceptionState exceptionState;
    return toUInt16(value, NormalConversion, exceptionState);
}

int32_t toInt32(v8::Handle<v8::Value> value, IntegerConversionConfiguration configuration, ExceptionState& exceptionState)
{
    // Fast case. The value is already a 32-bit integer.
    if (value->IsInt32())
        return value->Int32Value();

    // Can the value be converted to a number?
    V8TRYCATCH_EXCEPTION_RETURN(v8::Local<v8::Number>, numberObject, value->ToNumber(), exceptionState, 0);
    if (numberObject.IsEmpty()) {
        exceptionState.throwTypeError("Not convertible to a number value (of type 'long'.)");
        return 0;
    }

    if (configuration == EnforceRange)
        return enforceRange(numberObject->Value(), kMinInt32, kMaxInt32, "long", exceptionState);

    // Does the value convert to nan or to an infinity?
    double numberValue = numberObject->Value();
    if (std::isnan(numberValue) || std::isinf(numberValue))
        return 0;

    if (configuration == Clamp)
        return clampTo<int32_t>(numberObject->Value());

    V8TRYCATCH_EXCEPTION_RETURN(int32_t, result, numberObject->Int32Value(), exceptionState, 0);
    return result;
}

int32_t toInt32(v8::Handle<v8::Value> value)
{
    NonThrowableExceptionState exceptionState;
    return toInt32(value, NormalConversion, exceptionState);
}

uint32_t toUInt32(v8::Handle<v8::Value> value, IntegerConversionConfiguration configuration, ExceptionState& exceptionState)
{
    // Fast case. The value is already a 32-bit unsigned integer.
    if (value->IsUint32())
        return value->Uint32Value();

    // Fast case. The value is a 32-bit signed integer - possibly positive?
    if (value->IsInt32()) {
        int32_t result = value->Int32Value();
        if (result >= 0)
            return result;
        if (configuration == EnforceRange) {
            exceptionState.throwTypeError("Value is outside the 'unsigned long' value range.");
            return 0;
        }
        return result;
    }

    // Can the value be converted to a number?
    V8TRYCATCH_EXCEPTION_RETURN(v8::Local<v8::Number>, numberObject, value->ToNumber(), exceptionState, 0);
    if (numberObject.IsEmpty()) {
        exceptionState.throwTypeError("Not convertible to a number value (of type 'unsigned long'.)");
        return 0;
    }

    if (configuration == EnforceRange)
        return enforceRange(numberObject->Value(), 0, kMaxUInt32, "unsigned long", exceptionState);

    // Does the value convert to nan or to an infinity?
    double numberValue = numberObject->Value();
    if (std::isnan(numberValue) || std::isinf(numberValue))
        return 0;

    if (configuration == Clamp)
        return clampTo<uint32_t>(numberObject->Value());

    V8TRYCATCH_RETURN(uint32_t, result, numberObject->Uint32Value(), 0);
    return result;
}

uint32_t toUInt32(v8::Handle<v8::Value> value)
{
    NonThrowableExceptionState exceptionState;
    return toUInt32(value, NormalConversion, exceptionState);
}

int64_t toInt64(v8::Handle<v8::Value> value, IntegerConversionConfiguration configuration, ExceptionState& exceptionState)
{
    // Fast case. The value is a 32-bit integer.
    if (value->IsInt32())
        return value->Int32Value();

    // Can the value be converted to a number?
    V8TRYCATCH_EXCEPTION_RETURN(v8::Local<v8::Number>, numberObject, value->ToNumber(), exceptionState, 0);
    if (numberObject.IsEmpty()) {
        exceptionState.throwTypeError("Not convertible to a number value (of type 'long long'.)");
        return 0;
    }

    double x = numberObject->Value();

    if (configuration == EnforceRange)
        return enforceRange(x, -kJSMaxInteger, kJSMaxInteger, "long long", exceptionState);

    // Does the value convert to nan or to an infinity?
    if (std::isnan(x) || std::isinf(x))
        return 0;

    // NaNs and +/-Infinity should be 0, otherwise modulo 2^64.
    unsigned long long integer;
    doubleToInteger(x, integer);
    return integer;
}

int64_t toInt64(v8::Handle<v8::Value> value)
{
    NonThrowableExceptionState exceptionState;
    return toInt64(value, NormalConversion, exceptionState);
}

uint64_t toUInt64(v8::Handle<v8::Value> value, IntegerConversionConfiguration configuration, ExceptionState& exceptionState)
{
    // Fast case. The value is a 32-bit unsigned integer.
    if (value->IsUint32())
        return value->Uint32Value();

    // Fast case. The value is a 32-bit integer.
    if (value->IsInt32()) {
        int32_t result = value->Int32Value();
        if (result >= 0)
            return result;
        if (configuration == EnforceRange) {
            exceptionState.throwTypeError("Value is outside the 'unsigned long long' value range.");
            return 0;
        }
        return result;
    }

    // Can the value be converted to a number?
    V8TRYCATCH_EXCEPTION_RETURN(v8::Local<v8::Number>, numberObject, value->ToNumber(), exceptionState, 0);
    if (numberObject.IsEmpty()) {
        exceptionState.throwTypeError("Not convertible to a number value (of type 'unsigned long long'.)");
        return 0;
    }

    double x = numberObject->Value();

    if (configuration == EnforceRange)
        return enforceRange(x, 0, kJSMaxInteger, "unsigned long long", exceptionState);

    // Does the value convert to nan or to an infinity?
    if (std::isnan(x) || std::isinf(x))
        return 0;

    // NaNs and +/-Infinity should be 0, otherwise modulo 2^64.
    unsigned long long integer;
    doubleToInteger(x, integer);
    return integer;
}

<<<<<<< HEAD
uint64_t toUInt64(v8::Handle<v8::Value> value)
{
    NonThrowableExceptionState exceptionState;
    return toUInt64(value, NormalConversion, exceptionState);
}

float toFloat(v8::Handle<v8::Value> value, ExceptionState& exceptionState)
=======
static bool s_nonWindowContextsAllowed = false;
bool isNonWindowContextsAllowed()
{
    return s_nonWindowContextsAllowed;
}

void setNonWindowContextsAllowed(bool allowed)
{
    s_nonWindowContextsAllowed = allowed;
}

v8::Handle<v8::FunctionTemplate> createRawTemplate(v8::Isolate* isolate)
>>>>>>> f6049500
{
    V8TRYCATCH_EXCEPTION_RETURN(v8::Local<v8::Number>, numberObject, value->ToNumber(), exceptionState, 0);
    return numberObject->NumberValue();
}

PassRefPtr<XPathNSResolver> toXPathNSResolver(v8::Handle<v8::Value> value, v8::Isolate* isolate)
{
    RefPtr<XPathNSResolver> resolver;
    if (V8XPathNSResolver::hasInstance(value, isolate))
        resolver = V8XPathNSResolver::toNative(v8::Handle<v8::Object>::Cast(value));
    else if (value->IsObject())
        resolver = V8CustomXPathNSResolver::create(value->ToObject(), isolate);
    return resolver;
}

DOMWindow* toDOMWindow(v8::Handle<v8::Value> value, v8::Isolate* isolate)
{
    if (value.IsEmpty() || !value->IsObject())
        return 0;

    v8::Handle<v8::Object> global = v8::Handle<v8::Object>::Cast(value);
    v8::Handle<v8::Object> windowWrapper = global->FindInstanceInPrototypeChain(V8Window::domTemplate(isolate, MainWorld));
    if (!windowWrapper.IsEmpty())
        return V8Window::toNative(windowWrapper);
    windowWrapper = global->FindInstanceInPrototypeChain(V8Window::domTemplate(isolate, IsolatedWorld));
    if (!windowWrapper.IsEmpty())
        return V8Window::toNative(windowWrapper);
    return 0;
}

DOMWindow* toDOMWindow(v8::Handle<v8::Context> context)
{
<<<<<<< HEAD
    return toDOMWindow(context->Global(), context->GetIsolate());
=======
    v8::Handle<v8::Object> global = context->Global();
    ASSERT(!global.IsEmpty());
    v8::Handle<v8::Object> window = global->FindInstanceInPrototypeChain(V8Window::domTemplate(context->GetIsolate(), MainWorld));
    if (!window.IsEmpty())
        return V8Window::toNative(window);
    if (isNonWindowContextsAllowed() && !DOMWrapperWorld::isolatedWorldsExist()) return 0;
    window = global->FindInstanceInPrototypeChain(V8Window::domTemplate(context->GetIsolate(), IsolatedWorld));
    if (isNonWindowContextsAllowed() && window.IsEmpty()) return 0;
    ASSERT(!window.IsEmpty());
    return V8Window::toNative(window);
>>>>>>> f6049500
}

ExecutionContext* toExecutionContext(v8::Handle<v8::Context> context)
{
    v8::Handle<v8::Object> global = context->Global();
    v8::Handle<v8::Object> windowWrapper = global->FindInstanceInPrototypeChain(V8Window::domTemplate(context->GetIsolate(), MainWorld));
    if (!windowWrapper.IsEmpty())
        return V8Window::toNative(windowWrapper)->executionContext();
    windowWrapper = global->FindInstanceInPrototypeChain(V8Window::domTemplate(context->GetIsolate(), IsolatedWorld));
    if (!windowWrapper.IsEmpty())
        return V8Window::toNative(windowWrapper)->executionContext();
    v8::Handle<v8::Object> workerWrapper = global->FindInstanceInPrototypeChain(V8WorkerGlobalScope::domTemplate(context->GetIsolate(), WorkerWorld));
    if (!workerWrapper.IsEmpty())
        return V8WorkerGlobalScope::toNative(workerWrapper)->executionContext();
    // FIXME: Is this line of code reachable?
    return 0;
}

DOMWindow* activeDOMWindow(v8::Isolate* isolate)
{
<<<<<<< HEAD
    v8::Handle<v8::Context> context = isolate->GetCallingContext();
    if (context.IsEmpty()) {
=======
    v8::Handle<v8::Context> context = v8::Isolate::GetCurrent()->GetCallingContext();
    if (context.IsEmpty() ||
            (isNonWindowContextsAllowed() &&
             !DOMWrapperWorld::contextHasCorrectPrototype(context))) {
>>>>>>> f6049500
        // Unfortunately, when processing script from a plug-in, we might not
        // have a calling context. In those cases, we fall back to the
        // entered context.
        context = isolate->GetEnteredContext();
    }
    return toDOMWindow(context);
}

ExecutionContext* activeExecutionContext(v8::Isolate* isolate)
{
    v8::Handle<v8::Context> context = isolate->GetCallingContext();
    if (context.IsEmpty()) {
        // Unfortunately, when processing script from a plug-in, we might not
        // have a calling context. In those cases, we fall back to the
        // entered context.
        context = isolate->GetEnteredContext();
    }
    return toExecutionContext(context);
}

DOMWindow* firstDOMWindow(v8::Isolate* isolate)
{
    return toDOMWindow(isolate->GetEnteredContext());
}

Document* currentDocument(v8::Isolate* isolate)
{
    return toDOMWindow(isolate->GetCurrentContext())->document();
}

ExecutionContext* currentExecutionContext(v8::Isolate* isolate)
{
    if (WorkerScriptController* controller = WorkerScriptController::controllerForContext(isolate))
        return &controller->workerGlobalScope();
    return currentDocument(isolate);
}

Frame* toFrameIfNotDetached(v8::Handle<v8::Context> context)
{
    DOMWindow* window = toDOMWindow(context);
<<<<<<< HEAD
    if (window && window->isCurrentlyDisplayedInFrame())
=======
    if (isNonWindowContextsAllowed() && !window) return 0;
    if (window->isCurrentlyDisplayedInFrame())
>>>>>>> f6049500
        return window->frame();
    // We return 0 here because |context| is detached from the Frame. If we
    // did return |frame| we could get in trouble because the frame could be
    // navigated to another security origin.
    return 0;
}

v8::Local<v8::Context> toV8Context(ExecutionContext* context, DOMWrapperWorld* world)
{
    ASSERT(context);
    if (context->isDocument()) {
        ASSERT(world);
        if (Frame* frame = toDocument(context)->frame())
            return frame->script().windowShell(world)->context();
    } else if (context->isWorkerGlobalScope()) {
        ASSERT(!world);
        if (WorkerScriptController* script = toWorkerGlobalScope(context)->script())
            return script->context();
    }
    return v8::Local<v8::Context>();
}

v8::Local<v8::Context> toV8Context(v8::Isolate* isolate, Frame* frame, DOMWrapperWorld* world)
{
    if (!frame)
        return v8::Local<v8::Context>();
    v8::Local<v8::Context> context = frame->script().windowShell(world)->context();
    if (context.IsEmpty())
        return v8::Local<v8::Context>();
    Frame* attachedFrame= toFrameIfNotDetached(context);
    return frame == attachedFrame ? context : v8::Local<v8::Context>();
}

bool handleOutOfMemory()
{
    v8::Local<v8::Context> context = v8::Isolate::GetCurrent()->GetCurrentContext();

    if (!context->HasOutOfMemoryException())
        return false;

    // Warning, error, disable JS for this frame?
    Frame* frame = toFrameIfNotDetached(context);
    if (!frame)
        return true;

    frame->script().clearForOutOfMemory();
    frame->loader().client()->didExhaustMemoryAvailableForScript();

    if (Settings* settings = frame->settings())
        settings->setScriptEnabled(false);

    return true;
}

v8::Local<v8::Value> handleMaxRecursionDepthExceeded(v8::Isolate* isolate)
{
    throwError(v8RangeError, "Maximum call stack size exceeded.", isolate);
    return v8::Local<v8::Value>();
}

void crashIfV8IsDead()
{
    if (v8::V8::IsDead()) {
        // FIXME: We temporarily deal with V8 internal error situations
        // such as out-of-memory by crashing the renderer.
        CRASH();
    }
}

WrapperWorldType worldType(v8::Isolate* isolate)
{
    V8PerIsolateData* data = V8PerIsolateData::from(isolate);
    if (data->isMainThread())
        return worldTypeInMainThread(isolate);
    return WorkerWorld;
}

WrapperWorldType worldTypeInMainThread(v8::Isolate* isolate)
{
    if (!DOMWrapperWorld::isolatedWorldsExist())
        return MainWorld;
    ASSERT(!isolate->GetEnteredContext().IsEmpty());
    DOMWrapperWorld* world = DOMWrapperWorld::world(isolate->GetEnteredContext());
    if (world->isMainWorld())
        return MainWorld;
    return IsolatedWorld;
}

v8::Handle<v8::Function> getBoundFunction(v8::Handle<v8::Function> function)
{
    v8::Handle<v8::Value> boundFunction = function->GetBoundFunction();
    return boundFunction->IsFunction() ? v8::Handle<v8::Function>::Cast(boundFunction) : function;
}

v8::Local<v8::Value> getHiddenValue(v8::Isolate* isolate, v8::Handle<v8::Object> object, const char* key)
{
    return getHiddenValue(isolate, object, v8AtomicString(isolate, key));
}

v8::Local<v8::Value> getHiddenValue(v8::Isolate* isolate, v8::Handle<v8::Object> object, v8::Handle<v8::String> key)
{
    return object->GetHiddenValue(key);
}

bool setHiddenValue(v8::Isolate* isolate, v8::Handle<v8::Object> object, const char* key, v8::Handle<v8::Value> value)
{
    return setHiddenValue(isolate, object, v8AtomicString(isolate, key), value);
}

bool setHiddenValue(v8::Isolate* isolate, v8::Handle<v8::Object> object, v8::Handle<v8::String> key, v8::Handle<v8::Value> value)
{
    return object->SetHiddenValue(key, value);
}

bool deleteHiddenValue(v8::Isolate* isolate, v8::Handle<v8::Object> object, const char* key)
{
    return deleteHiddenValue(isolate, object, v8AtomicString(isolate, key));
}

bool deleteHiddenValue(v8::Isolate* isolate, v8::Handle<v8::Object> object, v8::Handle<v8::String> key)
{
    return object->DeleteHiddenValue(key);
}

v8::Local<v8::Value> getHiddenValueFromMainWorldWrapper(v8::Isolate* isolate, ScriptWrappable* wrappable, const char* key)
{
    return getHiddenValueFromMainWorldWrapper(isolate, wrappable, v8AtomicString(isolate, key));
}

v8::Local<v8::Value> getHiddenValueFromMainWorldWrapper(v8::Isolate* isolate, ScriptWrappable* wrappable, v8::Handle<v8::String> key)
{
    v8::Local<v8::Object> wrapper = wrappable->newLocalWrapper(isolate);
    return wrapper.IsEmpty() ? v8::Local<v8::Value>() : getHiddenValue(isolate, wrapper, key);
}

void addHiddenValueToArray(v8::Handle<v8::Object> object, v8::Local<v8::Value> value, int arrayIndex, v8::Isolate* isolate)
{
    v8::Local<v8::Value> arrayValue = object->GetInternalField(arrayIndex);
    if (arrayValue->IsNull() || arrayValue->IsUndefined()) {
        arrayValue = v8::Array::New(isolate);
        object->SetInternalField(arrayIndex, arrayValue);
    }

    v8::Local<v8::Array> array = v8::Local<v8::Array>::Cast(arrayValue);
    array->Set(v8::Integer::New(isolate, array->Length()), value);
}

void removeHiddenValueFromArray(v8::Handle<v8::Object> object, v8::Local<v8::Value> value, int arrayIndex, v8::Isolate* isolate)
{
    v8::Local<v8::Value> arrayValue = object->GetInternalField(arrayIndex);
    if (!arrayValue->IsArray())
        return;
    v8::Local<v8::Array> array = v8::Local<v8::Array>::Cast(arrayValue);
    for (int i = array->Length() - 1; i >= 0; --i) {
        v8::Local<v8::Value> item = array->Get(v8::Integer::New(isolate, i));
        if (item->StrictEquals(value)) {
            array->Delete(i);
            return;
        }
    }
}

void moveEventListenerToNewWrapper(v8::Handle<v8::Object> object, EventListener* oldValue, v8::Local<v8::Value> newValue, int arrayIndex, v8::Isolate* isolate)
{
    if (oldValue) {
        V8AbstractEventListener* oldListener = V8AbstractEventListener::cast(oldValue);
        if (oldListener) {
            v8::Local<v8::Object> oldListenerObject = oldListener->getExistingListenerObject();
            if (!oldListenerObject.IsEmpty())
                removeHiddenValueFromArray(object, oldListenerObject, arrayIndex, isolate);
        }
    }
    // Non-callable input is treated as null and ignored
    if (newValue->IsFunction())
        addHiddenValueToArray(object, newValue, arrayIndex, isolate);
}

v8::Isolate* toIsolate(ExecutionContext* context)
{
    if (context && context->isDocument())
        return V8PerIsolateData::mainThreadIsolate();
    return v8::Isolate::GetCurrent();
}

v8::Isolate* toIsolate(Frame* frame)
{
    ASSERT(frame);
    return frame->script().isolate();
}

} // namespace WebCore<|MERGE_RESOLUTION|>--- conflicted
+++ resolved
@@ -457,7 +457,6 @@
     return integer;
 }
 
-<<<<<<< HEAD
 uint64_t toUInt64(v8::Handle<v8::Value> value)
 {
     NonThrowableExceptionState exceptionState;
@@ -465,20 +464,6 @@
 }
 
 float toFloat(v8::Handle<v8::Value> value, ExceptionState& exceptionState)
-=======
-static bool s_nonWindowContextsAllowed = false;
-bool isNonWindowContextsAllowed()
-{
-    return s_nonWindowContextsAllowed;
-}
-
-void setNonWindowContextsAllowed(bool allowed)
-{
-    s_nonWindowContextsAllowed = allowed;
-}
-
-v8::Handle<v8::FunctionTemplate> createRawTemplate(v8::Isolate* isolate)
->>>>>>> f6049500
 {
     V8TRYCATCH_EXCEPTION_RETURN(v8::Local<v8::Number>, numberObject, value->ToNumber(), exceptionState, 0);
     return numberObject->NumberValue();
@@ -494,6 +479,17 @@
     return resolver;
 }
 
+static bool s_nonWindowContextsAllowed = false;
+bool isNonWindowContextsAllowed()
+{
+    return s_nonWindowContextsAllowed;
+}
+
+void setNonWindowContextsAllowed(bool allowed)
+{
+    s_nonWindowContextsAllowed = allowed;
+}
+
 DOMWindow* toDOMWindow(v8::Handle<v8::Value> value, v8::Isolate* isolate)
 {
     if (value.IsEmpty() || !value->IsObject())
@@ -503,6 +499,7 @@
     v8::Handle<v8::Object> windowWrapper = global->FindInstanceInPrototypeChain(V8Window::domTemplate(isolate, MainWorld));
     if (!windowWrapper.IsEmpty())
         return V8Window::toNative(windowWrapper);
+    if (isNonWindowContextsAllowed() && !DOMWrapperWorld::isolatedWorldsExist()) return 0;
     windowWrapper = global->FindInstanceInPrototypeChain(V8Window::domTemplate(isolate, IsolatedWorld));
     if (!windowWrapper.IsEmpty())
         return V8Window::toNative(windowWrapper);
@@ -511,20 +508,7 @@
 
 DOMWindow* toDOMWindow(v8::Handle<v8::Context> context)
 {
-<<<<<<< HEAD
     return toDOMWindow(context->Global(), context->GetIsolate());
-=======
-    v8::Handle<v8::Object> global = context->Global();
-    ASSERT(!global.IsEmpty());
-    v8::Handle<v8::Object> window = global->FindInstanceInPrototypeChain(V8Window::domTemplate(context->GetIsolate(), MainWorld));
-    if (!window.IsEmpty())
-        return V8Window::toNative(window);
-    if (isNonWindowContextsAllowed() && !DOMWrapperWorld::isolatedWorldsExist()) return 0;
-    window = global->FindInstanceInPrototypeChain(V8Window::domTemplate(context->GetIsolate(), IsolatedWorld));
-    if (isNonWindowContextsAllowed() && window.IsEmpty()) return 0;
-    ASSERT(!window.IsEmpty());
-    return V8Window::toNative(window);
->>>>>>> f6049500
 }
 
 ExecutionContext* toExecutionContext(v8::Handle<v8::Context> context)
@@ -545,15 +529,10 @@
 
 DOMWindow* activeDOMWindow(v8::Isolate* isolate)
 {
-<<<<<<< HEAD
     v8::Handle<v8::Context> context = isolate->GetCallingContext();
-    if (context.IsEmpty()) {
-=======
-    v8::Handle<v8::Context> context = v8::Isolate::GetCurrent()->GetCallingContext();
     if (context.IsEmpty() ||
             (isNonWindowContextsAllowed() &&
              !DOMWrapperWorld::contextHasCorrectPrototype(context))) {
->>>>>>> f6049500
         // Unfortunately, when processing script from a plug-in, we might not
         // have a calling context. In those cases, we fall back to the
         // entered context.
@@ -594,12 +573,7 @@
 Frame* toFrameIfNotDetached(v8::Handle<v8::Context> context)
 {
     DOMWindow* window = toDOMWindow(context);
-<<<<<<< HEAD
     if (window && window->isCurrentlyDisplayedInFrame())
-=======
-    if (isNonWindowContextsAllowed() && !window) return 0;
-    if (window->isCurrentlyDisplayedInFrame())
->>>>>>> f6049500
         return window->frame();
     // We return 0 here because |context| is detached from the Frame. If we
     // did return |frame| we could get in trouble because the frame could be
