--- conflicted
+++ resolved
@@ -457,7 +457,6 @@
     return integer;
 }
 
-<<<<<<< HEAD
 uint64_t toUInt64(v8::Handle<v8::Value> value)
 {
     NonThrowableExceptionState exceptionState;
@@ -465,20 +464,6 @@
 }
 
 float toFloat(v8::Handle<v8::Value> value, ExceptionState& exceptionState)
-=======
-static bool s_nonWindowContextsAllowed = false;
-bool isNonWindowContextsAllowed()
-{
-    return s_nonWindowContextsAllowed;
-}
-
-void setNonWindowContextsAllowed(bool allowed)
-{
-    s_nonWindowContextsAllowed = allowed;
-}
-
-v8::Handle<v8::FunctionTemplate> createRawTemplate(v8::Isolate* isolate)
->>>>>>> 0adf6396
 {
     V8TRYCATCH_EXCEPTION_RETURN(v8::Local<v8::Number>, numberObject, value->ToNumber(), exceptionState, 0);
     return numberObject->NumberValue();
@@ -492,6 +477,17 @@
     else if (value->IsObject())
         resolver = V8CustomXPathNSResolver::create(value->ToObject(), isolate);
     return resolver;
+}
+
+static bool s_nonWindowContextsAllowed = false;
+bool isNonWindowContextsAllowed()
+{
+    return s_nonWindowContextsAllowed;
+}
+
+void setNonWindowContextsAllowed(bool allowed)
+{
+    s_nonWindowContextsAllowed = allowed;
 }
 
 DOMWindow* toDOMWindow(v8::Handle<v8::Value> value, v8::Isolate* isolate)
