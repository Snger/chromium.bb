/*
 * Copyright (C) 2006, 2007, 2008, 2009 Google Inc. All rights reserved.
 *
 * Redistribution and use in source and binary forms, with or without
 * modification, are permitted provided that the following conditions are
 * met:
 *
 *     * Redistributions of source code must retain the above copyright
 * notice, this list of conditions and the following disclaimer.
 *     * Redistributions in binary form must reproduce the above
 * copyright notice, this list of conditions and the following disclaimer
 * in the documentation and/or other materials provided with the
 * distribution.
 *     * Neither the name of Google Inc. nor the names of its
 * contributors may be used to endorse or promote products derived from
 * this software without specific prior written permission.
 *
 * THIS SOFTWARE IS PROVIDED BY THE COPYRIGHT HOLDERS AND CONTRIBUTORS
 * "AS IS" AND ANY EXPRESS OR IMPLIED WARRANTIES, INCLUDING, BUT NOT
 * LIMITED TO, THE IMPLIED WARRANTIES OF MERCHANTABILITY AND FITNESS FOR
 * A PARTICULAR PURPOSE ARE DISCLAIMED. IN NO EVENT SHALL THE COPYRIGHT
 * OWNER OR CONTRIBUTORS BE LIABLE FOR ANY DIRECT, INDIRECT, INCIDENTAL,
 * SPECIAL, EXEMPLARY, OR CONSEQUENTIAL DAMAGES (INCLUDING, BUT NOT
 * LIMITED TO, PROCUREMENT OF SUBSTITUTE GOODS OR SERVICES; LOSS OF USE,
 * DATA, OR PROFITS; OR BUSINESS INTERRUPTION) HOWEVER CAUSED AND ON ANY
 * THEORY OF LIABILITY, WHETHER IN CONTRACT, STRICT LIABILITY, OR TORT
 * (INCLUDING NEGLIGENCE OR OTHERWISE) ARISING IN ANY WAY OUT OF THE USE
 * OF THIS SOFTWARE, EVEN IF ADVISED OF THE POSSIBILITY OF SUCH DAMAGE.
 */

#include "config.h"
#include "bindings/v8/V8Binding.h"

#include "V8Element.h"
#include "V8NodeFilter.h"
#include "V8Window.h"
#include "V8WorkerGlobalScope.h"
#include "V8XPathNSResolver.h"
#include "bindings/v8/ScriptController.h"
#include "bindings/v8/V8AbstractEventListener.h"
#include "bindings/v8/V8BindingMacros.h"
#include "bindings/v8/V8NodeFilterCondition.h"
#include "bindings/v8/V8ObjectConstructor.h"
#include "bindings/v8/V8WindowShell.h"
#include "bindings/v8/WorkerScriptController.h"
#include "bindings/v8/custom/V8CustomXPathNSResolver.h"
#include "core/dom/Element.h"
#include "core/dom/NodeFilter.h"
#include "core/dom/QualifiedName.h"
#include "core/inspector/BindingVisitors.h"
#include "core/loader/FrameLoader.h"
#include "core/loader/FrameLoaderClient.h"
#include "core/frame/Frame.h"
#include "core/frame/Settings.h"
#include "core/workers/WorkerGlobalScope.h"
#include "core/xml/XPathNSResolver.h"
#include "wtf/ArrayBufferContents.h"
#include "wtf/MainThread.h"
#include "wtf/MathExtras.h"
#include "wtf/StdLibExtras.h"
#include "wtf/Threading.h"
#include "wtf/text/AtomicString.h"
#include "wtf/text/CString.h"
#include "wtf/text/StringBuffer.h"
#include "wtf/text/StringHash.h"
#include "wtf/text/WTFString.h"

namespace WebCore {

v8::Handle<v8::Value> setDOMException(int exceptionCode, v8::Isolate* isolate)
{
    // FIXME: pass in an ExceptionState instead for better creationContext.
    return V8ThrowException::throwDOMException(exceptionCode, v8::Handle<v8::Object>(), isolate);
}

v8::Handle<v8::Value> setDOMException(int exceptionCode, const String& message, v8::Isolate* isolate)
{
    return V8ThrowException::throwDOMException(exceptionCode, message, v8::Handle<v8::Object>(), isolate);
}

v8::Handle<v8::Value> throwError(V8ErrorType errorType, const String& message, v8::Isolate* isolate)
{
    return V8ThrowException::throwError(errorType, message, isolate);
}

v8::Handle<v8::Value> throwError(v8::Handle<v8::Value> exception, v8::Isolate* isolate)
{
    return V8ThrowException::throwError(exception, isolate);
}

v8::Handle<v8::Value> throwTypeError(const String& message, v8::Isolate* isolate)
{
    return V8ThrowException::throwTypeError(message, isolate);
}

class ArrayBufferAllocator : public v8::ArrayBuffer::Allocator {
    virtual void* Allocate(size_t size) OVERRIDE
    {
        void* data;
        WTF::ArrayBufferContents::allocateMemory(size, WTF::ArrayBufferContents::ZeroInitialize, data);
        return data;
    }

    virtual void* AllocateUninitialized(size_t size) OVERRIDE
    {
        void* data;
        WTF::ArrayBufferContents::allocateMemory(size, WTF::ArrayBufferContents::DontInitialize, data);
        return data;
    }

    virtual void Free(void* data, size_t size) OVERRIDE
    {
        WTF::ArrayBufferContents::freeMemory(data, size);
    }
};

v8::ArrayBuffer::Allocator* v8ArrayBufferAllocator()
{
    DEFINE_STATIC_LOCAL(ArrayBufferAllocator, arrayBufferAllocator, ());
    return &arrayBufferAllocator;
}

PassRefPtr<NodeFilter> toNodeFilter(v8::Handle<v8::Value> callback, v8::Isolate* isolate)
{
    RefPtr<NodeFilter> filter = NodeFilter::create();

    // FIXME: Should pass in appropriate creationContext
    v8::Handle<v8::Object> filterWrapper = toV8(filter, v8::Handle<v8::Object>(), isolate).As<v8::Object>();

    RefPtr<NodeFilterCondition> condition = V8NodeFilterCondition::create(callback, filterWrapper, isolate);
    filter->setCondition(condition.release());

    return filter.release();
}

const int32_t kMaxInt32 = 0x7fffffff;
const int32_t kMinInt32 = -kMaxInt32 - 1;
const uint32_t kMaxUInt32 = 0xffffffff;
const int64_t kJSMaxInteger = 0x20000000000000LL - 1; // 2^53 - 1, maximum uniquely representable integer in ECMAScript.

static double enforceRange(double x, double minimum, double maximum, const char* typeName, ExceptionState& exceptionState)
{
    if (std::isnan(x) || std::isinf(x)) {
        exceptionState.throwTypeError("Value is" + String(std::isinf(x) ? " infinite and" : "") + " not of type '" + String(typeName) + "'.");
        return 0;
    }
    x = trunc(x);
    if (x < minimum || x > maximum) {
        exceptionState.throwTypeError("Value is outside the '" + String(typeName) + "' value range.");
        return 0;
    }
    return x;
}

template <typename T>
struct IntTypeLimits {
};

template <>
struct IntTypeLimits<int8_t> {
    static const int8_t minValue = -128;
    static const int8_t maxValue = 127;
    static const unsigned numberOfValues = 256; // 2^8
};

template <>
struct IntTypeLimits<uint8_t> {
    static const uint8_t maxValue = 255;
    static const unsigned numberOfValues = 256; // 2^8
};

template <>
struct IntTypeLimits<int16_t> {
    static const short minValue = -32768;
    static const short maxValue = 32767;
    static const unsigned numberOfValues = 65536; // 2^16
};

template <>
struct IntTypeLimits<uint16_t> {
    static const unsigned short maxValue = 65535;
    static const unsigned numberOfValues = 65536; // 2^16
};

template <typename T>
static inline T toSmallerInt(v8::Handle<v8::Value> value, IntegerConversionConfiguration configuration, const char* typeName, ExceptionState& exceptionState)
{
    typedef IntTypeLimits<T> LimitsTrait;

    // Fast case. The value is already a 32-bit integer in the right range.
    if (value->IsInt32()) {
        int32_t result = value->Int32Value();
        if (result >= LimitsTrait::minValue && result <= LimitsTrait::maxValue)
            return static_cast<T>(result);
        if (configuration == EnforceRange) {
            exceptionState.throwTypeError("Value is outside the '" + String(typeName) + "' value range.");
            return 0;
        }
        result %= LimitsTrait::numberOfValues;
        return static_cast<T>(result > LimitsTrait::maxValue ? result - LimitsTrait::numberOfValues : result);
    }

    // Can the value be converted to a number?
    V8TRYCATCH_EXCEPTION_RETURN(v8::Local<v8::Number>, numberObject, value->ToNumber(), exceptionState, 0);
    if (numberObject.IsEmpty()) {
        exceptionState.throwTypeError("Not convertible to a number value (of type '" + String(typeName) + "'.");
        return 0;
    }

    if (configuration == EnforceRange)
        return enforceRange(numberObject->Value(), LimitsTrait::minValue, LimitsTrait::maxValue, typeName, exceptionState);

    double numberValue = numberObject->Value();
    if (std::isnan(numberValue) || std::isinf(numberValue) || !numberValue)
        return 0;

    numberValue = numberValue < 0 ? -floor(fabs(numberValue)) : floor(fabs(numberValue));
    numberValue = fmod(numberValue, LimitsTrait::numberOfValues);

    return static_cast<T>(numberValue > LimitsTrait::maxValue ? numberValue - LimitsTrait::numberOfValues : numberValue);
}

template <typename T>
static inline T toSmallerUInt(v8::Handle<v8::Value> value, IntegerConversionConfiguration configuration, const char* typeName, ExceptionState& exceptionState)
{
    typedef IntTypeLimits<T> LimitsTrait;

    // Fast case. The value is a 32-bit signed integer - possibly positive?
    if (value->IsInt32()) {
        int32_t result = value->Int32Value();
        if (result >= 0 && result <= LimitsTrait::maxValue)
            return static_cast<T>(result);
        if (configuration == EnforceRange) {
            exceptionState.throwTypeError("Value is outside the '" + String(typeName) + "' value range.");
            return 0;
        }
        return static_cast<T>(result);
    }

    // Can the value be converted to a number?
    V8TRYCATCH_EXCEPTION_RETURN(v8::Local<v8::Number>, numberObject, value->ToNumber(), exceptionState, 0);
    if (numberObject.IsEmpty()) {
        exceptionState.throwTypeError("Not convertible to a number value (of type '" + String(typeName) + "'.");
        return 0;
    }

    if (configuration == EnforceRange)
        return enforceRange(numberObject->Value(), 0, LimitsTrait::maxValue, typeName, exceptionState);

    // Does the value convert to nan or to an infinity?
    double numberValue = numberObject->Value();
    if (std::isnan(numberValue) || std::isinf(numberValue) || !numberValue)
        return 0;

    if (configuration == Clamp)
        return clampTo<T>(numberObject->Value());

    numberValue = numberValue < 0 ? -floor(fabs(numberValue)) : floor(fabs(numberValue));
    return static_cast<T>(fmod(numberValue, LimitsTrait::numberOfValues));
}

int8_t toInt8(v8::Handle<v8::Value> value, IntegerConversionConfiguration configuration, ExceptionState& exceptionState)
{
    return toSmallerInt<int8_t>(value, configuration, "byte", exceptionState);
}

int8_t toInt8(v8::Handle<v8::Value> value)
{
    NonThrowableExceptionState exceptionState;
    return toInt8(value, NormalConversion, exceptionState);
}

uint8_t toUInt8(v8::Handle<v8::Value> value, IntegerConversionConfiguration configuration, ExceptionState& exceptionState)
{
    return toSmallerUInt<uint8_t>(value, configuration, "octet", exceptionState);
}

uint8_t toUInt8(v8::Handle<v8::Value> value)
{
    NonThrowableExceptionState exceptionState;
    return toUInt8(value, NormalConversion, exceptionState);
}

int16_t toInt16(v8::Handle<v8::Value> value, IntegerConversionConfiguration configuration, ExceptionState& exceptionState)
{
    return toSmallerInt<int16_t>(value, configuration, "short", exceptionState);
}

int16_t toInt16(v8::Handle<v8::Value> value)
{
    NonThrowableExceptionState exceptionState;
    return toInt16(value, NormalConversion, exceptionState);
}

uint16_t toUInt16(v8::Handle<v8::Value> value, IntegerConversionConfiguration configuration, ExceptionState& exceptionState)
{
    return toSmallerUInt<uint16_t>(value, configuration, "unsigned short", exceptionState);
}

uint16_t toUInt16(v8::Handle<v8::Value> value)
{
    NonThrowableExceptionState exceptionState;
    return toUInt16(value, NormalConversion, exceptionState);
}

int32_t toInt32(v8::Handle<v8::Value> value, IntegerConversionConfiguration configuration, ExceptionState& exceptionState)
{
    // Fast case. The value is already a 32-bit integer.
    if (value->IsInt32())
        return value->Int32Value();

    // Can the value be converted to a number?
    V8TRYCATCH_EXCEPTION_RETURN(v8::Local<v8::Number>, numberObject, value->ToNumber(), exceptionState, 0);
    if (numberObject.IsEmpty()) {
        exceptionState.throwTypeError("Not convertible to a number value (of type 'long'.)");
        return 0;
    }

    if (configuration == EnforceRange)
        return enforceRange(numberObject->Value(), kMinInt32, kMaxInt32, "long", exceptionState);

    // Does the value convert to nan or to an infinity?
    double numberValue = numberObject->Value();
    if (std::isnan(numberValue) || std::isinf(numberValue))
        return 0;

    if (configuration == Clamp)
        return clampTo<int32_t>(numberObject->Value());

    V8TRYCATCH_EXCEPTION_RETURN(int32_t, result, numberObject->Int32Value(), exceptionState, 0);
    return result;
}

int32_t toInt32(v8::Handle<v8::Value> value)
{
    NonThrowableExceptionState exceptionState;
    return toInt32(value, NormalConversion, exceptionState);
}

uint32_t toUInt32(v8::Handle<v8::Value> value, IntegerConversionConfiguration configuration, ExceptionState& exceptionState)
{
    // Fast case. The value is already a 32-bit unsigned integer.
    if (value->IsUint32())
        return value->Uint32Value();

    // Fast case. The value is a 32-bit signed integer - possibly positive?
    if (value->IsInt32()) {
        int32_t result = value->Int32Value();
        if (result >= 0)
            return result;
        if (configuration == EnforceRange) {
            exceptionState.throwTypeError("Value is outside the 'unsigned long' value range.");
            return 0;
        }
        return result;
    }

    // Can the value be converted to a number?
    V8TRYCATCH_EXCEPTION_RETURN(v8::Local<v8::Number>, numberObject, value->ToNumber(), exceptionState, 0);
    if (numberObject.IsEmpty()) {
        exceptionState.throwTypeError("Not convertible to a number value (of type 'unsigned long'.)");
        return 0;
    }

    if (configuration == EnforceRange)
        return enforceRange(numberObject->Value(), 0, kMaxUInt32, "unsigned long", exceptionState);

    // Does the value convert to nan or to an infinity?
    double numberValue = numberObject->Value();
    if (std::isnan(numberValue) || std::isinf(numberValue))
        return 0;

    if (configuration == Clamp)
        return clampTo<uint32_t>(numberObject->Value());

    V8TRYCATCH_RETURN(uint32_t, result, numberObject->Uint32Value(), 0);
    return result;
}

uint32_t toUInt32(v8::Handle<v8::Value> value)
{
    NonThrowableExceptionState exceptionState;
    return toUInt32(value, NormalConversion, exceptionState);
}

int64_t toInt64(v8::Handle<v8::Value> value, IntegerConversionConfiguration configuration, ExceptionState& exceptionState)
{
    // Fast case. The value is a 32-bit integer.
    if (value->IsInt32())
        return value->Int32Value();

    // Can the value be converted to a number?
    V8TRYCATCH_EXCEPTION_RETURN(v8::Local<v8::Number>, numberObject, value->ToNumber(), exceptionState, 0);
    if (numberObject.IsEmpty()) {
        exceptionState.throwTypeError("Not convertible to a number value (of type 'long long'.)");
        return 0;
    }

    double x = numberObject->Value();

    if (configuration == EnforceRange)
        return enforceRange(x, -kJSMaxInteger, kJSMaxInteger, "long long", exceptionState);

    // Does the value convert to nan or to an infinity?
    if (std::isnan(x) || std::isinf(x))
        return 0;

    // NaNs and +/-Infinity should be 0, otherwise modulo 2^64.
    unsigned long long integer;
    doubleToInteger(x, integer);
    return integer;
}

int64_t toInt64(v8::Handle<v8::Value> value)
{
    NonThrowableExceptionState exceptionState;
    return toInt64(value, NormalConversion, exceptionState);
}

uint64_t toUInt64(v8::Handle<v8::Value> value, IntegerConversionConfiguration configuration, ExceptionState& exceptionState)
{
    // Fast case. The value is a 32-bit unsigned integer.
    if (value->IsUint32())
        return value->Uint32Value();

    // Fast case. The value is a 32-bit integer.
    if (value->IsInt32()) {
        int32_t result = value->Int32Value();
        if (result >= 0)
            return result;
        if (configuration == EnforceRange) {
            exceptionState.throwTypeError("Value is outside the 'unsigned long long' value range.");
            return 0;
        }
        return result;
    }

    // Can the value be converted to a number?
    V8TRYCATCH_EXCEPTION_RETURN(v8::Local<v8::Number>, numberObject, value->ToNumber(), exceptionState, 0);
    if (numberObject.IsEmpty()) {
        exceptionState.throwTypeError("Not convertible to a number value (of type 'unsigned long long'.)");
        return 0;
    }

    double x = numberObject->Value();

    if (configuration == EnforceRange)
        return enforceRange(x, 0, kJSMaxInteger, "unsigned long long", exceptionState);

    // Does the value convert to nan or to an infinity?
    if (std::isnan(x) || std::isinf(x))
        return 0;

    // NaNs and +/-Infinity should be 0, otherwise modulo 2^64.
    unsigned long long integer;
    doubleToInteger(x, integer);
    return integer;
}

uint64_t toUInt64(v8::Handle<v8::Value> value)
{
    NonThrowableExceptionState exceptionState;
    return toUInt64(value, NormalConversion, exceptionState);
}

float toFloat(v8::Handle<v8::Value> value, ExceptionState& exceptionState)
{
    V8TRYCATCH_EXCEPTION_RETURN(v8::Local<v8::Number>, numberObject, value->ToNumber(), exceptionState, 0);
    return numberObject->NumberValue();
}

PassRefPtr<XPathNSResolver> toXPathNSResolver(v8::Handle<v8::Value> value, v8::Isolate* isolate)
{
    RefPtr<XPathNSResolver> resolver;
    if (V8XPathNSResolver::hasInstance(value, isolate))
        resolver = V8XPathNSResolver::toNative(v8::Handle<v8::Object>::Cast(value));
    else if (value->IsObject())
        resolver = V8CustomXPathNSResolver::create(value->ToObject(), isolate);
    return resolver;
}

static bool s_nonWindowContextsAllowed = false;
bool isNonWindowContextsAllowed()
{
    return s_nonWindowContextsAllowed;
}

void setNonWindowContextsAllowed(bool allowed)
{
    s_nonWindowContextsAllowed = allowed;
}

DOMWindow* toDOMWindow(v8::Handle<v8::Value> value, v8::Isolate* isolate)
{
    if (value.IsEmpty() || !value->IsObject())
        return 0;

    v8::Handle<v8::Object> global = v8::Handle<v8::Object>::Cast(value);
    v8::Handle<v8::Object> windowWrapper = global->FindInstanceInPrototypeChain(V8Window::domTemplate(isolate, MainWorld));
    if (!windowWrapper.IsEmpty())
        return V8Window::toNative(windowWrapper);
    if (isNonWindowContextsAllowed() && !DOMWrapperWorld::isolatedWorldsExist()) return 0;
    windowWrapper = global->FindInstanceInPrototypeChain(V8Window::domTemplate(isolate, IsolatedWorld));
    if (!windowWrapper.IsEmpty())
        return V8Window::toNative(windowWrapper);
    return 0;
}

DOMWindow* toDOMWindow(v8::Handle<v8::Context> context)
{
<<<<<<< HEAD
    v8::Handle<v8::Object> global = context->Global();
    ASSERT(!global.IsEmpty());
    v8::Handle<v8::Object> window = global->FindInstanceInPrototypeChain(V8Window::domTemplate(context->GetIsolate(), MainWorld));
    if (!window.IsEmpty())
        return V8Window::toNative(window);
    if (isNonWindowContextsAllowed() && !DOMWrapperWorld::isolatedWorldsExist()) return 0;
    window = global->FindInstanceInPrototypeChain(V8Window::domTemplate(context->GetIsolate(), IsolatedWorld));
    if (isNonWindowContextsAllowed() && window.IsEmpty()) return 0;
    ASSERT(!window.IsEmpty());
    return V8Window::toNative(window);
=======
    return toDOMWindow(context->Global(), context->GetIsolate());
>>>>>>> 65259cc3
}

ExecutionContext* toExecutionContext(v8::Handle<v8::Context> context)
{
    v8::Handle<v8::Object> global = context->Global();
    v8::Handle<v8::Object> windowWrapper = global->FindInstanceInPrototypeChain(V8Window::domTemplate(context->GetIsolate(), MainWorld));
    if (!windowWrapper.IsEmpty())
        return V8Window::toNative(windowWrapper)->executionContext();
    windowWrapper = global->FindInstanceInPrototypeChain(V8Window::domTemplate(context->GetIsolate(), IsolatedWorld));
    if (!windowWrapper.IsEmpty())
        return V8Window::toNative(windowWrapper)->executionContext();
    v8::Handle<v8::Object> workerWrapper = global->FindInstanceInPrototypeChain(V8WorkerGlobalScope::domTemplate(context->GetIsolate(), WorkerWorld));
    if (!workerWrapper.IsEmpty())
        return V8WorkerGlobalScope::toNative(workerWrapper)->executionContext();
    // FIXME: Is this line of code reachable?
    return 0;
}

DOMWindow* activeDOMWindow(v8::Isolate* isolate)
{
<<<<<<< HEAD
    v8::Handle<v8::Context> context = v8::Isolate::GetCurrent()->GetCallingContext();
=======
    v8::Handle<v8::Context> context = isolate->GetCallingContext();
>>>>>>> 65259cc3
    if (context.IsEmpty() ||
            (isNonWindowContextsAllowed() &&
             !DOMWrapperWorld::contextHasCorrectPrototype(context))) {
        // Unfortunately, when processing script from a plug-in, we might not
        // have a calling context. In those cases, we fall back to the
        // entered context.
        context = isolate->GetEnteredContext();
    }
    return toDOMWindow(context);
}

ExecutionContext* activeExecutionContext(v8::Isolate* isolate)
{
    v8::Handle<v8::Context> context = isolate->GetCallingContext();
    if (context.IsEmpty()) {
        // Unfortunately, when processing script from a plug-in, we might not
        // have a calling context. In those cases, we fall back to the
        // entered context.
        context = isolate->GetEnteredContext();
    }
    return toExecutionContext(context);
}

DOMWindow* firstDOMWindow(v8::Isolate* isolate)
{
    return toDOMWindow(isolate->GetEnteredContext());
}

Document* currentDocument(v8::Isolate* isolate)
{
    return toDOMWindow(isolate->GetCurrentContext())->document();
}

ExecutionContext* currentExecutionContext(v8::Isolate* isolate)
{
    if (WorkerScriptController* controller = WorkerScriptController::controllerForContext(isolate))
        return &controller->workerGlobalScope();
    return currentDocument(isolate);
}

Frame* toFrameIfNotDetached(v8::Handle<v8::Context> context)
{
    DOMWindow* window = toDOMWindow(context);
<<<<<<< HEAD
    if (isNonWindowContextsAllowed() && !window) return 0;
    if (window->isCurrentlyDisplayedInFrame())
=======
    if (window && window->isCurrentlyDisplayedInFrame())
>>>>>>> 65259cc3
        return window->frame();
    // We return 0 here because |context| is detached from the Frame. If we
    // did return |frame| we could get in trouble because the frame could be
    // navigated to another security origin.
    return 0;
}

v8::Local<v8::Context> toV8Context(ExecutionContext* context, DOMWrapperWorld* world)
{
    ASSERT(context);
    if (context->isDocument()) {
        ASSERT(world);
        if (Frame* frame = toDocument(context)->frame())
            return frame->script().windowShell(world)->context();
    } else if (context->isWorkerGlobalScope()) {
        ASSERT(!world);
        if (WorkerScriptController* script = toWorkerGlobalScope(context)->script())
            return script->context();
    }
    return v8::Local<v8::Context>();
}

v8::Local<v8::Context> toV8Context(v8::Isolate* isolate, Frame* frame, DOMWrapperWorld* world)
{
    if (!frame)
        return v8::Local<v8::Context>();
    v8::Local<v8::Context> context = frame->script().windowShell(world)->context();
    if (context.IsEmpty())
        return v8::Local<v8::Context>();
    Frame* attachedFrame= toFrameIfNotDetached(context);
    return frame == attachedFrame ? context : v8::Local<v8::Context>();
}

bool handleOutOfMemory()
{
    v8::Local<v8::Context> context = v8::Isolate::GetCurrent()->GetCurrentContext();

    if (!context->HasOutOfMemoryException())
        return false;

    // Warning, error, disable JS for this frame?
    Frame* frame = toFrameIfNotDetached(context);
    if (!frame)
        return true;

    frame->script().clearForOutOfMemory();
    frame->loader().client()->didExhaustMemoryAvailableForScript();

    if (Settings* settings = frame->settings())
        settings->setScriptEnabled(false);

    return true;
}

v8::Local<v8::Value> handleMaxRecursionDepthExceeded(v8::Isolate* isolate)
{
    throwError(v8RangeError, "Maximum call stack size exceeded.", isolate);
    return v8::Local<v8::Value>();
}

void crashIfV8IsDead()
{
    if (v8::V8::IsDead()) {
        // FIXME: We temporarily deal with V8 internal error situations
        // such as out-of-memory by crashing the renderer.
        CRASH();
    }
}

WrapperWorldType worldType(v8::Isolate* isolate)
{
    V8PerIsolateData* data = V8PerIsolateData::from(isolate);
    if (data->isMainThread())
        return worldTypeInMainThread(isolate);
    return WorkerWorld;
}

WrapperWorldType worldTypeInMainThread(v8::Isolate* isolate)
{
    if (!DOMWrapperWorld::isolatedWorldsExist())
        return MainWorld;
    ASSERT(!isolate->GetEnteredContext().IsEmpty());
    DOMWrapperWorld* world = DOMWrapperWorld::world(isolate->GetEnteredContext());
    if (world->isMainWorld())
        return MainWorld;
    return IsolatedWorld;
}

v8::Handle<v8::Function> getBoundFunction(v8::Handle<v8::Function> function)
{
    v8::Handle<v8::Value> boundFunction = function->GetBoundFunction();
    return boundFunction->IsFunction() ? v8::Handle<v8::Function>::Cast(boundFunction) : function;
}

v8::Local<v8::Value> getHiddenValue(v8::Isolate* isolate, v8::Handle<v8::Object> object, const char* key)
{
    return getHiddenValue(isolate, object, v8AtomicString(isolate, key));
}

v8::Local<v8::Value> getHiddenValue(v8::Isolate* isolate, v8::Handle<v8::Object> object, v8::Handle<v8::String> key)
{
    return object->GetHiddenValue(key);
}

bool setHiddenValue(v8::Isolate* isolate, v8::Handle<v8::Object> object, const char* key, v8::Handle<v8::Value> value)
{
    return setHiddenValue(isolate, object, v8AtomicString(isolate, key), value);
}

bool setHiddenValue(v8::Isolate* isolate, v8::Handle<v8::Object> object, v8::Handle<v8::String> key, v8::Handle<v8::Value> value)
{
    return object->SetHiddenValue(key, value);
}

bool deleteHiddenValue(v8::Isolate* isolate, v8::Handle<v8::Object> object, const char* key)
{
    return deleteHiddenValue(isolate, object, v8AtomicString(isolate, key));
}

bool deleteHiddenValue(v8::Isolate* isolate, v8::Handle<v8::Object> object, v8::Handle<v8::String> key)
{
    return object->DeleteHiddenValue(key);
}

v8::Local<v8::Value> getHiddenValueFromMainWorldWrapper(v8::Isolate* isolate, ScriptWrappable* wrappable, const char* key)
{
    return getHiddenValueFromMainWorldWrapper(isolate, wrappable, v8AtomicString(isolate, key));
}

v8::Local<v8::Value> getHiddenValueFromMainWorldWrapper(v8::Isolate* isolate, ScriptWrappable* wrappable, v8::Handle<v8::String> key)
{
    v8::Local<v8::Object> wrapper = wrappable->newLocalWrapper(isolate);
    return wrapper.IsEmpty() ? v8::Local<v8::Value>() : getHiddenValue(isolate, wrapper, key);
}

void addHiddenValueToArray(v8::Handle<v8::Object> object, v8::Local<v8::Value> value, int arrayIndex, v8::Isolate* isolate)
{
    v8::Local<v8::Value> arrayValue = object->GetInternalField(arrayIndex);
    if (arrayValue->IsNull() || arrayValue->IsUndefined()) {
        arrayValue = v8::Array::New(isolate);
        object->SetInternalField(arrayIndex, arrayValue);
    }

    v8::Local<v8::Array> array = v8::Local<v8::Array>::Cast(arrayValue);
    array->Set(v8::Integer::New(isolate, array->Length()), value);
}

void removeHiddenValueFromArray(v8::Handle<v8::Object> object, v8::Local<v8::Value> value, int arrayIndex, v8::Isolate* isolate)
{
    v8::Local<v8::Value> arrayValue = object->GetInternalField(arrayIndex);
    if (!arrayValue->IsArray())
        return;
    v8::Local<v8::Array> array = v8::Local<v8::Array>::Cast(arrayValue);
    for (int i = array->Length() - 1; i >= 0; --i) {
        v8::Local<v8::Value> item = array->Get(v8::Integer::New(isolate, i));
        if (item->StrictEquals(value)) {
            array->Delete(i);
            return;
        }
    }
}

void moveEventListenerToNewWrapper(v8::Handle<v8::Object> object, EventListener* oldValue, v8::Local<v8::Value> newValue, int arrayIndex, v8::Isolate* isolate)
{
    if (oldValue) {
        V8AbstractEventListener* oldListener = V8AbstractEventListener::cast(oldValue);
        if (oldListener) {
            v8::Local<v8::Object> oldListenerObject = oldListener->getExistingListenerObject();
            if (!oldListenerObject.IsEmpty())
                removeHiddenValueFromArray(object, oldListenerObject, arrayIndex, isolate);
        }
    }
    // Non-callable input is treated as null and ignored
    if (newValue->IsFunction())
        addHiddenValueToArray(object, newValue, arrayIndex, isolate);
}

v8::Isolate* toIsolate(ExecutionContext* context)
{
    if (context && context->isDocument())
        return V8PerIsolateData::mainThreadIsolate();
    return v8::Isolate::GetCurrent();
}

v8::Isolate* toIsolate(Frame* frame)
{
    ASSERT(frame);
    return frame->script().isolate();
}

} // namespace WebCore<|MERGE_RESOLUTION|>--- conflicted
+++ resolved
@@ -508,20 +508,7 @@
 
 DOMWindow* toDOMWindow(v8::Handle<v8::Context> context)
 {
-<<<<<<< HEAD
-    v8::Handle<v8::Object> global = context->Global();
-    ASSERT(!global.IsEmpty());
-    v8::Handle<v8::Object> window = global->FindInstanceInPrototypeChain(V8Window::domTemplate(context->GetIsolate(), MainWorld));
-    if (!window.IsEmpty())
-        return V8Window::toNative(window);
-    if (isNonWindowContextsAllowed() && !DOMWrapperWorld::isolatedWorldsExist()) return 0;
-    window = global->FindInstanceInPrototypeChain(V8Window::domTemplate(context->GetIsolate(), IsolatedWorld));
-    if (isNonWindowContextsAllowed() && window.IsEmpty()) return 0;
-    ASSERT(!window.IsEmpty());
-    return V8Window::toNative(window);
-=======
     return toDOMWindow(context->Global(), context->GetIsolate());
->>>>>>> 65259cc3
 }
 
 ExecutionContext* toExecutionContext(v8::Handle<v8::Context> context)
@@ -542,11 +529,7 @@
 
 DOMWindow* activeDOMWindow(v8::Isolate* isolate)
 {
-<<<<<<< HEAD
-    v8::Handle<v8::Context> context = v8::Isolate::GetCurrent()->GetCallingContext();
-=======
     v8::Handle<v8::Context> context = isolate->GetCallingContext();
->>>>>>> 65259cc3
     if (context.IsEmpty() ||
             (isNonWindowContextsAllowed() &&
              !DOMWrapperWorld::contextHasCorrectPrototype(context))) {
@@ -590,12 +573,7 @@
 Frame* toFrameIfNotDetached(v8::Handle<v8::Context> context)
 {
     DOMWindow* window = toDOMWindow(context);
-<<<<<<< HEAD
-    if (isNonWindowContextsAllowed() && !window) return 0;
-    if (window->isCurrentlyDisplayedInFrame())
-=======
     if (window && window->isCurrentlyDisplayedInFrame())
->>>>>>> 65259cc3
         return window->frame();
     // We return 0 here because |context| is detached from the Frame. If we
     // did return |frame| we could get in trouble because the frame could be
