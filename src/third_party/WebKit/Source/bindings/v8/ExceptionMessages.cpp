/*
 * Copyright (C) 2013 Google Inc. All rights reserved.
 *
 * Redistribution and use in source and binary forms, with or without
 * modification, are permitted provided that the following conditions are
 * met:
 *
 *     * Redistributions of source code must retain the above copyright
 * notice, this list of conditions and the following disclaimer.
 *     * Redistributions in binary form must reproduce the above
 * copyright notice, this list of conditions and the following disclaimer
 * in the documentation and/or other materials provided with the
 * distribution.
 *     * Neither the name of Google Inc. nor the names of its
 * contributors may be used to endorse or promote products derived from
 * this software without specific prior written permission.
 *
 * THIS SOFTWARE IS PROVIDED BY THE COPYRIGHT HOLDERS AND CONTRIBUTORS
 * "AS IS" AND ANY EXPRESS OR IMPLIED WARRANTIES, INCLUDING, BUT NOT
 * LIMITED TO, THE IMPLIED WARRANTIES OF MERCHANTABILITY AND FITNESS FOR
 * A PARTICULAR PURPOSE ARE DISCLAIMED. IN NO EVENT SHALL THE COPYRIGHT
 * OWNER OR CONTRIBUTORS BE LIABLE FOR ANY DIRECT, INDIRECT, INCIDENTAL,
 * SPECIAL, EXEMPLARY, OR CONSEQUENTIAL DAMAGES (INCLUDING, BUT NOT
 * LIMITED TO, PROCUREMENT OF SUBSTITUTE GOODS OR SERVICES; LOSS OF USE,
 * DATA, OR PROFITS; OR BUSINESS INTERRUPTION) HOWEVER CAUSED AND ON ANY
 * THEORY OF LIABILITY, WHETHER IN CONTRACT, STRICT LIABILITY, OR TORT
 * (INCLUDING NEGLIGENCE OR OTHERWISE) ARISING IN ANY WAY OUT OF THE USE
 * OF THIS SOFTWARE, EVEN IF ADVISED OF THE POSSIBILITY OF SUCH DAMAGE.
 */

#include "config.h"
#include "bindings/v8/ExceptionMessages.h"

#include "wtf/MathExtras.h"

namespace WebCore {

String ExceptionMessages::failedToConstruct(const String& type, const String& detail)
{
    return "Failed to construct '" + type + (!detail.isEmpty() ? String("': " + detail) : String("'"));
}

String ExceptionMessages::failedToExecute(const String& method, const String& type, const String& detail)
{
    return "Failed to execute '" + method + "' on '" + type + (!detail.isEmpty() ? String("': " + detail) : String("'"));
}

String ExceptionMessages::failedToGet(const String& property, const String& type, const String& detail)
{
    return "Failed to read the '" + property + "' property from '" + type + "': " + detail;
}

String ExceptionMessages::failedToSet(const String& property, const String& type, const String& detail)
{
    return "Failed to set the '" + property + "' property on '" + type + "': " + detail;
}

String ExceptionMessages::failedToDelete(const String& property, const String& type, const String& detail)
{
    return "Failed to delete the '" + property + "' property from '" + type + "': " + detail;
}

<<<<<<< HEAD
=======
String ExceptionMessages::incorrectPropertyType(const String& property, const String& detail)
{
    return "The '" + property + "' property " + detail;
}

String ExceptionMessages::incorrectArgumentType(int argumentIndex, const String& detail)
{
    return "The " + ordinalNumber(argumentIndex) + " argument " + detail;
}

>>>>>>> 8c15b39e
String ExceptionMessages::notAnArrayTypeArgumentOrValue(int argumentIndex)
{
    String kind;
    if (argumentIndex) // method argument
        kind = ordinalNumber(argumentIndex) + " argument";
    else // value, e.g. attribute setter
        kind = "value provided";
    return "The " + kind + " is neither an array, nor does it have indexed properties.";
}

String ExceptionMessages::notASequenceTypeProperty(const String& propertyName)
{
    return "'" + propertyName + "' property is neither an array, nor does it have indexed properties.";
}

String ExceptionMessages::notEnoughArguments(unsigned expected, unsigned provided)
{
    return String::number(expected) + " argument" + (expected > 1 ? "s" : "") + " required, but only " + String::number(provided) + " present.";
}

<<<<<<< HEAD
=======
String ExceptionMessages::notAFiniteNumber(double value)
{
    ASSERT(!std::isfinite(value));
    return std::isinf(value) ? "The value provided is infinite." : "The value provided is not a number.";
}

>>>>>>> 8c15b39e
String ExceptionMessages::ordinalNumber(int number)
{
    String suffix("th");
    switch (number % 10) {
    case 1:
        if (number % 100 != 11)
            suffix = "st";
        break;
    case 2:
        if (number % 100 != 12)
            suffix = "nd";
        break;
    case 3:
        if (number % 100 != 13)
            suffix = "rd";
        break;
    }
    return String::number(number) + suffix;
}

} // namespace WebCore<|MERGE_RESOLUTION|>--- conflicted
+++ resolved
@@ -60,8 +60,6 @@
     return "Failed to delete the '" + property + "' property from '" + type + "': " + detail;
 }
 
-<<<<<<< HEAD
-=======
 String ExceptionMessages::incorrectPropertyType(const String& property, const String& detail)
 {
     return "The '" + property + "' property " + detail;
@@ -72,7 +70,6 @@
     return "The " + ordinalNumber(argumentIndex) + " argument " + detail;
 }
 
->>>>>>> 8c15b39e
 String ExceptionMessages::notAnArrayTypeArgumentOrValue(int argumentIndex)
 {
     String kind;
@@ -93,15 +90,12 @@
     return String::number(expected) + " argument" + (expected > 1 ? "s" : "") + " required, but only " + String::number(provided) + " present.";
 }
 
-<<<<<<< HEAD
-=======
 String ExceptionMessages::notAFiniteNumber(double value)
 {
     ASSERT(!std::isfinite(value));
     return std::isinf(value) ? "The value provided is infinite." : "The value provided is not a number.";
 }
 
->>>>>>> 8c15b39e
 String ExceptionMessages::ordinalNumber(int number)
 {
     String suffix("th");
