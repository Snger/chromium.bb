--- conflicted
+++ resolved
@@ -41,11 +41,7 @@
 
 class V8MutationCallback : public MutationCallback, public ActiveDOMCallback {
 public:
-<<<<<<< HEAD
-    static PassRefPtr<V8MutationCallback> create(v8::Handle<v8::Function> callback, ExecutionContext* context, v8::Handle<v8::Object> owner, v8::Isolate* isolate)
-=======
     static PassOwnPtr<V8MutationCallback> create(v8::Handle<v8::Function> callback, ExecutionContext* context, v8::Handle<v8::Object> owner, v8::Isolate* isolate)
->>>>>>> 8c15b39e
     {
         ASSERT(context);
         return adoptPtr(new V8MutationCallback(callback, context, owner, isolate));
