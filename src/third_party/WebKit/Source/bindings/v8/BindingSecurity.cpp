/*
 * Copyright (C) 2009 Google Inc. All rights reserved.
 *
 * Redistribution and use in source and binary forms, with or without
 * modification, are permitted provided that the following conditions are
 * met:
 *
 *     * Redistributions of source code must retain the above copyright
 * notice, this list of conditions and the following disclaimer.
 *     * Redistributions in binary form must reproduce the above
 * copyright notice, this list of conditions and the following disclaimer
 * in the documentation and/or other materials provided with the
 * distribution.
 *     * Neither the name of Google Inc. nor the names of its
 * contributors may be used to endorse or promote products derived from
 * this software without specific prior written permission.
 *
 * THIS SOFTWARE IS PROVIDED BY THE COPYRIGHT HOLDERS AND CONTRIBUTORS
 * "AS IS" AND ANY EXPRESS OR IMPLIED WARRANTIES, INCLUDING, BUT NOT
 * LIMITED TO, THE IMPLIED WARRANTIES OF MERCHANTABILITY AND FITNESS FOR
 * A PARTICULAR PURPOSE ARE DISCLAIMED. IN NO EVENT SHALL THE COPYRIGHT
 * OWNER OR CONTRIBUTORS BE LIABLE FOR ANY DIRECT, INDIRECT, INCIDENTAL,
 * SPECIAL, EXEMPLARY, OR CONSEQUENTIAL DAMAGES (INCLUDING, BUT NOT
 * LIMITED TO, PROCUREMENT OF SUBSTITUTE GOODS OR SERVICES; LOSS OF USE,
 * DATA, OR PROFITS; OR BUSINESS INTERRUPTION) HOWEVER CAUSED AND ON ANY
 * THEORY OF LIABILITY, WHETHER IN CONTRACT, STRICT LIABILITY, OR TORT
 * (INCLUDING NEGLIGENCE OR OTHERWISE) ARISING IN ANY WAY OUT OF THE USE
 * OF THIS SOFTWARE, EVEN IF ADVISED OF THE POSSIBILITY OF SUCH DAMAGE.
 */

#include "config.h"
#include "bindings/v8/BindingSecurity.h"

#include "bindings/v8/V8Binding.h"
#include "core/dom/Document.h"
#include "core/html/HTMLFrameElementBase.h"
#include "core/frame/DOMWindow.h"
#include "core/frame/LocalFrame.h"
#include "core/frame/Settings.h"
#include "platform/weborigin/SecurityOrigin.h"

namespace WebCore {

static bool isDocumentAccessibleFromDOMWindow(Document* targetDocument, DOMWindow* callingWindow)
{
    if (!targetDocument)
        return false;

<<<<<<< HEAD
    if (!callingWindow)
        return false;
=======
    if (!activeWindow)
        return isNonWindowContextsAllowed();
>>>>>>> dded2290

    if (callingWindow->document()->securityOrigin()->canAccess(targetDocument->securityOrigin()))
        return true;

    return false;
}

static bool canAccessDocument(v8::Isolate* isolate, Document* targetDocument, ExceptionState& exceptionState)
{
    DOMWindow* callingWindow = callingDOMWindow(isolate);
    if (isDocumentAccessibleFromDOMWindow(targetDocument, callingWindow))
        return true;

    if (targetDocument->domWindow())
        exceptionState.throwSecurityError(targetDocument->domWindow()->sanitizedCrossDomainAccessErrorMessage(callingWindow), targetDocument->domWindow()->crossDomainAccessErrorMessage(callingWindow));
    return false;
}

static bool canAccessDocument(v8::Isolate* isolate, Document* targetDocument, SecurityReportingOption reportingOption = ReportSecurityError)
{
    DOMWindow* callingWindow = callingDOMWindow(isolate);
    if (isDocumentAccessibleFromDOMWindow(targetDocument, callingWindow))
        return true;

    if (reportingOption == ReportSecurityError && targetDocument->domWindow()) {
        if (LocalFrame* frame = targetDocument->frame())
            frame->domWindow()->printErrorMessage(targetDocument->domWindow()->crossDomainAccessErrorMessage(callingWindow));
    }

    return false;
}

bool BindingSecurity::shouldAllowAccessToFrame(v8::Isolate* isolate, LocalFrame* target, SecurityReportingOption reportingOption)
{
    return target && canAccessDocument(isolate, target->document(), reportingOption);
}

bool BindingSecurity::shouldAllowAccessToFrame(v8::Isolate* isolate, LocalFrame* target, ExceptionState& exceptionState)
{
    return target && canAccessDocument(isolate, target->document(), exceptionState);
}

bool BindingSecurity::shouldAllowAccessToNode(v8::Isolate* isolate, Node* target, ExceptionState& exceptionState)
{
    return target && canAccessDocument(isolate, &target->document(), exceptionState);
}

}<|MERGE_RESOLUTION|>--- conflicted
+++ resolved
@@ -46,13 +46,8 @@
     if (!targetDocument)
         return false;
 
-<<<<<<< HEAD
     if (!callingWindow)
-        return false;
-=======
-    if (!activeWindow)
         return isNonWindowContextsAllowed();
->>>>>>> dded2290
 
     if (callingWindow->document()->securityOrigin()->canAccess(targetDocument->securityOrigin()))
         return true;
