/*
 * Copyright (C) 2008, 2009, 2011 Google Inc. All rights reserved.
 *
 * Redistribution and use in source and binary forms, with or without
 * modification, are permitted provided that the following conditions are
 * met:
 *
 *     * Redistributions of source code must retain the above copyright
 * notice, this list of conditions and the following disclaimer.
 *     * Redistributions in binary form must reproduce the above
 * copyright notice, this list of conditions and the following disclaimer
 * in the documentation and/or other materials provided with the
 * distribution.
 *     * Neither the name of Google Inc. nor the names of its
 * contributors may be used to endorse or promote products derived from
 * this software without specific prior written permission.
 *
 * THIS SOFTWARE IS PROVIDED BY THE COPYRIGHT HOLDERS AND CONTRIBUTORS
 * "AS IS" AND ANY EXPRESS OR IMPLIED WARRANTIES, INCLUDING, BUT NOT
 * LIMITED TO, THE IMPLIED WARRANTIES OF MERCHANTABILITY AND FITNESS FOR
 * A PARTICULAR PURPOSE ARE DISCLAIMED. IN NO EVENT SHALL THE COPYRIGHT
 * OWNER OR CONTRIBUTORS BE LIABLE FOR ANY DIRECT, INDIRECT, INCIDENTAL,
 * SPECIAL, EXEMPLARY, OR CONSEQUENTIAL DAMAGES (INCLUDING, BUT NOT
 * LIMITED TO, PROCUREMENT OF SUBSTITUTE GOODS OR SERVICES; LOSS OF USE,
 * DATA, OR PROFITS; OR BUSINESS INTERRUPTION) HOWEVER CAUSED AND ON ANY
 * THEORY OF LIABILITY, WHETHER IN CONTRACT, STRICT LIABILITY, OR TORT
 * (INCLUDING NEGLIGENCE OR OTHERWISE) ARISING IN ANY WAY OUT OF THE USE
 * OF THIS SOFTWARE, EVEN IF ADVISED OF THE POSSIBILITY OF SUCH DAMAGE.
 */

#include "config.h"
#include "bindings/v8/V8WindowShell.h"

#include "RuntimeEnabledFeatures.h"
#include "V8Document.h"
#include "V8HTMLCollection.h"
#include "V8HTMLDocument.h"
#include "V8Window.h"
#include "bindings/v8/DOMWrapperWorld.h"
#include "bindings/v8/ScriptController.h"
#include "bindings/v8/V8Binding.h"
#include "bindings/v8/V8GCForContextDispose.h"
#include "bindings/v8/V8HiddenPropertyName.h"
#include "bindings/v8/V8Initializer.h"
#include "bindings/v8/V8ObjectConstructor.h"
#include "bindings/v8/V8PerContextData.h"
#include "core/html/HTMLCollection.h"
#include "core/html/HTMLIFrameElement.h"
#include "core/inspector/InspectorInstrumentation.h"
#include "core/loader/DocumentLoader.h"
#include "core/loader/FrameLoader.h"
#include "core/loader/FrameLoaderClient.h"
#include "core/frame/ContentSecurityPolicy.h"
#include "core/frame/Frame.h"
<<<<<<< HEAD
#include "core/page/Page.h"
#include "platform/TraceEvent.h"
#include "public/platform/Platform.h"
#include "weborigin/SecurityOrigin.h"
=======
#include "platform/TraceEvent.h"
#include "platform/weborigin/SecurityOrigin.h"
#include "public/platform/Platform.h"
>>>>>>> 8c15b39e
#include "wtf/Assertions.h"
#include "wtf/OwnPtr.h"
#include "wtf/StringExtras.h"
#include "wtf/text/CString.h"
#include <algorithm>
#include <utility>
#include <v8-debug.h>
#include <v8.h>

namespace WebCore {

static void checkDocumentWrapper(v8::Handle<v8::Object> wrapper, Document* document)
{
    ASSERT(V8Document::toNative(wrapper) == document);
    ASSERT(!document->isHTMLDocument() || (V8Document::toNative(v8::Handle<v8::Object>::Cast(wrapper->GetPrototype())) == document));
}

static void setInjectedScriptContextDebugId(v8::Handle<v8::Context> targetContext, int debugId)
{
    V8PerContextDebugData::setContextDebugData(targetContext, "injected", debugId);
}

PassOwnPtr<V8WindowShell> V8WindowShell::create(Frame* frame, PassRefPtr<DOMWrapperWorld> world, v8::Isolate* isolate)
{
    return adoptPtr(new V8WindowShell(frame, world, isolate));
}

V8WindowShell::V8WindowShell(Frame* frame, PassRefPtr<DOMWrapperWorld> world, v8::Isolate* isolate)
    : m_frame(frame)
    , m_world(world)
    , m_isolate(isolate)
{
}

void V8WindowShell::disposeContext(GlobalDetachmentBehavior behavior)
{
    m_perContextData.clear();

    if (!m_contextHolder)
        return;

    v8::HandleScope handleScope(m_isolate);
<<<<<<< HEAD
    m_frame->loader().client()->willReleaseScriptContext(m_context.newLocal(m_isolate), m_world->worldId());
=======
    v8::Handle<v8::Context> context = m_contextHolder->context();
    m_frame->loader().client()->willReleaseScriptContext(context, m_world->worldId());
>>>>>>> 8c15b39e

    if (behavior == DetachGlobal)
        context->DetachGlobal();

    m_contextHolder.clear();

    // It's likely that disposing the context has created a lot of
    // garbage. Notify V8 about this so it'll have a chance of cleaning
    // it up when idle.
    V8GCForContextDispose::instanceTemplate().notifyContextDisposed(m_frame->isMainFrame());
}

void V8WindowShell::clearForClose(bool destroyGlobal)
{
    if (destroyGlobal)
        m_global.clear();

    if (!m_contextHolder)
        return;

    m_document.clear();
    disposeContext(DoNotDetachGlobal);
}

void V8WindowShell::clearForNavigation()
{
    if (!m_contextHolder)
        return;

    v8::HandleScope handleScope(m_isolate);
    m_document.clear();

    v8::Handle<v8::Context> context = m_contextHolder->context();
    v8::Context::Scope contextScope(context);

    // Clear the document wrapper cache before turning on access checks on
    // the old DOMWindow wrapper. This way, access to the document wrapper
    // will be protected by the security checks on the DOMWindow wrapper.
    clearDocumentProperty();

    v8::Handle<v8::Object> windowWrapper = m_global.newLocal(m_isolate)->FindInstanceInPrototypeChain(V8Window::domTemplate(m_isolate, worldTypeInMainThread(m_isolate)));
    ASSERT(!windowWrapper.IsEmpty());
    windowWrapper->TurnOnAccessCheck();
    disposeContext(DetachGlobal);
}

// Create a new environment and setup the global object.
//
// The global object corresponds to a DOMWindow instance. However, to
// allow properties of the JS DOMWindow instance to be shadowed, we
// use a shadow object as the global object and use the JS DOMWindow
// instance as the prototype for that shadow object. The JS DOMWindow
// instance is undetectable from JavaScript code because the __proto__
// accessors skip that object.
//
// The shadow object and the DOMWindow instance are seen as one object
// from JavaScript. The JavaScript object that corresponds to a
// DOMWindow instance is the shadow object. When mapping a DOMWindow
// instance to a V8 object, we return the shadow object.
//
// To implement split-window, see
//   1) https://bugs.webkit.org/show_bug.cgi?id=17249
//   2) https://wiki.mozilla.org/Gecko:SplitWindow
//   3) https://bugzilla.mozilla.org/show_bug.cgi?id=296639
// we need to split the shadow object further into two objects:
// an outer window and an inner window. The inner window is the hidden
// prototype of the outer window. The inner window is the default
// global object of the context. A variable declared in the global
// scope is a property of the inner window.
//
// The outer window sticks to a Frame, it is exposed to JavaScript
// via window.window, window.self, window.parent, etc. The outer window
// has a security token which is the domain. The outer window cannot
// have its own properties. window.foo = 'x' is delegated to the
// inner window.
//
// When a frame navigates to a new page, the inner window is cut off
// the outer window, and the outer window identify is preserved for
// the frame. However, a new inner window is created for the new page.
// If there are JS code holds a closure to the old inner window,
// it won't be able to reach the outer window via its global object.
bool V8WindowShell::initializeIfNeeded()
{
    if (m_contextHolder)
        return true;

    TRACE_EVENT0("v8", "V8WindowShell::initializeIfNeeded");
<<<<<<< HEAD

    v8::HandleScope handleScope(m_isolate);
=======
>>>>>>> 8c15b39e

    v8::HandleScope handleScope(m_isolate);

    createContext();
    if (!m_contextHolder)
        return false;

    v8::Handle<v8::Context> context = m_contextHolder->context();

    V8PerContextDataHolder::install(context);

    m_world->setIsolatedWorldField(context);

    bool isMainWorld = m_world->isMainWorld();

    v8::Context::Scope contextScope(context);

    if (m_global.isEmpty()) {
        m_global.set(m_isolate, context->Global());
        if (m_global.isEmpty()) {
            disposeContext(DoNotDetachGlobal);
            return false;
        }
    }

    if (!isMainWorld) {
        V8WindowShell* mainWindow = m_frame->script().existingWindowShell(mainThreadNormalWorld());
        if (mainWindow && !mainWindow->context().IsEmpty())
            setInjectedScriptContextDebugId(context, m_frame->script().contextDebugId(mainWindow->context()));
    }

    m_perContextData = V8PerContextData::create(context);
    if (!m_perContextData->init()) {
        disposeContext(DoNotDetachGlobal);
        return false;
    }
    m_perContextData->setActivityLogger(DOMWrapperWorld::activityLogger(m_world->worldId()));
    if (!installDOMWindow()) {
        disposeContext(DoNotDetachGlobal);
        return false;
    }

    if (isMainWorld) {
        updateDocument();
        setSecurityToken();
        if (m_frame->document()) {
            ContentSecurityPolicy* csp = m_frame->document()->contentSecurityPolicy();
            context->AllowCodeGenerationFromStrings(csp->allowEval(0, ContentSecurityPolicy::SuppressReport));
            context->SetErrorMessageForCodeGenerationFromStrings(v8String(m_isolate, csp->evalDisabledErrorMessage()));
        }
    } else {
        // Using the default security token means that the canAccess is always
        // called, which is slow.
        // FIXME: Use tokens where possible. This will mean keeping track of all
        //        created contexts so that they can all be updated when the
        //        document domain
        //        changes.
        context->UseDefaultSecurityToken();

        SecurityOrigin* origin = m_world->isolatedWorldSecurityOrigin();
        if (origin && InspectorInstrumentation::hasFrontends()) {
            ScriptState* scriptState = ScriptState::forContext(v8::Local<v8::Context>::New(m_isolate, context));
            InspectorInstrumentation::didCreateIsolatedContext(m_frame, scriptState, origin);
        }
    }
    m_frame->loader().client()->didCreateScriptContext(context, m_world->extensionGroup(), m_world->worldId());
    return true;
}

void V8WindowShell::createContext()
{
    // The activeDocumentLoader pointer could be 0 during frame shutdown.
    // FIXME: Can we remove this check?
    if (!m_frame->loader().activeDocumentLoader())
        return;

    // Create a new environment using an empty template for the shadow
    // object. Reuse the global object if one has been created earlier.
    v8::Handle<v8::ObjectTemplate> globalTemplate = V8Window::GetShadowObjectTemplate(m_isolate, m_world->isMainWorld() ? MainWorld : IsolatedWorld);
    if (globalTemplate.IsEmpty())
        return;

    double contextCreationStartInSeconds = currentTime();

    // Dynamically tell v8 about our extensions now.
    const V8Extensions& extensions = ScriptController::registeredExtensions();
    OwnPtr<const char*[]> extensionNames = adoptArrayPtr(new const char*[extensions.size()]);
    int index = 0;
    int extensionGroup = m_world->extensionGroup();
    int worldId = m_world->worldId();
    for (size_t i = 0; i < extensions.size(); ++i) {
        if (!m_frame->loader().client()->allowScriptExtension(extensions[i]->name(), extensionGroup, worldId))
            continue;

        extensionNames[index++] = extensions[i]->name();
    }
    v8::ExtensionConfiguration extensionConfiguration(index, extensionNames.get());

    v8::HandleScope handleScope(m_isolate);
    v8::Handle<v8::Context> context = v8::Context::New(m_isolate, &extensionConfiguration, globalTemplate, m_global.newLocal(m_isolate));
    if (!context.IsEmpty()) {
        m_contextHolder = adoptPtr(new gin::ContextHolder(m_isolate));
        m_contextHolder->SetContext(context);
    }

    double contextCreationDurationInMilliseconds = (currentTime() - contextCreationStartInSeconds) * 1000;
    const char* histogramName = "WebCore.V8WindowShell.createContext.MainWorld";
    if (!m_world->isMainWorld())
        histogramName = "WebCore.V8WindowShell.createContext.IsolatedWorld";
<<<<<<< HEAD
    WebKit::Platform::current()->histogramCustomCounts(histogramName, contextCreationDurationInMilliseconds, 0, 10000, 50);
=======
    blink::Platform::current()->histogramCustomCounts(histogramName, contextCreationDurationInMilliseconds, 0, 10000, 50);
>>>>>>> 8c15b39e
}

bool V8WindowShell::installDOMWindow()
{
    DOMWrapperWorld::setInitializingWindow(true);
    DOMWindow* window = m_frame->domWindow();
<<<<<<< HEAD
    v8::Local<v8::Object> windowWrapper = V8ObjectConstructor::newInstance(V8PerContextData::from(m_context.newLocal(m_isolate))->constructorForType(&V8Window::wrapperTypeInfo));
=======
    v8::Local<v8::Object> windowWrapper = V8ObjectConstructor::newInstance(V8PerContextData::from(m_contextHolder->context())->constructorForType(&V8Window::wrapperTypeInfo));
>>>>>>> 8c15b39e
    if (windowWrapper.IsEmpty())
        return false;

    V8Window::installPerContextEnabledProperties(windowWrapper, window, m_isolate);

    V8DOMWrapper::setNativeInfo(v8::Handle<v8::Object>::Cast(windowWrapper->GetPrototype()), &V8Window::wrapperTypeInfo, window);

    // Install the windowWrapper as the prototype of the innerGlobalObject.
    // The full structure of the global object is as follows:
    //
    // outerGlobalObject (Empty object, remains after navigation)
    //   -- has prototype --> innerGlobalObject (Holds global variables, changes during navigation)
    //   -- has prototype --> DOMWindow instance
    //   -- has prototype --> Window.prototype
    //   -- has prototype --> Object.prototype
    //
    // Note: Much of this prototype structure is hidden from web content. The
    //       outer, inner, and DOMWindow instance all appear to be the same
    //       JavaScript object.
    //
<<<<<<< HEAD
    v8::Handle<v8::Object> innerGlobalObject = toInnerGlobalObject(m_context.newLocal(m_isolate));
=======
    v8::Handle<v8::Object> innerGlobalObject = toInnerGlobalObject(m_contextHolder->context());
>>>>>>> 8c15b39e
    V8DOMWrapper::setNativeInfo(innerGlobalObject, &V8Window::wrapperTypeInfo, window);
    innerGlobalObject->SetPrototype(windowWrapper);
    V8DOMWrapper::associateObjectWithWrapper<V8Window>(PassRefPtr<DOMWindow>(window), &V8Window::wrapperTypeInfo, windowWrapper, m_isolate, WrapperConfiguration::Dependent);
    DOMWrapperWorld::setInitializingWindow(false);
    return true;
}

void V8WindowShell::updateDocumentWrapper(v8::Handle<v8::Object> wrapper)
{
    ASSERT(m_world->isMainWorld());
    m_document.set(m_isolate, wrapper);
}

void V8WindowShell::updateDocumentProperty()
{
    if (!m_world->isMainWorld())
        return;

    v8::HandleScope handleScope(m_isolate);
    v8::Handle<v8::Context> context = m_contextHolder->context();
    v8::Context::Scope contextScope(context);

    v8::Handle<v8::Value> documentWrapper = toV8(m_frame->document(), v8::Handle<v8::Object>(), context->GetIsolate());
    ASSERT(documentWrapper == m_document.newLocal(m_isolate) || m_document.isEmpty());
    if (m_document.isEmpty())
        updateDocumentWrapper(v8::Handle<v8::Object>::Cast(documentWrapper));
    checkDocumentWrapper(m_document.newLocal(m_isolate), m_frame->document());

    // If instantiation of the document wrapper fails, clear the cache
    // and let the DOMWindow accessor handle access to the document.
    if (documentWrapper.IsEmpty()) {
        clearDocumentProperty();
        return;
    }
    ASSERT(documentWrapper->IsObject());
    context->Global()->ForceSet(v8AtomicString(m_isolate, "document"), documentWrapper, static_cast<v8::PropertyAttribute>(v8::ReadOnly | v8::DontDelete));

    // We also stash a reference to the document on the inner global object so that
    // DOMWindow objects we obtain from JavaScript references are guaranteed to have
    // live Document objects.
    toInnerGlobalObject(context)->SetHiddenValue(V8HiddenPropertyName::document(m_isolate), documentWrapper);
}

void V8WindowShell::clearDocumentProperty()
{
    ASSERT(m_contextHolder);
    if (!m_world->isMainWorld())
        return;
    v8::HandleScope handleScope(m_isolate);
    m_contextHolder->context()->Global()->ForceDelete(v8AtomicString(m_isolate, "document"));
}

void V8WindowShell::setSecurityToken()
{
    ASSERT(m_world->isMainWorld());

    Document* document = m_frame->document();

    // Ask the document's SecurityOrigin to generate a security token.
    // If two tokens are equal, then the SecurityOrigins canAccess each other.
    // If two tokens are not equal, then we have to call canAccess.
    // Note: we can't use the HTTPOrigin if it was set from the DOM.
    SecurityOrigin* origin = document->securityOrigin();
    String token;
    // We stick with an empty token if document.domain was modified or if we
    // are in the initial empty document, so that we can do a full canAccess
    // check in those cases.
    if (!origin->domainWasSetInDOM()
        && !m_frame->loader().stateMachine()->isDisplayingInitialEmptyDocument())
        token = document->securityOrigin()->toString();

    // An empty or "null" token means we always have to call
    // canAccess. The toString method on securityOrigins returns the
    // string "null" for empty security origins and for security
    // origins that should only allow access to themselves. In this
    // case, we use the global object as the security token to avoid
    // calling canAccess when a script accesses its own objects.
    v8::HandleScope handleScope(m_isolate);
    v8::Handle<v8::Context> context = m_contextHolder->context();
    if (token.isEmpty() || token == "null") {
        context->UseDefaultSecurityToken();
        return;
    }

    CString utf8Token = token.utf8();
    // NOTE: V8 does identity comparison in fast path, must use a symbol
    // as the security token.
    context->SetSecurityToken(v8AtomicString(m_isolate, utf8Token.data(), utf8Token.length()));
}

void V8WindowShell::updateDocument()
{
    ASSERT(m_world->isMainWorld());
    if (m_global.isEmpty())
        return;
    if (!m_contextHolder)
        return;
    updateDocumentProperty();
    updateSecurityOrigin();
}

static v8::Handle<v8::Value> getNamedProperty(HTMLDocument* htmlDocument, const AtomicString& key, v8::Handle<v8::Object> creationContext, v8::Isolate* isolate)
{
    if (!htmlDocument->hasNamedItem(key) && !htmlDocument->hasExtraNamedItem(key))
        return v8Undefined();

    RefPtr<HTMLCollection> items = htmlDocument->documentNamedItems(key);
    if (items->isEmpty())
        return v8Undefined();

    if (items->hasExactlyOneItem()) {
        Node* node = items->item(0);
        Frame* frame = 0;
        if (node->hasTagName(HTMLNames::iframeTag) && (frame = toHTMLIFrameElement(node)->contentFrame()))
            return toV8(frame->domWindow(), creationContext, isolate);
        return toV8(node, creationContext, isolate);
    }
    return toV8(items.release(), creationContext, isolate);
}

static void getter(v8::Local<v8::String> property, const v8::PropertyCallbackInfo<v8::Value>& info)
{
    // FIXME: Consider passing StringImpl directly.
    AtomicString name = toCoreAtomicString(property);
    HTMLDocument* htmlDocument = V8HTMLDocument::toNative(info.Holder());
    ASSERT(htmlDocument);
    v8::Handle<v8::Value> result = getNamedProperty(htmlDocument, name, info.Holder(), info.GetIsolate());
    if (!result.IsEmpty()) {
        v8SetReturnValue(info, result);
        return;
    }
    v8::Handle<v8::Value> prototype = info.Holder()->GetPrototype();
    if (prototype->IsObject()) {
        v8SetReturnValue(info, prototype.As<v8::Object>()->Get(property));
        return;
    }
}

void V8WindowShell::namedItemAdded(HTMLDocument* document, const AtomicString& name)
{
    ASSERT(m_world->isMainWorld());

    if (!m_contextHolder)
        return;

    v8::HandleScope handleScope(m_isolate);
    v8::Context::Scope contextScope(m_contextHolder->context());

    ASSERT(!m_document.isEmpty());
    v8::Handle<v8::Object> documentHandle = m_document.newLocal(m_isolate);
    checkDocumentWrapper(documentHandle, document);
    documentHandle->SetAccessor(v8String(m_isolate, name), getter);
}

void V8WindowShell::namedItemRemoved(HTMLDocument* document, const AtomicString& name)
{
    ASSERT(m_world->isMainWorld());

    if (!m_contextHolder)
        return;

    if (document->hasNamedItem(name) || document->hasExtraNamedItem(name))
        return;

    v8::HandleScope handleScope(m_isolate);
    v8::Context::Scope contextScope(m_contextHolder->context());

    ASSERT(!m_document.isEmpty());
    v8::Handle<v8::Object> documentHandle = m_document.newLocal(m_isolate);
    checkDocumentWrapper(documentHandle, document);
    documentHandle->Delete(v8String(m_isolate, name));
}

void V8WindowShell::updateSecurityOrigin()
{
    ASSERT(m_world->isMainWorld());
    if (!m_contextHolder)
        return;
    v8::HandleScope handleScope(m_isolate);
    setSecurityToken();
}

} // WebCore<|MERGE_RESOLUTION|>--- conflicted
+++ resolved
@@ -52,16 +52,9 @@
 #include "core/loader/FrameLoaderClient.h"
 #include "core/frame/ContentSecurityPolicy.h"
 #include "core/frame/Frame.h"
-<<<<<<< HEAD
-#include "core/page/Page.h"
-#include "platform/TraceEvent.h"
-#include "public/platform/Platform.h"
-#include "weborigin/SecurityOrigin.h"
-=======
 #include "platform/TraceEvent.h"
 #include "platform/weborigin/SecurityOrigin.h"
 #include "public/platform/Platform.h"
->>>>>>> 8c15b39e
 #include "wtf/Assertions.h"
 #include "wtf/OwnPtr.h"
 #include "wtf/StringExtras.h"
@@ -104,12 +97,8 @@
         return;
 
     v8::HandleScope handleScope(m_isolate);
-<<<<<<< HEAD
-    m_frame->loader().client()->willReleaseScriptContext(m_context.newLocal(m_isolate), m_world->worldId());
-=======
     v8::Handle<v8::Context> context = m_contextHolder->context();
     m_frame->loader().client()->willReleaseScriptContext(context, m_world->worldId());
->>>>>>> 8c15b39e
 
     if (behavior == DetachGlobal)
         context->DetachGlobal();
@@ -197,11 +186,6 @@
         return true;
 
     TRACE_EVENT0("v8", "V8WindowShell::initializeIfNeeded");
-<<<<<<< HEAD
-
-    v8::HandleScope handleScope(m_isolate);
-=======
->>>>>>> 8c15b39e
 
     v8::HandleScope handleScope(m_isolate);
 
@@ -311,22 +295,14 @@
     const char* histogramName = "WebCore.V8WindowShell.createContext.MainWorld";
     if (!m_world->isMainWorld())
         histogramName = "WebCore.V8WindowShell.createContext.IsolatedWorld";
-<<<<<<< HEAD
-    WebKit::Platform::current()->histogramCustomCounts(histogramName, contextCreationDurationInMilliseconds, 0, 10000, 50);
-=======
     blink::Platform::current()->histogramCustomCounts(histogramName, contextCreationDurationInMilliseconds, 0, 10000, 50);
->>>>>>> 8c15b39e
 }
 
 bool V8WindowShell::installDOMWindow()
 {
     DOMWrapperWorld::setInitializingWindow(true);
     DOMWindow* window = m_frame->domWindow();
-<<<<<<< HEAD
-    v8::Local<v8::Object> windowWrapper = V8ObjectConstructor::newInstance(V8PerContextData::from(m_context.newLocal(m_isolate))->constructorForType(&V8Window::wrapperTypeInfo));
-=======
     v8::Local<v8::Object> windowWrapper = V8ObjectConstructor::newInstance(V8PerContextData::from(m_contextHolder->context())->constructorForType(&V8Window::wrapperTypeInfo));
->>>>>>> 8c15b39e
     if (windowWrapper.IsEmpty())
         return false;
 
@@ -347,11 +323,7 @@
     //       outer, inner, and DOMWindow instance all appear to be the same
     //       JavaScript object.
     //
-<<<<<<< HEAD
-    v8::Handle<v8::Object> innerGlobalObject = toInnerGlobalObject(m_context.newLocal(m_isolate));
-=======
     v8::Handle<v8::Object> innerGlobalObject = toInnerGlobalObject(m_contextHolder->context());
->>>>>>> 8c15b39e
     V8DOMWrapper::setNativeInfo(innerGlobalObject, &V8Window::wrapperTypeInfo, window);
     innerGlobalObject->SetPrototype(windowWrapper);
     V8DOMWrapper::associateObjectWithWrapper<V8Window>(PassRefPtr<DOMWindow>(window), &V8Window::wrapperTypeInfo, windowWrapper, m_isolate, WrapperConfiguration::Dependent);
