--- conflicted
+++ resolved
@@ -76,35 +76,21 @@
 
 void V8SVGLength::convertToSpecifiedUnitsMethodCustom(const v8::FunctionCallbackInfo<v8::Value>& info)
 {
-<<<<<<< HEAD
-    SVGPropertyTearOff<SVGLength>* wrapper = V8SVGLength::toNative(info.Holder());
-    if (wrapper->isReadOnly()) {
-        setDOMException(NoModificationAllowedError, info.GetIsolate());
-=======
     ExceptionState exceptionState(ExceptionState::ExecutionContext, "convertToSpecifiedUnits", "SVGLength", info.Holder(), info.GetIsolate());
     SVGPropertyTearOff<SVGLength>* wrapper = V8SVGLength::toNative(info.Holder());
     if (wrapper->isReadOnly()) {
         exceptionState.throwDOMException(NoModificationAllowedError, "The length is read only.");
         exceptionState.throwIfNeeded();
->>>>>>> 8c15b39e
         return;
     }
 
     if (info.Length() < 1) {
-<<<<<<< HEAD
-        throwTypeError(ExceptionMessages::failedToExecute("convertToSpecifiedUnits", "SVGLength", ExceptionMessages::notEnoughArguments(1, info.Length())), info.GetIsolate());
-=======
         exceptionState.throwTypeError(ExceptionMessages::notEnoughArguments(1, info.Length()));
         exceptionState.throwIfNeeded();
->>>>>>> 8c15b39e
         return;
     }
 
     SVGLength& imp = wrapper->propertyReference();
-<<<<<<< HEAD
-    ExceptionState es(info.GetIsolate());
-=======
->>>>>>> 8c15b39e
     V8TRYCATCH_VOID(int, unitType, toUInt32(info[0]));
     SVGLengthContext lengthContext(wrapper->contextElement());
     imp.convertToSpecifiedUnits(unitType, lengthContext, exceptionState);
