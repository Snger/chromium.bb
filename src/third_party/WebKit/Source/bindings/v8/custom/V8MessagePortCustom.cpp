--- conflicted
+++ resolved
@@ -43,10 +43,7 @@
 
 void V8MessagePort::postMessageMethodCustom(const v8::FunctionCallbackInfo<v8::Value>& info)
 {
-<<<<<<< HEAD
-=======
     ExceptionState exceptionState(ExceptionState::ExecutionContext, "postMessage", "MessagePort", info.Holder(), info.GetIsolate());
->>>>>>> 8c15b39e
     MessagePort* messagePort = V8MessagePort::toNative(info.Holder());
     MessagePortArray portArray;
     ArrayBufferArray arrayBufferArray;
@@ -54,15 +51,10 @@
         bool notASequence = false;
         const int transferablesArgIndex = 1;
         if (!extractTransferables(info[transferablesArgIndex], portArray, arrayBufferArray, notASequence, info.GetIsolate())) {
-<<<<<<< HEAD
-            if (notASequence)
-                throwTypeError(ExceptionMessages::failedToExecute("postMessage", "MessagePort", ExceptionMessages::notAnArrayTypeArgumentOrValue(transferablesArgIndex + 1)), info.GetIsolate());
-=======
             if (notASequence) {
                 exceptionState.throwTypeError(ExceptionMessages::notAnArrayTypeArgumentOrValue(transferablesArgIndex + 1));
                 exceptionState.throwIfNeeded();
             }
->>>>>>> 8c15b39e
             return;
         }
     }
@@ -70,14 +62,8 @@
     RefPtr<SerializedScriptValue> message = SerializedScriptValue::create(info[0], &portArray, &arrayBufferArray, didThrow, info.GetIsolate());
     if (didThrow)
         return;
-<<<<<<< HEAD
-    ExceptionState es(info.GetIsolate());
-    messagePort->postMessage(message.release(), &portArray, es);
-    es.throwIfNeeded();
-=======
     messagePort->postMessage(message.release(), &portArray, exceptionState);
     exceptionState.throwIfNeeded();
->>>>>>> 8c15b39e
 }
 
 } // namespace WebCore