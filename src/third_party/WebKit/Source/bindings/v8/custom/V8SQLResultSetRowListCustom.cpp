/*
 * Copyright (C) 2009 Google Inc. All rights reserved.
 *
 * Redistribution and use in source and binary forms, with or without
 * modification, are permitted provided that the following conditions are
 * met:
 *
 *     * Redistributions of source code must retain the above copyright
 * notice, this list of conditions and the following disclaimer.
 *     * Redistributions in binary form must reproduce the above
 * copyright notice, this list of conditions and the following disclaimer
 * in the documentation and/or other materials provided with the
 * distribution.
 *     * Neither the name of Google Inc. nor the names of its
 * contributors may be used to endorse or promote products derived from
 * this software without specific prior written permission.
 *
 * THIS SOFTWARE IS PROVIDED BY THE COPYRIGHT HOLDERS AND CONTRIBUTORS
 * "AS IS" AND ANY EXPRESS OR IMPLIED WARRANTIES, INCLUDING, BUT NOT
 * LIMITED TO, THE IMPLIED WARRANTIES OF MERCHANTABILITY AND FITNESS FOR
 * A PARTICULAR PURPOSE ARE DISCLAIMED. IN NO EVENT SHALL THE COPYRIGHT
 * OWNER OR CONTRIBUTORS BE LIABLE FOR ANY DIRECT, INDIRECT, INCIDENTAL,
 * SPECIAL, EXEMPLARY, OR CONSEQUENTIAL DAMAGES (INCLUDING, BUT NOT
 * LIMITED TO, PROCUREMENT OF SUBSTITUTE GOODS OR SERVICES; LOSS OF USE,
 * DATA, OR PROFITS; OR BUSINESS INTERRUPTION) HOWEVER CAUSED AND ON ANY
 * THEORY OF LIABILITY, WHETHER IN CONTRACT, STRICT LIABILITY, OR TORT
 * (INCLUDING NEGLIGENCE OR OTHERWISE) ARISING IN ANY WAY OUT OF THE USE
 * OF THIS SOFTWARE, EVEN IF ADVISED OF THE POSSIBILITY OF SUCH DAMAGE.
 */

#include "config.h"
#include "V8SQLResultSetRowList.h"

#include "bindings/v8/V8Binding.h"
#include "modules/webdatabase/SQLResultSetRowList.h"

namespace WebCore {

void V8SQLResultSetRowList::itemMethodCustom(const v8::FunctionCallbackInfo<v8::Value>& info)
{
    if (!info.Length()) {
        throwError(v8SyntaxError, "Item index is required.", info.GetIsolate());
        return;
    }

    if (!info[0]->IsNumber()) {
        throwTypeError("Item index must be a number.", info.GetIsolate());
        return;
    }

    SQLResultSetRowList* rowList = V8SQLResultSetRowList::toNative(info.Holder());

    unsigned long index = info[0]->IntegerValue();
    if (index >= rowList->length()) {
        throwError(v8RangeError, "Item index is out of range.", info.GetIsolate());
        return;
    }

    v8::Local<v8::Object> item = v8::Object::New();
    unsigned numColumns = rowList->columnNames().size();
    unsigned valuesIndex = index * numColumns;

    for (unsigned i = 0; i < numColumns; ++i) {
        const SQLValue& sqlValue = rowList->values()[valuesIndex + i];
        v8::Handle<v8::Value> value;
        switch(sqlValue.type()) {
            case SQLValue::StringValue:
<<<<<<< HEAD
                value = v8String(sqlValue.string(), info.GetIsolate());
=======
                value = v8String(info.GetIsolate(), sqlValue.string());
>>>>>>> 8c15b39e
                break;
            case SQLValue::NullValue:
                value = v8::Null(info.GetIsolate());
                break;
            case SQLValue::NumberValue:
                value = v8::Number::New(info.GetIsolate(), sqlValue.number());
                break;
            default:
                ASSERT_NOT_REACHED();
        }

<<<<<<< HEAD
        item->Set(v8String(rowList->columnNames()[i], info.GetIsolate()), value, static_cast<v8::PropertyAttribute>(v8::DontDelete | v8::ReadOnly));
=======
        item->Set(v8String(info.GetIsolate(), rowList->columnNames()[i]), value, static_cast<v8::PropertyAttribute>(v8::DontDelete | v8::ReadOnly));
>>>>>>> 8c15b39e
    }

    v8SetReturnValue(info, item);
}

} // namespace WebCore<|MERGE_RESOLUTION|>--- conflicted
+++ resolved
@@ -65,11 +65,7 @@
         v8::Handle<v8::Value> value;
         switch(sqlValue.type()) {
             case SQLValue::StringValue:
-<<<<<<< HEAD
-                value = v8String(sqlValue.string(), info.GetIsolate());
-=======
                 value = v8String(info.GetIsolate(), sqlValue.string());
->>>>>>> 8c15b39e
                 break;
             case SQLValue::NullValue:
                 value = v8::Null(info.GetIsolate());
@@ -81,11 +77,7 @@
                 ASSERT_NOT_REACHED();
         }
 
-<<<<<<< HEAD
-        item->Set(v8String(rowList->columnNames()[i], info.GetIsolate()), value, static_cast<v8::PropertyAttribute>(v8::DontDelete | v8::ReadOnly));
-=======
         item->Set(v8String(info.GetIsolate(), rowList->columnNames()[i]), value, static_cast<v8::PropertyAttribute>(v8::DontDelete | v8::ReadOnly));
->>>>>>> 8c15b39e
     }
 
     v8SetReturnValue(info, item);
