/*
 * Copyright (C) 2007-2009 Google Inc. All rights reserved.
 *
 * Redistribution and use in source and binary forms, with or without
 * modification, are permitted provided that the following conditions are
 * met:
 *
 *     * Redistributions of source code must retain the above copyright
 * notice, this list of conditions and the following disclaimer.
 *     * Redistributions in binary form must reproduce the above
 * copyright notice, this list of conditions and the following disclaimer
 * in the documentation and/or other materials provided with the
 * distribution.
 *     * Neither the name of Google Inc. nor the names of its
 * contributors may be used to endorse or promote products derived from
 * this software without specific prior written permission.
 *
 * THIS SOFTWARE IS PROVIDED BY THE COPYRIGHT HOLDERS AND CONTRIBUTORS
 * "AS IS" AND ANY EXPRESS OR IMPLIED WARRANTIES, INCLUDING, BUT NOT
 * LIMITED TO, THE IMPLIED WARRANTIES OF MERCHANTABILITY AND FITNESS FOR
 * A PARTICULAR PURPOSE ARE DISCLAIMED. IN NO EVENT SHALL THE COPYRIGHT
 * OWNER OR CONTRIBUTORS BE LIABLE FOR ANY DIRECT, INDIRECT, INCIDENTAL,
 * SPECIAL, EXEMPLARY, OR CONSEQUENTIAL DAMAGES (INCLUDING, BUT NOT
 * LIMITED TO, PROCUREMENT OF SUBSTITUTE GOODS OR SERVICES; LOSS OF USE,
 * DATA, OR PROFITS; OR BUSINESS INTERRUPTION) HOWEVER CAUSED AND ON ANY
 * THEORY OF LIABILITY, WHETHER IN CONTRACT, STRICT LIABILITY, OR TORT
 * (INCLUDING NEGLIGENCE OR OTHERWISE) ARISING IN ANY WAY OUT OF THE USE
 * OF THIS SOFTWARE, EVEN IF ADVISED OF THE POSSIBILITY OF SUCH DAMAGE.
 */

#include "config.h"
#include "V8NodeList.h"

#include "V8Node.h"
#include "bindings/v8/V8Binding.h"
#include "bindings/v8/V8GCController.h"
#include "core/dom/LiveNodeList.h"
#include "core/dom/NodeList.h"
#include "wtf/RefPtr.h"
#include "wtf/StdLibExtras.h"

namespace WebCore {

<<<<<<< HEAD
void V8NodeList::resolveWrapperReachability(void* object, const v8::Persistent<v8::Object>& wrapper, v8::Isolate* isolate)
=======
void V8NodeList::visitDOMWrapper(void* object, const v8::Persistent<v8::Object>& wrapper, v8::Isolate* isolate)
>>>>>>> 8c15b39e
{
    NodeList* impl = static_cast<NodeList*>(object);
    if (!impl->isLiveNodeList()) {
        setObjectGroup(object, wrapper, isolate);
        return;
    }
    Node* owner = static_cast<LiveNodeList*>(impl)->ownerNode();
    if (!owner) {
        setObjectGroup(object, wrapper, isolate);
        return;
    }

    setObjectGroup(V8GCController::opaqueRootForGC(owner, isolate), wrapper, isolate);
}

} // namespace WebCore<|MERGE_RESOLUTION|>--- conflicted
+++ resolved
@@ -41,11 +41,7 @@
 
 namespace WebCore {
 
-<<<<<<< HEAD
-void V8NodeList::resolveWrapperReachability(void* object, const v8::Persistent<v8::Object>& wrapper, v8::Isolate* isolate)
-=======
 void V8NodeList::visitDOMWrapper(void* object, const v8::Persistent<v8::Object>& wrapper, v8::Isolate* isolate)
->>>>>>> 8c15b39e
 {
     NodeList* impl = static_cast<NodeList*>(object);
     if (!impl->isLiveNodeList()) {
