--- conflicted
+++ resolved
@@ -51,13 +51,8 @@
     if (!wrapper)
         return;
 
-<<<<<<< HEAD
-    v8::Local<v8::Object> instance = wrapper->newLocal(info.GetIsolate());
-    if (instance.IsEmpty())
-=======
     v8::Local<v8::Object> instanceTemplate = wrapper->newLocal(info.GetIsolate());
     if (instanceTemplate.IsEmpty())
->>>>>>> 8c15b39e
         return;
 
     npObjectGetNamedProperty(instanceTemplate, name, info);
@@ -71,13 +66,8 @@
     if (!wrapper)
         return;
 
-<<<<<<< HEAD
-    v8::Local<v8::Object> instance = wrapper->newLocal(info.GetIsolate());
-    if (instance.IsEmpty())
-=======
     v8::Local<v8::Object> instanceTemplate = wrapper->newLocal(info.GetIsolate());
     if (instanceTemplate.IsEmpty())
->>>>>>> 8c15b39e
         return;
 
     npObjectSetNamedProperty(instanceTemplate, name, value, info);
@@ -142,13 +132,8 @@
     if (!wrapper)
         return;
 
-<<<<<<< HEAD
-    v8::Local<v8::Object> instance = wrapper->newLocal(info.GetIsolate());
-    if (instance.IsEmpty())
-=======
     v8::Local<v8::Object> instanceTemplate = wrapper->newLocal(info.GetIsolate());
     if (instanceTemplate.IsEmpty())
->>>>>>> 8c15b39e
         return;
 
     npObjectGetIndexedProperty(instanceTemplate, index, info);
@@ -162,13 +147,8 @@
     if (!wrapper)
         return;
 
-<<<<<<< HEAD
-    v8::Local<v8::Object> instance = wrapper->newLocal(info.GetIsolate());
-    if (instance.IsEmpty())
-=======
     v8::Local<v8::Object> instanceTemplate = wrapper->newLocal(info.GetIsolate());
     if (instanceTemplate.IsEmpty())
->>>>>>> 8c15b39e
         return;
 
     npObjectSetIndexedProperty(instanceTemplate, index, value, info);
