--- conflicted
+++ resolved
@@ -93,11 +93,7 @@
     // Overwrite the data attribute so it returns the cached result in future invocations.
     // This custom handler (dataAccessGetter) will not be called again.
     v8::PropertyAttribute dataAttr = static_cast<v8::PropertyAttribute>(v8::DontDelete | v8::ReadOnly);
-<<<<<<< HEAD
-    info.Holder()->ForceSet(v8::String::NewSymbol("data"), result, dataAttr);
-=======
     info.Holder()->ForceSet(v8AtomicString(info.GetIsolate(), "data"), result, dataAttr);
->>>>>>> 8c15b39e
     v8SetReturnValue(info, result);
 }
 
@@ -114,11 +110,7 @@
     DOMWindow* sourceArg = 0;
     if (info[6]->IsObject()) {
         v8::Handle<v8::Object> wrapper = v8::Handle<v8::Object>::Cast(info[6]);
-<<<<<<< HEAD
-        v8::Handle<v8::Object> window = wrapper->FindInstanceInPrototypeChain(V8Window::GetTemplate(info.GetIsolate(), worldTypeInMainThread(info.GetIsolate())));
-=======
         v8::Handle<v8::Object> window = wrapper->FindInstanceInPrototypeChain(V8Window::domTemplate(info.GetIsolate(), worldTypeInMainThread(info.GetIsolate())));
->>>>>>> 8c15b39e
         if (!window.IsEmpty())
             sourceArg = V8Window::toNative(window);
     }
