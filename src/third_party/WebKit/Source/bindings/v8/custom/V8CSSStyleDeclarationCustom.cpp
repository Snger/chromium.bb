--- conflicted
+++ resolved
@@ -38,13 +38,8 @@
 #include "core/css/CSSPrimitiveValue.h"
 #include "core/css/CSSStyleDeclaration.h"
 #include "core/css/CSSValue.h"
-<<<<<<< HEAD
-#include "core/events/EventTarget.h"
-#include "core/page/RuntimeCSSEnabled.h"
-=======
 #include "core/css/RuntimeCSSEnabled.h"
 #include "core/events/EventTarget.h"
->>>>>>> 8c15b39e
 #include "wtf/ASCIICType.h"
 #include "wtf/PassRefPtr.h"
 #include "wtf/RefPtr.h"
@@ -160,14 +155,6 @@
             map.add(propertyName, propInfo);
         }
     }
-
-    if (propInfo) {
-        if (propInfo->nameWithDash)
-            UseCounter::count(activeDOMWindow(), UseCounter::CSSStyleDeclarationPropertyName);
-        if (propInfo->propID == CSSPropertyFloat && !propInfo->nameWithCssPrefix)
-            UseCounter::count(activeDOMWindow(), UseCounter::CSSStyleDeclarationFloatPropertyName);
-    }
-
     return propInfo;
 }
 
