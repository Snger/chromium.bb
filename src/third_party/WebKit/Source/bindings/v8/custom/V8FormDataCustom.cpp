/*
 * Copyright (C) 2010 Google Inc. All rights reserved.
 *
 * Redistribution and use in source and binary forms, with or without
 * modification, are permitted provided that the following conditions are
 * met:
 *
 *     * Redistributions of source code must retain the above copyright
 * notice, this list of conditions and the following disclaimer.
 *     * Redistributions in binary form must reproduce the above
 * copyright notice, this list of conditions and the following disclaimer
 * in the documentation and/or other materials provided with the
 * distribution.
 *     * Neither the name of Google Inc. nor the names of its
 * contributors may be used to endorse or promote products derived from
 * this software without specific prior written permission.
 *
 * THIS SOFTWARE IS PROVIDED BY THE COPYRIGHT HOLDERS AND CONTRIBUTORS
 * "AS IS" AND ANY EXPRESS OR IMPLIED WARRANTIES, INCLUDING, BUT NOT
 * LIMITED TO, THE IMPLIED WARRANTIES OF MERCHANTABILITY AND FITNESS FOR
 * A PARTICULAR PURPOSE ARE DISCLAIMED. IN NO EVENT SHALL THE COPYRIGHT
 * OWNER OR CONTRIBUTORS BE LIABLE FOR ANY DIRECT, INDIRECT, INCIDENTAL,
 * SPECIAL, EXEMPLARY, OR CONSEQUENTIAL DAMAGES (INCLUDING, BUT NOT
 * LIMITED TO, PROCUREMENT OF SUBSTITUTE GOODS OR SERVICES; LOSS OF USE,
 * DATA, OR PROFITS; OR BUSINESS INTERRUPTION) HOWEVER CAUSED AND ON ANY
 * THEORY OF LIABILITY, WHETHER IN CONTRACT, STRICT LIABILITY, OR TORT
 * (INCLUDING NEGLIGENCE OR OTHERWISE) ARISING IN ANY WAY OUT OF THE USE
 * OF THIS SOFTWARE, EVEN IF ADVISED OF THE POSSIBILITY OF SUCH DAMAGE.
 */

#include "config.h"
#include "V8FormData.h"

#include "V8Blob.h"
#include "V8HTMLFormElement.h"
#include "bindings/v8/V8Binding.h"
#include "bindings/v8/V8Utilities.h"
#include "core/html/DOMFormData.h"

namespace WebCore {

<<<<<<< HEAD
void V8FormData::constructorCustom(const v8::FunctionCallbackInfo<v8::Value>& info)
{
    HTMLFormElement* form = 0;
    if (info.Length() > 0 && V8HTMLFormElement::HasInstance(info[0], info.GetIsolate(), worldType(info.GetIsolate())))
        form = V8HTMLFormElement::toNative(info[0]->ToObject());
    RefPtr<DOMFormData> domFormData = DOMFormData::create(form);

    v8::Handle<v8::Object> wrapper = info.Holder();
    V8DOMWrapper::associateObjectWithWrapper<V8FormData>(domFormData.release(), &wrapperTypeInfo, wrapper, info.GetIsolate(), WrapperConfiguration::Dependent);
    info.GetReturnValue().Set(wrapper);
}

void V8FormData::appendMethodCustom(const v8::FunctionCallbackInfo<v8::Value>& info)
{
=======
void V8FormData::appendMethodCustom(const v8::FunctionCallbackInfo<v8::Value>& info)
{
>>>>>>> 8c15b39e
    if (info.Length() < 2) {
        throwError(v8SyntaxError, "Not enough arguments", info.GetIsolate());
        return;
    }

    DOMFormData* domFormData = V8FormData::toNative(info.Holder());
<<<<<<< HEAD

    String name = toWebCoreStringWithNullCheck(info[0]);

    v8::Handle<v8::Value> arg = info[1];
    if (V8Blob::HasInstance(arg, info.GetIsolate(), worldType(info.GetIsolate()))) {
=======
    V8TRYCATCH_FOR_V8STRINGRESOURCE_VOID(V8StringResource<WithNullCheck>, name, info[0]);

    v8::Handle<v8::Value> arg = info[1];
    if (V8Blob::hasInstance(arg, info.GetIsolate(), worldType(info.GetIsolate()))) {
>>>>>>> 8c15b39e
        v8::Handle<v8::Object> object = v8::Handle<v8::Object>::Cast(arg);
        Blob* blob = V8Blob::toNative(object);
        ASSERT(blob);

        String filename;
<<<<<<< HEAD
        if (info.Length() >= 3 && !info[2]->IsUndefined())
            filename = toWebCoreStringWithNullCheck(info[2]);
=======
        if (info.Length() >= 3) {
            V8TRYCATCH_FOR_V8STRINGRESOURCE_VOID(V8StringResource<WithUndefinedOrNullCheck>, filenameResource, info[2]);
            filename = filenameResource;
        }
>>>>>>> 8c15b39e

        domFormData->append(name, blob, filename);
    } else {
        V8TRYCATCH_FOR_V8STRINGRESOURCE_VOID(V8StringResource<WithNullCheck>, argString, arg);
        domFormData->append(name, argString);
    }
}

} // namespace WebCore<|MERGE_RESOLUTION|>--- conflicted
+++ resolved
@@ -39,57 +39,27 @@
 
 namespace WebCore {
 
-<<<<<<< HEAD
-void V8FormData::constructorCustom(const v8::FunctionCallbackInfo<v8::Value>& info)
-{
-    HTMLFormElement* form = 0;
-    if (info.Length() > 0 && V8HTMLFormElement::HasInstance(info[0], info.GetIsolate(), worldType(info.GetIsolate())))
-        form = V8HTMLFormElement::toNative(info[0]->ToObject());
-    RefPtr<DOMFormData> domFormData = DOMFormData::create(form);
-
-    v8::Handle<v8::Object> wrapper = info.Holder();
-    V8DOMWrapper::associateObjectWithWrapper<V8FormData>(domFormData.release(), &wrapperTypeInfo, wrapper, info.GetIsolate(), WrapperConfiguration::Dependent);
-    info.GetReturnValue().Set(wrapper);
-}
-
 void V8FormData::appendMethodCustom(const v8::FunctionCallbackInfo<v8::Value>& info)
 {
-=======
-void V8FormData::appendMethodCustom(const v8::FunctionCallbackInfo<v8::Value>& info)
-{
->>>>>>> 8c15b39e
     if (info.Length() < 2) {
         throwError(v8SyntaxError, "Not enough arguments", info.GetIsolate());
         return;
     }
 
     DOMFormData* domFormData = V8FormData::toNative(info.Holder());
-<<<<<<< HEAD
-
-    String name = toWebCoreStringWithNullCheck(info[0]);
-
-    v8::Handle<v8::Value> arg = info[1];
-    if (V8Blob::HasInstance(arg, info.GetIsolate(), worldType(info.GetIsolate()))) {
-=======
     V8TRYCATCH_FOR_V8STRINGRESOURCE_VOID(V8StringResource<WithNullCheck>, name, info[0]);
 
     v8::Handle<v8::Value> arg = info[1];
     if (V8Blob::hasInstance(arg, info.GetIsolate(), worldType(info.GetIsolate()))) {
->>>>>>> 8c15b39e
         v8::Handle<v8::Object> object = v8::Handle<v8::Object>::Cast(arg);
         Blob* blob = V8Blob::toNative(object);
         ASSERT(blob);
 
         String filename;
-<<<<<<< HEAD
-        if (info.Length() >= 3 && !info[2]->IsUndefined())
-            filename = toWebCoreStringWithNullCheck(info[2]);
-=======
         if (info.Length() >= 3) {
             V8TRYCATCH_FOR_V8STRINGRESOURCE_VOID(V8StringResource<WithUndefinedOrNullCheck>, filenameResource, info[2]);
             filename = filenameResource;
         }
->>>>>>> 8c15b39e
 
         domFormData->append(name, blob, filename);
     } else {
