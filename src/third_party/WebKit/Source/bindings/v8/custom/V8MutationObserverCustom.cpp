--- conflicted
+++ resolved
@@ -32,10 +32,7 @@
 #include "V8MutationObserver.h"
 
 #include "bindings/v8/ExceptionMessages.h"
-<<<<<<< HEAD
-=======
 #include "bindings/v8/ExceptionState.h"
->>>>>>> 8c15b39e
 #include "bindings/v8/V8Binding.h"
 #include "bindings/v8/V8DOMWrapper.h"
 #include "bindings/v8/V8MutationCallback.h"
@@ -46,37 +43,24 @@
 
 void V8MutationObserver::constructorCustom(const v8::FunctionCallbackInfo<v8::Value>& info)
 {
-<<<<<<< HEAD
-    if (info.Length() < 1) {
-        throwTypeError(ExceptionMessages::failedToConstruct("MutationObserver", ExceptionMessages::notEnoughArguments(1, info.Length())), info.GetIsolate());
-=======
     ExceptionState exceptionState(ExceptionState::ConstructionContext, "MutationObserver", info.Holder(), info.GetIsolate());
     if (info.Length() < 1) {
         exceptionState.throwTypeError(ExceptionMessages::notEnoughArguments(1, info.Length()));
         exceptionState.throwIfNeeded();
->>>>>>> 8c15b39e
         return;
     }
 
     v8::Local<v8::Value> arg = info[0];
     if (!arg->IsFunction()) {
-<<<<<<< HEAD
-        throwTypeError("Callback argument must be a function", info.GetIsolate());
-=======
         exceptionState.throwTypeError("Callback argument must be a function");
         exceptionState.throwIfNeeded();
->>>>>>> 8c15b39e
         return;
     }
 
     ExecutionContext* context = getExecutionContext();
     v8::Handle<v8::Object> wrapper = info.Holder();
 
-<<<<<<< HEAD
-    RefPtr<MutationCallback> callback = V8MutationCallback::create(v8::Handle<v8::Function>::Cast(arg), context, wrapper, info.GetIsolate());
-=======
     OwnPtr<MutationCallback> callback = V8MutationCallback::create(v8::Handle<v8::Function>::Cast(arg), context, wrapper, info.GetIsolate());
->>>>>>> 8c15b39e
     RefPtr<MutationObserver> observer = MutationObserver::create(callback.release());
 
     V8DOMWrapper::associateObjectWithWrapper<V8MutationObserver>(observer.release(), &wrapperTypeInfo, wrapper, info.GetIsolate(), WrapperConfiguration::Dependent);
