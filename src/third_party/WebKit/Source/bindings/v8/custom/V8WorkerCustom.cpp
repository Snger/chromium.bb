--- conflicted
+++ resolved
@@ -44,10 +44,7 @@
 
 void V8Worker::postMessageMethodCustom(const v8::FunctionCallbackInfo<v8::Value>& info)
 {
-<<<<<<< HEAD
-=======
     ExceptionState exceptionState(ExceptionState::ExecutionContext, "postMessage", "Worker", info.Holder(), info.GetIsolate());
->>>>>>> 8c15b39e
     Worker* worker = V8Worker::toNative(info.Holder());
     MessagePortArray ports;
     ArrayBufferArray arrayBuffers;
@@ -55,15 +52,10 @@
         const int transferablesArgIndex = 1;
         bool notASequence = false;
         if (!extractTransferables(info[transferablesArgIndex], ports, arrayBuffers, notASequence, info.GetIsolate())) {
-<<<<<<< HEAD
-            if (notASequence)
-                throwTypeError(ExceptionMessages::failedToExecute("postMessage", "Worker", ExceptionMessages::notAnArrayTypeArgumentOrValue(transferablesArgIndex + 1)), info.GetIsolate());
-=======
             if (notASequence) {
                 exceptionState.throwTypeError(ExceptionMessages::notAnArrayTypeArgumentOrValue(transferablesArgIndex + 1));
                 exceptionState.throwIfNeeded();
             }
->>>>>>> 8c15b39e
             return;
         }
     }
@@ -71,14 +63,8 @@
     RefPtr<SerializedScriptValue> message = SerializedScriptValue::create(info[0], &ports, &arrayBuffers, didThrow, info.GetIsolate());
     if (didThrow)
         return;
-<<<<<<< HEAD
-    ExceptionState es(info.GetIsolate());
-    worker->postMessage(message.release(), &ports, es);
-    es.throwIfNeeded();
-=======
     worker->postMessage(message.release(), &ports, exceptionState);
     exceptionState.throwIfNeeded();
->>>>>>> 8c15b39e
 }
 
 } // namespace WebCore