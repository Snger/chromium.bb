/*
 * Copyright (C) 2007-2009 Google Inc. All rights reserved.
 * Copyright (C) 2010 Torch Mobile (Beijing) Co. Ltd. All rights reserved.
 *
 * Redistribution and use in source and binary forms, with or without
 * modification, are permitted provided that the following conditions are
 * met:
 *
 *     * Redistributions of source code must retain the above copyright
 * notice, this list of conditions and the following disclaimer.
 *     * Redistributions in binary form must reproduce the above
 * copyright notice, this list of conditions and the following disclaimer
 * in the documentation and/or other materials provided with the
 * distribution.
 *     * Neither the name of Google Inc. nor the names of its
 * contributors may be used to endorse or promote products derived from
 * this software without specific prior written permission.
 *
 * THIS SOFTWARE IS PROVIDED BY THE COPYRIGHT HOLDERS AND CONTRIBUTORS
 * "AS IS" AND ANY EXPRESS OR IMPLIED WARRANTIES, INCLUDING, BUT NOT
 * LIMITED TO, THE IMPLIED WARRANTIES OF MERCHANTABILITY AND FITNESS FOR
 * A PARTICULAR PURPOSE ARE DISCLAIMED. IN NO EVENT SHALL THE COPYRIGHT
 * OWNER OR CONTRIBUTORS BE LIABLE FOR ANY DIRECT, INDIRECT, INCIDENTAL,
 * SPECIAL, EXEMPLARY, OR CONSEQUENTIAL DAMAGES (INCLUDING, BUT NOT
 * LIMITED TO, PROCUREMENT OF SUBSTITUTE GOODS OR SERVICES; LOSS OF USE,
 * DATA, OR PROFITS; OR BUSINESS INTERRUPTION) HOWEVER CAUSED AND ON ANY
 * THEORY OF LIABILITY, WHETHER IN CONTRACT, STRICT LIABILITY, OR TORT
 * (INCLUDING NEGLIGENCE OR OTHERWISE) ARISING IN ANY WAY OUT OF THE USE
 * OF THIS SOFTWARE, EVEN IF ADVISED OF THE POSSIBILITY OF SUCH DAMAGE.
 */

#include "config.h"
#include "V8HTMLCanvasElement.h"

#include "V8CanvasRenderingContext2D.h"
#include "V8Node.h"
#include "V8WebGLRenderingContext.h"
#include "bindings/v8/ExceptionState.h"
#include "bindings/v8/ScriptState.h"
#include "bindings/v8/V8Binding.h"
#include "core/html/HTMLCanvasElement.h"
#include "core/html/canvas/Canvas2DContextAttributes.h"
#include "core/html/canvas/CanvasRenderingContext.h"
#include "core/html/canvas/WebGLContextAttributes.h"
#include "core/inspector/InspectorCanvasInstrumentation.h"
#include "wtf/MathExtras.h"
#include "wtf/text/WTFString.h"

namespace WebCore {

void V8HTMLCanvasElement::getContextMethodCustom(const v8::FunctionCallbackInfo<v8::Value>& info)
{
    v8::Handle<v8::Object> holder = info.Holder();
<<<<<<< HEAD
=======
    v8::Isolate* isolate = info.GetIsolate();
>>>>>>> 8c15b39e
    HTMLCanvasElement* imp = V8HTMLCanvasElement::toNative(holder);
    V8TRYCATCH_FOR_V8STRINGRESOURCE_VOID(V8StringResource<>, contextIdResource, info[0]);
    String contextId = contextIdResource;
    RefPtr<CanvasContextAttributes> attributes;
    if (contextId == "webgl" || contextId == "experimental-webgl" || contextId == "webkit-3d") {
        RefPtr<WebGLContextAttributes> webGLAttributes = WebGLContextAttributes::create();
        if (info.Length() > 1 && info[1]->IsObject()) {
            v8::Handle<v8::Object> jsAttributes = info[1]->ToObject();
<<<<<<< HEAD
            v8::Handle<v8::String> alpha = v8::String::NewSymbol("alpha");
=======
            v8::Handle<v8::String> alpha = v8AtomicString(isolate, "alpha");
>>>>>>> 8c15b39e
            if (jsAttributes->Has(alpha))
                webGLAttributes->setAlpha(jsAttributes->Get(alpha)->BooleanValue());
            v8::Handle<v8::String> depth = v8AtomicString(isolate, "depth");
            if (jsAttributes->Has(depth))
                webGLAttributes->setDepth(jsAttributes->Get(depth)->BooleanValue());
            v8::Handle<v8::String> stencil = v8AtomicString(isolate, "stencil");
            if (jsAttributes->Has(stencil))
                webGLAttributes->setStencil(jsAttributes->Get(stencil)->BooleanValue());
            v8::Handle<v8::String> antialias = v8AtomicString(isolate, "antialias");
            if (jsAttributes->Has(antialias))
                webGLAttributes->setAntialias(jsAttributes->Get(antialias)->BooleanValue());
            v8::Handle<v8::String> premultipliedAlpha = v8AtomicString(isolate, "premultipliedAlpha");
            if (jsAttributes->Has(premultipliedAlpha))
                webGLAttributes->setPremultipliedAlpha(jsAttributes->Get(premultipliedAlpha)->BooleanValue());
            v8::Handle<v8::String> preserveDrawingBuffer = v8AtomicString(isolate, "preserveDrawingBuffer");
            if (jsAttributes->Has(preserveDrawingBuffer))
                webGLAttributes->setPreserveDrawingBuffer(jsAttributes->Get(preserveDrawingBuffer)->BooleanValue());
            v8::Handle<v8::String> failIfMajorPerformanceCaveat = v8AtomicString(isolate, "failIfMajorPerformanceCaveat");
            if (jsAttributes->Has(failIfMajorPerformanceCaveat))
                webGLAttributes->setFailIfMajorPerformanceCaveat(jsAttributes->Get(failIfMajorPerformanceCaveat)->BooleanValue());
        }
        attributes = webGLAttributes;
    } else {
        RefPtr<Canvas2DContextAttributes> canvas2DAttributes = Canvas2DContextAttributes::create();
        if (info.Length() > 1 && info[1]->IsObject()) {
            v8::Handle<v8::Object> jsAttributes = info[1]->ToObject();
<<<<<<< HEAD
            v8::Handle<v8::String> alpha = v8::String::NewSymbol("alpha");
=======
            v8::Handle<v8::String> alpha = v8AtomicString(isolate, "alpha");
>>>>>>> 8c15b39e
            if (jsAttributes->Has(alpha))
                canvas2DAttributes->setAlpha(jsAttributes->Get(alpha)->BooleanValue());
        }
        attributes = canvas2DAttributes;
    }
    CanvasRenderingContext* result = imp->getContext(contextId, attributes.get());
    if (!result) {
        v8SetReturnValueNull(info);
        return;
    }
    if (result->is2d()) {
<<<<<<< HEAD
        v8::Handle<v8::Value> v8Result = toV8(static_cast<CanvasRenderingContext2D*>(result), info.Holder(), info.GetIsolate());
=======
        v8::Handle<v8::Value> v8Result = toV8(toCanvasRenderingContext2D(result), info.Holder(), info.GetIsolate());
>>>>>>> 8c15b39e
        if (InspectorInstrumentation::canvasAgentEnabled(&imp->document())) {
            ScriptState* scriptState = ScriptState::forContext(isolate->GetCurrentContext());
            ScriptObject context(scriptState, v8::Handle<v8::Object>::Cast(v8Result));
            ScriptObject wrapped = InspectorInstrumentation::wrapCanvas2DRenderingContextForInstrumentation(&imp->document(), context);
            if (!wrapped.hasNoValue()) {
                v8SetReturnValue(info, wrapped.v8Value());
                return;
            }
        }
        v8SetReturnValue(info, v8Result);
        return;
    }
    if (result->is3d()) {
<<<<<<< HEAD
        v8::Handle<v8::Value> v8Result = toV8(static_cast<WebGLRenderingContext*>(result), info.Holder(), info.GetIsolate());
=======
        v8::Handle<v8::Value> v8Result = toV8(toWebGLRenderingContext(result), info.Holder(), info.GetIsolate());
>>>>>>> 8c15b39e
        if (InspectorInstrumentation::canvasAgentEnabled(&imp->document())) {
            ScriptState* scriptState = ScriptState::forContext(isolate->GetCurrentContext());
            ScriptObject glContext(scriptState, v8::Handle<v8::Object>::Cast(v8Result));
            ScriptObject wrapped = InspectorInstrumentation::wrapWebGLRenderingContextForInstrumentation(&imp->document(), glContext);
            if (!wrapped.hasNoValue()) {
                v8SetReturnValue(info, wrapped.v8Value());
                return;
            }
        }
        v8SetReturnValue(info, v8Result);
        return;
    }
    ASSERT_NOT_REACHED();
    v8SetReturnValueNull(info);
}

void V8HTMLCanvasElement::toDataURLMethodCustom(const v8::FunctionCallbackInfo<v8::Value>& info)
{
    v8::Handle<v8::Object> holder = info.Holder();
    HTMLCanvasElement* canvas = V8HTMLCanvasElement::toNative(holder);
<<<<<<< HEAD
    ExceptionState es(info.GetIsolate());
=======
    ExceptionState exceptionState(ExceptionState::ExecutionContext, "toDataURL", "HTMLCanvasElement", info.Holder(), info.GetIsolate());
>>>>>>> 8c15b39e

    V8TRYCATCH_FOR_V8STRINGRESOURCE_VOID(V8StringResource<>, type, info[0]);
    double quality;
    double* qualityPtr = 0;
    if (info.Length() > 1 && info[1]->IsNumber()) {
        quality = info[1]->NumberValue();
        qualityPtr = &quality;
    }

<<<<<<< HEAD
    String result = canvas->toDataURL(type, qualityPtr, es);
    es.throwIfNeeded();
=======
    String result = canvas->toDataURL(type, qualityPtr, exceptionState);
    exceptionState.throwIfNeeded();
>>>>>>> 8c15b39e
    v8SetReturnValueStringOrUndefined(info, result, info.GetIsolate());
}

} // namespace WebCore<|MERGE_RESOLUTION|>--- conflicted
+++ resolved
@@ -51,10 +51,7 @@
 void V8HTMLCanvasElement::getContextMethodCustom(const v8::FunctionCallbackInfo<v8::Value>& info)
 {
     v8::Handle<v8::Object> holder = info.Holder();
-<<<<<<< HEAD
-=======
     v8::Isolate* isolate = info.GetIsolate();
->>>>>>> 8c15b39e
     HTMLCanvasElement* imp = V8HTMLCanvasElement::toNative(holder);
     V8TRYCATCH_FOR_V8STRINGRESOURCE_VOID(V8StringResource<>, contextIdResource, info[0]);
     String contextId = contextIdResource;
@@ -63,11 +60,7 @@
         RefPtr<WebGLContextAttributes> webGLAttributes = WebGLContextAttributes::create();
         if (info.Length() > 1 && info[1]->IsObject()) {
             v8::Handle<v8::Object> jsAttributes = info[1]->ToObject();
-<<<<<<< HEAD
-            v8::Handle<v8::String> alpha = v8::String::NewSymbol("alpha");
-=======
             v8::Handle<v8::String> alpha = v8AtomicString(isolate, "alpha");
->>>>>>> 8c15b39e
             if (jsAttributes->Has(alpha))
                 webGLAttributes->setAlpha(jsAttributes->Get(alpha)->BooleanValue());
             v8::Handle<v8::String> depth = v8AtomicString(isolate, "depth");
@@ -94,11 +87,7 @@
         RefPtr<Canvas2DContextAttributes> canvas2DAttributes = Canvas2DContextAttributes::create();
         if (info.Length() > 1 && info[1]->IsObject()) {
             v8::Handle<v8::Object> jsAttributes = info[1]->ToObject();
-<<<<<<< HEAD
-            v8::Handle<v8::String> alpha = v8::String::NewSymbol("alpha");
-=======
             v8::Handle<v8::String> alpha = v8AtomicString(isolate, "alpha");
->>>>>>> 8c15b39e
             if (jsAttributes->Has(alpha))
                 canvas2DAttributes->setAlpha(jsAttributes->Get(alpha)->BooleanValue());
         }
@@ -110,11 +99,7 @@
         return;
     }
     if (result->is2d()) {
-<<<<<<< HEAD
-        v8::Handle<v8::Value> v8Result = toV8(static_cast<CanvasRenderingContext2D*>(result), info.Holder(), info.GetIsolate());
-=======
         v8::Handle<v8::Value> v8Result = toV8(toCanvasRenderingContext2D(result), info.Holder(), info.GetIsolate());
->>>>>>> 8c15b39e
         if (InspectorInstrumentation::canvasAgentEnabled(&imp->document())) {
             ScriptState* scriptState = ScriptState::forContext(isolate->GetCurrentContext());
             ScriptObject context(scriptState, v8::Handle<v8::Object>::Cast(v8Result));
@@ -128,11 +113,7 @@
         return;
     }
     if (result->is3d()) {
-<<<<<<< HEAD
-        v8::Handle<v8::Value> v8Result = toV8(static_cast<WebGLRenderingContext*>(result), info.Holder(), info.GetIsolate());
-=======
         v8::Handle<v8::Value> v8Result = toV8(toWebGLRenderingContext(result), info.Holder(), info.GetIsolate());
->>>>>>> 8c15b39e
         if (InspectorInstrumentation::canvasAgentEnabled(&imp->document())) {
             ScriptState* scriptState = ScriptState::forContext(isolate->GetCurrentContext());
             ScriptObject glContext(scriptState, v8::Handle<v8::Object>::Cast(v8Result));
@@ -153,11 +134,7 @@
 {
     v8::Handle<v8::Object> holder = info.Holder();
     HTMLCanvasElement* canvas = V8HTMLCanvasElement::toNative(holder);
-<<<<<<< HEAD
-    ExceptionState es(info.GetIsolate());
-=======
     ExceptionState exceptionState(ExceptionState::ExecutionContext, "toDataURL", "HTMLCanvasElement", info.Holder(), info.GetIsolate());
->>>>>>> 8c15b39e
 
     V8TRYCATCH_FOR_V8STRINGRESOURCE_VOID(V8StringResource<>, type, info[0]);
     double quality;
@@ -167,13 +144,8 @@
         qualityPtr = &quality;
     }
 
-<<<<<<< HEAD
-    String result = canvas->toDataURL(type, qualityPtr, es);
-    es.throwIfNeeded();
-=======
     String result = canvas->toDataURL(type, qualityPtr, exceptionState);
     exceptionState.throwIfNeeded();
->>>>>>> 8c15b39e
     v8SetReturnValueStringOrUndefined(info, result, info.GetIsolate());
 }
 
