/*
* Copyright (C) 2012 Google Inc. All rights reserved.
*
* Redistribution and use in source and binary forms, with or without
* modification, are permitted provided that the following conditions are
* met:
*
*     * Redistributions of source code must retain the above copyright
* notice, this list of conditions and the following disclaimer.
*     * Redistributions in binary form must reproduce the above
* copyright notice, this list of conditions and the following disclaimer
* in the documentation and/or other materials provided with the
* distribution.
*     * Neither the name of Google Inc. nor the names of its
* contributors may be used to endorse or promote products derived from
* this software without specific prior written permission.
*
* THIS SOFTWARE IS PROVIDED BY THE COPYRIGHT HOLDERS AND CONTRIBUTORS
* "AS IS" AND ANY EXPRESS OR IMPLIED WARRANTIES, INCLUDING, BUT NOT
* LIMITED TO, THE IMPLIED WARRANTIES OF MERCHANTABILITY AND FITNESS FOR
* A PARTICULAR PURPOSE ARE DISCLAIMED. IN NO EVENT SHALL THE COPYRIGHT
* OWNER OR CONTRIBUTORS BE LIABLE FOR ANY DIRECT, INDIRECT, INCIDENTAL,
* SPECIAL, EXEMPLARY, OR CONSEQUENTIAL DAMAGES (INCLUDING, BUT NOT
* LIMITED TO, PROCUREMENT OF SUBSTITUTE GOODS OR SERVICES; LOSS OF USE,
* DATA, OR PROFITS; OR BUSINESS INTERRUPTION) HOWEVER CAUSED AND ON ANY
* THEORY OF LIABILITY, WHETHER IN CONTRACT, STRICT LIABILITY, OR TORT
* (INCLUDING NEGLIGENCE OR OTHERWISE) ARISING IN ANY WAY OUT OF THE USE
* OF THIS SOFTWARE, EVEN IF ADVISED OF THE POSSIBILITY OF SUCH DAMAGE.
*/

#ifndef V8Callback_h
#define V8Callback_h

#include "bindings/v8/V8Binding.h"
#include "bindings/v8/V8Utilities.h"
#include "core/dom/ExceptionCode.h"
#include <v8.h>

namespace WebCore {

class ExecutionContext;

<<<<<<< HEAD
bool invokeCallback(v8::Handle<v8::Object> callback, int argc, v8::Handle<v8::Value> argv[], bool& callbackReturnValue, ExecutionContext*, v8::Isolate*);
bool invokeCallback(v8::Handle<v8::Object> callback, v8::Handle<v8::Object> thisObject, int argc, v8::Handle<v8::Value> argv[], bool& callbackReturnValue, ExecutionContext*, v8::Isolate*);
=======
// Returns false if the callback threw an exception, true otherwise.
bool invokeCallback(v8::Local<v8::Function> callback, int argc, v8::Handle<v8::Value> argv[], ExecutionContext*, v8::Isolate*);
bool invokeCallback(v8::Local<v8::Function> callback, v8::Handle<v8::Object> thisObject, int argc, v8::Handle<v8::Value> argv[], ExecutionContext*, v8::Isolate*);
>>>>>>> 8c15b39e

enum CallbackAllowedValueFlag {
    CallbackAllowUndefined = 1,
    CallbackAllowNull = 1 << 1
};

typedef unsigned CallbackAllowedValueFlags;

// 'FunctionOnly' is assumed for the created callback.
template <typename V8CallbackType>
PassOwnPtr<V8CallbackType> createFunctionOnlyCallback(v8::Local<v8::Value> value, bool& succeeded, v8::Isolate* isolate, CallbackAllowedValueFlags acceptedValues = 0)
{
    succeeded = true;

    if (value->IsUndefined() && (acceptedValues & CallbackAllowUndefined))
        return nullptr;

    if (value->IsNull() && (acceptedValues & CallbackAllowNull))
        return nullptr;

    if (!value->IsFunction()) {
        succeeded = false;
        setDOMException(TypeMismatchError, isolate);
        return nullptr;
    }

<<<<<<< HEAD
    return V8CallbackType::create(value, getExecutionContext());
=======
    return V8CallbackType::create(v8::Handle<v8::Function>::Cast(value), getExecutionContext());
>>>>>>> 8c15b39e
}

} // namespace WebCore

#endif // V8Callback_h<|MERGE_RESOLUTION|>--- conflicted
+++ resolved
@@ -40,14 +40,9 @@
 
 class ExecutionContext;
 
-<<<<<<< HEAD
-bool invokeCallback(v8::Handle<v8::Object> callback, int argc, v8::Handle<v8::Value> argv[], bool& callbackReturnValue, ExecutionContext*, v8::Isolate*);
-bool invokeCallback(v8::Handle<v8::Object> callback, v8::Handle<v8::Object> thisObject, int argc, v8::Handle<v8::Value> argv[], bool& callbackReturnValue, ExecutionContext*, v8::Isolate*);
-=======
 // Returns false if the callback threw an exception, true otherwise.
 bool invokeCallback(v8::Local<v8::Function> callback, int argc, v8::Handle<v8::Value> argv[], ExecutionContext*, v8::Isolate*);
 bool invokeCallback(v8::Local<v8::Function> callback, v8::Handle<v8::Object> thisObject, int argc, v8::Handle<v8::Value> argv[], ExecutionContext*, v8::Isolate*);
->>>>>>> 8c15b39e
 
 enum CallbackAllowedValueFlag {
     CallbackAllowUndefined = 1,
@@ -74,11 +69,7 @@
         return nullptr;
     }
 
-<<<<<<< HEAD
-    return V8CallbackType::create(value, getExecutionContext());
-=======
     return V8CallbackType::create(v8::Handle<v8::Function>::Cast(value), getExecutionContext());
->>>>>>> 8c15b39e
 }
 
 } // namespace WebCore
