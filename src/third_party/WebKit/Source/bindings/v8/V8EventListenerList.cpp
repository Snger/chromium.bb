/*
 * Copyright (C) 2009 Google Inc. All rights reserved.
 *
 * Redistribution and use in source and binary forms, with or without
 * modification, are permitted provided that the following conditions are
 * met:
 *
 *     * Redistributions of source code must retain the above copyright
 * notice, this list of conditions and the following disclaimer.
 *     * Redistributions in binary form must reproduce the above
 * copyright notice, this list of conditions and the following disclaimer
 * in the documentation and/or other materials provided with the
 * distribution.
 *     * Neither the name of Google Inc. nor the names of its
 * contributors may be used to endorse or promote products derived from
 * this software without specific prior written permission.
 *
 * THIS SOFTWARE IS PROVIDED BY THE COPYRIGHT HOLDERS AND CONTRIBUTORS
 * "AS IS" AND ANY EXPRESS OR IMPLIED WARRANTIES, INCLUDING, BUT NOT
 * LIMITED TO, THE IMPLIED WARRANTIES OF MERCHANTABILITY AND FITNESS FOR
 * A PARTICULAR PURPOSE ARE DISCLAIMED. IN NO EVENT SHALL THE COPYRIGHT
 * OWNER OR CONTRIBUTORS BE LIABLE FOR ANY DIRECT, INDIRECT, INCIDENTAL,
 * SPECIAL, EXEMPLARY, OR CONSEQUENTIAL DAMAGES (INCLUDING, BUT NOT
 * LIMITED TO, PROCUREMENT OF SUBSTITUTE GOODS OR SERVICES; LOSS OF USE,
 * DATA, OR PROFITS; OR BUSINESS INTERRUPTION) HOWEVER CAUSED AND ON ANY
 * THEORY OF LIABILITY, WHETHER IN CONTRACT, STRICT LIABILITY, OR TORT
 * (INCLUDING NEGLIGENCE OR OTHERWISE) ARISING IN ANY WAY OUT OF THE USE
 * OF THIS SOFTWARE, EVEN IF ADVISED OF THE POSSIBILITY OF SUCH DAMAGE.
 */

#include "config.h"
#include "bindings/v8/V8EventListenerList.h"

#include "V8Window.h"
#include "bindings/v8/V8Binding.h"
#include "bindings/v8/V8WorkerGlobalScopeEventListener.h"

namespace WebCore {

PassRefPtr<EventListener> V8EventListenerList::getEventListener(v8::Local<v8::Value> value, bool isAttribute, ListenerLookupType lookup)
{
    v8::Isolate* isolate = v8::Isolate::GetCurrent();
    v8::Handle<v8::Context> context = isolate->GetCurrentContext();
    if (context.IsEmpty())
        return 0;
<<<<<<< HEAD
    v8::Isolate* isolate = context->GetIsolate();
=======
>>>>>>> 8c15b39e
    if (lookup == ListenerFindOnly) {
        // Used by EventTarget::removeEventListener, specifically
        // EventTargetV8Internal::removeEventListenerMethod
        ASSERT(!isAttribute);
        return V8EventListenerList::findWrapper(value, isolate);
    }
    if (V8DOMWrapper::isWrapperOfType(toInnerGlobalObject(context), &V8Window::wrapperTypeInfo))
        return V8EventListenerList::findOrCreateWrapper<V8EventListener>(value, isAttribute, isolate);
    return V8EventListenerList::findOrCreateWrapper<V8WorkerGlobalScopeEventListener>(value, isAttribute, isolate);
}

} // namespace WebCore<|MERGE_RESOLUTION|>--- conflicted
+++ resolved
@@ -43,10 +43,6 @@
     v8::Handle<v8::Context> context = isolate->GetCurrentContext();
     if (context.IsEmpty())
         return 0;
-<<<<<<< HEAD
-    v8::Isolate* isolate = context->GetIsolate();
-=======
->>>>>>> 8c15b39e
     if (lookup == ListenerFindOnly) {
         // Used by EventTarget::removeEventListener, specifically
         // EventTargetV8Internal::removeEventListenerMethod
