--- conflicted
+++ resolved
@@ -41,13 +41,8 @@
 
 namespace WebCore {
 
-<<<<<<< HEAD
-ScriptPromiseResolver::ScriptPromiseResolver(ScriptPromise promise, v8::Isolate* isolate)
-    : m_isolate(isolate)
-=======
 ScriptPromiseResolver::ScriptPromiseResolver(ScriptPromise promise)
     : m_isolate(promise.isolate())
->>>>>>> 8c15b39e
     , m_promise(promise)
 {
 }
@@ -62,36 +57,20 @@
 
 PassRefPtr<ScriptPromiseResolver> ScriptPromiseResolver::create(ScriptPromise promise, ExecutionContext* context)
 {
-<<<<<<< HEAD
-    ASSERT(v8::Context::InContext());
-    ASSERT(context);
-    return adoptRef(new ScriptPromiseResolver(promise, toIsolate(context)));
-=======
     ASSERT(promise.isolate()->InContext());
     ASSERT(context);
     return adoptRef(new ScriptPromiseResolver(promise));
->>>>>>> 8c15b39e
 }
 
 PassRefPtr<ScriptPromiseResolver> ScriptPromiseResolver::create(ScriptPromise promise)
 {
-<<<<<<< HEAD
-    ASSERT(v8::Context::InContext());
-    v8::Isolate* isolate = v8::Isolate::GetCurrent();
-    return adoptRef(new ScriptPromiseResolver(promise, isolate));
-=======
     ASSERT(promise.isolate()->InContext());
     return adoptRef(new ScriptPromiseResolver(promise));
->>>>>>> 8c15b39e
 }
 
 bool ScriptPromiseResolver::isPending() const
 {
-<<<<<<< HEAD
-    ASSERT(v8::Context::InContext());
-=======
     ASSERT(m_isolate->InContext());
->>>>>>> 8c15b39e
     if (m_promise.hasNoValue())
         return false;
     v8::Local<v8::Object> promise = m_promise.v8Value().As<v8::Object>();
