--- conflicted
+++ resolved
@@ -399,11 +399,8 @@
         "restart": restart,
         "setVariableValue": setVariableValue,
         "stepInPositions": stepInPositions,
-<<<<<<< HEAD
-=======
         "isAtReturn": isAtReturn,
         "returnValue": returnValue,
->>>>>>> 8c15b39e
         "frameMirror": frameMirror
     };
 }
