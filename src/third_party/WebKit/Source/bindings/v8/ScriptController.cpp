--- conflicted
+++ resolved
@@ -277,47 +277,6 @@
     return TextPosition::minimumPosition();
 }
 
-<<<<<<< HEAD
-static inline v8::Local<v8::Context> contextForWorld(ScriptController& scriptController, DOMWrapperWorld* world)
-{
-    return scriptController.windowShell(world)->context();
-}
-
-v8::Local<v8::Context> ScriptController::currentWorldContext()
-{
-    if (!isolate()->InContext())
-        return contextForWorld(*this, mainThreadNormalWorld());
-
-    v8::Handle<v8::Context> context = isolate()->GetEnteredContext();
-    if (isNonWindowContextsAllowed() && !DOMWrapperWorld::contextHasCorrectPrototype(context))
-        return contextForWorld(*this, mainThreadNormalWorld());
-
-    DOMWrapperWorld* isolatedWorld = DOMWrapperWorld::isolatedWorld(context);
-    if (!isolatedWorld)
-        return contextForWorld(*this, mainThreadNormalWorld());
-
-    Frame* frame = toFrameIfNotDetached(context);
-    if (m_frame == frame)
-        return v8::Local<v8::Context>::New(m_isolate, context);
-
-    return contextForWorld(*this, isolatedWorld);
-}
-
-v8::Local<v8::Context> ScriptController::mainWorldContext()
-{
-    return contextForWorld(*this, mainThreadNormalWorld());
-}
-
-v8::Local<v8::Context> ScriptController::mainWorldContext(Frame* frame)
-{
-    if (!frame)
-        return v8::Local<v8::Context>();
-
-    return contextForWorld(frame->script(), mainThreadNormalWorld());
-}
-
-=======
->>>>>>> 65259cc3
 // Create a V8 object with an interceptor of NPObjectPropertyGetter.
 void ScriptController::bindToWindowObject(Frame* frame, const String& key, NPObject* object)
 {
