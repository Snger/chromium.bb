/*
 * Copyright (C) 2004, 2006 Apple Computer, Inc.  All rights reserved.
 * Copyright (C) 2007, 2008, 2009 Google, Inc.  All rights reserved.
 *
 * Redistribution and use in source and binary forms, with or without
 * modification, are permitted provided that the following conditions
 * are met:
 * 1. Redistributions of source code must retain the above copyright
 *    notice, this list of conditions and the following disclaimer.
 * 2. Redistributions in binary form must reproduce the above copyright
 *    notice, this list of conditions and the following disclaimer in the
 *    documentation and/or other materials provided with the distribution.
 *
 * THIS SOFTWARE IS PROVIDED BY APPLE COMPUTER, INC. ``AS IS'' AND ANY
 * EXPRESS OR IMPLIED WARRANTIES, INCLUDING, BUT NOT LIMITED TO, THE
 * IMPLIED WARRANTIES OF MERCHANTABILITY AND FITNESS FOR A PARTICULAR
 * PURPOSE ARE DISCLAIMED.  IN NO EVENT SHALL APPLE COMPUTER, INC. OR
 * CONTRIBUTORS BE LIABLE FOR ANY DIRECT, INDIRECT, INCIDENTAL, SPECIAL,
 * EXEMPLARY, OR CONSEQUENTIAL DAMAGES (INCLUDING, BUT NOT LIMITED TO,
 * PROCUREMENT OF SUBSTITUTE GOODS OR SERVICES; LOSS OF USE, DATA, OR
 * PROFITS; OR BUSINESS INTERRUPTION) HOWEVER CAUSED AND ON ANY THEORY
 * OF LIABILITY, WHETHER IN CONTRACT, STRICT LIABILITY, OR TORT
 * (INCLUDING NEGLIGENCE OR OTHERWISE) ARISING IN ANY WAY OUT OF THE USE
 * OF THIS SOFTWARE, EVEN IF ADVISED OF THE POSSIBILITY OF SUCH DAMAGE.
 */

#include "config.h"

#include "bindings/v8/NPV8Object.h"

#include "bindings/v8/ScriptController.h"
#include "bindings/v8/ScriptSourceCode.h"
#include "bindings/v8/V8Binding.h"
#include "bindings/v8/V8GCController.h"
#include "bindings/v8/V8NPUtils.h"
#include "bindings/v8/V8ObjectConstructor.h"
#include "bindings/v8/V8ScriptRunner.h"
#include "bindings/v8/WrapperTypeInfo.h"
#include "bindings/v8/npruntime_impl.h"
#include "bindings/v8/npruntime_priv.h"
#include "core/frame/DOMWindow.h"
#include "core/frame/Frame.h"
#include "platform/UserGestureIndicator.h"
#include "wtf/OwnPtr.h"

#include <stdio.h>
#include "wtf/StringExtras.h"
#include "wtf/text/WTFString.h"

using namespace WebCore;

namespace WebCore {

const WrapperTypeInfo* npObjectTypeInfo()
{
<<<<<<< HEAD
    static const WrapperTypeInfo typeInfo = { 0, 0, 0, 0, 0, 0, 0, WrapperTypeObjectPrototype };
=======
    static const WrapperTypeInfo typeInfo = { gin::kEmbedderBlink, 0, 0, 0, 0, 0, 0, 0, WrapperTypeObjectPrototype };
>>>>>>> 8c15b39e
    return &typeInfo;
}

// FIXME: Comments on why use malloc and free.
static NPObject* allocV8NPObject(NPP, NPClass*)
{
    return static_cast<NPObject*>(malloc(sizeof(V8NPObject)));
}

static void freeV8NPObject(NPObject* npObject)
{
    V8NPObject* v8NpObject = reinterpret_cast<V8NPObject*>(npObject);
    disposeUnderlyingV8Object(npObject, v8::Isolate::GetCurrent());
    free(v8NpObject);
}

static NPClass V8NPObjectClass = {
    NP_CLASS_STRUCT_VERSION,
    allocV8NPObject,
    freeV8NPObject,
    0, 0, 0, 0, 0, 0, 0, 0, 0, 0
};

static v8::Local<v8::Context> toV8Context(NPP npp, NPObject* npObject)
{
    ASSERT(npObject->_class == &V8NPObjectClass);
    V8NPObject* object = reinterpret_cast<V8NPObject*>(npObject);
    DOMWindow* window = object->rootObject;
    if (!window || !window->isCurrentlyDisplayedInFrame())
        return v8::Local<v8::Context>();
    return ScriptController::mainWorldContext(object->rootObject->frame());
}

static PassOwnPtr<v8::Handle<v8::Value>[]> createValueListFromVariantArgs(const NPVariant* arguments, uint32_t argumentCount, NPObject* owner, v8::Isolate* isolate)
{
    OwnPtr<v8::Handle<v8::Value>[]> argv = adoptArrayPtr(new v8::Handle<v8::Value>[argumentCount]);
    for (uint32_t index = 0; index < argumentCount; index++) {
        const NPVariant* arg = &arguments[index];
        argv[index] = convertNPVariantToV8Object(arg, owner, isolate);
    }
    return argv.release();
}

// Create an identifier (null terminated utf8 char*) from the NPIdentifier.
static v8::Local<v8::String> npIdentifierToV8Identifier(NPIdentifier name, v8::Isolate* isolate)
{
    PrivateIdentifier* identifier = static_cast<PrivateIdentifier*>(name);
    if (identifier->isString)
        return v8AtomicString(isolate, static_cast<const char*>(identifier->value.string));

    char buffer[32];
    snprintf(buffer, sizeof(buffer), "%d", identifier->value.number);
    return v8AtomicString(isolate, buffer);
}

NPObject* v8ObjectToNPObject(v8::Handle<v8::Object> object)
{
    return reinterpret_cast<NPObject*>(object->GetAlignedPointerFromInternalField(v8DOMWrapperObjectIndex));
}

NPObject* npCreateV8ScriptObject(NPP npp, v8::Handle<v8::Object> object, DOMWindow* root, v8::Isolate* isolate)
{
    // Check to see if this object is already wrapped.
    if (object->InternalFieldCount() == npObjectInternalFieldCount) {
        const WrapperTypeInfo* typeInfo = static_cast<const WrapperTypeInfo*>(object->GetAlignedPointerFromInternalField(v8DOMWrapperTypeIndex));
        if (typeInfo == npObjectTypeInfo()) {
            NPObject* returnValue = v8ObjectToNPObject(object);
            _NPN_RetainObject(returnValue);
            return returnValue;
        }
    }

    V8NPObjectVector* objectVector = 0;
    if (V8PerContextData* perContextData = V8PerContextData::from(object->CreationContext())) {
        int v8ObjectHash = object->GetIdentityHash();
        ASSERT(v8ObjectHash);
        V8NPObjectMap* v8NPObjectMap = perContextData->v8NPObjectMap();
        V8NPObjectMap::iterator iter = v8NPObjectMap->find(v8ObjectHash);
        if (iter != v8NPObjectMap->end()) {
            V8NPObjectVector& objects = iter->value;
            for (size_t index = 0; index < objects.size(); ++index) {
                V8NPObject* v8npObject = objects.at(index);
                if (v8npObject->v8Object == object && v8npObject->rootObject == root) {
                    _NPN_RetainObject(&v8npObject->object);
                    return reinterpret_cast<NPObject*>(v8npObject);
                }
            }
        } else {
            iter = v8NPObjectMap->set(v8ObjectHash, V8NPObjectVector()).iterator;
        }
        objectVector = &iter->value;
    }

    V8NPObject* v8npObject = reinterpret_cast<V8NPObject*>(_NPN_CreateObject(npp, &V8NPObjectClass));
    // This is uninitialized memory, we need to clear it so that
    // Persistent::Reset won't try to Dispose anything bogus.
    new (&v8npObject->v8Object) v8::Persistent<v8::Object>();
    v8npObject->v8Object.Reset(isolate, object);
    v8npObject->rootObject = root;

    if (objectVector)
        objectVector->append(v8npObject);

    return reinterpret_cast<NPObject*>(v8npObject);
}

V8NPObject* npObjectToV8NPObject(NPObject* npObject)
{
    if (npObject->_class != &V8NPObjectClass)
        return 0;
    V8NPObject* v8NpObject = reinterpret_cast<V8NPObject*>(npObject);
    if (v8NpObject->v8Object.IsEmpty())
        return 0;
    return v8NpObject;
}

void disposeUnderlyingV8Object(NPObject* npObject, v8::Isolate* isolate)
{
    ASSERT(npObject);
    V8NPObject* v8NpObject = npObjectToV8NPObject(npObject);
    if (!v8NpObject)
        return;
    v8::HandleScope scope(isolate);
    v8::Handle<v8::Object> v8Object = v8::Local<v8::Object>::New(isolate, v8NpObject->v8Object);
    ASSERT(!v8Object->CreationContext().IsEmpty());
    if (V8PerContextData* perContextData = V8PerContextData::from(v8Object->CreationContext())) {
        V8NPObjectMap* v8NPObjectMap = perContextData->v8NPObjectMap();
        int v8ObjectHash = v8Object->GetIdentityHash();
        ASSERT(v8ObjectHash);
        V8NPObjectMap::iterator iter = v8NPObjectMap->find(v8ObjectHash);
        if (iter != v8NPObjectMap->end()) {
            V8NPObjectVector& objects = iter->value;
            for (size_t index = 0; index < objects.size(); ++index) {
                if (objects.at(index) == v8NpObject) {
                    objects.remove(index);
                    break;
                }
            }
            if (objects.isEmpty())
                v8NPObjectMap->remove(v8ObjectHash);
        }
    }
    v8NpObject->v8Object.Reset();
    v8NpObject->rootObject = 0;
}

} // namespace WebCore

bool _NPN_Invoke(NPP npp, NPObject* npObject, NPIdentifier methodName, const NPVariant* arguments, uint32_t argumentCount, NPVariant* result)
{
    if (!npObject)
        return false;

    v8::Isolate* isolate = v8::Isolate::GetCurrent();

    V8NPObject* v8NpObject = npObjectToV8NPObject(npObject);
    if (!v8NpObject) {
        if (npObject->_class->invoke)
            return npObject->_class->invoke(npObject, methodName, arguments, argumentCount, result);

        VOID_TO_NPVARIANT(*result);
        return true;
    }

    PrivateIdentifier* identifier = static_cast<PrivateIdentifier*>(methodName);
    if (!identifier->isString)
        return false;

    if (!strcmp(identifier->value.string, "eval")) {
        if (argumentCount != 1)
            return false;
        if (arguments[0].type != NPVariantType_String)
            return false;
        return _NPN_Evaluate(npp, npObject, const_cast<NPString*>(&arguments[0].value.stringValue), result);
    }

    v8::HandleScope handleScope(isolate);
    // FIXME: should use the plugin's owner frame as the security context.
    v8::Handle<v8::Context> context = toV8Context(npp, npObject);
    if (context.IsEmpty())
        return false;

    v8::Context::Scope scope(context);
    ExceptionCatcher exceptionCatcher;

    v8::Handle<v8::Object> v8Object = v8::Local<v8::Object>::New(isolate, v8NpObject->v8Object);
    v8::Handle<v8::Value> functionObject = v8Object->Get(v8AtomicString(isolate, identifier->value.string));
    if (functionObject.IsEmpty() || functionObject->IsNull()) {
        NULL_TO_NPVARIANT(*result);
        return false;
    }
    if (functionObject->IsUndefined()) {
        VOID_TO_NPVARIANT(*result);
        return false;
    }

    Frame* frame = v8NpObject->rootObject->frame();
    ASSERT(frame);

    // Call the function object.
    v8::Handle<v8::Function> function = v8::Handle<v8::Function>::Cast(functionObject);
    OwnPtr<v8::Handle<v8::Value>[]> argv = createValueListFromVariantArgs(arguments, argumentCount, npObject, isolate);
    v8::Local<v8::Value> resultObject = frame->script().callFunction(function, v8Object, argumentCount, argv.get());

    // If we had an error, return false.  The spec is a little unclear here, but says "Returns true if the method was
    // successfully invoked".  If we get an error return value, was that successfully invoked?
    if (resultObject.IsEmpty())
        return false;

    convertV8ObjectToNPVariant(resultObject, npObject, result, isolate);
    return true;
}

// FIXME: Fix it same as _NPN_Invoke (HandleScope and such).
bool _NPN_InvokeDefault(NPP npp, NPObject* npObject, const NPVariant* arguments, uint32_t argumentCount, NPVariant* result)
{
    if (!npObject)
        return false;

    v8::Isolate* isolate = v8::Isolate::GetCurrent();

    V8NPObject* v8NpObject = npObjectToV8NPObject(npObject);
    if (!v8NpObject) {
        if (npObject->_class->invokeDefault)
            return npObject->_class->invokeDefault(npObject, arguments, argumentCount, result);

        VOID_TO_NPVARIANT(*result);
        return true;
    }

    VOID_TO_NPVARIANT(*result);

    v8::HandleScope handleScope(isolate);
    v8::Handle<v8::Context> context = toV8Context(npp, npObject);
    if (context.IsEmpty())
        return false;

    v8::Context::Scope scope(context);
    ExceptionCatcher exceptionCatcher;

    // Lookup the function object and call it.
    v8::Local<v8::Object> functionObject = v8::Local<v8::Object>::New(isolate, v8NpObject->v8Object);
    if (!functionObject->IsFunction())
        return false;

    v8::Local<v8::Value> resultObject;
    v8::Handle<v8::Function> function = v8::Local<v8::Function>::Cast(functionObject);
    if (!function->IsNull()) {
        Frame* frame = v8NpObject->rootObject->frame();
        ASSERT(frame);

        OwnPtr<v8::Handle<v8::Value>[]> argv = createValueListFromVariantArgs(arguments, argumentCount, npObject, isolate);
        resultObject = frame->script().callFunction(function, functionObject, argumentCount, argv.get());
    }
    // If we had an error, return false.  The spec is a little unclear here, but says "Returns true if the method was
    // successfully invoked".  If we get an error return value, was that successfully invoked?
    if (resultObject.IsEmpty())
        return false;

    convertV8ObjectToNPVariant(resultObject, npObject, result, isolate);
    return true;
}

bool _NPN_Evaluate(NPP npp, NPObject* npObject, NPString* npScript, NPVariant* result)
{
    // FIXME: Give the embedder a way to control this.
    bool popupsAllowed = false;
    return _NPN_EvaluateHelper(npp, popupsAllowed, npObject, npScript, result);
}

bool _NPN_EvaluateHelper(NPP npp, bool popupsAllowed, NPObject* npObject, NPString* npScript, NPVariant* result)
{
    VOID_TO_NPVARIANT(*result);
    if (!npObject)
        return false;

    V8NPObject* v8NpObject = npObjectToV8NPObject(npObject);
    if (!v8NpObject)
        return false;

    v8::Isolate* isolate = v8::Isolate::GetCurrent();
    v8::HandleScope handleScope(isolate);
    v8::Handle<v8::Context> context = toV8Context(npp, npObject);
    if (context.IsEmpty())
        return false;

    v8::Context::Scope scope(context);
    ExceptionCatcher exceptionCatcher;

    // FIXME: Is this branch still needed after switching to using UserGestureIndicator?
    String filename;
    if (!popupsAllowed)
        filename = "npscript";

    Frame* frame = v8NpObject->rootObject->frame();
    ASSERT(frame);

    String script = String::fromUTF8(npScript->UTF8Characters, npScript->UTF8Length);

    UserGestureIndicator gestureIndicator(popupsAllowed ? DefinitelyProcessingNewUserGesture : PossiblyProcessingUserGesture);
    v8::Local<v8::Value> v8result = frame->script().executeScriptAndReturnValue(context, ScriptSourceCode(script, KURL(ParsedURLString, filename)));

    if (v8result.IsEmpty())
        return false;

    if (_NPN_IsAlive(npObject))
        convertV8ObjectToNPVariant(v8result, npObject, result, isolate);
    return true;
}

bool _NPN_GetProperty(NPP npp, NPObject* npObject, NPIdentifier propertyName, NPVariant* result)
{
    if (!npObject)
        return false;

    if (V8NPObject* object = npObjectToV8NPObject(npObject)) {
        v8::Isolate* isolate = v8::Isolate::GetCurrent();
        v8::HandleScope handleScope(isolate);
        v8::Handle<v8::Context> context = toV8Context(npp, npObject);
        if (context.IsEmpty())
            return false;

        v8::Context::Scope scope(context);
        ExceptionCatcher exceptionCatcher;

        v8::Handle<v8::Object> obj = v8::Local<v8::Object>::New(isolate, object->v8Object);
        v8::Local<v8::Value> v8result = obj->Get(npIdentifierToV8Identifier(propertyName, isolate));

        if (v8result.IsEmpty())
            return false;

        convertV8ObjectToNPVariant(v8result, npObject, result, isolate);
        return true;
    }

    if (npObject->_class->hasProperty && npObject->_class->getProperty) {
        if (npObject->_class->hasProperty(npObject, propertyName))
            return npObject->_class->getProperty(npObject, propertyName, result);
    }

    VOID_TO_NPVARIANT(*result);
    return false;
}

bool _NPN_SetProperty(NPP npp, NPObject* npObject, NPIdentifier propertyName, const NPVariant* value)
{
    if (!npObject)
        return false;

    if (V8NPObject* object = npObjectToV8NPObject(npObject)) {
        v8::Isolate* isolate = v8::Isolate::GetCurrent();
        v8::HandleScope handleScope(isolate);
        v8::Handle<v8::Context> context = toV8Context(npp, npObject);
        if (context.IsEmpty())
            return false;

        v8::Context::Scope scope(context);
        ExceptionCatcher exceptionCatcher;

        v8::Handle<v8::Object> obj = v8::Local<v8::Object>::New(isolate, object->v8Object);
<<<<<<< HEAD
        obj->Set(npIdentifierToV8Identifier(propertyName), convertNPVariantToV8Object(value, object->rootObject->frame()->script().windowScriptNPObject(), context->GetIsolate()));
=======
        obj->Set(npIdentifierToV8Identifier(propertyName, context->GetIsolate()), convertNPVariantToV8Object(value, object->rootObject->frame()->script().windowScriptNPObject(), context->GetIsolate()));
>>>>>>> 8c15b39e
        return true;
    }

    if (npObject->_class->setProperty)
        return npObject->_class->setProperty(npObject, propertyName, value);

    return false;
}

bool _NPN_RemoveProperty(NPP npp, NPObject* npObject, NPIdentifier propertyName)
{
    if (!npObject)
        return false;

    V8NPObject* object = npObjectToV8NPObject(npObject);
    if (!object)
        return false;

    v8::Isolate* isolate = v8::Isolate::GetCurrent();
    v8::HandleScope handleScope(isolate);
    v8::Handle<v8::Context> context = toV8Context(npp, npObject);
    if (context.IsEmpty())
        return false;
    v8::Context::Scope scope(context);
    ExceptionCatcher exceptionCatcher;

    v8::Handle<v8::Object> obj = v8::Local<v8::Object>::New(isolate, object->v8Object);
    // FIXME: Verify that setting to undefined is right.
    obj->Set(npIdentifierToV8Identifier(propertyName, isolate), v8::Undefined(isolate));
    return true;
}

bool _NPN_HasProperty(NPP npp, NPObject* npObject, NPIdentifier propertyName)
{
    if (!npObject)
        return false;

    if (V8NPObject* object = npObjectToV8NPObject(npObject)) {
        v8::Isolate* isolate = v8::Isolate::GetCurrent();
        v8::HandleScope handleScope(isolate);
        v8::Handle<v8::Context> context = toV8Context(npp, npObject);
        if (context.IsEmpty())
            return false;
        v8::Context::Scope scope(context);
        ExceptionCatcher exceptionCatcher;

        v8::Handle<v8::Object> obj = v8::Local<v8::Object>::New(isolate, object->v8Object);
        return obj->Has(npIdentifierToV8Identifier(propertyName, isolate));
    }

    if (npObject->_class->hasProperty)
        return npObject->_class->hasProperty(npObject, propertyName);
    return false;
}

bool _NPN_HasMethod(NPP npp, NPObject* npObject, NPIdentifier methodName)
{
    if (!npObject)
        return false;

    if (V8NPObject* object = npObjectToV8NPObject(npObject)) {
        v8::Isolate* isolate = v8::Isolate::GetCurrent();
        v8::HandleScope handleScope(isolate);
        v8::Handle<v8::Context> context = toV8Context(npp, npObject);
        if (context.IsEmpty())
            return false;
        v8::Context::Scope scope(context);
        ExceptionCatcher exceptionCatcher;

        v8::Handle<v8::Object> obj = v8::Local<v8::Object>::New(isolate, object->v8Object);
        v8::Handle<v8::Value> prop = obj->Get(npIdentifierToV8Identifier(methodName, isolate));
        return prop->IsFunction();
    }

    if (npObject->_class->hasMethod)
        return npObject->_class->hasMethod(npObject, methodName);
    return false;
}

void _NPN_SetException(NPObject* npObject, const NPUTF8 *message)
{
    if (!npObject || !npObjectToV8NPObject(npObject)) {
        // We won't be able to find a proper scope for this exception, so just throw it.
        // This is consistent with JSC, which throws a global exception all the time.
        throwError(v8GeneralError, message, v8::Isolate::GetCurrent());
        return;
    }

    v8::HandleScope handleScope(v8::Isolate::GetCurrent());
    v8::Handle<v8::Context> context = toV8Context(0, npObject);
    if (context.IsEmpty())
        return;

    v8::Context::Scope scope(context);
    ExceptionCatcher exceptionCatcher;

    throwError(v8GeneralError, message, context->GetIsolate());
}

bool _NPN_Enumerate(NPP npp, NPObject* npObject, NPIdentifier** identifier, uint32_t* count)
{
    if (!npObject)
        return false;

    if (V8NPObject* object = npObjectToV8NPObject(npObject)) {
        v8::Isolate* isolate = v8::Isolate::GetCurrent();
        v8::HandleScope handleScope(isolate);
        v8::Local<v8::Context> context = toV8Context(npp, npObject);
        if (context.IsEmpty())
            return false;
        v8::Context::Scope scope(context);
        ExceptionCatcher exceptionCatcher;

        v8::Handle<v8::Object> obj = v8::Local<v8::Object>::New(isolate, object->v8Object);

        // FIXME: http://b/issue?id=1210340: Use a v8::Object::Keys() method when it exists, instead of evaluating javascript.

        // FIXME: Figure out how to cache this helper function.  Run a helper function that collects the properties
        // on the object into an array.
        const char enumeratorCode[] =
            "(function (obj) {"
            "  var props = [];"
            "  for (var prop in obj) {"
            "    props[props.length] = prop;"
            "  }"
            "  return props;"
            "});";
        v8::Handle<v8::String> source = v8::String::NewFromUtf8(isolate, enumeratorCode);
        v8::Handle<v8::Value> result = V8ScriptRunner::compileAndRunInternalScript(source, context->GetIsolate());
        ASSERT(!result.IsEmpty());
        ASSERT(result->IsFunction());
        v8::Handle<v8::Function> enumerator = v8::Handle<v8::Function>::Cast(result);
        v8::Handle<v8::Value> argv[] = { obj };
        v8::Local<v8::Value> propsObj = V8ScriptRunner::callInternalFunction(enumerator, v8::Handle<v8::Object>::Cast(result), WTF_ARRAY_LENGTH(argv), argv, context->GetIsolate());
        if (propsObj.IsEmpty())
            return false;

        // Convert the results into an array of NPIdentifiers.
        v8::Handle<v8::Array> props = v8::Handle<v8::Array>::Cast(propsObj);
        *count = props->Length();
        *identifier = static_cast<NPIdentifier*>(malloc(sizeof(NPIdentifier*) * *count));
        for (uint32_t i = 0; i < *count; ++i) {
            v8::Local<v8::Value> name = props->Get(v8::Integer::New(i, context->GetIsolate()));
            (*identifier)[i] = getStringIdentifier(v8::Local<v8::String>::Cast(name));
        }
        return true;
    }

    if (NP_CLASS_STRUCT_VERSION_HAS_ENUM(npObject->_class) && npObject->_class->enumerate)
       return npObject->_class->enumerate(npObject, identifier, count);

    return false;
}

bool _NPN_Construct(NPP npp, NPObject* npObject, const NPVariant* arguments, uint32_t argumentCount, NPVariant* result)
{
    if (!npObject)
        return false;

    v8::Isolate* isolate = v8::Isolate::GetCurrent();

    if (V8NPObject* object = npObjectToV8NPObject(npObject)) {
        v8::HandleScope handleScope(isolate);
        v8::Handle<v8::Context> context = toV8Context(npp, npObject);
        if (context.IsEmpty())
            return false;
        v8::Context::Scope scope(context);
        ExceptionCatcher exceptionCatcher;

        // Lookup the constructor function.
        v8::Handle<v8::Object> ctorObj = v8::Local<v8::Object>::New(isolate, object->v8Object);
        if (!ctorObj->IsFunction())
            return false;

        // Call the constructor.
        v8::Local<v8::Value> resultObject;
        v8::Handle<v8::Function> ctor = v8::Handle<v8::Function>::Cast(ctorObj);
        if (!ctor->IsNull()) {
            Frame* frame = object->rootObject->frame();
            ASSERT(frame);
            OwnPtr<v8::Handle<v8::Value>[]> argv = createValueListFromVariantArgs(arguments, argumentCount, npObject, isolate);
            resultObject = V8ObjectConstructor::newInstanceInDocument(ctor, argumentCount, argv.get(), frame ? frame->document() : 0);
        }

        if (resultObject.IsEmpty())
            return false;

        convertV8ObjectToNPVariant(resultObject, npObject, result, isolate);
        return true;
    }

    if (NP_CLASS_STRUCT_VERSION_HAS_CTOR(npObject->_class) && npObject->_class->construct)
        return npObject->_class->construct(npObject, arguments, argumentCount, result);

    return false;
}<|MERGE_RESOLUTION|>--- conflicted
+++ resolved
@@ -53,11 +53,7 @@
 
 const WrapperTypeInfo* npObjectTypeInfo()
 {
-<<<<<<< HEAD
-    static const WrapperTypeInfo typeInfo = { 0, 0, 0, 0, 0, 0, 0, WrapperTypeObjectPrototype };
-=======
     static const WrapperTypeInfo typeInfo = { gin::kEmbedderBlink, 0, 0, 0, 0, 0, 0, 0, WrapperTypeObjectPrototype };
->>>>>>> 8c15b39e
     return &typeInfo;
 }
 
@@ -418,11 +414,7 @@
         ExceptionCatcher exceptionCatcher;
 
         v8::Handle<v8::Object> obj = v8::Local<v8::Object>::New(isolate, object->v8Object);
-<<<<<<< HEAD
-        obj->Set(npIdentifierToV8Identifier(propertyName), convertNPVariantToV8Object(value, object->rootObject->frame()->script().windowScriptNPObject(), context->GetIsolate()));
-=======
         obj->Set(npIdentifierToV8Identifier(propertyName, context->GetIsolate()), convertNPVariantToV8Object(value, object->rootObject->frame()->script().windowScriptNPObject(), context->GetIsolate()));
->>>>>>> 8c15b39e
         return true;
     }
 
