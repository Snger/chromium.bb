/*
 * Copyright (C) 2010 Google Inc. All rights reserved.
 *
 * Redistribution and use in source and binary forms, with or without
 * modification, are permitted provided that the following conditions
 * are met:
 *
 * 1.  Redistributions of source code must retain the above copyright
 *     notice, this list of conditions and the following disclaimer.
 * 2.  Redistributions in binary form must reproduce the above copyright
 *     notice, this list of conditions and the following disclaimer in the
 *     documentation and/or other materials provided with the distribution.
 *
 * THIS SOFTWARE IS PROVIDED BY APPLE AND ITS CONTRIBUTORS "AS IS" AND ANY
 * EXPRESS OR IMPLIED WARRANTIES, INCLUDING, BUT NOT LIMITED TO, THE IMPLIED
 * WARRANTIES OF MERCHANTABILITY AND FITNESS FOR A PARTICULAR PURPOSE ARE
 * DISCLAIMED. IN NO EVENT SHALL APPLE OR ITS CONTRIBUTORS BE LIABLE FOR ANY
 * DIRECT, INDIRECT, INCIDENTAL, SPECIAL, EXEMPLARY, OR CONSEQUENTIAL DAMAGES
 * (INCLUDING, BUT NOT LIMITED TO, PROCUREMENT OF SUBSTITUTE GOODS OR SERVICES;
 * LOSS OF USE, DATA, OR PROFITS; OR BUSINESS INTERRUPTION) HOWEVER CAUSED AND
 * ON ANY THEORY OF LIABILITY, WHETHER IN CONTRACT, STRICT LIABILITY, OR TORT
 * (INCLUDING NEGLIGENCE OR OTHERWISE) ARISING IN ANY WAY OUT OF THE USE OF
 * THIS SOFTWARE, EVEN IF ADVISED OF THE POSSIBILITY OF SUCH DAMAGE.
 */

#include "config.h"
#include "bindings/v8/Dictionary.h"

#include "V8DOMError.h"
#include "V8EventTarget.h"
#include "V8IDBKeyRange.h"
#include "V8MIDIPort.h"
#include "V8MediaKeyError.h"
#include "V8SpeechRecognitionError.h"
#include "V8SpeechRecognitionResult.h"
#include "V8SpeechRecognitionResultList.h"
#include "V8Storage.h"
#include "V8VoidCallback.h"
#include "V8Window.h"
#include "bindings/v8/ArrayValue.h"
#include "bindings/v8/ExceptionMessages.h"
#include "bindings/v8/ExceptionState.h"
#include "bindings/v8/V8Binding.h"
#include "bindings/v8/V8Utilities.h"
#include "bindings/v8/custom/V8ArrayBufferViewCustom.h"
#include "bindings/v8/custom/V8Uint8ArrayCustom.h"
#include "modules/indexeddb/IDBKeyRange.h"
#include "modules/speech/SpeechRecognitionError.h"
#include "modules/speech/SpeechRecognitionResult.h"
#include "modules/speech/SpeechRecognitionResultList.h"
#include "wtf/MathExtras.h"

#include "V8TextTrack.h"
#include "core/html/track/TrackBase.h"

#include "V8MediaStream.h"
#include "modules/mediastream/MediaStream.h"

namespace WebCore {

Dictionary::Dictionary()
    : m_isolate(0)
{
}

Dictionary::Dictionary(const v8::Handle<v8::Value>& options, v8::Isolate* isolate)
    : m_options(options)
    , m_isolate(isolate)
{
    ASSERT(m_isolate);
}

Dictionary::~Dictionary()
{
}

Dictionary& Dictionary::operator=(const Dictionary& optionsObject)
{
    m_options = optionsObject.m_options;
    m_isolate = optionsObject.m_isolate;
    return *this;
}

bool Dictionary::isObject() const
{
    return !isUndefinedOrNull() && m_options->IsObject();
}

bool Dictionary::isUndefinedOrNull() const
{
    if (m_options.IsEmpty())
        return true;
    return WebCore::isUndefinedOrNull(m_options);
}

bool Dictionary::hasProperty(const String& key) const
{
    if (isUndefinedOrNull())
        return false;
    v8::Local<v8::Object> options = m_options->ToObject();
    ASSERT(!options.IsEmpty());

    ASSERT(m_isolate);
    ASSERT(m_isolate == v8::Isolate::GetCurrent());
    v8::Handle<v8::String> v8Key = v8String(m_isolate, key);
    if (!options->Has(v8Key))
        return false;

    return true;
}

bool Dictionary::getKey(const String& key, v8::Local<v8::Value>& value) const
{
    if (isUndefinedOrNull())
        return false;
    v8::Local<v8::Object> options = m_options->ToObject();
    ASSERT(!options.IsEmpty());

    ASSERT(m_isolate);
    ASSERT(m_isolate == v8::Isolate::GetCurrent());
    v8::Handle<v8::String> v8Key = v8String(m_isolate, key);
    if (!options->Has(v8Key))
        return false;
    value = options->Get(v8Key);
    if (value.IsEmpty())
        return false;
    return true;
}

bool Dictionary::get(const String& key, v8::Local<v8::Value>& value) const
{
    return getKey(key, value);
}

bool Dictionary::get(const String& key, bool& value) const
{
    v8::Local<v8::Value> v8Value;
    if (!getKey(key, v8Value))
        return false;

    v8::Local<v8::Boolean> v8Bool = v8Value->ToBoolean();
    if (v8Bool.IsEmpty())
        return false;
    value = v8Bool->Value();
    return true;
}

bool Dictionary::convert(ConversionContext& context, const String& key, bool& value) const
{
    ConversionContextScope scope(context);
    get(key, value);
    return true;
}

bool Dictionary::get(const String& key, int32_t& value) const
{
    v8::Local<v8::Value> v8Value;
    if (!getKey(key, v8Value))
        return false;

    v8::Local<v8::Int32> v8Int32 = v8Value->ToInt32();
    if (v8Int32.IsEmpty())
        return false;
    value = v8Int32->Value();
    return true;
}

bool Dictionary::get(const String& key, double& value, bool& hasValue) const
{
    v8::Local<v8::Value> v8Value;
    if (!getKey(key, v8Value)) {
        hasValue = false;
        return false;
    }

    hasValue = true;
    V8TRYCATCH_RETURN(v8::Local<v8::Number>, v8Number, v8Value->ToNumber(), false);
    if (v8Number.IsEmpty())
        return false;
    value = v8Number->Value();
    return true;
}

bool Dictionary::get(const String& key, double& value) const
{
    bool unused;
    return get(key, value, unused);
}

bool Dictionary::convert(ConversionContext& context, const String& key, double& value) const
{
    ConversionContextScope scope(context);

    bool hasValue = false;
    if (!get(key, value, hasValue) && hasValue) {
        context.throwTypeError(ExceptionMessages::incorrectPropertyType(key, "is not of type 'double'."));
        return false;
    }
    return true;
}

bool Dictionary::get(const String& key, String& value) const
{
    v8::Local<v8::Value> v8Value;
    if (!getKey(key, v8Value))
        return false;

    V8TRYCATCH_FOR_V8STRINGRESOURCE_RETURN(V8StringResource<>, stringValue, v8Value, false);
    value = stringValue;
    return true;
}

bool Dictionary::convert(ConversionContext& context, const String& key, String& value) const
{
    ConversionContextScope scope(context);

    v8::Local<v8::Value> v8Value;
    if (!getKey(key, v8Value))
        return true;

    V8TRYCATCH_FOR_V8STRINGRESOURCE_RETURN(V8StringResource<>, stringValue, v8Value, false);
    value = stringValue;
    return true;
}

bool Dictionary::get(const String& key, ScriptValue& value) const
{
    v8::Local<v8::Value> v8Value;
    if (!getKey(key, v8Value))
        return false;

    value = ScriptValue(v8Value, m_isolate);
    return true;
}

bool Dictionary::convert(ConversionContext& context, const String& key, ScriptValue& value) const
{
    ConversionContextScope scope(context);

    get(key, value);
    return true;
}

bool Dictionary::get(const String& key, unsigned short& value) const
{
    v8::Local<v8::Value> v8Value;
    if (!getKey(key, v8Value))
        return false;

    v8::Local<v8::Int32> v8Int32 = v8Value->ToInt32();
    if (v8Int32.IsEmpty())
        return false;
    value = static_cast<unsigned short>(v8Int32->Value());
    return true;
}

bool Dictionary::get(const String& key, short& value) const
{
    v8::Local<v8::Value> v8Value;
    if (!getKey(key, v8Value))
        return false;

    v8::Local<v8::Int32> v8Int32 = v8Value->ToInt32();
    if (v8Int32.IsEmpty())
        return false;
    value = static_cast<short>(v8Int32->Value());
    return true;
}

bool Dictionary::get(const String& key, unsigned& value) const
{
    v8::Local<v8::Value> v8Value;
    if (!getKey(key, v8Value))
        return false;

    v8::Local<v8::Int32> v8Int32 = v8Value->ToInt32();
    if (v8Int32.IsEmpty())
        return false;
    value = static_cast<unsigned>(v8Int32->Value());
    return true;
}

bool Dictionary::get(const String& key, unsigned long& value) const
{
    v8::Local<v8::Value> v8Value;
    if (!getKey(key, v8Value))
        return false;

    v8::Local<v8::Integer> v8Integer = v8Value->ToInteger();
    if (v8Integer.IsEmpty())
        return false;
    value = static_cast<unsigned long>(v8Integer->Value());
    return true;
}

bool Dictionary::get(const String& key, unsigned long long& value) const
{
    v8::Local<v8::Value> v8Value;
    if (!getKey(key, v8Value))
        return false;

    V8TRYCATCH_RETURN(v8::Local<v8::Number>, v8Number, v8Value->ToNumber(), false);
    if (v8Number.IsEmpty())
        return false;
    double d = v8Number->Value();
    doubleToInteger(d, value);
    return true;
}

bool Dictionary::get(const String& key, RefPtr<DOMWindow>& value) const
{
    v8::Local<v8::Value> v8Value;
    if (!getKey(key, v8Value))
        return false;

    // We need to handle a DOMWindow specially, because a DOMWindow wrapper
    // exists on a prototype chain of v8Value.
    value = 0;
    if (v8Value->IsObject()) {
        v8::Handle<v8::Object> wrapper = v8::Handle<v8::Object>::Cast(v8Value);
        v8::Handle<v8::Object> window = wrapper->FindInstanceInPrototypeChain(V8Window::domTemplate(m_isolate, worldTypeInMainThread(m_isolate)));
        if (!window.IsEmpty())
            value = V8Window::toNative(window);
    }
    return true;
}

bool Dictionary::get(const String& key, RefPtr<Storage>& value) const
{
    v8::Local<v8::Value> v8Value;
    if (!getKey(key, v8Value))
        return false;

    value = 0;
    if (V8Storage::hasInstance(v8Value, m_isolate, worldType(m_isolate)))
        value = V8Storage::toNative(v8::Handle<v8::Object>::Cast(v8Value));
    return true;
}

bool Dictionary::get(const String& key, MessagePortArray& value) const
{
    v8::Local<v8::Value> v8Value;
    if (!getKey(key, v8Value))
        return false;

    ASSERT(m_isolate);
    ASSERT(m_isolate == v8::Isolate::GetCurrent());
    return getMessagePortArray(v8Value, key, value, m_isolate);
<<<<<<< HEAD
=======
}

bool Dictionary::convert(ConversionContext& context, const String& key, MessagePortArray& value) const
{
    ConversionContextScope scope(context);

    v8::Local<v8::Value> v8Value;
    if (!getKey(key, v8Value))
        return true;

    return get(key, value);
>>>>>>> 8c15b39e
}

bool Dictionary::get(const String& key, HashSet<AtomicString>& value) const
{
    v8::Local<v8::Value> v8Value;
    if (!getKey(key, v8Value))
        return false;

    // FIXME: Support array-like objects
    if (!v8Value->IsArray())
        return false;

    ASSERT(m_isolate);
    ASSERT(m_isolate == v8::Isolate::GetCurrent());
    v8::Local<v8::Array> v8Array = v8::Local<v8::Array>::Cast(v8Value);
    for (size_t i = 0; i < v8Array->Length(); ++i) {
        v8::Local<v8::Value> indexedValue = v8Array->Get(v8::Integer::New(i, m_isolate));
        V8TRYCATCH_FOR_V8STRINGRESOURCE_RETURN(V8StringResource<>, stringValue, indexedValue, false);
        value.add(stringValue);
    }

    return true;
}

bool Dictionary::convert(ConversionContext& context, const String& key, HashSet<AtomicString>& value) const
{
    ConversionContextScope scope(context);

    v8::Local<v8::Value> v8Value;
    if (!getKey(key, v8Value))
        return true;

    if (context.isNullable() && WebCore::isUndefinedOrNull(v8Value))
        return true;

    if (!v8Value->IsArray()) {
        context.throwTypeError(ExceptionMessages::notASequenceTypeProperty(key));
        return false;
    }

    return get(key, value);
}

bool Dictionary::getWithUndefinedOrNullCheck(const String& key, String& value) const
{
    v8::Local<v8::Value> v8Value;
    if (!getKey(key, v8Value) || WebCore::isUndefinedOrNull(v8Value))
        return false;

    V8TRYCATCH_FOR_V8STRINGRESOURCE_RETURN(V8StringResource<>, stringValue, v8Value, false);
    value = stringValue;
    return true;
}

bool Dictionary::get(const String& key, RefPtr<Uint8Array>& value) const
{
    v8::Local<v8::Value> v8Value;
    if (!getKey(key, v8Value))
        return false;

    value = 0;
    if (V8Uint8Array::hasInstance(v8Value, m_isolate, worldType(m_isolate)))
        value = V8Uint8Array::toNative(v8::Handle<v8::Object>::Cast(v8Value));
    return true;
}

bool Dictionary::get(const String& key, RefPtr<ArrayBufferView>& value) const
{
    v8::Local<v8::Value> v8Value;
    if (!getKey(key, v8Value))
        return false;

    value = 0;
    if (V8ArrayBufferView::hasInstance(v8Value, m_isolate, worldType(m_isolate)))
        value = V8ArrayBufferView::toNative(v8::Handle<v8::Object>::Cast(v8Value));
    return true;
}

bool Dictionary::get(const String& key, RefPtr<MIDIPort>& value) const
{
    v8::Local<v8::Value> v8Value;
    if (!getKey(key, v8Value))
        return false;

    value = 0;
    if (V8MIDIPort::hasInstance(v8Value, m_isolate, worldType(m_isolate)))
        value = V8MIDIPort::toNative(v8::Handle<v8::Object>::Cast(v8Value));
    return true;
}

bool Dictionary::get(const String& key, RefPtr<MediaKeyError>& value) const
{
    v8::Local<v8::Value> v8Value;
    if (!getKey(key, v8Value))
        return false;

    value = 0;
    if (V8MediaKeyError::hasInstance(v8Value, m_isolate, worldType(m_isolate)))
        value = V8MediaKeyError::toNative(v8::Handle<v8::Object>::Cast(v8Value));
    return true;
}

bool Dictionary::get(const String& key, RefPtr<TrackBase>& value) const
{
    v8::Local<v8::Value> v8Value;
    if (!getKey(key, v8Value))
        return false;

    TrackBase* source = 0;
    if (v8Value->IsObject()) {
        v8::Handle<v8::Object> wrapper = v8::Handle<v8::Object>::Cast(v8Value);

        // FIXME: this will need to be changed so it can also return an AudioTrack or a VideoTrack once
        // we add them.
        v8::Handle<v8::Object> track = wrapper->FindInstanceInPrototypeChain(V8TextTrack::domTemplate(m_isolate, worldType(m_isolate)));
        if (!track.IsEmpty())
            source = V8TextTrack::toNative(track);
    }
    value = source;
    return true;
}

bool Dictionary::get(const String& key, RefPtr<SpeechRecognitionError>& value) const
{
    v8::Local<v8::Value> v8Value;
    if (!getKey(key, v8Value))
        return false;

    value = 0;
    if (V8SpeechRecognitionError::hasInstance(v8Value, m_isolate, worldType(m_isolate)))
        value = V8SpeechRecognitionError::toNative(v8::Handle<v8::Object>::Cast(v8Value));
    return true;
}

bool Dictionary::get(const String& key, RefPtr<SpeechRecognitionResult>& value) const
{
    v8::Local<v8::Value> v8Value;
    if (!getKey(key, v8Value))
        return false;

    value = 0;
    if (V8SpeechRecognitionResult::hasInstance(v8Value, m_isolate, worldType(m_isolate)))
        value = V8SpeechRecognitionResult::toNative(v8::Handle<v8::Object>::Cast(v8Value));
    return true;
}

bool Dictionary::get(const String& key, RefPtr<SpeechRecognitionResultList>& value) const
{
    v8::Local<v8::Value> v8Value;
    if (!getKey(key, v8Value))
        return false;

    value = 0;
    if (V8SpeechRecognitionResultList::hasInstance(v8Value, m_isolate, worldType(m_isolate)))
        value = V8SpeechRecognitionResultList::toNative(v8::Handle<v8::Object>::Cast(v8Value));
    return true;
}

bool Dictionary::get(const String& key, RefPtr<MediaStream>& value) const
{
    v8::Local<v8::Value> v8Value;
    if (!getKey(key, v8Value))
        return false;

    value = 0;
    if (V8MediaStream::hasInstance(v8Value, m_isolate, worldType(m_isolate)))
        value = V8MediaStream::toNative(v8::Handle<v8::Object>::Cast(v8Value));
    return true;
}

bool Dictionary::get(const String& key, RefPtr<EventTarget>& value) const
{
    v8::Local<v8::Value> v8Value;
    if (!getKey(key, v8Value))
        return false;

    value = 0;
    // We need to handle a DOMWindow specially, because a DOMWindow wrapper
    // exists on a prototype chain of v8Value.
    if (v8Value->IsObject()) {
        v8::Handle<v8::Object> wrapper = v8::Handle<v8::Object>::Cast(v8Value);
        v8::Handle<v8::Object> window = wrapper->FindInstanceInPrototypeChain(V8Window::domTemplate(m_isolate, worldTypeInMainThread(m_isolate)));
        if (!window.IsEmpty()) {
            value = toWrapperTypeInfo(window)->toEventTarget(window);
            return true;
        }
    }

    if (V8DOMWrapper::isDOMWrapper(v8Value)) {
        v8::Handle<v8::Object> wrapper = v8::Handle<v8::Object>::Cast(v8Value);
        value = toWrapperTypeInfo(wrapper)->toEventTarget(wrapper);
    }
    return true;
}

bool Dictionary::get(const String& key, Dictionary& value) const
{
    v8::Local<v8::Value> v8Value;
    if (!getKey(key, v8Value))
        return false;

    if (v8Value->IsObject()) {
        ASSERT(m_isolate);
        ASSERT(m_isolate == v8::Isolate::GetCurrent());
        value = Dictionary(v8Value, m_isolate);
    }

    return true;
}

bool Dictionary::convert(ConversionContext& context, const String& key, Dictionary& value) const
{
    ConversionContextScope scope(context);

    v8::Local<v8::Value> v8Value;
    if (!getKey(key, v8Value))
        return true;

    if (v8Value->IsObject())
        return get(key, value);

    if (context.isNullable() && WebCore::isUndefinedOrNull(v8Value))
        return true;

    context.throwTypeError(ExceptionMessages::incorrectPropertyType(key, "does not have a Dictionary type."));
    return false;
}

bool Dictionary::get(const String& key, Vector<String>& value) const
{
    v8::Local<v8::Value> v8Value;
    if (!getKey(key, v8Value))
        return false;

    if (!v8Value->IsArray())
        return false;

    v8::Local<v8::Array> v8Array = v8::Local<v8::Array>::Cast(v8Value);
    for (size_t i = 0; i < v8Array->Length(); ++i) {
        v8::Local<v8::Value> indexedValue = v8Array->Get(v8::Uint32::New(i, m_isolate));
        V8TRYCATCH_FOR_V8STRINGRESOURCE_RETURN(V8StringResource<>, stringValue, indexedValue, false);
        value.append(stringValue);
    }

    return true;
}

bool Dictionary::convert(ConversionContext& context, const String& key, Vector<String>& value) const
{
    ConversionContextScope scope(context);

    v8::Local<v8::Value> v8Value;
    if (!getKey(key, v8Value))
        return true;

    if (context.isNullable() && WebCore::isUndefinedOrNull(v8Value))
        return true;

    if (!v8Value->IsArray()) {
        context.throwTypeError(ExceptionMessages::notASequenceTypeProperty(key));
        return false;
    }

    return get(key, value);
}

bool Dictionary::get(const String& key, ArrayValue& value) const
{
    v8::Local<v8::Value> v8Value;
    if (!getKey(key, v8Value))
        return false;

    if (!v8Value->IsArray())
        return false;

    ASSERT(m_isolate);
    ASSERT(m_isolate == v8::Isolate::GetCurrent());
    value = ArrayValue(v8::Local<v8::Array>::Cast(v8Value), m_isolate);
    return true;
}

bool Dictionary::convert(ConversionContext& context, const String& key, ArrayValue& value) const
{
    ConversionContextScope scope(context);

    v8::Local<v8::Value> v8Value;
    if (!getKey(key, v8Value))
        return true;

    if (context.isNullable() && WebCore::isUndefinedOrNull(v8Value))
        return true;

    if (!v8Value->IsArray()) {
        context.throwTypeError(ExceptionMessages::notASequenceTypeProperty(key));
        return false;
    }

    return get(key, value);
}

bool Dictionary::get(const String& key, RefPtr<DOMError>& value) const
{
    v8::Local<v8::Value> v8Value;
    if (!getKey(key, v8Value))
        return false;

    DOMError* error = 0;
    if (v8Value->IsObject()) {
        v8::Handle<v8::Object> wrapper = v8::Handle<v8::Object>::Cast(v8Value);
        v8::Handle<v8::Object> domError = wrapper->FindInstanceInPrototypeChain(V8DOMError::domTemplate(m_isolate, worldType(m_isolate)));
        if (!domError.IsEmpty())
            error = V8DOMError::toNative(domError);
    }
    value = error;
    return true;
}

bool Dictionary::get(const String& key, OwnPtr<VoidCallback>& value) const
{
    v8::Local<v8::Value> v8Value;
    if (!getKey(key, v8Value))
        return false;

    if (!v8Value->IsFunction())
        return false;

<<<<<<< HEAD
    value = V8VoidCallback::create(v8Value, getExecutionContext());
=======
    value = V8VoidCallback::create(v8::Handle<v8::Function>::Cast(v8Value), getExecutionContext());
>>>>>>> 8c15b39e
    return true;
}

bool Dictionary::getOwnPropertiesAsStringHashMap(HashMap<String, String>& hashMap) const
{
    if (!isObject())
        return false;

    v8::Handle<v8::Object> options = m_options->ToObject();
    if (options.IsEmpty())
        return false;

    v8::Local<v8::Array> properties = options->GetOwnPropertyNames();
    if (properties.IsEmpty())
        return true;
    for (uint32_t i = 0; i < properties->Length(); ++i) {
        v8::Local<v8::String> key = properties->Get(i)->ToString();
        if (!options->Has(key))
            continue;

        v8::Local<v8::Value> value = options->Get(key);
        V8TRYCATCH_FOR_V8STRINGRESOURCE_RETURN(V8StringResource<>, stringKey, key, false);
        V8TRYCATCH_FOR_V8STRINGRESOURCE_RETURN(V8StringResource<>, stringValue, value, false);
        if (!static_cast<const String&>(stringKey).isEmpty())
            hashMap.set(stringKey, stringValue);
    }

    return true;
}

bool Dictionary::getOwnPropertyNames(Vector<String>& names) const
{
    if (!isObject())
        return false;

    v8::Handle<v8::Object> options = m_options->ToObject();
    if (options.IsEmpty())
        return false;

    v8::Local<v8::Array> properties = options->GetOwnPropertyNames();
    if (properties.IsEmpty())
        return true;
    for (uint32_t i = 0; i < properties->Length(); ++i) {
        v8::Local<v8::String> key = properties->Get(i)->ToString();
        if (!options->Has(key))
            continue;
        V8TRYCATCH_FOR_V8STRINGRESOURCE_RETURN(V8StringResource<>, stringKey, key, false);
        names.append(stringKey);
    }

    return true;
}

void Dictionary::ConversionContext::resetPerPropertyContext()
{
    if (m_dirty) {
        m_dirty = false;
        m_isNullable = false;
        m_propertyTypeName = "";
    }
}

Dictionary::ConversionContext& Dictionary::ConversionContext::setConversionType(const String& typeName, bool isNullable)
{
    ASSERT(!m_dirty);
    m_dirty = true;
    m_isNullable = isNullable;
    m_propertyTypeName = typeName;

    return *this;
}

void Dictionary::ConversionContext::throwTypeError(const String& detail)
{
    if (forConstructor()) {
        exceptionState().throwTypeError(detail);
    } else {
        ASSERT(!methodName().isEmpty());
        exceptionState().throwTypeError(ExceptionMessages::failedToExecute(interfaceName(), methodName(), detail));
    }
}

} // namespace WebCore<|MERGE_RESOLUTION|>--- conflicted
+++ resolved
@@ -346,8 +346,6 @@
     ASSERT(m_isolate);
     ASSERT(m_isolate == v8::Isolate::GetCurrent());
     return getMessagePortArray(v8Value, key, value, m_isolate);
-<<<<<<< HEAD
-=======
 }
 
 bool Dictionary::convert(ConversionContext& context, const String& key, MessagePortArray& value) const
@@ -359,7 +357,6 @@
         return true;
 
     return get(key, value);
->>>>>>> 8c15b39e
 }
 
 bool Dictionary::get(const String& key, HashSet<AtomicString>& value) const
@@ -686,11 +683,7 @@
     if (!v8Value->IsFunction())
         return false;
 
-<<<<<<< HEAD
-    value = V8VoidCallback::create(v8Value, getExecutionContext());
-=======
     value = V8VoidCallback::create(v8::Handle<v8::Function>::Cast(v8Value), getExecutionContext());
->>>>>>> 8c15b39e
     return true;
 }
 
