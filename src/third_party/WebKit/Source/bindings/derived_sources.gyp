#
# Copyright (C) 2013 Google Inc. All rights reserved.
#
# Redistribution and use in source and binary forms, with or without
# modification, are permitted provided that the following conditions are
# met:
#
#     * Redistributions of source code must retain the above copyright
# notice, this list of conditions and the following disclaimer.
#     * Redistributions in binary form must reproduce the above
# copyright notice, this list of conditions and the following disclaimer
# in the documentation and/or other materials provided with the
# distribution.
#     * Neither the name of Google Inc. nor the names of its
# contributors may be used to endorse or promote products derived from
# this software without specific prior written permission.
#
# THIS SOFTWARE IS PROVIDED BY THE COPYRIGHT HOLDERS AND CONTRIBUTORS
# "AS IS" AND ANY EXPRESS OR IMPLIED WARRANTIES, INCLUDING, BUT NOT
# LIMITED TO, THE IMPLIED WARRANTIES OF MERCHANTABILITY AND FITNESS FOR
# A PARTICULAR PURPOSE ARE DISCLAIMED. IN NO EVENT SHALL THE COPYRIGHT
# OWNER OR CONTRIBUTORS BE LIABLE FOR ANY DIRECT, INDIRECT, INCIDENTAL,
# SPECIAL, EXEMPLARY, OR CONSEQUENTIAL DAMAGES (INCLUDING, BUT NOT
# LIMITED TO, PROCUREMENT OF SUBSTITUTE GOODS OR SERVICES; LOSS OF USE,
# DATA, OR PROFITS; OR BUSINESS INTERRUPTION) HOWEVER CAUSED AND ON ANY
# THEORY OF LIABILITY, WHETHER IN CONTRACT, STRICT LIABILITY, OR TORT
# (INCLUDING NEGLIGENCE OR OTHERWISE) ARISING IN ANY WAY OUT OF THE USE
# OF THIS SOFTWARE, EVEN IF ADVISED OF THE POSSIBILITY OF SUCH DAMAGE.
#

{
  'includes': [
    '../build/scripts/scripts.gypi',
    '../build/win/precompile.gypi',
    '../build/scripts/scripts.gypi',
    '../core/core.gypi',
    '../modules/modules.gypi',
    'bindings.gypi',
  ],

  'variables': {
    'main_idl_files': [
      '<@(core_idl_files)',
      '<@(modules_idl_files)',
      '<@(svg_idl_files)',
    ],
    'support_idl_files': [
      '<@(webcore_testing_support_idl_files)',
      '<@(modules_testing_support_idl_files)',
    ],
    'generated_support_idl_files': [
      '<@(generated_webcore_testing_support_idl_files)',
    ],
    'compiler_module_files': [
        'scripts/idl_compiler.py',
        '<(DEPTH)/third_party/ply/lex.py',
        '<(DEPTH)/third_party/ply/yacc.py',
        # jinja2/__init__.py contains version string, so sufficient for package
        '<(DEPTH)/third_party/jinja2/__init__.py',
        '<(DEPTH)/third_party/markupsafe/__init__.py',  # jinja2 dep
        '<(DEPTH)/tools/idl_parser/idl_lexer.py',
        '<(DEPTH)/tools/idl_parser/idl_node.py',
        '<(DEPTH)/tools/idl_parser/idl_parser.py',
        'scripts/blink_idl_lexer.py',
        'scripts/blink_idl_parser.py',
        'scripts/code_generator_v8.py',
        'scripts/idl_definitions.py',
        'scripts/idl_definitions_builder.py',
        'scripts/idl_reader.py',
        'scripts/idl_validator.py',
        'scripts/interface_dependency_resolver.py',
        'scripts/v8_attributes.py',
        'scripts/v8_callback_interface.py',
        'scripts/v8_interface.py',
        'scripts/v8_types.py',
        'scripts/v8_utilities.py',
    ],
    'code_generator_template_files': [
        'templates/attributes.cpp',
        'templates/callback_interface.cpp',
        'templates/callback_interface.h',
        'templates/interface_base.cpp',
        'templates/interface.cpp',
        'templates/interface.h',
    ],

    'bindings_output_dir': '<(SHARED_INTERMEDIATE_DIR)/blink/bindings',
    'generated_global_constructors_idl_files': [
         '<(SHARED_INTERMEDIATE_DIR)/blink/WindowConstructors.idl',
         '<(SHARED_INTERMEDIATE_DIR)/blink/WorkerGlobalScopeConstructors.idl',
         '<(SHARED_INTERMEDIATE_DIR)/blink/SharedWorkerGlobalScopeConstructors.idl',
         '<(SHARED_INTERMEDIATE_DIR)/blink/DedicatedWorkerGlobalScopeConstructors.idl',
         '<(SHARED_INTERMEDIATE_DIR)/ServiceWorkerGlobalScopeConstructors.idl',
    ],

    'conditions': [
      ['OS=="win" and buildtype=="Official"', {
        # On windows official release builds, we try to preserve symbol space.
        'derived_sources_aggregate_files': [
          '<(bindings_output_dir)/V8DerivedSourcesAll.cpp',
        ],
      },{
        'derived_sources_aggregate_files': [
          '<(bindings_output_dir)/V8DerivedSources01.cpp',
          '<(bindings_output_dir)/V8DerivedSources02.cpp',
          '<(bindings_output_dir)/V8DerivedSources03.cpp',
          '<(bindings_output_dir)/V8DerivedSources04.cpp',
          '<(bindings_output_dir)/V8DerivedSources05.cpp',
          '<(bindings_output_dir)/V8DerivedSources06.cpp',
          '<(bindings_output_dir)/V8DerivedSources07.cpp',
          '<(bindings_output_dir)/V8DerivedSources08.cpp',
          '<(bindings_output_dir)/V8DerivedSources09.cpp',
          '<(bindings_output_dir)/V8DerivedSources10.cpp',
          '<(bindings_output_dir)/V8DerivedSources11.cpp',
          '<(bindings_output_dir)/V8DerivedSources12.cpp',
          '<(bindings_output_dir)/V8DerivedSources13.cpp',
          '<(bindings_output_dir)/V8DerivedSources14.cpp',
          '<(bindings_output_dir)/V8DerivedSources15.cpp',
          '<(bindings_output_dir)/V8DerivedSources16.cpp',
          '<(bindings_output_dir)/V8DerivedSources17.cpp',
          '<(bindings_output_dir)/V8DerivedSources18.cpp',
          '<(bindings_output_dir)/V8DerivedSources19.cpp',
        ],
      }],
      # The bindings generator can not write generated files if they are identical
      # to the already existing file – that way they don't need to be recompiled.
      # However, a reverse dependency having a newer timestamp than a
      # generated binding can confuse some build systems, so only use this on
      # ninja which explicitly supports this use case (gyp turns all actions into
      # ninja restat rules).
      ['"<(GENERATOR)"=="ninja"', {
        'write_file_only_if_changed': '--write-file-only-if-changed 1',
      },{
        'write_file_only_if_changed': '--write-file-only-if-changed 0',
      }],
    ],
  },

  'target_defaults': {
    'variables': {
      'optimize': 'max',
    },
  },

  'targets': [{
    'target_name': 'interface_dependencies',
    'type': 'none',
    'actions': [{
      'action_name': 'compute_interface_dependencies',
      'variables': {
        # Write sources into a file, so that the action command line won't
        # exceed OS limits.
        'main_idl_files_list': '<|(main_idl_files_list.tmp <@(main_idl_files))',
      },
      'inputs': [
        'scripts/compute_dependencies.py',
        '<(main_idl_files_list)',
        '<@(main_idl_files)',
       ],
       'outputs': [
         '<(SHARED_INTERMEDIATE_DIR)/blink/InterfaceDependencies.txt',
         '<(SHARED_INTERMEDIATE_DIR)/blink/BindingsDerivedSources.txt',
         '<@(generated_global_constructors_idl_files)',
         '<(SHARED_INTERMEDIATE_DIR)/blink/EventInterfaces.in',
       ],
       'msvs_cygwin_shell': 0,
       'action': [
         'python',
         'scripts/compute_dependencies.py',
         '--main-idl-files-list',
         '<(main_idl_files_list)',
         '--interface-dependencies-file',
         '<(SHARED_INTERMEDIATE_DIR)/blink/InterfaceDependencies.txt',
         '--bindings-derived-sources-file',
         '<(SHARED_INTERMEDIATE_DIR)/blink/BindingsDerivedSources.txt',
         '--window-constructors-file',
         '<(SHARED_INTERMEDIATE_DIR)/blink/WindowConstructors.idl',
         '--workerglobalscope-constructors-file',
         '<(SHARED_INTERMEDIATE_DIR)/blink/WorkerGlobalScopeConstructors.idl',
         '--sharedworkerglobalscope-constructors-file',
         '<(SHARED_INTERMEDIATE_DIR)/blink/SharedWorkerGlobalScopeConstructors.idl',
         '--dedicatedworkerglobalscope-constructors-file',
         '<(SHARED_INTERMEDIATE_DIR)/blink/DedicatedWorkerGlobalScopeConstructors.idl',
         '--serviceworkerglobalscope-constructors-file',
         '<(SHARED_INTERMEDIATE_DIR)/ServiceWorkerGlobalScopeConstructors.idl',
         '--event-names-file',
         '<(SHARED_INTERMEDIATE_DIR)/blink/EventInterfaces.in',
         '<@(write_file_only_if_changed)',
       ],
       'message': 'Resolving partial interfaces dependencies in all IDL files',
      }]
    },
    {
      'target_name': 'bindings_sources',
      'type': 'none',
      # The 'binding' rule generates .h files, so mark as hard_dependency, per:
      # https://code.google.com/p/gyp/wiki/InputFormatReference#Linking_Dependencies
      'hard_dependency': 1,
      'dependencies': [
        'interface_dependencies',
        '../config.gyp:config',
        '../core/core_derived_sources.gyp:generate_test_support_idls',
      ],
      'sources': [
        '<@(main_idl_files)',
      ],
      'rules': [{
        'rule_name': 'binding',
        'extension': 'idl',
        'msvs_external_rule': 1,
        'inputs': [
          'scripts/generate_bindings.pl',
          'scripts/code_generator_v8.pm',
          'scripts/idl_parser.pm',
          'scripts/idl_serializer.pm',
          '../build/scripts/preprocessor.pm',
<<<<<<< HEAD
          'scripts/IDLAttributes.txt',
=======
          'IDLExtendedAttributes.txt',
>>>>>>> 8c15b39e
          # FIXME: If the dependency structure changes, we rebuild all files,
          # since we're not computing dependencies file-by-file in the build.
          '<(SHARED_INTERMEDIATE_DIR)/blink/InterfaceDependencies.txt',
          # FIXME: Similarly, if any partial interface changes, rebuild
          # everything, since every IDL potentially depends on them, because
          # we're not computing dependencies file-by-file.
          #
          # If a new partial interface is added, need to regyp to update these
          # dependencies, as these are computed statically at gyp runtime.
          '<!@pymod_do_main(list_idl_files_with_partial_interface <@(main_idl_files) <@(support_idl_files))',
          # Generated IDLs are all partial interfaces, hence everything
          # potentially depends on them.
          '<@(generated_global_constructors_idl_files)',
        ],
        'outputs': [
          '<(bindings_output_dir)/V8<(RULE_INPUT_ROOT).cpp',
          '<(bindings_output_dir)/V8<(RULE_INPUT_ROOT).h',
        ],
        'variables': {
          # IDL include paths. The generator will search recursively for IDL
          # files under these locations.
          'generator_include_dirs': [
            '--include', '../core',
            '--include', '../modules',
            '--include', '<(SHARED_INTERMEDIATE_DIR)/blink',
          ],
          # Hook for embedders to specify extra directories to find IDL files.
          'extra_blink_generator_include_dirs%': [],
        },
        'msvs_cygwin_shell': 0,
        # sanitize-win-build-log.sed uses a regex which matches this command
        # line (Perl script + .idl file being processed).
        # Update that regex if command line changes (other than changing flags)
        'action': [
          '<(perl_exe)',
          '-w',
          '-Iscripts',
          '-I../build/scripts',
          '-I<(DEPTH)/third_party/JSON/out/lib/perl5',
          'scripts/generate_bindings.pl',
          '--outputDir',
          '<(bindings_output_dir)',
          '--idlAttributesFile',
          'IDLExtendedAttributes.txt',
          '<@(generator_include_dirs)',
          '<@(extra_blink_generator_include_dirs)',
          '--interfaceDependenciesFile',
          '<(SHARED_INTERMEDIATE_DIR)/blink/InterfaceDependencies.txt',
          '<@(preprocessor)',
          '<@(write_file_only_if_changed)',
          '<(RULE_INPUT_PATH)',
        ],
        'message': 'Generating binding from <(RULE_INPUT_PATH)',
      }],
    },
    {
      'target_name': 'bindings_derived_sources',
      'type': 'none',
      'dependencies': [
        'interface_dependencies',
        'bindings_sources',
      ],
      'actions': [{
        'action_name': 'derived_sources_all_in_one',
        'inputs': [
          '../build/scripts/action_derivedsourcesallinone.py',
          '<(SHARED_INTERMEDIATE_DIR)/blink/BindingsDerivedSources.txt',
        ],
        'outputs': [
          '<@(derived_sources_aggregate_files)',
        ],
        'action': [
          'python',
          '../build/scripts/action_derivedsourcesallinone.py',
          '<(SHARED_INTERMEDIATE_DIR)/blink/BindingsDerivedSources.txt',
          '--',
          '<@(derived_sources_aggregate_files)',
        ],
        'message': 'Generating bindings derived sources',
      }],
    },
  ],
}<|MERGE_RESOLUTION|>--- conflicted
+++ resolved
@@ -214,11 +214,7 @@
           'scripts/idl_parser.pm',
           'scripts/idl_serializer.pm',
           '../build/scripts/preprocessor.pm',
-<<<<<<< HEAD
-          'scripts/IDLAttributes.txt',
-=======
           'IDLExtendedAttributes.txt',
->>>>>>> 8c15b39e
           # FIXME: If the dependency structure changes, we rebuild all files,
           # since we're not computing dependencies file-by-file in the build.
           '<(SHARED_INTERMEDIATE_DIR)/blink/InterfaceDependencies.txt',
