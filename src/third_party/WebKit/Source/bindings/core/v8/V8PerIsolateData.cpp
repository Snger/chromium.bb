/*
 * Copyright (C) 2009 Google Inc. All rights reserved.
 *
 * Redistribution and use in source and binary forms, with or without
 * modification, are permitted provided that the following conditions
 * are met:
 * 1. Redistributions of source code must retain the above copyright
 *    notice, this list of conditions and the following disclaimer.
 * 2. Redistributions in binary form must reproduce the above copyright
 *    notice, this list of conditions and the following disclaimer in the
 *    documentation and/or other materials provided with the distribution.
 *
 * THIS SOFTWARE IS PROVIDED BY APPLE INC. AND ITS CONTRIBUTORS ``AS IS''
 * AND ANY EXPRESS OR IMPLIED WARRANTIES, INCLUDING, BUT NOT LIMITED TO,
 * THE IMPLIED WARRANTIES OF MERCHANTABILITY AND FITNESS FOR A PARTICULAR
 * PURPOSE ARE DISCLAIMED. IN NO EVENT SHALL APPLE INC. OR ITS CONTRIBUTORS
 * BE LIABLE FOR ANY DIRECT, INDIRECT, INCIDENTAL, SPECIAL, EXEMPLARY, OR
 * CONSEQUENTIAL DAMAGES (INCLUDING, BUT NOT LIMITED TO, PROCUREMENT OF
 * SUBSTITUTE GOODS OR SERVICES; LOSS OF USE, DATA, OR PROFITS; OR BUSINESS
 * INTERRUPTION) HOWEVER CAUSED AND ON ANY THEORY OF LIABILITY, WHETHER IN
 * CONTRACT, STRICT LIABILITY, OR TORT (INCLUDING NEGLIGENCE OR OTHERWISE)
 * ARISING IN ANY WAY OUT OF THE USE OF THIS SOFTWARE, EVEN IF ADVISED OF
 * THE POSSIBILITY OF SUCH DAMAGE.
 */

#include "config.h"
#include "bindings/core/v8/V8PerIsolateData.h"

#include "bindings/core/v8/DOMDataStore.h"
#include "bindings/core/v8/PageScriptDebugServer.h"
#include "bindings/core/v8/ScriptGCEvent.h"
#include "bindings/core/v8/ScriptProfiler.h"
#include "bindings/core/v8/V8Binding.h"
#include "bindings/core/v8/V8HiddenValue.h"
#include "bindings/core/v8/V8ObjectConstructor.h"
#include "bindings/core/v8/V8RecursionScope.h"
#include "bindings/core/v8/V8ScriptRunner.h"
#include "core/frame/UseCounter.h"
#include "public/platform/Platform.h"
#include "wtf/MainThread.h"

namespace blink {

static V8PerIsolateData* mainThreadPerIsolateData = 0;

#if ENABLE(ASSERT)
static void assertV8RecursionScope()
{
    ASSERT(V8RecursionScope::properlyUsed(v8::Isolate::GetCurrent()));
}
#endif

static void useCounterCallback(v8::Isolate* isolate, v8::Isolate::UseCounterFeature feature)
{
    switch (feature) {
    case v8::Isolate::kUseAsm:
        UseCounter::count(currentExecutionContext(isolate), UseCounter::UseAsm);
        break;
    default:
        ASSERT_NOT_REACHED();
    }
}

V8PerIsolateData::V8PerIsolateData()
    : m_destructionPending(false)
    , m_isolateHolder(adoptPtr(new gin::IsolateHolder()))
    , m_stringCache(adoptPtr(new StringCache(isolate())))
    , m_hiddenValue(adoptPtr(new V8HiddenValue()))
    , m_constructorMode(ConstructorMode::CreateNewObject)
    , m_recursionLevel(0)
    , m_isHandlingRecursionLevelError(false)
#if ENABLE(ASSERT)
    , m_internalScriptRecursionLevel(0)
#endif
    , m_gcEventData(adoptPtr(new GCEventData()))
    , m_performingMicrotaskCheckpoint(false)
{
    // FIXME: Remove once all v8::Isolate::GetCurrent() calls are gone.
    isolate()->Enter();
#if ENABLE(ASSERT)
    // currentThread will always be non-null in production, but can be null in Chromium unit tests.
<<<<<<< HEAD
    if (blink::Platform::current()->currentThread())
        isolate()->AddCallCompletedCallback(&assertV8RecursionScope);
=======
    //if (blink::Platform::current()->currentThread())
    //    isolate->AddCallCompletedCallback(&assertV8RecursionScope);
>>>>>>> b7aa2e53
#endif
    if (isMainThread()) {
        mainThreadPerIsolateData = this;
        PageScriptDebugServer::setMainThreadIsolate(isolate());
    }
    isolate()->SetUseCounterCallback(&useCounterCallback);
}

V8PerIsolateData::~V8PerIsolateData()
{
    if (m_scriptRegexpScriptState)
        m_scriptRegexpScriptState->disposePerContextData();
    if (isMainThread())
        mainThreadPerIsolateData = 0;
}

v8::Isolate* V8PerIsolateData::mainThreadIsolate()
{
    ASSERT(isMainThread());
    ASSERT(mainThreadPerIsolateData);
    return mainThreadPerIsolateData->isolate();
}

v8::Isolate* V8PerIsolateData::initialize()
{
    V8PerIsolateData* data = new V8PerIsolateData();
    v8::Isolate* isolate = data->isolate();
    isolate->SetData(gin::kEmbedderBlink, data);
    return isolate;
}

v8::Persistent<v8::Value>& V8PerIsolateData::ensureLiveRoot()
{
    if (m_liveRoot.isEmpty())
        m_liveRoot.set(isolate(), v8::Null(isolate()));
    return m_liveRoot.getUnsafe();
}

void V8PerIsolateData::willBeDestroyed(v8::Isolate* isolate)
{
    V8PerIsolateData* data = from(isolate);

    ASSERT(!data->m_destructionPending);
    data->m_destructionPending = true;

    // Clear any data that may have handles into the heap,
    // prior to calling ThreadState::detach().
    data->m_idbPendingTransactionMonitor.clear();
}

void V8PerIsolateData::destroy(v8::Isolate* isolate)
{
#if ENABLE(ASSERT)
    //if (blink::Platform::current()->currentThread())
    //    isolate->RemoveCallCompletedCallback(&assertV8RecursionScope);
#endif
    V8PerIsolateData* data = from(isolate);
    // FIXME: Remove once all v8::Isolate::GetCurrent() calls are gone.
    isolate->Exit();
    delete data;
}

V8PerIsolateData::DOMTemplateMap& V8PerIsolateData::currentDOMTemplateMap()
{
    if (DOMWrapperWorld::current(isolate()).isMainWorld())
        return m_domTemplateMapForMainWorld;
    return m_domTemplateMapForNonMainWorld;
}

v8::Handle<v8::FunctionTemplate> V8PerIsolateData::domTemplate(void* domTemplateKey, v8::FunctionCallback callback, v8::Handle<v8::Value> data, v8::Handle<v8::Signature> signature, int length)
{
    DOMTemplateMap& domTemplateMap = currentDOMTemplateMap();
    DOMTemplateMap::iterator result = domTemplateMap.find(domTemplateKey);
    if (result != domTemplateMap.end())
        return result->value.Get(isolate());

    v8::Local<v8::FunctionTemplate> templ = v8::FunctionTemplate::New(isolate(), callback, data, signature, length);
    domTemplateMap.add(domTemplateKey, v8::Eternal<v8::FunctionTemplate>(isolate(), templ));
    return templ;
}

v8::Handle<v8::FunctionTemplate> V8PerIsolateData::existingDOMTemplate(void* domTemplateKey)
{
    DOMTemplateMap& domTemplateMap = currentDOMTemplateMap();
    DOMTemplateMap::iterator result = domTemplateMap.find(domTemplateKey);
    if (result != domTemplateMap.end())
        return result->value.Get(isolate());
    return v8::Local<v8::FunctionTemplate>();
}

void V8PerIsolateData::setDOMTemplate(void* domTemplateKey, v8::Handle<v8::FunctionTemplate> templ)
{
    currentDOMTemplateMap().add(domTemplateKey, v8::Eternal<v8::FunctionTemplate>(isolate(), v8::Local<v8::FunctionTemplate>(templ)));
}

v8::Local<v8::Context> V8PerIsolateData::ensureScriptRegexpContext()
{
    if (!m_scriptRegexpScriptState) {
        v8::Local<v8::Context> context(v8::Context::New(isolate()));
        m_scriptRegexpScriptState = ScriptState::create(context, DOMWrapperWorld::create());
    }
    return m_scriptRegexpScriptState->context();
}

bool V8PerIsolateData::hasInstance(const WrapperTypeInfo* info, v8::Handle<v8::Value> value)
{
    return hasInstance(info, value, m_domTemplateMapForMainWorld)
        || hasInstance(info, value, m_domTemplateMapForNonMainWorld);
}

bool V8PerIsolateData::hasInstance(const WrapperTypeInfo* info, v8::Handle<v8::Value> value, DOMTemplateMap& domTemplateMap)
{
    DOMTemplateMap::iterator result = domTemplateMap.find(info);
    if (result == domTemplateMap.end())
        return false;
    v8::Handle<v8::FunctionTemplate> templ = result->value.Get(isolate());
    return templ->HasInstance(value);
}

v8::Handle<v8::Object> V8PerIsolateData::findInstanceInPrototypeChain(const WrapperTypeInfo* info, v8::Handle<v8::Value> value)
{
    v8::Handle<v8::Object> wrapper = findInstanceInPrototypeChain(info, value, m_domTemplateMapForMainWorld);
    if (!wrapper.IsEmpty())
        return wrapper;
    return findInstanceInPrototypeChain(info, value, m_domTemplateMapForNonMainWorld);
}

v8::Handle<v8::Object> V8PerIsolateData::findInstanceInPrototypeChain(const WrapperTypeInfo* info, v8::Handle<v8::Value> value, DOMTemplateMap& domTemplateMap)
{
    if (value.IsEmpty() || !value->IsObject())
        return v8::Handle<v8::Object>();
    DOMTemplateMap::iterator result = domTemplateMap.find(info);
    if (result == domTemplateMap.end())
        return v8::Handle<v8::Object>();
    v8::Handle<v8::FunctionTemplate> templ = result->value.Get(isolate());
    return v8::Handle<v8::Object>::Cast(value)->FindInstanceInPrototypeChain(templ);
}

static void constructorOfToString(const v8::FunctionCallbackInfo<v8::Value>& info)
{
    // The DOM constructors' toString functions grab the current toString
    // for Functions by taking the toString function of itself and then
    // calling it with the constructor as its receiver. This means that
    // changes to the Function prototype chain or toString function are
    // reflected when printing DOM constructors. The only wart is that
    // changes to a DOM constructor's toString's toString will cause the
    // toString of the DOM constructor itself to change. This is extremely
    // obscure and unlikely to be a problem.
    v8::Handle<v8::Value> value = info.Callee()->Get(v8AtomicString(info.GetIsolate(), "toString"));
    if (!value->IsFunction()) {
        v8SetReturnValue(info, v8::String::Empty(info.GetIsolate()));
        return;
    }
    v8SetReturnValue(info, V8ScriptRunner::callInternalFunction(v8::Handle<v8::Function>::Cast(value), info.This(), 0, 0, info.GetIsolate()));
}

v8::Handle<v8::FunctionTemplate> V8PerIsolateData::toStringTemplate()
{
    if (m_toStringTemplate.isEmpty())
        m_toStringTemplate.set(isolate(), v8::FunctionTemplate::New(isolate(), constructorOfToString));
    return m_toStringTemplate.newLocal(isolate());
}

IDBPendingTransactionMonitor* V8PerIsolateData::ensureIDBPendingTransactionMonitor()
{
    if (!m_idbPendingTransactionMonitor)
        m_idbPendingTransactionMonitor = adoptPtr(new IDBPendingTransactionMonitor());
    return m_idbPendingTransactionMonitor.get();
}

} // namespace blink<|MERGE_RESOLUTION|>--- conflicted
+++ resolved
@@ -79,13 +79,8 @@
     isolate()->Enter();
 #if ENABLE(ASSERT)
     // currentThread will always be non-null in production, but can be null in Chromium unit tests.
-<<<<<<< HEAD
-    if (blink::Platform::current()->currentThread())
-        isolate()->AddCallCompletedCallback(&assertV8RecursionScope);
-=======
     //if (blink::Platform::current()->currentThread())
-    //    isolate->AddCallCompletedCallback(&assertV8RecursionScope);
->>>>>>> b7aa2e53
+    //    isolate()->AddCallCompletedCallback(&assertV8RecursionScope);
 #endif
     if (isMainThread()) {
         mainThreadPerIsolateData = this;
