--- conflicted
+++ resolved
@@ -71,17 +71,10 @@
     void didDestructDatabaseContext() { }
 #endif
 
-<<<<<<< HEAD
-    static void throwExceptionForDatabaseError(const String& method, const String& context, DatabaseError, const String& errorMessage, ExceptionState&);
-
-    PassRefPtr<Database> openDatabase(ExecutionContext*, const String& name, const String& expectedVersion, const String& displayName, unsigned long estimatedSize, PassRefPtr<DatabaseCallback>, DatabaseError&, String& errorMessage);
-    PassRefPtr<DatabaseSync> openDatabaseSync(ExecutionContext*, const String& name, const String& expectedVersion, const String& displayName, unsigned long estimatedSize, PassRefPtr<DatabaseCallback>, DatabaseError&, String& errorMessage);
-=======
     static void throwExceptionForDatabaseError(DatabaseError, const String& errorMessage, ExceptionState&);
 
     PassRefPtr<Database> openDatabase(ExecutionContext*, const String& name, const String& expectedVersion, const String& displayName, unsigned long estimatedSize, PassOwnPtr<DatabaseCallback>, DatabaseError&, String& errorMessage);
     PassRefPtr<DatabaseSync> openDatabaseSync(ExecutionContext*, const String& name, const String& expectedVersion, const String& displayName, unsigned long estimatedSize, PassOwnPtr<DatabaseCallback>, DatabaseError&, String& errorMessage);
->>>>>>> 8c15b39e
 
     bool hasOpenDatabases(ExecutionContext*);
     void stopDatabases(ExecutionContext*, DatabaseTaskSynchronizer*);
