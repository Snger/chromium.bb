/*
 * Copyright (C) 2009 Google Inc. All rights reserved.
 *
 * Redistribution and use in source and binary forms, with or without
 * modification, are permitted provided that the following conditions are
 * met:
 *
 *     * Redistributions of source code must retain the above copyright
 * notice, this list of conditions and the following disclaimer.
 *     * Redistributions in binary form must reproduce the above
 * copyright notice, this list of conditions and the following disclaimer
 * in the documentation and/or other materials provided with the
 * distribution.
 *     * Neither the name of Google Inc. nor the names of its
 * contributors may be used to endorse or promote products derived from
 * this software without specific prior written permission.
 *
 * THIS SOFTWARE IS PROVIDED BY THE COPYRIGHT HOLDERS AND CONTRIBUTORS
 * "AS IS" AND ANY EXPRESS OR IMPLIED WARRANTIES, INCLUDING, BUT NOT
 * LIMITED TO, THE IMPLIED WARRANTIES OF MERCHANTABILITY AND FITNESS FOR
 * A PARTICULAR PURPOSE ARE DISCLAIMED. IN NO EVENT SHALL THE COPYRIGHT
 * OWNER OR CONTRIBUTORS BE LIABLE FOR ANY DIRECT, INDIRECT, INCIDENTAL,
 * SPECIAL, EXEMPLARY, OR CONSEQUENTIAL DAMAGES (INCLUDING, BUT NOT
 * LIMITED TO, PROCUREMENT OF SUBSTITUTE GOODS OR SERVICES; LOSS OF USE,
 * DATA, OR PROFITS; OR BUSINESS INTERRUPTION) HOWEVER CAUSED AND ON ANY
 * THEORY OF LIABILITY, WHETHER IN CONTRACT, STRICT LIABILITY, OR TORT
 * (INCLUDING NEGLIGENCE OR OTHERWISE) ARISING IN ANY WAY OUT OF THE USE
 * OF THIS SOFTWARE, EVEN IF ADVISED OF THE POSSIBILITY OF SUCH DAMAGE.
 */

#include "config.h"
#include "modules/webdatabase/SQLTransactionClient.h"

#include "core/dom/ExecutionContext.h"
<<<<<<< HEAD
#include "core/dom/ExecutionContextTask.h"
#include "modules/webdatabase/DatabaseBackendBase.h"
#include "modules/webdatabase/DatabaseContext.h"
#include "modules/webdatabase/DatabaseObserver.h"

namespace WebCore {

class NotifyDatabaseChangedTask : public ExecutionContextTask {
public:
    static PassOwnPtr<NotifyDatabaseChangedTask> create(DatabaseBackendBase *database)
    {
        return adoptPtr(new NotifyDatabaseChangedTask(database));
    }

    virtual void performTask(ExecutionContext*)
    {
        WebCore::DatabaseObserver::databaseModified(m_database.get());
    }

private:
    NotifyDatabaseChangedTask(PassRefPtr<DatabaseBackendBase> database)
        : m_database(database)
    {
=======
#include "modules/webdatabase/DatabaseBackendBase.h"
#include "modules/webdatabase/DatabaseContext.h"
#include "platform/weborigin/DatabaseIdentifier.h"
#include "platform/weborigin/SecurityOrigin.h"
#include "public/platform/Platform.h"
#include "public/platform/WebDatabaseObserver.h"
#include "wtf/Functional.h"

namespace WebCore {

static void databaseModified(DatabaseBackendBase* database)
{
    if (blink::Platform::current()->databaseObserver()) {
        blink::Platform::current()->databaseObserver()->databaseModified(
            createDatabaseIdentifierFromSecurityOrigin(database->securityOrigin()),
            database->stringIdentifier());
>>>>>>> 8c15b39e
    }
}

void SQLTransactionClient::didCommitWriteTransaction(DatabaseBackendBase* database)
{
    ExecutionContext* executionContext = database->databaseContext()->executionContext();
    if (!executionContext->isContextThread()) {
<<<<<<< HEAD
        executionContext->postTask(NotifyDatabaseChangedTask::create(database));
=======
        executionContext->postTask(bind(&databaseModified, PassRefPtr<DatabaseBackendBase>(database)));
>>>>>>> 8c15b39e
        return;
    }

    databaseModified(database);
}

bool SQLTransactionClient::didExceedQuota(DatabaseBackendBase* database)
{
    // Chromium does not allow users to manually change the quota for an origin (for now, at least).
    // Don't do anything.
    ASSERT(database->databaseContext()->executionContext()->isContextThread());
    return false;
}

}<|MERGE_RESOLUTION|>--- conflicted
+++ resolved
@@ -32,31 +32,6 @@
 #include "modules/webdatabase/SQLTransactionClient.h"
 
 #include "core/dom/ExecutionContext.h"
-<<<<<<< HEAD
-#include "core/dom/ExecutionContextTask.h"
-#include "modules/webdatabase/DatabaseBackendBase.h"
-#include "modules/webdatabase/DatabaseContext.h"
-#include "modules/webdatabase/DatabaseObserver.h"
-
-namespace WebCore {
-
-class NotifyDatabaseChangedTask : public ExecutionContextTask {
-public:
-    static PassOwnPtr<NotifyDatabaseChangedTask> create(DatabaseBackendBase *database)
-    {
-        return adoptPtr(new NotifyDatabaseChangedTask(database));
-    }
-
-    virtual void performTask(ExecutionContext*)
-    {
-        WebCore::DatabaseObserver::databaseModified(m_database.get());
-    }
-
-private:
-    NotifyDatabaseChangedTask(PassRefPtr<DatabaseBackendBase> database)
-        : m_database(database)
-    {
-=======
 #include "modules/webdatabase/DatabaseBackendBase.h"
 #include "modules/webdatabase/DatabaseContext.h"
 #include "platform/weborigin/DatabaseIdentifier.h"
@@ -73,7 +48,6 @@
         blink::Platform::current()->databaseObserver()->databaseModified(
             createDatabaseIdentifierFromSecurityOrigin(database->securityOrigin()),
             database->stringIdentifier());
->>>>>>> 8c15b39e
     }
 }
 
@@ -81,11 +55,7 @@
 {
     ExecutionContext* executionContext = database->databaseContext()->executionContext();
     if (!executionContext->isContextThread()) {
-<<<<<<< HEAD
-        executionContext->postTask(NotifyDatabaseChangedTask::create(database));
-=======
         executionContext->postTask(bind(&databaseModified, PassRefPtr<DatabaseBackendBase>(database)));
->>>>>>> 8c15b39e
         return;
     }
 
