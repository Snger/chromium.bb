--- conflicted
+++ resolved
@@ -50,11 +50,7 @@
     if (m_insertIdSet)
         return m_insertId;
 
-<<<<<<< HEAD
-    es.throwUninformativeAndGenericDOMException(InvalidAccessError);
-=======
     exceptionState.throwUninformativeAndGenericDOMException(InvalidAccessError);
->>>>>>> 8c15b39e
     return -1;
 }
 
