--- conflicted
+++ resolved
@@ -22,10 +22,6 @@
 
 #include "core/frame/Navigator.h"
 #include "core/frame/Frame.h"
-<<<<<<< HEAD
-#include "core/page/Page.h"
-=======
->>>>>>> 8c15b39e
 #include "core/page/PageVisibilityState.h"
 #include "public/platform/Platform.h"
 #include "public/platform/WebVibration.h"
@@ -62,13 +58,8 @@
 
     // If any pattern entry is too long then truncate it.
     for (size_t i = 0; i < length; ++i) {
-<<<<<<< HEAD
-        if (sanitized[i] > WebKit::kVibrationDurationMax)
-            sanitized[i] = WebKit::kVibrationDurationMax;
-=======
         if (sanitized[i] > blink::kVibrationDurationMax)
             sanitized[i] = blink::kVibrationDurationMax;
->>>>>>> 8c15b39e
     }
 
     // If the last item in the pattern is a pause then discard it.
