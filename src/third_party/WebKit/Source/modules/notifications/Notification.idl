/*
 * Copyright (C) 2009 Google Inc. All rights reserved.
 * Copyright (C) 2011, 2012 Apple Inc. All rights reserved.
 *
 * Redistribution and use in source and binary forms, with or without
 * modification, are permitted provided that the following conditions are
 * met:
 *
 *     * Redistributions of source code must retain the above copyright
 * notice, this list of conditions and the following disclaimer.
 *     * Redistributions in binary form must reproduce the above
 * copyright notice, this list of conditions and the following disclaimer
 * in the documentation and/or other materials provided with the
 * distribution.
 *     * Neither the name of Google Inc. nor the names of its
 * contributors may be used to endorse or promote products derived from
 * this software without specific prior written permission.
 *
 * THIS SOFTWARE IS PROVIDED BY THE COPYRIGHT HOLDERS AND CONTRIBUTORS
 * "AS IS" AND ANY EXPRESS OR IMPLIED WARRANTIES, INCLUDING, BUT NOT
 * LIMITED TO, THE IMPLIED WARRANTIES OF MERCHANTABILITY AND FITNESS FOR
 * A PARTICULAR PURPOSE ARE DISCLAIMED. IN NO EVENT SHALL THE COPYRIGHT
 * OWNER OR CONTRIBUTORS BE LIABLE FOR ANY DIRECT, INDIRECT, INCIDENTAL,
 * SPECIAL, EXEMPLARY, OR CONSEQUENTIAL DAMAGES (INCLUDING, BUT NOT
 * LIMITED TO, PROCUREMENT OF SUBSTITUTE GOODS OR SERVICES; LOSS OF USE,
 * DATA, OR PROFITS; OR BUSINESS INTERRUPTION) HOWEVER CAUSED AND ON ANY
 * THEORY OF LIABILITY, WHETHER IN CONTRACT, STRICT LIABILITY, OR TORT
 * (INCLUDING NEGLIGENCE OR OTHERWISE) ARISING IN ANY WAY OUT OF THE USE
 * OF THIS SOFTWARE, EVEN IF ADVISED OF THE POSSIBILITY OF SUCH DAMAGE.
 */

[
    ActiveDOMObject,
    Constructor(DOMString title, [Default=Undefined] optional Dictionary options),
    ConstructorCallWith=ExecutionContext,
<<<<<<< HEAD
    RuntimeEnabled=notifications
=======
    RuntimeEnabled=Notifications,
>>>>>>> 8c15b39e
] interface Notification : EventTarget {
    [CallWith=ExecutionContext] static readonly attribute DOMString permission;
    [CallWith=ExecutionContext] static void requestPermission(optional NotificationPermissionCallback callback);

<<<<<<< HEAD
    [CallWith=ExecutionContext] static readonly attribute DOMString permission;
    [CallWith=ExecutionContext] static void requestPermission(optional NotificationPermissionCallback callback);
=======
    // FIXME: Implement the Notification.get() method.
>>>>>>> 8c15b39e

    attribute EventHandler onclick;
    attribute EventHandler onshow;
    attribute EventHandler onerror;
    attribute EventHandler onclose;

    readonly attribute DOMString title;
    readonly attribute DOMString dir;
    readonly attribute DOMString lang;
    readonly attribute DOMString body;
    readonly attribute DOMString tag;
    readonly attribute DOMString icon;

    void close();
};<|MERGE_RESOLUTION|>--- conflicted
+++ resolved
@@ -33,21 +33,12 @@
     ActiveDOMObject,
     Constructor(DOMString title, [Default=Undefined] optional Dictionary options),
     ConstructorCallWith=ExecutionContext,
-<<<<<<< HEAD
-    RuntimeEnabled=notifications
-=======
     RuntimeEnabled=Notifications,
->>>>>>> 8c15b39e
 ] interface Notification : EventTarget {
     [CallWith=ExecutionContext] static readonly attribute DOMString permission;
     [CallWith=ExecutionContext] static void requestPermission(optional NotificationPermissionCallback callback);
 
-<<<<<<< HEAD
-    [CallWith=ExecutionContext] static readonly attribute DOMString permission;
-    [CallWith=ExecutionContext] static void requestPermission(optional NotificationPermissionCallback callback);
-=======
     // FIXME: Implement the Notification.get() method.
->>>>>>> 8c15b39e
 
     attribute EventHandler onclick;
     attribute EventHandler onshow;
