--- conflicted
+++ resolved
@@ -95,13 +95,6 @@
 
 void NotificationCenter::stop()
 {
-<<<<<<< HEAD
-    if (!m_client)
-        return;
-    m_client->cancelRequestsForPermission(executionContext());
-    m_client->clearNotifications(executionContext());
-=======
->>>>>>> 8c15b39e
     m_client = 0;
 }
 
