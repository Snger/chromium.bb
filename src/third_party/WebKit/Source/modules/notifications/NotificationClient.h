--- conflicted
+++ resolved
@@ -38,16 +38,8 @@
 
 namespace WebCore {
 
-<<<<<<< HEAD
-class Document;
-class KURL;
-class Notification;
-class Page;
-class ExecutionContext;
-=======
 class ExecutionContext;
 class NotificationBase;
->>>>>>> 8c15b39e
 
 class NotificationClient {
 
@@ -62,15 +54,7 @@
     virtual bool show(NotificationBase*) = 0;
 
     // Requests that a notification that has already been shown be canceled.
-<<<<<<< HEAD
-    virtual void cancel(Notification*) = 0;
-
-    // When the user closes a page, or quits the client application, all of the page's
-    // associated notifications are cleared.
-    virtual void clearNotifications(ExecutionContext*) { }
-=======
     virtual void cancel(NotificationBase*) = 0;
->>>>>>> 8c15b39e
 
     // Informs the presenter that a Notification object has been destroyed
     // (such as by a page transition). The presenter may continue showing
@@ -81,18 +65,9 @@
     // Requests user permission to show desktop notifications from a particular
     // script context. The callback parameter should be run when the user has
     // made a decision.
-<<<<<<< HEAD
-    virtual void requestPermission(ExecutionContext*, PassRefPtr<VoidCallback>) = 0;
-#endif
-    virtual void requestPermission(ExecutionContext*, PassRefPtr<NotificationPermissionCallback>) = 0;
-
-    // Cancel all outstanding requests for the ExecutionContext
-    virtual void cancelRequestsForPermission(ExecutionContext*) = 0;
-=======
     virtual void requestPermission(ExecutionContext*, PassOwnPtr<VoidCallback>) = 0;
 #endif
     virtual void requestPermission(ExecutionContext*, PassOwnPtr<NotificationPermissionCallback>) = 0;
->>>>>>> 8c15b39e
 
     // Checks the current level of permission.
     virtual Permission checkPermission(ExecutionContext*) = 0;
