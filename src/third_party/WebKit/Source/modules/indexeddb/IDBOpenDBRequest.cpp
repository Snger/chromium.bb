/*
 * Copyright (C) 2012 Google Inc. All rights reserved.
 *
 * Redistribution and use in source and binary forms, with or without
 * modification, are permitted provided that the following conditions
 * are met:
 *
 * 1.  Redistributions of source code must retain the above copyright
 *     notice, this list of conditions and the following disclaimer.
 * 2.  Redistributions in binary form must reproduce the above copyright
 *     notice, this list of conditions and the following disclaimer in the
 *     documentation and/or other materials provided with the distribution.
 *
 * THIS SOFTWARE IS PROVIDED BY APPLE AND ITS CONTRIBUTORS "AS IS" AND ANY
 * EXPRESS OR IMPLIED WARRANTIES, INCLUDING, BUT NOT LIMITED TO, THE IMPLIED
 * WARRANTIES OF MERCHANTABILITY AND FITNESS FOR A PARTICULAR PURPOSE ARE
 * DISCLAIMED. IN NO EVENT SHALL APPLE OR ITS CONTRIBUTORS BE LIABLE FOR ANY
 * DIRECT, INDIRECT, INCIDENTAL, SPECIAL, EXEMPLARY, OR CONSEQUENTIAL DAMAGES
 * (INCLUDING, BUT NOT LIMITED TO, PROCUREMENT OF SUBSTITUTE GOODS OR SERVICES;
 * LOSS OF USE, DATA, OR PROFITS; OR BUSINESS INTERRUPTION) HOWEVER CAUSED AND
 * ON ANY THEORY OF LIABILITY, WHETHER IN CONTRACT, STRICT LIABILITY, OR TORT
 * (INCLUDING NEGLIGENCE OR OTHERWISE) ARISING IN ANY WAY OUT OF THE USE OF
 * THIS SOFTWARE, EVEN IF ADVISED OF THE POSSIBILITY OF SUCH DAMAGE.
 */

#include "config.h"
#include "modules/indexeddb/IDBOpenDBRequest.h"

#include "core/dom/ExceptionCode.h"
#include "core/dom/ExecutionContext.h"
#include "modules/indexeddb/IDBDatabase.h"
#include "modules/indexeddb/IDBDatabaseCallbacks.h"
#include "modules/indexeddb/IDBPendingTransactionMonitor.h"
#include "modules/indexeddb/IDBTracing.h"
#include "modules/indexeddb/IDBVersionChangeEvent.h"

using blink::WebIDBDatabase;

namespace WebCore {

<<<<<<< HEAD
PassRefPtr<IDBOpenDBRequest> IDBOpenDBRequest::create(ExecutionContext* context, PassRefPtr<IDBDatabaseCallbacksImpl> callbacks, int64_t transactionId, int64_t version)
=======
PassRefPtr<IDBOpenDBRequest> IDBOpenDBRequest::create(ExecutionContext* context, PassRefPtr<IDBDatabaseCallbacks> callbacks, int64_t transactionId, int64_t version)
>>>>>>> 8c15b39e
{
    RefPtr<IDBOpenDBRequest> request(adoptRef(new IDBOpenDBRequest(context, callbacks, transactionId, version)));
    request->suspendIfNeeded();
    return request.release();
}

<<<<<<< HEAD
IDBOpenDBRequest::IDBOpenDBRequest(ExecutionContext* context, PassRefPtr<IDBDatabaseCallbacksImpl> callbacks, int64_t transactionId, int64_t version)
    : IDBRequest(context, IDBAny::createNull(), IDBDatabaseBackendInterface::NormalTask, 0)
=======
IDBOpenDBRequest::IDBOpenDBRequest(ExecutionContext* context, PassRefPtr<IDBDatabaseCallbacks> callbacks, int64_t transactionId, int64_t version)
    : IDBRequest(context, IDBAny::createNull(), 0)
>>>>>>> 8c15b39e
    , m_databaseCallbacks(callbacks)
    , m_transactionId(transactionId)
    , m_version(version)
{
    ASSERT(!resultAsAny());
    ScriptWrappable::init(this);
}

IDBOpenDBRequest::~IDBOpenDBRequest()
{
}

const AtomicString& IDBOpenDBRequest::interfaceName() const
{
    return EventTargetNames::IDBOpenDBRequest;
}

void IDBOpenDBRequest::onBlocked(int64_t oldVersion)
{
    IDB_TRACE("IDBOpenDBRequest::onBlocked()");
    if (!shouldEnqueueEvent())
        return;
    RefPtr<IDBAny> newVersionAny = (m_version == IDBDatabaseMetadata::DefaultIntVersion) ? IDBAny::createNull() : IDBAny::create(m_version);
    enqueueEvent(IDBVersionChangeEvent::create(IDBAny::create(oldVersion), newVersionAny.release(), EventTypeNames::blocked));
}

<<<<<<< HEAD
void IDBOpenDBRequest::onUpgradeNeeded(int64_t oldVersion, PassRefPtr<IDBDatabaseBackendInterface> prpDatabaseBackend, const IDBDatabaseMetadata& metadata, WebKit::WebIDBCallbacks::DataLoss dataLoss, String dataLossMessage)
{
    IDB_TRACE("IDBOpenDBRequest::onUpgradeNeeded()");
    if (m_contextStopped || !executionContext()) {
        RefPtr<IDBDatabaseBackendInterface> db = prpDatabaseBackend;
=======
void IDBOpenDBRequest::onUpgradeNeeded(int64_t oldVersion, PassOwnPtr<WebIDBDatabase> backend, const IDBDatabaseMetadata& metadata, blink::WebIDBDataLoss dataLoss, String dataLossMessage)
{
    IDB_TRACE("IDBOpenDBRequest::onUpgradeNeeded()");
    if (m_contextStopped || !executionContext()) {
        OwnPtr<WebIDBDatabase> db = backend;
>>>>>>> 8c15b39e
        db->abort(m_transactionId);
        db->close();
        return;
    }
    if (!shouldEnqueueEvent())
        return;

    ASSERT(m_databaseCallbacks);

<<<<<<< HEAD
    RefPtr<IDBDatabaseBackendInterface> databaseBackend = prpDatabaseBackend;

    RefPtr<IDBDatabase> idbDatabase = IDBDatabase::create(executionContext(), databaseBackend, m_databaseCallbacks);
=======
    RefPtr<IDBDatabase> idbDatabase = IDBDatabase::create(executionContext(), backend, m_databaseCallbacks.release());
>>>>>>> 8c15b39e
    idbDatabase->setMetadata(metadata);

    if (oldVersion == IDBDatabaseMetadata::NoIntVersion) {
        // This database hasn't had an integer version before.
        oldVersion = IDBDatabaseMetadata::DefaultIntVersion;
    }
    IDBDatabaseMetadata oldMetadata(metadata);
    oldMetadata.intVersion = oldVersion;

    m_transaction = IDBTransaction::create(executionContext(), m_transactionId, idbDatabase.get(), this, oldMetadata);
<<<<<<< HEAD
    m_result = IDBAny::create(idbDatabase.release());
=======
    setResult(IDBAny::create(idbDatabase.release()));
>>>>>>> 8c15b39e

    if (m_version == IDBDatabaseMetadata::NoIntVersion)
        m_version = 1;
    enqueueEvent(IDBVersionChangeEvent::create(IDBAny::create(oldVersion), IDBAny::create(m_version), EventTypeNames::upgradeneeded, dataLoss, dataLossMessage));
}

void IDBOpenDBRequest::onSuccess(PassOwnPtr<WebIDBDatabase> backend, const IDBDatabaseMetadata& metadata)
{
    IDB_TRACE("IDBOpenDBRequest::onSuccess()");
    if (m_contextStopped || !executionContext()) {
<<<<<<< HEAD
        RefPtr<IDBDatabaseBackendInterface> db = prpBackend;
        db->close(m_databaseCallbacks);
=======
        OwnPtr<WebIDBDatabase> db = backend;
        if (db)
            db->close();
>>>>>>> 8c15b39e
        return;
    }
    if (!shouldEnqueueEvent())
        return;

    RefPtr<IDBDatabase> idbDatabase;
    if (resultAsAny()) {
        // Previous onUpgradeNeeded call delivered the backend.
        ASSERT(!backend.get());
        idbDatabase = resultAsAny()->idbDatabase();
        ASSERT(idbDatabase);
        ASSERT(!m_databaseCallbacks);
    } else {
        ASSERT(backend.get());
        ASSERT(m_databaseCallbacks);
<<<<<<< HEAD
        idbDatabase = IDBDatabase::create(executionContext(), backend.release(), m_databaseCallbacks);
        m_databaseCallbacks->connect(idbDatabase.get());
        m_databaseCallbacks = 0;
        m_result = IDBAny::create(idbDatabase.get());
=======
        idbDatabase = IDBDatabase::create(executionContext(), backend, m_databaseCallbacks.release());
        setResult(IDBAny::create(idbDatabase.get()));
>>>>>>> 8c15b39e
    }
    idbDatabase->setMetadata(metadata);
    enqueueEvent(Event::create(EventTypeNames::success));
}

bool IDBOpenDBRequest::shouldEnqueueEvent() const
{
    if (m_contextStopped || !executionContext())
        return false;
    ASSERT(m_readyState == PENDING || m_readyState == DONE);
    if (m_requestAborted)
        return false;
    return true;
}

bool IDBOpenDBRequest::dispatchEvent(PassRefPtr<Event> event)
{
    // If the connection closed between onUpgradeNeeded and the delivery of the "success" event,
    // an "error" event should be fired instead.
<<<<<<< HEAD
    if (event->type() == EventTypeNames::success && m_result->type() == IDBAny::IDBDatabaseType && m_result->idbDatabase()->isClosePending()) {
        m_result.clear();
=======
    if (event->type() == EventTypeNames::success && resultAsAny()->type() == IDBAny::IDBDatabaseType && resultAsAny()->idbDatabase()->isClosePending()) {
        dequeueEvent(event.get());
        setResult(0);
>>>>>>> 8c15b39e
        onError(DOMError::create(AbortError, "The connection was closed."));
        return false;
    }

    return IDBRequest::dispatchEvent(event);
}

} // namespace WebCore<|MERGE_RESOLUTION|>--- conflicted
+++ resolved
@@ -38,24 +38,15 @@
 
 namespace WebCore {
 
-<<<<<<< HEAD
-PassRefPtr<IDBOpenDBRequest> IDBOpenDBRequest::create(ExecutionContext* context, PassRefPtr<IDBDatabaseCallbacksImpl> callbacks, int64_t transactionId, int64_t version)
-=======
 PassRefPtr<IDBOpenDBRequest> IDBOpenDBRequest::create(ExecutionContext* context, PassRefPtr<IDBDatabaseCallbacks> callbacks, int64_t transactionId, int64_t version)
->>>>>>> 8c15b39e
 {
     RefPtr<IDBOpenDBRequest> request(adoptRef(new IDBOpenDBRequest(context, callbacks, transactionId, version)));
     request->suspendIfNeeded();
     return request.release();
 }
 
-<<<<<<< HEAD
-IDBOpenDBRequest::IDBOpenDBRequest(ExecutionContext* context, PassRefPtr<IDBDatabaseCallbacksImpl> callbacks, int64_t transactionId, int64_t version)
-    : IDBRequest(context, IDBAny::createNull(), IDBDatabaseBackendInterface::NormalTask, 0)
-=======
 IDBOpenDBRequest::IDBOpenDBRequest(ExecutionContext* context, PassRefPtr<IDBDatabaseCallbacks> callbacks, int64_t transactionId, int64_t version)
     : IDBRequest(context, IDBAny::createNull(), 0)
->>>>>>> 8c15b39e
     , m_databaseCallbacks(callbacks)
     , m_transactionId(transactionId)
     , m_version(version)
@@ -82,19 +73,11 @@
     enqueueEvent(IDBVersionChangeEvent::create(IDBAny::create(oldVersion), newVersionAny.release(), EventTypeNames::blocked));
 }
 
-<<<<<<< HEAD
-void IDBOpenDBRequest::onUpgradeNeeded(int64_t oldVersion, PassRefPtr<IDBDatabaseBackendInterface> prpDatabaseBackend, const IDBDatabaseMetadata& metadata, WebKit::WebIDBCallbacks::DataLoss dataLoss, String dataLossMessage)
-{
-    IDB_TRACE("IDBOpenDBRequest::onUpgradeNeeded()");
-    if (m_contextStopped || !executionContext()) {
-        RefPtr<IDBDatabaseBackendInterface> db = prpDatabaseBackend;
-=======
 void IDBOpenDBRequest::onUpgradeNeeded(int64_t oldVersion, PassOwnPtr<WebIDBDatabase> backend, const IDBDatabaseMetadata& metadata, blink::WebIDBDataLoss dataLoss, String dataLossMessage)
 {
     IDB_TRACE("IDBOpenDBRequest::onUpgradeNeeded()");
     if (m_contextStopped || !executionContext()) {
         OwnPtr<WebIDBDatabase> db = backend;
->>>>>>> 8c15b39e
         db->abort(m_transactionId);
         db->close();
         return;
@@ -104,13 +87,7 @@
 
     ASSERT(m_databaseCallbacks);
 
-<<<<<<< HEAD
-    RefPtr<IDBDatabaseBackendInterface> databaseBackend = prpDatabaseBackend;
-
-    RefPtr<IDBDatabase> idbDatabase = IDBDatabase::create(executionContext(), databaseBackend, m_databaseCallbacks);
-=======
     RefPtr<IDBDatabase> idbDatabase = IDBDatabase::create(executionContext(), backend, m_databaseCallbacks.release());
->>>>>>> 8c15b39e
     idbDatabase->setMetadata(metadata);
 
     if (oldVersion == IDBDatabaseMetadata::NoIntVersion) {
@@ -121,11 +98,7 @@
     oldMetadata.intVersion = oldVersion;
 
     m_transaction = IDBTransaction::create(executionContext(), m_transactionId, idbDatabase.get(), this, oldMetadata);
-<<<<<<< HEAD
-    m_result = IDBAny::create(idbDatabase.release());
-=======
     setResult(IDBAny::create(idbDatabase.release()));
->>>>>>> 8c15b39e
 
     if (m_version == IDBDatabaseMetadata::NoIntVersion)
         m_version = 1;
@@ -136,14 +109,9 @@
 {
     IDB_TRACE("IDBOpenDBRequest::onSuccess()");
     if (m_contextStopped || !executionContext()) {
-<<<<<<< HEAD
-        RefPtr<IDBDatabaseBackendInterface> db = prpBackend;
-        db->close(m_databaseCallbacks);
-=======
         OwnPtr<WebIDBDatabase> db = backend;
         if (db)
             db->close();
->>>>>>> 8c15b39e
         return;
     }
     if (!shouldEnqueueEvent())
@@ -159,15 +127,8 @@
     } else {
         ASSERT(backend.get());
         ASSERT(m_databaseCallbacks);
-<<<<<<< HEAD
-        idbDatabase = IDBDatabase::create(executionContext(), backend.release(), m_databaseCallbacks);
-        m_databaseCallbacks->connect(idbDatabase.get());
-        m_databaseCallbacks = 0;
-        m_result = IDBAny::create(idbDatabase.get());
-=======
         idbDatabase = IDBDatabase::create(executionContext(), backend, m_databaseCallbacks.release());
         setResult(IDBAny::create(idbDatabase.get()));
->>>>>>> 8c15b39e
     }
     idbDatabase->setMetadata(metadata);
     enqueueEvent(Event::create(EventTypeNames::success));
@@ -187,14 +148,9 @@
 {
     // If the connection closed between onUpgradeNeeded and the delivery of the "success" event,
     // an "error" event should be fired instead.
-<<<<<<< HEAD
-    if (event->type() == EventTypeNames::success && m_result->type() == IDBAny::IDBDatabaseType && m_result->idbDatabase()->isClosePending()) {
-        m_result.clear();
-=======
     if (event->type() == EventTypeNames::success && resultAsAny()->type() == IDBAny::IDBDatabaseType && resultAsAny()->idbDatabase()->isClosePending()) {
         dequeueEvent(event.get());
         setResult(0);
->>>>>>> 8c15b39e
         onError(DOMError::create(AbortError, "The connection was closed."));
         return false;
     }
