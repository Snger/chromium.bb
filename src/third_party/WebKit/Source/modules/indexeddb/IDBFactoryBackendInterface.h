--- conflicted
+++ resolved
@@ -34,12 +34,6 @@
 
 namespace WebCore {
 
-<<<<<<< HEAD
-class IDBCallbacks;
-class IDBDatabase;
-class IDBDatabaseCallbacks;
-=======
->>>>>>> 8c15b39e
 class ExecutionContext;
 
 // FIXME: This is just a permission client at this point. Rename/refactor.
@@ -48,13 +42,7 @@
     static PassRefPtr<IDBFactoryBackendInterface> create();
     virtual ~IDBFactoryBackendInterface() { }
 
-<<<<<<< HEAD
-    virtual void getDatabaseNames(PassRefPtr<IDBCallbacks>, const String& databaseIdentifier, ExecutionContext*) = 0;
-    virtual void open(const String& name, int64_t version, int64_t transactionId, PassRefPtr<IDBCallbacks>, PassRefPtr<IDBDatabaseCallbacks>, const String& databaseIdentifier, ExecutionContext*) = 0;
-    virtual void deleteDatabase(const String& name, PassRefPtr<IDBCallbacks>, const String& databaseIdentifier, ExecutionContext*) = 0;
-=======
     virtual bool allowIndexedDB(ExecutionContext*, const String& name) = 0;
->>>>>>> 8c15b39e
 };
 
 } // namespace WebCore
