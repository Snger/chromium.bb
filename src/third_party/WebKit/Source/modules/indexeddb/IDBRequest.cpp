--- conflicted
+++ resolved
@@ -32,25 +32,12 @@
 #include "bindings/v8/ExceptionState.h"
 #include "bindings/v8/ExceptionStatePlaceholder.h"
 #include "bindings/v8/IDBBindingUtilities.h"
-<<<<<<< HEAD
-#include "core/dom/DOMError.h"
-#include "core/dom/ExecutionContext.h"
-#include "core/events/EventListener.h"
-#include "core/events/EventQueue.h"
-#include "core/events/ThreadLocalEventNames.h"
-#include "modules/indexeddb/IDBCursorBackendInterface.h"
-=======
 #include "core/dom/ExecutionContext.h"
 #include "core/events/EventQueue.h"
->>>>>>> 8c15b39e
 #include "modules/indexeddb/IDBCursorWithValue.h"
 #include "modules/indexeddb/IDBDatabase.h"
 #include "modules/indexeddb/IDBEventDispatcher.h"
 #include "modules/indexeddb/IDBTracing.h"
-<<<<<<< HEAD
-#include "modules/indexeddb/IDBTransaction.h"
-=======
->>>>>>> 8c15b39e
 #include "platform/SharedBuffer.h"
 
 namespace WebCore {
@@ -65,21 +52,7 @@
     return request.release();
 }
 
-<<<<<<< HEAD
-PassRefPtr<IDBRequest> IDBRequest::create(ExecutionContext* context, PassRefPtr<IDBAny> source, IDBDatabaseBackendInterface::TaskType taskType, IDBTransaction* transaction)
-{
-    RefPtr<IDBRequest> request(adoptRef(new IDBRequest(context, source, taskType, transaction)));
-    request->suspendIfNeeded();
-    // Requests associated with IDBFactory (open/deleteDatabase/getDatabaseNames) are not associated with transactions.
-    if (transaction)
-        transaction->registerRequest(request.get());
-    return request.release();
-}
-
-IDBRequest::IDBRequest(ExecutionContext* context, PassRefPtr<IDBAny> source, IDBDatabaseBackendInterface::TaskType taskType, IDBTransaction* transaction)
-=======
 IDBRequest::IDBRequest(ExecutionContext* context, PassRefPtr<IDBAny> source, IDBTransaction* transaction)
->>>>>>> 8c15b39e
     : ActiveDOMObject(context)
     , m_contextStopped(false)
     , m_transaction(transaction)
@@ -245,14 +218,6 @@
     m_error = error;
     m_pendingCursor.clear();
     enqueueEvent(Event::createCancelableBubble(EventTypeNames::error));
-<<<<<<< HEAD
-}
-
-static PassRefPtr<Event> createSuccessEvent()
-{
-    return Event::create(EventTypeNames::success);
-=======
->>>>>>> 8c15b39e
 }
 
 void IDBRequest::onSuccess(const Vector<String>& stringList)
@@ -437,10 +402,6 @@
     ASSERT(m_readyState == PENDING);
     ASSERT(m_hasPendingActivity);
     ASSERT(m_enqueuedEvents.size());
-<<<<<<< HEAD
-    ASSERT(executionContext());
-=======
->>>>>>> 8c15b39e
     ASSERT(event->target() == this);
 
     DOMRequestState::Scope scope(m_requestState);
@@ -501,11 +462,8 @@
     if (cursorToNotify)
         cursorToNotify->postSuccessHandlerCallback();
 
-<<<<<<< HEAD
-=======
     // An upgradeneeded event will always be followed by a success or error event, so must
     // be kept alive.
->>>>>>> 8c15b39e
     if (m_readyState == DONE && event->type() != EventTypeNames::upgradeneeded)
         m_hasPendingActivity = false;
 
@@ -554,8 +512,6 @@
         m_enqueuedEvents.append(event);
 }
 
-<<<<<<< HEAD
-=======
 void IDBRequest::dequeueEvent(Event* event)
 {
     for (size_t i = 0; i < m_enqueuedEvents.size(); ++i) {
@@ -564,5 +520,4 @@
     }
 }
 
->>>>>>> 8c15b39e
 } // namespace WebCore