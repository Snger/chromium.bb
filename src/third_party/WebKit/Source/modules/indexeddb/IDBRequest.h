--- conflicted
+++ resolved
@@ -50,13 +50,6 @@
 struct IDBDatabaseMetadata;
 class SharedBuffer;
 
-<<<<<<< HEAD
-class IDBRequest : public ScriptWrappable, public IDBCallbacks, public EventTargetWithInlineData, public ActiveDOMObject {
-    DEFINE_EVENT_TARGET_REFCOUNTING(IDBCallbacks);
-public:
-    static PassRefPtr<IDBRequest> create(ExecutionContext*, PassRefPtr<IDBAny> source, IDBTransaction*);
-    static PassRefPtr<IDBRequest> create(ExecutionContext*, PassRefPtr<IDBAny> source, IDBDatabaseBackendInterface::TaskType, IDBTransaction*);
-=======
 // Base class to simplify usage of event target refcounting.
 class IDBRequestBase : public WTF::RefCountedBase {
 public:
@@ -71,7 +64,6 @@
 
 public:
     static PassRefPtr<IDBRequest> create(ExecutionContext*, PassRefPtr<IDBAny> source, IDBTransaction*);
->>>>>>> 8c15b39e
     virtual ~IDBRequest();
 
     ScriptValue result(ExceptionState&);
@@ -146,11 +138,7 @@
     IDBCursor* getResultCursor() const;
 
 protected:
-<<<<<<< HEAD
-    IDBRequest(ExecutionContext*, PassRefPtr<IDBAny> source, IDBDatabaseBackendInterface::TaskType, IDBTransaction*);
-=======
     IDBRequest(ExecutionContext*, PassRefPtr<IDBAny> source, IDBTransaction*);
->>>>>>> 8c15b39e
     void enqueueEvent(PassRefPtr<Event>);
     void dequeueEvent(Event*);
     virtual bool shouldEnqueueEvent() const;
