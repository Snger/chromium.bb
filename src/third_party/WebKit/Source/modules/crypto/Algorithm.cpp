--- conflicted
+++ resolved
@@ -61,15 +61,10 @@
         return RsaSsaParams::create(algorithm);
     case blink::WebCryptoAlgorithmParamsTypeRsaKeyGenParams:
         return RsaKeyGenParams::create(algorithm);
-<<<<<<< HEAD
-    case WebKit::WebCryptoAlgorithmParamsTypeAesGcmParams:
-    case WebKit::WebCryptoAlgorithmParamsTypeRsaOaepParams:
-=======
     case blink::WebCryptoAlgorithmParamsTypeAesCtrParams:
         return AesCtrParams::create(algorithm);
     case blink::WebCryptoAlgorithmParamsTypeAesGcmParams:
     case blink::WebCryptoAlgorithmParamsTypeRsaOaepParams:
->>>>>>> 8c15b39e
         // TODO
         notImplemented();
         break;
