--- conflicted
+++ resolved
@@ -27,19 +27,11 @@
 [
     NoInterfaceObject
 ] interface Geolocation {
-<<<<<<< HEAD
-    [Custom, PerWorldBindings, ActivityLogging=AccessForIsolatedWorlds] void getCurrentPosition(PositionCallback successCallback,
-                                     optional PositionErrorCallback errorCallback,
-                                     optional PositionOptions options);
-
-    [Custom, PerWorldBindings, ActivityLogging=AccessForIsolatedWorlds] long watchPosition(PositionCallback successCallback,
-=======
     [Custom, PerWorldBindings, ActivityLogging=ForIsolatedWorlds] void getCurrentPosition(PositionCallback successCallback,
                                      optional PositionErrorCallback errorCallback,
                                      optional PositionOptions options);
 
     [Custom, PerWorldBindings, ActivityLogging=ForIsolatedWorlds] long watchPosition(PositionCallback successCallback,
->>>>>>> 8c15b39e
                                 optional PositionErrorCallback errorCallback,
                                 optional PositionOptions options);
 
