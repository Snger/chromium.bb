/*
 * Copyright (C) 2013 Apple Inc. All rights reserved.
 *
 * Redistribution and use in source and binary forms, with or without
 * modification, are permitted provided that the following conditions
 * are met:
 * 1. Redistributions of source code must retain the above copyright
 *    notice, this list of conditions and the following disclaimer.
 * 2. Redistributions in binary form must reproduce the above copyright
 *    notice, this list of conditions and the following disclaimer in the
 *    documentation and/or other materials provided with the distribution.
 *
 * THIS SOFTWARE IS PROVIDED BY APPLE INC. AND ITS CONTRIBUTORS ``AS IS''
 * AND ANY EXPRESS OR IMPLIED WARRANTIES, INCLUDING, BUT NOT LIMITED TO,
 * THE IMPLIED WARRANTIES OF MERCHANTABILITY AND FITNESS FOR A PARTICULAR
 * PURPOSE ARE DISCLAIMED. IN NO EVENT SHALL APPLE INC. OR ITS CONTRIBUTORS
 * BE LIABLE FOR ANY DIRECT, INDIRECT, INCIDENTAL, SPECIAL, EXEMPLARY, OR
 * CONSEQUENTIAL DAMAGES (INCLUDING, BUT NOT LIMITED TO, PROCUREMENT OF
 * SUBSTITUTE GOODS OR SERVICES; LOSS OF USE, DATA, OR PROFITS; OR BUSINESS
 * INTERRUPTION) HOWEVER CAUSED AND ON ANY THEORY OF LIABILITY, WHETHER IN
 * CONTRACT, STRICT LIABILITY, OR TORT (INCLUDING NEGLIGENCE OR OTHERWISE)
 * ARISING IN ANY WAY OUT OF THE USE OF THIS SOFTWARE, EVEN IF ADVISED OF
 * THE POSSIBILITY OF SUCH DAMAGE.
 */

#include "config.h"
#include "modules/encryptedmedia/MediaKeySession.h"

#include "bindings/v8/ExceptionState.h"
#include "core/events/Event.h"
#include "core/dom/ExceptionCode.h"
#include "core/events/GenericEventQueue.h"
#include "core/html/MediaKeyError.h"
#include "modules/encryptedmedia/MediaKeyMessageEvent.h"
#include "modules/encryptedmedia/MediaKeys.h"
#include "platform/drm/ContentDecryptionModule.h"

namespace WebCore {

PassRefPtr<MediaKeySession> MediaKeySession::create(ExecutionContext* context, ContentDecryptionModule* cdm, MediaKeys* keys)
{
    return adoptRef(new MediaKeySession(context, cdm, keys));
}

MediaKeySession::MediaKeySession(ExecutionContext* context, ContentDecryptionModule* cdm, MediaKeys* keys)
    : ContextLifecycleObserver(context)
    , m_keySystem(keys->keySystem())
    , m_asyncEventQueue(GenericEventQueue::create(this))
    , m_session(cdm->createSession(this))
    , m_keys(keys)
    , m_keyRequestTimer(this, &MediaKeySession::keyRequestTimerFired)
    , m_addKeyTimer(this, &MediaKeySession::addKeyTimerFired)
{
    ScriptWrappable::init(this);
}

MediaKeySession::~MediaKeySession()
{
    close();
}

void MediaKeySession::setError(MediaKeyError* error)
{
    m_error = error;
}

void MediaKeySession::close()
{
    ASSERT(!m_keys == !m_session);

    if (m_session)
        m_session->close();
    m_session.clear();
    m_asyncEventQueue->cancelAllEvents();

    // FIXME: Release ref that MediaKeys has by removing it from m_sessions.
    // if (m_keys) m_keys->sessionClosed(this);
    m_keys = 0;
}

String MediaKeySession::sessionId() const
{
    return m_session->sessionId();
}

void MediaKeySession::generateKeyRequest(const String& mimeType, Uint8Array* initData)
{
    m_pendingKeyRequests.append(PendingKeyRequest(mimeType, initData));
    // FIXME: Eliminate timers. Asynchronicity will be handled in Chromium.
    m_keyRequestTimer.startOneShot(0);
}

void MediaKeySession::keyRequestTimerFired(Timer<MediaKeySession>*)
{
    ASSERT(m_pendingKeyRequests.size());
    if (!m_session)
        return;

    while (!m_pendingKeyRequests.isEmpty()) {
        PendingKeyRequest request = m_pendingKeyRequests.takeFirst();

        // NOTE: Continued from step 5 in MediaKeys::createSession().
        // The user agent will asynchronously execute the following steps in the task:

        // 1. Let cdm be the cdm loaded in the MediaKeys constructor.
        // 2. Let destinationURL be null.

        // 3. Use cdm to generate a key request and follow the steps for the first matching condition from the following list:
        m_session->generateKeyRequest(request.mimeType, *request.initData);
    }
}

void MediaKeySession::update(Uint8Array* key, ExceptionState& exceptionState)
{
    // From <http://dvcs.w3.org/hg/html-media/raw-file/default/encrypted-media/encrypted-media.html#dom-addkey>:
    // The addKey(key) method must run the following steps:
    // 1. If the first or second argument [sic] is null or an empty array, throw an InvalidAccessError.
    // NOTE: the reference to a "second argument" is a spec bug.
    if (!key || !key->length()) {
<<<<<<< HEAD
        es.throwUninformativeAndGenericDOMException(InvalidAccessError);
=======
        exceptionState.throwUninformativeAndGenericDOMException(InvalidAccessError);
>>>>>>> 8c15b39e
        return;
    }

    // 2. Schedule a task to handle the call, providing key.
    m_pendingKeys.append(key);
    m_addKeyTimer.startOneShot(0);
}

void MediaKeySession::addKeyTimerFired(Timer<MediaKeySession>*)
{
    ASSERT(m_pendingKeys.size());
    if (!m_session)
        return;

    while (!m_pendingKeys.isEmpty()) {
        RefPtr<Uint8Array> pendingKey = m_pendingKeys.takeFirst();

        // NOTE: Continued from step 2. of MediaKeySession::update()
        // 2.1. Let cdm be the cdm loaded in the MediaKeys constructor.
        // NOTE: This is m_session.
        // 2.2. Let 'did store key' be false.
        // 2.3. Let 'next message' be null.
        // 2.4. Use cdm to handle key.
        m_session->update(*pendingKey);
    }
}

void MediaKeySession::keyAdded()
{
    RefPtr<Event> event = Event::create(EventTypeNames::webkitkeyadded);
    event->setTarget(this);
    m_asyncEventQueue->enqueueEvent(event.release());
}

// Queue a task to fire a simple event named keyadded at the MediaKeySession object.
void MediaKeySession::keyError(MediaKeyErrorCode errorCode, unsigned long systemCode)
{
    MediaKeyError::Code mediaKeyErrorCode = MediaKeyError::MEDIA_KEYERR_UNKNOWN;
    switch (errorCode) {
    case UnknownError:
        mediaKeyErrorCode = MediaKeyError::MEDIA_KEYERR_UNKNOWN;
        break;
    case ClientError:
        mediaKeyErrorCode = MediaKeyError::MEDIA_KEYERR_CLIENT;
        break;
    }

    // 1. Create a new MediaKeyError object with the following attributes:
    //    code = the appropriate MediaKeyError code
    //    systemCode = a Key System-specific value, if provided, and 0 otherwise
    // 2. Set the MediaKeySession object's error attribute to the error object created in the previous step.
    m_error = MediaKeyError::create(mediaKeyErrorCode, systemCode);

    // 3. queue a task to fire a simple event named keyerror at the MediaKeySession object.
    RefPtr<Event> event = Event::create(EventTypeNames::webkitkeyerror);
    event->setTarget(this);
    m_asyncEventQueue->enqueueEvent(event.release());
}

// Queue a task to fire a simple event named keymessage at the new object
void MediaKeySession::keyMessage(const unsigned char* message, size_t messageLength, const KURL& destinationURL)
{
    MediaKeyMessageEventInit init;
    init.bubbles = false;
    init.cancelable = false;
    init.message = Uint8Array::create(message, messageLength);
    init.destinationURL = destinationURL;

    RefPtr<MediaKeyMessageEvent> event = MediaKeyMessageEvent::create(EventTypeNames::webkitkeymessage, init);
    event->setTarget(this);
    m_asyncEventQueue->enqueueEvent(event.release());
}

const AtomicString& MediaKeySession::interfaceName() const
{
    return EventTargetNames::MediaKeySession;
}

ExecutionContext* MediaKeySession::executionContext() const
{
    return ContextLifecycleObserver::executionContext();
}

}<|MERGE_RESOLUTION|>--- conflicted
+++ resolved
@@ -117,11 +117,7 @@
     // 1. If the first or second argument [sic] is null or an empty array, throw an InvalidAccessError.
     // NOTE: the reference to a "second argument" is a spec bug.
     if (!key || !key->length()) {
-<<<<<<< HEAD
-        es.throwUninformativeAndGenericDOMException(InvalidAccessError);
-=======
         exceptionState.throwUninformativeAndGenericDOMException(InvalidAccessError);
->>>>>>> 8c15b39e
         return;
     }
 
