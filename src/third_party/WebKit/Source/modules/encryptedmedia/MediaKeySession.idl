--- conflicted
+++ resolved
@@ -24,10 +24,6 @@
      */
 
 [
-<<<<<<< HEAD
-    Conditional=ENCRYPTED_MEDIA_V2,
-=======
->>>>>>> 8c15b39e
     RuntimeEnabled=EncryptedMedia
 ] interface MediaKeySession : EventTarget {
     // error state
