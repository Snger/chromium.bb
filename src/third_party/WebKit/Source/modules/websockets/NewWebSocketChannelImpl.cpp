--- conflicted
+++ resolved
@@ -31,23 +31,6 @@
 #include "config.h"
 #include "modules/websockets/NewWebSocketChannelImpl.h"
 
-<<<<<<< HEAD
-#include "bindings/v8/ScriptCallStackFactory.h"
-#include "core/dom/ContextLifecycleObserver.h"
-#include "core/dom/Document.h"
-#include "core/dom/ExecutionContext.h"
-#include "core/fileapi/Blob.h"
-#include "core/fileapi/FileError.h"
-#include "core/fileapi/FileReaderLoader.h"
-#include "core/fileapi/FileReaderLoaderClient.h"
-#include "core/inspector/InspectorInstrumentation.h"
-#include "core/inspector/ScriptCallStack.h"
-#include "core/loader/UniqueIdentifier.h"
-#include "modules/websockets/WebSocketChannel.h"
-#include "modules/websockets/WebSocketChannelClient.h"
-#include "platform/Logging.h"
-#include "platform/NotImplemented.h"
-=======
 #include "core/dom/Document.h"
 #include "core/dom/ExecutionContext.h"
 #include "core/fileapi/FileReaderLoader.h"
@@ -57,7 +40,6 @@
 #include "modules/websockets/WebSocketChannelClient.h"
 #include "platform/Logging.h"
 #include "platform/weborigin/SecurityOrigin.h"
->>>>>>> 8c15b39e
 #include "public/platform/Platform.h"
 #include "public/platform/WebSocketHandshakeRequestInfo.h"
 #include "public/platform/WebSocketHandshakeResponseInfo.h"
@@ -65,28 +47,10 @@
 #include "public/platform/WebURL.h"
 #include "public/platform/WebVector.h"
 
-<<<<<<< HEAD
-using WebKit::WebSocketHandle;
+using blink::WebSocketHandle;
 
 namespace WebCore {
 
-namespace {
-
-bool isClean(int code)
-{
-    return code == WebSocketChannel::CloseEventCodeNormalClosure
-        || (WebSocketChannel::CloseEventCodeMinimumUserDefined <= code
-        && code <= WebSocketChannel::CloseEventCodeMaximumUserDefined);
-}
-
-} // namespace
-
-=======
-using blink::WebSocketHandle;
-
-namespace WebCore {
-
->>>>>>> 8c15b39e
 class NewWebSocketChannelImpl::BlobLoader : public FileReaderLoaderClient {
 public:
     BlobLoader(PassRefPtr<BlobDataHandle>, NewWebSocketChannelImpl*);
@@ -140,13 +104,8 @@
     , m_receivedDataSizeForFlowControl(receivedDataSizeForFlowControlHighWaterMark * 2) // initial quota
     , m_bufferedAmount(0)
     , m_sentSizeOfTopMessage(0)
-<<<<<<< HEAD
-    , m_sourceURLAtConnection(sourceURL)
-    , m_lineNumberAtConnection(lineNumber)
-=======
     , m_sourceURLAtConstruction(sourceURL)
     , m_lineNumberAtConstruction(lineNumber)
->>>>>>> 8c15b39e
 {
     if (context->isDocument() && toDocument(context)->page())
         m_identifier = createUniqueIdentifier();
@@ -159,11 +118,7 @@
 
 void NewWebSocketChannelImpl::connect(const KURL& url, const String& protocol)
 {
-<<<<<<< HEAD
-    LOG(Network, "NewWebSocketChannelImpl %p connect()", this);
-=======
     WTF_LOG(Network, "NewWebSocketChannelImpl %p connect()", this);
->>>>>>> 8c15b39e
     if (!m_handle)
         return;
     m_url = url;
@@ -175,11 +130,7 @@
         // it.
         protocol.split(", ", true, protocols);
     }
-<<<<<<< HEAD
-    WebKit::WebVector<WebKit::WebString> webProtocols(protocols.size());
-=======
     blink::WebVector<blink::WebString> webProtocols(protocols.size());
->>>>>>> 8c15b39e
     for (size_t i = 0; i < protocols.size(); ++i) {
         webProtocols[i] = protocols[i];
     }
@@ -188,43 +139,23 @@
     flowControlIfNecessary();
     if (m_identifier)
         InspectorInstrumentation::didCreateWebSocket(document(), m_identifier, url, protocol);
-<<<<<<< HEAD
-    RefPtr<ScriptCallStack> callStack = createScriptCallStack(1, true);
-    if (callStack && callStack->size()) {
-        m_sourceURLAtConnection = callStack->at(0).sourceURL();
-        m_lineNumberAtConnection = callStack->at(0).lineNumber();
-    }
-=======
->>>>>>> 8c15b39e
 }
 
 String NewWebSocketChannelImpl::subprotocol()
 {
-<<<<<<< HEAD
-    LOG(Network, "NewWebSocketChannelImpl %p subprotocol()", this);
-=======
     WTF_LOG(Network, "NewWebSocketChannelImpl %p subprotocol()", this);
->>>>>>> 8c15b39e
     return m_subprotocol;
 }
 
 String NewWebSocketChannelImpl::extensions()
 {
-<<<<<<< HEAD
-    LOG(Network, "NewWebSocketChannelImpl %p extensions()", this);
-=======
     WTF_LOG(Network, "NewWebSocketChannelImpl %p extensions()", this);
->>>>>>> 8c15b39e
     return m_extensions;
 }
 
 WebSocketChannel::SendResult NewWebSocketChannelImpl::send(const String& message)
 {
-<<<<<<< HEAD
-    LOG(Network, "NewWebSocketChannelImpl %p sendText(%s)", this, message.utf8().data());
-=======
     WTF_LOG(Network, "NewWebSocketChannelImpl %p sendText(%s)", this, message.utf8().data());
->>>>>>> 8c15b39e
     if (m_identifier) {
         // FIXME: Change the inspector API to show the entire message instead
         // of individual frames.
@@ -239,11 +170,7 @@
 
 WebSocketChannel::SendResult NewWebSocketChannelImpl::send(PassRefPtr<BlobDataHandle> blobDataHandle)
 {
-<<<<<<< HEAD
-    LOG(Network, "NewWebSocketChannelImpl %p sendBlob(%s, %s, %llu)", this, blobDataHandle->uuid().utf8().data(), blobDataHandle->type().utf8().data(), blobDataHandle->size());
-=======
     WTF_LOG(Network, "NewWebSocketChannelImpl %p sendBlob(%s, %s, %llu)", this, blobDataHandle->uuid().utf8().data(), blobDataHandle->type().utf8().data(), blobDataHandle->size());
->>>>>>> 8c15b39e
     if (m_identifier) {
         // FIXME: Change the inspector API to show the entire message instead
         // of individual frames.
@@ -260,11 +187,7 @@
 
 WebSocketChannel::SendResult NewWebSocketChannelImpl::send(const ArrayBuffer& buffer, unsigned byteOffset, unsigned byteLength)
 {
-<<<<<<< HEAD
-    LOG(Network, "NewWebSocketChannelImpl %p sendArrayBuffer(%p, %u, %u)", this, buffer.data(), byteOffset, byteLength);
-=======
     WTF_LOG(Network, "NewWebSocketChannelImpl %p sendArrayBuffer(%p, %u, %u)", this, buffer.data(), byteOffset, byteLength);
->>>>>>> 8c15b39e
     if (m_identifier) {
         // FIXME: Change the inspector API to show the entire message instead
         // of individual frames.
@@ -279,32 +202,20 @@
 
 unsigned long NewWebSocketChannelImpl::bufferedAmount() const
 {
-<<<<<<< HEAD
-    LOG(Network, "NewWebSocketChannelImpl %p bufferedAmount()", this);
-=======
     WTF_LOG(Network, "NewWebSocketChannelImpl %p bufferedAmount()", this);
->>>>>>> 8c15b39e
     return m_bufferedAmount;
 }
 
 void NewWebSocketChannelImpl::close(int code, const String& reason)
 {
-<<<<<<< HEAD
-    LOG(Network, "NewWebSocketChannelImpl %p close(%d, %s)", this, code, reason.utf8().data());
-=======
     WTF_LOG(Network, "NewWebSocketChannelImpl %p close(%d, %s)", this, code, reason.utf8().data());
->>>>>>> 8c15b39e
     ASSERT(m_handle);
     m_handle->close(static_cast<unsigned short>(code), reason);
 }
 
 void NewWebSocketChannelImpl::fail(const String& reason, MessageLevel level, const String& sourceURL, unsigned lineNumber)
 {
-<<<<<<< HEAD
-    LOG(Network, "NewWebSocketChannelImpl %p fail(%s)", this, reason.utf8().data());
-=======
     WTF_LOG(Network, "NewWebSocketChannelImpl %p fail(%s)", this, reason.utf8().data());
->>>>>>> 8c15b39e
     // m_handle and m_client can be null here.
 
     if (m_identifier)
@@ -316,21 +227,13 @@
         m_client->didReceiveMessageError();
     // |reason| is only for logging and should not be provided for scripts,
     // hence close reason must be empty.
-<<<<<<< HEAD
-    handleDidClose(CloseEventCodeAbnormalClosure, String());
-=======
     handleDidClose(false, CloseEventCodeAbnormalClosure, String());
->>>>>>> 8c15b39e
     // handleDidClose may delete this object.
 }
 
 void NewWebSocketChannelImpl::disconnect()
 {
-<<<<<<< HEAD
-    LOG(Network, "NewWebSocketChannelImpl %p disconnect()", this);
-=======
     WTF_LOG(Network, "NewWebSocketChannelImpl %p disconnect()", this);
->>>>>>> 8c15b39e
     if (m_identifier)
         InspectorInstrumentation::didCloseWebSocket(document(), m_identifier);
     abortAsyncOperations();
@@ -341,20 +244,12 @@
 
 void NewWebSocketChannelImpl::suspend()
 {
-<<<<<<< HEAD
-    LOG(Network, "NewWebSocketChannelImpl %p suspend()", this);
-=======
     WTF_LOG(Network, "NewWebSocketChannelImpl %p suspend()", this);
->>>>>>> 8c15b39e
 }
 
 void NewWebSocketChannelImpl::resume()
 {
-<<<<<<< HEAD
-    LOG(Network, "NewWebSocketChannelImpl %p resume()", this);
-=======
     WTF_LOG(Network, "NewWebSocketChannelImpl %p resume()", this);
->>>>>>> 8c15b39e
 }
 
 NewWebSocketChannelImpl::Message::Message(const String& text)
@@ -427,39 +322,10 @@
         m_blobLoader->cancel();
         m_blobLoader.clear();
     }
-<<<<<<< HEAD
-}
-
-void NewWebSocketChannelImpl::handleDidClose(unsigned short code, const String& reason)
-{
-    m_handle.clear();
-    abortAsyncOperations();
-    if (!m_client) {
-        return;
-    }
-    WebSocketChannelClient* client = m_client;
-    m_client = 0;
-    WebSocketChannelClient::ClosingHandshakeCompletionStatus status =
-        isClean(code) ? WebSocketChannelClient::ClosingHandshakeComplete : WebSocketChannelClient::ClosingHandshakeIncomplete;
-    client->didClose(m_bufferedAmount, status, code, reason);
-    // client->didClose may delete this object.
-}
-
-Document* NewWebSocketChannelImpl::document()
-{
-    ASSERT(m_identifier);
-    ExecutionContext* context = executionContext();
-    ASSERT(context->isDocument());
-    return toDocument(context);
-=======
->>>>>>> 8c15b39e
 }
 
 void NewWebSocketChannelImpl::handleDidClose(bool wasClean, unsigned short code, const String& reason)
 {
-<<<<<<< HEAD
-    LOG(Network, "NewWebSocketChannelImpl %p didConnect(%p, %d, %s, %s)", this, handle, fail, selectedProtocol.utf8().data(), extensions.utf8().data());
-=======
     m_handle.clear();
     abortAsyncOperations();
     if (!m_client) {
@@ -484,7 +350,6 @@
 void NewWebSocketChannelImpl::didConnect(WebSocketHandle* handle, bool fail, const blink::WebString& selectedProtocol, const blink::WebString& extensions)
 {
     WTF_LOG(Network, "NewWebSocketChannelImpl %p didConnect(%p, %d, %s, %s)", this, handle, fail, selectedProtocol.utf8().data(), extensions.utf8().data());
->>>>>>> 8c15b39e
     ASSERT(m_handle);
     ASSERT(handle == m_handle);
     ASSERT(m_client);
@@ -493,24 +358,11 @@
         // failAsError may delete this object.
         return;
     }
-    // FIXME: We should have Request / Response information to be output.
-    // InspectorInstrumentation::willSendWebSocketHandshakeRequest(document(), m_identifier, "");
-    // InspectorInstrumentation::didReceiveWebSocketHandshakeResponse(document(), m_identifier, "");
-
     m_subprotocol = selectedProtocol;
     m_extensions = extensions;
     m_client->didConnect();
 }
 
-<<<<<<< HEAD
-void NewWebSocketChannelImpl::didFail(WebSocketHandle* handle, const WebKit::WebString& message)
-{
-    LOG(Network, "NewWebSocketChannelImpl %p didFail(%p, %s)", this, handle, message.utf8().data());
-    // FIXME: Hande the failure correctly.
-    // CloseEventCodeAbnormalClosure is the closing code for the closure
-    // without sending or receiving a Close control frame.
-    didClose(handle, false, CloseEventCodeAbnormalClosure, WebKit::WebString());
-=======
 void NewWebSocketChannelImpl::didStartOpeningHandshake(WebSocketHandle* handle, const blink::WebSocketHandshakeRequestInfo& request)
 {
     WTF_LOG(Network, "NewWebSocketChannelImpl %p didStartOpeningHandshake(%p)", this, handle);
@@ -532,17 +384,12 @@
     // WebSocketConnection. Hence we fail this channel by calling
     // |this->failAsError| function.
     failAsError(message);
->>>>>>> 8c15b39e
     // |this| may be deleted.
 }
 
 void NewWebSocketChannelImpl::didReceiveData(WebSocketHandle* handle, bool fin, WebSocketHandle::MessageType type, const char* data, size_t size)
 {
-<<<<<<< HEAD
-    LOG(Network, "NewWebSocketChannelImpl %p didReceiveData(%p, %d, %d, (%p, %zu))", this, handle, fin, type, data, size);
-=======
     WTF_LOG(Network, "NewWebSocketChannelImpl %p didReceiveData(%p, %d, %d, (%p, %zu))", this, handle, fin, type, data, size);
->>>>>>> 8c15b39e
     ASSERT(m_handle);
     ASSERT(handle == m_handle);
     ASSERT(m_client);
@@ -591,16 +438,9 @@
     }
 }
 
-<<<<<<< HEAD
-void NewWebSocketChannelImpl::didClose(WebSocketHandle* handle, bool wasClean, unsigned short code, const WebKit::WebString& reason)
-{
-    // FIXME: Use |wasClean| appropriately.
-    LOG(Network, "NewWebSocketChannelImpl %p didClose(%p, %d, %u, %s)", this, handle, wasClean, code, String(reason).utf8().data());
-=======
 void NewWebSocketChannelImpl::didClose(WebSocketHandle* handle, bool wasClean, unsigned short code, const blink::WebString& reason)
 {
     WTF_LOG(Network, "NewWebSocketChannelImpl %p didClose(%p, %d, %u, %s)", this, handle, wasClean, code, String(reason).utf8().data());
->>>>>>> 8c15b39e
     ASSERT(m_handle);
     m_handle.clear();
     if (m_identifier) {
@@ -608,11 +448,6 @@
         m_identifier = 0;
     }
 
-<<<<<<< HEAD
-    // FIXME: Maybe we should notify an error to m_client for some didClose messages.
-    handleDidClose(code, reason);
-    // handleDidClose may delete this object.
-=======
     handleDidClose(wasClean, code, reason);
     // handleDidClose may delete this object.
 }
@@ -623,7 +458,6 @@
     ASSERT(m_handle);
     m_sendingQuota += quota;
     sendInternal();
->>>>>>> 8c15b39e
 }
 
 void NewWebSocketChannelImpl::didFinishLoadingBlob(PassRefPtr<ArrayBuffer> buffer)
