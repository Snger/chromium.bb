--- conflicted
+++ resolved
@@ -37,16 +37,6 @@
 #include "core/dom/ExecutionContext.h"
 #include "core/inspector/ScriptCallStack.h"
 #include "core/loader/CookieJar.h"
-<<<<<<< HEAD
-#include "core/platform/Cookie.h"
-#include "modules/websockets/WebSocket.h"
-#include "platform/Logging.h"
-#include "platform/network/HTTPHeaderMap.h"
-#include "platform/network/HTTPParsers.h"
-#include "public/platform/Platform.h"
-#include "weborigin/KURL.h"
-#include "weborigin/SecurityOrigin.h"
-=======
 #include "modules/websockets/WebSocket.h"
 #include "platform/Cookie.h"
 #include "platform/Logging.h"
@@ -54,7 +44,6 @@
 #include "platform/network/HTTPParsers.h"
 #include "platform/weborigin/SecurityOrigin.h"
 #include "public/platform/Platform.h"
->>>>>>> 8c15b39e
 #include "wtf/CryptographicallyRandomNumber.h"
 #include "wtf/SHA1.h"
 #include "wtf/StdLibExtras.h"
@@ -155,11 +144,7 @@
 
 WebSocketHandshake::~WebSocketHandshake()
 {
-<<<<<<< HEAD
-    WebKit::Platform::current()->histogramEnumeration("WebCore.WebSocket.HandshakeResult", m_mode, WebSocketHandshake::ModeMax);
-=======
     blink::Platform::current()->histogramEnumeration("WebCore.WebSocket.HandshakeResult", m_mode, WebSocketHandshake::ModeMax);
->>>>>>> 8c15b39e
 }
 
 const KURL& WebSocketHandshake::url() const
@@ -580,11 +565,7 @@
         Vector<String> result;
         m_clientProtocol.split(String(WebSocket::subProtocolSeperator()), result);
         if (!result.contains(serverWebSocketProtocol)) {
-<<<<<<< HEAD
-            m_failureReason = formatHandshakeFailureReason("'Sec-WebSocket-Protocol' header value '" + serverWebSocketProtocol + "' in response does not match any of sent values'");
-=======
             m_failureReason = formatHandshakeFailureReason("'Sec-WebSocket-Protocol' header value '" + serverWebSocketProtocol + "' in response does not match any of sent values");
->>>>>>> 8c15b39e
             return false;
         }
     } else if (!m_clientProtocol.isEmpty()) {
@@ -599,11 +580,7 @@
             }
         }
         if (!match) {
-<<<<<<< HEAD
-            m_failureReason = formatHandshakeFailureReason("Sent non-empty 'Sec-WebSocket-Protocol' header but no response is received");
-=======
             m_failureReason = formatHandshakeFailureReason("Sent non-empty 'Sec-WebSocket-Protocol' header but no response was received");
->>>>>>> 8c15b39e
             return false;
         }
     }
