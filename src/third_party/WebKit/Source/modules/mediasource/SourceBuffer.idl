/*
 * Copyright (C) 2013 Google Inc. All rights reserved.
 *
 * Redistribution and use in source and binary forms, with or without
 * modification, are permitted provided that the following conditions are
 * met:
 *
 *     * Redistributions of source code must retain the above copyright
 * notice, this list of conditions and the following disclaimer.
 *     * Redistributions in binary form must reproduce the above
 * copyright notice, this list of conditions and the following disclaimer
 * in the documentation and/or other materials provided with the
 * distribution.
 *     * Neither the name of Google Inc. nor the names of its
 * contributors may be used to endorse or promote products derived from
 * this software without specific prior written permission.
 *
 * THIS SOFTWARE IS PROVIDED BY THE COPYRIGHT HOLDERS AND CONTRIBUTORS
 * "AS IS" AND ANY EXPRESS OR IMPLIED WARRANTIES, INCLUDING, BUT NOT
 * LIMITED TO, THE IMPLIED WARRANTIES OF MERCHANTABILITY AND FITNESS FOR
 * A PARTICULAR PURPOSE ARE DISCLAIMED. IN NO EVENT SHALL THE COPYRIGHT
 * OWNER OR CONTRIBUTORS BE LIABLE FOR ANY DIRECT, INDIRECT, INCIDENTAL,
 * SPECIAL, EXEMPLARY, OR CONSEQUENTIAL DAMAGES (INCLUDING, BUT NOT
 * LIMITED TO, PROCUREMENT OF SUBSTITUTE GOODS OR SERVICES; LOSS OF USE,
 * DATA, OR PROFITS; OR BUSINESS INTERRUPTION) HOWEVER CAUSED AND ON ANY
 * THEORY OF LIABILITY, WHETHER IN CONTRACT, STRICT LIABILITY, OR TORT
 * (INCLUDING NEGLIGENCE OR OTHERWISE) ARISING IN ANY WAY OUT OF THE USE
 * OF THIS SOFTWARE, EVEN IF ADVISED OF THE POSSIBILITY OF SUCH DAMAGE.
 */

[
    NoInterfaceObject,
    ActiveDOMObject,
    RuntimeEnabled=MediaSource
] interface SourceBuffer : EventTarget {

    readonly attribute boolean updating;

    // Returns the time ranges buffered.
    [RaisesException=Getter] readonly attribute TimeRanges buffered;

    // Applies an offset to media segment timestamps.
    [RaisesException=Setter] attribute double timestampOffset;

    // Presentation timestamp for the start of append window.
    [RaisesException=Setter] attribute double appendWindowStart;

    // Presentation timestamp for the end of append window.
    [RaisesException=Setter] attribute double appendWindowEnd;

    // Append segment data.
    [RaisesException] void appendBuffer(ArrayBuffer data);
    [RaisesException] void appendBuffer(ArrayBufferView data);

<<<<<<< HEAD
    [RaisesException, RuntimeEnabled=stream] void appendStream(Stream stream, optional unsigned long long maxSize);
=======
    [RaisesException, RuntimeEnabled=Stream] void appendStream(Stream stream, optional unsigned long long maxSize);
>>>>>>> 8c15b39e

    // Abort the current segment append sequence.
    [RaisesException] void abort();
    [RaisesException] void remove(double start, double end);
};
<|MERGE_RESOLUTION|>--- conflicted
+++ resolved
@@ -52,11 +52,7 @@
     [RaisesException] void appendBuffer(ArrayBuffer data);
     [RaisesException] void appendBuffer(ArrayBufferView data);
 
-<<<<<<< HEAD
-    [RaisesException, RuntimeEnabled=stream] void appendStream(Stream stream, optional unsigned long long maxSize);
-=======
     [RaisesException, RuntimeEnabled=Stream] void appendStream(Stream stream, optional unsigned long long maxSize);
->>>>>>> 8c15b39e
 
     // Abort the current segment append sequence.
     [RaisesException] void abort();
