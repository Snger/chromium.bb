--- conflicted
+++ resolved
@@ -41,10 +41,6 @@
 namespace WebCore {
 
 class MediaStreamTrackSourcesCallback;
-<<<<<<< HEAD
-class ExecutionContext;
-=======
->>>>>>> 8c15b39e
 
 class MediaStreamTrackSourcesRequest FINAL : public RefCounted<MediaStreamTrackSourcesRequest> {
 public:
@@ -53,11 +49,7 @@
         virtual ~ExtraData() { }
     };
 
-<<<<<<< HEAD
-    static PassRefPtr<MediaStreamTrackSourcesRequest> create(ExecutionContext*, PassRefPtr<MediaStreamTrackSourcesCallback>);
-=======
     static PassRefPtr<MediaStreamTrackSourcesRequest> create(const String&, PassOwnPtr<MediaStreamTrackSourcesCallback>);
->>>>>>> 8c15b39e
     ~MediaStreamTrackSourcesRequest();
 
     String origin() { return m_origin; }
@@ -68,11 +60,7 @@
     void setExtraData(PassRefPtr<ExtraData> extraData) { m_extraData = extraData; }
 
 private:
-<<<<<<< HEAD
-    MediaStreamTrackSourcesRequest(ExecutionContext*, PassRefPtr<MediaStreamTrackSourcesCallback>);
-=======
     MediaStreamTrackSourcesRequest(const String&, PassOwnPtr<MediaStreamTrackSourcesCallback>);
->>>>>>> 8c15b39e
 
     void scheduledEventTimerFired(Timer<MediaStreamTrackSourcesRequest>*);
 
