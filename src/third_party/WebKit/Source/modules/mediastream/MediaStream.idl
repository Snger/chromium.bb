--- conflicted
+++ resolved
@@ -26,12 +26,8 @@
     Constructor,
     Constructor(MediaStream stream),
     Constructor(MediaStreamTrack[] tracks),
-<<<<<<< HEAD
-    ConstructorCallWith=ExecutionContext
-=======
     ConstructorCallWith=ExecutionContext,
     NoInterfaceObject,
->>>>>>> 8c15b39e
 ] interface MediaStream : EventTarget {
     // DEPRECATED
     readonly attribute DOMString label;
