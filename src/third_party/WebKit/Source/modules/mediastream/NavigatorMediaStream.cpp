/*
 *  Copyright (C) 2000 Harri Porten (porten@kde.org)
 *  Copyright (c) 2000 Daniel Molkentin (molkentin@kde.org)
 *  Copyright (c) 2000 Stefan Schimanski (schimmi@kde.org)
 *  Copyright (C) 2003, 2004, 2005, 2006 Apple Computer, Inc.
 *  Copyright (C) 2008 Nokia Corporation and/or its subsidiary(-ies)
 *
 *  This library is free software; you can redistribute it and/or
 *  modify it under the terms of the GNU Lesser General Public
 *  License as published by the Free Software Foundation; either
 *  version 2 of the License, or (at your option) any later version.
 *
 *  This library is distributed in the hope that it will be useful,
 *  but WITHOUT ANY WARRANTY; without even the implied warranty of
 *  MERCHANTABILITY or FITNESS FOR A PARTICULAR PURPOSE.  See the GNU
 *  Lesser General Public License for more details.
 *
 *  You should have received a copy of the GNU Lesser General Public
 *  License along with this library; if not, write to the Free Software
 *  Foundation, Inc., 51 Franklin Street, Fifth Floor, Boston, MA  02110-1301  USA
 */

#include "config.h"
#include "modules/mediastream/NavigatorMediaStream.h"

#include "bindings/v8/Dictionary.h"
#include "bindings/v8/ExceptionState.h"
#include "core/dom/Document.h"
#include "core/dom/ExceptionCode.h"
#include "core/frame/Frame.h"
#include "core/frame/Navigator.h"
#include "core/page/Page.h"
#include "modules/mediastream/NavigatorUserMediaErrorCallback.h"
#include "modules/mediastream/NavigatorUserMediaSuccessCallback.h"
#include "modules/mediastream/UserMediaController.h"
#include "modules/mediastream/UserMediaRequest.h"

namespace WebCore {

NavigatorMediaStream::NavigatorMediaStream()
{
}

NavigatorMediaStream::~NavigatorMediaStream()
{
}

void NavigatorMediaStream::webkitGetUserMedia(Navigator* navigator, const Dictionary& options, PassOwnPtr<NavigatorUserMediaSuccessCallback> successCallback, PassOwnPtr<NavigatorUserMediaErrorCallback> errorCallback, ExceptionState& exceptionState)
{
    if (!successCallback)
        return;

    UserMediaController* userMedia = UserMediaController::from(navigator->frame() ? navigator->frame()->page() : 0);
    if (!userMedia) {
<<<<<<< HEAD
        es.throwUninformativeAndGenericDOMException(NotSupportedError);
=======
        exceptionState.throwUninformativeAndGenericDOMException(NotSupportedError);
>>>>>>> 8c15b39e
        return;
    }

    RefPtr<UserMediaRequest> request = UserMediaRequest::create(navigator->frame()->document(), userMedia, options, successCallback, errorCallback, exceptionState);
    if (!request) {
<<<<<<< HEAD
        es.throwUninformativeAndGenericDOMException(NotSupportedError);
=======
        exceptionState.throwUninformativeAndGenericDOMException(NotSupportedError);
>>>>>>> 8c15b39e
        return;
    }

    request->start();
}

} // namespace WebCore<|MERGE_RESOLUTION|>--- conflicted
+++ resolved
@@ -52,21 +52,13 @@
 
     UserMediaController* userMedia = UserMediaController::from(navigator->frame() ? navigator->frame()->page() : 0);
     if (!userMedia) {
-<<<<<<< HEAD
-        es.throwUninformativeAndGenericDOMException(NotSupportedError);
-=======
         exceptionState.throwUninformativeAndGenericDOMException(NotSupportedError);
->>>>>>> 8c15b39e
         return;
     }
 
     RefPtr<UserMediaRequest> request = UserMediaRequest::create(navigator->frame()->document(), userMedia, options, successCallback, errorCallback, exceptionState);
     if (!request) {
-<<<<<<< HEAD
-        es.throwUninformativeAndGenericDOMException(NotSupportedError);
-=======
         exceptionState.throwUninformativeAndGenericDOMException(NotSupportedError);
->>>>>>> 8c15b39e
         return;
     }
 
