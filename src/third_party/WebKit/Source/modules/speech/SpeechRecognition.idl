/*
 * Copyright (C) 2012 Google Inc. All rights reserved.
 *
 * Redistribution and use in source and binary forms, with or without
 * modification, are permitted provided that the following conditions
 * are met:
 *  * Redistributions of source code must retain the above copyright
 *    notice, this list of conditions and the following disclaimer.
 *  * Redistributions in binary form must reproduce the above copyright
 *    notice, this list of conditions and the following disclaimer in the
 *    documentation and/or other materials provided with the distribution.
 *
 * THIS SOFTWARE IS PROVIDED BY THE COPYRIGHT HOLDERS ``AS IS'' AND ANY
 * EXPRESS OR IMPLIED WARRANTIES, INCLUDING, BUT NOT LIMITED TO, THE
 * IMPLIED WARRANTIES OF MERCHANTABILITY AND FITNESS FOR A PARTICULAR
 * PURPOSE ARE DISCLAIMED.  IN NO EVENT SHALL THE COPYRIGHT OWNER OR
 * CONTRIBUTORS BE LIABLE FOR ANY DIRECT, INDIRECT, INCIDENTAL, SPECIAL,
 * EXEMPLARY, OR CONSEQUENTIAL DAMAGES (INCLUDING, BUT NOT LIMITED TO,
 * PROCUREMENT OF SUBSTITUTE GOODS OR SERVICES; LOSS OF USE, DATA, OR
 * PROFITS; OR BUSINESS INTERRUPTION) HOWEVER CAUSED AND ON ANY THEORY
 * OF LIABILITY, WHETHER IN CONTRACT, STRICT LIABILITY, OR TORT
 * (INCLUDING NEGLIGENCE OR OTHERWISE) ARISING IN ANY WAY OUT OF THE USE
 * OF THIS SOFTWARE, EVEN IF ADVISED OF THE POSSIBILITY OF SUCH DAMAGE.
 */

[
    NoInterfaceObject,
    ActiveDOMObject,
    Constructor,
<<<<<<< HEAD
    ConstructorCallWith=ExecutionContext
=======
    ConstructorCallWith=ExecutionContext,
>>>>>>> 8c15b39e
] interface SpeechRecognition : EventTarget {
    attribute SpeechGrammarList grammars;
    attribute DOMString lang;
    attribute boolean continuous;
    attribute boolean interimResults;
    attribute unsigned long maxAlternatives;

    [RaisesException] void start();
    [ImplementedAs=stopFunction] void stop();
    void abort();

    attribute EventHandler onaudiostart;
    attribute EventHandler onsoundstart;
    attribute EventHandler onspeechstart;
    attribute EventHandler onspeechend;
    attribute EventHandler onsoundend;
    attribute EventHandler onaudioend;
    attribute EventHandler onresult;
    attribute EventHandler onnomatch;
    attribute EventHandler onerror;
    attribute EventHandler onstart;
    attribute EventHandler onend;
};<|MERGE_RESOLUTION|>--- conflicted
+++ resolved
@@ -27,11 +27,7 @@
     NoInterfaceObject,
     ActiveDOMObject,
     Constructor,
-<<<<<<< HEAD
-    ConstructorCallWith=ExecutionContext
-=======
     ConstructorCallWith=ExecutionContext,
->>>>>>> 8c15b39e
 ] interface SpeechRecognition : EventTarget {
     attribute SpeechGrammarList grammars;
     attribute DOMString lang;
