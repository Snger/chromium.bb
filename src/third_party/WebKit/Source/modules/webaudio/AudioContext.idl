--- conflicted
+++ resolved
@@ -25,19 +25,12 @@
 
 [
     ActiveDOMObject,
-<<<<<<< HEAD
-    Constructor,
-    Constructor(unsigned long numberOfChannels, unsigned long numberOfFrames, float sampleRate),
-    ConstructorCallWith=Document,
-    ConstructorRaisesException
-=======
     Conditional=WEB_AUDIO,
     Constructor,
     Constructor(unsigned long numberOfChannels, unsigned long numberOfFrames, float sampleRate),
     ConstructorCallWith=Document,
     NoInterfaceObject,
     RaisesException=Constructor,
->>>>>>> 8c15b39e
 ] interface AudioContext : EventTarget {
     // All rendered audio ultimately connects to destination, which represents the audio hardware.
     readonly attribute AudioDestinationNode destination;
