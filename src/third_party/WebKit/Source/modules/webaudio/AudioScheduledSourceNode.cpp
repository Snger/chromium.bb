/*
 * Copyright (C) 2012, Google Inc. All rights reserved.
 *
 * Redistribution and use in source and binary forms, with or without
 * modification, are permitted provided that the following conditions
 * are met:
 * 1.  Redistributions of source code must retain the above copyright
 *    notice, this list of conditions and the following disclaimer.
 * 2.  Redistributions in binary form must reproduce the above copyright
 *    notice, this list of conditions and the following disclaimer in the
 *    documentation and/or other materials provided with the distribution.
 *
 * THIS SOFTWARE IS PROVIDED BY APPLE INC. AND ITS CONTRIBUTORS ``AS IS'' AND ANY
 * EXPRESS OR IMPLIED WARRANTIES, INCLUDING, BUT NOT LIMITED TO, THE IMPLIED
 * WARRANTIES OF MERCHANTABILITY AND FITNESS FOR A PARTICULAR PURPOSE ARE
 * DISCLAIMED. IN NO EVENT SHALL APPLE INC. OR ITS CONTRIBUTORS BE LIABLE FOR ANY
 * DIRECT, INDIRECT, INCIDENTAL, SPECIAL, EXEMPLARY, OR CONSEQUENTIAL DAMAGES
 * (INCLUDING, BUT NOT LIMITED TO, PROCUREMENT OF SUBSTITUTE GOODS OR SERVICES;
 * LOSS OF USE, DATA, OR PROFITS; OR BUSINESS INTERRUPTION) HOWEVER CAUSED AND ON
 * ANY THEORY OF LIABILITY, WHETHER IN CONTRACT, STRICT LIABILITY, OR TORT
 * (INCLUDING NEGLIGENCE OR OTHERWISE) ARISING IN ANY WAY OUT OF THE USE OF THIS
 * SOFTWARE, EVEN IF ADVISED OF THE POSSIBILITY OF SUCH DAMAGE.
 */

#include "config.h"

#if ENABLE(WEB_AUDIO)

#include "modules/webaudio/AudioScheduledSourceNode.h"

<<<<<<< HEAD
#include "bindings/v8/ExceptionMessages.h"
=======
>>>>>>> 8c15b39e
#include "bindings/v8/ExceptionState.h"
#include "core/dom/ExceptionCode.h"
#include "core/events/Event.h"
#include "platform/audio/AudioUtilities.h"
#include "modules/webaudio/AudioContext.h"
#include <algorithm>
#include "wtf/MathExtras.h"

using namespace std;

namespace WebCore {

const double AudioScheduledSourceNode::UnknownTime = -1;

AudioScheduledSourceNode::AudioScheduledSourceNode(AudioContext* context, float sampleRate)
    : AudioSourceNode(context, sampleRate)
    , m_playbackState(UNSCHEDULED_STATE)
    , m_startTime(0)
    , m_endTime(UnknownTime)
    , m_hasEndedListener(false)
    , m_stopCalled(false)
{
}

void AudioScheduledSourceNode::updateSchedulingInfo(size_t quantumFrameSize,
                                                    AudioBus* outputBus,
                                                    size_t& quantumFrameOffset,
                                                    size_t& nonSilentFramesToProcess)
{
    ASSERT(outputBus);
    if (!outputBus)
        return;

    ASSERT(quantumFrameSize == AudioNode::ProcessingSizeInFrames);
    if (quantumFrameSize != AudioNode::ProcessingSizeInFrames)
        return;

    double sampleRate = this->sampleRate();

    // quantumStartFrame     : Start frame of the current time quantum.
    // quantumEndFrame       : End frame of the current time quantum.
    // startFrame            : Start frame for this source.
    // endFrame              : End frame for this source.
    size_t quantumStartFrame = context()->currentSampleFrame();
    size_t quantumEndFrame = quantumStartFrame + quantumFrameSize;
    size_t startFrame = AudioUtilities::timeToSampleFrame(m_startTime, sampleRate);
    size_t endFrame = m_endTime == UnknownTime ? 0 : AudioUtilities::timeToSampleFrame(m_endTime, sampleRate);

    // If we know the end time and it's already passed, then don't bother doing any more rendering this cycle.
    if (m_endTime != UnknownTime && endFrame <= quantumStartFrame)
        finish();

    if (m_playbackState == UNSCHEDULED_STATE || m_playbackState == FINISHED_STATE || startFrame >= quantumEndFrame) {
        // Output silence.
        outputBus->zero();
        nonSilentFramesToProcess = 0;
        return;
    }

    // Check if it's time to start playing.
    if (m_playbackState == SCHEDULED_STATE) {
        // Increment the active source count only if we're transitioning from SCHEDULED_STATE to PLAYING_STATE.
        m_playbackState = PLAYING_STATE;
        context()->incrementActiveSourceCount();
    }

    quantumFrameOffset = startFrame > quantumStartFrame ? startFrame - quantumStartFrame : 0;
    quantumFrameOffset = min(quantumFrameOffset, quantumFrameSize); // clamp to valid range
    nonSilentFramesToProcess = quantumFrameSize - quantumFrameOffset;

    if (!nonSilentFramesToProcess) {
        // Output silence.
        outputBus->zero();
        return;
    }

    // Handle silence before we start playing.
    // Zero any initial frames representing silence leading up to a rendering start time in the middle of the quantum.
    if (quantumFrameOffset) {
        for (unsigned i = 0; i < outputBus->numberOfChannels(); ++i)
            memset(outputBus->channel(i)->mutableData(), 0, sizeof(float) * quantumFrameOffset);
    }

    // Handle silence after we're done playing.
    // If the end time is somewhere in the middle of this time quantum, then zero out the
    // frames from the end time to the very end of the quantum.
    if (m_endTime != UnknownTime && endFrame >= quantumStartFrame && endFrame < quantumEndFrame) {
        size_t zeroStartFrame = endFrame - quantumStartFrame;
        size_t framesToZero = quantumFrameSize - zeroStartFrame;

        bool isSafe = zeroStartFrame < quantumFrameSize && framesToZero <= quantumFrameSize && zeroStartFrame + framesToZero <= quantumFrameSize;
        ASSERT(isSafe);

        if (isSafe) {
            if (framesToZero > nonSilentFramesToProcess)
                nonSilentFramesToProcess = 0;
            else
                nonSilentFramesToProcess -= framesToZero;

            for (unsigned i = 0; i < outputBus->numberOfChannels(); ++i)
                memset(outputBus->channel(i)->mutableData() + zeroStartFrame, 0, sizeof(float) * framesToZero);
        }

        finish();
    }

    return;
}


<<<<<<< HEAD
void AudioScheduledSourceNode::start(double when, ExceptionState& es)
=======
void AudioScheduledSourceNode::start(double when, ExceptionState& exceptionState)
>>>>>>> 8c15b39e
{
    ASSERT(isMainThread());

    if (m_playbackState != UNSCHEDULED_STATE) {
<<<<<<< HEAD
        es.throwDOMException(
            InvalidStateError,
            ExceptionMessages::failedToExecute(
                "start",
                "OscillatorNode",
                "cannot call start more than once."));
=======
        exceptionState.throwDOMException(
            InvalidStateError,
            "cannot call start more than once.");
>>>>>>> 8c15b39e
        return;
    }

    m_startTime = when;
    m_playbackState = SCHEDULED_STATE;
}

<<<<<<< HEAD
void AudioScheduledSourceNode::stop(double when, ExceptionState& es)
=======
void AudioScheduledSourceNode::stop(double when, ExceptionState& exceptionState)
>>>>>>> 8c15b39e
{
    ASSERT(isMainThread());

    if (m_stopCalled) {
<<<<<<< HEAD
        es.throwDOMException(
            InvalidStateError,
            ExceptionMessages::failedToExecute(
                "stop",
                "OscillatorNode",
                "cannot call stop more than once."));
    } else if (m_playbackState == UNSCHEDULED_STATE) {
        es.throwDOMException(
            InvalidStateError,
            ExceptionMessages::failedToExecute(
                "stop",
                "OscillatorNode",
                "cannot call stop without calling start first."));
=======
        exceptionState.throwDOMException(
            InvalidStateError,
            "cannot call stop more than once.");
    } else if (m_playbackState == UNSCHEDULED_STATE) {
        exceptionState.throwDOMException(
            InvalidStateError,
            "cannot call stop without calling start first.");
>>>>>>> 8c15b39e
    } else {
        // This can only happen from the SCHEDULED_STATE or PLAYING_STATE. The UNSCHEDULED_STATE is
        // handled above, and the FINISHED_STATE is only reachable after stop() has been called, and
        // hence m_stopCalled is true. But that case is handled above.
        when = max(0.0, when);
        m_endTime = when;
        m_stopCalled = true;
    }
}

void AudioScheduledSourceNode::setOnended(PassRefPtr<EventListener> listener, DOMWrapperWorld* isolatedWorld)
{
    m_hasEndedListener = listener;
    setAttributeEventListener(EventTypeNames::ended, listener, isolatedWorld);
}

void AudioScheduledSourceNode::finish()
{
    if (m_playbackState != FINISHED_STATE) {
        // Let the context dereference this AudioNode.
        context()->notifyNodeFinishedProcessing(this);
        m_playbackState = FINISHED_STATE;
        context()->decrementActiveSourceCount();
    }

    if (m_hasEndedListener) {
        // |task| will keep the AudioScheduledSourceNode alive until the listener has been handled.
        OwnPtr<NotifyEndedTask> task = adoptPtr(new NotifyEndedTask(this));
        callOnMainThread(&AudioScheduledSourceNode::notifyEndedDispatch, task.leakPtr());
    }
}

void AudioScheduledSourceNode::notifyEndedDispatch(void* userData)
{
    OwnPtr<NotifyEndedTask> task = adoptPtr(static_cast<NotifyEndedTask*>(userData));

    task->notifyEnded();
}

AudioScheduledSourceNode::NotifyEndedTask::NotifyEndedTask(PassRefPtr<AudioScheduledSourceNode> sourceNode)
    : m_scheduledNode(sourceNode)
{
}

void AudioScheduledSourceNode::NotifyEndedTask::notifyEnded()
{
    RefPtr<Event> event = Event::create(EventTypeNames::ended);
    event->setTarget(m_scheduledNode);
    m_scheduledNode->dispatchEvent(event.get());
}

} // namespace WebCore

#endif // ENABLE(WEB_AUDIO)<|MERGE_RESOLUTION|>--- conflicted
+++ resolved
@@ -28,10 +28,6 @@
 
 #include "modules/webaudio/AudioScheduledSourceNode.h"
 
-<<<<<<< HEAD
-#include "bindings/v8/ExceptionMessages.h"
-=======
->>>>>>> 8c15b39e
 #include "bindings/v8/ExceptionState.h"
 #include "core/dom/ExceptionCode.h"
 #include "core/events/Event.h"
@@ -142,27 +138,14 @@
 }
 
 
-<<<<<<< HEAD
-void AudioScheduledSourceNode::start(double when, ExceptionState& es)
-=======
 void AudioScheduledSourceNode::start(double when, ExceptionState& exceptionState)
->>>>>>> 8c15b39e
 {
     ASSERT(isMainThread());
 
     if (m_playbackState != UNSCHEDULED_STATE) {
-<<<<<<< HEAD
-        es.throwDOMException(
-            InvalidStateError,
-            ExceptionMessages::failedToExecute(
-                "start",
-                "OscillatorNode",
-                "cannot call start more than once."));
-=======
         exceptionState.throwDOMException(
             InvalidStateError,
             "cannot call start more than once.");
->>>>>>> 8c15b39e
         return;
     }
 
@@ -170,30 +153,11 @@
     m_playbackState = SCHEDULED_STATE;
 }
 
-<<<<<<< HEAD
-void AudioScheduledSourceNode::stop(double when, ExceptionState& es)
-=======
 void AudioScheduledSourceNode::stop(double when, ExceptionState& exceptionState)
->>>>>>> 8c15b39e
 {
     ASSERT(isMainThread());
 
     if (m_stopCalled) {
-<<<<<<< HEAD
-        es.throwDOMException(
-            InvalidStateError,
-            ExceptionMessages::failedToExecute(
-                "stop",
-                "OscillatorNode",
-                "cannot call stop more than once."));
-    } else if (m_playbackState == UNSCHEDULED_STATE) {
-        es.throwDOMException(
-            InvalidStateError,
-            ExceptionMessages::failedToExecute(
-                "stop",
-                "OscillatorNode",
-                "cannot call stop without calling start first."));
-=======
         exceptionState.throwDOMException(
             InvalidStateError,
             "cannot call stop more than once.");
@@ -201,7 +165,6 @@
         exceptionState.throwDOMException(
             InvalidStateError,
             "cannot call stop without calling start first.");
->>>>>>> 8c15b39e
     } else {
         // This can only happen from the SCHEDULED_STATE or PLAYING_STATE. The UNSCHEDULED_STATE is
         // handled above, and the FINISHED_STATE is only reachable after stop() has been called, and
