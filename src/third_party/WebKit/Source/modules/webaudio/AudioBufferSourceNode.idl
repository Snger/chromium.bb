--- conflicted
+++ resolved
@@ -26,11 +26,7 @@
 [
     Conditional=WEB_AUDIO
 ] interface AudioBufferSourceNode : AudioSourceNode {
-<<<<<<< HEAD
-    [StrictTypeChecking, SetterRaisesException] attribute AudioBuffer buffer;
-=======
     [StrictTypeChecking, RaisesException=Setter] attribute AudioBuffer buffer;
->>>>>>> 8c15b39e
 
     const unsigned short UNSCHEDULED_STATE = 0;
     const unsigned short SCHEDULED_STATE = 1;
