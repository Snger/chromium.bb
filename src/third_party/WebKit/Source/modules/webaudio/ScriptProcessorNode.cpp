--- conflicted
+++ resolved
@@ -29,10 +29,6 @@
 #include "modules/webaudio/ScriptProcessorNode.h"
 
 #include "core/dom/Document.h"
-<<<<<<< HEAD
-#include "platform/audio/AudioBus.h"
-=======
->>>>>>> 8c15b39e
 #include "modules/webaudio/AudioBuffer.h"
 #include "modules/webaudio/AudioContext.h"
 #include "modules/webaudio/AudioNodeInput.h"
@@ -49,11 +45,7 @@
     // Choose a buffer size based on the audio hardware buffer size. Arbitarily make it a power of
     // two that is 4 times greater than the hardware buffer size.
     // FIXME: What is the best way to choose this?
-<<<<<<< HEAD
-    size_t hardwareBufferSize = WebKit::Platform::current()->audioHardwareBufferSize();
-=======
     size_t hardwareBufferSize = blink::Platform::current()->audioHardwareBufferSize();
->>>>>>> 8c15b39e
     size_t bufferSize = 1 << static_cast<unsigned>(log2(4 * hardwareBufferSize) + 0.5);
 
     if (bufferSize < 256)
