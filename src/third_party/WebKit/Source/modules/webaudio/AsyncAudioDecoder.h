--- conflicted
+++ resolved
@@ -50,11 +50,7 @@
     static void decode(ArrayBuffer* audioData, float sampleRate, AudioBufferCallback* successCallback, AudioBufferCallback* errorCallback);
     static void notifyComplete(ArrayBuffer* audioData, AudioBufferCallback* successCallback, AudioBufferCallback* errorCallback, AudioBuffer*);
 
-<<<<<<< HEAD
-    OwnPtr<WebKit::WebThread> m_thread;
-=======
     OwnPtr<blink::WebThread> m_thread;
->>>>>>> 8c15b39e
 };
 
 } // namespace WebCore
