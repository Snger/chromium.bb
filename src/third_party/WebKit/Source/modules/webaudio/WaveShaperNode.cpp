--- conflicted
+++ resolved
@@ -72,11 +72,7 @@
     } else if (type == "4x") {
         waveShaperProcessor()->setOversample(WaveShaperProcessor::OverSample4x);
     } else {
-<<<<<<< HEAD
-        es.throwDOMException(
-=======
         exceptionState.throwDOMException(
->>>>>>> 8c15b39e
             InvalidStateError,
             ExceptionMessages::failedToSet(
                 "oversample",
