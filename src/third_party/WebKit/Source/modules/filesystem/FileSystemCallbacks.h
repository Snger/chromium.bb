/*
 * Copyright (C) 2010 Google Inc. All rights reserved.
 *
 * Redistribution and use in source and binary forms, with or without
 * modification, are permitted provided that the following conditions are
 * met:
 *
 *     * Redistributions of source code must retain the above copyright
 * notice, this list of conditions and the following disclaimer.
 *     * Redistributions in binary form must reproduce the above
 * copyright notice, this list of conditions and the following disclaimer
 * in the documentation and/or other materials provided with the
 * distribution.
 *     * Neither the name of Google Inc. nor the names of its
 * contributors may be used to endorse or promote products derived from
 * this software without specific prior written permission.
 *
 * THIS SOFTWARE IS PROVIDED BY THE COPYRIGHT HOLDERS AND CONTRIBUTORS
 * "AS IS" AND ANY EXPRESS OR IMPLIED WARRANTIES, INCLUDING, BUT NOT
 * LIMITED TO, THE IMPLIED WARRANTIES OF MERCHANTABILITY AND FITNESS FOR
 * A PARTICULAR PURPOSE ARE DISCLAIMED. IN NO EVENT SHALL THE COPYRIGHT
 * OWNER OR CONTRIBUTORS BE LIABLE FOR ANY DIRECT, INDIRECT, INCIDENTAL,
 * SPECIAL, EXEMPLARY, OR CONSEQUENTIAL DAMAGES (INCLUDING, BUT NOT
 * LIMITED TO, PROCUREMENT OF SUBSTITUTE GOODS OR SERVICES; LOSS OF USE,
 * DATA, OR PROFITS; OR BUSINESS INTERRUPTION) HOWEVER CAUSED AND ON ANY
 * THEORY OF LIABILITY, WHETHER IN CONTRACT, STRICT LIABILITY, OR TORT
 * (INCLUDING NEGLIGENCE OR OTHERWISE) ARISING IN ANY WAY OUT OF THE USE
 * OF THIS SOFTWARE, EVEN IF ADVISED OF THE POSSIBILITY OF SUCH DAMAGE.
 */

#ifndef FileSystemCallbacks_h
#define FileSystemCallbacks_h

#include "modules/filesystem/EntriesCallback.h"
#include "platform/AsyncFileSystemCallbacks.h"
#include "platform/FileSystemType.h"
#include "wtf/PassRefPtr.h"
#include "wtf/Vector.h"
#include "wtf/text/WTFString.h"

namespace WebCore {

class DOMFileSystemBase;
class DirectoryReaderBase;
class EntriesCallback;
class EntryCallback;
class ErrorCallback;
struct FileMetadata;
class FileSystemCallback;
class FileWriterBase;
class FileWriterBaseCallback;
class MetadataCallback;
class ExecutionContext;
class VoidCallback;

class FileSystemCallbacksBase : public AsyncFileSystemCallbacks {
public:
    virtual ~FileSystemCallbacksBase();

    // For ErrorCallback.
    virtual void didFail(int code) OVERRIDE;

    // Other callback methods are implemented by each subclass.

protected:
    FileSystemCallbacksBase(PassOwnPtr<ErrorCallback>, DOMFileSystemBase*);
    OwnPtr<ErrorCallback> m_errorCallback;
    DOMFileSystemBase* m_fileSystem;
};

// Subclasses ----------------------------------------------------------------

class EntryCallbacks : public FileSystemCallbacksBase {
public:
    static PassOwnPtr<AsyncFileSystemCallbacks> create(PassOwnPtr<EntryCallback>, PassOwnPtr<ErrorCallback>, PassRefPtr<DOMFileSystemBase>, const String& expectedPath, bool isDirectory);
    virtual void didSucceed();

private:
    EntryCallbacks(PassOwnPtr<EntryCallback>, PassOwnPtr<ErrorCallback>, PassRefPtr<DOMFileSystemBase>, const String& expectedPath, bool isDirectory);
    OwnPtr<EntryCallback> m_successCallback;
    String m_expectedPath;
    bool m_isDirectory;
};

class EntriesCallbacks : public FileSystemCallbacksBase {
public:
    static PassOwnPtr<AsyncFileSystemCallbacks> create(PassOwnPtr<EntriesCallback>, PassOwnPtr<ErrorCallback>, PassRefPtr<DirectoryReaderBase>, const String& basePath);
    virtual void didReadDirectoryEntry(const String& name, bool isDirectory);
    virtual void didReadDirectoryEntries(bool hasMore);

private:
    EntriesCallbacks(PassOwnPtr<EntriesCallback>, PassOwnPtr<ErrorCallback>, PassRefPtr<DirectoryReaderBase>, const String& basePath);
    OwnPtr<EntriesCallback> m_successCallback;
    RefPtr<DirectoryReaderBase> m_directoryReader;
    String m_basePath;
    EntryVector m_entries;
};

class FileSystemCallbacks : public FileSystemCallbacksBase {
public:
<<<<<<< HEAD
    static PassOwnPtr<AsyncFileSystemCallbacks> create(PassRefPtr<FileSystemCallback>, PassRefPtr<ErrorCallback>, ExecutionContext*, FileSystemType);
    virtual void didOpenFileSystem(const String& name, const KURL& rootURL);

private:
    FileSystemCallbacks(PassRefPtr<FileSystemCallback>, PassRefPtr<ErrorCallback>, ExecutionContext*, FileSystemType);
    RefPtr<FileSystemCallback> m_successCallback;
=======
    static PassOwnPtr<AsyncFileSystemCallbacks> create(PassOwnPtr<FileSystemCallback>, PassOwnPtr<ErrorCallback>, ExecutionContext*, FileSystemType);
    virtual void didOpenFileSystem(const String& name, const KURL& rootURL);

private:
    FileSystemCallbacks(PassOwnPtr<FileSystemCallback>, PassOwnPtr<ErrorCallback>, ExecutionContext*, FileSystemType);
    OwnPtr<FileSystemCallback> m_successCallback;
>>>>>>> 8c15b39e
    RefPtr<ExecutionContext> m_executionContext;
    FileSystemType m_type;
};

class ResolveURICallbacks : public FileSystemCallbacksBase {
public:
<<<<<<< HEAD
    static PassOwnPtr<AsyncFileSystemCallbacks> create(PassRefPtr<EntryCallback>, PassRefPtr<ErrorCallback>, ExecutionContext*);
    virtual void didResolveURL(const String& name, const KURL& rootURL, FileSystemType, const String& filePath, bool isDirectry);

private:
    ResolveURICallbacks(PassRefPtr<EntryCallback>, PassRefPtr<ErrorCallback>, ExecutionContext*);
    RefPtr<EntryCallback> m_successCallback;
=======
    static PassOwnPtr<AsyncFileSystemCallbacks> create(PassOwnPtr<EntryCallback>, PassOwnPtr<ErrorCallback>, ExecutionContext*);
    virtual void didResolveURL(const String& name, const KURL& rootURL, FileSystemType, const String& filePath, bool isDirectry);

private:
    ResolveURICallbacks(PassOwnPtr<EntryCallback>, PassOwnPtr<ErrorCallback>, ExecutionContext*);
    OwnPtr<EntryCallback> m_successCallback;
>>>>>>> 8c15b39e
    RefPtr<ExecutionContext> m_executionContext;
};

class MetadataCallbacks : public FileSystemCallbacksBase {
public:
    static PassOwnPtr<AsyncFileSystemCallbacks> create(PassOwnPtr<MetadataCallback>, PassOwnPtr<ErrorCallback>, DOMFileSystemBase*);
    virtual void didReadMetadata(const FileMetadata&);

private:
    MetadataCallbacks(PassOwnPtr<MetadataCallback>, PassOwnPtr<ErrorCallback>, DOMFileSystemBase*);
    OwnPtr<MetadataCallback> m_successCallback;
};

class FileWriterBaseCallbacks : public FileSystemCallbacksBase {
public:
    static PassOwnPtr<AsyncFileSystemCallbacks> create(PassRefPtr<FileWriterBase>, PassOwnPtr<FileWriterBaseCallback>, PassOwnPtr<ErrorCallback>);
    virtual void didCreateFileWriter(PassOwnPtr<blink::WebFileWriter>, long long length);

private:
    FileWriterBaseCallbacks(PassRefPtr<FileWriterBase>, PassOwnPtr<FileWriterBaseCallback>, PassOwnPtr<ErrorCallback>);
    RefPtr<FileWriterBase> m_fileWriter;
    OwnPtr<FileWriterBaseCallback> m_successCallback;
};

class VoidCallbacks : public FileSystemCallbacksBase {
public:
    static PassOwnPtr<AsyncFileSystemCallbacks> create(PassOwnPtr<VoidCallback>, PassOwnPtr<ErrorCallback>, DOMFileSystemBase*);
    virtual void didSucceed();

private:
    VoidCallbacks(PassOwnPtr<VoidCallback>, PassOwnPtr<ErrorCallback>, DOMFileSystemBase*);
    OwnPtr<VoidCallback> m_successCallback;
};

} // namespace

#endif // FileSystemCallbacks_h<|MERGE_RESOLUTION|>--- conflicted
+++ resolved
@@ -98,42 +98,24 @@
 
 class FileSystemCallbacks : public FileSystemCallbacksBase {
 public:
-<<<<<<< HEAD
-    static PassOwnPtr<AsyncFileSystemCallbacks> create(PassRefPtr<FileSystemCallback>, PassRefPtr<ErrorCallback>, ExecutionContext*, FileSystemType);
-    virtual void didOpenFileSystem(const String& name, const KURL& rootURL);
-
-private:
-    FileSystemCallbacks(PassRefPtr<FileSystemCallback>, PassRefPtr<ErrorCallback>, ExecutionContext*, FileSystemType);
-    RefPtr<FileSystemCallback> m_successCallback;
-=======
     static PassOwnPtr<AsyncFileSystemCallbacks> create(PassOwnPtr<FileSystemCallback>, PassOwnPtr<ErrorCallback>, ExecutionContext*, FileSystemType);
     virtual void didOpenFileSystem(const String& name, const KURL& rootURL);
 
 private:
     FileSystemCallbacks(PassOwnPtr<FileSystemCallback>, PassOwnPtr<ErrorCallback>, ExecutionContext*, FileSystemType);
     OwnPtr<FileSystemCallback> m_successCallback;
->>>>>>> 8c15b39e
     RefPtr<ExecutionContext> m_executionContext;
     FileSystemType m_type;
 };
 
 class ResolveURICallbacks : public FileSystemCallbacksBase {
 public:
-<<<<<<< HEAD
-    static PassOwnPtr<AsyncFileSystemCallbacks> create(PassRefPtr<EntryCallback>, PassRefPtr<ErrorCallback>, ExecutionContext*);
-    virtual void didResolveURL(const String& name, const KURL& rootURL, FileSystemType, const String& filePath, bool isDirectry);
-
-private:
-    ResolveURICallbacks(PassRefPtr<EntryCallback>, PassRefPtr<ErrorCallback>, ExecutionContext*);
-    RefPtr<EntryCallback> m_successCallback;
-=======
     static PassOwnPtr<AsyncFileSystemCallbacks> create(PassOwnPtr<EntryCallback>, PassOwnPtr<ErrorCallback>, ExecutionContext*);
     virtual void didResolveURL(const String& name, const KURL& rootURL, FileSystemType, const String& filePath, bool isDirectry);
 
 private:
     ResolveURICallbacks(PassOwnPtr<EntryCallback>, PassOwnPtr<ErrorCallback>, ExecutionContext*);
     OwnPtr<EntryCallback> m_successCallback;
->>>>>>> 8c15b39e
     RefPtr<ExecutionContext> m_executionContext;
 };
 
