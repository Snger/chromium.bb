/*
 * Copyright (C) 2011 Google Inc. All rights reserved.
 *
 * Redistribution and use in source and binary forms, with or without
 * modification, are permitted provided that the following conditions are
 * met:
 *
 *     * Redistributions of source code must retain the above copyright
 * notice, this list of conditions and the following disclaimer.
 *     * Redistributions in binary form must reproduce the above
 * copyright notice, this list of conditions and the following disclaimer
 * in the documentation and/or other materials provided with the
 * distribution.
 *     * Neither the name of Google Inc. nor the names of its
 * contributors may be used to endorse or promote products derived from
 * this software without specific prior written permission.
 *
 * THIS SOFTWARE IS PROVIDED BY THE COPYRIGHT HOLDERS AND CONTRIBUTORS
 * "AS IS" AND ANY EXPRESS OR IMPLIED WARRANTIES, INCLUDING, BUT NOT
 * LIMITED TO, THE IMPLIED WARRANTIES OF MERCHANTABILITY AND FITNESS FOR
 * A PARTICULAR PURPOSE ARE DISCLAIMED. IN NO EVENT SHALL THE COPYRIGHT
 * OWNER OR CONTRIBUTORS BE LIABLE FOR ANY DIRECT, INDIRECT, INCIDENTAL,
 * SPECIAL, EXEMPLARY, OR CONSEQUENTIAL DAMAGES (INCLUDING, BUT NOT
 * LIMITED TO, PROCUREMENT OF SUBSTITUTE GOODS OR SERVICES; LOSS OF USE,
 * DATA, OR PROFITS; OR BUSINESS INTERRUPTION) HOWEVER CAUSED AND ON ANY
 * THEORY OF LIABILITY, WHETHER IN CONTRACT, STRICT LIABILITY, OR TORT
 * (INCLUDING NEGLIGENCE OR OTHERWISE) ARISING IN ANY WAY OUT OF THE USE
 * OF THIS SOFTWARE, EVEN IF ADVISED OF THE POSSIBILITY OF SUCH DAMAGE.
 */

#ifndef StorageInfo_h
#define StorageInfo_h

#include "bindings/v8/ScriptWrappable.h"
#include "wtf/PassRefPtr.h"
#include "wtf/RefCounted.h"
#include "wtf/RefPtr.h"

namespace WebCore {

class ExecutionContext;
class StorageErrorCallback;
class StorageQuota;
class StorageQuotaCallback;
class StorageUsageCallback;

class StorageInfo : public RefCounted<StorageInfo>, public ScriptWrappable {
public:
    enum {
        TEMPORARY,
        PERSISTENT,
    };

    static PassRefPtr<StorageInfo> create()
    {
        return adoptRef(new StorageInfo());
    }

<<<<<<< HEAD
    void queryUsageAndQuota(ExecutionContext*, int storageType, PassRefPtr<StorageUsageCallback>, PassRefPtr<StorageErrorCallback>);

    void requestQuota(ExecutionContext*, int storageType, unsigned long long newQuotaInBytes, PassRefPtr<StorageQuotaCallback>, PassRefPtr<StorageErrorCallback>);
=======
    void queryUsageAndQuota(ExecutionContext*, int storageType, PassOwnPtr<StorageUsageCallback>, PassOwnPtr<StorageErrorCallback>);

    void requestQuota(ExecutionContext*, int storageType, unsigned long long newQuotaInBytes, PassOwnPtr<StorageQuotaCallback>, PassOwnPtr<StorageErrorCallback>);
>>>>>>> 8c15b39e

    ~StorageInfo();

private:
    StorageInfo();

    StorageQuota* getStorageQuota(int storageType);

    mutable RefPtr<StorageQuota> m_temporaryStorage;
    mutable RefPtr<StorageQuota> m_persistentStorage;
};

} // namespace WebCore

#endif // StorageInfo_h<|MERGE_RESOLUTION|>--- conflicted
+++ resolved
@@ -56,15 +56,9 @@
         return adoptRef(new StorageInfo());
     }
 
-<<<<<<< HEAD
-    void queryUsageAndQuota(ExecutionContext*, int storageType, PassRefPtr<StorageUsageCallback>, PassRefPtr<StorageErrorCallback>);
-
-    void requestQuota(ExecutionContext*, int storageType, unsigned long long newQuotaInBytes, PassRefPtr<StorageQuotaCallback>, PassRefPtr<StorageErrorCallback>);
-=======
     void queryUsageAndQuota(ExecutionContext*, int storageType, PassOwnPtr<StorageUsageCallback>, PassOwnPtr<StorageErrorCallback>);
 
     void requestQuota(ExecutionContext*, int storageType, unsigned long long newQuotaInBytes, PassOwnPtr<StorageQuotaCallback>, PassOwnPtr<StorageErrorCallback>);
->>>>>>> 8c15b39e
 
     ~StorageInfo();
 
