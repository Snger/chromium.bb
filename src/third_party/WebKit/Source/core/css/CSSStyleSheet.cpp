/*
 * (C) 1999-2003 Lars Knoll (knoll@kde.org)
 * Copyright (C) 2004, 2006, 2007, 2012 Apple Inc. All rights reserved.
 *
 * This library is free software; you can redistribute it and/or
 * modify it under the terms of the GNU Library General Public
 * License as published by the Free Software Foundation; either
 * version 2 of the License, or (at your option) any later version.
 *
 * This library is distributed in the hope that it will be useful,
 * but WITHOUT ANY WARRANTY; without even the implied warranty of
 * MERCHANTABILITY or FITNESS FOR A PARTICULAR PURPOSE.  See the GNU
 * Library General Public License for more details.
 *
 * You should have received a copy of the GNU Library General Public License
 * along with this library; see the file COPYING.LIB.  If not, write to
 * the Free Software Foundation, Inc., 51 Franklin Street, Fifth Floor,
 * Boston, MA 02110-1301, USA.
 */

#include "config.h"
#include "core/css/CSSStyleSheet.h"

#include "HTMLNames.h"
#include "SVGNames.h"
#include "bindings/v8/ExceptionState.h"
#include "bindings/v8/V8Binding.h"
#include "core/css/CSSCharsetRule.h"
#include "core/css/CSSImportRule.h"
#include "core/css/CSSParser.h"
#include "core/css/CSSRuleList.h"
#include "core/css/CSSStyleRule.h"
#include "core/css/MediaList.h"
#include "core/css/StyleRule.h"
#include "core/css/StyleSheetContents.h"
#include "core/dom/Document.h"
#include "core/dom/ExceptionCode.h"
#include "core/dom/Node.h"
<<<<<<< HEAD
#include "core/page/UseCounter.h"
#include "weborigin/SecurityOrigin.h"
=======
#include "core/frame/UseCounter.h"
#include "core/inspector/InspectorInstrumentation.h"
#include "platform/weborigin/SecurityOrigin.h"
>>>>>>> 8c15b39e
#include "wtf/text/StringBuilder.h"

namespace WebCore {

class StyleSheetCSSRuleList : public CSSRuleList {
public:
    StyleSheetCSSRuleList(CSSStyleSheet* sheet) : m_styleSheet(sheet) { }

private:
    virtual void ref() { m_styleSheet->ref(); }
    virtual void deref() { m_styleSheet->deref(); }

    virtual unsigned length() const { return m_styleSheet->length(); }
    virtual CSSRule* item(unsigned index) const { return m_styleSheet->item(index); }

    virtual CSSStyleSheet* styleSheet() const { return m_styleSheet; }

    CSSStyleSheet* m_styleSheet;
};

#if !ASSERT_DISABLED
static bool isAcceptableCSSStyleSheetParent(Node* parentNode)
{
    // Only these nodes can be parents of StyleSheets, and they need to call clearOwnerNode() when moved out of document.
    return !parentNode
        || parentNode->isDocumentNode()
        || parentNode->hasTagName(HTMLNames::linkTag)
        || parentNode->hasTagName(HTMLNames::styleTag)
        || parentNode->hasTagName(SVGNames::styleTag)
        || parentNode->nodeType() == Node::PROCESSING_INSTRUCTION_NODE;
}
#endif

PassRefPtr<CSSStyleSheet> CSSStyleSheet::create(PassRefPtr<StyleSheetContents> sheet, CSSImportRule* ownerRule)
{
    return adoptRef(new CSSStyleSheet(sheet, ownerRule));
}

PassRefPtr<CSSStyleSheet> CSSStyleSheet::create(PassRefPtr<StyleSheetContents> sheet, Node* ownerNode)
{
    return adoptRef(new CSSStyleSheet(sheet, ownerNode, false, TextPosition::minimumPosition()));
}

PassRefPtr<CSSStyleSheet> CSSStyleSheet::createInline(Node* ownerNode, const KURL& baseURL, const TextPosition& startPosition, const String& encoding)
{
    CSSParserContext parserContext(ownerNode->document(), baseURL, encoding);
    RefPtr<StyleSheetContents> sheet = StyleSheetContents::create(baseURL.string(), parserContext);
    return adoptRef(new CSSStyleSheet(sheet.release(), ownerNode, true, startPosition));
}

CSSStyleSheet::CSSStyleSheet(PassRefPtr<StyleSheetContents> contents, CSSImportRule* ownerRule)
    : m_contents(contents)
    , m_isInlineStylesheet(false)
    , m_isDisabled(false)
    , m_ownerNode(0)
    , m_ownerRule(ownerRule)
    , m_startPosition(TextPosition::minimumPosition())
{
    m_contents->registerClient(this);
}

CSSStyleSheet::CSSStyleSheet(PassRefPtr<StyleSheetContents> contents, Node* ownerNode, bool isInlineStylesheet, const TextPosition& startPosition)
    : m_contents(contents)
    , m_isInlineStylesheet(isInlineStylesheet)
    , m_isDisabled(false)
    , m_ownerNode(ownerNode)
    , m_ownerRule(0)
    , m_startPosition(startPosition)
{
    ASSERT(isAcceptableCSSStyleSheetParent(ownerNode));
    m_contents->registerClient(this);
}

CSSStyleSheet::~CSSStyleSheet()
{
    // For style rules outside the document, .parentStyleSheet can become null even if the style rule
    // is still observable from JavaScript. This matches the behavior of .parentNode for nodes, but
    // it's not ideal because it makes the CSSOM's behavior depend on the timing of garbage collection.
    for (unsigned i = 0; i < m_childRuleCSSOMWrappers.size(); ++i) {
        if (m_childRuleCSSOMWrappers[i])
            m_childRuleCSSOMWrappers[i]->setParentStyleSheet(0);
    }

    for (unsigned i = 0; i < m_extraChildRuleCSSOMWrappers.size(); ++i)
        m_extraChildRuleCSSOMWrappers[i]->setParentStyleSheet(0);

    if (m_mediaCSSOMWrapper)
        m_mediaCSSOMWrapper->clearParentStyleSheet();

    m_contents->unregisterClient(this);
}

void CSSStyleSheet::extraCSSOMWrapperIndices(Vector<unsigned>& indices)
{
    indices.grow(m_extraChildRuleCSSOMWrappers.size());

    for (unsigned i = 0; i < m_extraChildRuleCSSOMWrappers.size(); ++i) {
        CSSRule* cssRule = m_extraChildRuleCSSOMWrappers[i].get();
        ASSERT(cssRule->type() == CSSRule::STYLE_RULE);
        StyleRule* styleRule = toCSSStyleRule(cssRule)->styleRule();

        bool didFindIndex = false;
        for (unsigned j = 0; j < m_contents->ruleCount(); ++j) {
            if (m_contents->ruleAt(j) == styleRule) {
                didFindIndex = true;
                indices[i] = j;
                break;
            }
        }
        ASSERT(didFindIndex);
        if (!didFindIndex)
            indices[i] = 0;
    }
}

void CSSStyleSheet::willMutateRules()
{
    InspectorInstrumentation::willMutateRules(this);
    // If we are the only client it is safe to mutate.
    if (m_contents->hasOneClient() && !m_contents->isInMemoryCache()) {
        m_contents->clearRuleSet();
        m_contents->setMutable();
        return;
    }
    // Only cacheable stylesheets should have multiple clients.
    ASSERT(m_contents->isCacheable());

    Vector<unsigned> indices;
    extraCSSOMWrapperIndices(indices);

    // Copy-on-write.
    m_contents->unregisterClient(this);
    m_contents = m_contents->copy();
    m_contents->registerClient(this);

    m_contents->setMutable();

    // Any existing CSSOM wrappers need to be connected to the copied child rules.
    reattachChildRuleCSSOMWrappers(indices);
}

void CSSStyleSheet::didMutateRules()
{
    ASSERT(m_contents->isMutable());
    ASSERT(m_contents->hasOneClient());

<<<<<<< HEAD
=======
    InspectorInstrumentation::didMutateRules(this);
>>>>>>> 8c15b39e
    didMutate(PartialRuleUpdate);
}

void CSSStyleSheet::didMutate(StyleSheetUpdateType updateType)
{
    Document* owner = ownerDocument();
    if (!owner)
        return;

    // Need FullStyleUpdate when insertRule or deleteRule,
    // because StyleSheetCollection::analyzeStyleSheetChange cannot detect partial rule update.
    StyleResolverUpdateMode updateMode = updateType != PartialRuleUpdate ? AnalyzedStyleUpdate : FullStyleUpdate;
    owner->modifiedStyleSheet(this, RecalcStyleDeferred, updateMode);
}

void CSSStyleSheet::registerExtraChildRuleCSSOMWrapper(PassRefPtr<CSSRule> rule)
{
    m_extraChildRuleCSSOMWrappers.append(rule);
}

void CSSStyleSheet::reattachChildRuleCSSOMWrappers(const Vector<unsigned>& extraCSSOMWrapperIndices)
{
    ASSERT(extraCSSOMWrapperIndices.size() == m_extraChildRuleCSSOMWrappers.size());
    for (unsigned i = 0; i < extraCSSOMWrapperIndices.size(); ++i)
        m_extraChildRuleCSSOMWrappers[i]->reattach(m_contents->ruleAt(extraCSSOMWrapperIndices[i]));

    for (unsigned i = 0; i < m_childRuleCSSOMWrappers.size(); ++i) {
        if (!m_childRuleCSSOMWrappers[i])
            continue;
        m_childRuleCSSOMWrappers[i]->reattach(m_contents->ruleAt(i));
    }
}

void CSSStyleSheet::setDisabled(bool disabled)
{
    if (disabled == m_isDisabled)
        return;
    m_isDisabled = disabled;

    didMutate();
}

void CSSStyleSheet::setMediaQueries(PassRefPtr<MediaQuerySet> mediaQueries)
{
    m_mediaQueries = mediaQueries;
    if (m_mediaCSSOMWrapper && m_mediaQueries)
        m_mediaCSSOMWrapper->reattach(m_mediaQueries.get());

    // Add warning message to inspector whenever dpi/dpcm values are used for "screen" media.
    reportMediaQueryWarningIfNeeded(ownerDocument(), m_mediaQueries.get());
}

unsigned CSSStyleSheet::length() const
{
    return m_contents->ruleCount();
}

CSSRule* CSSStyleSheet::item(unsigned index)
{
    unsigned ruleCount = length();
    if (index >= ruleCount)
        return 0;

    if (m_childRuleCSSOMWrappers.isEmpty())
        m_childRuleCSSOMWrappers.grow(ruleCount);
    ASSERT(m_childRuleCSSOMWrappers.size() == ruleCount);

    RefPtr<CSSRule>& cssRule = m_childRuleCSSOMWrappers[index];
    if (!cssRule) {
        if (index == 0 && m_contents->hasCharsetRule()) {
            ASSERT(!m_contents->ruleAt(0));
            cssRule = CSSCharsetRule::create(this, m_contents->encodingFromCharsetRule());
        } else
            cssRule = m_contents->ruleAt(index)->createCSSOMWrapper(this);
    }
    return cssRule.get();
}

bool CSSStyleSheet::canAccessRules() const
{
    if (m_isInlineStylesheet)
        return true;
    KURL baseURL = m_contents->baseURL();
    if (baseURL.isEmpty())
        return true;
    Document* document = ownerDocument();
    if (!document)
        return true;
    if (document->securityOrigin()->canRequest(baseURL))
        return true;
    return false;
}

PassRefPtr<CSSRuleList> CSSStyleSheet::rules()
{
    if (!canAccessRules())
        return 0;
    // IE behavior.
    RefPtr<StaticCSSRuleList> nonCharsetRules = StaticCSSRuleList::create();
    unsigned ruleCount = length();
    for (unsigned i = 0; i < ruleCount; ++i) {
        CSSRule* rule = item(i);
        if (rule->type() == CSSRule::CHARSET_RULE)
            continue;
        nonCharsetRules->rules().append(rule);
    }
    return nonCharsetRules.release();
}

unsigned CSSStyleSheet::insertRule(const String& ruleString, unsigned index, ExceptionState& exceptionState)
{
    ASSERT(m_childRuleCSSOMWrappers.isEmpty() || m_childRuleCSSOMWrappers.size() == m_contents->ruleCount());

    if (index > length()) {
<<<<<<< HEAD
        es.throwUninformativeAndGenericDOMException(IndexSizeError);
=======
        exceptionState.throwUninformativeAndGenericDOMException(IndexSizeError);
>>>>>>> 8c15b39e
        return 0;
    }
    CSSParser p(m_contents->parserContext(), UseCounter::getFrom(this));
    RefPtr<StyleRuleBase> rule = p.parseRule(m_contents.get(), ruleString);

    if (!rule) {
<<<<<<< HEAD
        es.throwUninformativeAndGenericDOMException(SyntaxError);
=======
        exceptionState.throwUninformativeAndGenericDOMException(SyntaxError);
>>>>>>> 8c15b39e
        return 0;
    }
    RuleMutationScope mutationScope(this);

    bool success = m_contents->wrapperInsertRule(rule, index);
    if (!success) {
<<<<<<< HEAD
        es.throwUninformativeAndGenericDOMException(HierarchyRequestError);
=======
        exceptionState.throwUninformativeAndGenericDOMException(HierarchyRequestError);
>>>>>>> 8c15b39e
        return 0;
    }
    if (!m_childRuleCSSOMWrappers.isEmpty())
        m_childRuleCSSOMWrappers.insert(index, RefPtr<CSSRule>());

    return index;
}

unsigned CSSStyleSheet::insertRule(const String& rule, ExceptionState& exceptionState)
{
    UseCounter::countDeprecation(activeExecutionContext(), UseCounter::CSSStyleSheetInsertRuleOptionalArg);
    return insertRule(rule, 0, exceptionState);
}

<<<<<<< HEAD
void CSSStyleSheet::deleteRule(unsigned index, ExceptionState& es)
=======
void CSSStyleSheet::deleteRule(unsigned index, ExceptionState& exceptionState)
>>>>>>> 8c15b39e
{
    ASSERT(m_childRuleCSSOMWrappers.isEmpty() || m_childRuleCSSOMWrappers.size() == m_contents->ruleCount());

    if (index >= length()) {
<<<<<<< HEAD
        es.throwUninformativeAndGenericDOMException(IndexSizeError);
=======
        exceptionState.throwUninformativeAndGenericDOMException(IndexSizeError);
>>>>>>> 8c15b39e
        return;
    }
    RuleMutationScope mutationScope(this);

    m_contents->wrapperDeleteRule(index);

    if (!m_childRuleCSSOMWrappers.isEmpty()) {
        if (m_childRuleCSSOMWrappers[index])
            m_childRuleCSSOMWrappers[index]->setParentStyleSheet(0);
        m_childRuleCSSOMWrappers.remove(index);
    }
}

int CSSStyleSheet::addRule(const String& selector, const String& style, int index, ExceptionState& exceptionState)
{
    StringBuilder text;
    text.append(selector);
    text.appendLiteral(" { ");
    text.append(style);
    if (!style.isEmpty())
        text.append(' ');
    text.append('}');
    insertRule(text.toString(), index, exceptionState);

    // As per Microsoft documentation, always return -1.
    return -1;
}

int CSSStyleSheet::addRule(const String& selector, const String& style, ExceptionState& exceptionState)
{
    return addRule(selector, style, length(), exceptionState);
}


PassRefPtr<CSSRuleList> CSSStyleSheet::cssRules()
{
    if (!canAccessRules())
        return 0;
    if (!m_ruleListCSSOMWrapper)
        m_ruleListCSSOMWrapper = adoptPtr(new StyleSheetCSSRuleList(this));
    return m_ruleListCSSOMWrapper.get();
}

String CSSStyleSheet::href() const
{
    return m_contents->originalURL();
}

KURL CSSStyleSheet::baseURL() const
{
    return m_contents->baseURL();
}

bool CSSStyleSheet::isLoading() const
{
    return m_contents->isLoading();
}

MediaList* CSSStyleSheet::media() const
{
    if (!m_mediaQueries)
        return 0;

    if (!m_mediaCSSOMWrapper)
        m_mediaCSSOMWrapper = MediaList::create(m_mediaQueries.get(), const_cast<CSSStyleSheet*>(this));
    return m_mediaCSSOMWrapper.get();
}

CSSStyleSheet* CSSStyleSheet::parentStyleSheet() const
{
    return m_ownerRule ? m_ownerRule->parentStyleSheet() : 0;
}

Document* CSSStyleSheet::ownerDocument() const
{
    const CSSStyleSheet* root = this;
    while (root->parentStyleSheet())
        root = root->parentStyleSheet();
    return root->ownerNode() ? &root->ownerNode()->document() : 0;
}

void CSSStyleSheet::clearChildRuleCSSOMWrappers()
{
    m_childRuleCSSOMWrappers.clear();
}

}<|MERGE_RESOLUTION|>--- conflicted
+++ resolved
@@ -24,7 +24,6 @@
 #include "HTMLNames.h"
 #include "SVGNames.h"
 #include "bindings/v8/ExceptionState.h"
-#include "bindings/v8/V8Binding.h"
 #include "core/css/CSSCharsetRule.h"
 #include "core/css/CSSImportRule.h"
 #include "core/css/CSSParser.h"
@@ -36,14 +35,9 @@
 #include "core/dom/Document.h"
 #include "core/dom/ExceptionCode.h"
 #include "core/dom/Node.h"
-<<<<<<< HEAD
-#include "core/page/UseCounter.h"
-#include "weborigin/SecurityOrigin.h"
-=======
 #include "core/frame/UseCounter.h"
 #include "core/inspector/InspectorInstrumentation.h"
 #include "platform/weborigin/SecurityOrigin.h"
->>>>>>> 8c15b39e
 #include "wtf/text/StringBuilder.h"
 
 namespace WebCore {
@@ -190,10 +184,7 @@
     ASSERT(m_contents->isMutable());
     ASSERT(m_contents->hasOneClient());
 
-<<<<<<< HEAD
-=======
     InspectorInstrumentation::didMutateRules(this);
->>>>>>> 8c15b39e
     didMutate(PartialRuleUpdate);
 }
 
@@ -308,33 +299,21 @@
     ASSERT(m_childRuleCSSOMWrappers.isEmpty() || m_childRuleCSSOMWrappers.size() == m_contents->ruleCount());
 
     if (index > length()) {
-<<<<<<< HEAD
-        es.throwUninformativeAndGenericDOMException(IndexSizeError);
-=======
         exceptionState.throwUninformativeAndGenericDOMException(IndexSizeError);
->>>>>>> 8c15b39e
         return 0;
     }
     CSSParser p(m_contents->parserContext(), UseCounter::getFrom(this));
     RefPtr<StyleRuleBase> rule = p.parseRule(m_contents.get(), ruleString);
 
     if (!rule) {
-<<<<<<< HEAD
-        es.throwUninformativeAndGenericDOMException(SyntaxError);
-=======
         exceptionState.throwUninformativeAndGenericDOMException(SyntaxError);
->>>>>>> 8c15b39e
         return 0;
     }
     RuleMutationScope mutationScope(this);
 
     bool success = m_contents->wrapperInsertRule(rule, index);
     if (!success) {
-<<<<<<< HEAD
-        es.throwUninformativeAndGenericDOMException(HierarchyRequestError);
-=======
         exceptionState.throwUninformativeAndGenericDOMException(HierarchyRequestError);
->>>>>>> 8c15b39e
         return 0;
     }
     if (!m_childRuleCSSOMWrappers.isEmpty())
@@ -349,20 +328,12 @@
     return insertRule(rule, 0, exceptionState);
 }
 
-<<<<<<< HEAD
-void CSSStyleSheet::deleteRule(unsigned index, ExceptionState& es)
-=======
 void CSSStyleSheet::deleteRule(unsigned index, ExceptionState& exceptionState)
->>>>>>> 8c15b39e
 {
     ASSERT(m_childRuleCSSOMWrappers.isEmpty() || m_childRuleCSSOMWrappers.size() == m_contents->ruleCount());
 
     if (index >= length()) {
-<<<<<<< HEAD
-        es.throwUninformativeAndGenericDOMException(IndexSizeError);
-=======
         exceptionState.throwUninformativeAndGenericDOMException(IndexSizeError);
->>>>>>> 8c15b39e
         return;
     }
     RuleMutationScope mutationScope(this);
