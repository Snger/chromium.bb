--- conflicted
+++ resolved
@@ -176,8 +176,6 @@
     return ReflectionBelow;
 }
 
-<<<<<<< HEAD
-=======
 template<> inline CSSPrimitiveValue::CSSPrimitiveValue(ColumnFill columnFill)
     : CSSValue(PrimitiveClass)
 {
@@ -204,7 +202,6 @@
     return ColumnFillBalance;
 }
 
->>>>>>> 6bfdf8d4
 template<> inline CSSPrimitiveValue::CSSPrimitiveValue(PrintColorAdjust value)
     : CSSValue(PrimitiveClass)
 {
