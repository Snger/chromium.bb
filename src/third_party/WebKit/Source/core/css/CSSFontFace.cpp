/*
 * Copyright (C) 2007, 2008, 2011 Apple Inc. All rights reserved.
 *
 * Redistribution and use in source and binary forms, with or without
 * modification, are permitted provided that the following conditions
 * are met:
 * 1. Redistributions of source code must retain the above copyright
 *    notice, this list of conditions and the following disclaimer.
 * 2. Redistributions in binary form must reproduce the above copyright
 *    notice, this list of conditions and the following disclaimer in the
 *    documentation and/or other materials provided with the distribution.
 *
 * THIS SOFTWARE IS PROVIDED BY APPLE COMPUTER, INC. ``AS IS'' AND ANY
 * EXPRESS OR IMPLIED WARRANTIES, INCLUDING, BUT NOT LIMITED TO, THE
 * IMPLIED WARRANTIES OF MERCHANTABILITY AND FITNESS FOR A PARTICULAR
 * PURPOSE ARE DISCLAIMED.  IN NO EVENT SHALL APPLE COMPUTER, INC. OR
 * CONTRIBUTORS BE LIABLE FOR ANY DIRECT, INDIRECT, INCIDENTAL, SPECIAL,
 * EXEMPLARY, OR CONSEQUENTIAL DAMAGES (INCLUDING, BUT NOT LIMITED TO,
 * PROCUREMENT OF SUBSTITUTE GOODS OR SERVICES; LOSS OF USE, DATA, OR
 * PROFITS; OR BUSINESS INTERRUPTION) HOWEVER CAUSED AND ON ANY THEORY
 * OF LIABILITY, WHETHER IN CONTRACT, STRICT LIABILITY, OR TORT
 * (INCLUDING NEGLIGENCE OR OTHERWISE) ARISING IN ANY WAY OUT OF THE USE
 * OF THIS SOFTWARE, EVEN IF ADVISED OF THE POSSIBILITY OF SUCH DAMAGE.
 */

#include "config.h"
#include "core/css/CSSFontFace.h"

#include "core/css/CSSFontSelector.h"
#include "core/css/CSSSegmentedFontFace.h"
#include "core/css/FontFaceSet.h"
#include "core/dom/Document.h"
<<<<<<< HEAD
#include "core/page/UseCounter.h"
#include "core/platform/graphics/SimpleFontData.h"
=======
#include "core/frame/UseCounter.h"
#include "platform/fonts/SimpleFontData.h"
>>>>>>> 8c15b39e

namespace WebCore {

CSSFontFace::~CSSFontFace()
{
    m_fontFace->cssFontFaceDestroyed();
}

PassRefPtr<CSSFontFace> CSSFontFace::createFromStyleRule(Document* document, const StyleRuleFontFace* fontFaceRule)
{
    RefPtr<FontFace> fontFace = FontFace::create(fontFaceRule);
    if (!fontFace || fontFace->family().isEmpty())
        return 0;

    unsigned traitsMask = fontFace->traitsMask();
    if (!traitsMask)
        return 0;

    // FIXME: Plumbing back into createCSSFontFace seems odd.
    // Maybe move FontFace::createCSSFontFace logic here?
    RefPtr<CSSFontFace> cssFontFace = fontFace->createCSSFontFace(document);
    if (!cssFontFace || !cssFontFace->isValid())
        return 0;

    return cssFontFace;
}

bool CSSFontFace::isLoaded() const
{
    size_t size = m_sources.size();
    for (size_t i = 0; i < size; i++) {
        if (!m_sources[i]->isLoaded())
            return false;
    }
    return true;
}

bool CSSFontFace::isValid() const
{
    size_t size = m_sources.size();
    for (size_t i = 0; i < size; i++) {
        if (m_sources[i]->isValid())
            return true;
    }
    return false;
}

void CSSFontFace::addSource(PassOwnPtr<CSSFontFaceSource> source)
{
    source->setFontFace(this);
    m_sources.append(source);
}

void CSSFontFace::setSegmentedFontFace(CSSSegmentedFontFace* segmentedFontFace)
{
    ASSERT(!m_segmentedFontFace);
    m_segmentedFontFace = segmentedFontFace;
}

void CSSFontFace::beginLoadIfNeeded(CSSFontFaceSource* source)
{
    if (!m_segmentedFontFace)
        return;

    if (source->resource() && source->resource()->stillNeedsLoad()) {
        CSSFontSelector* fontSelector = m_segmentedFontFace->fontSelector();
        fontSelector->beginLoadingFontSoon(source->resource());
    }

    if (loadStatus() == FontFace::Unloaded)
        setLoadStatus(FontFace::Loading);
}

void CSSFontFace::fontLoaded(CSSFontFaceSource* source)
{
    if (source != m_activeSource)
        return;
    m_activeSource = 0;

    // FIXME: Can we assert that m_segmentedFontFace is non-null? That may
    // require stopping in-progress font loading when the last
    // CSSSegmentedFontFace is removed.
    if (!m_segmentedFontFace)
        return;

    CSSFontSelector* fontSelector = m_segmentedFontFace->fontSelector();
    fontSelector->fontLoaded();

    if (fontSelector->document() && loadStatus() == FontFace::Loading) {
        if (source->ensureFontData()) {
            setLoadStatus(FontFace::Loaded);
            if (source->isSVGFontFaceSource())
                UseCounter::count(*fontSelector->document(), UseCounter::SVGFontInCSS);
        }
        else if (!isValid())
            setLoadStatus(FontFace::Error);
    }

    m_segmentedFontFace->fontLoaded(this);
}

PassRefPtr<SimpleFontData> CSSFontFace::getFontData(const FontDescription& fontDescription)
{
    m_activeSource = 0;
    if (!isValid())
        return 0;

    size_t size = m_sources.size();
    for (size_t i = 0; i < size; ++i) {
        if (RefPtr<SimpleFontData> result = m_sources[i]->getFontData(fontDescription)) {
            m_activeSource = m_sources[i].get();
            if (loadStatus() == FontFace::Unloaded && (m_sources[i]->isLoading() || m_sources[i]->isLoaded()))
                setLoadStatus(FontFace::Loading);
            if (loadStatus() == FontFace::Loading && m_sources[i]->isLoaded())
                setLoadStatus(FontFace::Loaded);
            return result.release();
        }
    }

    if (loadStatus() == FontFace::Unloaded)
        setLoadStatus(FontFace::Loading);
    if (loadStatus() == FontFace::Loading)
        setLoadStatus(FontFace::Error);
    return 0;
}

void CSSFontFace::willUseFontData(const FontDescription& fontDescription)
{
    if (loadStatus() != FontFace::Unloaded || m_activeSource)
        return;

    // Kicks off font load here only if the @font-face has no unicode-range.
    // @font-faces with unicode-range will be loaded when a GlyphPage for the
    // font is created.
    // FIXME: Pass around the text to render from RenderText, and kick download
    // if m_ranges intersects with the text. Make sure this does not cause
    // performance regression.
    if (!m_ranges.isEntireRange())
        return;

    ASSERT(m_segmentedFontFace);

    size_t size = m_sources.size();
    for (size_t i = 0; i < size; ++i) {
        if (!m_sources[i]->isValid() || (m_sources[i]->isLocal() && !m_sources[i]->isLocalFontAvailable(fontDescription)))
            continue;
        if (!m_sources[i]->isLocal() && !m_sources[i]->isLoaded()) {
            m_activeSource = m_sources[i].get();
            beginLoadIfNeeded(m_activeSource);
        }
        break;
    }
}

void CSSFontFace::setLoadStatus(FontFace::LoadStatus newStatus)
{
    ASSERT(m_fontFace);
    m_fontFace->setLoadStatus(newStatus);

    if (!m_segmentedFontFace)
        return;
    Document* document = m_segmentedFontFace->fontSelector()->document();
    if (!document)
        return;

    switch (newStatus) {
    case FontFace::Loading:
        FontFaceSet::from(document)->beginFontLoading(m_fontFace.get());
        break;
    case FontFace::Loaded:
        FontFaceSet::from(document)->fontLoaded(m_fontFace.get());
        break;
    case FontFace::Error:
        FontFaceSet::from(document)->loadError(m_fontFace.get());
        break;
    default:
        break;
    }
}

bool CSSFontFace::UnicodeRangeSet::intersectsWith(const String& text) const
{
    if (text.isEmpty())
        return false;
<<<<<<< HEAD
    if (m_ranges.isEmpty())
        return true; // Empty UnicodeRangeSet represents the whole code space.
=======
    if (isEntireRange())
        return true;
>>>>>>> 8c15b39e

    // FIXME: This takes O(text.length() * m_ranges.size()) time. It would be
    // better to make m_ranges sorted and use binary search.
    unsigned index = 0;
    while (index < text.length()) {
        UChar32 c = text.characterStartingAt(index);
        index += U16_LENGTH(c);
        for (unsigned i = 0; i < m_ranges.size(); i++) {
            if (m_ranges[i].contains(c))
                return true;
        }
    }
    return false;
}

}<|MERGE_RESOLUTION|>--- conflicted
+++ resolved
@@ -30,13 +30,8 @@
 #include "core/css/CSSSegmentedFontFace.h"
 #include "core/css/FontFaceSet.h"
 #include "core/dom/Document.h"
-<<<<<<< HEAD
-#include "core/page/UseCounter.h"
-#include "core/platform/graphics/SimpleFontData.h"
-=======
 #include "core/frame/UseCounter.h"
 #include "platform/fonts/SimpleFontData.h"
->>>>>>> 8c15b39e
 
 namespace WebCore {
 
@@ -221,13 +216,8 @@
 {
     if (text.isEmpty())
         return false;
-<<<<<<< HEAD
-    if (m_ranges.isEmpty())
-        return true; // Empty UnicodeRangeSet represents the whole code space.
-=======
     if (isEntireRange())
         return true;
->>>>>>> 8c15b39e
 
     // FIXME: This takes O(text.length() * m_ranges.size()) time. It would be
     // better to make m_ranges sorted and use binary search.
