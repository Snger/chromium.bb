/*
 * Copyright (C) 2003 Lars Knoll (knoll@kde.org)
 * Copyright (C) 2004, 2005, 2006, 2008, 2009, 2010 Apple Inc. All rights reserved.
 * Copyright (C) 2008 Eric Seidel <eric@webkit.org>
 * Copyright (C) 2009 - 2010  Torch Mobile (Beijing) Co. Ltd. All rights reserved.
 *
 * This library is free software; you can redistribute it and/or
 * modify it under the terms of the GNU Library General Public
 * License as published by the Free Software Foundation; either
 * version 2 of the License, or (at your option) any later version.
 *
 * This library is distributed in the hope that it will be useful,
 * but WITHOUT ANY WARRANTY; without even the implied warranty of
 * MERCHANTABILITY or FITNESS FOR A PARTICULAR PURPOSE.  See the GNU
 * Library General Public License for more details.
 *
 * You should have received a copy of the GNU Library General Public License
 * along with this library; see the file COPYING.LIB.  If not, write to
 * the Free Software Foundation, Inc., 51 Franklin Street, Fifth Floor,
 * Boston, MA 02110-1301, USA.
 */

#ifndef BisonCSSParser_h
#define BisonCSSParser_h

#include "CSSPropertyNames.h"
#include "CSSValueKeywords.h"
#include "core/css/CSSCalculationValue.h"
#include "core/css/CSSFilterValue.h"
#include "core/css/CSSGradientValue.h"
#include "core/css/CSSParserMode.h"
#include "core/css/CSSParserValues.h"
#include "core/css/CSSProperty.h"
#include "core/css/CSSPropertySourceData.h"
#include "core/css/CSSSelector.h"
#include "core/css/CSSTokenizer.h"
#include "core/css/MediaQuery.h"
#include "core/css/StylePropertySet.h"
#include "core/css/parser/CSSParserObserver.h"
#include "core/css/parser/CSSPropertyParser.h"
#include "platform/graphics/Color.h"
#include "wtf/HashSet.h"
#include "wtf/OwnPtr.h"
#include "wtf/Vector.h"
#include "wtf/text/AtomicString.h"
#include "wtf/text/TextPosition.h"

namespace WebCore {

class AnimationParseContext;
class CSSArrayFunctionValue;
class CSSBorderImageSliceValue;
class CSSPrimitiveValue;
class CSSSelectorList;
class CSSValue;
class CSSValueList;
class CSSBasicShape;
class CSSBasicShapeInset;
class Document;
class Element;
class ImmutableStylePropertySet;
class MediaQueryExp;
class MediaQuerySet;
class MutableStylePropertySet;
class StyleKeyframe;
class StylePropertyShorthand;
class StyleRuleBase;
class StyleRuleKeyframes;
class StyleKeyframe;
class StyleSheetContents;
class UseCounter;

// FIXME: This class is shared with CSSTokenizer so should we rename it to CSSSourceLocation?
struct CSSParserLocation {
    unsigned offset;
    unsigned lineNumber;
    CSSParserString token;
};

class BisonCSSParser {
    friend inline int cssyylex(void*, BisonCSSParser*);

public:
    BisonCSSParser(const CSSParserContext&);
    ~BisonCSSParser();

    void rollbackLastProperties(int num);
    void setCurrentProperty(CSSPropertyID);

    void parseSheet(StyleSheetContents*, const String&, const TextPosition& startPosition = TextPosition::minimumPosition(), CSSParserObserver* = 0, bool = false);
    PassRefPtrWillBeRawPtr<StyleRuleBase> parseRule(StyleSheetContents*, const String&);
    PassRefPtrWillBeRawPtr<StyleKeyframe> parseKeyframeRule(StyleSheetContents*, const String&);
    bool parseSupportsCondition(const String&);
    static bool parseValue(MutableStylePropertySet*, CSSPropertyID, const String&, bool important, CSSParserMode, StyleSheetContents*);
    static bool parseColor(RGBA32& color, const String&, bool strict = false);
    static bool parseSystemColor(RGBA32& color, const String&);
    static PassRefPtrWillBeRawPtr<CSSValueList> parseFontFaceValue(const AtomicString&);
    static PassRefPtrWillBeRawPtr<CSSValue> parseAnimationTimingFunctionValue(const String&);
    bool parseDeclaration(MutableStylePropertySet*, const String&, CSSParserObserver*, StyleSheetContents* contextStyleSheet);
    static PassRefPtr<ImmutableStylePropertySet> parseInlineStyleDeclaration(const String&, Element*);
    PassRefPtrWillBeRawPtr<MediaQuerySet> parseMediaQueryList(const String&);
    PassOwnPtr<Vector<double> > parseKeyframeKeyList(const String&);

    static bool parseValue(MutableStylePropertySet*, CSSPropertyID, const String&, bool important, const Document&);

    bool parseValue(CSSPropertyID, bool important);
    void parseSelector(const String&, CSSSelectorList&);

<<<<<<< HEAD
    template<typename StringType>
    static bool fastParseColor(RGBA32&, const StringType&, bool strict);
    static bool fastParseColorAtomicString(RGBA32&, const AtomicString&, bool strict);

    bool parseLineHeight(bool important);
    bool parseFontSize(bool important);
    bool parseFontVariant(bool important);
    bool parseFontWeight(bool important);
    bool parseFontFaceSrc();
    bool parseFontFaceUnicodeRange();

    bool parseSVGValue(CSSPropertyID propId, bool important);
    PassRefPtr<CSSValue> parseSVGPaint();
    PassRefPtr<CSSValue> parseSVGColor();
    PassRefPtr<CSSValue> parseSVGStrokeDasharray();

    PassRefPtr<CSSValue> parsePaintOrder() const;

    // CSS3 Parsing Routines (for properties specific to CSS3)
    PassRefPtrWillBeRawPtr<CSSValueList> parseShadow(CSSParserValueList*, CSSPropertyID);
    bool parseBorderImageShorthand(CSSPropertyID, bool important);
    PassRefPtr<CSSValue> parseBorderImage(CSSPropertyID);
    bool parseBorderImageRepeat(RefPtr<CSSValue>&);
    bool parseBorderImageSlice(CSSPropertyID, RefPtrWillBeRawPtr<CSSBorderImageSliceValue>&);
    bool parseBorderImageWidth(RefPtrWillBeRawPtr<CSSPrimitiveValue>&);
    bool parseBorderImageOutset(RefPtrWillBeRawPtr<CSSPrimitiveValue>&);
    bool parseBorderRadius(CSSPropertyID, bool important);

    bool parseAspectRatio(bool important);

    bool parseReflect(CSSPropertyID, bool important);

    bool parseFlex(CSSParserValueList* args, bool important);

    bool parseObjectPosition(bool important);

    // Image generators
    bool parseCanvas(CSSParserValueList*, RefPtr<CSSValue>&);

    bool parseDeprecatedGradient(CSSParserValueList*, RefPtr<CSSValue>&);
    bool parseDeprecatedLinearGradient(CSSParserValueList*, RefPtr<CSSValue>&, CSSGradientRepeat repeating);
    bool parseDeprecatedRadialGradient(CSSParserValueList*, RefPtr<CSSValue>&, CSSGradientRepeat repeating);
    bool parseLinearGradient(CSSParserValueList*, RefPtr<CSSValue>&, CSSGradientRepeat repeating);
    bool parseRadialGradient(CSSParserValueList*, RefPtr<CSSValue>&, CSSGradientRepeat repeating);
    bool parseGradientColorStops(CSSParserValueList*, CSSGradientValue*, bool expectComma);

    bool parseCrossfade(CSSParserValueList*, RefPtr<CSSValue>&);

    PassRefPtr<CSSValue> parseImageSet(CSSParserValueList*);

    PassRefPtrWillBeRawPtr<CSSValueList> parseFilter();
    PassRefPtrWillBeRawPtr<CSSFilterValue> parseBuiltinFilterArguments(CSSParserValueList*, CSSFilterValue::FilterOperationType);

    static bool isBlendMode(CSSValueID);
    static bool isCompositeOperator(CSSValueID);

    PassRefPtrWillBeRawPtr<CSSValueList> parseTransform();
    PassRefPtr<CSSValue> parseTransformValue(CSSParserValue*);
    bool parseTransformOrigin(CSSPropertyID propId, CSSPropertyID& propId1, CSSPropertyID& propId2, CSSPropertyID& propId3, RefPtr<CSSValue>&, RefPtr<CSSValue>&, RefPtr<CSSValue>&);
    bool parsePerspectiveOrigin(CSSPropertyID propId, CSSPropertyID& propId1, CSSPropertyID& propId2,  RefPtr<CSSValue>&, RefPtr<CSSValue>&);

    bool parseTextEmphasisStyle(bool important);

    bool parseTouchAction(bool important);

    void addTextDecorationProperty(CSSPropertyID, PassRefPtr<CSSValue>, bool important);
    bool parseTextDecoration(CSSPropertyID propId, bool important);
    bool parseTextUnderlinePosition(bool important);

    PassRefPtr<CSSValue> parseTextIndent();

    bool parseLineBoxContain(bool important);
    bool parseCalculation(CSSParserValue*, ValueRange);

    bool parseFontFeatureTag(CSSValueList*);
    bool parseFontFeatureSettings(bool important);

    bool parseFontVariantLigatures(bool important);

    bool parseGeneratedImage(CSSParserValueList*, RefPtr<CSSValue>&);

=======
>>>>>>> 7c415e25
    CSSParserSelector* createFloatingSelector();
    CSSParserSelector* createFloatingSelectorWithTagName(const QualifiedName&);
    PassOwnPtr<CSSParserSelector> sinkFloatingSelector(CSSParserSelector*);

    Vector<OwnPtr<CSSParserSelector> >* createFloatingSelectorVector();
    PassOwnPtr<Vector<OwnPtr<CSSParserSelector> > > sinkFloatingSelectorVector(Vector<OwnPtr<CSSParserSelector> >*);

    CSSParserValueList* createFloatingValueList();
    PassOwnPtr<CSSParserValueList> sinkFloatingValueList(CSSParserValueList*);

    CSSParserFunction* createFloatingFunction();
    CSSParserFunction* createFloatingFunction(const CSSParserString& name, PassOwnPtr<CSSParserValueList> args);
    PassOwnPtr<CSSParserFunction> sinkFloatingFunction(CSSParserFunction*);

    CSSParserValue& sinkFloatingValue(CSSParserValue&);

    MediaQuerySet* createMediaQuerySet();
    StyleRuleBase* createImportRule(const CSSParserString&, MediaQuerySet*);
    StyleKeyframe* createKeyframe(CSSParserValueList*);
    StyleRuleKeyframes* createKeyframesRule(const String&, PassOwnPtrWillBeRawPtr<WillBeHeapVector<RefPtrWillBeMember<StyleKeyframe> > >, bool isPrefixed);

    typedef WillBeHeapVector<RefPtrWillBeMember<StyleRuleBase> > RuleList;
    StyleRuleBase* createMediaRule(MediaQuerySet*, RuleList*);
    RuleList* createRuleList();
    RuleList* appendRule(RuleList*, StyleRuleBase*);
    StyleRuleBase* createStyleRule(Vector<OwnPtr<CSSParserSelector> >* selectors);
    StyleRuleBase* createFontFaceRule();
    StyleRuleBase* createPageRule(PassOwnPtr<CSSParserSelector> pageSelector);
    StyleRuleBase* createMarginAtRule(CSSSelector::MarginBoxType);
    StyleRuleBase* createSupportsRule(bool conditionIsSupported, RuleList*);
    void markSupportsRuleHeaderStart();
    void markSupportsRuleHeaderEnd();
    PassRefPtr<CSSRuleSourceData> popSupportsRuleData();
    StyleRuleBase* createHostRule(RuleList* rules);

    void startDeclarationsForMarginBox();
    void endDeclarationsForMarginBox();

    MediaQueryExp* createFloatingMediaQueryExp(const AtomicString&, CSSParserValueList*);
    PassOwnPtrWillBeRawPtr<MediaQueryExp> sinkFloatingMediaQueryExp(MediaQueryExp*);
    WillBeHeapVector<OwnPtrWillBeMember<MediaQueryExp> >* createFloatingMediaQueryExpList();
    PassOwnPtrWillBeRawPtr<WillBeHeapVector<OwnPtrWillBeMember<MediaQueryExp> > > sinkFloatingMediaQueryExpList(WillBeHeapVector<OwnPtrWillBeMember<MediaQueryExp> >*);
    MediaQuery* createFloatingMediaQuery(MediaQuery::Restrictor, const AtomicString&, PassOwnPtrWillBeRawPtr<WillBeHeapVector<OwnPtrWillBeMember<MediaQueryExp> > >);
    MediaQuery* createFloatingMediaQuery(PassOwnPtrWillBeRawPtr<WillBeHeapVector<OwnPtrWillBeMember<MediaQueryExp> > >);
    MediaQuery* createFloatingNotAllQuery();
    PassOwnPtrWillBeRawPtr<MediaQuery> sinkFloatingMediaQuery(MediaQuery*);

    WillBeHeapVector<RefPtrWillBeMember<StyleKeyframe> >* createFloatingKeyframeVector();
    PassOwnPtrWillBeRawPtr<WillBeHeapVector<RefPtrWillBeMember<StyleKeyframe> > > sinkFloatingKeyframeVector(WillBeHeapVector<RefPtrWillBeMember<StyleKeyframe> >*);

    void addNamespace(const AtomicString& prefix, const AtomicString& uri);
    QualifiedName determineNameInNamespace(const AtomicString& prefix, const AtomicString& localName);

    CSSParserSelector* rewriteSpecifiersWithElementName(const AtomicString& namespacePrefix, const AtomicString& elementName, CSSParserSelector*, bool isNamespacePlaceholder = false);
    CSSParserSelector* rewriteSpecifiersWithElementNameForCustomPseudoElement(const QualifiedName& tag, const AtomicString& elementName, CSSParserSelector* specifiers, bool tagIsForNamespaceRule);
    CSSParserSelector* rewriteSpecifiersWithElementNameForContentPseudoElement(const QualifiedName& tag, const AtomicString& elementName, CSSParserSelector* specifiers, bool tagIsForNamespaceRule);
    CSSParserSelector* rewriteSpecifiersWithNamespaceIfNeeded(CSSParserSelector*);
    CSSParserSelector* rewriteSpecifiers(CSSParserSelector*, CSSParserSelector*);
    CSSParserSelector* rewriteSpecifiersForShadowDistributed(CSSParserSelector* specifiers, CSSParserSelector* distributedPseudoElementSelector);

    void invalidBlockHit();

    Vector<OwnPtr<CSSParserSelector> >* reusableSelectorVector() { return &m_reusableSelectorVector; }

    void clearProperties();

    PassRefPtr<ImmutableStylePropertySet> createStylePropertySet();

    CSSParserContext m_context;

    bool m_important;
    CSSPropertyID m_id;
    StyleSheetContents* m_styleSheet;
    RefPtrWillBePersistent<StyleRuleBase> m_rule;
    RefPtrWillBePersistent<StyleKeyframe> m_keyframe;
    RefPtrWillBePersistent<MediaQuerySet> m_mediaList;
    OwnPtr<CSSParserValueList> m_valueList;
    bool m_supportsCondition;

    WillBePersistentHeapVector<CSSProperty, 256> m_parsedProperties;
    CSSSelectorList* m_selectorListForParseSelector;

    unsigned m_numParsedPropertiesBeforeMarginBox;

    bool m_hasFontFaceOnlyValues;
    bool m_hadSyntacticallyValidCSSRule;
    bool m_logErrors;
    bool m_ignoreErrors;

    AtomicString m_defaultNamespace;

    // tokenizer methods and data
    CSSParserObserver* m_observer;

    // Local functions which just call into CSSParserObserver if non-null.
    void startRule();
    void endRule(bool valid);
    void startRuleHeader(CSSRuleSourceData::Type);
    void endRuleHeader();
    void startSelector();
    void endSelector();
    void startRuleBody();
    void startProperty();
    void endProperty(bool isImportantFound, bool isPropertyParsed, CSSParserError = NoCSSError);
    void startEndUnknownRule();

    void endInvalidRuleHeader();
    void reportError(const CSSParserLocation&, CSSParserError = GeneralCSSError);
    void resumeErrorLogging() { m_ignoreErrors = false; }
    void setLocationLabel(const CSSParserLocation& location) { m_locationLabel = location; }
    const CSSParserLocation& lastLocationLabel() const { return m_locationLabel; }

    void tokenToLowerCase(const CSSParserString& token);

    void markViewportRuleBodyStart() { m_inViewport = true; }
    void markViewportRuleBodyEnd() { m_inViewport = false; }
    StyleRuleBase* createViewportRule();

    CSSParserLocation currentLocation() { return m_tokenizer.currentLocation(); }

private:
    class StyleDeclarationScope {
        WTF_MAKE_NONCOPYABLE(StyleDeclarationScope);
    public:
        StyleDeclarationScope(BisonCSSParser* parser, const StylePropertySet* declaration)
            : m_parser(parser)
            , m_mode(declaration->cssParserMode())
        {
            if (isCSSViewportParsingEnabledForMode(m_mode)) {
                ASSERT(!m_parser->inViewport());
                m_parser->markViewportRuleBodyStart();
            }
        }

        ~StyleDeclarationScope()
        {
            if (isCSSViewportParsingEnabledForMode(m_mode))
                m_parser->markViewportRuleBodyEnd();
        }

    private:
        BisonCSSParser* m_parser;
        CSSParserMode m_mode;
    };

    inline void ensureLineEndings();

    void setStyleSheet(StyleSheetContents* styleSheet) { m_styleSheet = styleSheet; }

    bool inViewport() const { return m_inViewport; }

    void recheckAtKeyword(const UChar* str, int len);

    template<unsigned prefixLength, unsigned suffixLength>
    inline void setupParser(const char (&prefix)[prefixLength], const String& string, const char (&suffix)[suffixLength])
    {
        setupParser(prefix, prefixLength - 1, string, suffix, suffixLength - 1);
    }
    void setupParser(const char* prefix, unsigned prefixLength, const String&, const char* suffix, unsigned suffixLength);

    void deleteFontFaceOnlyValues();

    bool parseValue(MutableStylePropertySet*, CSSPropertyID, const String&, bool important, StyleSheetContents* contextStyleSheet);
    PassRefPtr<ImmutableStylePropertySet> parseDeclaration(const String&, StyleSheetContents* contextStyleSheet);

    bool parseColor(const String&);

    const String* m_source;
    TextPosition m_startPosition;
    CSSRuleSourceData::Type m_ruleHeaderType;
    unsigned m_ruleHeaderStartOffset;
    int m_ruleHeaderStartLineNumber;
    OwnPtr<Vector<unsigned> > m_lineEndings;

    bool m_ruleHasHeader;

    bool m_allowImportRules;
    bool m_allowNamespaceDeclarations;

    bool m_inViewport;

    CSSParserLocation m_locationLabel;

    WillBePersistentHeapVector<RefPtrWillBeMember<StyleRuleBase> > m_parsedRules;
    WillBePersistentHeapVector<RefPtrWillBeMember<StyleKeyframe> > m_parsedKeyframes;
    WillBePersistentHeapVector<RefPtrWillBeMember<MediaQuerySet> > m_parsedMediaQuerySets;
    WillBePersistentHeapVector<OwnPtrWillBeMember<RuleList> > m_parsedRuleLists;
    Vector<CSSParserSelector*> m_floatingSelectors;
    Vector<Vector<OwnPtr<CSSParserSelector> >*> m_floatingSelectorVectors;
    Vector<CSSParserValueList*> m_floatingValueLists;
    Vector<CSSParserFunction*> m_floatingFunctions;

    OwnPtrWillBePersistent<MediaQuery> m_floatingMediaQuery;
    OwnPtrWillBePersistent<MediaQueryExp> m_floatingMediaQueryExp;
    OwnPtrWillBePersistent<WillBeHeapVector<OwnPtrWillBeMember<MediaQueryExp> > > m_floatingMediaQueryExpList;

    OwnPtrWillBePersistent<WillBeHeapVector<RefPtrWillBeMember<StyleKeyframe> > > m_floatingKeyframeVector;

    Vector<OwnPtr<CSSParserSelector> > m_reusableSelectorVector;

    OwnPtr<RuleSourceDataList> m_supportsRuleDataStack;

    bool isLoggingErrors();
    void logError(const String& message, const CSSParserLocation&);

    CSSTokenizer m_tokenizer;

    friend class TransformOperationInfo;
    friend class FilterOperationInfo;
};

inline int cssyylex(void* yylval, BisonCSSParser* parser)
{
    return parser->m_tokenizer.lex(yylval);
}

bool isValidNthToken(const CSSParserString&);

} // namespace WebCore

#endif // BisonCSSParser_h<|MERGE_RESOLUTION|>--- conflicted
+++ resolved
@@ -106,90 +106,6 @@
     bool parseValue(CSSPropertyID, bool important);
     void parseSelector(const String&, CSSSelectorList&);
 
-<<<<<<< HEAD
-    template<typename StringType>
-    static bool fastParseColor(RGBA32&, const StringType&, bool strict);
-    static bool fastParseColorAtomicString(RGBA32&, const AtomicString&, bool strict);
-
-    bool parseLineHeight(bool important);
-    bool parseFontSize(bool important);
-    bool parseFontVariant(bool important);
-    bool parseFontWeight(bool important);
-    bool parseFontFaceSrc();
-    bool parseFontFaceUnicodeRange();
-
-    bool parseSVGValue(CSSPropertyID propId, bool important);
-    PassRefPtr<CSSValue> parseSVGPaint();
-    PassRefPtr<CSSValue> parseSVGColor();
-    PassRefPtr<CSSValue> parseSVGStrokeDasharray();
-
-    PassRefPtr<CSSValue> parsePaintOrder() const;
-
-    // CSS3 Parsing Routines (for properties specific to CSS3)
-    PassRefPtrWillBeRawPtr<CSSValueList> parseShadow(CSSParserValueList*, CSSPropertyID);
-    bool parseBorderImageShorthand(CSSPropertyID, bool important);
-    PassRefPtr<CSSValue> parseBorderImage(CSSPropertyID);
-    bool parseBorderImageRepeat(RefPtr<CSSValue>&);
-    bool parseBorderImageSlice(CSSPropertyID, RefPtrWillBeRawPtr<CSSBorderImageSliceValue>&);
-    bool parseBorderImageWidth(RefPtrWillBeRawPtr<CSSPrimitiveValue>&);
-    bool parseBorderImageOutset(RefPtrWillBeRawPtr<CSSPrimitiveValue>&);
-    bool parseBorderRadius(CSSPropertyID, bool important);
-
-    bool parseAspectRatio(bool important);
-
-    bool parseReflect(CSSPropertyID, bool important);
-
-    bool parseFlex(CSSParserValueList* args, bool important);
-
-    bool parseObjectPosition(bool important);
-
-    // Image generators
-    bool parseCanvas(CSSParserValueList*, RefPtr<CSSValue>&);
-
-    bool parseDeprecatedGradient(CSSParserValueList*, RefPtr<CSSValue>&);
-    bool parseDeprecatedLinearGradient(CSSParserValueList*, RefPtr<CSSValue>&, CSSGradientRepeat repeating);
-    bool parseDeprecatedRadialGradient(CSSParserValueList*, RefPtr<CSSValue>&, CSSGradientRepeat repeating);
-    bool parseLinearGradient(CSSParserValueList*, RefPtr<CSSValue>&, CSSGradientRepeat repeating);
-    bool parseRadialGradient(CSSParserValueList*, RefPtr<CSSValue>&, CSSGradientRepeat repeating);
-    bool parseGradientColorStops(CSSParserValueList*, CSSGradientValue*, bool expectComma);
-
-    bool parseCrossfade(CSSParserValueList*, RefPtr<CSSValue>&);
-
-    PassRefPtr<CSSValue> parseImageSet(CSSParserValueList*);
-
-    PassRefPtrWillBeRawPtr<CSSValueList> parseFilter();
-    PassRefPtrWillBeRawPtr<CSSFilterValue> parseBuiltinFilterArguments(CSSParserValueList*, CSSFilterValue::FilterOperationType);
-
-    static bool isBlendMode(CSSValueID);
-    static bool isCompositeOperator(CSSValueID);
-
-    PassRefPtrWillBeRawPtr<CSSValueList> parseTransform();
-    PassRefPtr<CSSValue> parseTransformValue(CSSParserValue*);
-    bool parseTransformOrigin(CSSPropertyID propId, CSSPropertyID& propId1, CSSPropertyID& propId2, CSSPropertyID& propId3, RefPtr<CSSValue>&, RefPtr<CSSValue>&, RefPtr<CSSValue>&);
-    bool parsePerspectiveOrigin(CSSPropertyID propId, CSSPropertyID& propId1, CSSPropertyID& propId2,  RefPtr<CSSValue>&, RefPtr<CSSValue>&);
-
-    bool parseTextEmphasisStyle(bool important);
-
-    bool parseTouchAction(bool important);
-
-    void addTextDecorationProperty(CSSPropertyID, PassRefPtr<CSSValue>, bool important);
-    bool parseTextDecoration(CSSPropertyID propId, bool important);
-    bool parseTextUnderlinePosition(bool important);
-
-    PassRefPtr<CSSValue> parseTextIndent();
-
-    bool parseLineBoxContain(bool important);
-    bool parseCalculation(CSSParserValue*, ValueRange);
-
-    bool parseFontFeatureTag(CSSValueList*);
-    bool parseFontFeatureSettings(bool important);
-
-    bool parseFontVariantLigatures(bool important);
-
-    bool parseGeneratedImage(CSSParserValueList*, RefPtr<CSSValue>&);
-
-=======
->>>>>>> 7c415e25
     CSSParserSelector* createFloatingSelector();
     CSSParserSelector* createFloatingSelectorWithTagName(const QualifiedName&);
     PassOwnPtr<CSSParserSelector> sinkFloatingSelector(CSSParserSelector*);
