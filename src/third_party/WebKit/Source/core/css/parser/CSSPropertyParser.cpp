// Copyright 2015 The Chromium Authors. All rights reserved.
// Use of this source code is governed by a BSD-style license that can be
// found in the LICENSE file.

#include "config.h"
#include "core/css/parser/CSSPropertyParser.h"

#include "core/StylePropertyShorthand.h"
#include "core/css/CSSCalculationValue.h"
#include "core/css/CSSFontFaceSrcValue.h"
#include "core/css/CSSFontFeatureValue.h"
#include "core/css/CSSUnicodeRangeValue.h"
#include "core/css/CSSValuePool.h"
#include "core/css/parser/CSSParserFastPaths.h"
#include "core/css/parser/CSSParserValues.h"
#include "core/frame/UseCounter.h"
#include "wtf/text/StringBuilder.h"

namespace blink {

CSSPropertyParser::CSSPropertyParser(CSSParserValueList* valueList, const CSSParserTokenRange& range,
    const CSSParserContext& context, WillBeHeapVector<CSSProperty, 256>& parsedProperties,
    StyleRule::Type ruleType)
    : m_valueList(valueList)
    , m_range(range)
    , m_context(context)
    , m_parsedProperties(parsedProperties)
    , m_ruleType(ruleType)
    , m_inParseShorthand(0)
    , m_currentShorthand(CSSPropertyInvalid)
    , m_implicitShorthand(false)
{
}

bool CSSPropertyParser::parseValue(CSSPropertyID unresolvedProperty, bool important,
    const CSSParserTokenRange& range, const CSSParserContext& context,
    WillBeHeapVector<CSSProperty, 256>& parsedProperties, StyleRule::Type ruleType)
{
    int parsedPropertiesSize = parsedProperties.size();

    CSSParserValueList valueList(range);
    if (!valueList.size())
        return false; // Parser error
    CSSPropertyParser parser(&valueList, range, context, parsedProperties, ruleType);
    CSSPropertyID resolvedProperty = resolveCSSPropertyID(unresolvedProperty);
    bool parseSuccess;

    if (ruleType == StyleRule::Viewport) {
        parseSuccess = (RuntimeEnabledFeatures::cssViewportEnabled() || isUASheetBehavior(context.mode()))
            && parser.parseViewportProperty(resolvedProperty, important);
    } else if (ruleType == StyleRule::FontFace) {
        parseSuccess = parser.parseFontFaceDescriptor(resolvedProperty);
    } else {
        parseSuccess = parser.parseValue(unresolvedProperty, important);
    }

    // This doesn't count UA style sheets
    if (parseSuccess && context.useCounter())
        context.useCounter()->count(context, unresolvedProperty);

    if (!parseSuccess)
        parser.rollbackLastProperties(parsedProperties.size() - parsedPropertiesSize);

    return parseSuccess;
}

// Helper methods for consuming tokens starts here.
static bool consumeCommaIncludingWhitespace(CSSParserTokenRange& valueList)
{
    CSSParserToken value = valueList.peek();
    if (value.type() != CommaToken)
        return false;
    valueList.consumeIncludingWhitespace();
    return true;
}

static PassRefPtrWillBeRawPtr<CSSPrimitiveValue> consumeIdent(CSSParserTokenRange& range)
{
    if (range.peek().type() != IdentToken)
        return nullptr;
    return cssValuePool().createIdentifierValue(range.consumeIncludingWhitespace().id());
}

static PassRefPtrWillBeRawPtr<CSSPrimitiveValue> consumeCustomIdent(CSSParserTokenRange& range)
{
    if (range.peek().type() != IdentToken)
        return nullptr;
    return cssValuePool().createValue(range.consumeIncludingWhitespace().value(), CSSPrimitiveValue::UnitType::CustomIdentifier);
}

static PassRefPtrWillBeRawPtr<CSSPrimitiveValue> consumeString(CSSParserTokenRange& range)
{
    if (range.peek().type() != StringToken)
        return nullptr;
    return cssValuePool().createValue(range.consumeIncludingWhitespace().value(), CSSPrimitiveValue::UnitType::String);
}

static String consumeUrl(CSSParserTokenRange& range)
{
    const CSSParserToken& token = range.peek();
    if (token.type() == UrlToken) {
        range.consumeIncludingWhitespace();
        return token.value();
    }
    if (token.functionId() == CSSValueUrl) {
        CSSParserTokenRange urlRange = range;
        CSSParserTokenRange urlArgs = urlRange.consumeBlock();
        const CSSParserToken& next = urlArgs.consumeIncludingWhitespace();
        if (next.type() == BadStringToken || !urlArgs.atEnd())
            return String();
        ASSERT(next.type() == StringToken);
        range = urlRange;
        range.consumeWhitespace();
        return next.value();
    }

    return String();
}

static CSSParserTokenRange consumeFunction(CSSParserTokenRange& range)
{
    ASSERT(range.peek().type() == FunctionToken);
    CSSParserTokenRange contents = range.consumeBlock();
    range.consumeWhitespace();
    contents.consumeWhitespace();
    return contents;
}

// TODO(rwlbuis): consider pulling in the parsing logic from CSSCalculationValue.cpp.
class CalcParser {
    STACK_ALLOCATED();

public:
    explicit CalcParser(CSSParserTokenRange& range, ValueRange valueRange = ValueRangeAll)
        : m_sourceRange(range)
        , m_range(range)
    {
        const CSSParserToken& token = range.peek();
        if (token.functionId() == CSSValueCalc || token.functionId() == CSSValueWebkitCalc)
            m_calcValue = CSSCalcValue::create(consumeFunction(m_range), valueRange);
    }

    const CSSCalcValue* value() const { return m_calcValue.get(); }
    PassRefPtrWillBeRawPtr<CSSPrimitiveValue> consumeValue()
    {
        if (!m_calcValue)
            return nullptr;
        m_sourceRange = m_range;
        return CSSPrimitiveValue::create(m_calcValue.release());
    }
    PassRefPtrWillBeRawPtr<CSSPrimitiveValue> consumeNumber()
    {
        if (!m_calcValue)
            return nullptr;
        m_sourceRange = m_range;
        CSSPrimitiveValue::UnitType unitType = m_calcValue->isInt() ? CSSPrimitiveValue::UnitType::Integer : CSSPrimitiveValue::UnitType::Number;
        return cssValuePool().createValue(m_calcValue->doubleValue(), unitType);
    }

private:
    CSSParserTokenRange& m_sourceRange;
    CSSParserTokenRange m_range;
    RefPtrWillBeMember<CSSCalcValue> m_calcValue;
};

static PassRefPtrWillBeRawPtr<CSSPrimitiveValue> consumeInteger(CSSParserTokenRange& range, CSSParserMode cssParserMode, double minimumValue = std::numeric_limits<int>::min())
{
    const CSSParserToken& token = range.peek();
    if (token.type() == NumberToken) {
        if (token.numericValueType() == NumberValueType || token.numericValue() < minimumValue)
            return nullptr;
        return cssValuePool().createValue(range.consumeIncludingWhitespace().numericValue(), token.unitType());
    }
    CalcParser calcParser(range);
    if (const CSSCalcValue* calculation = calcParser.value()) {
        if (calculation->category() != CalcNumber || !calculation->isInt())
            return nullptr;
        double value = calculation->doubleValue();
        if (value < minimumValue)
            return nullptr;
        return calcParser.consumeNumber();
    }
    return nullptr;
}

static PassRefPtrWillBeRawPtr<CSSPrimitiveValue> consumeNumber(CSSParserTokenRange& range, ValueRange valueRange)
{
    const CSSParserToken& token = range.peek();
    if (token.type() == NumberToken) {
        if (valueRange == ValueRangeNonNegative && token.numericValue() < 0)
            return nullptr;
        return cssValuePool().createValue(range.consumeIncludingWhitespace().numericValue(), token.unitType());
    }
    CalcParser calcParser(range, ValueRangeAll);
    if (const CSSCalcValue* calculation = calcParser.value()) {
        // TODO(rwlbuis) Calcs should not be subject to parse time range checks.
        // spec: https://drafts.csswg.org/css-values-3/#calc-range
        if (calculation->category() != CalcNumber || (valueRange == ValueRangeNonNegative && calculation->isNegative()))
            return nullptr;
        return calcParser.consumeNumber();
    }
    return nullptr;
}

inline bool shouldAcceptUnitlessValues(double fValue, CSSParserMode cssParserMode, UnitlessQuirk unitless)
{
    // Quirks mode for certain properties and presentation attributes accept unit-less values for certain units.
    return !fValue // 0 can always be unitless.
        || isUnitLessLengthParsingEnabledForMode(cssParserMode) // HTML and SVG attribute values can always be unitless.
        || (cssParserMode == HTMLQuirksMode && (unitless == UnitlessQuirk::Allow));
}

static PassRefPtrWillBeRawPtr<CSSPrimitiveValue> consumeLength(CSSParserTokenRange& range, CSSParserMode cssParserMode, ValueRange valueRange, UnitlessQuirk unitless = UnitlessQuirk::Forbid)
{
    const CSSParserToken& token = range.peek();
    if (token.type() == DimensionToken) {
        switch (token.unitType()) {
        case CSSPrimitiveValue::UnitType::QuirkyEms:
            if (cssParserMode != UASheetMode)
                return nullptr;
        /* fallthrough intentional */
        case CSSPrimitiveValue::UnitType::Ems:
        case CSSPrimitiveValue::UnitType::Rems:
        case CSSPrimitiveValue::UnitType::Chs:
        case CSSPrimitiveValue::UnitType::Exs:
        case CSSPrimitiveValue::UnitType::Pixels:
        case CSSPrimitiveValue::UnitType::Centimeters:
        case CSSPrimitiveValue::UnitType::Millimeters:
        case CSSPrimitiveValue::UnitType::Inches:
        case CSSPrimitiveValue::UnitType::Points:
        case CSSPrimitiveValue::UnitType::Picas:
        case CSSPrimitiveValue::UnitType::ViewportWidth:
        case CSSPrimitiveValue::UnitType::ViewportHeight:
        case CSSPrimitiveValue::UnitType::ViewportMin:
        case CSSPrimitiveValue::UnitType::ViewportMax:
            break;
        default:
            return nullptr;
        }
        if (valueRange == ValueRangeNonNegative && token.numericValue() < 0)
            return nullptr;
        return cssValuePool().createValue(range.consumeIncludingWhitespace().numericValue(), token.unitType());
    }
    if (token.type() == NumberToken) {
        if (!shouldAcceptUnitlessValues(token.numericValue(), cssParserMode, unitless)
            || (valueRange == ValueRangeNonNegative && token.numericValue() < 0))
            return nullptr;
        return cssValuePool().createValue(range.consumeIncludingWhitespace().numericValue(), CSSPrimitiveValue::UnitType::Pixels);
    }
    CalcParser calcParser(range, valueRange);
    if (calcParser.value() && calcParser.value()->category() == CalcLength)
        return calcParser.consumeValue();
    return nullptr;
}

static PassRefPtrWillBeRawPtr<CSSPrimitiveValue> consumeLengthOrPercent(CSSParserTokenRange& range, CSSParserMode cssParserMode, ValueRange valueRange, UnitlessQuirk unitless = UnitlessQuirk::Forbid)
{
    const CSSParserToken& token = range.peek();
    if (token.type() == DimensionToken || token.type() == NumberToken)
        return consumeLength(range, cssParserMode, valueRange, unitless);
    if (token.type() == PercentageToken) {
        if (valueRange == ValueRangeNonNegative && token.numericValue() < 0)
            return nullptr;
        return cssValuePool().createValue(range.consumeIncludingWhitespace().numericValue(), CSSPrimitiveValue::UnitType::Percentage);
    }
    CalcParser calcParser(range, valueRange);
    if (const CSSCalcValue* calculation = calcParser.value()) {
        if (calculation->category() == CalcLength || calculation->category() == CalcPercent || calculation->category() == CalcPercentLength)
            return calcParser.consumeValue();
    }
    return nullptr;
}

static inline bool isCSSWideKeyword(const CSSValueID& id)
{
    return id == CSSValueInitial || id == CSSValueInherit || id == CSSValueUnset || id == CSSValueDefault;
}

// Methods for consuming non-shorthand properties starts here.
static PassRefPtrWillBeRawPtr<CSSValue> consumeWillChange(CSSParserTokenRange& range)
{
    RefPtrWillBeRawPtr<CSSValueList> values = CSSValueList::createCommaSeparated();
    if (range.peek().id() == CSSValueAuto) {
        // FIXME: This will be read back as an empty string instead of auto
        return values.release();
    }

    // Every comma-separated list of identifiers is a valid will-change value,
    // unless the list includes an explicitly disallowed identifier.
    while (true) {
        if (range.peek().type() != IdentToken)
            return nullptr;
        CSSPropertyID unresolvedProperty = unresolvedCSSPropertyID(range.peek().value());
        if (unresolvedProperty) {
            ASSERT(CSSPropertyMetadata::isEnabledProperty(unresolvedProperty));
            // Now "all" is used by both CSSValue and CSSPropertyValue.
            // Need to return nullptr when currentValue is CSSPropertyAll.
            if (unresolvedProperty == CSSPropertyWillChange || unresolvedProperty == CSSPropertyAll)
                return nullptr;
            values->append(cssValuePool().createIdentifierValue(unresolvedProperty));
            range.consumeIncludingWhitespace();
        } else {
            switch (range.peek().id()) {
            case CSSValueNone:
            case CSSValueAll:
            case CSSValueAuto:
            case CSSValueDefault:
            case CSSValueInitial:
            case CSSValueInherit:
                return nullptr;
            case CSSValueContents:
            case CSSValueScrollPosition:
                values->append(consumeIdent(range));
                break;
            default:
                range.consumeIncludingWhitespace();
                break;
            }
        }

        if (range.atEnd())
            break;
        if (!consumeCommaIncludingWhitespace(range))
            return nullptr;
    }

    return values.release();
}

static PassRefPtrWillBeRawPtr<CSSFontFeatureValue> consumeFontFeatureTag(CSSParserTokenRange& range)
{
    // Feature tag name consists of 4-letter characters.
    static const unsigned tagNameLength = 4;

    const CSSParserToken& token = range.consumeIncludingWhitespace();
    // Feature tag name comes first
    if (token.type() != StringToken)
        return nullptr;
    if (token.value().length() != tagNameLength)
        return nullptr;
    AtomicString tag = token.value();
    for (unsigned i = 0; i < tagNameLength; ++i) {
        // Limits the range of characters to 0x20-0x7E, following the tag name rules defiend in the OpenType specification.
        UChar character = tag[i];
        if (character < 0x20 || character > 0x7E)
            return nullptr;
    }

    int tagValue = 1;
    // Feature tag values could follow: <integer> | on | off
    if (range.peek().type() == NumberToken && range.peek().numericValueType() == IntegerValueType && range.peek().numericValue() >= 0) {
        tagValue = clampTo<int>(range.consumeIncludingWhitespace().numericValue());
        if (tagValue < 0)
            return nullptr;
    } else if (range.peek().id() == CSSValueOn || range.peek().id() == CSSValueOff) {
        tagValue = range.consumeIncludingWhitespace().id() == CSSValueOn;
    }
    return CSSFontFeatureValue::create(tag, tagValue);
}

static PassRefPtrWillBeRawPtr<CSSValue> consumeFontFeatureSettings(CSSParserTokenRange& range)
{
    if (range.peek().id() == CSSValueNormal)
        return consumeIdent(range);
    RefPtrWillBeRawPtr<CSSValueList> settings = CSSValueList::createCommaSeparated();
    do {
        RefPtrWillBeRawPtr<CSSFontFeatureValue> fontFeatureValue = consumeFontFeatureTag(range);
        if (!fontFeatureValue)
            return nullptr;
        settings->append(fontFeatureValue);
    } while (consumeCommaIncludingWhitespace(range));
    return settings.release();
}

static PassRefPtrWillBeRawPtr<CSSPrimitiveValue> consumePage(CSSParserTokenRange& range)
{
    if (range.peek().id() == CSSValueAuto)
        return consumeIdent(range);
    return consumeCustomIdent(range);
}

static PassRefPtrWillBeRawPtr<CSSValue> consumeQuotes(CSSParserTokenRange& range)
{
    if (range.peek().id() == CSSValueNone)
        return consumeIdent(range);
    RefPtrWillBeRawPtr<CSSValueList> values = CSSValueList::createSpaceSeparated();
    while (!range.atEnd()) {
        RefPtrWillBeRawPtr<CSSValue> parsedValue = consumeString(range);
        if (!parsedValue)
            return nullptr;
        values->append(parsedValue.release());
    }
    if (values->length() && values->length() % 2 == 0)
        return values.release();
    return nullptr;
}

static PassRefPtrWillBeRawPtr<CSSValue> consumeWebkitHighlight(CSSParserTokenRange& range)
{
    if (range.peek().id() == CSSValueNone)
        return consumeIdent(range);
    return consumeString(range);
}

static PassRefPtrWillBeRawPtr<CSSValue> consumeFontVariantLigatures(CSSParserTokenRange& range)
{
    if (range.peek().id() == CSSValueNormal)
        return consumeIdent(range);
    RefPtrWillBeRawPtr<CSSValueList> ligatureValues = CSSValueList::createSpaceSeparated();
    bool sawCommonLigaturesValue = false;
    bool sawDiscretionaryLigaturesValue = false;
    bool sawHistoricalLigaturesValue = false;
    bool sawContextualLigaturesValue = false;
    do {
        CSSValueID id = range.peek().id();
        switch (id) {
        case CSSValueNoCommonLigatures:
        case CSSValueCommonLigatures:
            if (sawCommonLigaturesValue)
                return nullptr;
            sawCommonLigaturesValue = true;
            break;
        case CSSValueNoDiscretionaryLigatures:
        case CSSValueDiscretionaryLigatures:
            if (sawDiscretionaryLigaturesValue)
                return nullptr;
            sawDiscretionaryLigaturesValue = true;
            break;
        case CSSValueNoHistoricalLigatures:
        case CSSValueHistoricalLigatures:
            if (sawHistoricalLigaturesValue)
                return nullptr;
            sawHistoricalLigaturesValue = true;
            break;
        case CSSValueNoContextual:
        case CSSValueContextual:
            if (sawContextualLigaturesValue)
                return nullptr;
            sawContextualLigaturesValue = true;
            break;
        default:
            return nullptr;
        }
        ligatureValues->append(consumeIdent(range));
    } while (!range.atEnd());

    return ligatureValues.release();
}

static PassRefPtrWillBeRawPtr<CSSPrimitiveValue> consumeFontVariant(CSSParserTokenRange& range)
{
    if (range.peek().id() == CSSValueNormal || range.peek().id() == CSSValueSmallCaps)
        return consumeIdent(range);
    return nullptr;
}

static PassRefPtrWillBeRawPtr<CSSValue> consumeFontVariantList(CSSParserTokenRange& range)
{
    RefPtrWillBeRawPtr<CSSValueList> values = CSSValueList::createCommaSeparated();
    do {
        if (range.peek().id() == CSSValueAll) {
            // FIXME: CSSPropertyParser::parseFontVariant() implements
            // the old css3 draft:
            // http://www.w3.org/TR/2002/WD-css3-webfonts-20020802/#font-variant
            // 'all' is only allowed in @font-face and with no other values.
            if (values->length())
                return nullptr;
            return consumeIdent(range);
        }
        RefPtrWillBeRawPtr<CSSPrimitiveValue> fontVariant = consumeFontVariant(range);
        if (fontVariant)
            values->append(fontVariant.release());
    } while (consumeCommaIncludingWhitespace(range));

    if (values->length())
        return values.release();

    return nullptr;
}

static PassRefPtrWillBeRawPtr<CSSValue> consumeFontWeight(CSSParserTokenRange& range)
{
    const CSSParserToken& token = range.peek();
    if (token.id() >= CSSValueNormal && token.id() <= CSSValueLighter)
        return consumeIdent(range);
    if (token.type() != NumberToken || token.numericValueType() != IntegerValueType)
        return nullptr;
    int weight = static_cast<int>(token.numericValue());
    if ((weight % 100) || weight < 100 || weight > 900)
        return nullptr;
    range.consumeIncludingWhitespace();
    return cssValuePool().createIdentifierValue(static_cast<CSSValueID>(CSSValue100 + weight / 100 - 1));
}

static String concatenateFamilyName(CSSParserTokenRange& range)
{
    StringBuilder builder;
    bool addedSpace = false;
    const CSSParserToken& firstToken = range.peek();
    while (range.peek().type() == IdentToken) {
        if (!builder.isEmpty()) {
            builder.append(' ');
            addedSpace = true;
        }
        builder.append(range.consumeIncludingWhitespace().value());
    }
    if (!addedSpace && isCSSWideKeyword(firstToken.id()))
        return String();
    return builder.toString();
}

static PassRefPtrWillBeRawPtr<CSSValue> consumeFamilyName(CSSParserTokenRange& range)
{
    if (range.peek().type() == StringToken)
        return cssValuePool().createFontFamilyValue(range.consumeIncludingWhitespace().value());
    if (range.peek().type() != IdentToken)
        return nullptr;
    String familyName = concatenateFamilyName(range);
    if (familyName.isNull())
        return nullptr;
    return cssValuePool().createFontFamilyValue(familyName);
}

static PassRefPtrWillBeRawPtr<CSSValue> consumeGenericFamily(CSSParserTokenRange& range)
{
    if (range.peek().id() >= CSSValueSerif && range.peek().id() <= CSSValueWebkitBody)
        return consumeIdent(range);
    return nullptr;
}

static PassRefPtrWillBeRawPtr<CSSValueList> consumeFontFamily(CSSParserTokenRange& range)
{
    RefPtrWillBeRawPtr<CSSValueList> list = CSSValueList::createCommaSeparated();
    do {
        RefPtrWillBeRawPtr<CSSValue> parsedValue = nullptr;
        if ((parsedValue = consumeGenericFamily(range))) {
            list->append(parsedValue);
        } else if ((parsedValue = consumeFamilyName(range))) {
            list->append(parsedValue);
        } else {
            return nullptr;
        }
    } while (consumeCommaIncludingWhitespace(range));
    return list.release();
}

static PassRefPtrWillBeRawPtr<CSSValue> consumeSpacing(CSSParserTokenRange& range, CSSParserMode cssParserMode)
{
    if (range.peek().id() == CSSValueNormal)
        return consumeIdent(range);
    // TODO(timloh): Don't allow unitless values, and allow <percentage>s in word-spacing.
    return consumeLength(range, cssParserMode, ValueRangeAll, UnitlessQuirk::Allow);
}

static PassRefPtrWillBeRawPtr<CSSValue> consumeTabSize(CSSParserTokenRange& range, CSSParserMode cssParserMode)
{
    RefPtrWillBeRawPtr<CSSPrimitiveValue> parsedValue = consumeInteger(range, cssParserMode, 0);
    if (parsedValue)
        return parsedValue;
    return consumeLength(range, cssParserMode, ValueRangeNonNegative);
}

static PassRefPtrWillBeRawPtr<CSSValue> consumeFontSize(CSSParserTokenRange& range, CSSParserMode cssParserMode)
{
    if (range.peek().id() >= CSSValueXxSmall && range.peek().id() <= CSSValueLarger)
        return consumeIdent(range);
    return consumeLengthOrPercent(range, cssParserMode, ValueRangeNonNegative, UnitlessQuirk::Allow);
}

static PassRefPtrWillBeRawPtr<CSSPrimitiveValue> consumeLineHeight(CSSParserTokenRange& range, CSSParserMode cssParserMode)
{
    if (range.peek().id() == CSSValueNormal)
        return consumeIdent(range);

    RefPtrWillBeRawPtr<CSSPrimitiveValue> lineHeight = consumeNumber(range, ValueRangeNonNegative);
    if (lineHeight)
        return lineHeight;
    return consumeLengthOrPercent(range, cssParserMode, ValueRangeNonNegative);
}

PassRefPtrWillBeRawPtr<CSSValue> CSSPropertyParser::parseSingleValue(CSSPropertyID propId)
{
    m_range.consumeWhitespace();
    switch (propId) {
    case CSSPropertyWillChange:
        return consumeWillChange(m_range);
    case CSSPropertyPage:
        return consumePage(m_range);
    case CSSPropertyQuotes:
        return consumeQuotes(m_range);
    case CSSPropertyWebkitHighlight:
        return consumeWebkitHighlight(m_range);
    case CSSPropertyFontVariantLigatures:
        return consumeFontVariantLigatures(m_range);
    case CSSPropertyWebkitFontFeatureSettings:
        return consumeFontFeatureSettings(m_range);
    case CSSPropertyFontVariant:
        return consumeFontVariant(m_range);
    case CSSPropertyFontFamily:
        return consumeFontFamily(m_range);
    case CSSPropertyFontWeight:
        return consumeFontWeight(m_range);
    case CSSPropertyLetterSpacing:
    case CSSPropertyWordSpacing:
        return consumeSpacing(m_range, m_context.mode());
    case CSSPropertyTabSize:
        return consumeTabSize(m_range, m_context.mode());
    case CSSPropertyFontSize:
        return consumeFontSize(m_range, m_context.mode());
    case CSSPropertyLineHeight:
        return consumeLineHeight(m_range, m_context.mode());
    default:
        return nullptr;
    }
}

static PassRefPtrWillBeRawPtr<CSSValueList> consumeFontFaceUnicodeRange(CSSParserTokenRange& range)
{
    RefPtrWillBeRawPtr<CSSValueList> values = CSSValueList::createCommaSeparated();

<<<<<<< HEAD
    bool validPrimitive = false;
    Units unitless = FUnknown;
    RefPtrWillBeRawPtr<CSSValue> parsedValue = nullptr;

    switch (propId) {
    case CSSPropertySize: // <length>{1,2} | auto | [ <page-size> || [ portrait | landscape] ]
        parsedValue = parseSize();
        break;
    case CSSPropertyQuotes: // [<string> <string>]+ | none
        if (id == CSSValueNone)
            validPrimitive = true;
        else
            parsedValue = parseQuotes();
        break;

    case CSSPropertyContent:              // [ <string> | <uri> | <counter> | attr(X) | open-quote |
        // close-quote | no-open-quote | no-close-quote ]+ | inherit
        parsedValue = parseContent();
        break;
    case CSSPropertyClip:                 // <shape> | auto | inherit
        if (id == CSSValueAuto)
            validPrimitive = true;
        else if (value->m_unit == CSSParserValue::Function)
            parsedValue = parseClipShape();
        break;

    /* Start of supported CSS properties with validation. This is needed for parseShorthand to work
     * correctly and allows optimization in blink::applyRule(..)
     */
    case CSSPropertyOverflow: {
        ShorthandScope scope(this, propId);
        if (!parseValue(CSSPropertyOverflowY, important) || m_valueList->current())
            return false;

        RefPtrWillBeRawPtr<CSSValue> overflowXValue = nullptr;

        // FIXME: -webkit-paged-x or -webkit-paged-y only apply to overflow-y. If this value has been
        // set using the shorthand, then for now overflow-x will default to auto, but once we implement
        // pagination controls, it should default to hidden. If the overflow-y value is anything but
        // paged-x or paged-y, then overflow-x and overflow-y should have the same value.
        if (id == CSSValueWebkitPagedX || id == CSSValueWebkitPagedY)
            overflowXValue = cssValuePool().createIdentifierValue(CSSValueAuto);
        else
            overflowXValue = m_parsedProperties.last().value();
        addProperty(CSSPropertyOverflowX, overflowXValue.release(), important);
        return true;
    }

    case CSSPropertyTextAlign:
        // left | right | center | justify | -webkit-left | -webkit-right | -webkit-center | -webkit-match-parent
        // | start | end | <string> | inherit | -webkit-auto (converted to start)
        // FIXME: <string> not supported right now
        if ((id >= CSSValueWebkitAuto && id <= CSSValueWebkitMatchParent) || id == CSSValueStart || id == CSSValueEnd) {
            validPrimitive = true;
        }
        break;

    case CSSPropertyFontWeight: // normal | bold | bolder | lighter | 100 | 200 | 300 | 400 | 500 | 600 | 700 | 800 | 900 | inherit
        return parseFontWeight(important) && !m_valueList->next();

    case CSSPropertyBorderSpacing: {
        ShorthandScope scope(this, CSSPropertyBorderSpacing);
        if (!parseValue(CSSPropertyWebkitBorderHorizontalSpacing, important))
            return false;
        if (!m_valueList->current()) {
            CSSValue* value = m_parsedProperties.last().value();
            addProperty(CSSPropertyWebkitBorderVerticalSpacing, value, important);
            return true;
        }
        if (!parseValue(CSSPropertyWebkitBorderVerticalSpacing, important))
            return false;
        return !m_valueList->current();
    }
    case CSSPropertyWebkitBorderHorizontalSpacing:
    case CSSPropertyWebkitBorderVerticalSpacing:
        unitless = FLength | FNonNeg;
        if (inShorthand() && m_currentShorthand == CSSPropertyBorderSpacing)
            unitless = unitless | FUnitlessQuirk;
        validPrimitive = validUnit(value, unitless);
        break;
    case CSSPropertyOutlineColor:        // <color> | invert | inherit
        // Outline color has "invert" as additional keyword.
        // Also, we want to allow the special focus color even in HTML Standard parsing mode.
        if (id == CSSValueInvert || id == CSSValueWebkitFocusRingColor) {
            validPrimitive = true;
            break;
        }
        /* nobreak */
    case CSSPropertyBackgroundColor: // <color> | inherit
    case CSSPropertyBorderTopColor: // <color> | inherit
    case CSSPropertyBorderRightColor:
    case CSSPropertyBorderBottomColor:
    case CSSPropertyBorderLeftColor:
    case CSSPropertyWebkitBorderStartColor:
    case CSSPropertyWebkitBorderEndColor:
    case CSSPropertyWebkitBorderBeforeColor:
    case CSSPropertyWebkitBorderAfterColor:
    case CSSPropertyWebkitCaretColor:
    case CSSPropertyColor: // <color> | inherit
    case CSSPropertyTextDecorationColor: // CSS3 text decoration colors
    case CSSPropertyWebkitColumnRuleColor:
    case CSSPropertyWebkitTextEmphasisColor:
    case CSSPropertyWebkitTextFillColor:
    case CSSPropertyWebkitTextStrokeColor:
        ASSERT(propId != CSSPropertyTextDecorationColor || RuntimeEnabledFeatures::css3TextDecorationsEnabled());
        parsedValue = parseColor(m_valueList->current(), acceptQuirkyColors(propId));
        if (parsedValue)
            m_valueList->next();
        break;

    case CSSPropertyCursor: {
        // Grammar defined by CSS3 UI and modified by CSS4 images:
        // [ [<image> [<x> <y>]?,]*
        // [ auto | crosshair | default | pointer | progress | move | e-resize | ne-resize |
        // nw-resize | n-resize | se-resize | sw-resize | s-resize | w-resize | ew-resize |
        // ns-resize | nesw-resize | nwse-resize | col-resize | row-resize | text | wait | help |
        // vertical-text | cell | context-menu | alias | copy | no-drop | not-allowed | all-scroll |
        // zoom-in | zoom-out | -webkit-grab | -webkit-grabbing | -webkit-zoom-in | -webkit-zoom-out ] ] | inherit
        RefPtrWillBeRawPtr<CSSValueList> list = nullptr;
        while (value) {
            RefPtrWillBeRawPtr<CSSValue> image = nullptr;
            if (value->unit() == CSSPrimitiveValue::UnitType::URI) {
                String uri = value->string;
                if (!uri.isNull())
                    image = createCSSImageValueWithReferrer(uri, completeURL(uri));
            } else if (value->m_unit == CSSParserValue::Function && value->function->id == CSSValueWebkitImageSet) {
                image = parseImageSet(m_valueList);
                if (!image)
                    break;
            } else
                break;

            Vector<int> coords;
            value = m_valueList->next();
            while (value && validUnit(value, FNumber)) {
                coords.append(int(value->fValue));
                value = m_valueList->next();
            }
            bool hotSpotSpecified = false;
            IntPoint hotSpot(-1, -1);
            int nrcoords = coords.size();
            if (nrcoords > 0 && nrcoords != 2)
                return false;
            if (nrcoords == 2) {
                hotSpotSpecified = true;
                hotSpot = IntPoint(coords[0], coords[1]);
            }

            if (!list)
                list = CSSValueList::createCommaSeparated();

            if (image)
                list->append(CSSCursorImageValue::create(image, hotSpotSpecified, hotSpot));

            if (!consumeComma(m_valueList))
                return false;
            value = m_valueList->current();
        }
        if (value && m_context.useCounter()) {
            if (value->id == CSSValueWebkitZoomIn)
                m_context.useCounter()->count(UseCounter::PrefixedCursorZoomIn);
            else if (value->id == CSSValueWebkitZoomOut)
                m_context.useCounter()->count(UseCounter::PrefixedCursorZoomOut);
        }
        if (list) {
            if (!value)
                return false;
            if (inQuirksMode() && value->id == CSSValueHand) // MSIE 5 compatibility :/
                list->append(cssValuePool().createIdentifierValue(CSSValuePointer));
            else if ((value->id >= CSSValueAuto && value->id <= CSSValueWebkitZoomOut) || value->id == CSSValueCopy || value->id == CSSValueNone)
                list->append(cssValuePool().createIdentifierValue(value->id));
            m_valueList->next();
            parsedValue = list.release();
            break;
        } else if (value) {
            id = value->id;
            if (inQuirksMode() && value->id == CSSValueHand) { // MSIE 5 compatibility :/
                id = CSSValuePointer;
                validPrimitive = true;
            } else if ((value->id >= CSSValueAuto && value->id <= CSSValueWebkitZoomOut) || value->id == CSSValueCopy || value->id == CSSValueNone)
                validPrimitive = true;
        } else {
            ASSERT_NOT_REACHED();
            return false;
        }
        break;
    }
    case CSSPropertyImageOrientation:
        if (RuntimeEnabledFeatures::imageOrientationEnabled())
            validPrimitive = value->id == CSSValueFromImage || (value->unit() != CSSPrimitiveValue::UnitType::Number && validUnit(value, FAngle) && value->fValue == 0);
        break;

    case CSSPropertyBackgroundBlendMode:
    case CSSPropertyBackgroundAttachment:
    case CSSPropertyBackgroundClip:
    case CSSPropertyWebkitBackgroundClip:
    case CSSPropertyWebkitBackgroundComposite:
    case CSSPropertyBackgroundImage:
    case CSSPropertyBackgroundOrigin:
    case CSSPropertyMaskSourceType:
    case CSSPropertyWebkitBackgroundOrigin:
    case CSSPropertyBackgroundPosition:
    case CSSPropertyBackgroundPositionX:
    case CSSPropertyBackgroundPositionY:
    case CSSPropertyBackgroundSize:
    case CSSPropertyBackgroundRepeat:
    case CSSPropertyWebkitMaskClip:
    case CSSPropertyWebkitMaskComposite:
    case CSSPropertyWebkitMaskImage:
    case CSSPropertyWebkitMaskOrigin:
    case CSSPropertyWebkitMaskPosition:
    case CSSPropertyWebkitMaskPositionX:
    case CSSPropertyWebkitMaskPositionY:
    case CSSPropertyWebkitMaskSize:
    case CSSPropertyWebkitMaskRepeat:
    case CSSPropertyWebkitMaskRepeatX:
    case CSSPropertyWebkitMaskRepeatY:
    {
        RefPtrWillBeRawPtr<CSSValue> val1 = nullptr;
        RefPtrWillBeRawPtr<CSSValue> val2 = nullptr;
        CSSPropertyID propId1, propId2;
        bool result = false;
        if (parseFillProperty(unresolvedProperty, propId1, propId2, val1, val2)) {
            if (propId == CSSPropertyBackgroundPosition ||
                propId == CSSPropertyBackgroundRepeat ||
                propId == CSSPropertyWebkitMaskPosition ||
                propId == CSSPropertyWebkitMaskRepeat) {
                ShorthandScope scope(this, propId);
                addProperty(propId1, val1.release(), important);
                if (val2)
                    addProperty(propId2, val2.release(), important);
            } else {
                addProperty(propId1, val1.release(), important);
                if (val2)
                    addProperty(propId2, val2.release(), important);
            }
            result = true;
        }
        m_implicitShorthand = false;
        return result;
    }
    case CSSPropertyObjectPosition:
        parsedValue = parsePosition(m_valueList);
        break;
    case CSSPropertyListStyleImage:     // <uri> | none | inherit
    case CSSPropertyBorderImageSource:
    case CSSPropertyWebkitMaskBoxImageSource:
        if (id == CSSValueNone) {
            parsedValue = cssValuePool().createIdentifierValue(CSSValueNone);
            m_valueList->next();
        } else if (value->unit() == CSSPrimitiveValue::UnitType::URI) {
            parsedValue = createCSSImageValueWithReferrer(value->string, completeURL(value->string));
            m_valueList->next();
        } else if (isGeneratedImageValue(value)) {
            if (parseGeneratedImage(m_valueList, parsedValue))
                m_valueList->next();
            else
                return false;
        } else if (value->m_unit == CSSParserValue::Function && value->function->id == CSSValueWebkitImageSet) {
            parsedValue = parseImageSet(m_valueList);
            if (!parsedValue)
                return false;
            m_valueList->next();
        }
        break;

    case CSSPropertyBorderTopWidth:     //// <border-width> | inherit
    case CSSPropertyBorderRightWidth:   //   Which is defined as
    case CSSPropertyBorderBottomWidth:  //   thin | medium | thick | <length>
    case CSSPropertyBorderLeftWidth:
        if (!inShorthand() || m_currentShorthand == CSSPropertyBorderWidth)
            unitless = FUnitlessQuirk;
        // fall through
    case CSSPropertyWebkitTextStrokeWidth:
    case CSSPropertyOutlineWidth: // <border-width> | inherit
    case CSSPropertyWebkitBorderStartWidth:
    case CSSPropertyWebkitBorderEndWidth:
    case CSSPropertyWebkitBorderBeforeWidth:
    case CSSPropertyWebkitBorderAfterWidth:
    case CSSPropertyWebkitColumnRuleWidth:
        if (id == CSSValueThin || id == CSSValueMedium || id == CSSValueThick)
            validPrimitive = true;
        else
            validPrimitive = validUnit(value, FLength | FNonNeg | unitless);
        break;

    case CSSPropertyLetterSpacing:       // normal | <length> | inherit
    case CSSPropertyWordSpacing:         // normal | <length> | inherit
        if (id == CSSValueNormal)
            validPrimitive = true;
        else
            validPrimitive = validUnit(value, FLength | FUnitlessQuirk);
        break;

    case CSSPropertyTextIndent:
        parsedValue = parseTextIndent();
        break;

    case CSSPropertyPaddingTop:          //// <padding-width> | inherit
    case CSSPropertyPaddingRight:        //   Which is defined as
    case CSSPropertyPaddingBottom:       //   <length> | <percentage>
    case CSSPropertyPaddingLeft:         ////
        unitless = FUnitlessQuirk;
        // fall through
    case CSSPropertyWebkitPaddingStart:
    case CSSPropertyWebkitPaddingEnd:
    case CSSPropertyWebkitPaddingBefore:
    case CSSPropertyWebkitPaddingAfter:
        validPrimitive = validUnit(value, FLength | FPercent | FNonNeg | unitless);
        break;

    case CSSPropertyMaxWidth:
    case CSSPropertyMaxHeight:
        unitless = FUnitlessQuirk;
        // fall through
    case CSSPropertyWebkitMaxLogicalWidth:
    case CSSPropertyWebkitMaxLogicalHeight:
        validPrimitive = (id == CSSValueNone || validWidthOrHeight(value, unitless));
        break;

    case CSSPropertyMinWidth:
    case CSSPropertyMinHeight:
    case CSSPropertyWidth:
    case CSSPropertyHeight:
        unitless = FUnitlessQuirk;
        // fall through
    case CSSPropertyWebkitMinLogicalWidth:
    case CSSPropertyWebkitMinLogicalHeight:
    case CSSPropertyWebkitLogicalWidth:
    case CSSPropertyWebkitLogicalHeight:
        validPrimitive = (id == CSSValueAuto || validWidthOrHeight(value, unitless));
        break;

    case CSSPropertyFontSize:
        return parseFontSize(important);

    case CSSPropertyFontVariant:         // normal | small-caps | inherit
        return parseFontVariant(important);

    case CSSPropertyVerticalAlign:
        // baseline | sub | super | top | text-top | middle | bottom | text-bottom |
        // <percentage> | <length> | inherit

        if (id >= CSSValueBaseline && id <= CSSValueWebkitBaselineMiddle)
            validPrimitive = true;
        else
            validPrimitive = validUnit(value, FLength | FPercent | FUnitlessQuirk);
        break;

    case CSSPropertyBottom:               // <length> | <percentage> | auto | inherit
    case CSSPropertyLeft:                 // <length> | <percentage> | auto | inherit
    case CSSPropertyRight:                // <length> | <percentage> | auto | inherit
    case CSSPropertyTop:                  // <length> | <percentage> | auto | inherit
    case CSSPropertyMarginTop:           //// <margin-width> | inherit
    case CSSPropertyMarginRight:         //   Which is defined as
    case CSSPropertyMarginBottom:        //   <length> | <percentage> | auto | inherit
    case CSSPropertyMarginLeft:          ////
        unitless = FUnitlessQuirk;
        // fall through
    case CSSPropertyWebkitMarginStart:
    case CSSPropertyWebkitMarginEnd:
    case CSSPropertyWebkitMarginBefore:
    case CSSPropertyWebkitMarginAfter:
        if (id == CSSValueAuto)
            validPrimitive = true;
        else
            validPrimitive = validUnit(value, FLength | FPercent | unitless);
        break;

    case CSSPropertyOrphans: // <integer> | inherit | auto (We've added support for auto for backwards compatibility)
    case CSSPropertyWidows: // <integer> | inherit | auto (Ditto)
        if (id == CSSValueAuto)
            validPrimitive = true;
        else
            validPrimitive = validUnit(value, FPositiveInteger);
        break;

    case CSSPropertyZIndex: // auto | <integer> | inherit
        if (id == CSSValueAuto) {
            validPrimitive = true;
        } else if (validUnit(value, FInteger)) {
            addProperty(propId, cssValuePool().createValue(value->fValue, CSSPrimitiveValue::UnitType::Integer), important);
            return true;
        }
        break;

    case CSSPropertyLineHeight:
        parsedValue = parseLineHeight();
        break;
    case CSSPropertyCounterIncrement:
        if (id == CSSValueNone)
            validPrimitive = true;
        else
            parsedValue = parseCounter(1);
        break;
    case CSSPropertyCounterReset:
        if (id == CSSValueNone)
            validPrimitive = true;
        else
            parsedValue = parseCounter(0);
        break;
    case CSSPropertyFontFamily:
        // [[ <family-name> | <generic-family> ],]* [<family-name> | <generic-family>] | inherit
    {
        parsedValue = parseFontFamily();
        break;
    }

    case CSSPropertyTextDecoration:
        // Fall through 'text-decoration-line' parsing if CSS 3 Text Decoration
        // is disabled to match CSS 2.1 rules for parsing 'text-decoration'.
        if (RuntimeEnabledFeatures::css3TextDecorationsEnabled()) {
            // [ <text-decoration-line> || <text-decoration-style> || <text-decoration-color> ] | inherit
            return parseShorthand(CSSPropertyTextDecoration, textDecorationShorthand(), important);
        }
    case CSSPropertyWebkitTextDecorationsInEffect:
    case CSSPropertyTextDecorationLine:
        // none | [ underline || overline || line-through || blink ] | inherit
        parsedValue = parseTextDecoration();
        break;

    case CSSPropertyTextUnderlinePosition:
        // auto | [ under || [ left | right ] ], but we only support auto | under for now
        ASSERT(RuntimeEnabledFeatures::css3TextDecorationsEnabled());
        validPrimitive = (id == CSSValueAuto || id == CSSValueUnder);
        break;

    case CSSPropertyZoom:          // normal | reset | document | <number> | <percentage> | inherit
        if (id == CSSValueNormal || id == CSSValueReset || id == CSSValueDocument)
            validPrimitive = true;
        else
            validPrimitive = validUnit(value, FNumber | FPercent | FNonNeg);
        if (validPrimitive && m_context.useCounter()
            && !(id == CSSValueNormal
                || (value->unit() == CSSPrimitiveValue::UnitType::Number && value->fValue == 1)
                || (value->unit() == CSSPrimitiveValue::UnitType::Percentage && value->fValue == 100)))
            m_context.useCounter()->count(UseCounter::CSSZoomNotEqualToOne);
        break;

    case CSSPropertySrc:
    case CSSPropertyUnicodeRange:
        /* @font-face only descriptors */
        break;

    /* CSS3 properties */

    case CSSPropertyBorderImage:
    case CSSPropertyWebkitMaskBoxImage:
        return parseBorderImageShorthand(propId, important);
    case CSSPropertyWebkitBorderImage: {
        if (RefPtrWillBeRawPtr<CSSValue> result = parseBorderImage(propId)) {
            addProperty(propId, result, important);
            return true;
        }
        return false;
    }

    case CSSPropertyBorderImageOutset:
    case CSSPropertyWebkitMaskBoxImageOutset: {
        RefPtrWillBeRawPtr<CSSPrimitiveValue> result = nullptr;
        if (parseBorderImageOutset(result)) {
            addProperty(propId, result, important);
            return true;
        }
        break;
    }
    case CSSPropertyBorderImageRepeat:
    case CSSPropertyWebkitMaskBoxImageRepeat: {
        RefPtrWillBeRawPtr<CSSValue> result = nullptr;
        if (parseBorderImageRepeat(result)) {
            addProperty(propId, result, important);
            return true;
        }
        break;
    }
    case CSSPropertyBorderImageSlice:
    case CSSPropertyWebkitMaskBoxImageSlice: {
        RefPtrWillBeRawPtr<CSSBorderImageSliceValue> result = nullptr;
        if (parseBorderImageSlice(propId, result)) {
            addProperty(propId, result, important);
            return true;
        }
        break;
    }
    case CSSPropertyBorderImageWidth:
    case CSSPropertyWebkitMaskBoxImageWidth: {
        RefPtrWillBeRawPtr<CSSPrimitiveValue> result = nullptr;
        if (parseBorderImageWidth(result)) {
            addProperty(propId, result, important);
            return true;
        }
        break;
    }
    case CSSPropertyBorderTopRightRadius:
    case CSSPropertyBorderTopLeftRadius:
    case CSSPropertyBorderBottomLeftRadius:
    case CSSPropertyBorderBottomRightRadius: {
        validPrimitive = validUnit(value, FLength | FPercent | FNonNeg);
        if (!validPrimitive)
            return false;
        RefPtrWillBeRawPtr<CSSPrimitiveValue> parsedValue1 = createPrimitiveNumericValue(value);
        RefPtrWillBeRawPtr<CSSPrimitiveValue> parsedValue2 = nullptr;
        value = m_valueList->next();
        if (value) {
            validPrimitive = validUnit(value, FLength | FPercent | FNonNeg);
            if (!validPrimitive)
                return false;
            parsedValue2 = createPrimitiveNumericValue(value);
        } else
            parsedValue2 = parsedValue1;

        if (m_valueList->next())
            return false;
        addProperty(propId, createPrimitiveValuePair(parsedValue1.release(), parsedValue2.release()), important);
        return true;
    }
    case CSSPropertyTabSize:
        // May be specified as a unit-less non-negative integer or length indicating number of space characters.
        validPrimitive = validUnit(value, FInteger | FLength | FNonNeg);
        break;
    case CSSPropertyBorderRadius:
    case CSSPropertyAliasWebkitBorderRadius:
        return parseBorderRadius(unresolvedProperty, important);
    case CSSPropertyOutlineOffset:
        validPrimitive = validUnit(value, FLength);
        break;
    case CSSPropertyTextShadow: // CSS2 property, dropped in CSS2.1, back in CSS3, so treat as CSS3
    case CSSPropertyBoxShadow:
        if (id == CSSValueNone)
            validPrimitive = true;
        else {
            RefPtrWillBeRawPtr<CSSValueList> shadowValueList = parseShadow(m_valueList, propId);
            if (shadowValueList) {
                addProperty(propId, shadowValueList.release(), important);
                m_valueList->next();
                return true;
            }
            return false;
        }
        break;
    case CSSPropertyWebkitBoxReflect:
        if (id == CSSValueNone)
            validPrimitive = true;
        else
            parsedValue = parseReflect();
        break;
    case CSSPropertyFontSizeAdjust: // none | <number>
        ASSERT(RuntimeEnabledFeatures::cssFontSizeAdjustEnabled());
        validPrimitive = (id == CSSValueNone) ? true : validUnit(value, FNumber | FNonNeg);
        break;
    case CSSPropertyOpacity:
    case CSSPropertyWebkitBoxFlex:
        validPrimitive = validUnit(value, FNumber);
        break;
    case CSSPropertyWebkitBoxFlexGroup:
        validPrimitive = validUnit(value, FInteger | FNonNeg);
        break;
    case CSSPropertyWebkitBoxOrdinalGroup:
        validPrimitive = validUnit(value, FInteger | FNonNeg) && value->fValue;
        break;
    case CSSPropertyWebkitFilter:
        if (id == CSSValueNone)
            validPrimitive = true;
        else {
            RefPtrWillBeRawPtr<CSSValue> val = parseFilter();
            if (val) {
                addProperty(propId, val, important);
                return true;
            }
            return false;
        }
        break;
    case CSSPropertyFlex: {
        ShorthandScope scope(this, propId);
        if (id == CSSValueNone) {
            addProperty(CSSPropertyFlexGrow, cssValuePool().createValue(0, CSSPrimitiveValue::UnitType::Number), important);
            addProperty(CSSPropertyFlexShrink, cssValuePool().createValue(0, CSSPrimitiveValue::UnitType::Number), important);
            addProperty(CSSPropertyFlexBasis, cssValuePool().createIdentifierValue(CSSValueAuto), important);
            return true;
        }
        return parseFlex(m_valueList, important);
    }
    case CSSPropertyFlexBasis:
        // FIXME: Support intrinsic dimensions too.
        if (id == CSSValueAuto)
            validPrimitive = true;
        else
            validPrimitive = validUnit(value, FLength | FPercent | FNonNeg);
        break;
    case CSSPropertyFlexGrow:
    case CSSPropertyFlexShrink:
        validPrimitive = validUnit(value, FNumber | FNonNeg);
        break;
    case CSSPropertyOrder:
        validPrimitive = validUnit(value, FInteger);
        break;
    case CSSPropertyTransform:
        if (id == CSSValueNone)
            validPrimitive = true;
        else
            parsedValue = parseTransform(unresolvedProperty == CSSPropertyAliasWebkitTransform);
        break;
    case CSSPropertyTransformOrigin: {
        RefPtrWillBeRawPtr<CSSValueList> list = parseTransformOrigin();
        if (!list)
            return false;
        // These values are added to match gecko serialization.
        if (list->length() == 1)
            list->append(cssValuePool().createValue(50, CSSPrimitiveValue::UnitType::Percentage));
        if (list->length() == 2)
            list->append(cssValuePool().createValue(0, CSSPrimitiveValue::UnitType::Pixels));
        addProperty(propId, list.release(), important);
        return true;
    }

    case CSSPropertyTranslate: {
        // translate : [ <length> | <percentage> ] [[ <length> | <percentage> ] <length>? ]?
        // defaults to 0 on all axis, note that the last value CANNOT be a percentage
        ASSERT(RuntimeEnabledFeatures::cssIndependentTransformPropertiesEnabled());
        RefPtrWillBeRawPtr<CSSValueList> list = CSSValueList::createSpaceSeparated();
        if (!validUnit(value, FLength | FPercent))
            return false;

        list->append(createPrimitiveNumericValue(value));
        value = m_valueList->next();

        if (value) {
            if (!validUnit(value, FLength | FPercent))
                return false;

            list->append(createPrimitiveNumericValue(value));
            value = m_valueList->next();

            if (value) {
                if (!validUnit(value, FLength))
                    return false;

                list->append(createPrimitiveNumericValue(value));
                value = m_valueList->next();
            }
        }

        parsedValue = list.release();
        break;
    }

    case CSSPropertyRotate: { // rotate : <angle> <number>{3}? defaults to a 0 0 1
        ASSERT(RuntimeEnabledFeatures::cssIndependentTransformPropertiesEnabled());
        RefPtrWillBeRawPtr<CSSValueList> list = CSSValueList::createSpaceSeparated();

        if (!validUnit(value, FAngle))
            return false;
        list->append(createPrimitiveNumericValue(value));
        value = m_valueList->next();

        if (!value) {
            parsedValue = list.release();
            break;
        }

        for (unsigned i = 0; i < 3; i++) { // 3 dimensions of rotation
            if (!value || !validUnit(value, FNumber))
                return false;
            list->append(createPrimitiveNumericValue(value));
            value = m_valueList->next();
        }

        parsedValue = list.release();
        break;
    }

    case CSSPropertyScale: { // scale: <number>{1,3}, default scale for all axis is 1
        ASSERT(RuntimeEnabledFeatures::cssIndependentTransformPropertiesEnabled());
        RefPtrWillBeRawPtr<CSSValueList> scaleList = CSSValueList::createSpaceSeparated();

        for (unsigned i = 0; value && i < 3; i++) { // up to 3 dimensions of scale
            if (!validUnit(value, FNumber))
                return false;
            scaleList->append(createPrimitiveNumericValue(value));
            value = m_valueList->next();
        }

        parsedValue = scaleList.release();
        break;
    }

    case CSSPropertyWebkitPerspectiveOriginX:
    case CSSPropertyWebkitTransformOriginX:
        parsedValue = parseFillPositionX(m_valueList);
        if (parsedValue)
            m_valueList->next();
        break;
    case CSSPropertyWebkitPerspectiveOriginY:
    case CSSPropertyWebkitTransformOriginY:
        parsedValue = parseFillPositionY(m_valueList);
        if (parsedValue)
            m_valueList->next();
        break;
    case CSSPropertyWebkitTransformOriginZ:
        validPrimitive = validUnit(value, FLength);
        break;
    case CSSPropertyPerspective:
        if (id == CSSValueNone) {
            validPrimitive = true;
        } else if (validUnit(value, FLength) && (m_parsedCalculation || value->fValue > 0)) {
            validPrimitive = true;
        } else if (unresolvedProperty == CSSPropertyAliasWebkitPerspective && validUnit(value, FNumber) && value->fValue > 0) {
            value->setUnit(CSSPrimitiveValue::UnitType::Pixels);
            validPrimitive = true;
        } else {
            return false;
        }
        break;
    case CSSPropertyPerspectiveOrigin: {
        RefPtrWillBeRawPtr<CSSValueList> list = parseTransformOrigin();
        if (!list || list->length() == 3)
            return false;
        // This values are added to match gecko serialization.
        if (list->length() == 1)
            list->append(cssValuePool().createValue(50, CSSPrimitiveValue::UnitType::Percentage));
        addProperty(propId, list.release(), important);
        return true;
    }

    case CSSPropertyMotion:
        // <motion-path> && <motion-offset> && <motion-rotation>
        ASSERT(RuntimeEnabledFeatures::cssMotionPathEnabled());
        return parseShorthand(propId, motionShorthand(), important);
    case CSSPropertyMotionPath:
        ASSERT(RuntimeEnabledFeatures::cssMotionPathEnabled());
        if (id == CSSValueNone)
            validPrimitive = true;
        else
            parsedValue = parseMotionPath();
        break;
    case CSSPropertyMotionOffset:
        ASSERT(RuntimeEnabledFeatures::cssMotionPathEnabled());
        validPrimitive = validUnit(value, FLength | FPercent);
        break;
    case CSSPropertyMotionRotation:
        ASSERT(RuntimeEnabledFeatures::cssMotionPathEnabled());
        parsedValue = parseMotionRotation();
        break;

    case CSSPropertyAnimationDelay:
    case CSSPropertyAnimationDirection:
    case CSSPropertyAnimationDuration:
    case CSSPropertyAnimationFillMode:
    case CSSPropertyAnimationName:
    case CSSPropertyAnimationPlayState:
    case CSSPropertyAnimationIterationCount:
    case CSSPropertyAnimationTimingFunction:
    case CSSPropertyTransitionDelay:
    case CSSPropertyTransitionDuration:
    case CSSPropertyTransitionTimingFunction:
    case CSSPropertyTransitionProperty:
        parsedValue = parseAnimationPropertyList(propId, unresolvedProperty == CSSPropertyAliasWebkitAnimationName);
        break;

    case CSSPropertyJustifyContent:
        parsedValue = parseContentDistributionOverflowPosition();
        break;
    case CSSPropertyJustifySelf:
        ASSERT(RuntimeEnabledFeatures::cssGridLayoutEnabled());
        return parseItemPositionOverflowPosition(propId, important);
    case CSSPropertyJustifyItems:
        ASSERT(RuntimeEnabledFeatures::cssGridLayoutEnabled());

        if (parseLegacyPosition(propId, important))
            return true;

        m_valueList->setCurrentIndex(0);
        return parseItemPositionOverflowPosition(propId, important);
    case CSSPropertyGridAutoFlow:
        ASSERT(RuntimeEnabledFeatures::cssGridLayoutEnabled());
        parsedValue = parseGridAutoFlow(*m_valueList);
        break;
    case CSSPropertyGridAutoColumns:
    case CSSPropertyGridAutoRows:
        ASSERT(RuntimeEnabledFeatures::cssGridLayoutEnabled());
        parsedValue = parseGridTrackSize(*m_valueList);
        break;

    case CSSPropertyGridTemplateColumns:
    case CSSPropertyGridTemplateRows:
        ASSERT(RuntimeEnabledFeatures::cssGridLayoutEnabled());
        parsedValue = parseGridTrackList();
        break;

    case CSSPropertyGridColumnEnd:
    case CSSPropertyGridColumnStart:
    case CSSPropertyGridRowEnd:
    case CSSPropertyGridRowStart:
        ASSERT(RuntimeEnabledFeatures::cssGridLayoutEnabled());
        parsedValue = parseGridPosition();
        break;

    case CSSPropertyGridColumn:
    case CSSPropertyGridRow:
        ASSERT(RuntimeEnabledFeatures::cssGridLayoutEnabled());
        return parseGridItemPositionShorthand(propId, important);

    case CSSPropertyGridArea:
        ASSERT(RuntimeEnabledFeatures::cssGridLayoutEnabled());
        return parseGridAreaShorthand(important);

    case CSSPropertyGridTemplateAreas:
        ASSERT(RuntimeEnabledFeatures::cssGridLayoutEnabled());
        parsedValue = parseGridTemplateAreas();
        break;

    case CSSPropertyGridTemplate:
        ASSERT(RuntimeEnabledFeatures::cssGridLayoutEnabled());
        return parseGridTemplateShorthand(important);

    case CSSPropertyGrid:
        ASSERT(RuntimeEnabledFeatures::cssGridLayoutEnabled());
        return parseGridShorthand(important);

    case CSSPropertyWebkitMarginCollapse: {
        ShorthandScope scope(this, CSSPropertyWebkitMarginCollapse);
        if (!parseValue(webkitMarginCollapseShorthand().properties()[0], important))
            return false;
        if (!m_valueList->current()) {
            CSSValue* value = m_parsedProperties.last().value();
            addProperty(webkitMarginCollapseShorthand().properties()[1], value, important);
            return true;
        }
        if (!parseValue(webkitMarginCollapseShorthand().properties()[1], important))
            return false;
        return !m_valueList->current();
    }
    case CSSPropertyWebkitColumnCount:
        parsedValue = parseColumnCount();
        break;
    case CSSPropertyWebkitColumnGap:         // normal | <length>
        if (id == CSSValueNormal)
            validPrimitive = true;
        else
            validPrimitive = validUnit(value, FLength | FNonNeg);
        break;
    case CSSPropertyWebkitColumnSpan: // none | all | 1 (will be dropped in the unprefixed property)
        validPrimitive = id == CSSValueAll || id == CSSValueNone || (value->unit() == CSSPrimitiveValue::UnitType::Number && value->fValue == 1);
        break;
    case CSSPropertyWebkitColumnWidth:         // auto | <length>
        parsedValue = parseColumnWidth();
        break;
    case CSSPropertyWillChange:
        parsedValue = parseWillChange();
        break;
    // End of CSS3 properties

    // Apple specific properties.  These will never be standardized and are purely to
    // support custom WebKit-based Apple applications.
    case CSSPropertyWebkitLineClamp:
        // When specifying number of lines, don't allow 0 as a valid value
        // When specifying either type of unit, require non-negative integers
        validPrimitive = (!id && !isCalculation(value) && validUnit(value, FInteger | FPercent | FNonNeg) && (value->unit() == CSSPrimitiveValue::UnitType::Percentage || value->fValue));
        break;

    case CSSPropertyWebkitFontSizeDelta: // <length>
        validPrimitive = validUnit(value, FLength | FUnitlessQuirk);
        break;

    case CSSPropertyWebkitHighlight:
        if (id == CSSValueNone) {
            validPrimitive = true;
        } else if (value->unit() == CSSPrimitiveValue::UnitType::String) {
            parsedValue = createPrimitiveStringValue(value);
            m_valueList->next();
        }
        break;

    case CSSPropertyWebkitHyphenateCharacter:
    case CSSPropertyWebkitLocale:
        if (id == CSSValueAuto) {
            validPrimitive = true;
        } else if (value->unit() == CSSPrimitiveValue::UnitType::String) {
            parsedValue = createPrimitiveStringValue(value);
            m_valueList->next();
        }
        break;

    // End Apple-specific properties

    case CSSPropertyWebkitAppRegion:
        if (id >= CSSValueDrag && id <= CSSValueNoDrag)
            validPrimitive = true;
        break;

    case CSSPropertyWebkitTapHighlightColor:
        parsedValue = parseColor(m_valueList->current());
        if (parsedValue)
            m_valueList->next();
        break;

        /* shorthand properties */
    case CSSPropertyBackground: {
        // Position must come before color in this array because a plain old "0" is a legal color
        // in quirks mode but it's usually the X coordinate of a position.
        const CSSPropertyID properties[] = { CSSPropertyBackgroundImage, CSSPropertyBackgroundRepeat,
                                   CSSPropertyBackgroundAttachment, CSSPropertyBackgroundPosition, CSSPropertyBackgroundOrigin,
                                   CSSPropertyBackgroundClip, CSSPropertyBackgroundColor, CSSPropertyBackgroundSize };
        return parseFillShorthand(propId, properties, WTF_ARRAY_LENGTH(properties), important);
    }
    case CSSPropertyWebkitMask: {
        const CSSPropertyID properties[] = { CSSPropertyWebkitMaskImage, CSSPropertyWebkitMaskRepeat,
            CSSPropertyWebkitMaskPosition, CSSPropertyWebkitMaskOrigin, CSSPropertyWebkitMaskClip, CSSPropertyWebkitMaskSize };
        return parseFillShorthand(propId, properties, WTF_ARRAY_LENGTH(properties), important);
    }
    case CSSPropertyBorder:
        // [ 'border-width' || 'border-style' || <color> ] | inherit
    {
        if (parseShorthand(propId, borderShorthandForParsing(), important)) {
            // The CSS3 Borders and Backgrounds specification says that border also resets border-image. It's as
            // though a value of none was specified for the image.
            addExpandedPropertyForValue(CSSPropertyBorderImage, cssValuePool().createImplicitInitialValue(), important);
            return true;
        }
        return false;
    }
    case CSSPropertyBorderTop:
        // [ 'border-top-width' || 'border-style' || <color> ] | inherit
        return parseShorthand(propId, borderTopShorthand(), important);
    case CSSPropertyBorderRight:
        // [ 'border-right-width' || 'border-style' || <color> ] | inherit
        return parseShorthand(propId, borderRightShorthand(), important);
    case CSSPropertyBorderBottom:
        // [ 'border-bottom-width' || 'border-style' || <color> ] | inherit
        return parseShorthand(propId, borderBottomShorthand(), important);
    case CSSPropertyBorderLeft:
        // [ 'border-left-width' || 'border-style' || <color> ] | inherit
        return parseShorthand(propId, borderLeftShorthand(), important);
    case CSSPropertyWebkitBorderStart:
        return parseShorthand(propId, webkitBorderStartShorthand(), important);
    case CSSPropertyWebkitBorderEnd:
        return parseShorthand(propId, webkitBorderEndShorthand(), important);
    case CSSPropertyWebkitBorderBefore:
        return parseShorthand(propId, webkitBorderBeforeShorthand(), important);
    case CSSPropertyWebkitBorderAfter:
        return parseShorthand(propId, webkitBorderAfterShorthand(), important);
    case CSSPropertyOutline:
        // [ 'outline-color' || 'outline-style' || 'outline-width' ] | inherit
        return parseShorthand(propId, outlineShorthand(), important);
    case CSSPropertyBorderColor:
        // <color>{1,4} | inherit
        return parse4Values(propId, borderColorShorthand().properties(), important);
    case CSSPropertyBorderWidth:
        // <border-width>{1,4} | inherit
        return parse4Values(propId, borderWidthShorthand().properties(), important);
    case CSSPropertyBorderStyle:
        // <border-style>{1,4} | inherit
        return parse4Values(propId, borderStyleShorthand().properties(), important);
    case CSSPropertyMargin:
        // <margin-width>{1,4} | inherit
        return parse4Values(propId, marginShorthand().properties(), important);
    case CSSPropertyPadding:
        // <padding-width>{1,4} | inherit
        return parse4Values(propId, paddingShorthand().properties(), important);
    case CSSPropertyFlexFlow:
        return parseShorthand(propId, flexFlowShorthand(), important);
    case CSSPropertyFont:
        // [ [ 'font-style' || 'font-variant' || 'font-weight' ]? 'font-size' [ / 'line-height' ]?
        // 'font-family' ] | caption | icon | menu | message-box | small-caption | status-bar | inherit
        if (id >= CSSValueCaption && id <= CSSValueStatusBar)
            return parseSystemFont(important);
        return parseFont(important);
    case CSSPropertyListStyle:
        return parseShorthand(propId, listStyleShorthand(), important);
    case CSSPropertyWebkitColumns:
        return parseColumnsShorthand(important);
    case CSSPropertyWebkitColumnRule:
        return parseShorthand(propId, webkitColumnRuleShorthand(), important);
    case CSSPropertyWebkitTextStroke:
        return parseShorthand(propId, webkitTextStrokeShorthand(), important);
    case CSSPropertyAnimation:
        return parseAnimationShorthand(unresolvedProperty == CSSPropertyAliasWebkitAnimation, important);
    case CSSPropertyTransition:
        return parseTransitionShorthand(important);
    case CSSPropertyInvalid:
        return false;
    case CSSPropertyPage:
        parsedValue = parsePage();
        break;
    // CSS Text Layout Module Level 3: Vertical writing support
    case CSSPropertyWebkitTextEmphasis:
        return parseShorthand(propId, webkitTextEmphasisShorthand(), important);

    case CSSPropertyWebkitTextEmphasisStyle:
        parsedValue = parseTextEmphasisStyle();
        break;

    case CSSPropertyWebkitTextOrientation:
        // FIXME: For now just support sideways, sideways-right, upright and vertical-right.
        if (id == CSSValueSideways || id == CSSValueSidewaysRight || id == CSSValueVerticalRight || id == CSSValueUpright)
            validPrimitive = true;
        break;

    case CSSPropertyWebkitLineBoxContain:
        if (id == CSSValueNone)
            validPrimitive = true;
        else
            parsedValue = parseLineBoxContain();
        break;
    case CSSPropertyWebkitFontFeatureSettings:
        if (id == CSSValueNormal)
            validPrimitive = true;
        else
            parsedValue = parseFontFeatureSettings();
        break;

    case CSSPropertyFontVariantLigatures:
        if (id == CSSValueNormal)
            validPrimitive = true;
        else
            return parseFontVariantLigatures(important);
        break;
    case CSSPropertyWebkitClipPath:
        if (id == CSSValueNone) {
            validPrimitive = true;
        } else if (value->m_unit == CSSParserValue::Function) {
            parsedValue = parseBasicShape();
        } else if (value->unit() == CSSPrimitiveValue::UnitType::URI) {
            parsedValue = CSSPrimitiveValue::create(value->string, CSSPrimitiveValue::UnitType::URI);
            addProperty(propId, parsedValue.release(), important);
            return true;
        }
        break;
    case CSSPropertyShapeOutside:
        if (id == CSSValueNone)
            validPrimitive = true;
        else
            parsedValue = parseShapeProperty(propId);
        break;
    case CSSPropertyShapeMargin:
        validPrimitive = validUnit(value, FLength | FPercent | FNonNeg);
        break;
    case CSSPropertyShapeImageThreshold:
        validPrimitive = validUnit(value, FNumber);
        break;

    case CSSPropertyTouchAction:
        parsedValue = parseTouchAction();
        break;

    case CSSPropertyAlignContent:
        parsedValue = parseContentDistributionOverflowPosition();
        break;

    case CSSPropertyAlignSelf:
        ASSERT(RuntimeEnabledFeatures::cssGridLayoutEnabled());
        return parseItemPositionOverflowPosition(propId, important);

    case CSSPropertyAlignItems:
        ASSERT(RuntimeEnabledFeatures::cssGridLayoutEnabled());
        return parseItemPositionOverflowPosition(propId, important);

    // Properties below are validated inside parseViewportProperty, because we
    // check for parser state. We need to invalidate if someone adds them outside
    // a @viewport rule.
    case CSSPropertyMaxZoom:
    case CSSPropertyMinZoom:
    case CSSPropertyOrientation:
    case CSSPropertyUserZoom:
        validPrimitive = false;
        break;

    case CSSPropertyScrollSnapPointsX:
    case CSSPropertyScrollSnapPointsY:
        parsedValue = parseScrollSnapPoints();
        break;
    case CSSPropertyScrollSnapCoordinate:
        parsedValue = parseScrollSnapCoordinate();
        break;
    case CSSPropertyScrollSnapDestination:
        parsedValue = parsePosition(m_valueList);
        break;

    default:
        return parseSVGValue(propId, important);
    }

    if (validPrimitive) {
        parsedValue = parseValidPrimitive(id, value);
        m_valueList->next();
    }
    ASSERT(!m_parsedCalculation);
    if (parsedValue) {
        if (!m_valueList->current() || inShorthand()) {
            addProperty(propId, parsedValue.release(), important);
            return true;
        }
    }
    return false;
}

void CSSPropertyParser::addFillValue(RefPtrWillBeRawPtr<CSSValue>& lval, PassRefPtrWillBeRawPtr<CSSValue> rval)
{
    if (lval) {
        if (lval->isBaseValueList())
            toCSSValueList(lval.get())->append(rval);
        else {
            PassRefPtrWillBeRawPtr<CSSValue> oldlVal(lval.release());
            PassRefPtrWillBeRawPtr<CSSValueList> list = CSSValueList::createCommaSeparated();
            list->append(oldlVal);
            list->append(rval);
            lval = list;
        }
    }
    else
        lval = rval;
}

static bool parseBackgroundClip(CSSParserValue* parserValue, RefPtrWillBeRawPtr<CSSValue>& cssValue)
{
    if (parserValue->id == CSSValueBorderBox || parserValue->id == CSSValuePaddingBox
        || parserValue->id == CSSValueContentBox || parserValue->id == CSSValueWebkitText) {
        cssValue = cssValuePool().createIdentifierValue(parserValue->id);
        return true;
    }
    return false;
}

const int cMaxFillProperties = 9;

bool CSSPropertyParser::parseFillShorthand(CSSPropertyID propId, const CSSPropertyID* properties, int numProperties, bool important)
{
    ASSERT(numProperties <= cMaxFillProperties);
    if (numProperties > cMaxFillProperties)
        return false;

    ShorthandScope scope(this, propId);

    bool parsedProperty[cMaxFillProperties] = { false };
    RefPtrWillBeRawPtr<CSSValue> values[cMaxFillProperties];
#if ENABLE(OILPAN)
    // Zero initialize the array of raw pointers.
    memset(&values, 0, sizeof(values));
#endif
    RefPtrWillBeRawPtr<CSSValue> clipValue = nullptr;
    RefPtrWillBeRawPtr<CSSValue> positionYValue = nullptr;
    RefPtrWillBeRawPtr<CSSValue> repeatYValue = nullptr;
    bool foundClip = false;
    int i;
    bool foundPositionCSSProperty = false;

    while (m_valueList->current()) {
        CSSParserValue* val = m_valueList->current();
        if (isComma(val)) {
            // We hit the end.  Fill in all remaining values with the initial value.
            m_valueList->next();
            for (i = 0; i < numProperties; ++i) {
                if (properties[i] == CSSPropertyBackgroundColor && parsedProperty[i])
                    // Color is not allowed except as the last item in a list for backgrounds.
                    // Reject the entire property.
                    return false;

                if (!parsedProperty[i] && properties[i] != CSSPropertyBackgroundColor) {
                    addFillValue(values[i], cssValuePool().createImplicitInitialValue());
                    if (properties[i] == CSSPropertyBackgroundPosition || properties[i] == CSSPropertyWebkitMaskPosition)
                        addFillValue(positionYValue, cssValuePool().createImplicitInitialValue());
                    if (properties[i] == CSSPropertyBackgroundRepeat || properties[i] == CSSPropertyWebkitMaskRepeat)
                        addFillValue(repeatYValue, cssValuePool().createImplicitInitialValue());
                    if ((properties[i] == CSSPropertyBackgroundOrigin || properties[i] == CSSPropertyWebkitMaskOrigin) && !parsedProperty[i]) {
                        // If background-origin wasn't present, then reset background-clip also.
                        addFillValue(clipValue, cssValuePool().createImplicitInitialValue());
                    }
                }
                parsedProperty[i] = false;
            }
            if (!m_valueList->current())
                break;
        }

        bool sizeCSSPropertyExpected = false;
        if (isForwardSlashOperator(val) && foundPositionCSSProperty) {
            sizeCSSPropertyExpected = true;
            m_valueList->next();
        }

        foundPositionCSSProperty = false;
        bool found = false;
        for (i = 0; !found && i < numProperties; ++i) {

            if (sizeCSSPropertyExpected && (properties[i] != CSSPropertyBackgroundSize && properties[i] != CSSPropertyWebkitMaskSize))
                continue;
            if (!sizeCSSPropertyExpected && (properties[i] == CSSPropertyBackgroundSize || properties[i] == CSSPropertyWebkitMaskSize))
                continue;

            if (!parsedProperty[i]) {
                RefPtrWillBeRawPtr<CSSValue> val1 = nullptr;
                RefPtrWillBeRawPtr<CSSValue> val2 = nullptr;
                CSSPropertyID propId1, propId2;
                CSSParserValue* parserValue = m_valueList->current();
                // parseFillProperty() may modify m_implicitShorthand, so we MUST reset it
                // before EACH return below.
                if (parserValue && parseFillProperty(properties[i], propId1, propId2, val1, val2)) {
                    parsedProperty[i] = found = true;
                    addFillValue(values[i], val1.release());
                    if (properties[i] == CSSPropertyBackgroundPosition || properties[i] == CSSPropertyWebkitMaskPosition)
                        addFillValue(positionYValue, val2.release());
                    if (properties[i] == CSSPropertyBackgroundRepeat || properties[i] == CSSPropertyWebkitMaskRepeat)
                        addFillValue(repeatYValue, val2.release());
                    if (properties[i] == CSSPropertyBackgroundOrigin || properties[i] == CSSPropertyWebkitMaskOrigin) {
                        // Reparse the value as a clip, and see if we succeed.
                        if (parseBackgroundClip(parserValue, val1))
                            addFillValue(clipValue, val1.release()); // The property parsed successfully.
                        else
                            addFillValue(clipValue, cssValuePool().createImplicitInitialValue()); // Some value was used for origin that is not supported by clip. Just reset clip instead.
                    }
                    if (properties[i] == CSSPropertyBackgroundClip || properties[i] == CSSPropertyWebkitMaskClip) {
                        // Update clipValue
                        addFillValue(clipValue, val1.release());
                        foundClip = true;
                    }
                    if (properties[i] == CSSPropertyBackgroundPosition || properties[i] == CSSPropertyWebkitMaskPosition)
                        foundPositionCSSProperty = true;
                }
            }
        }

        // if we didn't find at least one match, this is an
        // invalid shorthand and we have to ignore it
        if (!found) {
            m_implicitShorthand = false;
            return false;
        }
    }

    // Now add all of the properties we found.
    for (i = 0; i < numProperties; i++) {
        // Fill in any remaining properties with the initial value.
        if (!parsedProperty[i]) {
            addFillValue(values[i], cssValuePool().createImplicitInitialValue());
            if (properties[i] == CSSPropertyBackgroundPosition || properties[i] == CSSPropertyWebkitMaskPosition)
                addFillValue(positionYValue, cssValuePool().createImplicitInitialValue());
            if (properties[i] == CSSPropertyBackgroundRepeat || properties[i] == CSSPropertyWebkitMaskRepeat)
                addFillValue(repeatYValue, cssValuePool().createImplicitInitialValue());
            if (properties[i] == CSSPropertyBackgroundOrigin || properties[i] == CSSPropertyWebkitMaskOrigin) {
                // If background-origin wasn't present, then reset background-clip also.
                addFillValue(clipValue, cssValuePool().createImplicitInitialValue());
            }
        }
        if (properties[i] == CSSPropertyBackgroundPosition) {
            addProperty(CSSPropertyBackgroundPositionX, values[i].release(), important);
            // it's OK to call positionYValue.release() since we only see CSSPropertyBackgroundPosition once
            addProperty(CSSPropertyBackgroundPositionY, positionYValue.release(), important);
        } else if (properties[i] == CSSPropertyWebkitMaskPosition) {
            addProperty(CSSPropertyWebkitMaskPositionX, values[i].release(), important);
            // it's OK to call positionYValue.release() since we only see CSSPropertyWebkitMaskPosition once
            addProperty(CSSPropertyWebkitMaskPositionY, positionYValue.release(), important);
        } else if (properties[i] == CSSPropertyBackgroundRepeat) {
            addProperty(CSSPropertyBackgroundRepeatX, values[i].release(), important);
            // it's OK to call repeatYValue.release() since we only see CSSPropertyBackgroundPosition once
            addProperty(CSSPropertyBackgroundRepeatY, repeatYValue.release(), important);
        } else if (properties[i] == CSSPropertyWebkitMaskRepeat) {
            addProperty(CSSPropertyWebkitMaskRepeatX, values[i].release(), important);
            // it's OK to call repeatYValue.release() since we only see CSSPropertyBackgroundPosition once
            addProperty(CSSPropertyWebkitMaskRepeatY, repeatYValue.release(), important);
        } else if ((properties[i] == CSSPropertyBackgroundClip || properties[i] == CSSPropertyWebkitMaskClip) && !foundClip)
            // Value is already set while updating origin
            continue;
        else if (properties[i] == CSSPropertyBackgroundSize && !parsedProperty[i] && m_context.useLegacyBackgroundSizeShorthandBehavior())
            continue;
        else
            addProperty(properties[i], values[i].release(), important);

        // Add in clip values when we hit the corresponding origin property.
        if (properties[i] == CSSPropertyBackgroundOrigin && !foundClip)
            addProperty(CSSPropertyBackgroundClip, clipValue.release(), important);
        else if (properties[i] == CSSPropertyWebkitMaskOrigin && !foundClip)
            addProperty(CSSPropertyWebkitMaskClip, clipValue.release(), important);
    }

    m_implicitShorthand = false;
    return true;
}

static bool isValidTransitionPropertyList(CSSValueList* value)
{
    if (value->length() < 2)
        return true;
    for (auto& property : *value) {
        // FIXME: Shorthand parsing shouldn't add initial to the list since it won't round-trip
        if (property->isInitialValue())
            continue;
        CSSPrimitiveValue* primitiveValue = toCSSPrimitiveValue(property.get());
        if (primitiveValue->isValueID() && primitiveValue->getValueID() == CSSValueNone)
            return false;
    }
    return true;
}

bool CSSPropertyParser::parseAnimationShorthand(bool useLegacyparsing, bool important)
{
    const StylePropertyShorthand& animationProperties = animationShorthandForParsing();
    const unsigned numProperties = 8;

    // The list of properties in the shorthand should be the same
    // length as the list with animation name in last position, even though they are
    // in a different order.
    ASSERT(numProperties == animationProperties.length());
    ASSERT(numProperties == animationShorthand().length());

    ShorthandScope scope(this, CSSPropertyAnimation);

    bool parsedProperty[numProperties] = { false };
    RefPtrWillBeRawPtr<CSSValueList> values[numProperties];
    for (size_t i = 0; i < numProperties; ++i)
        values[i] = CSSValueList::createCommaSeparated();

    while (m_valueList->current()) {
        if (consumeComma(m_valueList)) {
            // We hit the end. Fill in all remaining values with the initial value.
            for (size_t i = 0; i < numProperties; ++i) {
                if (!parsedProperty[i])
                    values[i]->append(cssValuePool().createImplicitInitialValue());
                parsedProperty[i] = false;
            }
            if (!m_valueList->current())
                break;
        }

        bool found = false;
        for (size_t i = 0; i < numProperties; ++i) {
            if (parsedProperty[i])
                continue;
            if (RefPtrWillBeRawPtr<CSSValue> val = parseAnimationProperty(animationProperties.properties()[i], useLegacyparsing)) {
                parsedProperty[i] = found = true;
                values[i]->append(val.release());
                break;
            }
        }

        // if we didn't find at least one match, this is an
        // invalid shorthand and we have to ignore it
        if (!found)
            return false;
    }

    for (size_t i = 0; i < numProperties; ++i) {
        // If we didn't find the property, set an intial value.
        if (!parsedProperty[i])
            values[i]->append(cssValuePool().createImplicitInitialValue());

        addProperty(animationProperties.properties()[i], values[i].release(), important);
    }

    return true;
}

bool CSSPropertyParser::parseTransitionShorthand(bool important)
{
    const unsigned numProperties = 4;
    const StylePropertyShorthand& shorthand = transitionShorthandForParsing();
    ASSERT(numProperties == shorthand.length());

    ShorthandScope scope(this, CSSPropertyTransition);

    bool parsedProperty[numProperties] = { false };
    RefPtrWillBeRawPtr<CSSValueList> values[numProperties];
    for (size_t i = 0; i < numProperties; ++i)
        values[i] = CSSValueList::createCommaSeparated();

    while (m_valueList->current()) {
        if (consumeComma(m_valueList)) {
            // We hit the end. Fill in all remaining values with the initial value.
            for (size_t i = 0; i < numProperties; ++i) {
                if (!parsedProperty[i])
                    values[i]->append(cssValuePool().createImplicitInitialValue());
                parsedProperty[i] = false;
            }
            if (!m_valueList->current())
                break;
        }

        bool found = false;
        for (size_t i = 0; i < numProperties; ++i) {
            if (parsedProperty[i])
                continue;
            if (RefPtrWillBeRawPtr<CSSValue> val = parseAnimationProperty(shorthand.properties()[i], false)) {
                parsedProperty[i] = found = true;
                values[i]->append(val.release());
                break;
            }
        }

        // if we didn't find at least one match, this is an
        // invalid shorthand and we have to ignore it
        if (!found)
            return false;
    }

    ASSERT(shorthand.properties()[3] == CSSPropertyTransitionProperty);
    if (!isValidTransitionPropertyList(values[3].get()))
        return false;

    // Fill in any remaining properties with the initial value and add
    for (size_t i = 0; i < numProperties; ++i) {
        if (!parsedProperty[i])
            values[i]->append(cssValuePool().createImplicitInitialValue());
        addProperty(shorthand.properties()[i], values[i].release(), important);
    }

    return true;
}

PassRefPtrWillBeRawPtr<CSSValue> CSSPropertyParser::parseColumnWidth()
{
    CSSParserValue* value = m_valueList->current();
    // Always parse lengths in strict mode here, since it would be ambiguous otherwise when used in
    // the 'columns' shorthand property.
    if (value->id == CSSValueAuto || (validUnit(value, FLength | FNonNeg, HTMLStandardMode) && (m_parsedCalculation || value->fValue != 0))) {
        RefPtrWillBeRawPtr<CSSValue> parsedValue = parseValidPrimitive(value->id, value);
        m_valueList->next();
        return parsedValue;
    }
    return nullptr;
}

PassRefPtrWillBeRawPtr<CSSValue> CSSPropertyParser::parseColumnCount()
{
    CSSParserValue* value = m_valueList->current();
    if (value->id == CSSValueAuto || validUnit(value, FPositiveInteger)) {
        RefPtrWillBeRawPtr<CSSValue> parsedValue = parseValidPrimitive(value->id, value);
        m_valueList->next();
        return parsedValue;
    }
    return nullptr;
}

bool CSSPropertyParser::parseColumnsShorthand(bool important)
{
    RefPtrWillBeRawPtr<CSSValue> columnWidth = nullptr;
    RefPtrWillBeRawPtr<CSSValue> columnCount = nullptr;
    bool hasPendingExplicitAuto = false;

    for (unsigned propertiesParsed = 0; CSSParserValue* value = m_valueList->current(); propertiesParsed++) {
        if (propertiesParsed >= 2)
            return false; // Too many values for this shorthand. Invalid declaration.
        if (!propertiesParsed && value->id == CSSValueAuto) {
            // 'auto' is a valid value for any of the two longhands, and at this point we
            // don't know which one(s) it is meant for. We need to see if there are other
            // values first.
            m_valueList->next();
            hasPendingExplicitAuto = true;
        } else {
            if (!columnWidth) {
                if ((columnWidth = parseColumnWidth()))
                    continue;
            }
            if (!columnCount) {
                if ((columnCount = parseColumnCount()))
                    continue;
            }
            // If we didn't find at least one match, this is an
            // invalid shorthand and we have to ignore it.
            return false;
        }
    }
    if (hasPendingExplicitAuto) {
        // Time to assign the previously skipped 'auto' value to a property. If both properties are
        // unassigned at this point (i.e. 'columns:auto'), it doesn't matter that much which one we
        // set (although it does make a slight difference to web-inspector). The one we don't set
        // here will get an implicit 'auto' value further down.
        if (!columnWidth) {
            columnWidth = cssValuePool().createIdentifierValue(CSSValueAuto);
        } else {
            ASSERT(!columnCount);
            columnCount = cssValuePool().createIdentifierValue(CSSValueAuto);
        }
    }
    ASSERT(columnCount || columnWidth);

    // Any unassigned property at this point will become implicit 'auto'.
    if (columnWidth)
        addProperty(CSSPropertyWebkitColumnWidth, columnWidth, important);
    else
        addProperty(CSSPropertyWebkitColumnWidth, cssValuePool().createIdentifierValue(CSSValueAuto), important, true /* implicit */);
    if (columnCount)
        addProperty(CSSPropertyWebkitColumnCount, columnCount, important);
    else
        addProperty(CSSPropertyWebkitColumnCount, cssValuePool().createIdentifierValue(CSSValueAuto), important, true /* implicit */);
    return true;
}

bool CSSPropertyParser::parseShorthand(CSSPropertyID propId, const StylePropertyShorthand& shorthand, bool important)
{
    // We try to match as many properties as possible
    // We set up an array of booleans to mark which property has been found,
    // and we try to search for properties until it makes no longer any sense.
    ShorthandScope scope(this, propId);

    bool found = false;
    unsigned propertiesParsed = 0;
    bool propertyFound[6] = { false, false, false, false, false, false }; // 6 is enough size.

    while (m_valueList->current()) {
        found = false;
        for (unsigned propIndex = 0; !found && propIndex < shorthand.length(); ++propIndex) {
            if (!propertyFound[propIndex] && parseValue(shorthand.properties()[propIndex], important)) {
                propertyFound[propIndex] = found = true;
                propertiesParsed++;
            }
        }

        // if we didn't find at least one match, this is an
        // invalid shorthand and we have to ignore it
        if (!found)
            return false;
    }

    if (propertiesParsed == shorthand.length())
        return true;

    // Fill in any remaining properties with the initial value.
    ImplicitScope implicitScope(this);
    const StylePropertyShorthand* const* const propertiesForInitialization = shorthand.propertiesForInitialization();
    for (unsigned i = 0; i < shorthand.length(); ++i) {
        if (propertyFound[i])
            continue;

        if (propertiesForInitialization) {
            const StylePropertyShorthand& initProperties = *(propertiesForInitialization[i]);
            for (unsigned propIndex = 0; propIndex < initProperties.length(); ++propIndex)
                addProperty(initProperties.properties()[propIndex], cssValuePool().createImplicitInitialValue(), important);
        } else
            addProperty(shorthand.properties()[i], cssValuePool().createImplicitInitialValue(), important);
    }

    return true;
}

bool CSSPropertyParser::parse4Values(CSSPropertyID propId, const CSSPropertyID *properties,  bool important)
{
    /* From the CSS 2 specs, 8.3
     * If there is only one value, it applies to all sides. If there are two values, the top and
     * bottom margins are set to the first value and the right and left margins are set to the second.
     * If there are three values, the top is set to the first value, the left and right are set to the
     * second, and the bottom is set to the third. If there are four values, they apply to the top,
     * right, bottom, and left, respectively.
     */

    int num = inShorthand() ? 1 : m_valueList->size();

    ShorthandScope scope(this, propId);

    // the order is top, right, bottom, left
    switch (num) {
        case 1: {
            if (!parseValue(properties[0], important))
                return false;
            CSSValue* value = m_parsedProperties.last().value();
            ImplicitScope implicitScope(this);
            addProperty(properties[1], value, important);
            addProperty(properties[2], value, important);
            addProperty(properties[3], value, important);
            break;
        }
        case 2: {
            if (!parseValue(properties[0], important) || !parseValue(properties[1], important))
                return false;
            CSSValue* value = m_parsedProperties[m_parsedProperties.size() - 2].value();
            ImplicitScope implicitScope(this);
            addProperty(properties[2], value, important);
            value = m_parsedProperties[m_parsedProperties.size() - 2].value();
            addProperty(properties[3], value, important);
            break;
        }
        case 3: {
            if (!parseValue(properties[0], important) || !parseValue(properties[1], important) || !parseValue(properties[2], important))
                return false;
            CSSValue* value = m_parsedProperties[m_parsedProperties.size() - 2].value();
            ImplicitScope implicitScope(this);
            addProperty(properties[3], value, important);
            break;
        }
        case 4: {
            if (!parseValue(properties[0], important) || !parseValue(properties[1], important) ||
                !parseValue(properties[2], important) || !parseValue(properties[3], important))
                return false;
            break;
        }
        default: {
            return false;
        }
    }

    return true;
}

PassRefPtrWillBeRawPtr<CSSValue> CSSPropertyParser::parseScrollSnapPoints()
{
    CSSParserValue* value = m_valueList->current();

    if (value->id == CSSValueNone) {
        m_valueList->next();
        return cssValuePool().createIdentifierValue(CSSValueNone);
    }

    if (value->m_unit == CSSParserValue::Function && value->function->id == CSSValueRepeat) {
        // The spec defines the following grammar: repeat( <length>)
        CSSParserValueList* arguments = value->function->args.get();
        if (!arguments || arguments->size() != 1)
            return nullptr;

        CSSParserValue* repeatValue = arguments->valueAt(0);
        if (validUnit(repeatValue, FNonNeg | FLength | FPercent) && (m_parsedCalculation || repeatValue->fValue > 0)) {
            RefPtrWillBeRawPtr<CSSFunctionValue> result = CSSFunctionValue::create(CSSValueRepeat);
            result->append(parseValidPrimitive(repeatValue->id, repeatValue));
            m_valueList->next();
            return result.release();
        }
    }

    return nullptr;
}

PassRefPtrWillBeRawPtr<CSSValue> CSSPropertyParser::parseScrollSnapCoordinate()
{
    if (m_valueList->current()->id == CSSValueNone) {
        m_valueList->next();
        return cssValuePool().createIdentifierValue(CSSValueNone);
    }

    return parsePositionList(m_valueList);
}

PassRefPtrWillBeRawPtr<CSSPrimitiveValue> CSSPropertyParser::parsePage()
{
    CSSParserValue* value = m_valueList->current();
    m_valueList->next();
    ASSERT(value);

    if (value->id == CSSValueAuto)
        return cssValuePool().createIdentifierValue(value->id);
    if (value->m_unit == CSSParserValue::Identifier)
        return createPrimitiveCustomIdentValue(value);
    return nullptr;
}

// <length>{1,2} | auto | [ <page-size> || [ portrait | landscape] ]
PassRefPtrWillBeRawPtr<CSSValueList> CSSPropertyParser::parseSize()
{
    CSSParserValue* value = m_valueList->current();
    ASSERT(value);

    RefPtrWillBeRawPtr<CSSValueList> parsedValues = CSSValueList::createSpaceSeparated();

    // First parameter.
    SizeParameterType paramType = parseSizeParameter(parsedValues.get(), value, None);
    if (paramType == None)
        return nullptr;
    value = m_valueList->next();

    // Second parameter, if any.
    if (value) {
        paramType = parseSizeParameter(parsedValues.get(), value, paramType);
        if (paramType == None)
            return nullptr;
        m_valueList->next();
    }

    return parsedValues.release();
}

CSSPropertyParser::SizeParameterType CSSPropertyParser::parseSizeParameter(CSSValueList* parsedValues, CSSParserValue* value, SizeParameterType prevParamType)
{
    switch (value->id) {
    case CSSValueAuto:
        if (prevParamType == None) {
            parsedValues->append(cssValuePool().createIdentifierValue(value->id));
            return Auto;
        }
        return None;
    case CSSValueLandscape:
    case CSSValuePortrait:
        if (prevParamType == None || prevParamType == PageSize) {
            parsedValues->append(cssValuePool().createIdentifierValue(value->id));
            return Orientation;
        }
        return None;
    case CSSValueA3:
    case CSSValueA4:
    case CSSValueA5:
    case CSSValueB4:
    case CSSValueB5:
    case CSSValueLedger:
    case CSSValueLegal:
    case CSSValueLetter:
        if (prevParamType == None || prevParamType == Orientation) {
            // Normalize to Page Size then Orientation order by prepending for simpler StyleBuilder handling
            parsedValues->prepend(cssValuePool().createIdentifierValue(value->id));
            return PageSize;
        }
        return None;
    case 0:
        if (validUnit(value, FLength | FNonNeg) && (prevParamType == None || prevParamType == Length)) {
            parsedValues->append(createPrimitiveNumericValue(value));
            return Length;
        }
        return None;
    default:
        return None;
    }
}

// [ <string> <string> ]+ | none, but none is handled in parseValue
PassRefPtrWillBeRawPtr<CSSValue> CSSPropertyParser::parseQuotes()
{
    RefPtrWillBeRawPtr<CSSValueList> values = CSSValueList::createSpaceSeparated();
    while (CSSParserValue* val = m_valueList->current()) {
        RefPtrWillBeRawPtr<CSSValue> parsedValue = nullptr;
        if (val->unit() != CSSPrimitiveValue::UnitType::String)
            return nullptr;
        parsedValue = createPrimitiveStringValue(val);
        values->append(parsedValue.release());
        m_valueList->next();
    }
    if (values->length() && values->length() % 2 == 0)
        return values.release();
    return nullptr;
}

// [ <string> | <uri> | <counter> | attr(X) | open-quote | close-quote | no-open-quote | no-close-quote ]+ | inherit
// in CSS 2.1 this got somewhat reduced:
// [ <string> | attr(X) | open-quote | close-quote | no-open-quote | no-close-quote ]+ | inherit
PassRefPtrWillBeRawPtr<CSSValueList> CSSPropertyParser::parseContent()
{
    RefPtrWillBeRawPtr<CSSValueList> values = CSSValueList::createSpaceSeparated();

    while (CSSParserValue* val = m_valueList->current()) {
        RefPtrWillBeRawPtr<CSSValue> parsedValue = nullptr;
        if (val->unit() == CSSPrimitiveValue::UnitType::URI) {
            // url
            parsedValue = createCSSImageValueWithReferrer(val->string, completeURL(val->string));
        } else if (val->m_unit == CSSParserValue::Function) {
            // attr(X) | counter(X [,Y]) | counters(X, Y, [,Z]) | -webkit-gradient(...)
            CSSParserValueList* args = val->function->args.get();
            if (!args)
                return nullptr;
            if (val->function->id == CSSValueAttr) {
                parsedValue = parseAttr(args);
            } else if (val->function->id == CSSValueCounter) {
                parsedValue = parseCounterContent(args, false);
            } else if (val->function->id == CSSValueCounters) {
                parsedValue = parseCounterContent(args, true);
            } else if (val->function->id == CSSValueWebkitImageSet) {
                parsedValue = parseImageSet(m_valueList);
            } else if (isGeneratedImageValue(val)) {
                if (!parseGeneratedImage(m_valueList, parsedValue))
                    return nullptr;
            }
        } else if (val->m_unit == CSSParserValue::Identifier) {
            switch (val->id) {
            case CSSValueOpenQuote:
            case CSSValueCloseQuote:
            case CSSValueNoOpenQuote:
            case CSSValueNoCloseQuote:
            case CSSValueNone:
            case CSSValueNormal:
                parsedValue = cssValuePool().createIdentifierValue(val->id);
            default:
                break;
            }
        } else if (val->unit() == CSSPrimitiveValue::UnitType::String) {
            parsedValue = createPrimitiveStringValue(val);
        }
        if (!parsedValue)
            return nullptr;
        values->append(parsedValue.release());
        m_valueList->next();
    }

    return values.release();
}

PassRefPtrWillBeRawPtr<CSSValue> CSSPropertyParser::parseAttr(CSSParserValueList* args)
{
    if (args->size() != 1)
        return nullptr;

    CSSParserValue* a = args->current();

    if (a->m_unit != CSSParserValue::Identifier)
        return nullptr;

    String attrName = a->string;
    // CSS allows identifiers with "-" at the start, like "-webkit-mask-image".
    // But HTML attribute names can't have those characters, and we should not
    // even parse them inside attr().
    if (attrName[0] == '-')
        return nullptr;

    if (m_context.isHTMLDocument())
        attrName = attrName.lower();

    return cssValuePool().createValue(attrName, CSSPrimitiveValue::UnitType::Attribute);
}

bool CSSPropertyParser::acceptQuirkyColors(CSSPropertyID propertyId) const
{
    if (!inQuirksMode())
        return false;
    switch (propertyId) {
    case CSSPropertyBackgroundColor:
    case CSSPropertyBorderBottomColor:
    case CSSPropertyBorderLeftColor:
    case CSSPropertyBorderRightColor:
    case CSSPropertyBorderTopColor:
        return !inShorthand() || m_currentShorthand == CSSPropertyBorderColor;
    case CSSPropertyColor:
        return true;
    default:
        break;
    }
    return false;
}

bool CSSPropertyParser::isColorKeyword(CSSValueID id)
{
    // Named colors and color keywords:
    //
    // <named-color>
    //   'aqua', 'black', 'blue', ..., 'yellow' (CSS3: "basic color keywords")
    //   'aliceblue', ..., 'yellowgreen'        (CSS3: "extended color keywords")
    //   'transparent'
    //
    // 'currentcolor'
    //
    // <deprecated-system-color>
    //   'ActiveBorder', ..., 'WindowText'
    //
    // WebKit proprietary/internal:
    //   '-webkit-link'
    //   '-webkit-activelink'
    //   '-internal-active-list-box-selection'
    //   '-internal-active-list-box-selection-text'
    //   '-internal-inactive-list-box-selection'
    //   '-internal-inactive-list-box-selection-text'
    //   '-webkit-focus-ring-color'
    //   '-webkit-text'
    //
    return (id >= CSSValueAqua && id <= CSSValueWebkitText)
        || (id >= CSSValueAliceblue && id <= CSSValueYellowgreen)
        || id == CSSValueMenu;
}

PassRefPtrWillBeRawPtr<CSSPrimitiveValue> CSSPropertyParser::parseColor(const CSSParserValue* value, bool acceptQuirkyColors)
{
    CSSValueID id = value->id;
    if (isColorKeyword(id)) {
        if (!isValueAllowedInMode(id, m_context.mode()))
            return nullptr;
        return cssValuePool().createIdentifierValue(id);
    }
    RGBA32 c = Color::transparent;
    if (!parseColorFromValue(value, c, acceptQuirkyColors))
        return nullptr;
    return cssValuePool().createColorValue(c);
}

bool CSSPropertyParser::parseFillImage(CSSParserValueList* valueList, RefPtrWillBeRawPtr<CSSValue>& value)
{
    if (valueList->current()->id == CSSValueNone) {
        value = cssValuePool().createIdentifierValue(CSSValueNone);
        return true;
    }
    if (valueList->current()->unit() == CSSPrimitiveValue::UnitType::URI) {
        value = createCSSImageValueWithReferrer(valueList->current()->string, completeURL(valueList->current()->string));
        return true;
    }

    if (isGeneratedImageValue(valueList->current()))
        return parseGeneratedImage(valueList, value);

    if (valueList->current()->m_unit == CSSParserValue::Function && valueList->current()->function->id == CSSValueWebkitImageSet) {
        value = parseImageSet(m_valueList);
        if (value)
            return true;
    }

    return false;
}

PassRefPtrWillBeRawPtr<CSSValue> CSSPropertyParser::parseFillPositionX(CSSParserValueList* valueList)
{
    int id = valueList->current()->id;
    if (id == CSSValueLeft || id == CSSValueRight || id == CSSValueCenter) {
        int percent = 0;
        if (id == CSSValueRight)
            percent = 100;
        else if (id == CSSValueCenter)
            percent = 50;
        return cssValuePool().createValue(percent, CSSPrimitiveValue::UnitType::Percentage);
    }
    if (validUnit(valueList->current(), FPercent | FLength))
        return createPrimitiveNumericValue(valueList->current());
    return nullptr;
}

PassRefPtrWillBeRawPtr<CSSValue> CSSPropertyParser::parseFillPositionY(CSSParserValueList* valueList)
{
    int id = valueList->current()->id;
    if (id == CSSValueTop || id == CSSValueBottom || id == CSSValueCenter) {
        int percent = 0;
        if (id == CSSValueBottom)
            percent = 100;
        else if (id == CSSValueCenter)
            percent = 50;
        return cssValuePool().createValue(percent, CSSPrimitiveValue::UnitType::Percentage);
    }
    if (validUnit(valueList->current(), FPercent | FLength))
        return createPrimitiveNumericValue(valueList->current());
    return nullptr;
}

PassRefPtrWillBeRawPtr<CSSPrimitiveValue> CSSPropertyParser::parseFillPositionComponent(CSSParserValueList* valueList, unsigned& cumulativeFlags, FillPositionFlag& individualFlag, FillPositionParsingMode parsingMode, Units unitless)
{
    CSSValueID id = valueList->current()->id;
    if (id == CSSValueLeft || id == CSSValueTop || id == CSSValueRight || id == CSSValueBottom || id == CSSValueCenter) {
        int percent = 0;
        if (id == CSSValueLeft || id == CSSValueRight) {
            if (cumulativeFlags & XFillPosition)
                return nullptr;
            cumulativeFlags |= XFillPosition;
            individualFlag = XFillPosition;
            if (id == CSSValueRight)
                percent = 100;
        }
        else if (id == CSSValueTop || id == CSSValueBottom) {
            if (cumulativeFlags & YFillPosition)
                return nullptr;
            cumulativeFlags |= YFillPosition;
            individualFlag = YFillPosition;
            if (id == CSSValueBottom)
                percent = 100;
        } else if (id == CSSValueCenter) {
            // Center is ambiguous, so we're not sure which position we've found yet, an x or a y.
            percent = 50;
            cumulativeFlags |= AmbiguousFillPosition;
            individualFlag = AmbiguousFillPosition;
        }

        if (parsingMode == ResolveValuesAsKeyword)
            return cssValuePool().createIdentifierValue(id);

        return cssValuePool().createValue(percent, CSSPrimitiveValue::UnitType::Percentage);
    }
    if (validUnit(valueList->current(), FPercent | FLength | unitless)) {
        if (!cumulativeFlags) {
            cumulativeFlags |= XFillPosition;
            individualFlag = XFillPosition;
        } else if (cumulativeFlags & (XFillPosition | AmbiguousFillPosition)) {
            cumulativeFlags |= YFillPosition;
            individualFlag = YFillPosition;
        } else {
            if (m_parsedCalculation)
                m_parsedCalculation.release();
            return nullptr;
        }
        return createPrimitiveNumericValue(valueList->current());
    }
    return nullptr;
}

static bool isValueConflictingWithCurrentEdge(int value1, int value2)
{
    if ((value1 == CSSValueLeft || value1 == CSSValueRight) && (value2 == CSSValueLeft || value2 == CSSValueRight))
        return true;

    if ((value1 == CSSValueTop || value1 == CSSValueBottom) && (value2 == CSSValueTop || value2 == CSSValueBottom))
        return true;

    return false;
}

static bool isFillPositionKeyword(CSSValueID value)
{
    return value == CSSValueLeft || value == CSSValueTop || value == CSSValueBottom || value == CSSValueRight || value == CSSValueCenter;
}

void CSSPropertyParser::parse4ValuesFillPosition(CSSParserValueList* valueList, RefPtrWillBeRawPtr<CSSValue>& value1, RefPtrWillBeRawPtr<CSSValue>& value2, PassRefPtrWillBeRawPtr<CSSPrimitiveValue> parsedValue1, PassRefPtrWillBeRawPtr<CSSPrimitiveValue> parsedValue2)
{
    // [ left | right ] [ <percentage] | <length> ] && [ top | bottom ] [ <percentage> | <length> ]
    // In the case of 4 values <position> requires the second value to be a length or a percentage.
    if (isFillPositionKeyword(parsedValue2->getValueID()))
        return;

    unsigned cumulativeFlags = 0;
    FillPositionFlag value3Flag = InvalidFillPosition;
    RefPtrWillBeRawPtr<CSSPrimitiveValue> value3 = parseFillPositionComponent(valueList, cumulativeFlags, value3Flag, ResolveValuesAsKeyword);
    if (!value3)
        return;

    CSSValueID ident1 = parsedValue1->getValueID();
    CSSValueID ident3 = value3->getValueID();

    if (ident1 == CSSValueCenter)
        return;

    if (!isFillPositionKeyword(ident3) || ident3 == CSSValueCenter)
        return;

    // We need to check if the values are not conflicting, e.g. they are not on the same edge. It is
    // needed as the second call to parseFillPositionComponent was on purpose not checking it. In the
    // case of two values top 20px is invalid but in the case of 4 values it becomes valid.
    if (isValueConflictingWithCurrentEdge(ident1, ident3))
        return;

    valueList->next();

    cumulativeFlags = 0;
    FillPositionFlag value4Flag = InvalidFillPosition;
    RefPtrWillBeRawPtr<CSSPrimitiveValue> value4 = parseFillPositionComponent(valueList, cumulativeFlags, value4Flag, ResolveValuesAsKeyword);
    if (!value4)
        return;

    // 4th value must be a length or a percentage.
    if (isFillPositionKeyword(value4->getValueID()))
        return;

    value1 = createPrimitiveValuePair(parsedValue1, parsedValue2);
    value2 = createPrimitiveValuePair(value3, value4);

    if (ident1 == CSSValueTop || ident1 == CSSValueBottom)
        value1.swap(value2);

    valueList->next();
}
void CSSPropertyParser::parse3ValuesFillPosition(CSSParserValueList* valueList, RefPtrWillBeRawPtr<CSSValue>& value1, RefPtrWillBeRawPtr<CSSValue>& value2, PassRefPtrWillBeRawPtr<CSSPrimitiveValue> parsedValue1, PassRefPtrWillBeRawPtr<CSSPrimitiveValue> parsedValue2)
{
    unsigned cumulativeFlags = 0;
    FillPositionFlag value3Flag = InvalidFillPosition;
    RefPtrWillBeRawPtr<CSSPrimitiveValue> value3 = parseFillPositionComponent(valueList, cumulativeFlags, value3Flag, ResolveValuesAsKeyword);

    // value3 is not an expected value, we return.
    if (!value3)
        return;

    valueList->next();

    bool swapNeeded = false;
    CSSValueID ident1 = parsedValue1->getValueID();
    CSSValueID ident2 = parsedValue2->getValueID();
    CSSValueID ident3 = value3->getValueID();

    CSSValueID firstPositionKeyword;
    CSSValueID secondPositionKeyword;

    if (ident1 == CSSValueCenter) {
        // <position> requires the first 'center' to be followed by a keyword.
        if (!isFillPositionKeyword(ident2))
            return;

        // If 'center' is the first keyword then the last one needs to be a length.
        if (isFillPositionKeyword(ident3))
            return;

        firstPositionKeyword = CSSValueLeft;
        if (ident2 == CSSValueLeft || ident2 == CSSValueRight) {
            firstPositionKeyword = CSSValueTop;
            swapNeeded = true;
        }
        value1 = createPrimitiveValuePair(cssValuePool().createIdentifierValue(firstPositionKeyword), cssValuePool().createValue(50, CSSPrimitiveValue::UnitType::Percentage));
        value2 = createPrimitiveValuePair(parsedValue2, value3);
    } else if (ident3 == CSSValueCenter) {
        if (isFillPositionKeyword(ident2))
            return;

        secondPositionKeyword = CSSValueTop;
        if (ident1 == CSSValueTop || ident1 == CSSValueBottom) {
            secondPositionKeyword = CSSValueLeft;
            swapNeeded = true;
        }
        value1 = createPrimitiveValuePair(parsedValue1, parsedValue2);
        value2 = createPrimitiveValuePair(cssValuePool().createIdentifierValue(secondPositionKeyword), cssValuePool().createValue(50, CSSPrimitiveValue::UnitType::Percentage));
    } else {
        RefPtrWillBeRawPtr<CSSPrimitiveValue> firstPositionValue = nullptr;
        RefPtrWillBeRawPtr<CSSPrimitiveValue> secondPositionValue = nullptr;

        if (isFillPositionKeyword(ident2)) {
            // To match CSS grammar, we should only accept: [ center | left | right | bottom | top ] [ left | right | top | bottom ] [ <percentage> | <length> ].
            ASSERT(ident2 != CSSValueCenter);

            if (isFillPositionKeyword(ident3))
                return;

            secondPositionValue = value3;
            secondPositionKeyword = ident2;
            firstPositionValue = cssValuePool().createValue(0, CSSPrimitiveValue::UnitType::Percentage);
        } else {
            // Per CSS, we should only accept: [ right | left | top | bottom ] [ <percentage> | <length> ] [ center | left | right | bottom | top ].
            if (!isFillPositionKeyword(ident3))
                return;

            firstPositionValue = parsedValue2;
            secondPositionKeyword = ident3;
            secondPositionValue = cssValuePool().createValue(0, CSSPrimitiveValue::UnitType::Percentage);
        }

        if (isValueConflictingWithCurrentEdge(ident1, secondPositionKeyword))
            return;

        value1 = createPrimitiveValuePair(parsedValue1, firstPositionValue);
        value2 = createPrimitiveValuePair(cssValuePool().createIdentifierValue(secondPositionKeyword), secondPositionValue);
    }

    if (ident1 == CSSValueTop || ident1 == CSSValueBottom || swapNeeded)
        value1.swap(value2);

#if ENABLE(ASSERT)
    CSSPrimitiveValue* first = toCSSPrimitiveValue(value1.get());
    CSSPrimitiveValue* second = toCSSPrimitiveValue(value2.get());
    ident1 = first->getPairValue()->first()->getValueID();
    ident2 = second->getPairValue()->first()->getValueID();
    ASSERT(ident1 == CSSValueLeft || ident1 == CSSValueRight);
    ASSERT(ident2 == CSSValueBottom || ident2 == CSSValueTop);
#endif
}

inline bool CSSPropertyParser::isPotentialPositionValue(CSSParserValue* value)
{
    return isFillPositionKeyword(value->id) || validUnit(value, FPercent | FLength, ReleaseParsedCalcValue);
}

void CSSPropertyParser::parseFillPosition(CSSParserValueList* valueList, RefPtrWillBeRawPtr<CSSValue>& value1, RefPtrWillBeRawPtr<CSSValue>& value2, Units unitless)
{
    unsigned numberOfValues = 0;
    for (unsigned i = valueList->currentIndex(); i < valueList->size(); ++i, ++numberOfValues) {
        CSSParserValue* current = valueList->valueAt(i);
        if (!current || isComma(current) || isForwardSlashOperator(current) || !isPotentialPositionValue(current))
            break;
    }

    if (numberOfValues > 4)
        return;

    // If we are parsing two values, we can safely call the CSS 2.1 parsing function and return.
    if (numberOfValues <= 2) {
        parse2ValuesFillPosition(valueList, value1, value2, unitless);
        return;
    }

    ASSERT(numberOfValues > 2 && numberOfValues <= 4);

    CSSParserValue* value = valueList->current();

    // <position> requires the first value to be a background keyword.
    if (!isFillPositionKeyword(value->id))
        return;

    // Parse the first value. We're just making sure that it is one of the valid keywords or a percentage/length.
    unsigned cumulativeFlags = 0;
    FillPositionFlag value1Flag = InvalidFillPosition;
    FillPositionFlag value2Flag = InvalidFillPosition;
    value1 = parseFillPositionComponent(valueList, cumulativeFlags, value1Flag, ResolveValuesAsKeyword);
    if (!value1)
        return;

    valueList->next();

    // In case we are parsing more than two values, relax the check inside of parseFillPositionComponent. top 20px is
    // a valid start for <position>.
    cumulativeFlags = AmbiguousFillPosition;
    value2 = parseFillPositionComponent(valueList, cumulativeFlags, value2Flag, ResolveValuesAsKeyword);
    if (value2)
        valueList->next();
    else {
        value1.clear();
        return;
    }

    RefPtrWillBeRawPtr<CSSPrimitiveValue> parsedValue1 = toCSSPrimitiveValue(value1.get());
    RefPtrWillBeRawPtr<CSSPrimitiveValue> parsedValue2 = toCSSPrimitiveValue(value2.get());

    value1.clear();
    value2.clear();

    // Per CSS3 syntax, <position> can't have 'center' as its second keyword as we have more arguments to follow.
    if (parsedValue2->getValueID() == CSSValueCenter)
        return;

    if (numberOfValues == 3)
        parse3ValuesFillPosition(valueList, value1, value2, parsedValue1.release(), parsedValue2.release());
    else
        parse4ValuesFillPosition(valueList, value1, value2, parsedValue1.release(), parsedValue2.release());
}

void CSSPropertyParser::parse2ValuesFillPosition(CSSParserValueList* valueList, RefPtrWillBeRawPtr<CSSValue>& value1, RefPtrWillBeRawPtr<CSSValue>& value2, Units unitless)
{
    // Parse the first value.  We're just making sure that it is one of the valid keywords or a percentage/length.
    unsigned cumulativeFlags = 0;
    FillPositionFlag value1Flag = InvalidFillPosition;
    FillPositionFlag value2Flag = InvalidFillPosition;
    value1 = parseFillPositionComponent(valueList, cumulativeFlags, value1Flag, ResolveValuesAsPercent, unitless);
    if (!value1)
        return;

    // It only takes one value for background-position to be correctly parsed if it was specified in a shorthand (since we
    // can assume that any other values belong to the rest of the shorthand).  If we're not parsing a shorthand, though, the
    // value was explicitly specified for our property.
    CSSParserValue* value = valueList->next();

    // First check for the comma.  If so, we are finished parsing this value or value pair.
    if (value && isComma(value))
        value = 0;

    if (value) {
        value2 = parseFillPositionComponent(valueList, cumulativeFlags, value2Flag, ResolveValuesAsPercent, unitless);
        if (value2)
            valueList->next();
        else {
            if (!inShorthand()) {
                value1.clear();
                return;
            }
        }
    }

    if (!value2) {
        // Only one value was specified. If that value was not a keyword, then it sets the x position, and the y position
        // is simply 50%. This is our default.
        // For keywords, the keyword was either an x-keyword (left/right), a y-keyword (top/bottom), or an ambiguous keyword (center).
        // For left/right/center, the default of 50% in the y is still correct.
        value2 = cssValuePool().createValue(50, CSSPrimitiveValue::UnitType::Percentage);
    }

    if (value1Flag == YFillPosition || value2Flag == XFillPosition)
        value1.swap(value2);
}

void CSSPropertyParser::parseFillRepeat(RefPtrWillBeRawPtr<CSSValue>& value1, RefPtrWillBeRawPtr<CSSValue>& value2)
{
    CSSValueID id = m_valueList->current()->id;
    if (id == CSSValueRepeatX) {
        m_implicitShorthand = true;
        value1 = cssValuePool().createIdentifierValue(CSSValueRepeat);
        value2 = cssValuePool().createIdentifierValue(CSSValueNoRepeat);
        m_valueList->next();
        return;
    }
    if (id == CSSValueRepeatY) {
        m_implicitShorthand = true;
        value1 = cssValuePool().createIdentifierValue(CSSValueNoRepeat);
        value2 = cssValuePool().createIdentifierValue(CSSValueRepeat);
        m_valueList->next();
        return;
    }
    if (id == CSSValueRepeat || id == CSSValueNoRepeat || id == CSSValueRound || id == CSSValueSpace)
        value1 = cssValuePool().createIdentifierValue(id);
    else {
        value1 = nullptr;
        return;
    }

    CSSParserValue* value = m_valueList->next();

    // Parse the second value if one is available
    if (value && !isComma(value)) {
        id = value->id;
        if (id == CSSValueRepeat || id == CSSValueNoRepeat || id == CSSValueRound || id == CSSValueSpace) {
            value2 = cssValuePool().createIdentifierValue(id);
            m_valueList->next();
            return;
        }
    }

    // If only one value was specified, value2 is the same as value1.
    m_implicitShorthand = true;
    value2 = cssValuePool().createIdentifierValue(toCSSPrimitiveValue(value1.get())->getValueID());
}

PassRefPtrWillBeRawPtr<CSSValue> CSSPropertyParser::parseFillSize(CSSPropertyID unresolvedProperty)
{
    CSSParserValue* value = m_valueList->current();
    m_valueList->next();

    if (value->id == CSSValueContain || value->id == CSSValueCover)
        return cssValuePool().createIdentifierValue(value->id);

    RefPtrWillBeRawPtr<CSSPrimitiveValue> parsedValue1 = nullptr;

    if (value->id == CSSValueAuto)
        parsedValue1 = cssValuePool().createIdentifierValue(CSSValueAuto);
    else {
        if (!validUnit(value, FLength | FPercent))
            return nullptr;
        parsedValue1 = createPrimitiveNumericValue(value);
    }

    RefPtrWillBeRawPtr<CSSPrimitiveValue> parsedValue2 = nullptr;
    value = m_valueList->current();
    if (value) {
        if (value->id == CSSValueAuto) {
            // `auto' is the default
            m_valueList->next();
        } else if (validUnit(value, FLength | FPercent)) {
            parsedValue2 = createPrimitiveNumericValue(value);
            m_valueList->next();
        }
    } else if (unresolvedProperty == CSSPropertyAliasWebkitBackgroundSize) {
        // For backwards compatibility we set the second value to the first if it is omitted.
        // We only need to do this for -webkit-background-size. It should be safe to let masks match
        // the real property.
        parsedValue2 = parsedValue1;
    }

    if (!parsedValue2)
        return parsedValue1;

    return createPrimitiveValuePair(parsedValue1.release(), parsedValue2.release(), Pair::KeepIdenticalValues);
}

bool CSSPropertyParser::parseFillProperty(CSSPropertyID propId, CSSPropertyID& propId1, CSSPropertyID& propId2,
    RefPtrWillBeRawPtr<CSSValue>& retValue1, RefPtrWillBeRawPtr<CSSValue>& retValue2)
{
    // We initially store the first value in value/value2, and only create
    // CSSValueLists if we have more values.
    RefPtrWillBeRawPtr<CSSValueList> values = nullptr;
    RefPtrWillBeRawPtr<CSSValueList> values2 = nullptr;
    RefPtrWillBeRawPtr<CSSValue> value = nullptr;
    RefPtrWillBeRawPtr<CSSValue> value2 = nullptr;

    retValue1 = retValue2 = nullptr;
    propId1 = resolveCSSPropertyID(propId);
    propId2 = propId1;
    if (propId == CSSPropertyBackgroundPosition) {
        propId1 = CSSPropertyBackgroundPositionX;
        propId2 = CSSPropertyBackgroundPositionY;
    } else if (propId == CSSPropertyWebkitMaskPosition) {
        propId1 = CSSPropertyWebkitMaskPositionX;
        propId2 = CSSPropertyWebkitMaskPositionY;
    } else if (propId == CSSPropertyBackgroundRepeat) {
        propId1 = CSSPropertyBackgroundRepeatX;
        propId2 = CSSPropertyBackgroundRepeatY;
    } else if (propId == CSSPropertyWebkitMaskRepeat) {
        propId1 = CSSPropertyWebkitMaskRepeatX;
        propId2 = CSSPropertyWebkitMaskRepeatY;
    }

    while (true) {
        RefPtrWillBeRawPtr<CSSValue> currValue = nullptr;
        RefPtrWillBeRawPtr<CSSValue> currValue2 = nullptr;

        Units unitless = FUnknown;
        CSSParserValue* val = m_valueList->current();
        ASSERT(val);

        switch (propId) {
        case CSSPropertyBackgroundColor:
            currValue = parseColor(val);
            if (currValue)
                m_valueList->next();
            break;
        case CSSPropertyBackgroundAttachment:
            if (val->id == CSSValueScroll || val->id == CSSValueFixed || val->id == CSSValueLocal) {
                currValue = cssValuePool().createIdentifierValue(val->id);
                m_valueList->next();
            }
            break;
        case CSSPropertyBackgroundImage:
        case CSSPropertyWebkitMaskImage:
            if (parseFillImage(m_valueList, currValue))
                m_valueList->next();
            break;
        case CSSPropertyWebkitBackgroundClip:
        case CSSPropertyWebkitBackgroundOrigin:
        case CSSPropertyWebkitMaskClip:
        case CSSPropertyWebkitMaskOrigin:
            // The first three values here are deprecated and do not apply to the version of the property that has
            // the -webkit- prefix removed.
            if (val->id == CSSValueBorder || val->id == CSSValuePadding || val->id == CSSValueContent
                || val->id == CSSValueBorderBox || val->id == CSSValuePaddingBox || val->id == CSSValueContentBox
                || ((propId == CSSPropertyWebkitBackgroundClip || propId == CSSPropertyWebkitMaskClip)
                    && (val->id == CSSValueText || val->id == CSSValueWebkitText))) {
                currValue = cssValuePool().createIdentifierValue(val->id);
                m_valueList->next();
            }
            break;
        case CSSPropertyBackgroundClip:
            if (parseBackgroundClip(val, currValue))
                m_valueList->next();
            break;
        case CSSPropertyBackgroundOrigin:
            if (val->id == CSSValueBorderBox || val->id == CSSValuePaddingBox || val->id == CSSValueContentBox) {
                currValue = cssValuePool().createIdentifierValue(val->id);
                m_valueList->next();
            }
            break;
        case CSSPropertyBackgroundPosition:
            if (!inShorthand())
                unitless = FUnitlessQuirk;
            // fall-through
        case CSSPropertyWebkitMaskPosition:
            parseFillPosition(m_valueList, currValue, currValue2, unitless);
            // parseFillPosition advances the m_valueList pointer.
            break;
        case CSSPropertyBackgroundPositionX:
        case CSSPropertyWebkitMaskPositionX: {
            currValue = parseFillPositionX(m_valueList);
            if (currValue)
                m_valueList->next();
            break;
        }
        case CSSPropertyBackgroundPositionY:
        case CSSPropertyWebkitMaskPositionY: {
            currValue = parseFillPositionY(m_valueList);
            if (currValue)
                m_valueList->next();
            break;
        }
        case CSSPropertyWebkitBackgroundComposite:
        case CSSPropertyWebkitMaskComposite:
            if (val->id >= CSSValueClear && val->id <= CSSValuePlusLighter) {
                currValue = cssValuePool().createIdentifierValue(val->id);
                m_valueList->next();
            }
            break;
        case CSSPropertyBackgroundBlendMode:
            if (val->id == CSSValueNormal || val->id == CSSValueMultiply
                || val->id == CSSValueScreen || val->id == CSSValueOverlay || val->id == CSSValueDarken
                || val->id == CSSValueLighten ||  val->id == CSSValueColorDodge || val->id == CSSValueColorBurn
                || val->id == CSSValueHardLight || val->id == CSSValueSoftLight || val->id == CSSValueDifference
                || val->id == CSSValueExclusion || val->id == CSSValueHue || val->id == CSSValueSaturation
                || val->id == CSSValueColor || val->id == CSSValueLuminosity) {
                currValue = cssValuePool().createIdentifierValue(val->id);
                m_valueList->next();
            }
            break;
        case CSSPropertyBackgroundRepeat:
        case CSSPropertyWebkitMaskRepeat:
            parseFillRepeat(currValue, currValue2);
            // parseFillRepeat advances the m_valueList pointer
            break;
        case CSSPropertyBackgroundSize:
        case CSSPropertyAliasWebkitBackgroundSize:
        case CSSPropertyWebkitMaskSize: {
            currValue = parseFillSize(propId);
            break;
        }
        case CSSPropertyMaskSourceType: {
            ASSERT(RuntimeEnabledFeatures::cssMaskSourceTypeEnabled());
            if (val->id == CSSValueAuto || val->id == CSSValueAlpha || val->id == CSSValueLuminance) {
                currValue = cssValuePool().createIdentifierValue(val->id);
                m_valueList->next();
            } else {
                currValue = nullptr;
            }
            break;
        }
        default:
            break;
        }
        if (!currValue)
            return false;

        if (value && !values) {
            values = CSSValueList::createCommaSeparated();
            values->append(value.release());
        }

        if (value2 && !values2) {
            values2 = CSSValueList::createCommaSeparated();
            values2->append(value2.release());
        }

        if (values)
            values->append(currValue.release());
        else
            value = currValue.release();
        if (currValue2) {
            if (values2)
                values2->append(currValue2.release());
            else
                value2 = currValue2.release();
        }

        // When parsing any fill shorthand property, we let it handle building up the lists for all
        // properties.
        if (inShorthand())
            break;

        if (!m_valueList->current())
            break;
        if (!consumeComma(m_valueList) || !m_valueList->current())
            return false;
    }

    if (values) {
        ASSERT(values->length());
        retValue1 = values.release();
        if (values2) {
            ASSERT(values2->length());
            retValue2 = values2.release();
        }
    } else {
        ASSERT(value);
        retValue1 = value.release();
        retValue2 = value2.release();
    }

    return true;
}

PassRefPtrWillBeRawPtr<CSSValue> CSSPropertyParser::parseAnimationDelay()
{
    CSSParserValue* value = m_valueList->current();
    if (validUnit(value, FTime))
        return createPrimitiveNumericValue(value);
    return nullptr;
}

PassRefPtrWillBeRawPtr<CSSValue> CSSPropertyParser::parseAnimationDirection()
{
    CSSParserValue* value = m_valueList->current();
    if (value->id == CSSValueNormal || value->id == CSSValueAlternate || value->id == CSSValueReverse || value->id == CSSValueAlternateReverse)
        return cssValuePool().createIdentifierValue(value->id);
    return nullptr;
}

PassRefPtrWillBeRawPtr<CSSValue> CSSPropertyParser::parseAnimationDuration()
{
    CSSParserValue* value = m_valueList->current();
    if (validUnit(value, FTime | FNonNeg))
        return createPrimitiveNumericValue(value);
    return nullptr;
}

PassRefPtrWillBeRawPtr<CSSValue> CSSPropertyParser::parseAnimationFillMode()
{
    CSSParserValue* value = m_valueList->current();
    if (value->id == CSSValueNone || value->id == CSSValueForwards || value->id == CSSValueBackwards || value->id == CSSValueBoth)
        return cssValuePool().createIdentifierValue(value->id);
    return nullptr;
}

PassRefPtrWillBeRawPtr<CSSValue> CSSPropertyParser::parseAnimationIterationCount()
{
    CSSParserValue* value = m_valueList->current();
    if (value->id == CSSValueInfinite)
        return cssValuePool().createIdentifierValue(value->id);
    if (validUnit(value, FNumber | FNonNeg))
        return createPrimitiveNumericValue(value);
    return nullptr;
}

PassRefPtrWillBeRawPtr<CSSValue> CSSPropertyParser::parseAnimationName(bool allowQuotedName)
{
    CSSParserValue* value = m_valueList->current();

    if (value->id == CSSValueNone)
        return cssValuePool().createIdentifierValue(CSSValueNone);

    if (value->m_unit == CSSParserValue::Identifier)
        return createPrimitiveCustomIdentValue(value);

    if (allowQuotedName && value->unit() == CSSPrimitiveValue::UnitType::String) {
        // Legacy support for strings in prefixed animations
        if (m_context.useCounter())
            m_context.useCounter()->count(UseCounter::QuotedAnimationName);
        if (equalIgnoringCase(value->string, "none"))
            return cssValuePool().createIdentifierValue(CSSValueNone);
        return createPrimitiveCustomIdentValue(value);
    }

    return nullptr;
}

PassRefPtrWillBeRawPtr<CSSValue> CSSPropertyParser::parseAnimationPlayState()
{
    CSSParserValue* value = m_valueList->current();
    if (value->id == CSSValueRunning || value->id == CSSValuePaused)
        return cssValuePool().createIdentifierValue(value->id);
    return nullptr;
}

PassRefPtrWillBeRawPtr<CSSValue> CSSPropertyParser::parseAnimationProperty()
{
    CSSParserValue* value = m_valueList->current();
    if (value->m_unit != CSSParserValue::Identifier)
        return nullptr;
    // Since all is valid css property keyword, cssPropertyID for all
    // returns non-null value. We need to check "all" before
    // cssPropertyID check.
    if (value->id == CSSValueAll)
        return cssValuePool().createIdentifierValue(CSSValueAll);
    CSSPropertyID property = unresolvedCSSPropertyID(value->string);
    if (property) {
        ASSERT(CSSPropertyMetadata::isEnabledProperty(property));
        return cssValuePool().createIdentifierValue(property);
    }
    if (value->id == CSSValueNone)
        return cssValuePool().createIdentifierValue(CSSValueNone);
    if (value->id == CSSValueInitial || value->id == CSSValueInherit)
        return nullptr;
    return createPrimitiveCustomIdentValue(value);
}

bool CSSPropertyParser::parseCubicBezierTimingFunctionValue(CSSParserValueList*& args, double& result)
{
    CSSParserValue* v = args->current();
    if (!validUnit(v, FNumber))
        return false;
    result = v->fValue;
    v = args->next();
    if (!v)
        // The last number in the function has no comma after it, so we're done.
        return true;
    return consumeComma(args);
}

PassRefPtrWillBeRawPtr<CSSValue> CSSPropertyParser::parseAnimationTimingFunction()
{
    CSSParserValue* value = m_valueList->current();
    if (value->id == CSSValueEase || value->id == CSSValueLinear || value->id == CSSValueEaseIn || value->id == CSSValueEaseOut
        || value->id == CSSValueEaseInOut || value->id == CSSValueStepStart || value->id == CSSValueStepEnd
        || value->id == CSSValueStepMiddle)
        return cssValuePool().createIdentifierValue(value->id);

    // We must be a function.
    if (value->m_unit != CSSParserValue::Function)
        return nullptr;

    CSSParserValueList* args = value->function->args.get();

    if (value->function->id == CSSValueSteps) {
        // For steps, 1 or 2 params must be specified (comma-separated)
        if (!args || (args->size() != 1 && args->size() != 3))
            return nullptr;

        // There are two values.
        int numSteps;
        StepsTimingFunction::StepAtPosition stepAtPosition = StepsTimingFunction::End;

        CSSParserValue* v = args->current();
        if (!validUnit(v, FInteger))
            return nullptr;
        numSteps = clampTo<int>(v->fValue);
        if (numSteps < 1)
            return nullptr;

        if (args->next()) {
            // There is a comma so we need to parse the second value
            if (!consumeComma(args))
                return nullptr;
            switch (args->current()->id) {
            case CSSValueMiddle:
                if (!RuntimeEnabledFeatures::webAnimationsAPIEnabled())
                    return nullptr;
                stepAtPosition = StepsTimingFunction::Middle;
                break;
            case CSSValueStart:
                stepAtPosition = StepsTimingFunction::Start;
                break;
            case CSSValueEnd:
                stepAtPosition = StepsTimingFunction::End;
                break;
            default:
                return nullptr;
            }
        }

        return CSSStepsTimingFunctionValue::create(numSteps, stepAtPosition);
    }

    if (value->function->id == CSSValueCubicBezier) {
        // For cubic bezier, 4 values must be specified.
        if (!args || args->size() != 7)
            return nullptr;

        // There are two points specified. The x values must be between 0 and 1 but the y values can exceed this range.
        double x1, y1, x2, y2;

        if (!parseCubicBezierTimingFunctionValue(args, x1))
            return nullptr;
        if (x1 < 0 || x1 > 1)
            return nullptr;
        if (!parseCubicBezierTimingFunctionValue(args, y1))
            return nullptr;
        if (!parseCubicBezierTimingFunctionValue(args, x2))
            return nullptr;
        if (x2 < 0 || x2 > 1)
            return nullptr;
        if (!parseCubicBezierTimingFunctionValue(args, y2))
            return nullptr;

        return CSSCubicBezierTimingFunctionValue::create(x1, y1, x2, y2);
    }

    return nullptr;
}

PassRefPtrWillBeRawPtr<CSSValue> CSSPropertyParser::parseAnimationProperty(CSSPropertyID propId, bool useLegacyParsing)
{
    RefPtrWillBeRawPtr<CSSValue> value = nullptr;
    switch (propId) {
    case CSSPropertyAnimationDelay:
    case CSSPropertyTransitionDelay:
        value = parseAnimationDelay();
        break;
    case CSSPropertyAnimationDirection:
        value = parseAnimationDirection();
        break;
    case CSSPropertyAnimationDuration:
    case CSSPropertyTransitionDuration:
        value = parseAnimationDuration();
        break;
    case CSSPropertyAnimationFillMode:
        value = parseAnimationFillMode();
        break;
    case CSSPropertyAnimationIterationCount:
        value = parseAnimationIterationCount();
        break;
    case CSSPropertyAnimationName:
        value = parseAnimationName(useLegacyParsing);
        break;
    case CSSPropertyAnimationPlayState:
        value = parseAnimationPlayState();
        break;
    case CSSPropertyTransitionProperty:
        value = parseAnimationProperty();
        break;
    case CSSPropertyAnimationTimingFunction:
    case CSSPropertyTransitionTimingFunction:
        value = parseAnimationTimingFunction();
        break;
    default:
        ASSERT_NOT_REACHED();
        return nullptr;
    }

    if (value)
        m_valueList->next();
    return value.release();
}

PassRefPtrWillBeRawPtr<CSSValueList> CSSPropertyParser::parseAnimationPropertyList(CSSPropertyID propId, bool useLegacyParsing)
{
    RefPtrWillBeRawPtr<CSSValueList> list = CSSValueList::createCommaSeparated();
    while (true) {
        RefPtrWillBeRawPtr<CSSValue> value = parseAnimationProperty(propId, useLegacyParsing);
        if (!value)
            return nullptr;
        list->append(value.release());
        if (!m_valueList->current())
            break;
        if (!consumeComma(m_valueList) || !m_valueList->current())
            return nullptr;
    }
    if (propId == CSSPropertyTransitionProperty && !isValidTransitionPropertyList(list.get()))
        return nullptr;
    ASSERT(list->length());
    return list.release();
}

static inline bool isCSSWideKeyword(const CSSParserValue& value)
{
    return value.id == CSSValueInitial || value.id == CSSValueInherit || value.id == CSSValueUnset || value.id == CSSValueDefault;
}

static inline bool isValidCustomIdentForGridPositions(const CSSParserValue& value)
{
    // FIXME: we need a more general solution for <custom-ident> in all properties.
    return value.m_unit == CSSParserValue::Identifier && value.id != CSSValueSpan && value.id != CSSValueAuto && !isCSSWideKeyword(value);
}

// The function parses [ <integer> || <custom-ident> ] in <grid-line> (which can be stand alone or with 'span').
bool CSSPropertyParser::parseIntegerOrCustomIdentFromGridPosition(RefPtrWillBeRawPtr<CSSPrimitiveValue>& numericValue, RefPtrWillBeRawPtr<CSSPrimitiveValue>& gridLineName)
{
    CSSParserValue* value = m_valueList->current();
    if (validUnit(value, FInteger) && value->fValue) {
        numericValue = createPrimitiveNumericValue(value);
        value = m_valueList->next();
        if (value && isValidCustomIdentForGridPositions(*value)) {
            gridLineName = createPrimitiveCustomIdentValue(m_valueList->current());
            m_valueList->next();
        }
        return true;
    }

    if (isValidCustomIdentForGridPositions(*value)) {
        gridLineName = createPrimitiveCustomIdentValue(m_valueList->current());
        value = m_valueList->next();
        if (value && validUnit(value, FInteger) && value->fValue) {
            numericValue = createPrimitiveNumericValue(value);
            m_valueList->next();
        }
        return true;
    }

    return false;
}

PassRefPtrWillBeRawPtr<CSSValue> CSSPropertyParser::parseGridPosition()
{
    ASSERT(RuntimeEnabledFeatures::cssGridLayoutEnabled());

    CSSParserValue* value = m_valueList->current();
    if (value->id == CSSValueAuto) {
        m_valueList->next();
        return cssValuePool().createIdentifierValue(CSSValueAuto);
    }

    RefPtrWillBeRawPtr<CSSPrimitiveValue> numericValue = nullptr;
    RefPtrWillBeRawPtr<CSSPrimitiveValue> gridLineName = nullptr;
    bool hasSeenSpanKeyword = false;

    if (parseIntegerOrCustomIdentFromGridPosition(numericValue, gridLineName)) {
        value = m_valueList->current();
        if (value && value->id == CSSValueSpan) {
            hasSeenSpanKeyword = true;
            m_valueList->next();
        }
    } else if (value->id == CSSValueSpan) {
        hasSeenSpanKeyword = true;
        if (CSSParserValue* nextValue = m_valueList->next()) {
            if (!isForwardSlashOperator(nextValue) && !parseIntegerOrCustomIdentFromGridPosition(numericValue, gridLineName))
                return nullptr;
        }
    }

    // Check that we have consumed all the value list. For shorthands, the parser will pass
    // the whole value list (including the opposite position).
    if (m_valueList->current() && !isForwardSlashOperator(m_valueList->current()))
        return nullptr;

    // If we didn't parse anything, this is not a valid grid position.
    if (!hasSeenSpanKeyword && !gridLineName && !numericValue)
        return nullptr;

    // Negative numbers are not allowed for span (but are for <integer>).
    if (hasSeenSpanKeyword && numericValue && numericValue->getIntValue() < 0)
        return nullptr;

    // For the <custom-ident> case.
    if (gridLineName && !numericValue && !hasSeenSpanKeyword)
        return cssValuePool().createValue(gridLineName->getStringValue(), CSSPrimitiveValue::UnitType::CustomIdentifier);

    RefPtrWillBeRawPtr<CSSValueList> values = CSSValueList::createSpaceSeparated();
    if (hasSeenSpanKeyword)
        values->append(cssValuePool().createIdentifierValue(CSSValueSpan));
    if (numericValue)
        values->append(numericValue.release());
    if (gridLineName)
        values->append(gridLineName.release());
    ASSERT(values->length());
    return values.release();
}

static PassRefPtrWillBeRawPtr<CSSValue> gridMissingGridPositionValue(CSSValue* value)
{
    if (value->isPrimitiveValue() && toCSSPrimitiveValue(value)->isCustomIdent())
        return value;

    return cssValuePool().createIdentifierValue(CSSValueAuto);
}

bool CSSPropertyParser::parseGridItemPositionShorthand(CSSPropertyID shorthandId, bool important)
{
    ShorthandScope scope(this, shorthandId);
    const StylePropertyShorthand& shorthand = shorthandForProperty(shorthandId);
    ASSERT(shorthand.length() == 2);

    RefPtrWillBeRawPtr<CSSValue> startValue = parseGridPosition();
    if (!startValue)
        return false;

    RefPtrWillBeRawPtr<CSSValue> endValue = nullptr;
    if (m_valueList->current()) {
        if (!isForwardSlashOperator(m_valueList->current()))
            return false;

        if (!m_valueList->next())
            return false;

        endValue = parseGridPosition();
        if (!endValue || m_valueList->current())
            return false;
    } else {
        endValue = gridMissingGridPositionValue(startValue.get());
    }

    addProperty(shorthand.properties()[0], startValue, important);
    addProperty(shorthand.properties()[1], endValue, important);
    return true;
}

bool CSSPropertyParser::parseGridTemplateRowsAndAreas(PassRefPtrWillBeRawPtr<CSSValue> templateColumns, bool important)
{
    NamedGridAreaMap gridAreaMap;
    size_t rowCount = 0;
    size_t columnCount = 0;
    bool trailingIdentWasAdded = false;
    RefPtrWillBeRawPtr<CSSValueList> templateRows = CSSValueList::createSpaceSeparated();

    // At least template-areas strings must be defined.
    if (!m_valueList->current())
        return false;

    while (m_valueList->current()) {
        // Handle leading <custom-ident>*.
        if (!parseGridLineNames(*m_valueList, *templateRows, trailingIdentWasAdded ? toCSSGridLineNamesValue(templateRows->item(templateRows->length() - 1)) : nullptr))
            return false;

        // Handle a template-area's row.
        if (!parseGridTemplateAreasRow(gridAreaMap, rowCount, columnCount))
            return false;
        ++rowCount;

        // Handle template-rows's track-size.
        if (m_valueList->current() && m_valueList->current()->unit() != CSSPrimitiveValue::UnitType::String) {
            RefPtrWillBeRawPtr<CSSValue> value = parseGridTrackSize(*m_valueList);
            if (!value)
                return false;
            templateRows->append(value);
        } else {
            templateRows->append(cssValuePool().createIdentifierValue(CSSValueAuto));
        }

        // This will handle the trailing/leading <custom-ident>* in the grammar.
        if (!parseGridLineNames(*m_valueList, *templateRows))
            return false;
        trailingIdentWasAdded = templateRows->item(templateRows->length() - 1)->isGridLineNamesValue();
    }

    // [<track-list> /]?
    if (templateColumns)
        addProperty(CSSPropertyGridTemplateColumns, templateColumns, important);
    else
        addProperty(CSSPropertyGridTemplateColumns,  cssValuePool().createIdentifierValue(CSSValueNone), important);

    // [<line-names>? <string> [<track-size> <line-names>]? ]+
    RefPtrWillBeRawPtr<CSSValue> templateAreas = CSSGridTemplateAreasValue::create(gridAreaMap, rowCount, columnCount);
    addProperty(CSSPropertyGridTemplateAreas, templateAreas.release(), important);
    addProperty(CSSPropertyGridTemplateRows, templateRows.release(), important);

    return true;
}


bool CSSPropertyParser::parseGridTemplateShorthand(bool important)
{
    ASSERT(RuntimeEnabledFeatures::cssGridLayoutEnabled());

    ShorthandScope scope(this, CSSPropertyGridTemplate);
    ASSERT(gridTemplateShorthand().length() == 3);

    // At least "none" must be defined.
    if (!m_valueList->current())
        return false;

    bool firstValueIsNone = m_valueList->current()->id == CSSValueNone;

    // 1- 'none' case.
    if (firstValueIsNone && !m_valueList->next()) {
        addProperty(CSSPropertyGridTemplateColumns, cssValuePool().createIdentifierValue(CSSValueNone), important);
        addProperty(CSSPropertyGridTemplateRows, cssValuePool().createIdentifierValue(CSSValueNone), important);
        addProperty(CSSPropertyGridTemplateAreas, cssValuePool().createIdentifierValue(CSSValueNone), important);
        return true;
    }

    unsigned index = 0;
    RefPtrWillBeRawPtr<CSSValue> columnsValue = nullptr;
    if (firstValueIsNone) {
        columnsValue = cssValuePool().createIdentifierValue(CSSValueNone);
    } else {
        columnsValue = parseGridTrackList();
    }

    // 2- <grid-template-columns> / <grid-template-columns> syntax.
    if (columnsValue) {
        if (!(m_valueList->current() && isForwardSlashOperator(m_valueList->current()) && m_valueList->next()))
            return false;
        index = m_valueList->currentIndex();
        if (RefPtrWillBeRawPtr<CSSValue> rowsValue = parseGridTrackList()) {
            if (m_valueList->current())
                return false;
            addProperty(CSSPropertyGridTemplateColumns, columnsValue, important);
            addProperty(CSSPropertyGridTemplateRows, rowsValue, important);
            addProperty(CSSPropertyGridTemplateAreas, cssValuePool().createIdentifierValue(CSSValueNone), important);
            return true;
        }
    }


    // 3- [<track-list> /]? [<line-names>? <string> [<track-size> <line-names>]? ]+ syntax.
    // The template-columns <track-list> can't be 'none'.
    if (firstValueIsNone)
        return false;
    // It requires to rewind parsing due to previous syntax failures.
    m_valueList->setCurrentIndex(index);
    return parseGridTemplateRowsAndAreas(columnsValue, important);
}

bool CSSPropertyParser::parseGridShorthand(bool important)
{
    ShorthandScope scope(this, CSSPropertyGrid);
    ASSERT(shorthandForProperty(CSSPropertyGrid).length() == 6);

    // 1- <grid-template>
    if (parseGridTemplateShorthand(important)) {
        // It can only be specified the explicit or the implicit grid properties in a single grid declaration.
        // The sub-properties not specified are set to their initial value, as normal for shorthands.
        addProperty(CSSPropertyGridAutoFlow, cssValuePool().createImplicitInitialValue(), important);
        addProperty(CSSPropertyGridAutoColumns, cssValuePool().createImplicitInitialValue(), important);
        addProperty(CSSPropertyGridAutoRows, cssValuePool().createImplicitInitialValue(), important);
        return true;
    }

    // Need to rewind parsing to explore the alternative syntax of this shorthand.
    m_valueList->setCurrentIndex(0);

    // 2- <grid-auto-flow> [ <grid-auto-columns> [ / <grid-auto-rows> ]? ]
    if (!parseValue(CSSPropertyGridAutoFlow, important))
        return false;

    RefPtrWillBeRawPtr<CSSValue> autoColumnsValue = nullptr;
    RefPtrWillBeRawPtr<CSSValue> autoRowsValue = nullptr;

    if (m_valueList->current()) {
        autoColumnsValue = parseGridTrackSize(*m_valueList);
        if (!autoColumnsValue)
            return false;
        if (m_valueList->current()) {
            if (!isForwardSlashOperator(m_valueList->current()) || !m_valueList->next())
                return false;
            autoRowsValue = parseGridTrackSize(*m_valueList);
            if (!autoRowsValue)
                return false;
        }
        if (m_valueList->current())
            return false;
    } else {
        // Other omitted values are set to their initial values.
        autoColumnsValue = cssValuePool().createImplicitInitialValue();
        autoRowsValue = cssValuePool().createImplicitInitialValue();
    }

    // if <grid-auto-rows> value is omitted, it is set to the value specified for grid-auto-columns.
    if (!autoRowsValue)
        autoRowsValue = autoColumnsValue;

    addProperty(CSSPropertyGridAutoColumns, autoColumnsValue, important);
    addProperty(CSSPropertyGridAutoRows, autoRowsValue, important);

    // It can only be specified the explicit or the implicit grid properties in a single grid declaration.
    // The sub-properties not specified are set to their initial value, as normal for shorthands.
    addProperty(CSSPropertyGridTemplateColumns, cssValuePool().createImplicitInitialValue(), important);
    addProperty(CSSPropertyGridTemplateRows, cssValuePool().createImplicitInitialValue(), important);
    addProperty(CSSPropertyGridTemplateAreas, cssValuePool().createImplicitInitialValue(), important);

    return true;
}

bool CSSPropertyParser::parseGridAreaShorthand(bool important)
{
    ASSERT(RuntimeEnabledFeatures::cssGridLayoutEnabled());

    ShorthandScope scope(this, CSSPropertyGridArea);
    const StylePropertyShorthand& shorthand = gridAreaShorthand();
    ASSERT_UNUSED(shorthand, shorthand.length() == 4);

    RefPtrWillBeRawPtr<CSSValue> rowStartValue = parseGridPosition();
    if (!rowStartValue)
        return false;

    RefPtrWillBeRawPtr<CSSValue> columnStartValue = nullptr;
    if (!parseSingleGridAreaLonghand(columnStartValue))
        return false;

    RefPtrWillBeRawPtr<CSSValue> rowEndValue = nullptr;
    if (!parseSingleGridAreaLonghand(rowEndValue))
        return false;

    RefPtrWillBeRawPtr<CSSValue> columnEndValue = nullptr;
    if (!parseSingleGridAreaLonghand(columnEndValue))
        return false;

    if (!columnStartValue)
        columnStartValue = gridMissingGridPositionValue(rowStartValue.get());

    if (!rowEndValue)
        rowEndValue = gridMissingGridPositionValue(rowStartValue.get());

    if (!columnEndValue)
        columnEndValue = gridMissingGridPositionValue(columnStartValue.get());

    addProperty(CSSPropertyGridRowStart, rowStartValue, important);
    addProperty(CSSPropertyGridColumnStart, columnStartValue, important);
    addProperty(CSSPropertyGridRowEnd, rowEndValue, important);
    addProperty(CSSPropertyGridColumnEnd, columnEndValue, important);
    return true;
}

bool CSSPropertyParser::parseSingleGridAreaLonghand(RefPtrWillBeRawPtr<CSSValue>& property)
{
    if (!m_valueList->current())
        return true;

    if (!isForwardSlashOperator(m_valueList->current()))
        return false;

    if (!m_valueList->next())
        return false;

    property = parseGridPosition();
    return true;
}

static inline bool isClosingBracket(const CSSParserValue& value)
{
    return value.m_unit == CSSParserValue::Operator && value.iValue == ']';
}

bool CSSPropertyParser::parseGridLineNames(CSSParserValueList& inputList, CSSValueList& valueList, CSSGridLineNamesValue* previousNamedAreaTrailingLineNames)
{
    if (!inputList.current() || inputList.current()->m_unit != CSSParserValue::Operator || inputList.current()->iValue != '[')
        return true;

    // Skip '['
    inputList.next();

    RefPtrWillBeRawPtr<CSSGridLineNamesValue> lineNames = previousNamedAreaTrailingLineNames;
    if (!lineNames)
        lineNames = CSSGridLineNamesValue::create();

    while (CSSParserValue* identValue = inputList.current()) {
        if (isClosingBracket(*identValue))
            break;

        if (!isValidCustomIdentForGridPositions(*identValue))
            return false;

        RefPtrWillBeRawPtr<CSSPrimitiveValue> lineName = createPrimitiveCustomIdentValue(identValue);
        lineNames->append(lineName.release());
        inputList.next();
    }

    if (!inputList.current() || !isClosingBracket(*inputList.current()))
        return false;

    if (!previousNamedAreaTrailingLineNames)
        valueList.append(lineNames.release());

    // Consume ']'
    inputList.next();
    return true;
}

PassRefPtrWillBeRawPtr<CSSValue> CSSPropertyParser::parseGridTrackList()
{
    ASSERT(RuntimeEnabledFeatures::cssGridLayoutEnabled());

    CSSParserValue* value = m_valueList->current();
    if (value->id == CSSValueNone) {
        m_valueList->next();
        return cssValuePool().createIdentifierValue(CSSValueNone);
    }

    RefPtrWillBeRawPtr<CSSValueList> values = CSSValueList::createSpaceSeparated();
    // Handle leading  <custom-ident>*.
    if (!parseGridLineNames(*m_valueList, *values))
        return nullptr;

    bool seenTrackSizeOrRepeatFunction = false;
    while (CSSParserValue* currentValue = m_valueList->current()) {
        if (isForwardSlashOperator(currentValue))
            break;
        if (currentValue->m_unit == CSSParserValue::Function && currentValue->function->id == CSSValueRepeat) {
            if (!parseGridTrackRepeatFunction(*values))
                return nullptr;
            seenTrackSizeOrRepeatFunction = true;
        } else {
            RefPtrWillBeRawPtr<CSSValue> value = parseGridTrackSize(*m_valueList);
            if (!value)
                return nullptr;
            values->append(value);
            seenTrackSizeOrRepeatFunction = true;
        }
        // This will handle the trailing <custom-ident>* in the grammar.
        if (!parseGridLineNames(*m_valueList, *values))
            return nullptr;
    }

    // We should have found a <track-size> or else it is not a valid <track-list>
    if (!seenTrackSizeOrRepeatFunction)
        return nullptr;

    return values;
}

bool CSSPropertyParser::parseGridTrackRepeatFunction(CSSValueList& list)
{
    CSSParserValueList* arguments = m_valueList->current()->function->args.get();
    if (!arguments || arguments->size() < 3 || !validUnit(arguments->valueAt(0), FPositiveInteger) || !isComma(arguments->valueAt(1)))
        return false;

    ASSERT(arguments->valueAt(0)->fValue > 0);
    size_t repetitions = clampTo<size_t>(arguments->valueAt(0)->fValue, 0, kGridMaxTracks);

    RefPtrWillBeRawPtr<CSSValueList> repeatedValues = CSSValueList::createSpaceSeparated();
    arguments->next(); // Skip the repetition count.
    arguments->next(); // Skip the comma.

    // Handle leading <custom-ident>*.
    if (!parseGridLineNames(*arguments, *repeatedValues))
        return false;

    size_t numberOfTracks = 0;
    while (arguments->current()) {
        RefPtrWillBeRawPtr<CSSValue> trackSize = parseGridTrackSize(*arguments);
        if (!trackSize)
            return false;

        repeatedValues->append(trackSize);
        ++numberOfTracks;

        // This takes care of any trailing <custom-ident>* in the grammar.
        if (!parseGridLineNames(*arguments, *repeatedValues))
            return false;
    }

    // We should have found at least one <track-size> or else it is not a valid <track-list>.
    if (!numberOfTracks)
        return false;

    // We clamp the number of repetitions to a multiple of the repeat() track list's size, while staying below the max
    // grid size.
    repetitions = std::min(repetitions, kGridMaxTracks / numberOfTracks);

    for (size_t i = 0; i < repetitions; ++i) {
        for (size_t j = 0; j < repeatedValues->length(); ++j)
            list.append(repeatedValues->item(j));
    }

    // parseGridTrackSize iterated over the repeat arguments, move to the next value.
    m_valueList->next();
    return true;
}


PassRefPtrWillBeRawPtr<CSSValue> CSSPropertyParser::parseGridTrackSize(CSSParserValueList& inputList)
{
    ASSERT(RuntimeEnabledFeatures::cssGridLayoutEnabled());

    CSSParserValue* currentValue = inputList.current();
    inputList.next();

    if (currentValue->id == CSSValueAuto)
        return cssValuePool().createIdentifierValue(CSSValueAuto);

    if (currentValue->m_unit == CSSParserValue::Function && currentValue->function->id == CSSValueMinmax) {
        // The spec defines the following grammar: minmax( <track-breadth> , <track-breadth> )
        CSSParserValueList* arguments = currentValue->function->args.get();
        if (!arguments || arguments->size() != 3 || !isComma(arguments->valueAt(1)))
            return nullptr;

        RefPtrWillBeRawPtr<CSSPrimitiveValue> minTrackBreadth = parseGridBreadth(arguments->valueAt(0));
        if (!minTrackBreadth)
            return nullptr;

        RefPtrWillBeRawPtr<CSSPrimitiveValue> maxTrackBreadth = parseGridBreadth(arguments->valueAt(2));
        if (!maxTrackBreadth)
            return nullptr;

        RefPtrWillBeRawPtr<CSSFunctionValue> result = CSSFunctionValue::create(CSSValueMinmax);
        result->append(minTrackBreadth);
        result->append(maxTrackBreadth);
        return result.release();
    }

    return parseGridBreadth(currentValue);
}

PassRefPtrWillBeRawPtr<CSSPrimitiveValue> CSSPropertyParser::parseGridBreadth(CSSParserValue* currentValue)
{
    if (currentValue->id == CSSValueMinContent || currentValue->id == CSSValueMaxContent || currentValue->id == CSSValueAuto)
        return cssValuePool().createIdentifierValue(currentValue->id);

    if (currentValue->unit() == CSSPrimitiveValue::UnitType::Fraction) {
        double flexValue = currentValue->fValue;

        // Fractional unit is a non-negative dimension.
        if (flexValue <= 0)
            return nullptr;

        return cssValuePool().createValue(flexValue, CSSPrimitiveValue::UnitType::Fraction);
    }

    if (!validUnit(currentValue, FNonNeg | FLength | FPercent))
        return nullptr;

    return createPrimitiveNumericValue(currentValue);
}

static Vector<String> parseGridTemplateAreasColumnNames(const String& gridRowNames)
{
    ASSERT(!gridRowNames.isEmpty());
    Vector<String> columnNames;
    // Using StringImpl to avoid checks and indirection in every call to String::operator[].
    StringImpl& text = *gridRowNames.impl();

    StringBuilder areaName;
    for (unsigned i = 0; i < text.length(); ++i) {
        if (text[i] == ' ') {
            if (!areaName.isEmpty()) {
                columnNames.append(areaName.toString());
                areaName.clear();
            }
            continue;
        }
        if (text[i] == '.') {
            if (areaName == ".")
                continue;
            if (!areaName.isEmpty()) {
                columnNames.append(areaName.toString());
                areaName.clear();
            }
        } else {
            if (areaName == ".") {
                columnNames.append(areaName.toString());
                areaName.clear();
            }
        }

        areaName.append(text[i]);
    }

    if (!areaName.isEmpty())
        columnNames.append(areaName.toString());

    return columnNames;
}

bool CSSPropertyParser::parseGridTemplateAreasRow(NamedGridAreaMap& gridAreaMap, const size_t rowCount, size_t& columnCount)
{
    CSSParserValue* currentValue = m_valueList->current();
    if (!currentValue || currentValue->unit() != CSSPrimitiveValue::UnitType::String)
        return false;

    String gridRowNames = currentValue->string;
    if (gridRowNames.isEmpty() || gridRowNames.containsOnlyWhitespace())
        return false;

    Vector<String> columnNames = parseGridTemplateAreasColumnNames(gridRowNames);
    if (!columnCount) {
        columnCount = columnNames.size();
        ASSERT(columnCount);
    } else if (columnCount != columnNames.size()) {
        // The declaration is invalid is all the rows don't have the number of columns.
        return false;
    }

    for (size_t currentCol = 0; currentCol < columnCount; ++currentCol) {
        const String& gridAreaName = columnNames[currentCol];

        // Unamed areas are always valid (we consider them to be 1x1).
        if (gridAreaName == ".")
            continue;

        // We handle several grid areas with the same name at once to simplify the validation code.
        size_t lookAheadCol;
        for (lookAheadCol = currentCol; lookAheadCol < (columnCount - 1); ++lookAheadCol) {
            if (columnNames[lookAheadCol + 1] != gridAreaName)
                break;
        }

        NamedGridAreaMap::iterator gridAreaIt = gridAreaMap.find(gridAreaName);
        if (gridAreaIt == gridAreaMap.end()) {
            gridAreaMap.add(gridAreaName, GridCoordinate(GridSpan(rowCount, rowCount), GridSpan(currentCol, lookAheadCol)));
        } else {
            GridCoordinate& gridCoordinate = gridAreaIt->value;

            // The following checks test that the grid area is a single filled-in rectangle.
            // 1. The new row is adjacent to the previously parsed row.
            if (rowCount != gridCoordinate.rows.resolvedFinalPosition.next().toInt())
                return false;

            // 2. The new area starts at the same position as the previously parsed area.
            if (currentCol != gridCoordinate.columns.resolvedInitialPosition.toInt())
                return false;

            // 3. The new area ends at the same position as the previously parsed area.
            if (lookAheadCol != gridCoordinate.columns.resolvedFinalPosition.toInt())
                return false;

            ++gridCoordinate.rows.resolvedFinalPosition;
        }
        currentCol = lookAheadCol;
    }

    m_valueList->next();
    return true;
}

PassRefPtrWillBeRawPtr<CSSValue> CSSPropertyParser::parseGridTemplateAreas()
{
    if (m_valueList->current() && m_valueList->current()->id == CSSValueNone) {
        m_valueList->next();
        return cssValuePool().createIdentifierValue(CSSValueNone);
    }

    NamedGridAreaMap gridAreaMap;
    size_t rowCount = 0;
    size_t columnCount = 0;

    while (m_valueList->current()) {
        if (!parseGridTemplateAreasRow(gridAreaMap, rowCount, columnCount))
            return nullptr;
        ++rowCount;
    }

    if (!rowCount || !columnCount)
        return nullptr;

    return CSSGridTemplateAreasValue::create(gridAreaMap, rowCount, columnCount);
}

PassRefPtrWillBeRawPtr<CSSValue> CSSPropertyParser::parseGridAutoFlow(CSSParserValueList& list)
{
    // [ row | column ] || dense
    ASSERT(RuntimeEnabledFeatures::cssGridLayoutEnabled());

    CSSParserValue* value = list.current();
    if (!value)
        return nullptr;

    RefPtrWillBeRawPtr<CSSValueList> parsedValues = CSSValueList::createSpaceSeparated();

    // First parameter.
    CSSValueID firstId = value->id;
    if (firstId != CSSValueRow && firstId != CSSValueColumn && firstId != CSSValueDense)
        return nullptr;
    parsedValues->append(cssValuePool().createIdentifierValue(firstId));

    // Second parameter, if any.
    value = list.next();
    if (value) {
        switch (firstId) {
        case CSSValueRow:
        case CSSValueColumn:
            if (value->id != CSSValueDense)
                return parsedValues;
            break;
        case CSSValueDense:
            if (value->id != CSSValueRow && value->id != CSSValueColumn)
                return parsedValues;
            break;
        default:
            return parsedValues;
        }
        parsedValues->append(cssValuePool().createIdentifierValue(value->id));
        list.next();
    }

    return parsedValues;
}

PassRefPtrWillBeRawPtr<CSSValue> CSSPropertyParser::parseCounterContent(CSSParserValueList* args, bool counters)
{
    unsigned numArgs = args->size();
    if (counters && numArgs != 3 && numArgs != 5)
        return nullptr;
    if (!counters && numArgs != 1 && numArgs != 3)
        return nullptr;

    CSSParserValue* i = args->current();
    if (i->m_unit != CSSParserValue::Identifier)
        return nullptr;
    RefPtrWillBeRawPtr<CSSPrimitiveValue> identifier = createPrimitiveCustomIdentValue(i);

    RefPtrWillBeRawPtr<CSSPrimitiveValue> separator = nullptr;
    if (!counters)
        separator = cssValuePool().createValue(String(), CSSPrimitiveValue::UnitType::CustomIdentifier);
    else {
        args->next();
        if (!consumeComma(args))
            return nullptr;

        i = args->current();
        if (i->unit() != CSSPrimitiveValue::UnitType::String)
            return nullptr;

        separator = createPrimitiveCustomIdentValue(i);
    }

    RefPtrWillBeRawPtr<CSSPrimitiveValue> listStyle = nullptr;
    i = args->next();
    if (!i) // Make the list style default decimal
        listStyle = cssValuePool().createIdentifierValue(CSSValueDecimal);
    else {
        if (!consumeComma(args))
            return nullptr;

        i = args->current();
        if (i->m_unit != CSSParserValue::Identifier)
            return nullptr;

        CSSValueID listStyleID = CSSValueInvalid;
        if (i->id == CSSValueNone || (i->id >= CSSValueDisc && i->id <= CSSValueKatakanaIroha))
            listStyleID = i->id;
        else
            return nullptr;

        listStyle = cssValuePool().createIdentifierValue(listStyleID);
    }

    return cssValuePool().createValue(Counter::create(identifier.release(), listStyle.release(), separator.release()));
}

PassRefPtrWillBeRawPtr<CSSPrimitiveValue> CSSPropertyParser::parseClipShape()
{
    CSSParserValue* value = m_valueList->current();
    CSSParserValueList* args = value->function->args.get();

    if (value->function->id != CSSValueRect || !args)
        return nullptr;

    // rect(t, r, b, l) || rect(t r b l)
    if (args->size() != 4 && args->size() != 7)
        return nullptr;
    RefPtrWillBeRawPtr<Rect> rect = Rect::create();
    int i = 0;
    CSSParserValue* a = args->current();
    while (a) {
        if (a->id != CSSValueAuto && !validUnit(a, FLength | FUnitlessQuirk))
            return nullptr;
        RefPtrWillBeRawPtr<CSSPrimitiveValue> length = a->id == CSSValueAuto ?
            cssValuePool().createIdentifierValue(CSSValueAuto) :
            createPrimitiveNumericValue(a);
        if (i == 0)
            rect->setTop(length);
        else if (i == 1)
            rect->setRight(length);
        else if (i == 2)
            rect->setBottom(length);
        else
            rect->setLeft(length);
        a = args->next();
        if (a && args->size() == 7) {
            if (!consumeComma(args))
                return nullptr;
            a = args->current();
        }
        i++;
    }
    m_valueList->next();
    return cssValuePool().createValue(rect.release());
}

static void completeBorderRadii(RefPtrWillBeRawPtr<CSSPrimitiveValue> radii[4])
{
    if (radii[3])
        return;
    if (!radii[2]) {
        if (!radii[1])
            radii[1] = radii[0];
        radii[2] = radii[0];
    }
    radii[3] = radii[1];
}

// FIXME: This should be refactored with parseBorderRadius.
// parseBorderRadius contains support for some legacy radius construction.
PassRefPtrWillBeRawPtr<CSSBasicShape> CSSPropertyParser::parseInsetRoundedCorners(PassRefPtrWillBeRawPtr<CSSBasicShapeInset> shape, CSSParserValueList* args)
{
    CSSParserValue* argument = args->next();

    if (!argument)
        return nullptr;

    Vector<CSSParserValue*> radiusArguments;
    while (argument) {
        radiusArguments.append(argument);
        argument = args->next();
    }

    unsigned num = radiusArguments.size();
    if (!num || num > 9)
        return nullptr;

    // FIXME: Refactor completeBorderRadii and the array
    RefPtrWillBeRawPtr<CSSPrimitiveValue> radii[2][4];
#if ENABLE(OILPAN)
    // Zero initialize the array of raw pointers.
    memset(&radii, 0, sizeof(radii));
#endif

    unsigned indexAfterSlash = 0;
    for (unsigned i = 0; i < num; ++i) {
        CSSParserValue* value = radiusArguments.at(i);
        if (value->m_unit == CSSParserValue::Operator) {
            if (value->iValue != '/')
                return nullptr;

            if (!i || indexAfterSlash || i + 1 == num)
                return nullptr;

            indexAfterSlash = i + 1;
            completeBorderRadii(radii[0]);
            continue;
        }

        if (i - indexAfterSlash >= 4)
            return nullptr;

        if (!validUnit(value, FLength | FPercent | FNonNeg))
            return nullptr;

        RefPtrWillBeRawPtr<CSSPrimitiveValue> radius = createPrimitiveNumericValue(value);

        if (!indexAfterSlash)
            radii[0][i] = radius;
        else
            radii[1][i - indexAfterSlash] = radius.release();
    }

    if (!indexAfterSlash) {
        completeBorderRadii(radii[0]);
        for (unsigned i = 0; i < 4; ++i)
            radii[1][i] = radii[0][i];
    } else {
        completeBorderRadii(radii[1]);
    }
    shape->setTopLeftRadius(createPrimitiveValuePair(radii[0][0].release(), radii[1][0].release()));
    shape->setTopRightRadius(createPrimitiveValuePair(radii[0][1].release(), radii[1][1].release()));
    shape->setBottomRightRadius(createPrimitiveValuePair(radii[0][2].release(), radii[1][2].release()));
    shape->setBottomLeftRadius(createPrimitiveValuePair(radii[0][3].release(), radii[1][3].release()));

    return shape;
}

PassRefPtrWillBeRawPtr<CSSBasicShape> CSSPropertyParser::parseBasicShapeInset(CSSParserValueList* args)
{
    ASSERT(args);

    RefPtrWillBeRawPtr<CSSBasicShapeInset> shape = CSSBasicShapeInset::create();

    CSSParserValue* argument = args->current();
    WillBeHeapVector<RefPtrWillBeMember<CSSPrimitiveValue>> widthArguments;
    bool hasRoundedInset = false;

    while (argument) {
        if (argument->m_unit == CSSParserValue::Identifier && argument->id == CSSValueRound) {
            hasRoundedInset = true;
            break;
        }

        Units unitFlags = FLength | FPercent;
        if (!validUnit(argument, unitFlags) || widthArguments.size() > 4)
            return nullptr;

        widthArguments.append(createPrimitiveNumericValue(argument));
        argument = args->next();
    }

    switch (widthArguments.size()) {
    case 1: {
        shape->updateShapeSize1Value(widthArguments[0].get());
        break;
    }
    case 2: {
        shape->updateShapeSize2Values(widthArguments[0].get(), widthArguments[1].get());
        break;
        }
    case 3: {
        shape->updateShapeSize3Values(widthArguments[0].get(), widthArguments[1].get(), widthArguments[2].get());
        break;
    }
    case 4: {
        shape->updateShapeSize4Values(widthArguments[0].get(), widthArguments[1].get(), widthArguments[2].get(), widthArguments[3].get());
        break;
    }
    default:
        return nullptr;
    }

    if (hasRoundedInset)
        return parseInsetRoundedCorners(shape, args);
    return shape;
}

static bool isContentDistributionKeyword(CSSValueID id)
{
    return id == CSSValueSpaceBetween || id == CSSValueSpaceAround
        || id == CSSValueSpaceEvenly || id == CSSValueStretch;
}

static bool isContentPositionKeyword(CSSValueID id)
{
    return id == CSSValueStart || id == CSSValueEnd || id == CSSValueCenter
        || id == CSSValueFlexStart || id == CSSValueFlexEnd
        || id == CSSValueLeft || id == CSSValueRight;
}

static bool isBaselinePositionKeyword(CSSValueID id)
{
    return id == CSSValueBaseline || id == CSSValueLastBaseline;
}

static bool isAlignmentOverflowKeyword(CSSValueID id)
{
    return id == CSSValueTrue || id == CSSValueSafe;
}

static bool isItemPositionKeyword(CSSValueID id)
{
    return id == CSSValueStart || id == CSSValueEnd || id == CSSValueCenter
        || id == CSSValueSelfStart || id == CSSValueSelfEnd || id == CSSValueFlexStart
        || id == CSSValueFlexEnd || id == CSSValueLeft || id == CSSValueRight;
}

bool CSSPropertyParser::parseLegacyPosition(CSSPropertyID propId, bool important)
{
    // [ legacy && [ left | right | center ]

    CSSParserValue* value = m_valueList->current();
    ASSERT(value);

    if (value->id == CSSValueLegacy) {
        value = m_valueList->next();
        if (!value)
            return false;
        if (value->id != CSSValueCenter && value->id != CSSValueLeft && value->id != CSSValueRight)
            return false;
    } else if (value->id == CSSValueCenter || value->id == CSSValueLeft || value->id == CSSValueRight) {
        if (!m_valueList->next() || m_valueList->current()->id != CSSValueLegacy)
            return false;
    } else {
        return false;
    }

    addProperty(propId, createPrimitiveValuePair(cssValuePool().createIdentifierValue(CSSValueLegacy), cssValuePool().createIdentifierValue(value->id)), important);
    return !m_valueList->next();
}

PassRefPtrWillBeRawPtr<CSSValue> CSSPropertyParser::parseContentDistributionOverflowPosition()
{
    // auto | <baseline-position> | <content-distribution> || [ <overflow-position>? && <content-position> ]
    // <baseline-position> = baseline | last-baseline;
    // <content-distribution> = space-between | space-around | space-evenly | stretch;
    // <content-position> = center | start | end | flex-start | flex-end | left | right;
    // <overflow-position> = true | safe

    // auto | <baseline-position>
    CSSParserValue* value = m_valueList->current();
    if (value->id == CSSValueAuto || isBaselinePositionKeyword(value->id)) {
        m_valueList->next();
        return CSSContentDistributionValue::create(CSSValueInvalid, value->id, CSSValueInvalid);
    }

    CSSValueID distribution = CSSValueInvalid;
    CSSValueID position = CSSValueInvalid;
    CSSValueID overflow = CSSValueInvalid;
    while (value) {
        if (isContentDistributionKeyword(value->id)) {
            if (distribution != CSSValueInvalid)
                return nullptr;
            distribution = value->id;
        } else if (isContentPositionKeyword(value->id)) {
            if (position != CSSValueInvalid)
                return nullptr;
            position = value->id;
        } else if (isAlignmentOverflowKeyword(value->id)) {
            if (overflow != CSSValueInvalid)
                return nullptr;
            overflow = value->id;
        } else {
            return nullptr;
        }
        value = m_valueList->next();
    }

    // The grammar states that we should have at least <content-distribution> or
    // <content-position> ( <content-distribution> || <content-position> ).
    if (position == CSSValueInvalid && distribution == CSSValueInvalid)
        return nullptr;

    // The grammar states that <overflow-position> must be associated to <content-position>.
    if (overflow != CSSValueInvalid && position == CSSValueInvalid)
        return nullptr;

    return CSSContentDistributionValue::create(distribution, position, overflow);
}

bool CSSPropertyParser::parseItemPositionOverflowPosition(CSSPropertyID propId, bool important)
{
    // auto | stretch | <baseline-position> | [<item-position> && <overflow-position>? ]
    // <baseline-position> = baseline | last-baseline;
    // <item-position> = center | start | end | self-start | self-end | flex-start | flex-end | left | right;
    // <overflow-position> = true | safe

    CSSParserValue* value = m_valueList->current();
    ASSERT(value);

    if (value->id == CSSValueAuto || value->id == CSSValueStretch || isBaselinePositionKeyword(value->id)) {
        if (m_valueList->next())
            return false;

        addProperty(propId, cssValuePool().createIdentifierValue(value->id), important);
        return true;
    }

    RefPtrWillBeRawPtr<CSSPrimitiveValue> position = nullptr;
    RefPtrWillBeRawPtr<CSSPrimitiveValue> overflowAlignmentKeyword = nullptr;
    if (isItemPositionKeyword(value->id)) {
        position = cssValuePool().createIdentifierValue(value->id);
        value = m_valueList->next();
        if (value) {
            if (isAlignmentOverflowKeyword(value->id))
                overflowAlignmentKeyword = cssValuePool().createIdentifierValue(value->id);
            else
                return false;
        }
    } else if (isAlignmentOverflowKeyword(value->id)) {
        overflowAlignmentKeyword = cssValuePool().createIdentifierValue(value->id);
        value = m_valueList->next();
        if (value && isItemPositionKeyword(value->id))
            position = cssValuePool().createIdentifierValue(value->id);
        else
            return false;
    } else {
        return false;
    }

    if (m_valueList->next())
        return false;

    ASSERT(position);
    if (overflowAlignmentKeyword)
        addProperty(propId, createPrimitiveValuePair(position, overflowAlignmentKeyword), important);
    else
        addProperty(propId, position.release(), important);

    return true;
}

PassRefPtrWillBeRawPtr<CSSPrimitiveValue> CSSPropertyParser::parseShapeRadius(CSSParserValue* value)
{
    if (value->id == CSSValueClosestSide || value->id == CSSValueFarthestSide)
        return cssValuePool().createIdentifierValue(value->id);

    if (!validUnit(value, FLength | FPercent | FNonNeg))
        return nullptr;

    return createPrimitiveNumericValue(value);
}

PassRefPtrWillBeRawPtr<CSSBasicShape> CSSPropertyParser::parseBasicShapeCircle(CSSParserValueList* args)
{
    ASSERT(args);

    // circle(radius)
    // circle(radius at <position>)
    // circle(at <position>)
    // where position defines centerX and centerY using a CSS <position> data type.
    RefPtrWillBeRawPtr<CSSBasicShapeCircle> shape = CSSBasicShapeCircle::create();

    for (CSSParserValue* argument = args->current(); argument; argument = args->next()) {
        // The call to parseFillPosition below should consume all of the
        // arguments except the first two. Thus, and index greater than one
        // indicates an invalid production.
        if (args->currentIndex() > 1)
            return nullptr;

        if (!args->currentIndex() && argument->id != CSSValueAt) {
            if (RefPtrWillBeRawPtr<CSSPrimitiveValue> radius = parseShapeRadius(argument)) {
                shape->setRadius(radius);
                continue;
            }

            return nullptr;
        }

        if (argument->id == CSSValueAt && args->next()) {
            RefPtrWillBeRawPtr<CSSValue> centerX = nullptr;
            RefPtrWillBeRawPtr<CSSValue> centerY = nullptr;
            parseFillPosition(args, centerX, centerY);
            if (centerX && centerY && !args->current()) {
                ASSERT(centerX->isPrimitiveValue());
                ASSERT(centerY->isPrimitiveValue());
                shape->setCenterX(toCSSPrimitiveValue(centerX.get()));
                shape->setCenterY(toCSSPrimitiveValue(centerY.get()));
            } else {
                return nullptr;
            }
        } else {
            return nullptr;
        }
    }

    return shape;
}

PassRefPtrWillBeRawPtr<CSSBasicShape> CSSPropertyParser::parseBasicShapeEllipse(CSSParserValueList* args)
{
    ASSERT(args);

    // ellipse(radiusX)
    // ellipse(radiusX at <position>)
    // ellipse(radiusX radiusY)
    // ellipse(radiusX radiusY at <position>)
    // ellipse(at <position>)
    // where position defines centerX and centerY using a CSS <position> data type.
    RefPtrWillBeRawPtr<CSSBasicShapeEllipse> shape = CSSBasicShapeEllipse::create();

    for (CSSParserValue* argument = args->current(); argument; argument = args->next()) {
        // The call to parseFillPosition below should consume all of the
        // arguments except the first three. Thus, an index greater than two
        // indicates an invalid production.
        if (args->currentIndex() > 2)
            return nullptr;

        if (args->currentIndex() < 2 && argument->id != CSSValueAt) {
            if (RefPtrWillBeRawPtr<CSSPrimitiveValue> radius = parseShapeRadius(argument)) {
                if (!shape->radiusX())
                    shape->setRadiusX(radius);
                else
                    shape->setRadiusY(radius);
                continue;
            }

            return nullptr;
        }

        if (argument->id != CSSValueAt || !args->next()) // expecting ellipse(.. at <position>)
            return nullptr;
        RefPtrWillBeRawPtr<CSSValue> centerX = nullptr;
        RefPtrWillBeRawPtr<CSSValue> centerY = nullptr;
        parseFillPosition(args, centerX, centerY);
        if (!centerX || !centerY || args->current())
            return nullptr;

        ASSERT(centerX->isPrimitiveValue());
        ASSERT(centerY->isPrimitiveValue());
        shape->setCenterX(toCSSPrimitiveValue(centerX.get()));
        shape->setCenterY(toCSSPrimitiveValue(centerY.get()));
    }

    return shape;
}

PassRefPtrWillBeRawPtr<CSSBasicShape> CSSPropertyParser::parseBasicShapePolygon(CSSParserValueList* args)
{
    ASSERT(args);

    unsigned size = args->size();
    if (!size)
        return nullptr;

    RefPtrWillBeRawPtr<CSSBasicShapePolygon> shape = CSSBasicShapePolygon::create();

    CSSParserValue* argument = args->current();
    if (argument->id == CSSValueEvenodd || argument->id == CSSValueNonzero) {
        shape->setWindRule(argument->id == CSSValueEvenodd ? RULE_EVENODD : RULE_NONZERO);
        args->next();

        if (!consumeComma(args))
            return nullptr;

        size -= 2;
    }

    // <length> <length>, ... <length> <length> -> each pair has 3 elements except the last one
    if (!size || (size % 3) - 2)
        return nullptr;

    while (true) {
        CSSParserValue* argumentX = args->current();
        if (!argumentX || !validUnit(argumentX, FLength | FPercent))
            return nullptr;
        RefPtrWillBeRawPtr<CSSPrimitiveValue> xLength = createPrimitiveNumericValue(argumentX);

        CSSParserValue* argumentY = args->next();
        if (!argumentY || !validUnit(argumentY, FLength | FPercent))
            return nullptr;
        RefPtrWillBeRawPtr<CSSPrimitiveValue> yLength = createPrimitiveNumericValue(argumentY);

        shape->appendPoint(xLength.release(), yLength.release());

        if (!args->next())
            break;
        if (!consumeComma(args))
            return nullptr;
    }

    return shape;
}

static bool isBoxValue(CSSValueID valueId)
{
    switch (valueId) {
    case CSSValueContentBox:
    case CSSValuePaddingBox:
    case CSSValueBorderBox:
    case CSSValueMarginBox:
        return true;
    default:
        break;
    }

    return false;
}

PassRefPtrWillBeRawPtr<CSSValue> CSSPropertyParser::parseShapeProperty(CSSPropertyID propId)
{
    RefPtrWillBeRawPtr<CSSValue> imageValue = nullptr;
    if (parseFillImage(m_valueList, imageValue)) {
        m_valueList->next();
        return imageValue.release();
    }

    return parseBasicShapeAndOrBox();
}

PassRefPtrWillBeRawPtr<CSSValue> CSSPropertyParser::parseBasicShapeAndOrBox()
{
    CSSParserValue* value = m_valueList->current();

    bool shapeFound = false;
    bool boxFound = false;
    CSSValueID valueId;

    RefPtrWillBeRawPtr<CSSValueList> list = CSSValueList::createSpaceSeparated();
    for (unsigned i = 0; i < 2; ++i) {
        if (!value)
            break;
        valueId = value->id;
        if (value->m_unit == CSSParserValue::Function && !shapeFound) {
            // parseBasicShape already asks for the next value list item.
            RefPtrWillBeRawPtr<CSSPrimitiveValue> shapeValue = parseBasicShape();
            if (!shapeValue)
                return nullptr;
            list->append(shapeValue.release());
            shapeFound = true;
        } else if (isBoxValue(valueId) && !boxFound) {
            list->append(parseValidPrimitive(valueId, value));
            boxFound = true;
            m_valueList->next();
        } else {
            return nullptr;
        }

        value = m_valueList->current();
    }

    if (m_valueList->current())
        return nullptr;
    return list.release();
}

PassRefPtrWillBeRawPtr<CSSPrimitiveValue> CSSPropertyParser::parseBasicShape()
{
    CSSParserValue* value = m_valueList->current();
    ASSERT(value->m_unit == CSSParserValue::Function);
    CSSParserValueList* args = value->function->args.get();

    if (!args)
        return nullptr;

    RefPtrWillBeRawPtr<CSSBasicShape> shape = nullptr;
    if (value->function->id == CSSValueCircle)
        shape = parseBasicShapeCircle(args);
    else if (value->function->id == CSSValueEllipse)
        shape = parseBasicShapeEllipse(args);
    else if (value->function->id == CSSValuePolygon)
        shape = parseBasicShapePolygon(args);
    else if (value->function->id == CSSValueInset)
        shape = parseBasicShapeInset(args);

    if (!shape)
        return nullptr;

    m_valueList->next();

    return cssValuePool().createValue(shape.release());
}

// [ 'font-style' || 'font-variant' || 'font-weight' ]? 'font-size' [ / 'line-height' ]? 'font-family'
bool CSSPropertyParser::parseFont(bool important)
{
    // Let's check if there is an inherit or initial somewhere in the shorthand.
    for (unsigned i = 0; i < m_valueList->size(); ++i) {
        if (m_valueList->valueAt(i)->id == CSSValueInherit || m_valueList->valueAt(i)->id == CSSValueInitial)
            return false;
    }

    ShorthandScope scope(this, CSSPropertyFont);
    // Optional font-style, font-variant and font-weight.
    bool fontStyleParsed = false;
    bool fontVariantParsed = false;
    bool fontWeightParsed = false;
    bool fontStretchParsed = false;
    CSSParserValue* value = m_valueList->current();
    for (; value; value = m_valueList->next()) {
        if (!fontStyleParsed && CSSParserFastPaths::isValidKeywordPropertyAndValue(CSSPropertyFontStyle, value->id)) {
            addProperty(CSSPropertyFontStyle, cssValuePool().createIdentifierValue(value->id), important);
            fontStyleParsed = true;
        } else if (!fontVariantParsed && (value->id == CSSValueNormal || value->id == CSSValueSmallCaps)) {
            // Font variant in the shorthand is particular, it only accepts normal or small-caps.
            addProperty(CSSPropertyFontVariant, cssValuePool().createIdentifierValue(value->id), important);
            fontVariantParsed = true;
        } else if (!fontWeightParsed && parseFontWeight(important)) {
            fontWeightParsed = true;
        } else if (!fontStretchParsed && CSSParserFastPaths::isValidKeywordPropertyAndValue(CSSPropertyFontStretch, value->id)) {
            addProperty(CSSPropertyFontStretch, cssValuePool().createIdentifierValue(value->id), important);
            fontStretchParsed = true;
        } else {
            break;
        }
    }

    if (!value)
        return false;

    if (!fontStyleParsed)
        addProperty(CSSPropertyFontStyle, cssValuePool().createIdentifierValue(CSSValueNormal), important, true);
    if (!fontVariantParsed)
        addProperty(CSSPropertyFontVariant, cssValuePool().createIdentifierValue(CSSValueNormal), important, true);
    if (!fontWeightParsed)
        addProperty(CSSPropertyFontWeight, cssValuePool().createIdentifierValue(CSSValueNormal), important, true);
    if (!fontStretchParsed)
        addProperty(CSSPropertyFontStretch, cssValuePool().createIdentifierValue(CSSValueNormal), important, true);

    // Now a font size _must_ come.
    // <absolute-size> | <relative-size> | <length> | <percentage> | inherit
    if (!parseFontSize(important))
        return false;

    value = m_valueList->current();
    if (!value)
        return false;

    if (isForwardSlashOperator(value)) {
        // The line-height property.
        value = m_valueList->next();
        if (!value)
            return false;
        RefPtrWillBeRawPtr<CSSPrimitiveValue> lineHeight = parseLineHeight();
        if (!lineHeight)
            return false;
        addProperty(CSSPropertyLineHeight, lineHeight.release(), important);
    } else {
        addProperty(CSSPropertyLineHeight, cssValuePool().createIdentifierValue(CSSValueNormal), important, true);
    }

    // Font family must come now.
    RefPtrWillBeRawPtr<CSSValue> parsedFamilyValue = parseFontFamily();
    if (!parsedFamilyValue)
        return false;

    addProperty(CSSPropertyFontFamily, parsedFamilyValue.release(), important);

    // FIXME: http://www.w3.org/TR/2011/WD-css3-fonts-20110324/#font-prop requires that
    // "font-stretch", "font-size-adjust", and "font-kerning" be reset to their initial values
    // but we don't seem to support them at the moment. They should also be added here once implemented.
    if (m_valueList->current())
        return false;

    return true;
}

bool CSSPropertyParser::parseSystemFont(bool important)
{
    CSSValueID systemFontID = m_valueList->valueAt(0)->id;
    ASSERT(systemFontID >= CSSValueCaption && systemFontID <= CSSValueStatusBar);
    if (m_valueList->next())
        return false;

    FontStyle fontStyle = FontStyleNormal;
    FontWeight fontWeight = FontWeightNormal;
    float fontSize = 0;
    AtomicString fontFamily;
    LayoutTheme::theme().systemFont(systemFontID, fontStyle, fontWeight, fontSize, fontFamily);

    ShorthandScope scope(this, CSSPropertyFont);
    addProperty(CSSPropertyFontStyle, cssValuePool().createIdentifierValue(fontStyle == FontStyleItalic ? CSSValueItalic : CSSValueNormal), important);
    addProperty(CSSPropertyFontWeight, cssValuePool().createValue(fontWeight), important);
    addProperty(CSSPropertyFontSize, cssValuePool().createValue(fontSize, CSSPrimitiveValue::UnitType::Pixels), important);
    RefPtrWillBeRawPtr<CSSValueList> fontFamilyList = CSSValueList::createCommaSeparated();
    fontFamilyList->append(cssValuePool().createFontFamilyValue(fontFamily));
    addProperty(CSSPropertyFontFamily, fontFamilyList.release(), important);

    addProperty(CSSPropertyFontStretch, cssValuePool().createIdentifierValue(CSSValueNormal), important);
    addProperty(CSSPropertyFontVariant, cssValuePool().createIdentifierValue(CSSValueNormal), important);
    addProperty(CSSPropertyLineHeight, cssValuePool().createIdentifierValue(CSSValueNormal), important);
    return true;
}

class FontFamilyValueBuilder {
    STACK_ALLOCATED();
public:
    FontFamilyValueBuilder(CSSValueList* list)
        : m_list(list)
    {
    }

    void add(const CSSParserString& string)
    {
        if (!m_builder.isEmpty())
            m_builder.append(' ');

        if (string.is8Bit()) {
            m_builder.append(string.characters8(), string.length());
            return;
        }

        m_builder.append(string.characters16(), string.length());
    }

    void commit()
    {
        if (m_builder.isEmpty())
            return;
        m_list->append(cssValuePool().createFontFamilyValue(m_builder.toString()));
        m_builder.clear();
    }

private:
    StringBuilder m_builder;
    RawPtrWillBeMember<CSSValueList> m_list;
};

PassRefPtrWillBeRawPtr<CSSValueList> CSSPropertyParser::parseFontFamily()
{
    RefPtrWillBeRawPtr<CSSValueList> list = CSSValueList::createCommaSeparated();
    CSSParserValue* value = m_valueList->current();

    FontFamilyValueBuilder familyBuilder(list.get());
    bool inFamily = false;

    while (value) {
        CSSParserValue* nextValue = m_valueList->next();
        bool nextValBreaksFont = !nextValue || isComma(nextValue);
        bool nextValIsFontName = nextValue &&
            ((nextValue->id >= CSSValueSerif && nextValue->id <= CSSValueWebkitBody) ||
            (nextValue->unit() == CSSPrimitiveValue::UnitType::String || nextValue->m_unit == CSSParserValue::Identifier));

        if (isCSSWideKeyword(*value) && !inFamily) {
            if (nextValBreaksFont)
                return nullptr;
            else if (nextValIsFontName)
                value = nextValue;
            continue;
        }

        if (value->id >= CSSValueSerif && value->id <= CSSValueWebkitBody) {
            if (inFamily)
                familyBuilder.add(value->string);
            else if (nextValBreaksFont || !nextValIsFontName)
                list->append(cssValuePool().createIdentifierValue(value->id));
            else {
                familyBuilder.commit();
                familyBuilder.add(value->string);
                inFamily = true;
            }
        } else if (value->unit() == CSSPrimitiveValue::UnitType::String) {
            // Strings never share in a family name.
            inFamily = false;
            familyBuilder.commit();
            list->append(cssValuePool().createFontFamilyValue(value->string));
        } else if (value->m_unit == CSSParserValue::Identifier) {
            if (inFamily)
                familyBuilder.add(value->string);
            else if (nextValBreaksFont || !nextValIsFontName)
                list->append(cssValuePool().createFontFamilyValue(value->string));
            else {
                familyBuilder.commit();
                familyBuilder.add(value->string);
                inFamily = true;
            }
        } else {
            break;
        }

        if (!nextValue)
            break;

        if (nextValBreaksFont) {
            value = m_valueList->next();
            familyBuilder.commit();
            inFamily = false;
        }
        else if (nextValIsFontName)
            value = nextValue;
        else
            break;
    }
    familyBuilder.commit();
    if (!list->length() || (m_ruleType == StyleRule::FontFace && list->length() > 1))
        list = nullptr;
    return list.release();
}

PassRefPtrWillBeRawPtr<CSSPrimitiveValue> CSSPropertyParser::parseLineHeight()
{
    CSSParserValue* value = m_valueList->current();
    CSSValueID id = value->id;

    // normal | <number> | <length> | <percentage> | inherit
    if (id == CSSValueNormal) {
        m_valueList->next();
        return cssValuePool().createIdentifierValue(id);
    }

    if (!validUnit(value, FNumber | FLength | FPercent | FNonNeg))
        return nullptr;
    // The line-height property can accept both percents and numbers but additive opertaions are
    // not permitted on them in calc() expressions.
    if (m_parsedCalculation && m_parsedCalculation->category() == CalcPercentNumber) {
        m_parsedCalculation.release();
        return nullptr;
    }
    m_valueList->next();
    return createPrimitiveNumericValue(value);
}

bool CSSPropertyParser::parseFontSize(bool important)
{
    CSSParserValue* value = m_valueList->current();
    CSSValueID id = value->id;
    bool validPrimitive = false;
    // <absolute-size> | <relative-size> | <length> | <percentage> | inherit
    if (id >= CSSValueXxSmall && id <= CSSValueLarger)
        validPrimitive = true;
    else
        validPrimitive = validUnit(value, FLength | FPercent | FNonNeg | (inShorthand() ? FUnknown : FUnitlessQuirk));
    if (validPrimitive && (!m_valueList->next() || inShorthand()))
        addProperty(CSSPropertyFontSize, parseValidPrimitive(id, value), important);
    return validPrimitive;
}

bool CSSPropertyParser::parseFontVariant(bool important)
{
    RefPtrWillBeRawPtr<CSSValueList> values = nullptr;
    if (m_valueList->size() > 1)
        values = CSSValueList::createCommaSeparated();
    bool expectComma = false;
    for (CSSParserValue* val = m_valueList->current(); val; val = m_valueList->current()) {
        RefPtrWillBeRawPtr<CSSPrimitiveValue> parsedValue = nullptr;
        if (!expectComma) {
            expectComma = true;
            if (val->id == CSSValueNormal || val->id == CSSValueSmallCaps)
                parsedValue = cssValuePool().createIdentifierValue(val->id);
            else if (val->id == CSSValueAll && !values) {
                // FIXME: CSSPropertyParser::parseFontVariant() implements
                // the old css3 draft:
                // http://www.w3.org/TR/2002/WD-css3-webfonts-20020802/#font-variant
                // 'all' is only allowed in @font-face and with no other values. Make a value list to
                // indicate that we are in the @font-face case.
                values = CSSValueList::createCommaSeparated();
                parsedValue = cssValuePool().createIdentifierValue(val->id);
            }
        } else if (consumeComma(m_valueList)) {
            expectComma = false;
            continue;
        }

        if (!parsedValue)
            return false;

        m_valueList->next();

        if (values)
            values->append(parsedValue.release());
        else {
            addProperty(CSSPropertyFontVariant, parsedValue.release(), important);
            return true;
        }
    }

    if (values && values->length()) {
        if (m_ruleType != StyleRule::FontFace)
            return false;
        addProperty(CSSPropertyFontVariant, values.release(), important);
        return true;
    }

    return false;
}

bool CSSPropertyParser::parseFontWeight(bool important)
{
    CSSParserValue* value = m_valueList->current();
    if (value->id >= CSSValueNormal && value->id <= CSSValueLighter) {
        addProperty(CSSPropertyFontWeight, cssValuePool().createIdentifierValue(value->id), important);
        return true;
    }
    if (value->unit() == CSSPrimitiveValue::UnitType::Number) {
        int weight = static_cast<int>(value->fValue);
        if (!(weight % 100) && weight >= 100 && weight <= 900) {
            addProperty(CSSPropertyFontWeight, cssValuePool().createIdentifierValue(static_cast<CSSValueID>(CSSValue100 + weight / 100 - 1)), important);
            return true;
        }
    }
    return false;
}

bool CSSPropertyParser::parseFontFaceSrcURI(CSSValueList* valueList)
{
    RefPtrWillBeRawPtr<CSSFontFaceSrcValue> uriValue(CSSFontFaceSrcValue::create(completeURL(m_valueList->current()->string), m_context.shouldCheckContentSecurityPolicy()));
    uriValue->setReferrer(m_context.referrer());

    CSSParserValue* value = m_valueList->next();
    if (!value || value->m_unit != CSSParserValue::Function || value->function->id != CSSValueFormat) {
        valueList->append(uriValue.release());
        return true;
    }

    // FIXME: http://www.w3.org/TR/2011/WD-css3-fonts-20111004/ says that format() contains a comma-separated list of strings,
    // but CSSFontFaceSrcValue stores only one format. Allowing one format for now.
    CSSParserValueList* args = value->function->args.get();
    if (!args || args->size() != 1 || (args->current()->unit() != CSSPrimitiveValue::UnitType::String && args->current()->m_unit != CSSParserValue::Identifier))
        return false;
    uriValue->setFormat(args->current()->string);
    valueList->append(uriValue.release());
    m_valueList->next();
    return true;
}

bool CSSPropertyParser::parseFontFaceSrcLocal(CSSValueList* valueList)
{
    CSSParserValueList* args = m_valueList->current()->function->args.get();
    if (!args || !args->size())
        return false;
    m_valueList->next();

    ContentSecurityPolicyDisposition shouldCheckContentSecurityPolicy = m_context.shouldCheckContentSecurityPolicy();
    if (args->size() == 1 && args->current()->unit() == CSSPrimitiveValue::UnitType::String) {
        valueList->append(CSSFontFaceSrcValue::createLocal(args->current()->string, shouldCheckContentSecurityPolicy));
    } else if (args->current()->m_unit == CSSParserValue::Identifier) {
        StringBuilder builder;
        for (CSSParserValue* localValue = args->current(); localValue; localValue = args->next()) {
            if (localValue->m_unit != CSSParserValue::Identifier)
                return false;
            if (!builder.isEmpty())
                builder.append(' ');
            builder.append(localValue->string);
        }
        valueList->append(CSSFontFaceSrcValue::createLocal(builder.toString(), shouldCheckContentSecurityPolicy));
    } else
        return false;

    return true;
}

PassRefPtrWillBeRawPtr<CSSValueList> CSSPropertyParser::parseFontFaceSrc()
{
    RefPtrWillBeRawPtr<CSSValueList> values(CSSValueList::createCommaSeparated());

    while (true) {
        CSSParserValue* value = m_valueList->current();
        if (!value)
            return nullptr;
        if (value->unit() == CSSPrimitiveValue::UnitType::URI) {
            if (!parseFontFaceSrcURI(values.get()))
                return nullptr;
        } else if (value->m_unit == CSSParserValue::Function && value->function->id == CSSValueLocal) {
            if (!parseFontFaceSrcLocal(values.get()))
                return nullptr;
        } else {
            return nullptr;
        }

        if (!m_valueList->current())
            return values.release();
        if (!consumeComma(m_valueList))
            return nullptr;
    }
}

PassRefPtrWillBeRawPtr<CSSValueList> CSSPropertyParser::parseFontFaceUnicodeRange()
{
    RefPtrWillBeRawPtr<CSSValueList> values = CSSValueList::createCommaSeparated();

    do {
        CSSParserValue* current = m_valueList->current();
        if (!current || current->m_unit != CSSParserValue::UnicodeRange)
            return nullptr;

        UChar32 start = current->m_unicodeRange.start;
        UChar32 end = current->m_unicodeRange.end;
        if (start > end)
            return nullptr;
        values->append(CSSUnicodeRangeValue::create(start, end));
        m_valueList->next();
    } while (consumeComma(m_valueList));

    return values.release();
}

inline int CSSPropertyParser::colorIntFromValue(CSSParserValue* v)
{
    bool isPercent;
    double value;

    if (m_parsedCalculation) {
        isPercent = m_parsedCalculation->category() == CalcPercent;
        value = m_parsedCalculation->doubleValue();
        m_parsedCalculation.release();
    } else {
        isPercent = v->unit() == CSSPrimitiveValue::UnitType::Percentage;
        value = v->fValue;
    }

    if (value <= 0.0)
        return 0;

    if (isPercent) {
        if (value >= 100.0)
            return 255;
        return static_cast<int>(value * 256.0 / 100.0);
    }

    if (value >= 255.0)
        return 255;

    return static_cast<int>(value);
}

bool CSSPropertyParser::parseColorParameters(const CSSParserValue* value, int* colorArray, bool parseAlpha)
{
    CSSParserValueList* args = value->function->args.get();
    CSSParserValue* v = args->current();
    Units unitType = FUnknown;
    // Get the first value and its type
    if (validUnit(v, FInteger))
        unitType = FInteger;
    else if (validUnit(v, FPercent))
        unitType = FPercent;
    else
        return false;

    colorArray[0] = colorIntFromValue(v);
    for (int i = 1; i < 3; i++) {
        args->next();
        if (!consumeComma(args))
            return false;
        v = args->current();
        if (!validUnit(v, unitType))
            return false;
        colorArray[i] = colorIntFromValue(v);
    }
    if (parseAlpha) {
        args->next();
        if (!consumeComma(args))
            return false;
        v = args->current();
        if (!validUnit(v, FNumber))
            return false;
        // Convert the floating pointer number of alpha to an integer in the range [0, 256),
        // with an equal distribution across all 256 values.
        colorArray[3] = static_cast<int>(std::max(0.0, std::min(1.0, v->fValue)) * nextafter(256.0, 0.0));
    }
    return true;
}

// The CSS3 specification defines the format of a HSL color as
// hsl(<number>, <percent>, <percent>)
// and with alpha, the format is
// hsla(<number>, <percent>, <percent>, <number>)
// The first value, HUE, is in an angle with a value between 0 and 360
bool CSSPropertyParser::parseHSLParameters(const CSSParserValue* value, double* colorArray, bool parseAlpha)
{
    CSSParserValueList* args = value->function->args.get();
    CSSParserValue* v = args->current();
    // Get the first value
    if (!validUnit(v, FNumber))
        return false;
    // normalize the Hue value and change it to be between 0 and 1.0
    colorArray[0] = (((static_cast<int>(v->fValue) % 360) + 360) % 360) / 360.0;
    for (int i = 1; i < 3; i++) {
        args->next();
        if (!consumeComma(args))
            return false;
        v = args->current();
        if (!validUnit(v, FPercent))
            return false;
        double percentValue = m_parsedCalculation ? m_parsedCalculation.release()->doubleValue() : v->fValue;
        colorArray[i] = std::max(0.0, std::min(100.0, percentValue)) / 100.0; // needs to be value between 0 and 1.0
    }
    if (parseAlpha) {
        args->next();
        if (!consumeComma(args))
            return false;
        v = args->current();
        if (!validUnit(v, FNumber))
            return false;
        colorArray[3] = std::max(0.0, std::min(1.0, v->fValue));
    }
    return true;
}

bool CSSPropertyParser::parseColorFromValue(const CSSParserValue* value, RGBA32& result, bool acceptQuirkyColors)
{
    if (acceptQuirkyColors && value->unit() == CSSPrimitiveValue::UnitType::Number
        && value->fValue >= 0. && value->fValue < 1000000. && value->isInt) {
        String str = String::format("%06d", static_cast<int>(value->fValue));
        return Color::parseHexColor(str, result);
    }
    if (acceptQuirkyColors && value->m_unit == CSSParserValue::DimensionList) {
        CSSParserValue* numberToken = value->valueList->valueAt(0);
        CSSParserValue* unitToken = value->valueList->valueAt(1);
        ASSERT(numberToken->unit() == CSSPrimitiveValue::UnitType::Number);
        ASSERT(unitToken->m_unit == CSSParserValue::Identifier);
        if (!numberToken->isInt || numberToken->fValue < 0)
            return false;
        String color = String::number(numberToken->fValue) + String(unitToken->string);
        if (color.length() > 6)
            return false;
        while (color.length() < 6)
            color = "0" + color;
        return Color::parseHexColor(color, result);
    }
    if (value->m_unit == CSSParserValue::Identifier) {
        Color color;
        if (!color.setNamedColor(value->string))
            return acceptQuirkyColors && Color::parseHexColor(value->string, result);
        result = color.rgb();
        return true;
    }
    if (value->m_unit == CSSParserValue::HexColor) {
        if (value->string.is8Bit())
            return Color::parseHexColor(value->string.characters8(), value->string.length(), result);
        return Color::parseHexColor(value->string.characters16(), value->string.length(), result);
    }

    if (value->m_unit == CSSParserValue::Function
        && value->function->args != 0
        && value->function->args->size() == 5 /* rgb + two commas */
        && value->function->id == CSSValueRgb) {
        int colorValues[3];
        if (!parseColorParameters(value, colorValues, false))
            return false;
        result = makeRGB(colorValues[0], colorValues[1], colorValues[2]);
    } else {
        if (value->m_unit == CSSParserValue::Function
            && value->function->args != 0
            && value->function->args->size() == 7 /* rgba + three commas */
            && value->function->id == CSSValueRgba) {
            int colorValues[4];
            if (!parseColorParameters(value, colorValues, true))
                return false;
            result = makeRGBA(colorValues[0], colorValues[1], colorValues[2], colorValues[3]);
        } else if (value->m_unit == CSSParserValue::Function
            && value->function->args != 0
            && value->function->args->size() == 5 /* hsl + two commas */
            && value->function->id == CSSValueHsl) {
            double colorValues[3];
            if (!parseHSLParameters(value, colorValues, false))
                return false;
            result = makeRGBAFromHSLA(colorValues[0], colorValues[1], colorValues[2], 1.0);
        } else if (value->m_unit == CSSParserValue::Function
            && value->function->args != 0
            && value->function->args->size() == 7 /* hsla + three commas */
            && value->function->id == CSSValueHsla) {
            double colorValues[4];
            if (!parseHSLParameters(value, colorValues, true))
                return false;
            result = makeRGBAFromHSLA(colorValues[0], colorValues[1], colorValues[2], colorValues[3]);
        } else {
            return false;
        }
    }

    return true;
}

// This class tracks parsing state for shadow values.  If it goes out of scope (e.g., due to an early return)
// without the allowBreak bit being set, then it will clean up all of the objects and destroy them.
class ShadowParseContext {
    STACK_ALLOCATED();
public:
    ShadowParseContext(CSSPropertyID prop)
        : property(prop)
        , allowX(true)
        , allowY(false)
        , allowBlur(false)
        , allowSpread(false)
        , allowColor(true)
        , allowStyle(prop == CSSPropertyBoxShadow)
        , allowBreak(true)
    {
    }

    bool allowLength() { return allowX || allowY || allowBlur || allowSpread; }

    void commitValue()
    {
        // Handle the ,, case gracefully by doing nothing.
        if (x || y || blur || spread || color || style) {
            if (!values)
                values = CSSValueList::createCommaSeparated();

            // Construct the current shadow value and add it to the list.
            values->append(CSSShadowValue::create(x.release(), y.release(), blur.release(), spread.release(), style.release(), color.release()));
        }

        // Now reset for the next shadow value.
        x = nullptr;
        y = nullptr;
        blur = nullptr;
        spread = nullptr;
        style = nullptr;
        color = nullptr;

        allowX = true;
        allowColor = true;
        allowBreak = true;
        allowY = false;
        allowBlur = false;
        allowSpread = false;
        allowStyle = property == CSSPropertyBoxShadow;
    }

    void commitLength(PassRefPtrWillBeRawPtr<CSSPrimitiveValue> val)
    {
        if (allowX) {
            x = val;
            allowX = false;
            allowY = true;
            allowColor = false;
            allowStyle = false;
            allowBreak = false;
        } else if (allowY) {
            y = val;
            allowY = false;
            allowBlur = true;
            allowColor = true;
            allowStyle = property == CSSPropertyBoxShadow;
            allowBreak = true;
        } else if (allowBlur) {
            blur = val;
            allowBlur = false;
            allowSpread = property == CSSPropertyBoxShadow;
        } else if (allowSpread) {
            spread = val;
            allowSpread = false;
        }
    }

    void commitColor(PassRefPtrWillBeRawPtr<CSSPrimitiveValue> val)
    {
        color = val;
        allowColor = false;
        if (allowX) {
            allowStyle = false;
            allowBreak = false;
        } else {
            allowBlur = false;
            allowSpread = false;
            allowStyle = property == CSSPropertyBoxShadow;
        }
    }

    void commitStyle(CSSParserValue* v)
    {
        style = cssValuePool().createIdentifierValue(v->id);
        allowStyle = false;
        if (allowX)
            allowBreak = false;
        else {
            allowBlur = false;
            allowSpread = false;
            allowColor = false;
        }
    }

    CSSPropertyID property;

    RefPtrWillBeMember<CSSValueList> values;
    RefPtrWillBeMember<CSSPrimitiveValue> x;
    RefPtrWillBeMember<CSSPrimitiveValue> y;
    RefPtrWillBeMember<CSSPrimitiveValue> blur;
    RefPtrWillBeMember<CSSPrimitiveValue> spread;
    RefPtrWillBeMember<CSSPrimitiveValue> style;
    RefPtrWillBeMember<CSSPrimitiveValue> color;

    bool allowX;
    bool allowY;
    bool allowBlur;
    bool allowSpread;
    bool allowColor;
    bool allowStyle; // inset or not.
    bool allowBreak;
};

PassRefPtrWillBeRawPtr<CSSValueList> CSSPropertyParser::parseShadow(CSSParserValueList* valueList, CSSPropertyID propId)
{
    ShadowParseContext context(propId);
    for (CSSParserValue* val = valueList->current(); val; val = valueList->next()) {
        // Check for a comma break first.
        if (val->m_unit == CSSParserValue::Operator) {
            if (val->iValue != ',' || !context.allowBreak) {
                // Other operators aren't legal or we aren't done with the current shadow
                // value.  Treat as invalid.
                return nullptr;
            }
            // The value is good.  Commit it.
            context.commitValue();
        } else if (validUnit(val, FLength, HTMLStandardMode)) {
            // We required a length and didn't get one. Invalid.
            if (!context.allowLength())
                return nullptr;

            // Blur radius must be non-negative.
            if (context.allowBlur && (m_parsedCalculation ? m_parsedCalculation->isNegative() : !validUnit(val, FLength | FNonNeg, HTMLStandardMode)))
                return nullptr;

            // A length is allowed here.  Construct the value and add it.
            RefPtrWillBeRawPtr<CSSPrimitiveValue> length = createPrimitiveNumericValue(val);
            context.commitLength(length.release());
        } else if (val->id == CSSValueInset) {
            if (!context.allowStyle)
                return nullptr;

            context.commitStyle(val);
        } else {
            if (!context.allowColor)
                return nullptr;

            // The only other type of value that's ok is a color value.
            RefPtrWillBeRawPtr<CSSPrimitiveValue> parsedColor = parseColor(val);
            if (!parsedColor)
                return nullptr;

            context.commitColor(parsedColor.release());
        }
    }

    if (context.allowBreak) {
        context.commitValue();
        if (context.values && context.values->length())
            return context.values.release();
    }

    return nullptr;
}

PassRefPtrWillBeRawPtr<CSSValue> CSSPropertyParser::parseReflect()
{
    // box-reflect: <direction> <offset> <mask>

    // Direction comes first.
    CSSParserValue* val = m_valueList->current();
    RefPtrWillBeRawPtr<CSSPrimitiveValue> direction = nullptr;
    switch (val->id) {
    case CSSValueAbove:
    case CSSValueBelow:
    case CSSValueLeft:
    case CSSValueRight:
        direction = cssValuePool().createIdentifierValue(val->id);
        break;
    default:
        return nullptr;
    }

    // The offset comes next.
    val = m_valueList->next();
    RefPtrWillBeRawPtr<CSSPrimitiveValue> offset = nullptr;
    if (!val)
        offset = cssValuePool().createValue(0, CSSPrimitiveValue::UnitType::Pixels);
    else {
        if (!validUnit(val, FLength | FPercent))
            return nullptr;
        offset = createPrimitiveNumericValue(val);
    }

    // Now for the mask.
    RefPtrWillBeRawPtr<CSSValue> mask = nullptr;
    val = m_valueList->next();
    if (val) {
        mask = parseBorderImage(CSSPropertyWebkitBoxReflect);
        if (!mask)
            return nullptr;
    }

    return CSSReflectValue::create(direction.release(), offset.release(), mask.release());
}

static bool isFlexBasisMiddleArg(double flexGrow, double flexShrink, double unsetValue, int argSize)
{
    return flexGrow != unsetValue && flexShrink == unsetValue &&  argSize == 3;
}

bool CSSPropertyParser::parseFlex(CSSParserValueList* args, bool important)
{
    if (!args || !args->size() || args->size() > 3)
        return false;
    static const double unsetValue = -1;
    double flexGrow = unsetValue;
    double flexShrink = unsetValue;
    RefPtrWillBeRawPtr<CSSPrimitiveValue> flexBasis = nullptr;

    while (CSSParserValue* arg = args->current()) {
        if (validUnit(arg, FNumber | FNonNeg)) {
            if (flexGrow == unsetValue)
                flexGrow = arg->fValue;
            else if (flexShrink == unsetValue)
                flexShrink = arg->fValue;
            else if (!arg->fValue) {
                // flex only allows a basis of 0 (sans units) if flex-grow and flex-shrink values have already been set.
                flexBasis = cssValuePool().createValue(0, CSSPrimitiveValue::UnitType::Pixels);
            } else {
                // We only allow 3 numbers without units if the last value is 0. E.g., flex:1 1 1 is invalid.
                return false;
            }
        } else if (!flexBasis && (arg->id == CSSValueAuto || validUnit(arg, FLength | FPercent | FNonNeg)) && !isFlexBasisMiddleArg(flexGrow, flexShrink, unsetValue, args->size()))
            flexBasis = parseValidPrimitive(arg->id, arg);
        else {
            // Not a valid arg for flex.
            return false;
        }
        args->next();
    }

    if (flexGrow == unsetValue)
        flexGrow = 1;
    if (flexShrink == unsetValue)
        flexShrink = 1;
    if (!flexBasis)
        flexBasis = cssValuePool().createValue(0, CSSPrimitiveValue::UnitType::Percentage);

    addProperty(CSSPropertyFlexGrow, cssValuePool().createValue(clampTo<float>(flexGrow), CSSPrimitiveValue::UnitType::Number), important);
    addProperty(CSSPropertyFlexShrink, cssValuePool().createValue(clampTo<float>(flexShrink), CSSPrimitiveValue::UnitType::Number), important);
    addProperty(CSSPropertyFlexBasis, flexBasis, important);
    return true;
}

PassRefPtrWillBeRawPtr<CSSValue> CSSPropertyParser::parsePosition(CSSParserValueList* valueList)
{
    RefPtrWillBeRawPtr<CSSValue> xValue = nullptr;
    RefPtrWillBeRawPtr<CSSValue> yValue = nullptr;
    parseFillPosition(valueList, xValue, yValue);
    if (!xValue || !yValue)
        return nullptr;
    return createPrimitiveValuePair(toCSSPrimitiveValue(xValue.get()), toCSSPrimitiveValue(yValue.get()), Pair::KeepIdenticalValues);
}

// Parses a list of comma separated positions. i.e., <position>#
PassRefPtrWillBeRawPtr<CSSValueList> CSSPropertyParser::parsePositionList(CSSParserValueList* valueList)
{
    RefPtrWillBeRawPtr<CSSValueList> positions = CSSValueList::createCommaSeparated();
    while (true) {
        // parsePosition consumes values until it reaches a separator [,/],
        // an invalid token, or end of the list
        RefPtrWillBeRawPtr<CSSValue> position = parsePosition(valueList);
        if (!position)
            return nullptr;
        positions->append(position);

        if (!valueList->current())
            break;
        if (!consumeComma(valueList) || !valueList->current())
            return nullptr;
    }

    return positions.release();
}

class BorderImageParseContext {
    STACK_ALLOCATED();
public:
    BorderImageParseContext()
    : m_canAdvance(false)
    , m_allowCommit(true)
    , m_allowImage(true)
    , m_allowImageSlice(true)
    , m_allowRepeat(true)
    , m_allowForwardSlashOperator(false)
    , m_allowWidth(false)
    , m_requireOutset(false)
    {}

    bool canAdvance() const { return m_canAdvance; }
    void setCanAdvance(bool canAdvance) { m_canAdvance = canAdvance; }

    bool allowCommit() const { return m_allowCommit; }
    bool allowImage() const { return m_allowImage; }
    bool allowImageSlice() const { return m_allowImageSlice; }
    bool allowRepeat() const { return m_allowRepeat; }
    bool allowForwardSlashOperator() const { return m_allowForwardSlashOperator; }

    bool allowWidth() const { return m_allowWidth; }
    bool requireOutset() const { return m_requireOutset; }

    void commitImage(PassRefPtrWillBeRawPtr<CSSValue> image)
    {
        m_image = image;
        m_canAdvance = true;
        m_allowCommit = true;
        m_allowImage = false;
        m_allowForwardSlashOperator = false;
        m_allowWidth = false;
        m_requireOutset = false;
        m_allowImageSlice = !m_imageSlice;
        m_allowRepeat = !m_repeat;
    }
    void commitImageSlice(PassRefPtrWillBeRawPtr<CSSBorderImageSliceValue> slice)
    {
        m_imageSlice = slice;
        m_canAdvance = true;
        m_allowCommit = true;
        m_allowForwardSlashOperator = true;
        m_allowImageSlice = false;
        m_allowWidth = false;
        m_requireOutset = false;
        m_allowImage = !m_image;
        m_allowRepeat = !m_repeat;
    }
    void commitForwardSlashOperator()
    {
        m_canAdvance = true;
        m_allowCommit = false;
        m_allowImage = false;
        m_allowImageSlice = false;
        m_allowRepeat = false;
        if (!m_borderWidth && !m_allowWidth) {
            m_allowForwardSlashOperator = true;
            m_allowWidth = true;
            m_requireOutset = false;
        } else {
            m_allowForwardSlashOperator = false;
            m_requireOutset = true;
            m_allowWidth = false;
        }
    }
    void commitBorderWidth(PassRefPtrWillBeRawPtr<CSSPrimitiveValue> width)
    {
        m_borderWidth = width;
        m_canAdvance = true;
        m_allowCommit = true;
        m_allowForwardSlashOperator = true;
        m_allowImageSlice = false;
        m_allowWidth = false;
        m_requireOutset = false;
        m_allowImage = !m_image;
        m_allowRepeat = !m_repeat;
    }
    void commitBorderOutset(PassRefPtrWillBeRawPtr<CSSPrimitiveValue> outset)
    {
        m_outset = outset;
        m_canAdvance = true;
        m_allowCommit = true;
        m_allowImageSlice = false;
        m_allowForwardSlashOperator = false;
        m_allowWidth = false;
        m_requireOutset = false;
        m_allowImage = !m_image;
        m_allowRepeat = !m_repeat;
    }
    void commitRepeat(PassRefPtrWillBeRawPtr<CSSValue> repeat)
    {
        m_repeat = repeat;
        m_canAdvance = true;
        m_allowCommit = true;
        m_allowRepeat = false;
        m_allowForwardSlashOperator = false;
        m_allowWidth = false;
        m_requireOutset = false;
        m_allowImageSlice = !m_imageSlice;
        m_allowImage = !m_image;
    }

    PassRefPtrWillBeRawPtr<CSSValue> commitCSSValue()
    {
        return createBorderImageValue(m_image, m_imageSlice.get(), m_borderWidth.get(), m_outset.get(), m_repeat.get());
    }

    bool m_canAdvance;

    bool m_allowCommit;
    bool m_allowImage;
    bool m_allowImageSlice;
    bool m_allowRepeat;
    bool m_allowForwardSlashOperator;

    bool m_allowWidth;
    bool m_requireOutset;

    RefPtrWillBeMember<CSSValue> m_image;
    RefPtrWillBeMember<CSSBorderImageSliceValue> m_imageSlice;
    RefPtrWillBeMember<CSSPrimitiveValue> m_borderWidth;
    RefPtrWillBeMember<CSSPrimitiveValue> m_outset;

    RefPtrWillBeMember<CSSValue> m_repeat;
};

bool CSSPropertyParser::buildBorderImageParseContext(CSSPropertyID propId, BorderImageParseContext& context)
{
    CSSPropertyParser::ShorthandScope scope(this, propId);
    while (CSSParserValue* val = m_valueList->current()) {
        context.setCanAdvance(false);

        if (!context.canAdvance() && context.allowForwardSlashOperator() && isForwardSlashOperator(val))
            context.commitForwardSlashOperator();

        if (!context.canAdvance() && context.allowImage()) {
            if (val->unit() == CSSPrimitiveValue::UnitType::URI) {
                context.commitImage(createCSSImageValueWithReferrer(val->string, m_context.completeURL(val->string)));
            } else if (isGeneratedImageValue(val)) {
                RefPtrWillBeRawPtr<CSSValue> value = nullptr;
                if (parseGeneratedImage(m_valueList, value))
                    context.commitImage(value.release());
                else
                    return false;
            } else if (val->m_unit == CSSParserValue::Function && val->function->id == CSSValueWebkitImageSet) {
                RefPtrWillBeRawPtr<CSSValue> value = parseImageSet(m_valueList);
                if (value)
                    context.commitImage(value.release());
                else
                    return false;
            } else if (val->id == CSSValueNone)
                context.commitImage(cssValuePool().createIdentifierValue(CSSValueNone));
        }

        if (!context.canAdvance() && context.allowImageSlice()) {
            RefPtrWillBeRawPtr<CSSBorderImageSliceValue> imageSlice = nullptr;
            if (parseBorderImageSlice(propId, imageSlice))
                context.commitImageSlice(imageSlice.release());
        }

        if (!context.canAdvance() && context.allowRepeat()) {
            RefPtrWillBeRawPtr<CSSValue> repeat = nullptr;
            if (parseBorderImageRepeat(repeat))
                context.commitRepeat(repeat.release());
        }

        if (!context.canAdvance() && context.allowWidth()) {
            RefPtrWillBeRawPtr<CSSPrimitiveValue> borderWidth = nullptr;
            if (parseBorderImageWidth(borderWidth))
                context.commitBorderWidth(borderWidth.release());
        }

        if (!context.canAdvance() && context.requireOutset()) {
            RefPtrWillBeRawPtr<CSSPrimitiveValue> borderOutset = nullptr;
            if (parseBorderImageOutset(borderOutset))
                context.commitBorderOutset(borderOutset.release());
        }

        if (!context.canAdvance())
            return false;

        m_valueList->next();
    }

    return context.allowCommit();
}

void CSSPropertyParser::commitBorderImageProperty(CSSPropertyID propId, PassRefPtrWillBeRawPtr<CSSValue> value, bool important)
{
    if (value)
        addProperty(propId, value, important);
    else
        addProperty(propId, cssValuePool().createImplicitInitialValue(), important, true);
}

bool CSSPropertyParser::parseBorderImageShorthand(CSSPropertyID propId, bool important)
{
    BorderImageParseContext context;
    if (buildBorderImageParseContext(propId, context)) {
        switch (propId) {
        case CSSPropertyWebkitMaskBoxImage:
            commitBorderImageProperty(CSSPropertyWebkitMaskBoxImageSource, context.m_image, important);
            commitBorderImageProperty(CSSPropertyWebkitMaskBoxImageSlice, context.m_imageSlice.get(), important);
            commitBorderImageProperty(CSSPropertyWebkitMaskBoxImageWidth, context.m_borderWidth.get(), important);
            commitBorderImageProperty(CSSPropertyWebkitMaskBoxImageOutset, context.m_outset.get(), important);
            commitBorderImageProperty(CSSPropertyWebkitMaskBoxImageRepeat, context.m_repeat.get(), important);
            return true;
        case CSSPropertyBorderImage:
            commitBorderImageProperty(CSSPropertyBorderImageSource, context.m_image, important);
            commitBorderImageProperty(CSSPropertyBorderImageSlice, context.m_imageSlice.get(), important);
            commitBorderImageProperty(CSSPropertyBorderImageWidth, context.m_borderWidth.get(), important);
            commitBorderImageProperty(CSSPropertyBorderImageOutset, context.m_outset.get(), important);
            commitBorderImageProperty(CSSPropertyBorderImageRepeat, context.m_repeat, important);
            return true;
        default:
            ASSERT_NOT_REACHED();
            return false;
        }
    }
    return false;
}

PassRefPtrWillBeRawPtr<CSSValue> CSSPropertyParser::parseBorderImage(CSSPropertyID propId)
{
    BorderImageParseContext context;
    if (buildBorderImageParseContext(propId, context)) {
        return context.commitCSSValue();
    }
    return nullptr;
}

static bool isBorderImageRepeatKeyword(int id)
{
    return id == CSSValueStretch || id == CSSValueRepeat || id == CSSValueSpace || id == CSSValueRound;
}

bool CSSPropertyParser::parseBorderImageRepeat(RefPtrWillBeRawPtr<CSSValue>& result)
{
    RefPtrWillBeRawPtr<CSSPrimitiveValue> firstValue = nullptr;
    RefPtrWillBeRawPtr<CSSPrimitiveValue> secondValue = nullptr;
    CSSParserValue* val = m_valueList->current();
    if (!val)
        return false;
    if (isBorderImageRepeatKeyword(val->id))
        firstValue = cssValuePool().createIdentifierValue(val->id);
    else
        return false;

    val = m_valueList->next();
    if (val) {
        if (isBorderImageRepeatKeyword(val->id))
            secondValue = cssValuePool().createIdentifierValue(val->id);
        else if (!inShorthand()) {
            // If we're not parsing a shorthand then we are invalid.
            return false;
        } else {
            // We need to rewind the value list, so that when its advanced we'll
            // end up back at this value.
            m_valueList->previous();
            secondValue = firstValue;
        }
    } else
        secondValue = firstValue;

    result = createPrimitiveValuePair(firstValue, secondValue);
    return true;
}

class BorderImageSliceParseContext {
    STACK_ALLOCATED();
public:
    BorderImageSliceParseContext()
    : m_allowNumber(true)
    , m_allowFill(true)
    , m_allowFinalCommit(false)
    , m_fill(false)
    { }

    bool allowNumber() const { return m_allowNumber; }
    bool allowFill() const { return m_allowFill; }
    bool allowFinalCommit() const { return m_allowFinalCommit; }
    CSSPrimitiveValue* top() const { return m_top.get(); }

    void commitNumber(PassRefPtrWillBeRawPtr<CSSPrimitiveValue> val)
    {
        if (!m_top)
            m_top = val;
        else if (!m_right)
            m_right = val;
        else if (!m_bottom)
            m_bottom = val;
        else {
            ASSERT(!m_left);
            m_left = val;
        }

        m_allowNumber = !m_left;
        m_allowFinalCommit = true;
    }

    void commitFill() { m_fill = true; m_allowFill = false; m_allowNumber = !m_top; }

    PassRefPtrWillBeRawPtr<CSSBorderImageSliceValue> commitBorderImageSlice()
    {
        // We need to clone and repeat values for any omissions.
        ASSERT(m_top);
        if (!m_right) {
            m_right = m_top;
            m_bottom = m_top;
            m_left = m_top;
        }
        if (!m_bottom) {
            m_bottom = m_top;
            m_left = m_right;
        }
        if (!m_left)
            m_left = m_right;

        // Now build a rect value to hold all four of our primitive values.
        RefPtrWillBeRawPtr<Quad> quad = Quad::create();
        quad->setTop(m_top);
        quad->setRight(m_right);
        quad->setBottom(m_bottom);
        quad->setLeft(m_left);

        // Make our new border image value now.
        return CSSBorderImageSliceValue::create(cssValuePool().createValue(quad.release()), m_fill);
    }

private:
    bool m_allowNumber;
    bool m_allowFill;
    bool m_allowFinalCommit;

    RefPtrWillBeMember<CSSPrimitiveValue> m_top;
    RefPtrWillBeMember<CSSPrimitiveValue> m_right;
    RefPtrWillBeMember<CSSPrimitiveValue> m_bottom;
    RefPtrWillBeMember<CSSPrimitiveValue> m_left;

    bool m_fill;
};

bool CSSPropertyParser::parseBorderImageSlice(CSSPropertyID propId, RefPtrWillBeRawPtr<CSSBorderImageSliceValue>& result)
{
    BorderImageSliceParseContext context;
    for (CSSParserValue* val = m_valueList->current(); val; val = m_valueList->next()) {
        // FIXME calc() http://webkit.org/b/16662 : calc is parsed but values are not created yet.
        if (context.allowNumber() && !isCalculation(val) && validUnit(val, FInteger | FNonNeg | FPercent)) {
            context.commitNumber(createPrimitiveNumericValue(val));
        } else if (context.allowFill() && val->id == CSSValueFill) {
            context.commitFill();
        } else if (!inShorthand()) {
            // If we're not parsing a shorthand then we are invalid.
            return false;
        } else {
            if (context.allowFinalCommit()) {
                // We're going to successfully parse, but we don't want to consume this token.
                m_valueList->previous();
            }
            break;
        }
    }

    if (context.allowFinalCommit()) {
        // FIXME: For backwards compatibility, -webkit-border-image, -webkit-mask-box-image and -webkit-box-reflect have to do a fill by default.
        // FIXME: What do we do with -webkit-box-reflect and -webkit-mask-box-image? Probably just have to leave them filling...
        if (propId == CSSPropertyWebkitBorderImage || propId == CSSPropertyWebkitMaskBoxImage || propId == CSSPropertyWebkitBoxReflect)
            context.commitFill();

        // Need to fully commit as a single value.
        result = context.commitBorderImageSlice();
        return true;
    }

    return false;
}

class BorderImageQuadParseContext {
    STACK_ALLOCATED();
public:
    BorderImageQuadParseContext()
    : m_allowNumber(true)
    , m_allowFinalCommit(false)
    { }

    bool allowNumber() const { return m_allowNumber; }
    bool allowFinalCommit() const { return m_allowFinalCommit; }
    CSSPrimitiveValue* top() const { return m_top.get(); }

    void commitNumber(PassRefPtrWillBeRawPtr<CSSPrimitiveValue> val)
    {
        if (!m_top)
            m_top = val;
        else if (!m_right)
            m_right = val;
        else if (!m_bottom)
            m_bottom = val;
        else {
            ASSERT(!m_left);
            m_left = val;
        }

        m_allowNumber = !m_left;
        m_allowFinalCommit = true;
    }

    void setTop(PassRefPtrWillBeRawPtr<CSSPrimitiveValue> val) { m_top = val; }

    PassRefPtrWillBeRawPtr<CSSPrimitiveValue> commitBorderImageQuad()
    {
        // We need to clone and repeat values for any omissions.
        ASSERT(m_top);
        if (!m_right) {
            m_right = m_top;
            m_bottom = m_top;
            m_left = m_top;
        }
        if (!m_bottom) {
            m_bottom = m_top;
            m_left = m_right;
        }
        if (!m_left)
            m_left = m_right;

        // Now build a quad value to hold all four of our primitive values.
        RefPtrWillBeRawPtr<Quad> quad = Quad::create();
        quad->setTop(m_top);
        quad->setRight(m_right);
        quad->setBottom(m_bottom);
        quad->setLeft(m_left);

        // Make our new value now.
        return cssValuePool().createValue(quad.release());
    }

private:
    bool m_allowNumber;
    bool m_allowFinalCommit;

    RefPtrWillBeMember<CSSPrimitiveValue> m_top;
    RefPtrWillBeMember<CSSPrimitiveValue> m_right;
    RefPtrWillBeMember<CSSPrimitiveValue> m_bottom;
    RefPtrWillBeMember<CSSPrimitiveValue> m_left;
};

bool CSSPropertyParser::parseBorderImageQuad(Units validUnits, RefPtrWillBeRawPtr<CSSPrimitiveValue>& result)
{
    BorderImageQuadParseContext context;
    for (CSSParserValue* val = m_valueList->current(); val; val = m_valueList->next()) {
        if (context.allowNumber() && (validUnit(val, validUnits, HTMLStandardMode) || val->id == CSSValueAuto)) {
            if (val->id == CSSValueAuto)
                context.commitNumber(cssValuePool().createIdentifierValue(val->id));
            else
                context.commitNumber(createPrimitiveNumericValue(val));
        } else if (!inShorthand()) {
            // If we're not parsing a shorthand then we are invalid.
            return false;
        } else {
            if (context.allowFinalCommit())
                m_valueList->previous(); // The shorthand loop will advance back to this point.
            break;
        }
    }

    if (context.allowFinalCommit()) {
        // Need to fully commit as a single value.
        result = context.commitBorderImageQuad();
        return true;
    }
    return false;
}

bool CSSPropertyParser::parseBorderImageWidth(RefPtrWillBeRawPtr<CSSPrimitiveValue>& result)
{
    return parseBorderImageQuad(FLength | FNumber | FNonNeg | FPercent, result);
}

bool CSSPropertyParser::parseBorderImageOutset(RefPtrWillBeRawPtr<CSSPrimitiveValue>& result)
{
    return parseBorderImageQuad(FLength | FNumber | FNonNeg, result);
}

bool CSSPropertyParser::parseBorderRadius(CSSPropertyID unresolvedProperty, bool important)
{
    unsigned num = m_valueList->size();
    if (num > 9)
        return false;

    ShorthandScope scope(this, unresolvedProperty);
    RefPtrWillBeRawPtr<CSSPrimitiveValue> radii[2][4];
#if ENABLE(OILPAN)
    // Zero initialize the array of raw pointers.
    memset(&radii, 0, sizeof(radii));
#endif

    unsigned indexAfterSlash = 0;
    for (unsigned i = 0; i < num; ++i) {
        CSSParserValue* value = m_valueList->valueAt(i);
        if (value->m_unit == CSSParserValue::Operator) {
            if (value->iValue != '/')
                return false;

            if (!i || indexAfterSlash || i + 1 == num || num > i + 5)
                return false;

            indexAfterSlash = i + 1;
            completeBorderRadii(radii[0]);
            continue;
        }

        if (i - indexAfterSlash >= 4)
            return false;

        if (!validUnit(value, FLength | FPercent | FNonNeg))
            return false;

        RefPtrWillBeRawPtr<CSSPrimitiveValue> radius = createPrimitiveNumericValue(value);

        if (!indexAfterSlash) {
            radii[0][i] = radius;

            // Legacy syntax: -webkit-border-radius: l1 l2; is equivalent to border-radius: l1 / l2;
            if (num == 2 && unresolvedProperty == CSSPropertyAliasWebkitBorderRadius) {
                indexAfterSlash = 1;
                completeBorderRadii(radii[0]);
            }
        } else
            radii[1][i - indexAfterSlash] = radius.release();
    }

    if (!indexAfterSlash) {
        completeBorderRadii(radii[0]);
        for (unsigned i = 0; i < 4; ++i)
            radii[1][i] = radii[0][i];
    } else
        completeBorderRadii(radii[1]);

    ImplicitScope implicitScope(this);
    addProperty(CSSPropertyBorderTopLeftRadius, createPrimitiveValuePair(radii[0][0].release(), radii[1][0].release()), important);
    addProperty(CSSPropertyBorderTopRightRadius, createPrimitiveValuePair(radii[0][1].release(), radii[1][1].release()), important);
    addProperty(CSSPropertyBorderBottomRightRadius, createPrimitiveValuePair(radii[0][2].release(), radii[1][2].release()), important);
    addProperty(CSSPropertyBorderBottomLeftRadius, createPrimitiveValuePair(radii[0][3].release(), radii[1][3].release()), important);
    return true;
}

PassRefPtrWillBeRawPtr<CSSValue> CSSPropertyParser::parseCounter(int defaultValue)
{
    RefPtrWillBeRawPtr<CSSValueList> list = CSSValueList::createCommaSeparated();

    while (m_valueList->current()) {
        CSSParserValue* val = m_valueList->current();
        if (val->m_unit != CSSParserValue::Identifier)
            return nullptr;
        RefPtrWillBeRawPtr<CSSPrimitiveValue> counterName = createPrimitiveCustomIdentValue(val);
        m_valueList->next();

        val = m_valueList->current();
        int i = defaultValue;
        if (val && validUnit(val, FInteger)) {
            i = clampTo<int>(val->fValue);
            m_valueList->next();
        }

        list->append(createPrimitiveValuePair(counterName.release(),
            cssValuePool().createValue(i, CSSPrimitiveValue::UnitType::Number)));
    }

    if (!list->length())
        return nullptr;
    return list.release();
}

// This should go away once we drop support for -webkit-gradient
static PassRefPtrWillBeRawPtr<CSSPrimitiveValue> parseDeprecatedGradientPoint(CSSParserValue* a, bool horizontal)
{
    RefPtrWillBeRawPtr<CSSPrimitiveValue> result = nullptr;
    if (a->m_unit == CSSParserValue::Identifier) {
        if ((a->id == CSSValueLeft && horizontal)
            || (a->id == CSSValueTop && !horizontal))
            result = cssValuePool().createValue(0., CSSPrimitiveValue::UnitType::Percentage);
        else if ((a->id == CSSValueRight && horizontal)
            || (a->id == CSSValueBottom && !horizontal))
            result = cssValuePool().createValue(100., CSSPrimitiveValue::UnitType::Percentage);
        else if (a->id == CSSValueCenter)
            result = cssValuePool().createValue(50., CSSPrimitiveValue::UnitType::Percentage);
    } else if (a->unit() == CSSPrimitiveValue::UnitType::Number || a->unit() == CSSPrimitiveValue::UnitType::Percentage) {
        result = cssValuePool().createValue(a->fValue, a->unit());
    }
    return result;
}

// Used to parse colors for -webkit-gradient(...).
PassRefPtrWillBeRawPtr<CSSPrimitiveValue> CSSPropertyParser::parseDeprecatedGradientStopColor(const CSSParserValue* value)
{
    // Disallow currentcolor.
    if (value->id == CSSValueCurrentcolor)
        return nullptr;
    return parseColor(value);
}

bool CSSPropertyParser::parseDeprecatedGradientColorStop(CSSParserValue* a, CSSGradientColorStop& stop)
{
    if (a->m_unit != CSSParserValue::Function)
        return false;

    if (a->function->id != CSSValueFrom
        && a->function->id != CSSValueTo
        && a->function->id != CSSValueColorStop)
        return false;

    CSSParserValueList* args = a->function->args.get();
    if (!args)
        return false;

    if (a->function->id == CSSValueFrom || a->function->id == CSSValueTo) {
        // The "from" and "to" stops expect 1 argument.
        if (args->size() != 1)
            return false;

        if (a->function->id == CSSValueFrom)
            stop.m_position = cssValuePool().createValue(0, CSSPrimitiveValue::UnitType::Number);
        else
            stop.m_position = cssValuePool().createValue(1, CSSPrimitiveValue::UnitType::Number);

        stop.m_color = parseDeprecatedGradientStopColor(args->current());
        if (!stop.m_color)
            return false;
    }

    // The "color-stop" function expects 3 arguments.
    if (a->function->id == CSSValueColorStop) {
        if (args->size() != 3)
            return false;

        CSSParserValue* stopArg = args->current();
        if (stopArg->unit() == CSSPrimitiveValue::UnitType::Percentage)
            stop.m_position = cssValuePool().createValue(stopArg->fValue / 100, CSSPrimitiveValue::UnitType::Number);
        else if (stopArg->unit() == CSSPrimitiveValue::UnitType::Number)
            stop.m_position = cssValuePool().createValue(stopArg->fValue, CSSPrimitiveValue::UnitType::Number);
        else
            return false;

        args->next();
        if (!consumeComma(args))
            return false;

        stop.m_color = parseDeprecatedGradientStopColor(args->current());
        if (!stop.m_color)
            return false;
    }

    return true;
}

bool CSSPropertyParser::parseDeprecatedGradient(CSSParserValueList* valueList, RefPtrWillBeRawPtr<CSSValue>& gradient)
{
    // Walk the arguments.
    CSSParserValueList* args = valueList->current()->function->args.get();
    if (!args || args->size() == 0)
        return false;

    // The first argument is the gradient type.  It is an identifier.
    CSSGradientType gradientType;
    CSSParserValue* a = args->current();
    if (!a || a->m_unit != CSSParserValue::Identifier)
        return false;
    if (a->id == CSSValueLinear)
        gradientType = CSSDeprecatedLinearGradient;
    else if (a->id == CSSValueRadial)
        gradientType = CSSDeprecatedRadialGradient;
    else
        return false;

    RefPtrWillBeRawPtr<CSSGradientValue> result = nullptr;
    switch (gradientType) {
    case CSSDeprecatedLinearGradient:
        result = CSSLinearGradientValue::create(NonRepeating, gradientType);
        break;
    case CSSDeprecatedRadialGradient:
        result = CSSRadialGradientValue::create(NonRepeating, gradientType);
        break;
    default:
        // The rest of the gradient types shouldn't appear here.
        ASSERT_NOT_REACHED();
    }
    args->next();

    if (!consumeComma(args))
        return false;

    // Next comes the starting point for the gradient as an x y pair.  There is no
    // comma between the x and the y values.
    // First X.  It can be left, right, number or percent.
    a = args->current();
    if (!a)
        return false;
    RefPtrWillBeRawPtr<CSSPrimitiveValue> point = parseDeprecatedGradientPoint(a, true);
    if (!point)
        return false;
    result->setFirstX(point.release());

    // First Y.  It can be top, bottom, number or percent.
    a = args->next();
    if (!a)
        return false;
    point = parseDeprecatedGradientPoint(a, false);
    if (!point)
        return false;
    result->setFirstY(point.release());

    // Comma after the first point.
    args->next();
    if (!consumeComma(args))
        return false;

    // For radial gradients only, we now expect a numeric radius.
    if (gradientType == CSSDeprecatedRadialGradient) {
        a = args->current();
        if (!a || a->unit() != CSSPrimitiveValue::UnitType::Number)
            return false;
        toCSSRadialGradientValue(result.get())->setFirstRadius(createPrimitiveNumericValue(a));

        // Comma after the first radius.
        args->next();
        if (!consumeComma(args))
            return false;
    }

    // Next is the ending point for the gradient as an x, y pair.
    // Second X.  It can be left, right, number or percent.
    a = args->current();
    if (!a)
        return false;
    point = parseDeprecatedGradientPoint(a, true);
    if (!point)
        return false;
    result->setSecondX(point.release());

    // Second Y.  It can be top, bottom, number or percent.
    a = args->next();
    if (!a)
        return false;
    point = parseDeprecatedGradientPoint(a, false);
    if (!point)
        return false;
    result->setSecondY(point.release());
    args->next();

    // For radial gradients only, we now expect the second radius.
    if (gradientType == CSSDeprecatedRadialGradient) {
        // Comma after the second point.
        if (!consumeComma(args))
            return false;

        a = args->current();
        if (!a || a->unit() != CSSPrimitiveValue::UnitType::Number)
            return false;
        toCSSRadialGradientValue(result.get())->setSecondRadius(createPrimitiveNumericValue(a));
        args->next();
    }

    // We now will accept any number of stops (0 or more).
    a = args->current();
    while (a) {
        // Look for the comma before the next stop.
        if (!consumeComma(args))
            return false;

        // Now examine the stop itself.
        a = args->current();
        if (!a)
            return false;

        // The function name needs to be one of "from", "to", or "color-stop."
        CSSGradientColorStop stop;
        if (!parseDeprecatedGradientColorStop(a, stop))
            return false;
        result->addStop(stop);

        // Advance
        a = args->next();
    }

    gradient = result.release();
    return true;
}

static PassRefPtrWillBeRawPtr<CSSPrimitiveValue> valueFromSideKeyword(CSSParserValue* a, bool& isHorizontal)
{
    if (a->m_unit != CSSParserValue::Identifier)
        return nullptr;

    switch (a->id) {
        case CSSValueLeft:
        case CSSValueRight:
            isHorizontal = true;
            break;
        case CSSValueTop:
        case CSSValueBottom:
            isHorizontal = false;
            break;
        default:
            return nullptr;
    }
    return cssValuePool().createIdentifierValue(a->id);
}

bool CSSPropertyParser::parseDeprecatedLinearGradient(CSSParserValueList* valueList, RefPtrWillBeRawPtr<CSSValue>& gradient, CSSGradientRepeat repeating)
{
    RefPtrWillBeRawPtr<CSSLinearGradientValue> result = CSSLinearGradientValue::create(repeating, CSSPrefixedLinearGradient);

    // Walk the arguments.
    CSSParserValueList* args = valueList->current()->function->args.get();
    if (!args || !args->size())
        return false;

    CSSParserValue* a = args->current();
    if (!a)
        return false;

    bool expectComma = false;
    // Look for angle.
    if (validUnit(a, FAngle, HTMLStandardMode)) {
        result->setAngle(createPrimitiveNumericValue(a));

        args->next();
        expectComma = true;
    } else {
        // Look one or two optional keywords that indicate a side or corner.
        RefPtrWillBeRawPtr<CSSPrimitiveValue> startX = nullptr;
        RefPtrWillBeRawPtr<CSSPrimitiveValue> startY = nullptr;

        RefPtrWillBeRawPtr<CSSPrimitiveValue> location = nullptr;
        bool isHorizontal = false;
        if ((location = valueFromSideKeyword(a, isHorizontal))) {
            if (isHorizontal)
                startX = location;
            else
                startY = location;

            a = args->next();
            if (a) {
                if ((location = valueFromSideKeyword(a, isHorizontal))) {
                    if (isHorizontal) {
                        if (startX)
                            return false;
                        startX = location;
                    } else {
                        if (startY)
                            return false;
                        startY = location;
                    }

                    args->next();
                }
            }

            expectComma = true;
        }

        if (!startX && !startY)
            startY = cssValuePool().createIdentifierValue(CSSValueTop);

        result->setFirstX(startX.release());
        result->setFirstY(startY.release());
    }

    if (!parseGradientColorStops(args, result.get(), expectComma))
        return false;

    if (!result->stopCount())
        return false;

    gradient = result.release();
    return true;
}

bool CSSPropertyParser::parseDeprecatedRadialGradient(CSSParserValueList* valueList, RefPtrWillBeRawPtr<CSSValue>& gradient, CSSGradientRepeat repeating)
{
    RefPtrWillBeRawPtr<CSSRadialGradientValue> result = CSSRadialGradientValue::create(repeating, CSSPrefixedRadialGradient);

    // Walk the arguments.
    CSSParserValueList* args = valueList->current()->function->args.get();
    if (!args || !args->size())
        return false;

    CSSParserValue* a = args->current();
    if (!a)
        return false;

    bool expectComma = false;

    // Optional background-position
    RefPtrWillBeRawPtr<CSSValue> centerX = nullptr;
    RefPtrWillBeRawPtr<CSSValue> centerY = nullptr;
    // parse2ValuesFillPosition advances the args next pointer.
    parse2ValuesFillPosition(args, centerX, centerY);

    if ((centerX || centerY) && !consumeComma(args))
        return false;

    a = args->current();
    if (!a)
        return false;

    result->setFirstX(toCSSPrimitiveValue(centerX.get()));
    result->setSecondX(toCSSPrimitiveValue(centerX.get()));
    // CSS3 radial gradients always share the same start and end point.
    result->setFirstY(toCSSPrimitiveValue(centerY.get()));
    result->setSecondY(toCSSPrimitiveValue(centerY.get()));

    RefPtrWillBeRawPtr<CSSPrimitiveValue> shapeValue = nullptr;
    RefPtrWillBeRawPtr<CSSPrimitiveValue> sizeValue = nullptr;

    // Optional shape and/or size in any order.
    for (int i = 0; i < 2; ++i) {
        if (a->m_unit != CSSParserValue::Identifier)
            break;

        bool foundValue = false;
        switch (a->id) {
        case CSSValueCircle:
        case CSSValueEllipse:
            shapeValue = cssValuePool().createIdentifierValue(a->id);
            foundValue = true;
            break;
        case CSSValueClosestSide:
        case CSSValueClosestCorner:
        case CSSValueFarthestSide:
        case CSSValueFarthestCorner:
        case CSSValueContain:
        case CSSValueCover:
            sizeValue = cssValuePool().createIdentifierValue(a->id);
            foundValue = true;
            break;
        default:
            break;
        }

        if (foundValue) {
            a = args->next();
            if (!a)
                return false;

            expectComma = true;
        }
    }

    result->setShape(shapeValue);
    result->setSizingBehavior(sizeValue);

    // Or, two lengths or percentages
    RefPtrWillBeRawPtr<CSSPrimitiveValue> horizontalSize = nullptr;
    RefPtrWillBeRawPtr<CSSPrimitiveValue> verticalSize = nullptr;

    if (!shapeValue && !sizeValue) {
        if (validUnit(a, FLength | FPercent)) {
            horizontalSize = createPrimitiveNumericValue(a);
            a = args->next();
            if (!a)
                return false;

            expectComma = true;
        }

        if (validUnit(a, FLength | FPercent)) {
            verticalSize = createPrimitiveNumericValue(a);

            a = args->next();
            if (!a)
                return false;
            expectComma = true;
        }
    }

    // Must have neither or both.
    if (!horizontalSize != !verticalSize)
        return false;

    result->setEndHorizontalSize(horizontalSize);
    result->setEndVerticalSize(verticalSize);

    if (!parseGradientColorStops(args, result.get(), expectComma))
        return false;

    gradient = result.release();
    return true;
}

bool CSSPropertyParser::parseLinearGradient(CSSParserValueList* valueList, RefPtrWillBeRawPtr<CSSValue>& gradient, CSSGradientRepeat repeating)
{
    RefPtrWillBeRawPtr<CSSLinearGradientValue> result = CSSLinearGradientValue::create(repeating, CSSLinearGradient);

    CSSParserFunction* function = valueList->current()->function;
    CSSParserValueList* args = function->args.get();
    if (!args || !args->size())
        return false;

    CSSParserValue* a = args->current();
    if (!a)
        return false;

    bool expectComma = false;
    // Look for angle.
    if (validUnit(a, FAngle, HTMLStandardMode)) {
        result->setAngle(createPrimitiveNumericValue(a));

        args->next();
        expectComma = true;
    } else if (a->m_unit == CSSParserValue::Identifier && a->id == CSSValueTo) {
        // to [ [left | right] || [top | bottom] ]
        a = args->next();
        if (!a)
            return false;

        RefPtrWillBeRawPtr<CSSPrimitiveValue> endX = nullptr;
        RefPtrWillBeRawPtr<CSSPrimitiveValue> endY = nullptr;
        RefPtrWillBeRawPtr<CSSPrimitiveValue> location = nullptr;
        bool isHorizontal = false;

        location = valueFromSideKeyword(a, isHorizontal);
        if (!location)
            return false;

        if (isHorizontal)
            endX = location;
        else
            endY = location;

        a = args->next();
        if (!a)
            return false;

        location = valueFromSideKeyword(a, isHorizontal);
        if (location) {
            if (isHorizontal) {
                if (endX)
                    return false;
                endX = location;
            } else {
                if (endY)
                    return false;
                endY = location;
            }

            args->next();
        }

        expectComma = true;
        result->setFirstX(endX.release());
        result->setFirstY(endY.release());
    }

    if (!parseGradientColorStops(args, result.get(), expectComma))
        return false;

    if (!result->stopCount())
        return false;

    gradient = result.release();
    return true;
}

bool CSSPropertyParser::parseRadialGradient(CSSParserValueList* valueList, RefPtrWillBeRawPtr<CSSValue>& gradient, CSSGradientRepeat repeating)
{
    RefPtrWillBeRawPtr<CSSRadialGradientValue> result = CSSRadialGradientValue::create(repeating, CSSRadialGradient);

    CSSParserValueList* args = valueList->current()->function->args.get();
    if (!args || !args->size())
        return false;

    CSSParserValue* a = args->current();
    if (!a)
        return false;

    bool expectComma = false;

    RefPtrWillBeRawPtr<CSSPrimitiveValue> shapeValue = nullptr;
    RefPtrWillBeRawPtr<CSSPrimitiveValue> sizeValue = nullptr;
    RefPtrWillBeRawPtr<CSSPrimitiveValue> horizontalSize = nullptr;
    RefPtrWillBeRawPtr<CSSPrimitiveValue> verticalSize = nullptr;

    // First part of grammar, the size/shape clause:
    // [ circle || <length> ] |
    // [ ellipse || [ <length> | <percentage> ]{2} ] |
    // [ [ circle | ellipse] || <size-keyword> ]
    for (int i = 0; i < 3; ++i) {
        if (a->m_unit == CSSParserValue::Identifier) {
            bool badIdent = false;
            switch (a->id) {
            case CSSValueCircle:
            case CSSValueEllipse:
                if (shapeValue)
                    return false;
                shapeValue = cssValuePool().createIdentifierValue(a->id);
                break;
            case CSSValueClosestSide:
            case CSSValueClosestCorner:
            case CSSValueFarthestSide:
            case CSSValueFarthestCorner:
                if (sizeValue || horizontalSize)
                    return false;
                sizeValue = cssValuePool().createIdentifierValue(a->id);
                break;
            default:
                badIdent = true;
            }

            if (badIdent)
                break;

            a = args->next();
            if (!a)
                return false;
        } else if (validUnit(a, FLength | FPercent)) {

            if (sizeValue || horizontalSize)
                return false;
            horizontalSize = createPrimitiveNumericValue(a);

            a = args->next();
            if (!a)
                return false;

            if (validUnit(a, FLength | FPercent)) {
                verticalSize = createPrimitiveNumericValue(a);
                ++i;
                a = args->next();
                if (!a)
                    return false;
            }
        } else
            break;
    }

    // You can specify size as a keyword or a length/percentage, not both.
    if (sizeValue && horizontalSize)
        return false;
    // Circles must have 0 or 1 lengths.
    if (shapeValue && shapeValue->getValueID() == CSSValueCircle && verticalSize)
        return false;
    // Ellipses must have 0 or 2 length/percentages.
    if (shapeValue && shapeValue->getValueID() == CSSValueEllipse && horizontalSize && !verticalSize)
        return false;
    // If there's only one size, it must be a length.
    if (!verticalSize && horizontalSize && horizontalSize->isPercentage())
        return false;

    result->setShape(shapeValue);
    result->setSizingBehavior(sizeValue);
    result->setEndHorizontalSize(horizontalSize);
    result->setEndVerticalSize(verticalSize);

    // Second part of grammar, the center-position clause:
    // at <position>
    RefPtrWillBeRawPtr<CSSValue> centerX = nullptr;
    RefPtrWillBeRawPtr<CSSValue> centerY = nullptr;
    if (a->m_unit == CSSParserValue::Identifier && a->id == CSSValueAt) {
        a = args->next();
        if (!a)
            return false;

        parseFillPosition(args, centerX, centerY);
        if (!(centerX && centerY))
            return false;

        a = args->current();
        if (!a)
            return false;
        result->setFirstX(toCSSPrimitiveValue(centerX.get()));
        result->setFirstY(toCSSPrimitiveValue(centerY.get()));
        // Right now, CSS radial gradients have the same start and end centers.
        result->setSecondX(toCSSPrimitiveValue(centerX.get()));
        result->setSecondY(toCSSPrimitiveValue(centerY.get()));
    }

    if (shapeValue || sizeValue || horizontalSize || centerX || centerY)
        expectComma = true;

    if (!parseGradientColorStops(args, result.get(), expectComma))
        return false;

    gradient = result.release();
    return true;
}

bool CSSPropertyParser::parseGradientColorStops(CSSParserValueList* valueList, CSSGradientValue* gradient, bool expectComma)
{
    CSSParserValue* a = valueList->current();

    // Now look for color stops.
    // <color-stop-list> = [ <color-stop> , <color-hint>? ]# , <color-stop>
    bool supportsColorHints = gradient->gradientType() == CSSLinearGradient
        || gradient->gradientType() == CSSRadialGradient;

    // The first color stop cannot be a color hint.
    bool previousStopWasColorHint = true;
    while (a) {
        // Look for the comma before the next stop.
        if (expectComma) {
            if (!isComma(a))
                return false;

            a = valueList->next();
            if (!a)
                return false;
        }

        // <color-stop> = <color> [ <percentage> | <length> ]?
        // <color-hint> = <length> | <percentage>
        CSSGradientColorStop stop;
        stop.m_color = parseColor(a);

        // Two hints in a row are not allowed.
        if (!stop.m_color && (!supportsColorHints || previousStopWasColorHint))
            return false;
        previousStopWasColorHint = !stop.m_color;

        if (stop.m_color)
            a = valueList->next();

        if (a) {
            if (validUnit(a, FLength | FPercent)) {
                stop.m_position = createPrimitiveNumericValue(a);
                a = valueList->next();
            }
        }

        if (!stop.m_color && !stop.m_position)
            return false;

        gradient->addStop(stop);
        expectComma = true;
    }

    // The last color stop cannot be a color hint.
    if (previousStopWasColorHint)
        return false;

    // Must have 2 or more stops to be valid.
    return gradient->stopCount() >= 2;
}

bool CSSPropertyParser::parseGeneratedImage(CSSParserValueList* valueList, RefPtrWillBeRawPtr<CSSValue>& value)
{
    CSSParserValue* val = valueList->current();

    if (val->m_unit != CSSParserValue::Function)
        return false;

    if (val->function->id == CSSValueWebkitGradient) {
        // FIXME: This should send a deprecation message.
        if (m_context.useCounter())
            m_context.useCounter()->count(UseCounter::DeprecatedWebKitGradient);
        return parseDeprecatedGradient(valueList, value);
    }

    if (val->function->id == CSSValueWebkitLinearGradient) {
        // FIXME: This should send a deprecation message.
        if (m_context.useCounter())
            m_context.useCounter()->count(UseCounter::DeprecatedWebKitLinearGradient);
        return parseDeprecatedLinearGradient(valueList, value, NonRepeating);
    }

    if (val->function->id == CSSValueLinearGradient)
        return parseLinearGradient(valueList, value, NonRepeating);

    if (val->function->id == CSSValueWebkitRepeatingLinearGradient) {
        // FIXME: This should send a deprecation message.
        if (m_context.useCounter())
            m_context.useCounter()->count(UseCounter::DeprecatedWebKitRepeatingLinearGradient);
        return parseDeprecatedLinearGradient(valueList, value, Repeating);
    }

    if (val->function->id == CSSValueRepeatingLinearGradient)
        return parseLinearGradient(valueList, value, Repeating);

    if (val->function->id == CSSValueWebkitRadialGradient) {
        // FIXME: This should send a deprecation message.
        if (m_context.useCounter())
            m_context.useCounter()->count(UseCounter::DeprecatedWebKitRadialGradient);
        return parseDeprecatedRadialGradient(valueList, value, NonRepeating);
    }

    if (val->function->id == CSSValueRadialGradient)
        return parseRadialGradient(valueList, value, NonRepeating);

    if (val->function->id == CSSValueWebkitRepeatingRadialGradient) {
        if (m_context.useCounter())
            m_context.useCounter()->count(UseCounter::DeprecatedWebKitRepeatingRadialGradient);
        return parseDeprecatedRadialGradient(valueList, value, Repeating);
    }

    if (val->function->id == CSSValueRepeatingRadialGradient)
        return parseRadialGradient(valueList, value, Repeating);

    if (val->function->id == CSSValueWebkitCanvas)
        return parseCanvas(valueList, value);

    if (val->function->id == CSSValueWebkitCrossFade)
        return parseCrossfade(valueList, value);

    return false;
}

bool CSSPropertyParser::parseCrossfade(CSSParserValueList* valueList, RefPtrWillBeRawPtr<CSSValue>& crossfade)
{
    // Walk the arguments.
    CSSParserValueList* args = valueList->current()->function->args.get();
    if (!args || args->size() != 5)
        return false;
    RefPtrWillBeRawPtr<CSSValue> fromImageValue = nullptr;
    RefPtrWillBeRawPtr<CSSValue> toImageValue = nullptr;

    // The first argument is the "from" image. It is a fill image.
    if (!args->current() || !parseFillImage(args, fromImageValue))
        return false;
    args->next();

    if (!consumeComma(args))
        return false;

    // The second argument is the "to" image. It is a fill image.
    if (!args->current() || !parseFillImage(args, toImageValue))
        return false;
    args->next();

    if (!consumeComma(args))
        return false;

    // The third argument is the crossfade value. It is a percentage or a fractional number.
    RefPtrWillBeRawPtr<CSSPrimitiveValue> percentage = nullptr;
    CSSParserValue* value = args->current();
    if (!value)
        return false;

    if (value->unit() == CSSPrimitiveValue::UnitType::Percentage)
        percentage = cssValuePool().createValue(clampTo<double>(value->fValue / 100, 0, 1), CSSPrimitiveValue::UnitType::Number);
    else if (value->unit() == CSSPrimitiveValue::UnitType::Number)
        percentage = cssValuePool().createValue(clampTo<double>(value->fValue, 0, 1), CSSPrimitiveValue::UnitType::Number);
    else
        return false;

    RefPtrWillBeRawPtr<CSSCrossfadeValue> result = CSSCrossfadeValue::create(fromImageValue, toImageValue);
    result->setPercentage(percentage);

    crossfade = result;

    return true;
}

bool CSSPropertyParser::parseCanvas(CSSParserValueList* valueList, RefPtrWillBeRawPtr<CSSValue>& canvas)
{
    // Walk the arguments.
    CSSParserValueList* args = valueList->current()->function->args.get();
    if (!args || args->size() != 1)
        return false;

    // The first argument is the canvas name.  It is an identifier.
    CSSParserValue* value = args->current();
    if (!value || value->m_unit != CSSParserValue::Identifier)
        return false;

    canvas = CSSCanvasValue::create(value->string);
    return true;
}

PassRefPtrWillBeRawPtr<CSSValue> CSSPropertyParser::parseImageSet(CSSParserValueList* valueList)
{
    CSSParserValue* function = valueList->current();

    if (function->m_unit != CSSParserValue::Function)
        return nullptr;

    CSSParserValueList* functionArgs = valueList->current()->function->args.get();
    if (!functionArgs || !functionArgs->size() || !functionArgs->current())
        return nullptr;

    RefPtrWillBeRawPtr<CSSImageSetValue> imageSet = CSSImageSetValue::create();

    while (functionArgs->current()) {
        CSSParserValue* arg = functionArgs->current();
        if (arg->unit() != CSSPrimitiveValue::UnitType::URI)
            return nullptr;

        RefPtrWillBeRawPtr<CSSValue> image = createCSSImageValueWithReferrer(arg->string, completeURL(arg->string));
        imageSet->append(image);

        arg = functionArgs->next();
        if (!arg)
            return nullptr;

        if (arg->m_unit != CSSParserValue::DimensionList)
            return nullptr;
        ASSERT(arg->valueList->valueAt(0)->unit() == CSSPrimitiveValue::UnitType::Number);
        ASSERT(arg->valueList->valueAt(1)->m_unit == CSSParserValue::Identifier);
        if (String(arg->valueList->valueAt(1)->string) != "x")
            return nullptr;
        double imageScaleFactor = arg->valueList->valueAt(0)->fValue;
        if (imageScaleFactor <= 0)
            return nullptr;
        imageSet->append(cssValuePool().createValue(imageScaleFactor, CSSPrimitiveValue::UnitType::Number));
        functionArgs->next();

        // If there are no more arguments, we're done.
        if (!functionArgs->current())
            break;

        // If there are more arguments, they should be after a comma.
        if (!consumeComma(functionArgs))
            return nullptr;
    }

    return imageSet.release();
}

PassRefPtrWillBeRawPtr<CSSValue> CSSPropertyParser::parseWillChange()
{
    RefPtrWillBeRawPtr<CSSValueList> values = CSSValueList::createCommaSeparated();
    if (m_valueList->current()->id == CSSValueAuto) {
        // FIXME: This will be read back as an empty string instead of auto
        return values.release();
    }

    // Every comma-separated list of identifiers is a valid will-change value,
    // unless the list includes an explicitly disallowed identifier.
    while (true) {
        CSSParserValue* currentValue = m_valueList->current();
        if (!currentValue || currentValue->m_unit != CSSParserValue::Identifier)
            return nullptr;

        CSSPropertyID unresolvedProperty = unresolvedCSSPropertyID(currentValue->string);
        if (unresolvedProperty) {
            ASSERT(CSSPropertyMetadata::isEnabledProperty(unresolvedProperty));
            // Now "all" is used by both CSSValue and CSSPropertyValue.
            // Need to return nullptr when currentValue is CSSPropertyAll.
            if (unresolvedProperty == CSSPropertyWillChange || unresolvedProperty == CSSPropertyAll)
                return nullptr;
            values->append(cssValuePool().createIdentifierValue(unresolvedProperty));
        } else {
            switch (currentValue->id) {
            case CSSValueNone:
            case CSSValueAll:
            case CSSValueAuto:
            case CSSValueDefault:
            case CSSValueInitial:
            case CSSValueInherit:
                return nullptr;
            case CSSValueContents:
            case CSSValueScrollPosition:
                values->append(cssValuePool().createIdentifierValue(currentValue->id));
                break;
            default:
                break;
            }
        }

        if (!m_valueList->next())
            break;
        if (!consumeComma(m_valueList))
            return nullptr;
    }

    return values.release();
}

PassRefPtrWillBeRawPtr<CSSFunctionValue> CSSPropertyParser::parseBuiltinFilterArguments(CSSParserValueList* args, CSSValueID filterType)
{
    RefPtrWillBeRawPtr<CSSFunctionValue> filterValue = CSSFunctionValue::create(filterType);
    ASSERT(args);

    switch (filterType) {
    case CSSValueGrayscale:
    case CSSValueSepia:
    case CSSValueSaturate:
    case CSSValueInvert:
    case CSSValueOpacity:
    case CSSValueContrast: {
        // One optional argument, 0-1 or 0%-100%, if missing use 100%.
        if (args->size()) {
            CSSParserValue* value = args->current();
            // FIXME (crbug.com/397061): Support calc expressions like calc(10% + 0.5)
            if (value->unit() != CSSPrimitiveValue::UnitType::Percentage && !validUnit(value, FNumber | FNonNeg))
                return nullptr;

            double amount = value->fValue;
            if (amount < 0)
                return nullptr;

            // Saturate and Contrast allow values over 100%.
            if (filterType != CSSValueSaturate
                && filterType != CSSValueContrast) {
                double maxAllowed = value->unit() == CSSPrimitiveValue::UnitType::Percentage ? 100.0 : 1.0;
                if (amount > maxAllowed)
                    return nullptr;
            }

            filterValue->append(cssValuePool().createValue(amount, value->unit()));
        }
        break;
    }
    case CSSValueBrightness: {
        // One optional argument, if missing use 100%.
        if (args->size()) {
            CSSParserValue* value = args->current();
            // FIXME (crbug.com/397061): Support calc expressions like calc(10% + 0.5)
            if (value->unit() != CSSPrimitiveValue::UnitType::Percentage && !validUnit(value, FNumber))
                return nullptr;

            filterValue->append(cssValuePool().createValue(value->fValue, value->unit()));
        }
        break;
    }
    case CSSValueHueRotate: {
        // hue-rotate() takes one optional angle.
        if (args->size()) {
            CSSParserValue* argument = args->current();
            if (!validUnit(argument, FAngle, HTMLStandardMode))
                return nullptr;

            filterValue->append(createPrimitiveNumericValue(argument));
        }
        break;
    }
    case CSSValueBlur: {
        // Blur takes a single length. Zero parameters are allowed.
        if (args->size()) {
            CSSParserValue* argument = args->current();
            if (!validUnit(argument, FLength | FNonNeg, HTMLStandardMode))
                return nullptr;

            filterValue->append(createPrimitiveNumericValue(argument));
        }
        break;
    }
    case CSSValueDropShadow: {
        // drop-shadow() takes a single shadow.
        RefPtrWillBeRawPtr<CSSValueList> shadowValueList = parseShadow(args, CSSPropertyWebkitFilter);
        if (!shadowValueList || shadowValueList->length() != 1)
            return nullptr;

        filterValue->append((shadowValueList.release())->item(0));
        break;
    }
    default:
        return nullptr;
    }
    return filterValue.release();
}

PassRefPtrWillBeRawPtr<CSSValueList> CSSPropertyParser::parseFilter()
{
    if (!m_valueList)
        return nullptr;

    // The filter is a list of functional primitives that specify individual operations.
    RefPtrWillBeRawPtr<CSSValueList> list = CSSValueList::createSpaceSeparated();
    for (CSSParserValue* value = m_valueList->current(); value; value = m_valueList->next()) {
        if (value->unit() != CSSPrimitiveValue::UnitType::URI && (value->m_unit != CSSParserValue::Function || !value->function))
            return nullptr;

        // See if the specified primitive is one we understand.
        if (value->unit() == CSSPrimitiveValue::UnitType::URI) {
            RefPtrWillBeRawPtr<CSSFunctionValue> referenceFilterValue = CSSFunctionValue::create(CSSValueUrl);
            referenceFilterValue->append(CSSSVGDocumentValue::create(value->string));
            list->append(referenceFilterValue.release());
        } else {
            CSSValueID filterType = value->function->id;
            unsigned maximumArgumentCount = filterType == CSSValueDropShadow ? 4 : 1;

            CSSParserValueList* args = value->function->args.get();
            if (!args || args->size() > maximumArgumentCount)
                return nullptr;

            RefPtrWillBeRawPtr<CSSFunctionValue> filterValue = parseBuiltinFilterArguments(args, filterType);
            if (!filterValue)
                return nullptr;

            list->append(filterValue);
        }
    }

    return list.release();
}

PassRefPtrWillBeRawPtr<CSSValueList> CSSPropertyParser::parseTransformOrigin()
{
    CSSParserValue* value = m_valueList->current();
    CSSValueID id = value->id;
    RefPtrWillBeRawPtr<CSSValue> xValue = nullptr;
    RefPtrWillBeRawPtr<CSSValue> yValue = nullptr;
    RefPtrWillBeRawPtr<CSSValue> zValue = nullptr;
    if (id == CSSValueLeft || id == CSSValueRight) {
        xValue = cssValuePool().createIdentifierValue(id);
    } else if (id == CSSValueTop || id == CSSValueBottom) {
        yValue = cssValuePool().createIdentifierValue(id);
    } else if (id == CSSValueCenter) {
        // Unresolved as to whether this is X or Y.
    } else if (validUnit(value, FPercent | FLength)) {
        xValue = createPrimitiveNumericValue(value);
    } else {
        return nullptr;
    }

    value = m_valueList->next();
    if (value) {
        id = value->id;
        if (!xValue && (id == CSSValueLeft || id == CSSValueRight)) {
            xValue = cssValuePool().createIdentifierValue(id);
        } else if (!yValue && (id == CSSValueTop || id == CSSValueBottom)) {
            yValue = cssValuePool().createIdentifierValue(id);
        } else if (id == CSSValueCenter) {
            // Resolved below.
        } else if (!yValue && validUnit(value, FPercent | FLength)) {
            yValue = createPrimitiveNumericValue(value);
        } else {
            return nullptr;
        }

        // If X or Y have not been resolved, they must be center.
        if (!xValue)
            xValue = cssValuePool().createIdentifierValue(CSSValueCenter);
        if (!yValue)
            yValue = cssValuePool().createIdentifierValue(CSSValueCenter);

        value = m_valueList->next();
        if (value) {
            if (!validUnit(value, FLength))
                return nullptr;
            zValue = createPrimitiveNumericValue(value);

            value = m_valueList->next();
            if (value)
                return nullptr;
        }
    } else if (!xValue) {
        if (yValue) {
            xValue = cssValuePool().createValue(50, CSSPrimitiveValue::UnitType::Percentage);
        } else {
            xValue = cssValuePool().createIdentifierValue(CSSValueCenter);
        }
    }

    RefPtrWillBeRawPtr<CSSValueList> list = CSSValueList::createSpaceSeparated();
    list->append(xValue.release());
    if (yValue)
        list->append(yValue.release());
    if (zValue)
        list->append(zValue.release());
    return list.release();
}

PassRefPtrWillBeRawPtr<CSSValue> CSSPropertyParser::parseTouchAction()
{
    CSSParserValue* value = m_valueList->current();
    RefPtrWillBeRawPtr<CSSValueList> list = CSSValueList::createSpaceSeparated();
    if (m_valueList->size() == 1 && value && (value->id == CSSValueAuto || value->id == CSSValueNone || value->id == CSSValueManipulation)) {
        list->append(cssValuePool().createIdentifierValue(value->id));
        m_valueList->next();
        return list.release();
    }

    bool xSet = false;
    bool ySet = false;
    while (value) {
        switch (value->id) {
        case CSSValuePanX:
        case CSSValuePanRight:
        case CSSValuePanLeft: {
            if (xSet)
                return nullptr;
            xSet = true;
            if (value->id != CSSValuePanX && !RuntimeEnabledFeatures::cssTouchActionPanDirectionsEnabled())
                return nullptr;

            RefPtrWillBeRawPtr<CSSValue> panValue = cssValuePool().createIdentifierValue(value->id);
            list->append(panValue.release());
            break;
        }
        case CSSValuePanY:
        case CSSValuePanDown:
        case CSSValuePanUp: {
            if (ySet)
                return nullptr;
            ySet = true;
            if (value->id != CSSValuePanY && !RuntimeEnabledFeatures::cssTouchActionPanDirectionsEnabled())
                return nullptr;
            RefPtrWillBeRawPtr<CSSValue> panValue = cssValuePool().createIdentifierValue(value->id);
            list->append(panValue.release());
            break;
        }
        default:
            return nullptr;
        }
        value = m_valueList->next();
    }

    if (list->length())
        return list.release();

    return nullptr;
}

PassRefPtrWillBeRawPtr<CSSValue> CSSPropertyParser::parseTextDecoration()
{
    CSSParserValue* value = m_valueList->current();
    if (value && value->id == CSSValueNone) {
        m_valueList->next();
        return cssValuePool().createIdentifierValue(CSSValueNone);
    }

    RefPtrWillBeRawPtr<CSSValueList> list = CSSValueList::createSpaceSeparated();
    bool isValid = true;
    while (isValid && value) {
        switch (value->id) {
        case CSSValueUnderline:
        case CSSValueOverline:
        case CSSValueLineThrough:
        case CSSValueBlink:
            // TODO(timloh): This will incorrectly accept "blink blink"
            list->append(cssValuePool().createIdentifierValue(value->id));
            break;
        default:
            isValid = false;
            break;
        }
        if (isValid)
            value = m_valueList->next();
    }

    // Values are either valid or in shorthand scope.
    if (list->length())
        return list.release();
    return nullptr;
}

PassRefPtrWillBeRawPtr<CSSValue> CSSPropertyParser::parseTextEmphasisStyle()
{
    RefPtrWillBeRawPtr<CSSPrimitiveValue> fill = nullptr;
    RefPtrWillBeRawPtr<CSSPrimitiveValue> shape = nullptr;

    for (CSSParserValue* value = m_valueList->current(); value; value = m_valueList->next()) {
        if (value->unit() == CSSPrimitiveValue::UnitType::String) {
            if (fill || shape)
                return nullptr;
            m_valueList->next();
            return createPrimitiveStringValue(value);
        }

        if (value->id == CSSValueNone) {
            if (fill || shape)
                return nullptr;
            m_valueList->next();
            return cssValuePool().createIdentifierValue(CSSValueNone);
        }

        if (value->id == CSSValueOpen || value->id == CSSValueFilled) {
            if (fill)
                return nullptr;
            fill = cssValuePool().createIdentifierValue(value->id);
        } else if (value->id == CSSValueDot || value->id == CSSValueCircle || value->id == CSSValueDoubleCircle || value->id == CSSValueTriangle || value->id == CSSValueSesame) {
            if (shape)
                return nullptr;
            shape = cssValuePool().createIdentifierValue(value->id);
        } else {
            break;
        }
    }

    if (fill && shape) {
        RefPtrWillBeRawPtr<CSSValueList> parsedValues = CSSValueList::createSpaceSeparated();
        parsedValues->append(fill.release());
        parsedValues->append(shape.release());
        return parsedValues.release();
    }
    if (fill)
        return fill.release();
    if (shape)
        return shape.release();

    return nullptr;
}

PassRefPtrWillBeRawPtr<CSSValue> CSSPropertyParser::parseTextIndent()
{
    RefPtrWillBeRawPtr<CSSValueList> list = CSSValueList::createSpaceSeparated();

    bool hasLengthOrPercentage = false;
    bool hasEachLine = false;
    bool hasHanging = false;

    for (CSSParserValue* value = m_valueList->current(); value; value = m_valueList->next()) {
        // <length> | <percentage> | inherit when RuntimeEnabledFeatures::css3TextEnabled() returns false
        if (!hasLengthOrPercentage && validUnit(value, FLength | FPercent | FUnitlessQuirk)) {
            list->append(createPrimitiveNumericValue(value));
            hasLengthOrPercentage = true;
            continue;
        }

        // [ <length> | <percentage> ] && hanging? && each-line? | inherit
        // when RuntimeEnabledFeatures::css3TextEnabled() returns true
        if (RuntimeEnabledFeatures::css3TextEnabled()) {
            if (!hasEachLine && value->id == CSSValueEachLine) {
                list->append(cssValuePool().createIdentifierValue(CSSValueEachLine));
                hasEachLine = true;
                continue;
            }
            if (!hasHanging && value->id == CSSValueHanging) {
                list->append(cssValuePool().createIdentifierValue(CSSValueHanging));
                hasHanging = true;
                continue;
            }
        }
        return nullptr;
    }

    if (!hasLengthOrPercentage)
        return nullptr;

    return list.release();
}

PassRefPtrWillBeRawPtr<CSSLineBoxContainValue> CSSPropertyParser::parseLineBoxContain()
{
    LineBoxContain lineBoxContain = LineBoxContainNone;

    for (CSSParserValue* value = m_valueList->current(); value; value = m_valueList->next()) {
        LineBoxContainFlags flag;
        if (value->id == CSSValueBlock) {
            flag = LineBoxContainBlock;
        } else if (value->id == CSSValueInline) {
            flag = LineBoxContainInline;
        } else if (value->id == CSSValueFont) {
            flag = LineBoxContainFont;
        } else if (value->id == CSSValueGlyphs) {
            flag = LineBoxContainGlyphs;
        } else if (value->id == CSSValueReplaced) {
            flag = LineBoxContainReplaced;
        } else if (value->id == CSSValueInlineBox) {
            flag = LineBoxContainInlineBox;
        } else {
            return nullptr;
        }
        if (lineBoxContain & flag)
            return nullptr;
        lineBoxContain |= flag;
    }

    ASSERT(lineBoxContain);
    return CSSLineBoxContainValue::create(lineBoxContain);
}

bool CSSPropertyParser::parseFontFeatureTag(CSSValueList* settings)
{
    // Feature tag name consists of 4-letter characters.
    static const unsigned tagNameLength = 4;

    CSSParserValue* value = m_valueList->current();
    // Feature tag name comes first
    if (value->unit() != CSSPrimitiveValue::UnitType::String)
        return false;
    if (value->string.length() != tagNameLength)
        return false;
    for (unsigned i = 0; i < tagNameLength; ++i) {
        // Limits the range of characters to 0x20-0x7E, following the tag name rules defiend in the OpenType specification.
        UChar character = value->string[i];
        if (character < 0x20 || character > 0x7E)
            return false;
    }

    AtomicString tag = value->string;
    int tagValue = 1;
    // Feature tag values could follow: <integer> | on | off
    value = m_valueList->next();
    if (value) {
        if (value->unit() == CSSPrimitiveValue::UnitType::Number && value->isInt && value->fValue >= 0) {
            tagValue = clampTo<int>(value->fValue);
            if (tagValue < 0)
                return false;
            m_valueList->next();
        } else if (value->id == CSSValueOn || value->id == CSSValueOff) {
            tagValue = value->id == CSSValueOn;
            m_valueList->next();
        }
    }
    settings->append(CSSFontFeatureValue::create(tag, tagValue));
    return true;
}

PassRefPtrWillBeRawPtr<CSSValue> CSSPropertyParser::parseFontFeatureSettings()
{
    RefPtrWillBeRawPtr<CSSValueList> settings = CSSValueList::createCommaSeparated();
    while (true) {
        if (!m_valueList->current() || !parseFontFeatureTag(settings.get()))
            return nullptr;
        if (!m_valueList->current())
            break;
        if (!consumeComma(m_valueList))
            return nullptr;
    }
    return settings.release();
}

bool CSSPropertyParser::parseFontVariantLigatures(bool important)
{
    RefPtrWillBeRawPtr<CSSValueList> ligatureValues = CSSValueList::createSpaceSeparated();
    bool sawCommonLigaturesValue = false;
    bool sawDiscretionaryLigaturesValue = false;
    bool sawHistoricalLigaturesValue = false;
    bool sawContextualLigaturesValue = false;

    for (CSSParserValue* value = m_valueList->current(); value; value = m_valueList->next()) {
        if (value->m_unit != CSSParserValue::Identifier)
            return false;

        switch (value->id) {
        case CSSValueNoCommonLigatures:
        case CSSValueCommonLigatures:
            if (sawCommonLigaturesValue)
                return false;
            sawCommonLigaturesValue = true;
            ligatureValues->append(cssValuePool().createIdentifierValue(value->id));
            break;
        case CSSValueNoDiscretionaryLigatures:
        case CSSValueDiscretionaryLigatures:
            if (sawDiscretionaryLigaturesValue)
                return false;
            sawDiscretionaryLigaturesValue = true;
            ligatureValues->append(cssValuePool().createIdentifierValue(value->id));
            break;
        case CSSValueNoHistoricalLigatures:
        case CSSValueHistoricalLigatures:
            if (sawHistoricalLigaturesValue)
                return false;
            sawHistoricalLigaturesValue = true;
            ligatureValues->append(cssValuePool().createIdentifierValue(value->id));
            break;
        case CSSValueNoContextual:
        case CSSValueContextual:
            if (sawContextualLigaturesValue)
                return false;
            sawContextualLigaturesValue = true;
            ligatureValues->append(cssValuePool().createIdentifierValue(value->id));
            break;
        default:
            return false;
        }
    }

    if (!ligatureValues->length())
        return false;

    addProperty(CSSPropertyFontVariantLigatures, ligatureValues.release(), important);
    return true;
}

bool CSSPropertyParser::parseCalculation(CSSParserValue* value, ValueRange range)
{
    ASSERT(isCalculation(value));

    CSSParserTokenRange args = value->calcFunction->args;

    ASSERT(!m_parsedCalculation);
    m_parsedCalculation = CSSCalcValue::create(args, range);

    if (!m_parsedCalculation)
        return false;

    return true;
}

bool CSSPropertyParser::parseFontFaceDescriptor(CSSPropertyID propId)
{
    CSSParserValue* value = m_valueList->current();
    ASSERT(value);
    CSSValueID id = value->id;
    RefPtrWillBeRawPtr<CSSValue> parsedValue = nullptr;

    switch (propId) {
    case CSSPropertyFontFamily:
        // <family-name>
        // TODO(rwlbuis): check there is only one family-name
        parsedValue = parseFontFamily();
        break;
    case CSSPropertySrc: // This is a list of urls or local references.
        parsedValue = parseFontFaceSrc();
        break;
    case CSSPropertyUnicodeRange:
        parsedValue = parseFontFaceUnicodeRange();
        break;
    case CSSPropertyFontWeight: // normal | bold | 100 | 200 | 300 | 400 | 500 | 600 | 700 | 800 | 900
        return parseFontWeight(false) && !m_valueList->next();
    case CSSPropertyFontStretch:
    case CSSPropertyFontStyle:
        if (!CSSParserFastPaths::isValidKeywordPropertyAndValue(propId, id))
            return false;
        addProperty(propId, cssValuePool().createIdentifierValue(id), false);
        return true;
    case CSSPropertyFontVariant: // normal | small-caps | inherit
        return parseFontVariant(false);
    case CSSPropertyWebkitFontFeatureSettings:
        if (id == CSSValueNormal) {
            parsedValue = cssValuePool().createIdentifierValue(CSSValueNormal);
            m_valueList->next();
        } else {
            parsedValue = parseFontFeatureSettings();
        }
        break;
    default:
        break;
    }

    if (!parsedValue || m_valueList->current())
        return false;

    addProperty(propId, parsedValue.release(), false);
    return true;
}

bool CSSPropertyParser::parseViewportProperty(CSSPropertyID propId, bool important)
{
    ASSERT(RuntimeEnabledFeatures::cssViewportEnabled() || isUASheetBehavior(m_context.mode()));

    CSSParserValue* value = m_valueList->current();
    if (!value)
        return false;

    CSSValueID id = value->id;
    bool validPrimitive = false;

    switch (propId) {
    case CSSPropertyMinWidth: // auto | extend-to-zoom | <length> | <percentage>
    case CSSPropertyMaxWidth:
    case CSSPropertyMinHeight:
    case CSSPropertyMaxHeight:
        if (id == CSSValueAuto || id == CSSValueInternalExtendToZoom)
            validPrimitive = true;
        else
            validPrimitive = validUnit(value, FLength | FPercent | FNonNeg);
        break;
    case CSSPropertyWidth: // shorthand
        return parseViewportShorthand(propId, CSSPropertyMinWidth, CSSPropertyMaxWidth, important);
    case CSSPropertyHeight:
        return parseViewportShorthand(propId, CSSPropertyMinHeight, CSSPropertyMaxHeight, important);
    case CSSPropertyMinZoom: // auto | <number> | <percentage>
    case CSSPropertyMaxZoom:
    case CSSPropertyZoom:
        if (id == CSSValueAuto)
            validPrimitive = true;
        else
            validPrimitive = validUnit(value, FNumber | FPercent | FNonNeg);
        break;
    case CSSPropertyUserZoom: // zoom | fixed
        if (id == CSSValueZoom || id == CSSValueFixed)
            validPrimitive = true;
        break;
    case CSSPropertyOrientation: // auto | portrait | landscape
        if (id == CSSValueAuto || id == CSSValuePortrait || id == CSSValueLandscape)
            validPrimitive = true;
    default:
        break;
    }

    RefPtrWillBeRawPtr<CSSValue> parsedValue = nullptr;
    if (validPrimitive) {
        parsedValue = parseValidPrimitive(id, value);
        m_valueList->next();
    }
=======
    do {
        const CSSParserToken& token = range.consumeIncludingWhitespace();
        if (token.type() != UnicodeRangeToken)
            return nullptr;
>>>>>>> 8a4399cd

        UChar32 start = token.unicodeRangeStart();
        UChar32 end = token.unicodeRangeEnd();
        if (start > end)
            return nullptr;
        values->append(CSSUnicodeRangeValue::create(start, end));
    } while (consumeCommaIncludingWhitespace(range));

    return values.release();
}

PassRefPtrWillBeRawPtr<CSSValue> CSSPropertyParser::consumeFontFaceSrcURI()
{
    String url = consumeUrl(m_range);
    if (url.isNull())
        return nullptr;
    RefPtrWillBeRawPtr<CSSFontFaceSrcValue> uriValue(CSSFontFaceSrcValue::create(completeURL(url), m_context.shouldCheckContentSecurityPolicy()));
    uriValue->setReferrer(m_context.referrer());

    if (m_range.peek().functionId() != CSSValueFormat)
        return uriValue.release();

    // FIXME: https://drafts.csswg.org/css-fonts says that format() contains a comma-separated list of strings,
    // but CSSFontFaceSrcValue stores only one format. Allowing one format for now.
    // FIXME: IdentToken should not be supported here.
    CSSParserTokenRange args = consumeFunction(m_range);
    const CSSParserToken& arg = args.consumeIncludingWhitespace();
    if ((arg.type() != StringToken && arg.type() != IdentToken) || !args.atEnd())
        return nullptr;
    uriValue->setFormat(arg.value());
    return uriValue.release();
}

PassRefPtrWillBeRawPtr<CSSValue> CSSPropertyParser::consumeFontFaceSrcLocal()
{
    CSSParserTokenRange args = consumeFunction(m_range);
    ContentSecurityPolicyDisposition shouldCheckContentSecurityPolicy = m_context.shouldCheckContentSecurityPolicy();
    if (args.peek().type() == StringToken) {
        const CSSParserToken& arg = args.consumeIncludingWhitespace();
        if (!args.atEnd())
            return nullptr;
        return CSSFontFaceSrcValue::createLocal(arg.value(), shouldCheckContentSecurityPolicy);
    }
    if (args.peek().type() == IdentToken) {
        String familyName = concatenateFamilyName(args);
        if (!args.atEnd())
            return nullptr;
        return CSSFontFaceSrcValue::createLocal(familyName, shouldCheckContentSecurityPolicy);
    }
    return nullptr;
}

PassRefPtrWillBeRawPtr<CSSValueList> CSSPropertyParser::consumeFontFaceSrc()
{
    RefPtrWillBeRawPtr<CSSValueList> values(CSSValueList::createCommaSeparated());

    do {
        const CSSParserToken& token = m_range.peek();
        RefPtrWillBeRawPtr<CSSValue> parsedValue = nullptr;
        if (token.functionId() == CSSValueLocal)
            parsedValue = consumeFontFaceSrcLocal();
        else
            parsedValue = consumeFontFaceSrcURI();
        if (!parsedValue)
            return nullptr;
        values->append(parsedValue);
    } while (consumeCommaIncludingWhitespace(m_range));
    return values.release();
}

bool CSSPropertyParser::parseFontFaceDescriptor(CSSPropertyID propId)
{
    RefPtrWillBeRawPtr<CSSValue> parsedValue = nullptr;

    m_range.consumeWhitespace();
    switch (propId) {
    case CSSPropertyFontFamily:
        if (consumeGenericFamily(m_range))
            return false;
        parsedValue = consumeFamilyName(m_range);
        break;
    case CSSPropertySrc: // This is a list of urls or local references.
        parsedValue = consumeFontFaceSrc();
        break;
    case CSSPropertyUnicodeRange:
        parsedValue = consumeFontFaceUnicodeRange(m_range);
        break;
    case CSSPropertyFontStretch:
    case CSSPropertyFontStyle: {
        CSSValueID id = m_range.consumeIncludingWhitespace().id();
        if (!CSSParserFastPaths::isValidKeywordPropertyAndValue(propId, id))
            return false;
        parsedValue = cssValuePool().createIdentifierValue(id);
        break;
    }
    case CSSPropertyFontVariant:
        parsedValue = consumeFontVariantList(m_range);
        break;
    case CSSPropertyFontWeight:
        parsedValue = consumeFontWeight(m_range);
        break;
    case CSSPropertyWebkitFontFeatureSettings:
        parsedValue = consumeFontFeatureSettings(m_range);
        break;
    default:
        break;
    }

    if (!parsedValue || !m_range.atEnd())
        return false;

    addProperty(propId, parsedValue.release(), false);
    return true;
}

bool CSSPropertyParser::parseShorthand(CSSPropertyID propId, bool important)
{
    m_range.consumeWhitespace();
    switch (propId) {
    case CSSPropertyWebkitMarginCollapse: {
        CSSValueID id = m_range.consumeIncludingWhitespace().id();
        if (!CSSParserFastPaths::isValidKeywordPropertyAndValue(CSSPropertyWebkitMarginBeforeCollapse, id))
            return false;
        RefPtrWillBeRawPtr<CSSValue> beforeCollapse = cssValuePool().createIdentifierValue(id);
        addProperty(CSSPropertyWebkitMarginBeforeCollapse, beforeCollapse, important);
        if (m_range.atEnd()) {
            addProperty(CSSPropertyWebkitMarginAfterCollapse, beforeCollapse, important);
            return true;
        }
        id = m_range.consumeIncludingWhitespace().id();
        if (!CSSParserFastPaths::isValidKeywordPropertyAndValue(CSSPropertyWebkitMarginAfterCollapse, id))
            return false;
        addProperty(CSSPropertyWebkitMarginAfterCollapse, cssValuePool().createIdentifierValue(id), important);
        return true;
    }
    case CSSPropertyOverflow: {
        CSSValueID id = m_range.consumeIncludingWhitespace().id();
        if (!CSSParserFastPaths::isValidKeywordPropertyAndValue(CSSPropertyOverflowY, id))
            return false;
        if (!m_range.atEnd())
            return false;
        RefPtrWillBeRawPtr<CSSValue> overflowYValue = cssValuePool().createIdentifierValue(id);

        RefPtrWillBeRawPtr<CSSValue> overflowXValue = nullptr;

        // FIXME: -webkit-paged-x or -webkit-paged-y only apply to overflow-y. If this value has been
        // set using the shorthand, then for now overflow-x will default to auto, but once we implement
        // pagination controls, it should default to hidden. If the overflow-y value is anything but
        // paged-x or paged-y, then overflow-x and overflow-y should have the same value.
        if (id == CSSValueWebkitPagedX || id == CSSValueWebkitPagedY)
            overflowXValue = cssValuePool().createIdentifierValue(CSSValueAuto);
        else
            overflowXValue = overflowYValue;
        addProperty(CSSPropertyOverflowX, overflowXValue.release(), important);
        addProperty(CSSPropertyOverflowY, overflowYValue.release(), important);
        return true;
    }
    default:
        return false;
    }
}

} // namespace blink<|MERGE_RESOLUTION|>--- conflicted
+++ resolved
@@ -618,7044 +618,10 @@
 {
     RefPtrWillBeRawPtr<CSSValueList> values = CSSValueList::createCommaSeparated();
 
-<<<<<<< HEAD
-    bool validPrimitive = false;
-    Units unitless = FUnknown;
-    RefPtrWillBeRawPtr<CSSValue> parsedValue = nullptr;
-
-    switch (propId) {
-    case CSSPropertySize: // <length>{1,2} | auto | [ <page-size> || [ portrait | landscape] ]
-        parsedValue = parseSize();
-        break;
-    case CSSPropertyQuotes: // [<string> <string>]+ | none
-        if (id == CSSValueNone)
-            validPrimitive = true;
-        else
-            parsedValue = parseQuotes();
-        break;
-
-    case CSSPropertyContent:              // [ <string> | <uri> | <counter> | attr(X) | open-quote |
-        // close-quote | no-open-quote | no-close-quote ]+ | inherit
-        parsedValue = parseContent();
-        break;
-    case CSSPropertyClip:                 // <shape> | auto | inherit
-        if (id == CSSValueAuto)
-            validPrimitive = true;
-        else if (value->m_unit == CSSParserValue::Function)
-            parsedValue = parseClipShape();
-        break;
-
-    /* Start of supported CSS properties with validation. This is needed for parseShorthand to work
-     * correctly and allows optimization in blink::applyRule(..)
-     */
-    case CSSPropertyOverflow: {
-        ShorthandScope scope(this, propId);
-        if (!parseValue(CSSPropertyOverflowY, important) || m_valueList->current())
-            return false;
-
-        RefPtrWillBeRawPtr<CSSValue> overflowXValue = nullptr;
-
-        // FIXME: -webkit-paged-x or -webkit-paged-y only apply to overflow-y. If this value has been
-        // set using the shorthand, then for now overflow-x will default to auto, but once we implement
-        // pagination controls, it should default to hidden. If the overflow-y value is anything but
-        // paged-x or paged-y, then overflow-x and overflow-y should have the same value.
-        if (id == CSSValueWebkitPagedX || id == CSSValueWebkitPagedY)
-            overflowXValue = cssValuePool().createIdentifierValue(CSSValueAuto);
-        else
-            overflowXValue = m_parsedProperties.last().value();
-        addProperty(CSSPropertyOverflowX, overflowXValue.release(), important);
-        return true;
-    }
-
-    case CSSPropertyTextAlign:
-        // left | right | center | justify | -webkit-left | -webkit-right | -webkit-center | -webkit-match-parent
-        // | start | end | <string> | inherit | -webkit-auto (converted to start)
-        // FIXME: <string> not supported right now
-        if ((id >= CSSValueWebkitAuto && id <= CSSValueWebkitMatchParent) || id == CSSValueStart || id == CSSValueEnd) {
-            validPrimitive = true;
-        }
-        break;
-
-    case CSSPropertyFontWeight: // normal | bold | bolder | lighter | 100 | 200 | 300 | 400 | 500 | 600 | 700 | 800 | 900 | inherit
-        return parseFontWeight(important) && !m_valueList->next();
-
-    case CSSPropertyBorderSpacing: {
-        ShorthandScope scope(this, CSSPropertyBorderSpacing);
-        if (!parseValue(CSSPropertyWebkitBorderHorizontalSpacing, important))
-            return false;
-        if (!m_valueList->current()) {
-            CSSValue* value = m_parsedProperties.last().value();
-            addProperty(CSSPropertyWebkitBorderVerticalSpacing, value, important);
-            return true;
-        }
-        if (!parseValue(CSSPropertyWebkitBorderVerticalSpacing, important))
-            return false;
-        return !m_valueList->current();
-    }
-    case CSSPropertyWebkitBorderHorizontalSpacing:
-    case CSSPropertyWebkitBorderVerticalSpacing:
-        unitless = FLength | FNonNeg;
-        if (inShorthand() && m_currentShorthand == CSSPropertyBorderSpacing)
-            unitless = unitless | FUnitlessQuirk;
-        validPrimitive = validUnit(value, unitless);
-        break;
-    case CSSPropertyOutlineColor:        // <color> | invert | inherit
-        // Outline color has "invert" as additional keyword.
-        // Also, we want to allow the special focus color even in HTML Standard parsing mode.
-        if (id == CSSValueInvert || id == CSSValueWebkitFocusRingColor) {
-            validPrimitive = true;
-            break;
-        }
-        /* nobreak */
-    case CSSPropertyBackgroundColor: // <color> | inherit
-    case CSSPropertyBorderTopColor: // <color> | inherit
-    case CSSPropertyBorderRightColor:
-    case CSSPropertyBorderBottomColor:
-    case CSSPropertyBorderLeftColor:
-    case CSSPropertyWebkitBorderStartColor:
-    case CSSPropertyWebkitBorderEndColor:
-    case CSSPropertyWebkitBorderBeforeColor:
-    case CSSPropertyWebkitBorderAfterColor:
-    case CSSPropertyWebkitCaretColor:
-    case CSSPropertyColor: // <color> | inherit
-    case CSSPropertyTextDecorationColor: // CSS3 text decoration colors
-    case CSSPropertyWebkitColumnRuleColor:
-    case CSSPropertyWebkitTextEmphasisColor:
-    case CSSPropertyWebkitTextFillColor:
-    case CSSPropertyWebkitTextStrokeColor:
-        ASSERT(propId != CSSPropertyTextDecorationColor || RuntimeEnabledFeatures::css3TextDecorationsEnabled());
-        parsedValue = parseColor(m_valueList->current(), acceptQuirkyColors(propId));
-        if (parsedValue)
-            m_valueList->next();
-        break;
-
-    case CSSPropertyCursor: {
-        // Grammar defined by CSS3 UI and modified by CSS4 images:
-        // [ [<image> [<x> <y>]?,]*
-        // [ auto | crosshair | default | pointer | progress | move | e-resize | ne-resize |
-        // nw-resize | n-resize | se-resize | sw-resize | s-resize | w-resize | ew-resize |
-        // ns-resize | nesw-resize | nwse-resize | col-resize | row-resize | text | wait | help |
-        // vertical-text | cell | context-menu | alias | copy | no-drop | not-allowed | all-scroll |
-        // zoom-in | zoom-out | -webkit-grab | -webkit-grabbing | -webkit-zoom-in | -webkit-zoom-out ] ] | inherit
-        RefPtrWillBeRawPtr<CSSValueList> list = nullptr;
-        while (value) {
-            RefPtrWillBeRawPtr<CSSValue> image = nullptr;
-            if (value->unit() == CSSPrimitiveValue::UnitType::URI) {
-                String uri = value->string;
-                if (!uri.isNull())
-                    image = createCSSImageValueWithReferrer(uri, completeURL(uri));
-            } else if (value->m_unit == CSSParserValue::Function && value->function->id == CSSValueWebkitImageSet) {
-                image = parseImageSet(m_valueList);
-                if (!image)
-                    break;
-            } else
-                break;
-
-            Vector<int> coords;
-            value = m_valueList->next();
-            while (value && validUnit(value, FNumber)) {
-                coords.append(int(value->fValue));
-                value = m_valueList->next();
-            }
-            bool hotSpotSpecified = false;
-            IntPoint hotSpot(-1, -1);
-            int nrcoords = coords.size();
-            if (nrcoords > 0 && nrcoords != 2)
-                return false;
-            if (nrcoords == 2) {
-                hotSpotSpecified = true;
-                hotSpot = IntPoint(coords[0], coords[1]);
-            }
-
-            if (!list)
-                list = CSSValueList::createCommaSeparated();
-
-            if (image)
-                list->append(CSSCursorImageValue::create(image, hotSpotSpecified, hotSpot));
-
-            if (!consumeComma(m_valueList))
-                return false;
-            value = m_valueList->current();
-        }
-        if (value && m_context.useCounter()) {
-            if (value->id == CSSValueWebkitZoomIn)
-                m_context.useCounter()->count(UseCounter::PrefixedCursorZoomIn);
-            else if (value->id == CSSValueWebkitZoomOut)
-                m_context.useCounter()->count(UseCounter::PrefixedCursorZoomOut);
-        }
-        if (list) {
-            if (!value)
-                return false;
-            if (inQuirksMode() && value->id == CSSValueHand) // MSIE 5 compatibility :/
-                list->append(cssValuePool().createIdentifierValue(CSSValuePointer));
-            else if ((value->id >= CSSValueAuto && value->id <= CSSValueWebkitZoomOut) || value->id == CSSValueCopy || value->id == CSSValueNone)
-                list->append(cssValuePool().createIdentifierValue(value->id));
-            m_valueList->next();
-            parsedValue = list.release();
-            break;
-        } else if (value) {
-            id = value->id;
-            if (inQuirksMode() && value->id == CSSValueHand) { // MSIE 5 compatibility :/
-                id = CSSValuePointer;
-                validPrimitive = true;
-            } else if ((value->id >= CSSValueAuto && value->id <= CSSValueWebkitZoomOut) || value->id == CSSValueCopy || value->id == CSSValueNone)
-                validPrimitive = true;
-        } else {
-            ASSERT_NOT_REACHED();
-            return false;
-        }
-        break;
-    }
-    case CSSPropertyImageOrientation:
-        if (RuntimeEnabledFeatures::imageOrientationEnabled())
-            validPrimitive = value->id == CSSValueFromImage || (value->unit() != CSSPrimitiveValue::UnitType::Number && validUnit(value, FAngle) && value->fValue == 0);
-        break;
-
-    case CSSPropertyBackgroundBlendMode:
-    case CSSPropertyBackgroundAttachment:
-    case CSSPropertyBackgroundClip:
-    case CSSPropertyWebkitBackgroundClip:
-    case CSSPropertyWebkitBackgroundComposite:
-    case CSSPropertyBackgroundImage:
-    case CSSPropertyBackgroundOrigin:
-    case CSSPropertyMaskSourceType:
-    case CSSPropertyWebkitBackgroundOrigin:
-    case CSSPropertyBackgroundPosition:
-    case CSSPropertyBackgroundPositionX:
-    case CSSPropertyBackgroundPositionY:
-    case CSSPropertyBackgroundSize:
-    case CSSPropertyBackgroundRepeat:
-    case CSSPropertyWebkitMaskClip:
-    case CSSPropertyWebkitMaskComposite:
-    case CSSPropertyWebkitMaskImage:
-    case CSSPropertyWebkitMaskOrigin:
-    case CSSPropertyWebkitMaskPosition:
-    case CSSPropertyWebkitMaskPositionX:
-    case CSSPropertyWebkitMaskPositionY:
-    case CSSPropertyWebkitMaskSize:
-    case CSSPropertyWebkitMaskRepeat:
-    case CSSPropertyWebkitMaskRepeatX:
-    case CSSPropertyWebkitMaskRepeatY:
-    {
-        RefPtrWillBeRawPtr<CSSValue> val1 = nullptr;
-        RefPtrWillBeRawPtr<CSSValue> val2 = nullptr;
-        CSSPropertyID propId1, propId2;
-        bool result = false;
-        if (parseFillProperty(unresolvedProperty, propId1, propId2, val1, val2)) {
-            if (propId == CSSPropertyBackgroundPosition ||
-                propId == CSSPropertyBackgroundRepeat ||
-                propId == CSSPropertyWebkitMaskPosition ||
-                propId == CSSPropertyWebkitMaskRepeat) {
-                ShorthandScope scope(this, propId);
-                addProperty(propId1, val1.release(), important);
-                if (val2)
-                    addProperty(propId2, val2.release(), important);
-            } else {
-                addProperty(propId1, val1.release(), important);
-                if (val2)
-                    addProperty(propId2, val2.release(), important);
-            }
-            result = true;
-        }
-        m_implicitShorthand = false;
-        return result;
-    }
-    case CSSPropertyObjectPosition:
-        parsedValue = parsePosition(m_valueList);
-        break;
-    case CSSPropertyListStyleImage:     // <uri> | none | inherit
-    case CSSPropertyBorderImageSource:
-    case CSSPropertyWebkitMaskBoxImageSource:
-        if (id == CSSValueNone) {
-            parsedValue = cssValuePool().createIdentifierValue(CSSValueNone);
-            m_valueList->next();
-        } else if (value->unit() == CSSPrimitiveValue::UnitType::URI) {
-            parsedValue = createCSSImageValueWithReferrer(value->string, completeURL(value->string));
-            m_valueList->next();
-        } else if (isGeneratedImageValue(value)) {
-            if (parseGeneratedImage(m_valueList, parsedValue))
-                m_valueList->next();
-            else
-                return false;
-        } else if (value->m_unit == CSSParserValue::Function && value->function->id == CSSValueWebkitImageSet) {
-            parsedValue = parseImageSet(m_valueList);
-            if (!parsedValue)
-                return false;
-            m_valueList->next();
-        }
-        break;
-
-    case CSSPropertyBorderTopWidth:     //// <border-width> | inherit
-    case CSSPropertyBorderRightWidth:   //   Which is defined as
-    case CSSPropertyBorderBottomWidth:  //   thin | medium | thick | <length>
-    case CSSPropertyBorderLeftWidth:
-        if (!inShorthand() || m_currentShorthand == CSSPropertyBorderWidth)
-            unitless = FUnitlessQuirk;
-        // fall through
-    case CSSPropertyWebkitTextStrokeWidth:
-    case CSSPropertyOutlineWidth: // <border-width> | inherit
-    case CSSPropertyWebkitBorderStartWidth:
-    case CSSPropertyWebkitBorderEndWidth:
-    case CSSPropertyWebkitBorderBeforeWidth:
-    case CSSPropertyWebkitBorderAfterWidth:
-    case CSSPropertyWebkitColumnRuleWidth:
-        if (id == CSSValueThin || id == CSSValueMedium || id == CSSValueThick)
-            validPrimitive = true;
-        else
-            validPrimitive = validUnit(value, FLength | FNonNeg | unitless);
-        break;
-
-    case CSSPropertyLetterSpacing:       // normal | <length> | inherit
-    case CSSPropertyWordSpacing:         // normal | <length> | inherit
-        if (id == CSSValueNormal)
-            validPrimitive = true;
-        else
-            validPrimitive = validUnit(value, FLength | FUnitlessQuirk);
-        break;
-
-    case CSSPropertyTextIndent:
-        parsedValue = parseTextIndent();
-        break;
-
-    case CSSPropertyPaddingTop:          //// <padding-width> | inherit
-    case CSSPropertyPaddingRight:        //   Which is defined as
-    case CSSPropertyPaddingBottom:       //   <length> | <percentage>
-    case CSSPropertyPaddingLeft:         ////
-        unitless = FUnitlessQuirk;
-        // fall through
-    case CSSPropertyWebkitPaddingStart:
-    case CSSPropertyWebkitPaddingEnd:
-    case CSSPropertyWebkitPaddingBefore:
-    case CSSPropertyWebkitPaddingAfter:
-        validPrimitive = validUnit(value, FLength | FPercent | FNonNeg | unitless);
-        break;
-
-    case CSSPropertyMaxWidth:
-    case CSSPropertyMaxHeight:
-        unitless = FUnitlessQuirk;
-        // fall through
-    case CSSPropertyWebkitMaxLogicalWidth:
-    case CSSPropertyWebkitMaxLogicalHeight:
-        validPrimitive = (id == CSSValueNone || validWidthOrHeight(value, unitless));
-        break;
-
-    case CSSPropertyMinWidth:
-    case CSSPropertyMinHeight:
-    case CSSPropertyWidth:
-    case CSSPropertyHeight:
-        unitless = FUnitlessQuirk;
-        // fall through
-    case CSSPropertyWebkitMinLogicalWidth:
-    case CSSPropertyWebkitMinLogicalHeight:
-    case CSSPropertyWebkitLogicalWidth:
-    case CSSPropertyWebkitLogicalHeight:
-        validPrimitive = (id == CSSValueAuto || validWidthOrHeight(value, unitless));
-        break;
-
-    case CSSPropertyFontSize:
-        return parseFontSize(important);
-
-    case CSSPropertyFontVariant:         // normal | small-caps | inherit
-        return parseFontVariant(important);
-
-    case CSSPropertyVerticalAlign:
-        // baseline | sub | super | top | text-top | middle | bottom | text-bottom |
-        // <percentage> | <length> | inherit
-
-        if (id >= CSSValueBaseline && id <= CSSValueWebkitBaselineMiddle)
-            validPrimitive = true;
-        else
-            validPrimitive = validUnit(value, FLength | FPercent | FUnitlessQuirk);
-        break;
-
-    case CSSPropertyBottom:               // <length> | <percentage> | auto | inherit
-    case CSSPropertyLeft:                 // <length> | <percentage> | auto | inherit
-    case CSSPropertyRight:                // <length> | <percentage> | auto | inherit
-    case CSSPropertyTop:                  // <length> | <percentage> | auto | inherit
-    case CSSPropertyMarginTop:           //// <margin-width> | inherit
-    case CSSPropertyMarginRight:         //   Which is defined as
-    case CSSPropertyMarginBottom:        //   <length> | <percentage> | auto | inherit
-    case CSSPropertyMarginLeft:          ////
-        unitless = FUnitlessQuirk;
-        // fall through
-    case CSSPropertyWebkitMarginStart:
-    case CSSPropertyWebkitMarginEnd:
-    case CSSPropertyWebkitMarginBefore:
-    case CSSPropertyWebkitMarginAfter:
-        if (id == CSSValueAuto)
-            validPrimitive = true;
-        else
-            validPrimitive = validUnit(value, FLength | FPercent | unitless);
-        break;
-
-    case CSSPropertyOrphans: // <integer> | inherit | auto (We've added support for auto for backwards compatibility)
-    case CSSPropertyWidows: // <integer> | inherit | auto (Ditto)
-        if (id == CSSValueAuto)
-            validPrimitive = true;
-        else
-            validPrimitive = validUnit(value, FPositiveInteger);
-        break;
-
-    case CSSPropertyZIndex: // auto | <integer> | inherit
-        if (id == CSSValueAuto) {
-            validPrimitive = true;
-        } else if (validUnit(value, FInteger)) {
-            addProperty(propId, cssValuePool().createValue(value->fValue, CSSPrimitiveValue::UnitType::Integer), important);
-            return true;
-        }
-        break;
-
-    case CSSPropertyLineHeight:
-        parsedValue = parseLineHeight();
-        break;
-    case CSSPropertyCounterIncrement:
-        if (id == CSSValueNone)
-            validPrimitive = true;
-        else
-            parsedValue = parseCounter(1);
-        break;
-    case CSSPropertyCounterReset:
-        if (id == CSSValueNone)
-            validPrimitive = true;
-        else
-            parsedValue = parseCounter(0);
-        break;
-    case CSSPropertyFontFamily:
-        // [[ <family-name> | <generic-family> ],]* [<family-name> | <generic-family>] | inherit
-    {
-        parsedValue = parseFontFamily();
-        break;
-    }
-
-    case CSSPropertyTextDecoration:
-        // Fall through 'text-decoration-line' parsing if CSS 3 Text Decoration
-        // is disabled to match CSS 2.1 rules for parsing 'text-decoration'.
-        if (RuntimeEnabledFeatures::css3TextDecorationsEnabled()) {
-            // [ <text-decoration-line> || <text-decoration-style> || <text-decoration-color> ] | inherit
-            return parseShorthand(CSSPropertyTextDecoration, textDecorationShorthand(), important);
-        }
-    case CSSPropertyWebkitTextDecorationsInEffect:
-    case CSSPropertyTextDecorationLine:
-        // none | [ underline || overline || line-through || blink ] | inherit
-        parsedValue = parseTextDecoration();
-        break;
-
-    case CSSPropertyTextUnderlinePosition:
-        // auto | [ under || [ left | right ] ], but we only support auto | under for now
-        ASSERT(RuntimeEnabledFeatures::css3TextDecorationsEnabled());
-        validPrimitive = (id == CSSValueAuto || id == CSSValueUnder);
-        break;
-
-    case CSSPropertyZoom:          // normal | reset | document | <number> | <percentage> | inherit
-        if (id == CSSValueNormal || id == CSSValueReset || id == CSSValueDocument)
-            validPrimitive = true;
-        else
-            validPrimitive = validUnit(value, FNumber | FPercent | FNonNeg);
-        if (validPrimitive && m_context.useCounter()
-            && !(id == CSSValueNormal
-                || (value->unit() == CSSPrimitiveValue::UnitType::Number && value->fValue == 1)
-                || (value->unit() == CSSPrimitiveValue::UnitType::Percentage && value->fValue == 100)))
-            m_context.useCounter()->count(UseCounter::CSSZoomNotEqualToOne);
-        break;
-
-    case CSSPropertySrc:
-    case CSSPropertyUnicodeRange:
-        /* @font-face only descriptors */
-        break;
-
-    /* CSS3 properties */
-
-    case CSSPropertyBorderImage:
-    case CSSPropertyWebkitMaskBoxImage:
-        return parseBorderImageShorthand(propId, important);
-    case CSSPropertyWebkitBorderImage: {
-        if (RefPtrWillBeRawPtr<CSSValue> result = parseBorderImage(propId)) {
-            addProperty(propId, result, important);
-            return true;
-        }
-        return false;
-    }
-
-    case CSSPropertyBorderImageOutset:
-    case CSSPropertyWebkitMaskBoxImageOutset: {
-        RefPtrWillBeRawPtr<CSSPrimitiveValue> result = nullptr;
-        if (parseBorderImageOutset(result)) {
-            addProperty(propId, result, important);
-            return true;
-        }
-        break;
-    }
-    case CSSPropertyBorderImageRepeat:
-    case CSSPropertyWebkitMaskBoxImageRepeat: {
-        RefPtrWillBeRawPtr<CSSValue> result = nullptr;
-        if (parseBorderImageRepeat(result)) {
-            addProperty(propId, result, important);
-            return true;
-        }
-        break;
-    }
-    case CSSPropertyBorderImageSlice:
-    case CSSPropertyWebkitMaskBoxImageSlice: {
-        RefPtrWillBeRawPtr<CSSBorderImageSliceValue> result = nullptr;
-        if (parseBorderImageSlice(propId, result)) {
-            addProperty(propId, result, important);
-            return true;
-        }
-        break;
-    }
-    case CSSPropertyBorderImageWidth:
-    case CSSPropertyWebkitMaskBoxImageWidth: {
-        RefPtrWillBeRawPtr<CSSPrimitiveValue> result = nullptr;
-        if (parseBorderImageWidth(result)) {
-            addProperty(propId, result, important);
-            return true;
-        }
-        break;
-    }
-    case CSSPropertyBorderTopRightRadius:
-    case CSSPropertyBorderTopLeftRadius:
-    case CSSPropertyBorderBottomLeftRadius:
-    case CSSPropertyBorderBottomRightRadius: {
-        validPrimitive = validUnit(value, FLength | FPercent | FNonNeg);
-        if (!validPrimitive)
-            return false;
-        RefPtrWillBeRawPtr<CSSPrimitiveValue> parsedValue1 = createPrimitiveNumericValue(value);
-        RefPtrWillBeRawPtr<CSSPrimitiveValue> parsedValue2 = nullptr;
-        value = m_valueList->next();
-        if (value) {
-            validPrimitive = validUnit(value, FLength | FPercent | FNonNeg);
-            if (!validPrimitive)
-                return false;
-            parsedValue2 = createPrimitiveNumericValue(value);
-        } else
-            parsedValue2 = parsedValue1;
-
-        if (m_valueList->next())
-            return false;
-        addProperty(propId, createPrimitiveValuePair(parsedValue1.release(), parsedValue2.release()), important);
-        return true;
-    }
-    case CSSPropertyTabSize:
-        // May be specified as a unit-less non-negative integer or length indicating number of space characters.
-        validPrimitive = validUnit(value, FInteger | FLength | FNonNeg);
-        break;
-    case CSSPropertyBorderRadius:
-    case CSSPropertyAliasWebkitBorderRadius:
-        return parseBorderRadius(unresolvedProperty, important);
-    case CSSPropertyOutlineOffset:
-        validPrimitive = validUnit(value, FLength);
-        break;
-    case CSSPropertyTextShadow: // CSS2 property, dropped in CSS2.1, back in CSS3, so treat as CSS3
-    case CSSPropertyBoxShadow:
-        if (id == CSSValueNone)
-            validPrimitive = true;
-        else {
-            RefPtrWillBeRawPtr<CSSValueList> shadowValueList = parseShadow(m_valueList, propId);
-            if (shadowValueList) {
-                addProperty(propId, shadowValueList.release(), important);
-                m_valueList->next();
-                return true;
-            }
-            return false;
-        }
-        break;
-    case CSSPropertyWebkitBoxReflect:
-        if (id == CSSValueNone)
-            validPrimitive = true;
-        else
-            parsedValue = parseReflect();
-        break;
-    case CSSPropertyFontSizeAdjust: // none | <number>
-        ASSERT(RuntimeEnabledFeatures::cssFontSizeAdjustEnabled());
-        validPrimitive = (id == CSSValueNone) ? true : validUnit(value, FNumber | FNonNeg);
-        break;
-    case CSSPropertyOpacity:
-    case CSSPropertyWebkitBoxFlex:
-        validPrimitive = validUnit(value, FNumber);
-        break;
-    case CSSPropertyWebkitBoxFlexGroup:
-        validPrimitive = validUnit(value, FInteger | FNonNeg);
-        break;
-    case CSSPropertyWebkitBoxOrdinalGroup:
-        validPrimitive = validUnit(value, FInteger | FNonNeg) && value->fValue;
-        break;
-    case CSSPropertyWebkitFilter:
-        if (id == CSSValueNone)
-            validPrimitive = true;
-        else {
-            RefPtrWillBeRawPtr<CSSValue> val = parseFilter();
-            if (val) {
-                addProperty(propId, val, important);
-                return true;
-            }
-            return false;
-        }
-        break;
-    case CSSPropertyFlex: {
-        ShorthandScope scope(this, propId);
-        if (id == CSSValueNone) {
-            addProperty(CSSPropertyFlexGrow, cssValuePool().createValue(0, CSSPrimitiveValue::UnitType::Number), important);
-            addProperty(CSSPropertyFlexShrink, cssValuePool().createValue(0, CSSPrimitiveValue::UnitType::Number), important);
-            addProperty(CSSPropertyFlexBasis, cssValuePool().createIdentifierValue(CSSValueAuto), important);
-            return true;
-        }
-        return parseFlex(m_valueList, important);
-    }
-    case CSSPropertyFlexBasis:
-        // FIXME: Support intrinsic dimensions too.
-        if (id == CSSValueAuto)
-            validPrimitive = true;
-        else
-            validPrimitive = validUnit(value, FLength | FPercent | FNonNeg);
-        break;
-    case CSSPropertyFlexGrow:
-    case CSSPropertyFlexShrink:
-        validPrimitive = validUnit(value, FNumber | FNonNeg);
-        break;
-    case CSSPropertyOrder:
-        validPrimitive = validUnit(value, FInteger);
-        break;
-    case CSSPropertyTransform:
-        if (id == CSSValueNone)
-            validPrimitive = true;
-        else
-            parsedValue = parseTransform(unresolvedProperty == CSSPropertyAliasWebkitTransform);
-        break;
-    case CSSPropertyTransformOrigin: {
-        RefPtrWillBeRawPtr<CSSValueList> list = parseTransformOrigin();
-        if (!list)
-            return false;
-        // These values are added to match gecko serialization.
-        if (list->length() == 1)
-            list->append(cssValuePool().createValue(50, CSSPrimitiveValue::UnitType::Percentage));
-        if (list->length() == 2)
-            list->append(cssValuePool().createValue(0, CSSPrimitiveValue::UnitType::Pixels));
-        addProperty(propId, list.release(), important);
-        return true;
-    }
-
-    case CSSPropertyTranslate: {
-        // translate : [ <length> | <percentage> ] [[ <length> | <percentage> ] <length>? ]?
-        // defaults to 0 on all axis, note that the last value CANNOT be a percentage
-        ASSERT(RuntimeEnabledFeatures::cssIndependentTransformPropertiesEnabled());
-        RefPtrWillBeRawPtr<CSSValueList> list = CSSValueList::createSpaceSeparated();
-        if (!validUnit(value, FLength | FPercent))
-            return false;
-
-        list->append(createPrimitiveNumericValue(value));
-        value = m_valueList->next();
-
-        if (value) {
-            if (!validUnit(value, FLength | FPercent))
-                return false;
-
-            list->append(createPrimitiveNumericValue(value));
-            value = m_valueList->next();
-
-            if (value) {
-                if (!validUnit(value, FLength))
-                    return false;
-
-                list->append(createPrimitiveNumericValue(value));
-                value = m_valueList->next();
-            }
-        }
-
-        parsedValue = list.release();
-        break;
-    }
-
-    case CSSPropertyRotate: { // rotate : <angle> <number>{3}? defaults to a 0 0 1
-        ASSERT(RuntimeEnabledFeatures::cssIndependentTransformPropertiesEnabled());
-        RefPtrWillBeRawPtr<CSSValueList> list = CSSValueList::createSpaceSeparated();
-
-        if (!validUnit(value, FAngle))
-            return false;
-        list->append(createPrimitiveNumericValue(value));
-        value = m_valueList->next();
-
-        if (!value) {
-            parsedValue = list.release();
-            break;
-        }
-
-        for (unsigned i = 0; i < 3; i++) { // 3 dimensions of rotation
-            if (!value || !validUnit(value, FNumber))
-                return false;
-            list->append(createPrimitiveNumericValue(value));
-            value = m_valueList->next();
-        }
-
-        parsedValue = list.release();
-        break;
-    }
-
-    case CSSPropertyScale: { // scale: <number>{1,3}, default scale for all axis is 1
-        ASSERT(RuntimeEnabledFeatures::cssIndependentTransformPropertiesEnabled());
-        RefPtrWillBeRawPtr<CSSValueList> scaleList = CSSValueList::createSpaceSeparated();
-
-        for (unsigned i = 0; value && i < 3; i++) { // up to 3 dimensions of scale
-            if (!validUnit(value, FNumber))
-                return false;
-            scaleList->append(createPrimitiveNumericValue(value));
-            value = m_valueList->next();
-        }
-
-        parsedValue = scaleList.release();
-        break;
-    }
-
-    case CSSPropertyWebkitPerspectiveOriginX:
-    case CSSPropertyWebkitTransformOriginX:
-        parsedValue = parseFillPositionX(m_valueList);
-        if (parsedValue)
-            m_valueList->next();
-        break;
-    case CSSPropertyWebkitPerspectiveOriginY:
-    case CSSPropertyWebkitTransformOriginY:
-        parsedValue = parseFillPositionY(m_valueList);
-        if (parsedValue)
-            m_valueList->next();
-        break;
-    case CSSPropertyWebkitTransformOriginZ:
-        validPrimitive = validUnit(value, FLength);
-        break;
-    case CSSPropertyPerspective:
-        if (id == CSSValueNone) {
-            validPrimitive = true;
-        } else if (validUnit(value, FLength) && (m_parsedCalculation || value->fValue > 0)) {
-            validPrimitive = true;
-        } else if (unresolvedProperty == CSSPropertyAliasWebkitPerspective && validUnit(value, FNumber) && value->fValue > 0) {
-            value->setUnit(CSSPrimitiveValue::UnitType::Pixels);
-            validPrimitive = true;
-        } else {
-            return false;
-        }
-        break;
-    case CSSPropertyPerspectiveOrigin: {
-        RefPtrWillBeRawPtr<CSSValueList> list = parseTransformOrigin();
-        if (!list || list->length() == 3)
-            return false;
-        // This values are added to match gecko serialization.
-        if (list->length() == 1)
-            list->append(cssValuePool().createValue(50, CSSPrimitiveValue::UnitType::Percentage));
-        addProperty(propId, list.release(), important);
-        return true;
-    }
-
-    case CSSPropertyMotion:
-        // <motion-path> && <motion-offset> && <motion-rotation>
-        ASSERT(RuntimeEnabledFeatures::cssMotionPathEnabled());
-        return parseShorthand(propId, motionShorthand(), important);
-    case CSSPropertyMotionPath:
-        ASSERT(RuntimeEnabledFeatures::cssMotionPathEnabled());
-        if (id == CSSValueNone)
-            validPrimitive = true;
-        else
-            parsedValue = parseMotionPath();
-        break;
-    case CSSPropertyMotionOffset:
-        ASSERT(RuntimeEnabledFeatures::cssMotionPathEnabled());
-        validPrimitive = validUnit(value, FLength | FPercent);
-        break;
-    case CSSPropertyMotionRotation:
-        ASSERT(RuntimeEnabledFeatures::cssMotionPathEnabled());
-        parsedValue = parseMotionRotation();
-        break;
-
-    case CSSPropertyAnimationDelay:
-    case CSSPropertyAnimationDirection:
-    case CSSPropertyAnimationDuration:
-    case CSSPropertyAnimationFillMode:
-    case CSSPropertyAnimationName:
-    case CSSPropertyAnimationPlayState:
-    case CSSPropertyAnimationIterationCount:
-    case CSSPropertyAnimationTimingFunction:
-    case CSSPropertyTransitionDelay:
-    case CSSPropertyTransitionDuration:
-    case CSSPropertyTransitionTimingFunction:
-    case CSSPropertyTransitionProperty:
-        parsedValue = parseAnimationPropertyList(propId, unresolvedProperty == CSSPropertyAliasWebkitAnimationName);
-        break;
-
-    case CSSPropertyJustifyContent:
-        parsedValue = parseContentDistributionOverflowPosition();
-        break;
-    case CSSPropertyJustifySelf:
-        ASSERT(RuntimeEnabledFeatures::cssGridLayoutEnabled());
-        return parseItemPositionOverflowPosition(propId, important);
-    case CSSPropertyJustifyItems:
-        ASSERT(RuntimeEnabledFeatures::cssGridLayoutEnabled());
-
-        if (parseLegacyPosition(propId, important))
-            return true;
-
-        m_valueList->setCurrentIndex(0);
-        return parseItemPositionOverflowPosition(propId, important);
-    case CSSPropertyGridAutoFlow:
-        ASSERT(RuntimeEnabledFeatures::cssGridLayoutEnabled());
-        parsedValue = parseGridAutoFlow(*m_valueList);
-        break;
-    case CSSPropertyGridAutoColumns:
-    case CSSPropertyGridAutoRows:
-        ASSERT(RuntimeEnabledFeatures::cssGridLayoutEnabled());
-        parsedValue = parseGridTrackSize(*m_valueList);
-        break;
-
-    case CSSPropertyGridTemplateColumns:
-    case CSSPropertyGridTemplateRows:
-        ASSERT(RuntimeEnabledFeatures::cssGridLayoutEnabled());
-        parsedValue = parseGridTrackList();
-        break;
-
-    case CSSPropertyGridColumnEnd:
-    case CSSPropertyGridColumnStart:
-    case CSSPropertyGridRowEnd:
-    case CSSPropertyGridRowStart:
-        ASSERT(RuntimeEnabledFeatures::cssGridLayoutEnabled());
-        parsedValue = parseGridPosition();
-        break;
-
-    case CSSPropertyGridColumn:
-    case CSSPropertyGridRow:
-        ASSERT(RuntimeEnabledFeatures::cssGridLayoutEnabled());
-        return parseGridItemPositionShorthand(propId, important);
-
-    case CSSPropertyGridArea:
-        ASSERT(RuntimeEnabledFeatures::cssGridLayoutEnabled());
-        return parseGridAreaShorthand(important);
-
-    case CSSPropertyGridTemplateAreas:
-        ASSERT(RuntimeEnabledFeatures::cssGridLayoutEnabled());
-        parsedValue = parseGridTemplateAreas();
-        break;
-
-    case CSSPropertyGridTemplate:
-        ASSERT(RuntimeEnabledFeatures::cssGridLayoutEnabled());
-        return parseGridTemplateShorthand(important);
-
-    case CSSPropertyGrid:
-        ASSERT(RuntimeEnabledFeatures::cssGridLayoutEnabled());
-        return parseGridShorthand(important);
-
-    case CSSPropertyWebkitMarginCollapse: {
-        ShorthandScope scope(this, CSSPropertyWebkitMarginCollapse);
-        if (!parseValue(webkitMarginCollapseShorthand().properties()[0], important))
-            return false;
-        if (!m_valueList->current()) {
-            CSSValue* value = m_parsedProperties.last().value();
-            addProperty(webkitMarginCollapseShorthand().properties()[1], value, important);
-            return true;
-        }
-        if (!parseValue(webkitMarginCollapseShorthand().properties()[1], important))
-            return false;
-        return !m_valueList->current();
-    }
-    case CSSPropertyWebkitColumnCount:
-        parsedValue = parseColumnCount();
-        break;
-    case CSSPropertyWebkitColumnGap:         // normal | <length>
-        if (id == CSSValueNormal)
-            validPrimitive = true;
-        else
-            validPrimitive = validUnit(value, FLength | FNonNeg);
-        break;
-    case CSSPropertyWebkitColumnSpan: // none | all | 1 (will be dropped in the unprefixed property)
-        validPrimitive = id == CSSValueAll || id == CSSValueNone || (value->unit() == CSSPrimitiveValue::UnitType::Number && value->fValue == 1);
-        break;
-    case CSSPropertyWebkitColumnWidth:         // auto | <length>
-        parsedValue = parseColumnWidth();
-        break;
-    case CSSPropertyWillChange:
-        parsedValue = parseWillChange();
-        break;
-    // End of CSS3 properties
-
-    // Apple specific properties.  These will never be standardized and are purely to
-    // support custom WebKit-based Apple applications.
-    case CSSPropertyWebkitLineClamp:
-        // When specifying number of lines, don't allow 0 as a valid value
-        // When specifying either type of unit, require non-negative integers
-        validPrimitive = (!id && !isCalculation(value) && validUnit(value, FInteger | FPercent | FNonNeg) && (value->unit() == CSSPrimitiveValue::UnitType::Percentage || value->fValue));
-        break;
-
-    case CSSPropertyWebkitFontSizeDelta: // <length>
-        validPrimitive = validUnit(value, FLength | FUnitlessQuirk);
-        break;
-
-    case CSSPropertyWebkitHighlight:
-        if (id == CSSValueNone) {
-            validPrimitive = true;
-        } else if (value->unit() == CSSPrimitiveValue::UnitType::String) {
-            parsedValue = createPrimitiveStringValue(value);
-            m_valueList->next();
-        }
-        break;
-
-    case CSSPropertyWebkitHyphenateCharacter:
-    case CSSPropertyWebkitLocale:
-        if (id == CSSValueAuto) {
-            validPrimitive = true;
-        } else if (value->unit() == CSSPrimitiveValue::UnitType::String) {
-            parsedValue = createPrimitiveStringValue(value);
-            m_valueList->next();
-        }
-        break;
-
-    // End Apple-specific properties
-
-    case CSSPropertyWebkitAppRegion:
-        if (id >= CSSValueDrag && id <= CSSValueNoDrag)
-            validPrimitive = true;
-        break;
-
-    case CSSPropertyWebkitTapHighlightColor:
-        parsedValue = parseColor(m_valueList->current());
-        if (parsedValue)
-            m_valueList->next();
-        break;
-
-        /* shorthand properties */
-    case CSSPropertyBackground: {
-        // Position must come before color in this array because a plain old "0" is a legal color
-        // in quirks mode but it's usually the X coordinate of a position.
-        const CSSPropertyID properties[] = { CSSPropertyBackgroundImage, CSSPropertyBackgroundRepeat,
-                                   CSSPropertyBackgroundAttachment, CSSPropertyBackgroundPosition, CSSPropertyBackgroundOrigin,
-                                   CSSPropertyBackgroundClip, CSSPropertyBackgroundColor, CSSPropertyBackgroundSize };
-        return parseFillShorthand(propId, properties, WTF_ARRAY_LENGTH(properties), important);
-    }
-    case CSSPropertyWebkitMask: {
-        const CSSPropertyID properties[] = { CSSPropertyWebkitMaskImage, CSSPropertyWebkitMaskRepeat,
-            CSSPropertyWebkitMaskPosition, CSSPropertyWebkitMaskOrigin, CSSPropertyWebkitMaskClip, CSSPropertyWebkitMaskSize };
-        return parseFillShorthand(propId, properties, WTF_ARRAY_LENGTH(properties), important);
-    }
-    case CSSPropertyBorder:
-        // [ 'border-width' || 'border-style' || <color> ] | inherit
-    {
-        if (parseShorthand(propId, borderShorthandForParsing(), important)) {
-            // The CSS3 Borders and Backgrounds specification says that border also resets border-image. It's as
-            // though a value of none was specified for the image.
-            addExpandedPropertyForValue(CSSPropertyBorderImage, cssValuePool().createImplicitInitialValue(), important);
-            return true;
-        }
-        return false;
-    }
-    case CSSPropertyBorderTop:
-        // [ 'border-top-width' || 'border-style' || <color> ] | inherit
-        return parseShorthand(propId, borderTopShorthand(), important);
-    case CSSPropertyBorderRight:
-        // [ 'border-right-width' || 'border-style' || <color> ] | inherit
-        return parseShorthand(propId, borderRightShorthand(), important);
-    case CSSPropertyBorderBottom:
-        // [ 'border-bottom-width' || 'border-style' || <color> ] | inherit
-        return parseShorthand(propId, borderBottomShorthand(), important);
-    case CSSPropertyBorderLeft:
-        // [ 'border-left-width' || 'border-style' || <color> ] | inherit
-        return parseShorthand(propId, borderLeftShorthand(), important);
-    case CSSPropertyWebkitBorderStart:
-        return parseShorthand(propId, webkitBorderStartShorthand(), important);
-    case CSSPropertyWebkitBorderEnd:
-        return parseShorthand(propId, webkitBorderEndShorthand(), important);
-    case CSSPropertyWebkitBorderBefore:
-        return parseShorthand(propId, webkitBorderBeforeShorthand(), important);
-    case CSSPropertyWebkitBorderAfter:
-        return parseShorthand(propId, webkitBorderAfterShorthand(), important);
-    case CSSPropertyOutline:
-        // [ 'outline-color' || 'outline-style' || 'outline-width' ] | inherit
-        return parseShorthand(propId, outlineShorthand(), important);
-    case CSSPropertyBorderColor:
-        // <color>{1,4} | inherit
-        return parse4Values(propId, borderColorShorthand().properties(), important);
-    case CSSPropertyBorderWidth:
-        // <border-width>{1,4} | inherit
-        return parse4Values(propId, borderWidthShorthand().properties(), important);
-    case CSSPropertyBorderStyle:
-        // <border-style>{1,4} | inherit
-        return parse4Values(propId, borderStyleShorthand().properties(), important);
-    case CSSPropertyMargin:
-        // <margin-width>{1,4} | inherit
-        return parse4Values(propId, marginShorthand().properties(), important);
-    case CSSPropertyPadding:
-        // <padding-width>{1,4} | inherit
-        return parse4Values(propId, paddingShorthand().properties(), important);
-    case CSSPropertyFlexFlow:
-        return parseShorthand(propId, flexFlowShorthand(), important);
-    case CSSPropertyFont:
-        // [ [ 'font-style' || 'font-variant' || 'font-weight' ]? 'font-size' [ / 'line-height' ]?
-        // 'font-family' ] | caption | icon | menu | message-box | small-caption | status-bar | inherit
-        if (id >= CSSValueCaption && id <= CSSValueStatusBar)
-            return parseSystemFont(important);
-        return parseFont(important);
-    case CSSPropertyListStyle:
-        return parseShorthand(propId, listStyleShorthand(), important);
-    case CSSPropertyWebkitColumns:
-        return parseColumnsShorthand(important);
-    case CSSPropertyWebkitColumnRule:
-        return parseShorthand(propId, webkitColumnRuleShorthand(), important);
-    case CSSPropertyWebkitTextStroke:
-        return parseShorthand(propId, webkitTextStrokeShorthand(), important);
-    case CSSPropertyAnimation:
-        return parseAnimationShorthand(unresolvedProperty == CSSPropertyAliasWebkitAnimation, important);
-    case CSSPropertyTransition:
-        return parseTransitionShorthand(important);
-    case CSSPropertyInvalid:
-        return false;
-    case CSSPropertyPage:
-        parsedValue = parsePage();
-        break;
-    // CSS Text Layout Module Level 3: Vertical writing support
-    case CSSPropertyWebkitTextEmphasis:
-        return parseShorthand(propId, webkitTextEmphasisShorthand(), important);
-
-    case CSSPropertyWebkitTextEmphasisStyle:
-        parsedValue = parseTextEmphasisStyle();
-        break;
-
-    case CSSPropertyWebkitTextOrientation:
-        // FIXME: For now just support sideways, sideways-right, upright and vertical-right.
-        if (id == CSSValueSideways || id == CSSValueSidewaysRight || id == CSSValueVerticalRight || id == CSSValueUpright)
-            validPrimitive = true;
-        break;
-
-    case CSSPropertyWebkitLineBoxContain:
-        if (id == CSSValueNone)
-            validPrimitive = true;
-        else
-            parsedValue = parseLineBoxContain();
-        break;
-    case CSSPropertyWebkitFontFeatureSettings:
-        if (id == CSSValueNormal)
-            validPrimitive = true;
-        else
-            parsedValue = parseFontFeatureSettings();
-        break;
-
-    case CSSPropertyFontVariantLigatures:
-        if (id == CSSValueNormal)
-            validPrimitive = true;
-        else
-            return parseFontVariantLigatures(important);
-        break;
-    case CSSPropertyWebkitClipPath:
-        if (id == CSSValueNone) {
-            validPrimitive = true;
-        } else if (value->m_unit == CSSParserValue::Function) {
-            parsedValue = parseBasicShape();
-        } else if (value->unit() == CSSPrimitiveValue::UnitType::URI) {
-            parsedValue = CSSPrimitiveValue::create(value->string, CSSPrimitiveValue::UnitType::URI);
-            addProperty(propId, parsedValue.release(), important);
-            return true;
-        }
-        break;
-    case CSSPropertyShapeOutside:
-        if (id == CSSValueNone)
-            validPrimitive = true;
-        else
-            parsedValue = parseShapeProperty(propId);
-        break;
-    case CSSPropertyShapeMargin:
-        validPrimitive = validUnit(value, FLength | FPercent | FNonNeg);
-        break;
-    case CSSPropertyShapeImageThreshold:
-        validPrimitive = validUnit(value, FNumber);
-        break;
-
-    case CSSPropertyTouchAction:
-        parsedValue = parseTouchAction();
-        break;
-
-    case CSSPropertyAlignContent:
-        parsedValue = parseContentDistributionOverflowPosition();
-        break;
-
-    case CSSPropertyAlignSelf:
-        ASSERT(RuntimeEnabledFeatures::cssGridLayoutEnabled());
-        return parseItemPositionOverflowPosition(propId, important);
-
-    case CSSPropertyAlignItems:
-        ASSERT(RuntimeEnabledFeatures::cssGridLayoutEnabled());
-        return parseItemPositionOverflowPosition(propId, important);
-
-    // Properties below are validated inside parseViewportProperty, because we
-    // check for parser state. We need to invalidate if someone adds them outside
-    // a @viewport rule.
-    case CSSPropertyMaxZoom:
-    case CSSPropertyMinZoom:
-    case CSSPropertyOrientation:
-    case CSSPropertyUserZoom:
-        validPrimitive = false;
-        break;
-
-    case CSSPropertyScrollSnapPointsX:
-    case CSSPropertyScrollSnapPointsY:
-        parsedValue = parseScrollSnapPoints();
-        break;
-    case CSSPropertyScrollSnapCoordinate:
-        parsedValue = parseScrollSnapCoordinate();
-        break;
-    case CSSPropertyScrollSnapDestination:
-        parsedValue = parsePosition(m_valueList);
-        break;
-
-    default:
-        return parseSVGValue(propId, important);
-    }
-
-    if (validPrimitive) {
-        parsedValue = parseValidPrimitive(id, value);
-        m_valueList->next();
-    }
-    ASSERT(!m_parsedCalculation);
-    if (parsedValue) {
-        if (!m_valueList->current() || inShorthand()) {
-            addProperty(propId, parsedValue.release(), important);
-            return true;
-        }
-    }
-    return false;
-}
-
-void CSSPropertyParser::addFillValue(RefPtrWillBeRawPtr<CSSValue>& lval, PassRefPtrWillBeRawPtr<CSSValue> rval)
-{
-    if (lval) {
-        if (lval->isBaseValueList())
-            toCSSValueList(lval.get())->append(rval);
-        else {
-            PassRefPtrWillBeRawPtr<CSSValue> oldlVal(lval.release());
-            PassRefPtrWillBeRawPtr<CSSValueList> list = CSSValueList::createCommaSeparated();
-            list->append(oldlVal);
-            list->append(rval);
-            lval = list;
-        }
-    }
-    else
-        lval = rval;
-}
-
-static bool parseBackgroundClip(CSSParserValue* parserValue, RefPtrWillBeRawPtr<CSSValue>& cssValue)
-{
-    if (parserValue->id == CSSValueBorderBox || parserValue->id == CSSValuePaddingBox
-        || parserValue->id == CSSValueContentBox || parserValue->id == CSSValueWebkitText) {
-        cssValue = cssValuePool().createIdentifierValue(parserValue->id);
-        return true;
-    }
-    return false;
-}
-
-const int cMaxFillProperties = 9;
-
-bool CSSPropertyParser::parseFillShorthand(CSSPropertyID propId, const CSSPropertyID* properties, int numProperties, bool important)
-{
-    ASSERT(numProperties <= cMaxFillProperties);
-    if (numProperties > cMaxFillProperties)
-        return false;
-
-    ShorthandScope scope(this, propId);
-
-    bool parsedProperty[cMaxFillProperties] = { false };
-    RefPtrWillBeRawPtr<CSSValue> values[cMaxFillProperties];
-#if ENABLE(OILPAN)
-    // Zero initialize the array of raw pointers.
-    memset(&values, 0, sizeof(values));
-#endif
-    RefPtrWillBeRawPtr<CSSValue> clipValue = nullptr;
-    RefPtrWillBeRawPtr<CSSValue> positionYValue = nullptr;
-    RefPtrWillBeRawPtr<CSSValue> repeatYValue = nullptr;
-    bool foundClip = false;
-    int i;
-    bool foundPositionCSSProperty = false;
-
-    while (m_valueList->current()) {
-        CSSParserValue* val = m_valueList->current();
-        if (isComma(val)) {
-            // We hit the end.  Fill in all remaining values with the initial value.
-            m_valueList->next();
-            for (i = 0; i < numProperties; ++i) {
-                if (properties[i] == CSSPropertyBackgroundColor && parsedProperty[i])
-                    // Color is not allowed except as the last item in a list for backgrounds.
-                    // Reject the entire property.
-                    return false;
-
-                if (!parsedProperty[i] && properties[i] != CSSPropertyBackgroundColor) {
-                    addFillValue(values[i], cssValuePool().createImplicitInitialValue());
-                    if (properties[i] == CSSPropertyBackgroundPosition || properties[i] == CSSPropertyWebkitMaskPosition)
-                        addFillValue(positionYValue, cssValuePool().createImplicitInitialValue());
-                    if (properties[i] == CSSPropertyBackgroundRepeat || properties[i] == CSSPropertyWebkitMaskRepeat)
-                        addFillValue(repeatYValue, cssValuePool().createImplicitInitialValue());
-                    if ((properties[i] == CSSPropertyBackgroundOrigin || properties[i] == CSSPropertyWebkitMaskOrigin) && !parsedProperty[i]) {
-                        // If background-origin wasn't present, then reset background-clip also.
-                        addFillValue(clipValue, cssValuePool().createImplicitInitialValue());
-                    }
-                }
-                parsedProperty[i] = false;
-            }
-            if (!m_valueList->current())
-                break;
-        }
-
-        bool sizeCSSPropertyExpected = false;
-        if (isForwardSlashOperator(val) && foundPositionCSSProperty) {
-            sizeCSSPropertyExpected = true;
-            m_valueList->next();
-        }
-
-        foundPositionCSSProperty = false;
-        bool found = false;
-        for (i = 0; !found && i < numProperties; ++i) {
-
-            if (sizeCSSPropertyExpected && (properties[i] != CSSPropertyBackgroundSize && properties[i] != CSSPropertyWebkitMaskSize))
-                continue;
-            if (!sizeCSSPropertyExpected && (properties[i] == CSSPropertyBackgroundSize || properties[i] == CSSPropertyWebkitMaskSize))
-                continue;
-
-            if (!parsedProperty[i]) {
-                RefPtrWillBeRawPtr<CSSValue> val1 = nullptr;
-                RefPtrWillBeRawPtr<CSSValue> val2 = nullptr;
-                CSSPropertyID propId1, propId2;
-                CSSParserValue* parserValue = m_valueList->current();
-                // parseFillProperty() may modify m_implicitShorthand, so we MUST reset it
-                // before EACH return below.
-                if (parserValue && parseFillProperty(properties[i], propId1, propId2, val1, val2)) {
-                    parsedProperty[i] = found = true;
-                    addFillValue(values[i], val1.release());
-                    if (properties[i] == CSSPropertyBackgroundPosition || properties[i] == CSSPropertyWebkitMaskPosition)
-                        addFillValue(positionYValue, val2.release());
-                    if (properties[i] == CSSPropertyBackgroundRepeat || properties[i] == CSSPropertyWebkitMaskRepeat)
-                        addFillValue(repeatYValue, val2.release());
-                    if (properties[i] == CSSPropertyBackgroundOrigin || properties[i] == CSSPropertyWebkitMaskOrigin) {
-                        // Reparse the value as a clip, and see if we succeed.
-                        if (parseBackgroundClip(parserValue, val1))
-                            addFillValue(clipValue, val1.release()); // The property parsed successfully.
-                        else
-                            addFillValue(clipValue, cssValuePool().createImplicitInitialValue()); // Some value was used for origin that is not supported by clip. Just reset clip instead.
-                    }
-                    if (properties[i] == CSSPropertyBackgroundClip || properties[i] == CSSPropertyWebkitMaskClip) {
-                        // Update clipValue
-                        addFillValue(clipValue, val1.release());
-                        foundClip = true;
-                    }
-                    if (properties[i] == CSSPropertyBackgroundPosition || properties[i] == CSSPropertyWebkitMaskPosition)
-                        foundPositionCSSProperty = true;
-                }
-            }
-        }
-
-        // if we didn't find at least one match, this is an
-        // invalid shorthand and we have to ignore it
-        if (!found) {
-            m_implicitShorthand = false;
-            return false;
-        }
-    }
-
-    // Now add all of the properties we found.
-    for (i = 0; i < numProperties; i++) {
-        // Fill in any remaining properties with the initial value.
-        if (!parsedProperty[i]) {
-            addFillValue(values[i], cssValuePool().createImplicitInitialValue());
-            if (properties[i] == CSSPropertyBackgroundPosition || properties[i] == CSSPropertyWebkitMaskPosition)
-                addFillValue(positionYValue, cssValuePool().createImplicitInitialValue());
-            if (properties[i] == CSSPropertyBackgroundRepeat || properties[i] == CSSPropertyWebkitMaskRepeat)
-                addFillValue(repeatYValue, cssValuePool().createImplicitInitialValue());
-            if (properties[i] == CSSPropertyBackgroundOrigin || properties[i] == CSSPropertyWebkitMaskOrigin) {
-                // If background-origin wasn't present, then reset background-clip also.
-                addFillValue(clipValue, cssValuePool().createImplicitInitialValue());
-            }
-        }
-        if (properties[i] == CSSPropertyBackgroundPosition) {
-            addProperty(CSSPropertyBackgroundPositionX, values[i].release(), important);
-            // it's OK to call positionYValue.release() since we only see CSSPropertyBackgroundPosition once
-            addProperty(CSSPropertyBackgroundPositionY, positionYValue.release(), important);
-        } else if (properties[i] == CSSPropertyWebkitMaskPosition) {
-            addProperty(CSSPropertyWebkitMaskPositionX, values[i].release(), important);
-            // it's OK to call positionYValue.release() since we only see CSSPropertyWebkitMaskPosition once
-            addProperty(CSSPropertyWebkitMaskPositionY, positionYValue.release(), important);
-        } else if (properties[i] == CSSPropertyBackgroundRepeat) {
-            addProperty(CSSPropertyBackgroundRepeatX, values[i].release(), important);
-            // it's OK to call repeatYValue.release() since we only see CSSPropertyBackgroundPosition once
-            addProperty(CSSPropertyBackgroundRepeatY, repeatYValue.release(), important);
-        } else if (properties[i] == CSSPropertyWebkitMaskRepeat) {
-            addProperty(CSSPropertyWebkitMaskRepeatX, values[i].release(), important);
-            // it's OK to call repeatYValue.release() since we only see CSSPropertyBackgroundPosition once
-            addProperty(CSSPropertyWebkitMaskRepeatY, repeatYValue.release(), important);
-        } else if ((properties[i] == CSSPropertyBackgroundClip || properties[i] == CSSPropertyWebkitMaskClip) && !foundClip)
-            // Value is already set while updating origin
-            continue;
-        else if (properties[i] == CSSPropertyBackgroundSize && !parsedProperty[i] && m_context.useLegacyBackgroundSizeShorthandBehavior())
-            continue;
-        else
-            addProperty(properties[i], values[i].release(), important);
-
-        // Add in clip values when we hit the corresponding origin property.
-        if (properties[i] == CSSPropertyBackgroundOrigin && !foundClip)
-            addProperty(CSSPropertyBackgroundClip, clipValue.release(), important);
-        else if (properties[i] == CSSPropertyWebkitMaskOrigin && !foundClip)
-            addProperty(CSSPropertyWebkitMaskClip, clipValue.release(), important);
-    }
-
-    m_implicitShorthand = false;
-    return true;
-}
-
-static bool isValidTransitionPropertyList(CSSValueList* value)
-{
-    if (value->length() < 2)
-        return true;
-    for (auto& property : *value) {
-        // FIXME: Shorthand parsing shouldn't add initial to the list since it won't round-trip
-        if (property->isInitialValue())
-            continue;
-        CSSPrimitiveValue* primitiveValue = toCSSPrimitiveValue(property.get());
-        if (primitiveValue->isValueID() && primitiveValue->getValueID() == CSSValueNone)
-            return false;
-    }
-    return true;
-}
-
-bool CSSPropertyParser::parseAnimationShorthand(bool useLegacyparsing, bool important)
-{
-    const StylePropertyShorthand& animationProperties = animationShorthandForParsing();
-    const unsigned numProperties = 8;
-
-    // The list of properties in the shorthand should be the same
-    // length as the list with animation name in last position, even though they are
-    // in a different order.
-    ASSERT(numProperties == animationProperties.length());
-    ASSERT(numProperties == animationShorthand().length());
-
-    ShorthandScope scope(this, CSSPropertyAnimation);
-
-    bool parsedProperty[numProperties] = { false };
-    RefPtrWillBeRawPtr<CSSValueList> values[numProperties];
-    for (size_t i = 0; i < numProperties; ++i)
-        values[i] = CSSValueList::createCommaSeparated();
-
-    while (m_valueList->current()) {
-        if (consumeComma(m_valueList)) {
-            // We hit the end. Fill in all remaining values with the initial value.
-            for (size_t i = 0; i < numProperties; ++i) {
-                if (!parsedProperty[i])
-                    values[i]->append(cssValuePool().createImplicitInitialValue());
-                parsedProperty[i] = false;
-            }
-            if (!m_valueList->current())
-                break;
-        }
-
-        bool found = false;
-        for (size_t i = 0; i < numProperties; ++i) {
-            if (parsedProperty[i])
-                continue;
-            if (RefPtrWillBeRawPtr<CSSValue> val = parseAnimationProperty(animationProperties.properties()[i], useLegacyparsing)) {
-                parsedProperty[i] = found = true;
-                values[i]->append(val.release());
-                break;
-            }
-        }
-
-        // if we didn't find at least one match, this is an
-        // invalid shorthand and we have to ignore it
-        if (!found)
-            return false;
-    }
-
-    for (size_t i = 0; i < numProperties; ++i) {
-        // If we didn't find the property, set an intial value.
-        if (!parsedProperty[i])
-            values[i]->append(cssValuePool().createImplicitInitialValue());
-
-        addProperty(animationProperties.properties()[i], values[i].release(), important);
-    }
-
-    return true;
-}
-
-bool CSSPropertyParser::parseTransitionShorthand(bool important)
-{
-    const unsigned numProperties = 4;
-    const StylePropertyShorthand& shorthand = transitionShorthandForParsing();
-    ASSERT(numProperties == shorthand.length());
-
-    ShorthandScope scope(this, CSSPropertyTransition);
-
-    bool parsedProperty[numProperties] = { false };
-    RefPtrWillBeRawPtr<CSSValueList> values[numProperties];
-    for (size_t i = 0; i < numProperties; ++i)
-        values[i] = CSSValueList::createCommaSeparated();
-
-    while (m_valueList->current()) {
-        if (consumeComma(m_valueList)) {
-            // We hit the end. Fill in all remaining values with the initial value.
-            for (size_t i = 0; i < numProperties; ++i) {
-                if (!parsedProperty[i])
-                    values[i]->append(cssValuePool().createImplicitInitialValue());
-                parsedProperty[i] = false;
-            }
-            if (!m_valueList->current())
-                break;
-        }
-
-        bool found = false;
-        for (size_t i = 0; i < numProperties; ++i) {
-            if (parsedProperty[i])
-                continue;
-            if (RefPtrWillBeRawPtr<CSSValue> val = parseAnimationProperty(shorthand.properties()[i], false)) {
-                parsedProperty[i] = found = true;
-                values[i]->append(val.release());
-                break;
-            }
-        }
-
-        // if we didn't find at least one match, this is an
-        // invalid shorthand and we have to ignore it
-        if (!found)
-            return false;
-    }
-
-    ASSERT(shorthand.properties()[3] == CSSPropertyTransitionProperty);
-    if (!isValidTransitionPropertyList(values[3].get()))
-        return false;
-
-    // Fill in any remaining properties with the initial value and add
-    for (size_t i = 0; i < numProperties; ++i) {
-        if (!parsedProperty[i])
-            values[i]->append(cssValuePool().createImplicitInitialValue());
-        addProperty(shorthand.properties()[i], values[i].release(), important);
-    }
-
-    return true;
-}
-
-PassRefPtrWillBeRawPtr<CSSValue> CSSPropertyParser::parseColumnWidth()
-{
-    CSSParserValue* value = m_valueList->current();
-    // Always parse lengths in strict mode here, since it would be ambiguous otherwise when used in
-    // the 'columns' shorthand property.
-    if (value->id == CSSValueAuto || (validUnit(value, FLength | FNonNeg, HTMLStandardMode) && (m_parsedCalculation || value->fValue != 0))) {
-        RefPtrWillBeRawPtr<CSSValue> parsedValue = parseValidPrimitive(value->id, value);
-        m_valueList->next();
-        return parsedValue;
-    }
-    return nullptr;
-}
-
-PassRefPtrWillBeRawPtr<CSSValue> CSSPropertyParser::parseColumnCount()
-{
-    CSSParserValue* value = m_valueList->current();
-    if (value->id == CSSValueAuto || validUnit(value, FPositiveInteger)) {
-        RefPtrWillBeRawPtr<CSSValue> parsedValue = parseValidPrimitive(value->id, value);
-        m_valueList->next();
-        return parsedValue;
-    }
-    return nullptr;
-}
-
-bool CSSPropertyParser::parseColumnsShorthand(bool important)
-{
-    RefPtrWillBeRawPtr<CSSValue> columnWidth = nullptr;
-    RefPtrWillBeRawPtr<CSSValue> columnCount = nullptr;
-    bool hasPendingExplicitAuto = false;
-
-    for (unsigned propertiesParsed = 0; CSSParserValue* value = m_valueList->current(); propertiesParsed++) {
-        if (propertiesParsed >= 2)
-            return false; // Too many values for this shorthand. Invalid declaration.
-        if (!propertiesParsed && value->id == CSSValueAuto) {
-            // 'auto' is a valid value for any of the two longhands, and at this point we
-            // don't know which one(s) it is meant for. We need to see if there are other
-            // values first.
-            m_valueList->next();
-            hasPendingExplicitAuto = true;
-        } else {
-            if (!columnWidth) {
-                if ((columnWidth = parseColumnWidth()))
-                    continue;
-            }
-            if (!columnCount) {
-                if ((columnCount = parseColumnCount()))
-                    continue;
-            }
-            // If we didn't find at least one match, this is an
-            // invalid shorthand and we have to ignore it.
-            return false;
-        }
-    }
-    if (hasPendingExplicitAuto) {
-        // Time to assign the previously skipped 'auto' value to a property. If both properties are
-        // unassigned at this point (i.e. 'columns:auto'), it doesn't matter that much which one we
-        // set (although it does make a slight difference to web-inspector). The one we don't set
-        // here will get an implicit 'auto' value further down.
-        if (!columnWidth) {
-            columnWidth = cssValuePool().createIdentifierValue(CSSValueAuto);
-        } else {
-            ASSERT(!columnCount);
-            columnCount = cssValuePool().createIdentifierValue(CSSValueAuto);
-        }
-    }
-    ASSERT(columnCount || columnWidth);
-
-    // Any unassigned property at this point will become implicit 'auto'.
-    if (columnWidth)
-        addProperty(CSSPropertyWebkitColumnWidth, columnWidth, important);
-    else
-        addProperty(CSSPropertyWebkitColumnWidth, cssValuePool().createIdentifierValue(CSSValueAuto), important, true /* implicit */);
-    if (columnCount)
-        addProperty(CSSPropertyWebkitColumnCount, columnCount, important);
-    else
-        addProperty(CSSPropertyWebkitColumnCount, cssValuePool().createIdentifierValue(CSSValueAuto), important, true /* implicit */);
-    return true;
-}
-
-bool CSSPropertyParser::parseShorthand(CSSPropertyID propId, const StylePropertyShorthand& shorthand, bool important)
-{
-    // We try to match as many properties as possible
-    // We set up an array of booleans to mark which property has been found,
-    // and we try to search for properties until it makes no longer any sense.
-    ShorthandScope scope(this, propId);
-
-    bool found = false;
-    unsigned propertiesParsed = 0;
-    bool propertyFound[6] = { false, false, false, false, false, false }; // 6 is enough size.
-
-    while (m_valueList->current()) {
-        found = false;
-        for (unsigned propIndex = 0; !found && propIndex < shorthand.length(); ++propIndex) {
-            if (!propertyFound[propIndex] && parseValue(shorthand.properties()[propIndex], important)) {
-                propertyFound[propIndex] = found = true;
-                propertiesParsed++;
-            }
-        }
-
-        // if we didn't find at least one match, this is an
-        // invalid shorthand and we have to ignore it
-        if (!found)
-            return false;
-    }
-
-    if (propertiesParsed == shorthand.length())
-        return true;
-
-    // Fill in any remaining properties with the initial value.
-    ImplicitScope implicitScope(this);
-    const StylePropertyShorthand* const* const propertiesForInitialization = shorthand.propertiesForInitialization();
-    for (unsigned i = 0; i < shorthand.length(); ++i) {
-        if (propertyFound[i])
-            continue;
-
-        if (propertiesForInitialization) {
-            const StylePropertyShorthand& initProperties = *(propertiesForInitialization[i]);
-            for (unsigned propIndex = 0; propIndex < initProperties.length(); ++propIndex)
-                addProperty(initProperties.properties()[propIndex], cssValuePool().createImplicitInitialValue(), important);
-        } else
-            addProperty(shorthand.properties()[i], cssValuePool().createImplicitInitialValue(), important);
-    }
-
-    return true;
-}
-
-bool CSSPropertyParser::parse4Values(CSSPropertyID propId, const CSSPropertyID *properties,  bool important)
-{
-    /* From the CSS 2 specs, 8.3
-     * If there is only one value, it applies to all sides. If there are two values, the top and
-     * bottom margins are set to the first value and the right and left margins are set to the second.
-     * If there are three values, the top is set to the first value, the left and right are set to the
-     * second, and the bottom is set to the third. If there are four values, they apply to the top,
-     * right, bottom, and left, respectively.
-     */
-
-    int num = inShorthand() ? 1 : m_valueList->size();
-
-    ShorthandScope scope(this, propId);
-
-    // the order is top, right, bottom, left
-    switch (num) {
-        case 1: {
-            if (!parseValue(properties[0], important))
-                return false;
-            CSSValue* value = m_parsedProperties.last().value();
-            ImplicitScope implicitScope(this);
-            addProperty(properties[1], value, important);
-            addProperty(properties[2], value, important);
-            addProperty(properties[3], value, important);
-            break;
-        }
-        case 2: {
-            if (!parseValue(properties[0], important) || !parseValue(properties[1], important))
-                return false;
-            CSSValue* value = m_parsedProperties[m_parsedProperties.size() - 2].value();
-            ImplicitScope implicitScope(this);
-            addProperty(properties[2], value, important);
-            value = m_parsedProperties[m_parsedProperties.size() - 2].value();
-            addProperty(properties[3], value, important);
-            break;
-        }
-        case 3: {
-            if (!parseValue(properties[0], important) || !parseValue(properties[1], important) || !parseValue(properties[2], important))
-                return false;
-            CSSValue* value = m_parsedProperties[m_parsedProperties.size() - 2].value();
-            ImplicitScope implicitScope(this);
-            addProperty(properties[3], value, important);
-            break;
-        }
-        case 4: {
-            if (!parseValue(properties[0], important) || !parseValue(properties[1], important) ||
-                !parseValue(properties[2], important) || !parseValue(properties[3], important))
-                return false;
-            break;
-        }
-        default: {
-            return false;
-        }
-    }
-
-    return true;
-}
-
-PassRefPtrWillBeRawPtr<CSSValue> CSSPropertyParser::parseScrollSnapPoints()
-{
-    CSSParserValue* value = m_valueList->current();
-
-    if (value->id == CSSValueNone) {
-        m_valueList->next();
-        return cssValuePool().createIdentifierValue(CSSValueNone);
-    }
-
-    if (value->m_unit == CSSParserValue::Function && value->function->id == CSSValueRepeat) {
-        // The spec defines the following grammar: repeat( <length>)
-        CSSParserValueList* arguments = value->function->args.get();
-        if (!arguments || arguments->size() != 1)
-            return nullptr;
-
-        CSSParserValue* repeatValue = arguments->valueAt(0);
-        if (validUnit(repeatValue, FNonNeg | FLength | FPercent) && (m_parsedCalculation || repeatValue->fValue > 0)) {
-            RefPtrWillBeRawPtr<CSSFunctionValue> result = CSSFunctionValue::create(CSSValueRepeat);
-            result->append(parseValidPrimitive(repeatValue->id, repeatValue));
-            m_valueList->next();
-            return result.release();
-        }
-    }
-
-    return nullptr;
-}
-
-PassRefPtrWillBeRawPtr<CSSValue> CSSPropertyParser::parseScrollSnapCoordinate()
-{
-    if (m_valueList->current()->id == CSSValueNone) {
-        m_valueList->next();
-        return cssValuePool().createIdentifierValue(CSSValueNone);
-    }
-
-    return parsePositionList(m_valueList);
-}
-
-PassRefPtrWillBeRawPtr<CSSPrimitiveValue> CSSPropertyParser::parsePage()
-{
-    CSSParserValue* value = m_valueList->current();
-    m_valueList->next();
-    ASSERT(value);
-
-    if (value->id == CSSValueAuto)
-        return cssValuePool().createIdentifierValue(value->id);
-    if (value->m_unit == CSSParserValue::Identifier)
-        return createPrimitiveCustomIdentValue(value);
-    return nullptr;
-}
-
-// <length>{1,2} | auto | [ <page-size> || [ portrait | landscape] ]
-PassRefPtrWillBeRawPtr<CSSValueList> CSSPropertyParser::parseSize()
-{
-    CSSParserValue* value = m_valueList->current();
-    ASSERT(value);
-
-    RefPtrWillBeRawPtr<CSSValueList> parsedValues = CSSValueList::createSpaceSeparated();
-
-    // First parameter.
-    SizeParameterType paramType = parseSizeParameter(parsedValues.get(), value, None);
-    if (paramType == None)
-        return nullptr;
-    value = m_valueList->next();
-
-    // Second parameter, if any.
-    if (value) {
-        paramType = parseSizeParameter(parsedValues.get(), value, paramType);
-        if (paramType == None)
-            return nullptr;
-        m_valueList->next();
-    }
-
-    return parsedValues.release();
-}
-
-CSSPropertyParser::SizeParameterType CSSPropertyParser::parseSizeParameter(CSSValueList* parsedValues, CSSParserValue* value, SizeParameterType prevParamType)
-{
-    switch (value->id) {
-    case CSSValueAuto:
-        if (prevParamType == None) {
-            parsedValues->append(cssValuePool().createIdentifierValue(value->id));
-            return Auto;
-        }
-        return None;
-    case CSSValueLandscape:
-    case CSSValuePortrait:
-        if (prevParamType == None || prevParamType == PageSize) {
-            parsedValues->append(cssValuePool().createIdentifierValue(value->id));
-            return Orientation;
-        }
-        return None;
-    case CSSValueA3:
-    case CSSValueA4:
-    case CSSValueA5:
-    case CSSValueB4:
-    case CSSValueB5:
-    case CSSValueLedger:
-    case CSSValueLegal:
-    case CSSValueLetter:
-        if (prevParamType == None || prevParamType == Orientation) {
-            // Normalize to Page Size then Orientation order by prepending for simpler StyleBuilder handling
-            parsedValues->prepend(cssValuePool().createIdentifierValue(value->id));
-            return PageSize;
-        }
-        return None;
-    case 0:
-        if (validUnit(value, FLength | FNonNeg) && (prevParamType == None || prevParamType == Length)) {
-            parsedValues->append(createPrimitiveNumericValue(value));
-            return Length;
-        }
-        return None;
-    default:
-        return None;
-    }
-}
-
-// [ <string> <string> ]+ | none, but none is handled in parseValue
-PassRefPtrWillBeRawPtr<CSSValue> CSSPropertyParser::parseQuotes()
-{
-    RefPtrWillBeRawPtr<CSSValueList> values = CSSValueList::createSpaceSeparated();
-    while (CSSParserValue* val = m_valueList->current()) {
-        RefPtrWillBeRawPtr<CSSValue> parsedValue = nullptr;
-        if (val->unit() != CSSPrimitiveValue::UnitType::String)
-            return nullptr;
-        parsedValue = createPrimitiveStringValue(val);
-        values->append(parsedValue.release());
-        m_valueList->next();
-    }
-    if (values->length() && values->length() % 2 == 0)
-        return values.release();
-    return nullptr;
-}
-
-// [ <string> | <uri> | <counter> | attr(X) | open-quote | close-quote | no-open-quote | no-close-quote ]+ | inherit
-// in CSS 2.1 this got somewhat reduced:
-// [ <string> | attr(X) | open-quote | close-quote | no-open-quote | no-close-quote ]+ | inherit
-PassRefPtrWillBeRawPtr<CSSValueList> CSSPropertyParser::parseContent()
-{
-    RefPtrWillBeRawPtr<CSSValueList> values = CSSValueList::createSpaceSeparated();
-
-    while (CSSParserValue* val = m_valueList->current()) {
-        RefPtrWillBeRawPtr<CSSValue> parsedValue = nullptr;
-        if (val->unit() == CSSPrimitiveValue::UnitType::URI) {
-            // url
-            parsedValue = createCSSImageValueWithReferrer(val->string, completeURL(val->string));
-        } else if (val->m_unit == CSSParserValue::Function) {
-            // attr(X) | counter(X [,Y]) | counters(X, Y, [,Z]) | -webkit-gradient(...)
-            CSSParserValueList* args = val->function->args.get();
-            if (!args)
-                return nullptr;
-            if (val->function->id == CSSValueAttr) {
-                parsedValue = parseAttr(args);
-            } else if (val->function->id == CSSValueCounter) {
-                parsedValue = parseCounterContent(args, false);
-            } else if (val->function->id == CSSValueCounters) {
-                parsedValue = parseCounterContent(args, true);
-            } else if (val->function->id == CSSValueWebkitImageSet) {
-                parsedValue = parseImageSet(m_valueList);
-            } else if (isGeneratedImageValue(val)) {
-                if (!parseGeneratedImage(m_valueList, parsedValue))
-                    return nullptr;
-            }
-        } else if (val->m_unit == CSSParserValue::Identifier) {
-            switch (val->id) {
-            case CSSValueOpenQuote:
-            case CSSValueCloseQuote:
-            case CSSValueNoOpenQuote:
-            case CSSValueNoCloseQuote:
-            case CSSValueNone:
-            case CSSValueNormal:
-                parsedValue = cssValuePool().createIdentifierValue(val->id);
-            default:
-                break;
-            }
-        } else if (val->unit() == CSSPrimitiveValue::UnitType::String) {
-            parsedValue = createPrimitiveStringValue(val);
-        }
-        if (!parsedValue)
-            return nullptr;
-        values->append(parsedValue.release());
-        m_valueList->next();
-    }
-
-    return values.release();
-}
-
-PassRefPtrWillBeRawPtr<CSSValue> CSSPropertyParser::parseAttr(CSSParserValueList* args)
-{
-    if (args->size() != 1)
-        return nullptr;
-
-    CSSParserValue* a = args->current();
-
-    if (a->m_unit != CSSParserValue::Identifier)
-        return nullptr;
-
-    String attrName = a->string;
-    // CSS allows identifiers with "-" at the start, like "-webkit-mask-image".
-    // But HTML attribute names can't have those characters, and we should not
-    // even parse them inside attr().
-    if (attrName[0] == '-')
-        return nullptr;
-
-    if (m_context.isHTMLDocument())
-        attrName = attrName.lower();
-
-    return cssValuePool().createValue(attrName, CSSPrimitiveValue::UnitType::Attribute);
-}
-
-bool CSSPropertyParser::acceptQuirkyColors(CSSPropertyID propertyId) const
-{
-    if (!inQuirksMode())
-        return false;
-    switch (propertyId) {
-    case CSSPropertyBackgroundColor:
-    case CSSPropertyBorderBottomColor:
-    case CSSPropertyBorderLeftColor:
-    case CSSPropertyBorderRightColor:
-    case CSSPropertyBorderTopColor:
-        return !inShorthand() || m_currentShorthand == CSSPropertyBorderColor;
-    case CSSPropertyColor:
-        return true;
-    default:
-        break;
-    }
-    return false;
-}
-
-bool CSSPropertyParser::isColorKeyword(CSSValueID id)
-{
-    // Named colors and color keywords:
-    //
-    // <named-color>
-    //   'aqua', 'black', 'blue', ..., 'yellow' (CSS3: "basic color keywords")
-    //   'aliceblue', ..., 'yellowgreen'        (CSS3: "extended color keywords")
-    //   'transparent'
-    //
-    // 'currentcolor'
-    //
-    // <deprecated-system-color>
-    //   'ActiveBorder', ..., 'WindowText'
-    //
-    // WebKit proprietary/internal:
-    //   '-webkit-link'
-    //   '-webkit-activelink'
-    //   '-internal-active-list-box-selection'
-    //   '-internal-active-list-box-selection-text'
-    //   '-internal-inactive-list-box-selection'
-    //   '-internal-inactive-list-box-selection-text'
-    //   '-webkit-focus-ring-color'
-    //   '-webkit-text'
-    //
-    return (id >= CSSValueAqua && id <= CSSValueWebkitText)
-        || (id >= CSSValueAliceblue && id <= CSSValueYellowgreen)
-        || id == CSSValueMenu;
-}
-
-PassRefPtrWillBeRawPtr<CSSPrimitiveValue> CSSPropertyParser::parseColor(const CSSParserValue* value, bool acceptQuirkyColors)
-{
-    CSSValueID id = value->id;
-    if (isColorKeyword(id)) {
-        if (!isValueAllowedInMode(id, m_context.mode()))
-            return nullptr;
-        return cssValuePool().createIdentifierValue(id);
-    }
-    RGBA32 c = Color::transparent;
-    if (!parseColorFromValue(value, c, acceptQuirkyColors))
-        return nullptr;
-    return cssValuePool().createColorValue(c);
-}
-
-bool CSSPropertyParser::parseFillImage(CSSParserValueList* valueList, RefPtrWillBeRawPtr<CSSValue>& value)
-{
-    if (valueList->current()->id == CSSValueNone) {
-        value = cssValuePool().createIdentifierValue(CSSValueNone);
-        return true;
-    }
-    if (valueList->current()->unit() == CSSPrimitiveValue::UnitType::URI) {
-        value = createCSSImageValueWithReferrer(valueList->current()->string, completeURL(valueList->current()->string));
-        return true;
-    }
-
-    if (isGeneratedImageValue(valueList->current()))
-        return parseGeneratedImage(valueList, value);
-
-    if (valueList->current()->m_unit == CSSParserValue::Function && valueList->current()->function->id == CSSValueWebkitImageSet) {
-        value = parseImageSet(m_valueList);
-        if (value)
-            return true;
-    }
-
-    return false;
-}
-
-PassRefPtrWillBeRawPtr<CSSValue> CSSPropertyParser::parseFillPositionX(CSSParserValueList* valueList)
-{
-    int id = valueList->current()->id;
-    if (id == CSSValueLeft || id == CSSValueRight || id == CSSValueCenter) {
-        int percent = 0;
-        if (id == CSSValueRight)
-            percent = 100;
-        else if (id == CSSValueCenter)
-            percent = 50;
-        return cssValuePool().createValue(percent, CSSPrimitiveValue::UnitType::Percentage);
-    }
-    if (validUnit(valueList->current(), FPercent | FLength))
-        return createPrimitiveNumericValue(valueList->current());
-    return nullptr;
-}
-
-PassRefPtrWillBeRawPtr<CSSValue> CSSPropertyParser::parseFillPositionY(CSSParserValueList* valueList)
-{
-    int id = valueList->current()->id;
-    if (id == CSSValueTop || id == CSSValueBottom || id == CSSValueCenter) {
-        int percent = 0;
-        if (id == CSSValueBottom)
-            percent = 100;
-        else if (id == CSSValueCenter)
-            percent = 50;
-        return cssValuePool().createValue(percent, CSSPrimitiveValue::UnitType::Percentage);
-    }
-    if (validUnit(valueList->current(), FPercent | FLength))
-        return createPrimitiveNumericValue(valueList->current());
-    return nullptr;
-}
-
-PassRefPtrWillBeRawPtr<CSSPrimitiveValue> CSSPropertyParser::parseFillPositionComponent(CSSParserValueList* valueList, unsigned& cumulativeFlags, FillPositionFlag& individualFlag, FillPositionParsingMode parsingMode, Units unitless)
-{
-    CSSValueID id = valueList->current()->id;
-    if (id == CSSValueLeft || id == CSSValueTop || id == CSSValueRight || id == CSSValueBottom || id == CSSValueCenter) {
-        int percent = 0;
-        if (id == CSSValueLeft || id == CSSValueRight) {
-            if (cumulativeFlags & XFillPosition)
-                return nullptr;
-            cumulativeFlags |= XFillPosition;
-            individualFlag = XFillPosition;
-            if (id == CSSValueRight)
-                percent = 100;
-        }
-        else if (id == CSSValueTop || id == CSSValueBottom) {
-            if (cumulativeFlags & YFillPosition)
-                return nullptr;
-            cumulativeFlags |= YFillPosition;
-            individualFlag = YFillPosition;
-            if (id == CSSValueBottom)
-                percent = 100;
-        } else if (id == CSSValueCenter) {
-            // Center is ambiguous, so we're not sure which position we've found yet, an x or a y.
-            percent = 50;
-            cumulativeFlags |= AmbiguousFillPosition;
-            individualFlag = AmbiguousFillPosition;
-        }
-
-        if (parsingMode == ResolveValuesAsKeyword)
-            return cssValuePool().createIdentifierValue(id);
-
-        return cssValuePool().createValue(percent, CSSPrimitiveValue::UnitType::Percentage);
-    }
-    if (validUnit(valueList->current(), FPercent | FLength | unitless)) {
-        if (!cumulativeFlags) {
-            cumulativeFlags |= XFillPosition;
-            individualFlag = XFillPosition;
-        } else if (cumulativeFlags & (XFillPosition | AmbiguousFillPosition)) {
-            cumulativeFlags |= YFillPosition;
-            individualFlag = YFillPosition;
-        } else {
-            if (m_parsedCalculation)
-                m_parsedCalculation.release();
-            return nullptr;
-        }
-        return createPrimitiveNumericValue(valueList->current());
-    }
-    return nullptr;
-}
-
-static bool isValueConflictingWithCurrentEdge(int value1, int value2)
-{
-    if ((value1 == CSSValueLeft || value1 == CSSValueRight) && (value2 == CSSValueLeft || value2 == CSSValueRight))
-        return true;
-
-    if ((value1 == CSSValueTop || value1 == CSSValueBottom) && (value2 == CSSValueTop || value2 == CSSValueBottom))
-        return true;
-
-    return false;
-}
-
-static bool isFillPositionKeyword(CSSValueID value)
-{
-    return value == CSSValueLeft || value == CSSValueTop || value == CSSValueBottom || value == CSSValueRight || value == CSSValueCenter;
-}
-
-void CSSPropertyParser::parse4ValuesFillPosition(CSSParserValueList* valueList, RefPtrWillBeRawPtr<CSSValue>& value1, RefPtrWillBeRawPtr<CSSValue>& value2, PassRefPtrWillBeRawPtr<CSSPrimitiveValue> parsedValue1, PassRefPtrWillBeRawPtr<CSSPrimitiveValue> parsedValue2)
-{
-    // [ left | right ] [ <percentage] | <length> ] && [ top | bottom ] [ <percentage> | <length> ]
-    // In the case of 4 values <position> requires the second value to be a length or a percentage.
-    if (isFillPositionKeyword(parsedValue2->getValueID()))
-        return;
-
-    unsigned cumulativeFlags = 0;
-    FillPositionFlag value3Flag = InvalidFillPosition;
-    RefPtrWillBeRawPtr<CSSPrimitiveValue> value3 = parseFillPositionComponent(valueList, cumulativeFlags, value3Flag, ResolveValuesAsKeyword);
-    if (!value3)
-        return;
-
-    CSSValueID ident1 = parsedValue1->getValueID();
-    CSSValueID ident3 = value3->getValueID();
-
-    if (ident1 == CSSValueCenter)
-        return;
-
-    if (!isFillPositionKeyword(ident3) || ident3 == CSSValueCenter)
-        return;
-
-    // We need to check if the values are not conflicting, e.g. they are not on the same edge. It is
-    // needed as the second call to parseFillPositionComponent was on purpose not checking it. In the
-    // case of two values top 20px is invalid but in the case of 4 values it becomes valid.
-    if (isValueConflictingWithCurrentEdge(ident1, ident3))
-        return;
-
-    valueList->next();
-
-    cumulativeFlags = 0;
-    FillPositionFlag value4Flag = InvalidFillPosition;
-    RefPtrWillBeRawPtr<CSSPrimitiveValue> value4 = parseFillPositionComponent(valueList, cumulativeFlags, value4Flag, ResolveValuesAsKeyword);
-    if (!value4)
-        return;
-
-    // 4th value must be a length or a percentage.
-    if (isFillPositionKeyword(value4->getValueID()))
-        return;
-
-    value1 = createPrimitiveValuePair(parsedValue1, parsedValue2);
-    value2 = createPrimitiveValuePair(value3, value4);
-
-    if (ident1 == CSSValueTop || ident1 == CSSValueBottom)
-        value1.swap(value2);
-
-    valueList->next();
-}
-void CSSPropertyParser::parse3ValuesFillPosition(CSSParserValueList* valueList, RefPtrWillBeRawPtr<CSSValue>& value1, RefPtrWillBeRawPtr<CSSValue>& value2, PassRefPtrWillBeRawPtr<CSSPrimitiveValue> parsedValue1, PassRefPtrWillBeRawPtr<CSSPrimitiveValue> parsedValue2)
-{
-    unsigned cumulativeFlags = 0;
-    FillPositionFlag value3Flag = InvalidFillPosition;
-    RefPtrWillBeRawPtr<CSSPrimitiveValue> value3 = parseFillPositionComponent(valueList, cumulativeFlags, value3Flag, ResolveValuesAsKeyword);
-
-    // value3 is not an expected value, we return.
-    if (!value3)
-        return;
-
-    valueList->next();
-
-    bool swapNeeded = false;
-    CSSValueID ident1 = parsedValue1->getValueID();
-    CSSValueID ident2 = parsedValue2->getValueID();
-    CSSValueID ident3 = value3->getValueID();
-
-    CSSValueID firstPositionKeyword;
-    CSSValueID secondPositionKeyword;
-
-    if (ident1 == CSSValueCenter) {
-        // <position> requires the first 'center' to be followed by a keyword.
-        if (!isFillPositionKeyword(ident2))
-            return;
-
-        // If 'center' is the first keyword then the last one needs to be a length.
-        if (isFillPositionKeyword(ident3))
-            return;
-
-        firstPositionKeyword = CSSValueLeft;
-        if (ident2 == CSSValueLeft || ident2 == CSSValueRight) {
-            firstPositionKeyword = CSSValueTop;
-            swapNeeded = true;
-        }
-        value1 = createPrimitiveValuePair(cssValuePool().createIdentifierValue(firstPositionKeyword), cssValuePool().createValue(50, CSSPrimitiveValue::UnitType::Percentage));
-        value2 = createPrimitiveValuePair(parsedValue2, value3);
-    } else if (ident3 == CSSValueCenter) {
-        if (isFillPositionKeyword(ident2))
-            return;
-
-        secondPositionKeyword = CSSValueTop;
-        if (ident1 == CSSValueTop || ident1 == CSSValueBottom) {
-            secondPositionKeyword = CSSValueLeft;
-            swapNeeded = true;
-        }
-        value1 = createPrimitiveValuePair(parsedValue1, parsedValue2);
-        value2 = createPrimitiveValuePair(cssValuePool().createIdentifierValue(secondPositionKeyword), cssValuePool().createValue(50, CSSPrimitiveValue::UnitType::Percentage));
-    } else {
-        RefPtrWillBeRawPtr<CSSPrimitiveValue> firstPositionValue = nullptr;
-        RefPtrWillBeRawPtr<CSSPrimitiveValue> secondPositionValue = nullptr;
-
-        if (isFillPositionKeyword(ident2)) {
-            // To match CSS grammar, we should only accept: [ center | left | right | bottom | top ] [ left | right | top | bottom ] [ <percentage> | <length> ].
-            ASSERT(ident2 != CSSValueCenter);
-
-            if (isFillPositionKeyword(ident3))
-                return;
-
-            secondPositionValue = value3;
-            secondPositionKeyword = ident2;
-            firstPositionValue = cssValuePool().createValue(0, CSSPrimitiveValue::UnitType::Percentage);
-        } else {
-            // Per CSS, we should only accept: [ right | left | top | bottom ] [ <percentage> | <length> ] [ center | left | right | bottom | top ].
-            if (!isFillPositionKeyword(ident3))
-                return;
-
-            firstPositionValue = parsedValue2;
-            secondPositionKeyword = ident3;
-            secondPositionValue = cssValuePool().createValue(0, CSSPrimitiveValue::UnitType::Percentage);
-        }
-
-        if (isValueConflictingWithCurrentEdge(ident1, secondPositionKeyword))
-            return;
-
-        value1 = createPrimitiveValuePair(parsedValue1, firstPositionValue);
-        value2 = createPrimitiveValuePair(cssValuePool().createIdentifierValue(secondPositionKeyword), secondPositionValue);
-    }
-
-    if (ident1 == CSSValueTop || ident1 == CSSValueBottom || swapNeeded)
-        value1.swap(value2);
-
-#if ENABLE(ASSERT)
-    CSSPrimitiveValue* first = toCSSPrimitiveValue(value1.get());
-    CSSPrimitiveValue* second = toCSSPrimitiveValue(value2.get());
-    ident1 = first->getPairValue()->first()->getValueID();
-    ident2 = second->getPairValue()->first()->getValueID();
-    ASSERT(ident1 == CSSValueLeft || ident1 == CSSValueRight);
-    ASSERT(ident2 == CSSValueBottom || ident2 == CSSValueTop);
-#endif
-}
-
-inline bool CSSPropertyParser::isPotentialPositionValue(CSSParserValue* value)
-{
-    return isFillPositionKeyword(value->id) || validUnit(value, FPercent | FLength, ReleaseParsedCalcValue);
-}
-
-void CSSPropertyParser::parseFillPosition(CSSParserValueList* valueList, RefPtrWillBeRawPtr<CSSValue>& value1, RefPtrWillBeRawPtr<CSSValue>& value2, Units unitless)
-{
-    unsigned numberOfValues = 0;
-    for (unsigned i = valueList->currentIndex(); i < valueList->size(); ++i, ++numberOfValues) {
-        CSSParserValue* current = valueList->valueAt(i);
-        if (!current || isComma(current) || isForwardSlashOperator(current) || !isPotentialPositionValue(current))
-            break;
-    }
-
-    if (numberOfValues > 4)
-        return;
-
-    // If we are parsing two values, we can safely call the CSS 2.1 parsing function and return.
-    if (numberOfValues <= 2) {
-        parse2ValuesFillPosition(valueList, value1, value2, unitless);
-        return;
-    }
-
-    ASSERT(numberOfValues > 2 && numberOfValues <= 4);
-
-    CSSParserValue* value = valueList->current();
-
-    // <position> requires the first value to be a background keyword.
-    if (!isFillPositionKeyword(value->id))
-        return;
-
-    // Parse the first value. We're just making sure that it is one of the valid keywords or a percentage/length.
-    unsigned cumulativeFlags = 0;
-    FillPositionFlag value1Flag = InvalidFillPosition;
-    FillPositionFlag value2Flag = InvalidFillPosition;
-    value1 = parseFillPositionComponent(valueList, cumulativeFlags, value1Flag, ResolveValuesAsKeyword);
-    if (!value1)
-        return;
-
-    valueList->next();
-
-    // In case we are parsing more than two values, relax the check inside of parseFillPositionComponent. top 20px is
-    // a valid start for <position>.
-    cumulativeFlags = AmbiguousFillPosition;
-    value2 = parseFillPositionComponent(valueList, cumulativeFlags, value2Flag, ResolveValuesAsKeyword);
-    if (value2)
-        valueList->next();
-    else {
-        value1.clear();
-        return;
-    }
-
-    RefPtrWillBeRawPtr<CSSPrimitiveValue> parsedValue1 = toCSSPrimitiveValue(value1.get());
-    RefPtrWillBeRawPtr<CSSPrimitiveValue> parsedValue2 = toCSSPrimitiveValue(value2.get());
-
-    value1.clear();
-    value2.clear();
-
-    // Per CSS3 syntax, <position> can't have 'center' as its second keyword as we have more arguments to follow.
-    if (parsedValue2->getValueID() == CSSValueCenter)
-        return;
-
-    if (numberOfValues == 3)
-        parse3ValuesFillPosition(valueList, value1, value2, parsedValue1.release(), parsedValue2.release());
-    else
-        parse4ValuesFillPosition(valueList, value1, value2, parsedValue1.release(), parsedValue2.release());
-}
-
-void CSSPropertyParser::parse2ValuesFillPosition(CSSParserValueList* valueList, RefPtrWillBeRawPtr<CSSValue>& value1, RefPtrWillBeRawPtr<CSSValue>& value2, Units unitless)
-{
-    // Parse the first value.  We're just making sure that it is one of the valid keywords or a percentage/length.
-    unsigned cumulativeFlags = 0;
-    FillPositionFlag value1Flag = InvalidFillPosition;
-    FillPositionFlag value2Flag = InvalidFillPosition;
-    value1 = parseFillPositionComponent(valueList, cumulativeFlags, value1Flag, ResolveValuesAsPercent, unitless);
-    if (!value1)
-        return;
-
-    // It only takes one value for background-position to be correctly parsed if it was specified in a shorthand (since we
-    // can assume that any other values belong to the rest of the shorthand).  If we're not parsing a shorthand, though, the
-    // value was explicitly specified for our property.
-    CSSParserValue* value = valueList->next();
-
-    // First check for the comma.  If so, we are finished parsing this value or value pair.
-    if (value && isComma(value))
-        value = 0;
-
-    if (value) {
-        value2 = parseFillPositionComponent(valueList, cumulativeFlags, value2Flag, ResolveValuesAsPercent, unitless);
-        if (value2)
-            valueList->next();
-        else {
-            if (!inShorthand()) {
-                value1.clear();
-                return;
-            }
-        }
-    }
-
-    if (!value2) {
-        // Only one value was specified. If that value was not a keyword, then it sets the x position, and the y position
-        // is simply 50%. This is our default.
-        // For keywords, the keyword was either an x-keyword (left/right), a y-keyword (top/bottom), or an ambiguous keyword (center).
-        // For left/right/center, the default of 50% in the y is still correct.
-        value2 = cssValuePool().createValue(50, CSSPrimitiveValue::UnitType::Percentage);
-    }
-
-    if (value1Flag == YFillPosition || value2Flag == XFillPosition)
-        value1.swap(value2);
-}
-
-void CSSPropertyParser::parseFillRepeat(RefPtrWillBeRawPtr<CSSValue>& value1, RefPtrWillBeRawPtr<CSSValue>& value2)
-{
-    CSSValueID id = m_valueList->current()->id;
-    if (id == CSSValueRepeatX) {
-        m_implicitShorthand = true;
-        value1 = cssValuePool().createIdentifierValue(CSSValueRepeat);
-        value2 = cssValuePool().createIdentifierValue(CSSValueNoRepeat);
-        m_valueList->next();
-        return;
-    }
-    if (id == CSSValueRepeatY) {
-        m_implicitShorthand = true;
-        value1 = cssValuePool().createIdentifierValue(CSSValueNoRepeat);
-        value2 = cssValuePool().createIdentifierValue(CSSValueRepeat);
-        m_valueList->next();
-        return;
-    }
-    if (id == CSSValueRepeat || id == CSSValueNoRepeat || id == CSSValueRound || id == CSSValueSpace)
-        value1 = cssValuePool().createIdentifierValue(id);
-    else {
-        value1 = nullptr;
-        return;
-    }
-
-    CSSParserValue* value = m_valueList->next();
-
-    // Parse the second value if one is available
-    if (value && !isComma(value)) {
-        id = value->id;
-        if (id == CSSValueRepeat || id == CSSValueNoRepeat || id == CSSValueRound || id == CSSValueSpace) {
-            value2 = cssValuePool().createIdentifierValue(id);
-            m_valueList->next();
-            return;
-        }
-    }
-
-    // If only one value was specified, value2 is the same as value1.
-    m_implicitShorthand = true;
-    value2 = cssValuePool().createIdentifierValue(toCSSPrimitiveValue(value1.get())->getValueID());
-}
-
-PassRefPtrWillBeRawPtr<CSSValue> CSSPropertyParser::parseFillSize(CSSPropertyID unresolvedProperty)
-{
-    CSSParserValue* value = m_valueList->current();
-    m_valueList->next();
-
-    if (value->id == CSSValueContain || value->id == CSSValueCover)
-        return cssValuePool().createIdentifierValue(value->id);
-
-    RefPtrWillBeRawPtr<CSSPrimitiveValue> parsedValue1 = nullptr;
-
-    if (value->id == CSSValueAuto)
-        parsedValue1 = cssValuePool().createIdentifierValue(CSSValueAuto);
-    else {
-        if (!validUnit(value, FLength | FPercent))
-            return nullptr;
-        parsedValue1 = createPrimitiveNumericValue(value);
-    }
-
-    RefPtrWillBeRawPtr<CSSPrimitiveValue> parsedValue2 = nullptr;
-    value = m_valueList->current();
-    if (value) {
-        if (value->id == CSSValueAuto) {
-            // `auto' is the default
-            m_valueList->next();
-        } else if (validUnit(value, FLength | FPercent)) {
-            parsedValue2 = createPrimitiveNumericValue(value);
-            m_valueList->next();
-        }
-    } else if (unresolvedProperty == CSSPropertyAliasWebkitBackgroundSize) {
-        // For backwards compatibility we set the second value to the first if it is omitted.
-        // We only need to do this for -webkit-background-size. It should be safe to let masks match
-        // the real property.
-        parsedValue2 = parsedValue1;
-    }
-
-    if (!parsedValue2)
-        return parsedValue1;
-
-    return createPrimitiveValuePair(parsedValue1.release(), parsedValue2.release(), Pair::KeepIdenticalValues);
-}
-
-bool CSSPropertyParser::parseFillProperty(CSSPropertyID propId, CSSPropertyID& propId1, CSSPropertyID& propId2,
-    RefPtrWillBeRawPtr<CSSValue>& retValue1, RefPtrWillBeRawPtr<CSSValue>& retValue2)
-{
-    // We initially store the first value in value/value2, and only create
-    // CSSValueLists if we have more values.
-    RefPtrWillBeRawPtr<CSSValueList> values = nullptr;
-    RefPtrWillBeRawPtr<CSSValueList> values2 = nullptr;
-    RefPtrWillBeRawPtr<CSSValue> value = nullptr;
-    RefPtrWillBeRawPtr<CSSValue> value2 = nullptr;
-
-    retValue1 = retValue2 = nullptr;
-    propId1 = resolveCSSPropertyID(propId);
-    propId2 = propId1;
-    if (propId == CSSPropertyBackgroundPosition) {
-        propId1 = CSSPropertyBackgroundPositionX;
-        propId2 = CSSPropertyBackgroundPositionY;
-    } else if (propId == CSSPropertyWebkitMaskPosition) {
-        propId1 = CSSPropertyWebkitMaskPositionX;
-        propId2 = CSSPropertyWebkitMaskPositionY;
-    } else if (propId == CSSPropertyBackgroundRepeat) {
-        propId1 = CSSPropertyBackgroundRepeatX;
-        propId2 = CSSPropertyBackgroundRepeatY;
-    } else if (propId == CSSPropertyWebkitMaskRepeat) {
-        propId1 = CSSPropertyWebkitMaskRepeatX;
-        propId2 = CSSPropertyWebkitMaskRepeatY;
-    }
-
-    while (true) {
-        RefPtrWillBeRawPtr<CSSValue> currValue = nullptr;
-        RefPtrWillBeRawPtr<CSSValue> currValue2 = nullptr;
-
-        Units unitless = FUnknown;
-        CSSParserValue* val = m_valueList->current();
-        ASSERT(val);
-
-        switch (propId) {
-        case CSSPropertyBackgroundColor:
-            currValue = parseColor(val);
-            if (currValue)
-                m_valueList->next();
-            break;
-        case CSSPropertyBackgroundAttachment:
-            if (val->id == CSSValueScroll || val->id == CSSValueFixed || val->id == CSSValueLocal) {
-                currValue = cssValuePool().createIdentifierValue(val->id);
-                m_valueList->next();
-            }
-            break;
-        case CSSPropertyBackgroundImage:
-        case CSSPropertyWebkitMaskImage:
-            if (parseFillImage(m_valueList, currValue))
-                m_valueList->next();
-            break;
-        case CSSPropertyWebkitBackgroundClip:
-        case CSSPropertyWebkitBackgroundOrigin:
-        case CSSPropertyWebkitMaskClip:
-        case CSSPropertyWebkitMaskOrigin:
-            // The first three values here are deprecated and do not apply to the version of the property that has
-            // the -webkit- prefix removed.
-            if (val->id == CSSValueBorder || val->id == CSSValuePadding || val->id == CSSValueContent
-                || val->id == CSSValueBorderBox || val->id == CSSValuePaddingBox || val->id == CSSValueContentBox
-                || ((propId == CSSPropertyWebkitBackgroundClip || propId == CSSPropertyWebkitMaskClip)
-                    && (val->id == CSSValueText || val->id == CSSValueWebkitText))) {
-                currValue = cssValuePool().createIdentifierValue(val->id);
-                m_valueList->next();
-            }
-            break;
-        case CSSPropertyBackgroundClip:
-            if (parseBackgroundClip(val, currValue))
-                m_valueList->next();
-            break;
-        case CSSPropertyBackgroundOrigin:
-            if (val->id == CSSValueBorderBox || val->id == CSSValuePaddingBox || val->id == CSSValueContentBox) {
-                currValue = cssValuePool().createIdentifierValue(val->id);
-                m_valueList->next();
-            }
-            break;
-        case CSSPropertyBackgroundPosition:
-            if (!inShorthand())
-                unitless = FUnitlessQuirk;
-            // fall-through
-        case CSSPropertyWebkitMaskPosition:
-            parseFillPosition(m_valueList, currValue, currValue2, unitless);
-            // parseFillPosition advances the m_valueList pointer.
-            break;
-        case CSSPropertyBackgroundPositionX:
-        case CSSPropertyWebkitMaskPositionX: {
-            currValue = parseFillPositionX(m_valueList);
-            if (currValue)
-                m_valueList->next();
-            break;
-        }
-        case CSSPropertyBackgroundPositionY:
-        case CSSPropertyWebkitMaskPositionY: {
-            currValue = parseFillPositionY(m_valueList);
-            if (currValue)
-                m_valueList->next();
-            break;
-        }
-        case CSSPropertyWebkitBackgroundComposite:
-        case CSSPropertyWebkitMaskComposite:
-            if (val->id >= CSSValueClear && val->id <= CSSValuePlusLighter) {
-                currValue = cssValuePool().createIdentifierValue(val->id);
-                m_valueList->next();
-            }
-            break;
-        case CSSPropertyBackgroundBlendMode:
-            if (val->id == CSSValueNormal || val->id == CSSValueMultiply
-                || val->id == CSSValueScreen || val->id == CSSValueOverlay || val->id == CSSValueDarken
-                || val->id == CSSValueLighten ||  val->id == CSSValueColorDodge || val->id == CSSValueColorBurn
-                || val->id == CSSValueHardLight || val->id == CSSValueSoftLight || val->id == CSSValueDifference
-                || val->id == CSSValueExclusion || val->id == CSSValueHue || val->id == CSSValueSaturation
-                || val->id == CSSValueColor || val->id == CSSValueLuminosity) {
-                currValue = cssValuePool().createIdentifierValue(val->id);
-                m_valueList->next();
-            }
-            break;
-        case CSSPropertyBackgroundRepeat:
-        case CSSPropertyWebkitMaskRepeat:
-            parseFillRepeat(currValue, currValue2);
-            // parseFillRepeat advances the m_valueList pointer
-            break;
-        case CSSPropertyBackgroundSize:
-        case CSSPropertyAliasWebkitBackgroundSize:
-        case CSSPropertyWebkitMaskSize: {
-            currValue = parseFillSize(propId);
-            break;
-        }
-        case CSSPropertyMaskSourceType: {
-            ASSERT(RuntimeEnabledFeatures::cssMaskSourceTypeEnabled());
-            if (val->id == CSSValueAuto || val->id == CSSValueAlpha || val->id == CSSValueLuminance) {
-                currValue = cssValuePool().createIdentifierValue(val->id);
-                m_valueList->next();
-            } else {
-                currValue = nullptr;
-            }
-            break;
-        }
-        default:
-            break;
-        }
-        if (!currValue)
-            return false;
-
-        if (value && !values) {
-            values = CSSValueList::createCommaSeparated();
-            values->append(value.release());
-        }
-
-        if (value2 && !values2) {
-            values2 = CSSValueList::createCommaSeparated();
-            values2->append(value2.release());
-        }
-
-        if (values)
-            values->append(currValue.release());
-        else
-            value = currValue.release();
-        if (currValue2) {
-            if (values2)
-                values2->append(currValue2.release());
-            else
-                value2 = currValue2.release();
-        }
-
-        // When parsing any fill shorthand property, we let it handle building up the lists for all
-        // properties.
-        if (inShorthand())
-            break;
-
-        if (!m_valueList->current())
-            break;
-        if (!consumeComma(m_valueList) || !m_valueList->current())
-            return false;
-    }
-
-    if (values) {
-        ASSERT(values->length());
-        retValue1 = values.release();
-        if (values2) {
-            ASSERT(values2->length());
-            retValue2 = values2.release();
-        }
-    } else {
-        ASSERT(value);
-        retValue1 = value.release();
-        retValue2 = value2.release();
-    }
-
-    return true;
-}
-
-PassRefPtrWillBeRawPtr<CSSValue> CSSPropertyParser::parseAnimationDelay()
-{
-    CSSParserValue* value = m_valueList->current();
-    if (validUnit(value, FTime))
-        return createPrimitiveNumericValue(value);
-    return nullptr;
-}
-
-PassRefPtrWillBeRawPtr<CSSValue> CSSPropertyParser::parseAnimationDirection()
-{
-    CSSParserValue* value = m_valueList->current();
-    if (value->id == CSSValueNormal || value->id == CSSValueAlternate || value->id == CSSValueReverse || value->id == CSSValueAlternateReverse)
-        return cssValuePool().createIdentifierValue(value->id);
-    return nullptr;
-}
-
-PassRefPtrWillBeRawPtr<CSSValue> CSSPropertyParser::parseAnimationDuration()
-{
-    CSSParserValue* value = m_valueList->current();
-    if (validUnit(value, FTime | FNonNeg))
-        return createPrimitiveNumericValue(value);
-    return nullptr;
-}
-
-PassRefPtrWillBeRawPtr<CSSValue> CSSPropertyParser::parseAnimationFillMode()
-{
-    CSSParserValue* value = m_valueList->current();
-    if (value->id == CSSValueNone || value->id == CSSValueForwards || value->id == CSSValueBackwards || value->id == CSSValueBoth)
-        return cssValuePool().createIdentifierValue(value->id);
-    return nullptr;
-}
-
-PassRefPtrWillBeRawPtr<CSSValue> CSSPropertyParser::parseAnimationIterationCount()
-{
-    CSSParserValue* value = m_valueList->current();
-    if (value->id == CSSValueInfinite)
-        return cssValuePool().createIdentifierValue(value->id);
-    if (validUnit(value, FNumber | FNonNeg))
-        return createPrimitiveNumericValue(value);
-    return nullptr;
-}
-
-PassRefPtrWillBeRawPtr<CSSValue> CSSPropertyParser::parseAnimationName(bool allowQuotedName)
-{
-    CSSParserValue* value = m_valueList->current();
-
-    if (value->id == CSSValueNone)
-        return cssValuePool().createIdentifierValue(CSSValueNone);
-
-    if (value->m_unit == CSSParserValue::Identifier)
-        return createPrimitiveCustomIdentValue(value);
-
-    if (allowQuotedName && value->unit() == CSSPrimitiveValue::UnitType::String) {
-        // Legacy support for strings in prefixed animations
-        if (m_context.useCounter())
-            m_context.useCounter()->count(UseCounter::QuotedAnimationName);
-        if (equalIgnoringCase(value->string, "none"))
-            return cssValuePool().createIdentifierValue(CSSValueNone);
-        return createPrimitiveCustomIdentValue(value);
-    }
-
-    return nullptr;
-}
-
-PassRefPtrWillBeRawPtr<CSSValue> CSSPropertyParser::parseAnimationPlayState()
-{
-    CSSParserValue* value = m_valueList->current();
-    if (value->id == CSSValueRunning || value->id == CSSValuePaused)
-        return cssValuePool().createIdentifierValue(value->id);
-    return nullptr;
-}
-
-PassRefPtrWillBeRawPtr<CSSValue> CSSPropertyParser::parseAnimationProperty()
-{
-    CSSParserValue* value = m_valueList->current();
-    if (value->m_unit != CSSParserValue::Identifier)
-        return nullptr;
-    // Since all is valid css property keyword, cssPropertyID for all
-    // returns non-null value. We need to check "all" before
-    // cssPropertyID check.
-    if (value->id == CSSValueAll)
-        return cssValuePool().createIdentifierValue(CSSValueAll);
-    CSSPropertyID property = unresolvedCSSPropertyID(value->string);
-    if (property) {
-        ASSERT(CSSPropertyMetadata::isEnabledProperty(property));
-        return cssValuePool().createIdentifierValue(property);
-    }
-    if (value->id == CSSValueNone)
-        return cssValuePool().createIdentifierValue(CSSValueNone);
-    if (value->id == CSSValueInitial || value->id == CSSValueInherit)
-        return nullptr;
-    return createPrimitiveCustomIdentValue(value);
-}
-
-bool CSSPropertyParser::parseCubicBezierTimingFunctionValue(CSSParserValueList*& args, double& result)
-{
-    CSSParserValue* v = args->current();
-    if (!validUnit(v, FNumber))
-        return false;
-    result = v->fValue;
-    v = args->next();
-    if (!v)
-        // The last number in the function has no comma after it, so we're done.
-        return true;
-    return consumeComma(args);
-}
-
-PassRefPtrWillBeRawPtr<CSSValue> CSSPropertyParser::parseAnimationTimingFunction()
-{
-    CSSParserValue* value = m_valueList->current();
-    if (value->id == CSSValueEase || value->id == CSSValueLinear || value->id == CSSValueEaseIn || value->id == CSSValueEaseOut
-        || value->id == CSSValueEaseInOut || value->id == CSSValueStepStart || value->id == CSSValueStepEnd
-        || value->id == CSSValueStepMiddle)
-        return cssValuePool().createIdentifierValue(value->id);
-
-    // We must be a function.
-    if (value->m_unit != CSSParserValue::Function)
-        return nullptr;
-
-    CSSParserValueList* args = value->function->args.get();
-
-    if (value->function->id == CSSValueSteps) {
-        // For steps, 1 or 2 params must be specified (comma-separated)
-        if (!args || (args->size() != 1 && args->size() != 3))
-            return nullptr;
-
-        // There are two values.
-        int numSteps;
-        StepsTimingFunction::StepAtPosition stepAtPosition = StepsTimingFunction::End;
-
-        CSSParserValue* v = args->current();
-        if (!validUnit(v, FInteger))
-            return nullptr;
-        numSteps = clampTo<int>(v->fValue);
-        if (numSteps < 1)
-            return nullptr;
-
-        if (args->next()) {
-            // There is a comma so we need to parse the second value
-            if (!consumeComma(args))
-                return nullptr;
-            switch (args->current()->id) {
-            case CSSValueMiddle:
-                if (!RuntimeEnabledFeatures::webAnimationsAPIEnabled())
-                    return nullptr;
-                stepAtPosition = StepsTimingFunction::Middle;
-                break;
-            case CSSValueStart:
-                stepAtPosition = StepsTimingFunction::Start;
-                break;
-            case CSSValueEnd:
-                stepAtPosition = StepsTimingFunction::End;
-                break;
-            default:
-                return nullptr;
-            }
-        }
-
-        return CSSStepsTimingFunctionValue::create(numSteps, stepAtPosition);
-    }
-
-    if (value->function->id == CSSValueCubicBezier) {
-        // For cubic bezier, 4 values must be specified.
-        if (!args || args->size() != 7)
-            return nullptr;
-
-        // There are two points specified. The x values must be between 0 and 1 but the y values can exceed this range.
-        double x1, y1, x2, y2;
-
-        if (!parseCubicBezierTimingFunctionValue(args, x1))
-            return nullptr;
-        if (x1 < 0 || x1 > 1)
-            return nullptr;
-        if (!parseCubicBezierTimingFunctionValue(args, y1))
-            return nullptr;
-        if (!parseCubicBezierTimingFunctionValue(args, x2))
-            return nullptr;
-        if (x2 < 0 || x2 > 1)
-            return nullptr;
-        if (!parseCubicBezierTimingFunctionValue(args, y2))
-            return nullptr;
-
-        return CSSCubicBezierTimingFunctionValue::create(x1, y1, x2, y2);
-    }
-
-    return nullptr;
-}
-
-PassRefPtrWillBeRawPtr<CSSValue> CSSPropertyParser::parseAnimationProperty(CSSPropertyID propId, bool useLegacyParsing)
-{
-    RefPtrWillBeRawPtr<CSSValue> value = nullptr;
-    switch (propId) {
-    case CSSPropertyAnimationDelay:
-    case CSSPropertyTransitionDelay:
-        value = parseAnimationDelay();
-        break;
-    case CSSPropertyAnimationDirection:
-        value = parseAnimationDirection();
-        break;
-    case CSSPropertyAnimationDuration:
-    case CSSPropertyTransitionDuration:
-        value = parseAnimationDuration();
-        break;
-    case CSSPropertyAnimationFillMode:
-        value = parseAnimationFillMode();
-        break;
-    case CSSPropertyAnimationIterationCount:
-        value = parseAnimationIterationCount();
-        break;
-    case CSSPropertyAnimationName:
-        value = parseAnimationName(useLegacyParsing);
-        break;
-    case CSSPropertyAnimationPlayState:
-        value = parseAnimationPlayState();
-        break;
-    case CSSPropertyTransitionProperty:
-        value = parseAnimationProperty();
-        break;
-    case CSSPropertyAnimationTimingFunction:
-    case CSSPropertyTransitionTimingFunction:
-        value = parseAnimationTimingFunction();
-        break;
-    default:
-        ASSERT_NOT_REACHED();
-        return nullptr;
-    }
-
-    if (value)
-        m_valueList->next();
-    return value.release();
-}
-
-PassRefPtrWillBeRawPtr<CSSValueList> CSSPropertyParser::parseAnimationPropertyList(CSSPropertyID propId, bool useLegacyParsing)
-{
-    RefPtrWillBeRawPtr<CSSValueList> list = CSSValueList::createCommaSeparated();
-    while (true) {
-        RefPtrWillBeRawPtr<CSSValue> value = parseAnimationProperty(propId, useLegacyParsing);
-        if (!value)
-            return nullptr;
-        list->append(value.release());
-        if (!m_valueList->current())
-            break;
-        if (!consumeComma(m_valueList) || !m_valueList->current())
-            return nullptr;
-    }
-    if (propId == CSSPropertyTransitionProperty && !isValidTransitionPropertyList(list.get()))
-        return nullptr;
-    ASSERT(list->length());
-    return list.release();
-}
-
-static inline bool isCSSWideKeyword(const CSSParserValue& value)
-{
-    return value.id == CSSValueInitial || value.id == CSSValueInherit || value.id == CSSValueUnset || value.id == CSSValueDefault;
-}
-
-static inline bool isValidCustomIdentForGridPositions(const CSSParserValue& value)
-{
-    // FIXME: we need a more general solution for <custom-ident> in all properties.
-    return value.m_unit == CSSParserValue::Identifier && value.id != CSSValueSpan && value.id != CSSValueAuto && !isCSSWideKeyword(value);
-}
-
-// The function parses [ <integer> || <custom-ident> ] in <grid-line> (which can be stand alone or with 'span').
-bool CSSPropertyParser::parseIntegerOrCustomIdentFromGridPosition(RefPtrWillBeRawPtr<CSSPrimitiveValue>& numericValue, RefPtrWillBeRawPtr<CSSPrimitiveValue>& gridLineName)
-{
-    CSSParserValue* value = m_valueList->current();
-    if (validUnit(value, FInteger) && value->fValue) {
-        numericValue = createPrimitiveNumericValue(value);
-        value = m_valueList->next();
-        if (value && isValidCustomIdentForGridPositions(*value)) {
-            gridLineName = createPrimitiveCustomIdentValue(m_valueList->current());
-            m_valueList->next();
-        }
-        return true;
-    }
-
-    if (isValidCustomIdentForGridPositions(*value)) {
-        gridLineName = createPrimitiveCustomIdentValue(m_valueList->current());
-        value = m_valueList->next();
-        if (value && validUnit(value, FInteger) && value->fValue) {
-            numericValue = createPrimitiveNumericValue(value);
-            m_valueList->next();
-        }
-        return true;
-    }
-
-    return false;
-}
-
-PassRefPtrWillBeRawPtr<CSSValue> CSSPropertyParser::parseGridPosition()
-{
-    ASSERT(RuntimeEnabledFeatures::cssGridLayoutEnabled());
-
-    CSSParserValue* value = m_valueList->current();
-    if (value->id == CSSValueAuto) {
-        m_valueList->next();
-        return cssValuePool().createIdentifierValue(CSSValueAuto);
-    }
-
-    RefPtrWillBeRawPtr<CSSPrimitiveValue> numericValue = nullptr;
-    RefPtrWillBeRawPtr<CSSPrimitiveValue> gridLineName = nullptr;
-    bool hasSeenSpanKeyword = false;
-
-    if (parseIntegerOrCustomIdentFromGridPosition(numericValue, gridLineName)) {
-        value = m_valueList->current();
-        if (value && value->id == CSSValueSpan) {
-            hasSeenSpanKeyword = true;
-            m_valueList->next();
-        }
-    } else if (value->id == CSSValueSpan) {
-        hasSeenSpanKeyword = true;
-        if (CSSParserValue* nextValue = m_valueList->next()) {
-            if (!isForwardSlashOperator(nextValue) && !parseIntegerOrCustomIdentFromGridPosition(numericValue, gridLineName))
-                return nullptr;
-        }
-    }
-
-    // Check that we have consumed all the value list. For shorthands, the parser will pass
-    // the whole value list (including the opposite position).
-    if (m_valueList->current() && !isForwardSlashOperator(m_valueList->current()))
-        return nullptr;
-
-    // If we didn't parse anything, this is not a valid grid position.
-    if (!hasSeenSpanKeyword && !gridLineName && !numericValue)
-        return nullptr;
-
-    // Negative numbers are not allowed for span (but are for <integer>).
-    if (hasSeenSpanKeyword && numericValue && numericValue->getIntValue() < 0)
-        return nullptr;
-
-    // For the <custom-ident> case.
-    if (gridLineName && !numericValue && !hasSeenSpanKeyword)
-        return cssValuePool().createValue(gridLineName->getStringValue(), CSSPrimitiveValue::UnitType::CustomIdentifier);
-
-    RefPtrWillBeRawPtr<CSSValueList> values = CSSValueList::createSpaceSeparated();
-    if (hasSeenSpanKeyword)
-        values->append(cssValuePool().createIdentifierValue(CSSValueSpan));
-    if (numericValue)
-        values->append(numericValue.release());
-    if (gridLineName)
-        values->append(gridLineName.release());
-    ASSERT(values->length());
-    return values.release();
-}
-
-static PassRefPtrWillBeRawPtr<CSSValue> gridMissingGridPositionValue(CSSValue* value)
-{
-    if (value->isPrimitiveValue() && toCSSPrimitiveValue(value)->isCustomIdent())
-        return value;
-
-    return cssValuePool().createIdentifierValue(CSSValueAuto);
-}
-
-bool CSSPropertyParser::parseGridItemPositionShorthand(CSSPropertyID shorthandId, bool important)
-{
-    ShorthandScope scope(this, shorthandId);
-    const StylePropertyShorthand& shorthand = shorthandForProperty(shorthandId);
-    ASSERT(shorthand.length() == 2);
-
-    RefPtrWillBeRawPtr<CSSValue> startValue = parseGridPosition();
-    if (!startValue)
-        return false;
-
-    RefPtrWillBeRawPtr<CSSValue> endValue = nullptr;
-    if (m_valueList->current()) {
-        if (!isForwardSlashOperator(m_valueList->current()))
-            return false;
-
-        if (!m_valueList->next())
-            return false;
-
-        endValue = parseGridPosition();
-        if (!endValue || m_valueList->current())
-            return false;
-    } else {
-        endValue = gridMissingGridPositionValue(startValue.get());
-    }
-
-    addProperty(shorthand.properties()[0], startValue, important);
-    addProperty(shorthand.properties()[1], endValue, important);
-    return true;
-}
-
-bool CSSPropertyParser::parseGridTemplateRowsAndAreas(PassRefPtrWillBeRawPtr<CSSValue> templateColumns, bool important)
-{
-    NamedGridAreaMap gridAreaMap;
-    size_t rowCount = 0;
-    size_t columnCount = 0;
-    bool trailingIdentWasAdded = false;
-    RefPtrWillBeRawPtr<CSSValueList> templateRows = CSSValueList::createSpaceSeparated();
-
-    // At least template-areas strings must be defined.
-    if (!m_valueList->current())
-        return false;
-
-    while (m_valueList->current()) {
-        // Handle leading <custom-ident>*.
-        if (!parseGridLineNames(*m_valueList, *templateRows, trailingIdentWasAdded ? toCSSGridLineNamesValue(templateRows->item(templateRows->length() - 1)) : nullptr))
-            return false;
-
-        // Handle a template-area's row.
-        if (!parseGridTemplateAreasRow(gridAreaMap, rowCount, columnCount))
-            return false;
-        ++rowCount;
-
-        // Handle template-rows's track-size.
-        if (m_valueList->current() && m_valueList->current()->unit() != CSSPrimitiveValue::UnitType::String) {
-            RefPtrWillBeRawPtr<CSSValue> value = parseGridTrackSize(*m_valueList);
-            if (!value)
-                return false;
-            templateRows->append(value);
-        } else {
-            templateRows->append(cssValuePool().createIdentifierValue(CSSValueAuto));
-        }
-
-        // This will handle the trailing/leading <custom-ident>* in the grammar.
-        if (!parseGridLineNames(*m_valueList, *templateRows))
-            return false;
-        trailingIdentWasAdded = templateRows->item(templateRows->length() - 1)->isGridLineNamesValue();
-    }
-
-    // [<track-list> /]?
-    if (templateColumns)
-        addProperty(CSSPropertyGridTemplateColumns, templateColumns, important);
-    else
-        addProperty(CSSPropertyGridTemplateColumns,  cssValuePool().createIdentifierValue(CSSValueNone), important);
-
-    // [<line-names>? <string> [<track-size> <line-names>]? ]+
-    RefPtrWillBeRawPtr<CSSValue> templateAreas = CSSGridTemplateAreasValue::create(gridAreaMap, rowCount, columnCount);
-    addProperty(CSSPropertyGridTemplateAreas, templateAreas.release(), important);
-    addProperty(CSSPropertyGridTemplateRows, templateRows.release(), important);
-
-    return true;
-}
-
-
-bool CSSPropertyParser::parseGridTemplateShorthand(bool important)
-{
-    ASSERT(RuntimeEnabledFeatures::cssGridLayoutEnabled());
-
-    ShorthandScope scope(this, CSSPropertyGridTemplate);
-    ASSERT(gridTemplateShorthand().length() == 3);
-
-    // At least "none" must be defined.
-    if (!m_valueList->current())
-        return false;
-
-    bool firstValueIsNone = m_valueList->current()->id == CSSValueNone;
-
-    // 1- 'none' case.
-    if (firstValueIsNone && !m_valueList->next()) {
-        addProperty(CSSPropertyGridTemplateColumns, cssValuePool().createIdentifierValue(CSSValueNone), important);
-        addProperty(CSSPropertyGridTemplateRows, cssValuePool().createIdentifierValue(CSSValueNone), important);
-        addProperty(CSSPropertyGridTemplateAreas, cssValuePool().createIdentifierValue(CSSValueNone), important);
-        return true;
-    }
-
-    unsigned index = 0;
-    RefPtrWillBeRawPtr<CSSValue> columnsValue = nullptr;
-    if (firstValueIsNone) {
-        columnsValue = cssValuePool().createIdentifierValue(CSSValueNone);
-    } else {
-        columnsValue = parseGridTrackList();
-    }
-
-    // 2- <grid-template-columns> / <grid-template-columns> syntax.
-    if (columnsValue) {
-        if (!(m_valueList->current() && isForwardSlashOperator(m_valueList->current()) && m_valueList->next()))
-            return false;
-        index = m_valueList->currentIndex();
-        if (RefPtrWillBeRawPtr<CSSValue> rowsValue = parseGridTrackList()) {
-            if (m_valueList->current())
-                return false;
-            addProperty(CSSPropertyGridTemplateColumns, columnsValue, important);
-            addProperty(CSSPropertyGridTemplateRows, rowsValue, important);
-            addProperty(CSSPropertyGridTemplateAreas, cssValuePool().createIdentifierValue(CSSValueNone), important);
-            return true;
-        }
-    }
-
-
-    // 3- [<track-list> /]? [<line-names>? <string> [<track-size> <line-names>]? ]+ syntax.
-    // The template-columns <track-list> can't be 'none'.
-    if (firstValueIsNone)
-        return false;
-    // It requires to rewind parsing due to previous syntax failures.
-    m_valueList->setCurrentIndex(index);
-    return parseGridTemplateRowsAndAreas(columnsValue, important);
-}
-
-bool CSSPropertyParser::parseGridShorthand(bool important)
-{
-    ShorthandScope scope(this, CSSPropertyGrid);
-    ASSERT(shorthandForProperty(CSSPropertyGrid).length() == 6);
-
-    // 1- <grid-template>
-    if (parseGridTemplateShorthand(important)) {
-        // It can only be specified the explicit or the implicit grid properties in a single grid declaration.
-        // The sub-properties not specified are set to their initial value, as normal for shorthands.
-        addProperty(CSSPropertyGridAutoFlow, cssValuePool().createImplicitInitialValue(), important);
-        addProperty(CSSPropertyGridAutoColumns, cssValuePool().createImplicitInitialValue(), important);
-        addProperty(CSSPropertyGridAutoRows, cssValuePool().createImplicitInitialValue(), important);
-        return true;
-    }
-
-    // Need to rewind parsing to explore the alternative syntax of this shorthand.
-    m_valueList->setCurrentIndex(0);
-
-    // 2- <grid-auto-flow> [ <grid-auto-columns> [ / <grid-auto-rows> ]? ]
-    if (!parseValue(CSSPropertyGridAutoFlow, important))
-        return false;
-
-    RefPtrWillBeRawPtr<CSSValue> autoColumnsValue = nullptr;
-    RefPtrWillBeRawPtr<CSSValue> autoRowsValue = nullptr;
-
-    if (m_valueList->current()) {
-        autoColumnsValue = parseGridTrackSize(*m_valueList);
-        if (!autoColumnsValue)
-            return false;
-        if (m_valueList->current()) {
-            if (!isForwardSlashOperator(m_valueList->current()) || !m_valueList->next())
-                return false;
-            autoRowsValue = parseGridTrackSize(*m_valueList);
-            if (!autoRowsValue)
-                return false;
-        }
-        if (m_valueList->current())
-            return false;
-    } else {
-        // Other omitted values are set to their initial values.
-        autoColumnsValue = cssValuePool().createImplicitInitialValue();
-        autoRowsValue = cssValuePool().createImplicitInitialValue();
-    }
-
-    // if <grid-auto-rows> value is omitted, it is set to the value specified for grid-auto-columns.
-    if (!autoRowsValue)
-        autoRowsValue = autoColumnsValue;
-
-    addProperty(CSSPropertyGridAutoColumns, autoColumnsValue, important);
-    addProperty(CSSPropertyGridAutoRows, autoRowsValue, important);
-
-    // It can only be specified the explicit or the implicit grid properties in a single grid declaration.
-    // The sub-properties not specified are set to their initial value, as normal for shorthands.
-    addProperty(CSSPropertyGridTemplateColumns, cssValuePool().createImplicitInitialValue(), important);
-    addProperty(CSSPropertyGridTemplateRows, cssValuePool().createImplicitInitialValue(), important);
-    addProperty(CSSPropertyGridTemplateAreas, cssValuePool().createImplicitInitialValue(), important);
-
-    return true;
-}
-
-bool CSSPropertyParser::parseGridAreaShorthand(bool important)
-{
-    ASSERT(RuntimeEnabledFeatures::cssGridLayoutEnabled());
-
-    ShorthandScope scope(this, CSSPropertyGridArea);
-    const StylePropertyShorthand& shorthand = gridAreaShorthand();
-    ASSERT_UNUSED(shorthand, shorthand.length() == 4);
-
-    RefPtrWillBeRawPtr<CSSValue> rowStartValue = parseGridPosition();
-    if (!rowStartValue)
-        return false;
-
-    RefPtrWillBeRawPtr<CSSValue> columnStartValue = nullptr;
-    if (!parseSingleGridAreaLonghand(columnStartValue))
-        return false;
-
-    RefPtrWillBeRawPtr<CSSValue> rowEndValue = nullptr;
-    if (!parseSingleGridAreaLonghand(rowEndValue))
-        return false;
-
-    RefPtrWillBeRawPtr<CSSValue> columnEndValue = nullptr;
-    if (!parseSingleGridAreaLonghand(columnEndValue))
-        return false;
-
-    if (!columnStartValue)
-        columnStartValue = gridMissingGridPositionValue(rowStartValue.get());
-
-    if (!rowEndValue)
-        rowEndValue = gridMissingGridPositionValue(rowStartValue.get());
-
-    if (!columnEndValue)
-        columnEndValue = gridMissingGridPositionValue(columnStartValue.get());
-
-    addProperty(CSSPropertyGridRowStart, rowStartValue, important);
-    addProperty(CSSPropertyGridColumnStart, columnStartValue, important);
-    addProperty(CSSPropertyGridRowEnd, rowEndValue, important);
-    addProperty(CSSPropertyGridColumnEnd, columnEndValue, important);
-    return true;
-}
-
-bool CSSPropertyParser::parseSingleGridAreaLonghand(RefPtrWillBeRawPtr<CSSValue>& property)
-{
-    if (!m_valueList->current())
-        return true;
-
-    if (!isForwardSlashOperator(m_valueList->current()))
-        return false;
-
-    if (!m_valueList->next())
-        return false;
-
-    property = parseGridPosition();
-    return true;
-}
-
-static inline bool isClosingBracket(const CSSParserValue& value)
-{
-    return value.m_unit == CSSParserValue::Operator && value.iValue == ']';
-}
-
-bool CSSPropertyParser::parseGridLineNames(CSSParserValueList& inputList, CSSValueList& valueList, CSSGridLineNamesValue* previousNamedAreaTrailingLineNames)
-{
-    if (!inputList.current() || inputList.current()->m_unit != CSSParserValue::Operator || inputList.current()->iValue != '[')
-        return true;
-
-    // Skip '['
-    inputList.next();
-
-    RefPtrWillBeRawPtr<CSSGridLineNamesValue> lineNames = previousNamedAreaTrailingLineNames;
-    if (!lineNames)
-        lineNames = CSSGridLineNamesValue::create();
-
-    while (CSSParserValue* identValue = inputList.current()) {
-        if (isClosingBracket(*identValue))
-            break;
-
-        if (!isValidCustomIdentForGridPositions(*identValue))
-            return false;
-
-        RefPtrWillBeRawPtr<CSSPrimitiveValue> lineName = createPrimitiveCustomIdentValue(identValue);
-        lineNames->append(lineName.release());
-        inputList.next();
-    }
-
-    if (!inputList.current() || !isClosingBracket(*inputList.current()))
-        return false;
-
-    if (!previousNamedAreaTrailingLineNames)
-        valueList.append(lineNames.release());
-
-    // Consume ']'
-    inputList.next();
-    return true;
-}
-
-PassRefPtrWillBeRawPtr<CSSValue> CSSPropertyParser::parseGridTrackList()
-{
-    ASSERT(RuntimeEnabledFeatures::cssGridLayoutEnabled());
-
-    CSSParserValue* value = m_valueList->current();
-    if (value->id == CSSValueNone) {
-        m_valueList->next();
-        return cssValuePool().createIdentifierValue(CSSValueNone);
-    }
-
-    RefPtrWillBeRawPtr<CSSValueList> values = CSSValueList::createSpaceSeparated();
-    // Handle leading  <custom-ident>*.
-    if (!parseGridLineNames(*m_valueList, *values))
-        return nullptr;
-
-    bool seenTrackSizeOrRepeatFunction = false;
-    while (CSSParserValue* currentValue = m_valueList->current()) {
-        if (isForwardSlashOperator(currentValue))
-            break;
-        if (currentValue->m_unit == CSSParserValue::Function && currentValue->function->id == CSSValueRepeat) {
-            if (!parseGridTrackRepeatFunction(*values))
-                return nullptr;
-            seenTrackSizeOrRepeatFunction = true;
-        } else {
-            RefPtrWillBeRawPtr<CSSValue> value = parseGridTrackSize(*m_valueList);
-            if (!value)
-                return nullptr;
-            values->append(value);
-            seenTrackSizeOrRepeatFunction = true;
-        }
-        // This will handle the trailing <custom-ident>* in the grammar.
-        if (!parseGridLineNames(*m_valueList, *values))
-            return nullptr;
-    }
-
-    // We should have found a <track-size> or else it is not a valid <track-list>
-    if (!seenTrackSizeOrRepeatFunction)
-        return nullptr;
-
-    return values;
-}
-
-bool CSSPropertyParser::parseGridTrackRepeatFunction(CSSValueList& list)
-{
-    CSSParserValueList* arguments = m_valueList->current()->function->args.get();
-    if (!arguments || arguments->size() < 3 || !validUnit(arguments->valueAt(0), FPositiveInteger) || !isComma(arguments->valueAt(1)))
-        return false;
-
-    ASSERT(arguments->valueAt(0)->fValue > 0);
-    size_t repetitions = clampTo<size_t>(arguments->valueAt(0)->fValue, 0, kGridMaxTracks);
-
-    RefPtrWillBeRawPtr<CSSValueList> repeatedValues = CSSValueList::createSpaceSeparated();
-    arguments->next(); // Skip the repetition count.
-    arguments->next(); // Skip the comma.
-
-    // Handle leading <custom-ident>*.
-    if (!parseGridLineNames(*arguments, *repeatedValues))
-        return false;
-
-    size_t numberOfTracks = 0;
-    while (arguments->current()) {
-        RefPtrWillBeRawPtr<CSSValue> trackSize = parseGridTrackSize(*arguments);
-        if (!trackSize)
-            return false;
-
-        repeatedValues->append(trackSize);
-        ++numberOfTracks;
-
-        // This takes care of any trailing <custom-ident>* in the grammar.
-        if (!parseGridLineNames(*arguments, *repeatedValues))
-            return false;
-    }
-
-    // We should have found at least one <track-size> or else it is not a valid <track-list>.
-    if (!numberOfTracks)
-        return false;
-
-    // We clamp the number of repetitions to a multiple of the repeat() track list's size, while staying below the max
-    // grid size.
-    repetitions = std::min(repetitions, kGridMaxTracks / numberOfTracks);
-
-    for (size_t i = 0; i < repetitions; ++i) {
-        for (size_t j = 0; j < repeatedValues->length(); ++j)
-            list.append(repeatedValues->item(j));
-    }
-
-    // parseGridTrackSize iterated over the repeat arguments, move to the next value.
-    m_valueList->next();
-    return true;
-}
-
-
-PassRefPtrWillBeRawPtr<CSSValue> CSSPropertyParser::parseGridTrackSize(CSSParserValueList& inputList)
-{
-    ASSERT(RuntimeEnabledFeatures::cssGridLayoutEnabled());
-
-    CSSParserValue* currentValue = inputList.current();
-    inputList.next();
-
-    if (currentValue->id == CSSValueAuto)
-        return cssValuePool().createIdentifierValue(CSSValueAuto);
-
-    if (currentValue->m_unit == CSSParserValue::Function && currentValue->function->id == CSSValueMinmax) {
-        // The spec defines the following grammar: minmax( <track-breadth> , <track-breadth> )
-        CSSParserValueList* arguments = currentValue->function->args.get();
-        if (!arguments || arguments->size() != 3 || !isComma(arguments->valueAt(1)))
-            return nullptr;
-
-        RefPtrWillBeRawPtr<CSSPrimitiveValue> minTrackBreadth = parseGridBreadth(arguments->valueAt(0));
-        if (!minTrackBreadth)
-            return nullptr;
-
-        RefPtrWillBeRawPtr<CSSPrimitiveValue> maxTrackBreadth = parseGridBreadth(arguments->valueAt(2));
-        if (!maxTrackBreadth)
-            return nullptr;
-
-        RefPtrWillBeRawPtr<CSSFunctionValue> result = CSSFunctionValue::create(CSSValueMinmax);
-        result->append(minTrackBreadth);
-        result->append(maxTrackBreadth);
-        return result.release();
-    }
-
-    return parseGridBreadth(currentValue);
-}
-
-PassRefPtrWillBeRawPtr<CSSPrimitiveValue> CSSPropertyParser::parseGridBreadth(CSSParserValue* currentValue)
-{
-    if (currentValue->id == CSSValueMinContent || currentValue->id == CSSValueMaxContent || currentValue->id == CSSValueAuto)
-        return cssValuePool().createIdentifierValue(currentValue->id);
-
-    if (currentValue->unit() == CSSPrimitiveValue::UnitType::Fraction) {
-        double flexValue = currentValue->fValue;
-
-        // Fractional unit is a non-negative dimension.
-        if (flexValue <= 0)
-            return nullptr;
-
-        return cssValuePool().createValue(flexValue, CSSPrimitiveValue::UnitType::Fraction);
-    }
-
-    if (!validUnit(currentValue, FNonNeg | FLength | FPercent))
-        return nullptr;
-
-    return createPrimitiveNumericValue(currentValue);
-}
-
-static Vector<String> parseGridTemplateAreasColumnNames(const String& gridRowNames)
-{
-    ASSERT(!gridRowNames.isEmpty());
-    Vector<String> columnNames;
-    // Using StringImpl to avoid checks and indirection in every call to String::operator[].
-    StringImpl& text = *gridRowNames.impl();
-
-    StringBuilder areaName;
-    for (unsigned i = 0; i < text.length(); ++i) {
-        if (text[i] == ' ') {
-            if (!areaName.isEmpty()) {
-                columnNames.append(areaName.toString());
-                areaName.clear();
-            }
-            continue;
-        }
-        if (text[i] == '.') {
-            if (areaName == ".")
-                continue;
-            if (!areaName.isEmpty()) {
-                columnNames.append(areaName.toString());
-                areaName.clear();
-            }
-        } else {
-            if (areaName == ".") {
-                columnNames.append(areaName.toString());
-                areaName.clear();
-            }
-        }
-
-        areaName.append(text[i]);
-    }
-
-    if (!areaName.isEmpty())
-        columnNames.append(areaName.toString());
-
-    return columnNames;
-}
-
-bool CSSPropertyParser::parseGridTemplateAreasRow(NamedGridAreaMap& gridAreaMap, const size_t rowCount, size_t& columnCount)
-{
-    CSSParserValue* currentValue = m_valueList->current();
-    if (!currentValue || currentValue->unit() != CSSPrimitiveValue::UnitType::String)
-        return false;
-
-    String gridRowNames = currentValue->string;
-    if (gridRowNames.isEmpty() || gridRowNames.containsOnlyWhitespace())
-        return false;
-
-    Vector<String> columnNames = parseGridTemplateAreasColumnNames(gridRowNames);
-    if (!columnCount) {
-        columnCount = columnNames.size();
-        ASSERT(columnCount);
-    } else if (columnCount != columnNames.size()) {
-        // The declaration is invalid is all the rows don't have the number of columns.
-        return false;
-    }
-
-    for (size_t currentCol = 0; currentCol < columnCount; ++currentCol) {
-        const String& gridAreaName = columnNames[currentCol];
-
-        // Unamed areas are always valid (we consider them to be 1x1).
-        if (gridAreaName == ".")
-            continue;
-
-        // We handle several grid areas with the same name at once to simplify the validation code.
-        size_t lookAheadCol;
-        for (lookAheadCol = currentCol; lookAheadCol < (columnCount - 1); ++lookAheadCol) {
-            if (columnNames[lookAheadCol + 1] != gridAreaName)
-                break;
-        }
-
-        NamedGridAreaMap::iterator gridAreaIt = gridAreaMap.find(gridAreaName);
-        if (gridAreaIt == gridAreaMap.end()) {
-            gridAreaMap.add(gridAreaName, GridCoordinate(GridSpan(rowCount, rowCount), GridSpan(currentCol, lookAheadCol)));
-        } else {
-            GridCoordinate& gridCoordinate = gridAreaIt->value;
-
-            // The following checks test that the grid area is a single filled-in rectangle.
-            // 1. The new row is adjacent to the previously parsed row.
-            if (rowCount != gridCoordinate.rows.resolvedFinalPosition.next().toInt())
-                return false;
-
-            // 2. The new area starts at the same position as the previously parsed area.
-            if (currentCol != gridCoordinate.columns.resolvedInitialPosition.toInt())
-                return false;
-
-            // 3. The new area ends at the same position as the previously parsed area.
-            if (lookAheadCol != gridCoordinate.columns.resolvedFinalPosition.toInt())
-                return false;
-
-            ++gridCoordinate.rows.resolvedFinalPosition;
-        }
-        currentCol = lookAheadCol;
-    }
-
-    m_valueList->next();
-    return true;
-}
-
-PassRefPtrWillBeRawPtr<CSSValue> CSSPropertyParser::parseGridTemplateAreas()
-{
-    if (m_valueList->current() && m_valueList->current()->id == CSSValueNone) {
-        m_valueList->next();
-        return cssValuePool().createIdentifierValue(CSSValueNone);
-    }
-
-    NamedGridAreaMap gridAreaMap;
-    size_t rowCount = 0;
-    size_t columnCount = 0;
-
-    while (m_valueList->current()) {
-        if (!parseGridTemplateAreasRow(gridAreaMap, rowCount, columnCount))
-            return nullptr;
-        ++rowCount;
-    }
-
-    if (!rowCount || !columnCount)
-        return nullptr;
-
-    return CSSGridTemplateAreasValue::create(gridAreaMap, rowCount, columnCount);
-}
-
-PassRefPtrWillBeRawPtr<CSSValue> CSSPropertyParser::parseGridAutoFlow(CSSParserValueList& list)
-{
-    // [ row | column ] || dense
-    ASSERT(RuntimeEnabledFeatures::cssGridLayoutEnabled());
-
-    CSSParserValue* value = list.current();
-    if (!value)
-        return nullptr;
-
-    RefPtrWillBeRawPtr<CSSValueList> parsedValues = CSSValueList::createSpaceSeparated();
-
-    // First parameter.
-    CSSValueID firstId = value->id;
-    if (firstId != CSSValueRow && firstId != CSSValueColumn && firstId != CSSValueDense)
-        return nullptr;
-    parsedValues->append(cssValuePool().createIdentifierValue(firstId));
-
-    // Second parameter, if any.
-    value = list.next();
-    if (value) {
-        switch (firstId) {
-        case CSSValueRow:
-        case CSSValueColumn:
-            if (value->id != CSSValueDense)
-                return parsedValues;
-            break;
-        case CSSValueDense:
-            if (value->id != CSSValueRow && value->id != CSSValueColumn)
-                return parsedValues;
-            break;
-        default:
-            return parsedValues;
-        }
-        parsedValues->append(cssValuePool().createIdentifierValue(value->id));
-        list.next();
-    }
-
-    return parsedValues;
-}
-
-PassRefPtrWillBeRawPtr<CSSValue> CSSPropertyParser::parseCounterContent(CSSParserValueList* args, bool counters)
-{
-    unsigned numArgs = args->size();
-    if (counters && numArgs != 3 && numArgs != 5)
-        return nullptr;
-    if (!counters && numArgs != 1 && numArgs != 3)
-        return nullptr;
-
-    CSSParserValue* i = args->current();
-    if (i->m_unit != CSSParserValue::Identifier)
-        return nullptr;
-    RefPtrWillBeRawPtr<CSSPrimitiveValue> identifier = createPrimitiveCustomIdentValue(i);
-
-    RefPtrWillBeRawPtr<CSSPrimitiveValue> separator = nullptr;
-    if (!counters)
-        separator = cssValuePool().createValue(String(), CSSPrimitiveValue::UnitType::CustomIdentifier);
-    else {
-        args->next();
-        if (!consumeComma(args))
-            return nullptr;
-
-        i = args->current();
-        if (i->unit() != CSSPrimitiveValue::UnitType::String)
-            return nullptr;
-
-        separator = createPrimitiveCustomIdentValue(i);
-    }
-
-    RefPtrWillBeRawPtr<CSSPrimitiveValue> listStyle = nullptr;
-    i = args->next();
-    if (!i) // Make the list style default decimal
-        listStyle = cssValuePool().createIdentifierValue(CSSValueDecimal);
-    else {
-        if (!consumeComma(args))
-            return nullptr;
-
-        i = args->current();
-        if (i->m_unit != CSSParserValue::Identifier)
-            return nullptr;
-
-        CSSValueID listStyleID = CSSValueInvalid;
-        if (i->id == CSSValueNone || (i->id >= CSSValueDisc && i->id <= CSSValueKatakanaIroha))
-            listStyleID = i->id;
-        else
-            return nullptr;
-
-        listStyle = cssValuePool().createIdentifierValue(listStyleID);
-    }
-
-    return cssValuePool().createValue(Counter::create(identifier.release(), listStyle.release(), separator.release()));
-}
-
-PassRefPtrWillBeRawPtr<CSSPrimitiveValue> CSSPropertyParser::parseClipShape()
-{
-    CSSParserValue* value = m_valueList->current();
-    CSSParserValueList* args = value->function->args.get();
-
-    if (value->function->id != CSSValueRect || !args)
-        return nullptr;
-
-    // rect(t, r, b, l) || rect(t r b l)
-    if (args->size() != 4 && args->size() != 7)
-        return nullptr;
-    RefPtrWillBeRawPtr<Rect> rect = Rect::create();
-    int i = 0;
-    CSSParserValue* a = args->current();
-    while (a) {
-        if (a->id != CSSValueAuto && !validUnit(a, FLength | FUnitlessQuirk))
-            return nullptr;
-        RefPtrWillBeRawPtr<CSSPrimitiveValue> length = a->id == CSSValueAuto ?
-            cssValuePool().createIdentifierValue(CSSValueAuto) :
-            createPrimitiveNumericValue(a);
-        if (i == 0)
-            rect->setTop(length);
-        else if (i == 1)
-            rect->setRight(length);
-        else if (i == 2)
-            rect->setBottom(length);
-        else
-            rect->setLeft(length);
-        a = args->next();
-        if (a && args->size() == 7) {
-            if (!consumeComma(args))
-                return nullptr;
-            a = args->current();
-        }
-        i++;
-    }
-    m_valueList->next();
-    return cssValuePool().createValue(rect.release());
-}
-
-static void completeBorderRadii(RefPtrWillBeRawPtr<CSSPrimitiveValue> radii[4])
-{
-    if (radii[3])
-        return;
-    if (!radii[2]) {
-        if (!radii[1])
-            radii[1] = radii[0];
-        radii[2] = radii[0];
-    }
-    radii[3] = radii[1];
-}
-
-// FIXME: This should be refactored with parseBorderRadius.
-// parseBorderRadius contains support for some legacy radius construction.
-PassRefPtrWillBeRawPtr<CSSBasicShape> CSSPropertyParser::parseInsetRoundedCorners(PassRefPtrWillBeRawPtr<CSSBasicShapeInset> shape, CSSParserValueList* args)
-{
-    CSSParserValue* argument = args->next();
-
-    if (!argument)
-        return nullptr;
-
-    Vector<CSSParserValue*> radiusArguments;
-    while (argument) {
-        radiusArguments.append(argument);
-        argument = args->next();
-    }
-
-    unsigned num = radiusArguments.size();
-    if (!num || num > 9)
-        return nullptr;
-
-    // FIXME: Refactor completeBorderRadii and the array
-    RefPtrWillBeRawPtr<CSSPrimitiveValue> radii[2][4];
-#if ENABLE(OILPAN)
-    // Zero initialize the array of raw pointers.
-    memset(&radii, 0, sizeof(radii));
-#endif
-
-    unsigned indexAfterSlash = 0;
-    for (unsigned i = 0; i < num; ++i) {
-        CSSParserValue* value = radiusArguments.at(i);
-        if (value->m_unit == CSSParserValue::Operator) {
-            if (value->iValue != '/')
-                return nullptr;
-
-            if (!i || indexAfterSlash || i + 1 == num)
-                return nullptr;
-
-            indexAfterSlash = i + 1;
-            completeBorderRadii(radii[0]);
-            continue;
-        }
-
-        if (i - indexAfterSlash >= 4)
-            return nullptr;
-
-        if (!validUnit(value, FLength | FPercent | FNonNeg))
-            return nullptr;
-
-        RefPtrWillBeRawPtr<CSSPrimitiveValue> radius = createPrimitiveNumericValue(value);
-
-        if (!indexAfterSlash)
-            radii[0][i] = radius;
-        else
-            radii[1][i - indexAfterSlash] = radius.release();
-    }
-
-    if (!indexAfterSlash) {
-        completeBorderRadii(radii[0]);
-        for (unsigned i = 0; i < 4; ++i)
-            radii[1][i] = radii[0][i];
-    } else {
-        completeBorderRadii(radii[1]);
-    }
-    shape->setTopLeftRadius(createPrimitiveValuePair(radii[0][0].release(), radii[1][0].release()));
-    shape->setTopRightRadius(createPrimitiveValuePair(radii[0][1].release(), radii[1][1].release()));
-    shape->setBottomRightRadius(createPrimitiveValuePair(radii[0][2].release(), radii[1][2].release()));
-    shape->setBottomLeftRadius(createPrimitiveValuePair(radii[0][3].release(), radii[1][3].release()));
-
-    return shape;
-}
-
-PassRefPtrWillBeRawPtr<CSSBasicShape> CSSPropertyParser::parseBasicShapeInset(CSSParserValueList* args)
-{
-    ASSERT(args);
-
-    RefPtrWillBeRawPtr<CSSBasicShapeInset> shape = CSSBasicShapeInset::create();
-
-    CSSParserValue* argument = args->current();
-    WillBeHeapVector<RefPtrWillBeMember<CSSPrimitiveValue>> widthArguments;
-    bool hasRoundedInset = false;
-
-    while (argument) {
-        if (argument->m_unit == CSSParserValue::Identifier && argument->id == CSSValueRound) {
-            hasRoundedInset = true;
-            break;
-        }
-
-        Units unitFlags = FLength | FPercent;
-        if (!validUnit(argument, unitFlags) || widthArguments.size() > 4)
-            return nullptr;
-
-        widthArguments.append(createPrimitiveNumericValue(argument));
-        argument = args->next();
-    }
-
-    switch (widthArguments.size()) {
-    case 1: {
-        shape->updateShapeSize1Value(widthArguments[0].get());
-        break;
-    }
-    case 2: {
-        shape->updateShapeSize2Values(widthArguments[0].get(), widthArguments[1].get());
-        break;
-        }
-    case 3: {
-        shape->updateShapeSize3Values(widthArguments[0].get(), widthArguments[1].get(), widthArguments[2].get());
-        break;
-    }
-    case 4: {
-        shape->updateShapeSize4Values(widthArguments[0].get(), widthArguments[1].get(), widthArguments[2].get(), widthArguments[3].get());
-        break;
-    }
-    default:
-        return nullptr;
-    }
-
-    if (hasRoundedInset)
-        return parseInsetRoundedCorners(shape, args);
-    return shape;
-}
-
-static bool isContentDistributionKeyword(CSSValueID id)
-{
-    return id == CSSValueSpaceBetween || id == CSSValueSpaceAround
-        || id == CSSValueSpaceEvenly || id == CSSValueStretch;
-}
-
-static bool isContentPositionKeyword(CSSValueID id)
-{
-    return id == CSSValueStart || id == CSSValueEnd || id == CSSValueCenter
-        || id == CSSValueFlexStart || id == CSSValueFlexEnd
-        || id == CSSValueLeft || id == CSSValueRight;
-}
-
-static bool isBaselinePositionKeyword(CSSValueID id)
-{
-    return id == CSSValueBaseline || id == CSSValueLastBaseline;
-}
-
-static bool isAlignmentOverflowKeyword(CSSValueID id)
-{
-    return id == CSSValueTrue || id == CSSValueSafe;
-}
-
-static bool isItemPositionKeyword(CSSValueID id)
-{
-    return id == CSSValueStart || id == CSSValueEnd || id == CSSValueCenter
-        || id == CSSValueSelfStart || id == CSSValueSelfEnd || id == CSSValueFlexStart
-        || id == CSSValueFlexEnd || id == CSSValueLeft || id == CSSValueRight;
-}
-
-bool CSSPropertyParser::parseLegacyPosition(CSSPropertyID propId, bool important)
-{
-    // [ legacy && [ left | right | center ]
-
-    CSSParserValue* value = m_valueList->current();
-    ASSERT(value);
-
-    if (value->id == CSSValueLegacy) {
-        value = m_valueList->next();
-        if (!value)
-            return false;
-        if (value->id != CSSValueCenter && value->id != CSSValueLeft && value->id != CSSValueRight)
-            return false;
-    } else if (value->id == CSSValueCenter || value->id == CSSValueLeft || value->id == CSSValueRight) {
-        if (!m_valueList->next() || m_valueList->current()->id != CSSValueLegacy)
-            return false;
-    } else {
-        return false;
-    }
-
-    addProperty(propId, createPrimitiveValuePair(cssValuePool().createIdentifierValue(CSSValueLegacy), cssValuePool().createIdentifierValue(value->id)), important);
-    return !m_valueList->next();
-}
-
-PassRefPtrWillBeRawPtr<CSSValue> CSSPropertyParser::parseContentDistributionOverflowPosition()
-{
-    // auto | <baseline-position> | <content-distribution> || [ <overflow-position>? && <content-position> ]
-    // <baseline-position> = baseline | last-baseline;
-    // <content-distribution> = space-between | space-around | space-evenly | stretch;
-    // <content-position> = center | start | end | flex-start | flex-end | left | right;
-    // <overflow-position> = true | safe
-
-    // auto | <baseline-position>
-    CSSParserValue* value = m_valueList->current();
-    if (value->id == CSSValueAuto || isBaselinePositionKeyword(value->id)) {
-        m_valueList->next();
-        return CSSContentDistributionValue::create(CSSValueInvalid, value->id, CSSValueInvalid);
-    }
-
-    CSSValueID distribution = CSSValueInvalid;
-    CSSValueID position = CSSValueInvalid;
-    CSSValueID overflow = CSSValueInvalid;
-    while (value) {
-        if (isContentDistributionKeyword(value->id)) {
-            if (distribution != CSSValueInvalid)
-                return nullptr;
-            distribution = value->id;
-        } else if (isContentPositionKeyword(value->id)) {
-            if (position != CSSValueInvalid)
-                return nullptr;
-            position = value->id;
-        } else if (isAlignmentOverflowKeyword(value->id)) {
-            if (overflow != CSSValueInvalid)
-                return nullptr;
-            overflow = value->id;
-        } else {
-            return nullptr;
-        }
-        value = m_valueList->next();
-    }
-
-    // The grammar states that we should have at least <content-distribution> or
-    // <content-position> ( <content-distribution> || <content-position> ).
-    if (position == CSSValueInvalid && distribution == CSSValueInvalid)
-        return nullptr;
-
-    // The grammar states that <overflow-position> must be associated to <content-position>.
-    if (overflow != CSSValueInvalid && position == CSSValueInvalid)
-        return nullptr;
-
-    return CSSContentDistributionValue::create(distribution, position, overflow);
-}
-
-bool CSSPropertyParser::parseItemPositionOverflowPosition(CSSPropertyID propId, bool important)
-{
-    // auto | stretch | <baseline-position> | [<item-position> && <overflow-position>? ]
-    // <baseline-position> = baseline | last-baseline;
-    // <item-position> = center | start | end | self-start | self-end | flex-start | flex-end | left | right;
-    // <overflow-position> = true | safe
-
-    CSSParserValue* value = m_valueList->current();
-    ASSERT(value);
-
-    if (value->id == CSSValueAuto || value->id == CSSValueStretch || isBaselinePositionKeyword(value->id)) {
-        if (m_valueList->next())
-            return false;
-
-        addProperty(propId, cssValuePool().createIdentifierValue(value->id), important);
-        return true;
-    }
-
-    RefPtrWillBeRawPtr<CSSPrimitiveValue> position = nullptr;
-    RefPtrWillBeRawPtr<CSSPrimitiveValue> overflowAlignmentKeyword = nullptr;
-    if (isItemPositionKeyword(value->id)) {
-        position = cssValuePool().createIdentifierValue(value->id);
-        value = m_valueList->next();
-        if (value) {
-            if (isAlignmentOverflowKeyword(value->id))
-                overflowAlignmentKeyword = cssValuePool().createIdentifierValue(value->id);
-            else
-                return false;
-        }
-    } else if (isAlignmentOverflowKeyword(value->id)) {
-        overflowAlignmentKeyword = cssValuePool().createIdentifierValue(value->id);
-        value = m_valueList->next();
-        if (value && isItemPositionKeyword(value->id))
-            position = cssValuePool().createIdentifierValue(value->id);
-        else
-            return false;
-    } else {
-        return false;
-    }
-
-    if (m_valueList->next())
-        return false;
-
-    ASSERT(position);
-    if (overflowAlignmentKeyword)
-        addProperty(propId, createPrimitiveValuePair(position, overflowAlignmentKeyword), important);
-    else
-        addProperty(propId, position.release(), important);
-
-    return true;
-}
-
-PassRefPtrWillBeRawPtr<CSSPrimitiveValue> CSSPropertyParser::parseShapeRadius(CSSParserValue* value)
-{
-    if (value->id == CSSValueClosestSide || value->id == CSSValueFarthestSide)
-        return cssValuePool().createIdentifierValue(value->id);
-
-    if (!validUnit(value, FLength | FPercent | FNonNeg))
-        return nullptr;
-
-    return createPrimitiveNumericValue(value);
-}
-
-PassRefPtrWillBeRawPtr<CSSBasicShape> CSSPropertyParser::parseBasicShapeCircle(CSSParserValueList* args)
-{
-    ASSERT(args);
-
-    // circle(radius)
-    // circle(radius at <position>)
-    // circle(at <position>)
-    // where position defines centerX and centerY using a CSS <position> data type.
-    RefPtrWillBeRawPtr<CSSBasicShapeCircle> shape = CSSBasicShapeCircle::create();
-
-    for (CSSParserValue* argument = args->current(); argument; argument = args->next()) {
-        // The call to parseFillPosition below should consume all of the
-        // arguments except the first two. Thus, and index greater than one
-        // indicates an invalid production.
-        if (args->currentIndex() > 1)
-            return nullptr;
-
-        if (!args->currentIndex() && argument->id != CSSValueAt) {
-            if (RefPtrWillBeRawPtr<CSSPrimitiveValue> radius = parseShapeRadius(argument)) {
-                shape->setRadius(radius);
-                continue;
-            }
-
-            return nullptr;
-        }
-
-        if (argument->id == CSSValueAt && args->next()) {
-            RefPtrWillBeRawPtr<CSSValue> centerX = nullptr;
-            RefPtrWillBeRawPtr<CSSValue> centerY = nullptr;
-            parseFillPosition(args, centerX, centerY);
-            if (centerX && centerY && !args->current()) {
-                ASSERT(centerX->isPrimitiveValue());
-                ASSERT(centerY->isPrimitiveValue());
-                shape->setCenterX(toCSSPrimitiveValue(centerX.get()));
-                shape->setCenterY(toCSSPrimitiveValue(centerY.get()));
-            } else {
-                return nullptr;
-            }
-        } else {
-            return nullptr;
-        }
-    }
-
-    return shape;
-}
-
-PassRefPtrWillBeRawPtr<CSSBasicShape> CSSPropertyParser::parseBasicShapeEllipse(CSSParserValueList* args)
-{
-    ASSERT(args);
-
-    // ellipse(radiusX)
-    // ellipse(radiusX at <position>)
-    // ellipse(radiusX radiusY)
-    // ellipse(radiusX radiusY at <position>)
-    // ellipse(at <position>)
-    // where position defines centerX and centerY using a CSS <position> data type.
-    RefPtrWillBeRawPtr<CSSBasicShapeEllipse> shape = CSSBasicShapeEllipse::create();
-
-    for (CSSParserValue* argument = args->current(); argument; argument = args->next()) {
-        // The call to parseFillPosition below should consume all of the
-        // arguments except the first three. Thus, an index greater than two
-        // indicates an invalid production.
-        if (args->currentIndex() > 2)
-            return nullptr;
-
-        if (args->currentIndex() < 2 && argument->id != CSSValueAt) {
-            if (RefPtrWillBeRawPtr<CSSPrimitiveValue> radius = parseShapeRadius(argument)) {
-                if (!shape->radiusX())
-                    shape->setRadiusX(radius);
-                else
-                    shape->setRadiusY(radius);
-                continue;
-            }
-
-            return nullptr;
-        }
-
-        if (argument->id != CSSValueAt || !args->next()) // expecting ellipse(.. at <position>)
-            return nullptr;
-        RefPtrWillBeRawPtr<CSSValue> centerX = nullptr;
-        RefPtrWillBeRawPtr<CSSValue> centerY = nullptr;
-        parseFillPosition(args, centerX, centerY);
-        if (!centerX || !centerY || args->current())
-            return nullptr;
-
-        ASSERT(centerX->isPrimitiveValue());
-        ASSERT(centerY->isPrimitiveValue());
-        shape->setCenterX(toCSSPrimitiveValue(centerX.get()));
-        shape->setCenterY(toCSSPrimitiveValue(centerY.get()));
-    }
-
-    return shape;
-}
-
-PassRefPtrWillBeRawPtr<CSSBasicShape> CSSPropertyParser::parseBasicShapePolygon(CSSParserValueList* args)
-{
-    ASSERT(args);
-
-    unsigned size = args->size();
-    if (!size)
-        return nullptr;
-
-    RefPtrWillBeRawPtr<CSSBasicShapePolygon> shape = CSSBasicShapePolygon::create();
-
-    CSSParserValue* argument = args->current();
-    if (argument->id == CSSValueEvenodd || argument->id == CSSValueNonzero) {
-        shape->setWindRule(argument->id == CSSValueEvenodd ? RULE_EVENODD : RULE_NONZERO);
-        args->next();
-
-        if (!consumeComma(args))
-            return nullptr;
-
-        size -= 2;
-    }
-
-    // <length> <length>, ... <length> <length> -> each pair has 3 elements except the last one
-    if (!size || (size % 3) - 2)
-        return nullptr;
-
-    while (true) {
-        CSSParserValue* argumentX = args->current();
-        if (!argumentX || !validUnit(argumentX, FLength | FPercent))
-            return nullptr;
-        RefPtrWillBeRawPtr<CSSPrimitiveValue> xLength = createPrimitiveNumericValue(argumentX);
-
-        CSSParserValue* argumentY = args->next();
-        if (!argumentY || !validUnit(argumentY, FLength | FPercent))
-            return nullptr;
-        RefPtrWillBeRawPtr<CSSPrimitiveValue> yLength = createPrimitiveNumericValue(argumentY);
-
-        shape->appendPoint(xLength.release(), yLength.release());
-
-        if (!args->next())
-            break;
-        if (!consumeComma(args))
-            return nullptr;
-    }
-
-    return shape;
-}
-
-static bool isBoxValue(CSSValueID valueId)
-{
-    switch (valueId) {
-    case CSSValueContentBox:
-    case CSSValuePaddingBox:
-    case CSSValueBorderBox:
-    case CSSValueMarginBox:
-        return true;
-    default:
-        break;
-    }
-
-    return false;
-}
-
-PassRefPtrWillBeRawPtr<CSSValue> CSSPropertyParser::parseShapeProperty(CSSPropertyID propId)
-{
-    RefPtrWillBeRawPtr<CSSValue> imageValue = nullptr;
-    if (parseFillImage(m_valueList, imageValue)) {
-        m_valueList->next();
-        return imageValue.release();
-    }
-
-    return parseBasicShapeAndOrBox();
-}
-
-PassRefPtrWillBeRawPtr<CSSValue> CSSPropertyParser::parseBasicShapeAndOrBox()
-{
-    CSSParserValue* value = m_valueList->current();
-
-    bool shapeFound = false;
-    bool boxFound = false;
-    CSSValueID valueId;
-
-    RefPtrWillBeRawPtr<CSSValueList> list = CSSValueList::createSpaceSeparated();
-    for (unsigned i = 0; i < 2; ++i) {
-        if (!value)
-            break;
-        valueId = value->id;
-        if (value->m_unit == CSSParserValue::Function && !shapeFound) {
-            // parseBasicShape already asks for the next value list item.
-            RefPtrWillBeRawPtr<CSSPrimitiveValue> shapeValue = parseBasicShape();
-            if (!shapeValue)
-                return nullptr;
-            list->append(shapeValue.release());
-            shapeFound = true;
-        } else if (isBoxValue(valueId) && !boxFound) {
-            list->append(parseValidPrimitive(valueId, value));
-            boxFound = true;
-            m_valueList->next();
-        } else {
-            return nullptr;
-        }
-
-        value = m_valueList->current();
-    }
-
-    if (m_valueList->current())
-        return nullptr;
-    return list.release();
-}
-
-PassRefPtrWillBeRawPtr<CSSPrimitiveValue> CSSPropertyParser::parseBasicShape()
-{
-    CSSParserValue* value = m_valueList->current();
-    ASSERT(value->m_unit == CSSParserValue::Function);
-    CSSParserValueList* args = value->function->args.get();
-
-    if (!args)
-        return nullptr;
-
-    RefPtrWillBeRawPtr<CSSBasicShape> shape = nullptr;
-    if (value->function->id == CSSValueCircle)
-        shape = parseBasicShapeCircle(args);
-    else if (value->function->id == CSSValueEllipse)
-        shape = parseBasicShapeEllipse(args);
-    else if (value->function->id == CSSValuePolygon)
-        shape = parseBasicShapePolygon(args);
-    else if (value->function->id == CSSValueInset)
-        shape = parseBasicShapeInset(args);
-
-    if (!shape)
-        return nullptr;
-
-    m_valueList->next();
-
-    return cssValuePool().createValue(shape.release());
-}
-
-// [ 'font-style' || 'font-variant' || 'font-weight' ]? 'font-size' [ / 'line-height' ]? 'font-family'
-bool CSSPropertyParser::parseFont(bool important)
-{
-    // Let's check if there is an inherit or initial somewhere in the shorthand.
-    for (unsigned i = 0; i < m_valueList->size(); ++i) {
-        if (m_valueList->valueAt(i)->id == CSSValueInherit || m_valueList->valueAt(i)->id == CSSValueInitial)
-            return false;
-    }
-
-    ShorthandScope scope(this, CSSPropertyFont);
-    // Optional font-style, font-variant and font-weight.
-    bool fontStyleParsed = false;
-    bool fontVariantParsed = false;
-    bool fontWeightParsed = false;
-    bool fontStretchParsed = false;
-    CSSParserValue* value = m_valueList->current();
-    for (; value; value = m_valueList->next()) {
-        if (!fontStyleParsed && CSSParserFastPaths::isValidKeywordPropertyAndValue(CSSPropertyFontStyle, value->id)) {
-            addProperty(CSSPropertyFontStyle, cssValuePool().createIdentifierValue(value->id), important);
-            fontStyleParsed = true;
-        } else if (!fontVariantParsed && (value->id == CSSValueNormal || value->id == CSSValueSmallCaps)) {
-            // Font variant in the shorthand is particular, it only accepts normal or small-caps.
-            addProperty(CSSPropertyFontVariant, cssValuePool().createIdentifierValue(value->id), important);
-            fontVariantParsed = true;
-        } else if (!fontWeightParsed && parseFontWeight(important)) {
-            fontWeightParsed = true;
-        } else if (!fontStretchParsed && CSSParserFastPaths::isValidKeywordPropertyAndValue(CSSPropertyFontStretch, value->id)) {
-            addProperty(CSSPropertyFontStretch, cssValuePool().createIdentifierValue(value->id), important);
-            fontStretchParsed = true;
-        } else {
-            break;
-        }
-    }
-
-    if (!value)
-        return false;
-
-    if (!fontStyleParsed)
-        addProperty(CSSPropertyFontStyle, cssValuePool().createIdentifierValue(CSSValueNormal), important, true);
-    if (!fontVariantParsed)
-        addProperty(CSSPropertyFontVariant, cssValuePool().createIdentifierValue(CSSValueNormal), important, true);
-    if (!fontWeightParsed)
-        addProperty(CSSPropertyFontWeight, cssValuePool().createIdentifierValue(CSSValueNormal), important, true);
-    if (!fontStretchParsed)
-        addProperty(CSSPropertyFontStretch, cssValuePool().createIdentifierValue(CSSValueNormal), important, true);
-
-    // Now a font size _must_ come.
-    // <absolute-size> | <relative-size> | <length> | <percentage> | inherit
-    if (!parseFontSize(important))
-        return false;
-
-    value = m_valueList->current();
-    if (!value)
-        return false;
-
-    if (isForwardSlashOperator(value)) {
-        // The line-height property.
-        value = m_valueList->next();
-        if (!value)
-            return false;
-        RefPtrWillBeRawPtr<CSSPrimitiveValue> lineHeight = parseLineHeight();
-        if (!lineHeight)
-            return false;
-        addProperty(CSSPropertyLineHeight, lineHeight.release(), important);
-    } else {
-        addProperty(CSSPropertyLineHeight, cssValuePool().createIdentifierValue(CSSValueNormal), important, true);
-    }
-
-    // Font family must come now.
-    RefPtrWillBeRawPtr<CSSValue> parsedFamilyValue = parseFontFamily();
-    if (!parsedFamilyValue)
-        return false;
-
-    addProperty(CSSPropertyFontFamily, parsedFamilyValue.release(), important);
-
-    // FIXME: http://www.w3.org/TR/2011/WD-css3-fonts-20110324/#font-prop requires that
-    // "font-stretch", "font-size-adjust", and "font-kerning" be reset to their initial values
-    // but we don't seem to support them at the moment. They should also be added here once implemented.
-    if (m_valueList->current())
-        return false;
-
-    return true;
-}
-
-bool CSSPropertyParser::parseSystemFont(bool important)
-{
-    CSSValueID systemFontID = m_valueList->valueAt(0)->id;
-    ASSERT(systemFontID >= CSSValueCaption && systemFontID <= CSSValueStatusBar);
-    if (m_valueList->next())
-        return false;
-
-    FontStyle fontStyle = FontStyleNormal;
-    FontWeight fontWeight = FontWeightNormal;
-    float fontSize = 0;
-    AtomicString fontFamily;
-    LayoutTheme::theme().systemFont(systemFontID, fontStyle, fontWeight, fontSize, fontFamily);
-
-    ShorthandScope scope(this, CSSPropertyFont);
-    addProperty(CSSPropertyFontStyle, cssValuePool().createIdentifierValue(fontStyle == FontStyleItalic ? CSSValueItalic : CSSValueNormal), important);
-    addProperty(CSSPropertyFontWeight, cssValuePool().createValue(fontWeight), important);
-    addProperty(CSSPropertyFontSize, cssValuePool().createValue(fontSize, CSSPrimitiveValue::UnitType::Pixels), important);
-    RefPtrWillBeRawPtr<CSSValueList> fontFamilyList = CSSValueList::createCommaSeparated();
-    fontFamilyList->append(cssValuePool().createFontFamilyValue(fontFamily));
-    addProperty(CSSPropertyFontFamily, fontFamilyList.release(), important);
-
-    addProperty(CSSPropertyFontStretch, cssValuePool().createIdentifierValue(CSSValueNormal), important);
-    addProperty(CSSPropertyFontVariant, cssValuePool().createIdentifierValue(CSSValueNormal), important);
-    addProperty(CSSPropertyLineHeight, cssValuePool().createIdentifierValue(CSSValueNormal), important);
-    return true;
-}
-
-class FontFamilyValueBuilder {
-    STACK_ALLOCATED();
-public:
-    FontFamilyValueBuilder(CSSValueList* list)
-        : m_list(list)
-    {
-    }
-
-    void add(const CSSParserString& string)
-    {
-        if (!m_builder.isEmpty())
-            m_builder.append(' ');
-
-        if (string.is8Bit()) {
-            m_builder.append(string.characters8(), string.length());
-            return;
-        }
-
-        m_builder.append(string.characters16(), string.length());
-    }
-
-    void commit()
-    {
-        if (m_builder.isEmpty())
-            return;
-        m_list->append(cssValuePool().createFontFamilyValue(m_builder.toString()));
-        m_builder.clear();
-    }
-
-private:
-    StringBuilder m_builder;
-    RawPtrWillBeMember<CSSValueList> m_list;
-};
-
-PassRefPtrWillBeRawPtr<CSSValueList> CSSPropertyParser::parseFontFamily()
-{
-    RefPtrWillBeRawPtr<CSSValueList> list = CSSValueList::createCommaSeparated();
-    CSSParserValue* value = m_valueList->current();
-
-    FontFamilyValueBuilder familyBuilder(list.get());
-    bool inFamily = false;
-
-    while (value) {
-        CSSParserValue* nextValue = m_valueList->next();
-        bool nextValBreaksFont = !nextValue || isComma(nextValue);
-        bool nextValIsFontName = nextValue &&
-            ((nextValue->id >= CSSValueSerif && nextValue->id <= CSSValueWebkitBody) ||
-            (nextValue->unit() == CSSPrimitiveValue::UnitType::String || nextValue->m_unit == CSSParserValue::Identifier));
-
-        if (isCSSWideKeyword(*value) && !inFamily) {
-            if (nextValBreaksFont)
-                return nullptr;
-            else if (nextValIsFontName)
-                value = nextValue;
-            continue;
-        }
-
-        if (value->id >= CSSValueSerif && value->id <= CSSValueWebkitBody) {
-            if (inFamily)
-                familyBuilder.add(value->string);
-            else if (nextValBreaksFont || !nextValIsFontName)
-                list->append(cssValuePool().createIdentifierValue(value->id));
-            else {
-                familyBuilder.commit();
-                familyBuilder.add(value->string);
-                inFamily = true;
-            }
-        } else if (value->unit() == CSSPrimitiveValue::UnitType::String) {
-            // Strings never share in a family name.
-            inFamily = false;
-            familyBuilder.commit();
-            list->append(cssValuePool().createFontFamilyValue(value->string));
-        } else if (value->m_unit == CSSParserValue::Identifier) {
-            if (inFamily)
-                familyBuilder.add(value->string);
-            else if (nextValBreaksFont || !nextValIsFontName)
-                list->append(cssValuePool().createFontFamilyValue(value->string));
-            else {
-                familyBuilder.commit();
-                familyBuilder.add(value->string);
-                inFamily = true;
-            }
-        } else {
-            break;
-        }
-
-        if (!nextValue)
-            break;
-
-        if (nextValBreaksFont) {
-            value = m_valueList->next();
-            familyBuilder.commit();
-            inFamily = false;
-        }
-        else if (nextValIsFontName)
-            value = nextValue;
-        else
-            break;
-    }
-    familyBuilder.commit();
-    if (!list->length() || (m_ruleType == StyleRule::FontFace && list->length() > 1))
-        list = nullptr;
-    return list.release();
-}
-
-PassRefPtrWillBeRawPtr<CSSPrimitiveValue> CSSPropertyParser::parseLineHeight()
-{
-    CSSParserValue* value = m_valueList->current();
-    CSSValueID id = value->id;
-
-    // normal | <number> | <length> | <percentage> | inherit
-    if (id == CSSValueNormal) {
-        m_valueList->next();
-        return cssValuePool().createIdentifierValue(id);
-    }
-
-    if (!validUnit(value, FNumber | FLength | FPercent | FNonNeg))
-        return nullptr;
-    // The line-height property can accept both percents and numbers but additive opertaions are
-    // not permitted on them in calc() expressions.
-    if (m_parsedCalculation && m_parsedCalculation->category() == CalcPercentNumber) {
-        m_parsedCalculation.release();
-        return nullptr;
-    }
-    m_valueList->next();
-    return createPrimitiveNumericValue(value);
-}
-
-bool CSSPropertyParser::parseFontSize(bool important)
-{
-    CSSParserValue* value = m_valueList->current();
-    CSSValueID id = value->id;
-    bool validPrimitive = false;
-    // <absolute-size> | <relative-size> | <length> | <percentage> | inherit
-    if (id >= CSSValueXxSmall && id <= CSSValueLarger)
-        validPrimitive = true;
-    else
-        validPrimitive = validUnit(value, FLength | FPercent | FNonNeg | (inShorthand() ? FUnknown : FUnitlessQuirk));
-    if (validPrimitive && (!m_valueList->next() || inShorthand()))
-        addProperty(CSSPropertyFontSize, parseValidPrimitive(id, value), important);
-    return validPrimitive;
-}
-
-bool CSSPropertyParser::parseFontVariant(bool important)
-{
-    RefPtrWillBeRawPtr<CSSValueList> values = nullptr;
-    if (m_valueList->size() > 1)
-        values = CSSValueList::createCommaSeparated();
-    bool expectComma = false;
-    for (CSSParserValue* val = m_valueList->current(); val; val = m_valueList->current()) {
-        RefPtrWillBeRawPtr<CSSPrimitiveValue> parsedValue = nullptr;
-        if (!expectComma) {
-            expectComma = true;
-            if (val->id == CSSValueNormal || val->id == CSSValueSmallCaps)
-                parsedValue = cssValuePool().createIdentifierValue(val->id);
-            else if (val->id == CSSValueAll && !values) {
-                // FIXME: CSSPropertyParser::parseFontVariant() implements
-                // the old css3 draft:
-                // http://www.w3.org/TR/2002/WD-css3-webfonts-20020802/#font-variant
-                // 'all' is only allowed in @font-face and with no other values. Make a value list to
-                // indicate that we are in the @font-face case.
-                values = CSSValueList::createCommaSeparated();
-                parsedValue = cssValuePool().createIdentifierValue(val->id);
-            }
-        } else if (consumeComma(m_valueList)) {
-            expectComma = false;
-            continue;
-        }
-
-        if (!parsedValue)
-            return false;
-
-        m_valueList->next();
-
-        if (values)
-            values->append(parsedValue.release());
-        else {
-            addProperty(CSSPropertyFontVariant, parsedValue.release(), important);
-            return true;
-        }
-    }
-
-    if (values && values->length()) {
-        if (m_ruleType != StyleRule::FontFace)
-            return false;
-        addProperty(CSSPropertyFontVariant, values.release(), important);
-        return true;
-    }
-
-    return false;
-}
-
-bool CSSPropertyParser::parseFontWeight(bool important)
-{
-    CSSParserValue* value = m_valueList->current();
-    if (value->id >= CSSValueNormal && value->id <= CSSValueLighter) {
-        addProperty(CSSPropertyFontWeight, cssValuePool().createIdentifierValue(value->id), important);
-        return true;
-    }
-    if (value->unit() == CSSPrimitiveValue::UnitType::Number) {
-        int weight = static_cast<int>(value->fValue);
-        if (!(weight % 100) && weight >= 100 && weight <= 900) {
-            addProperty(CSSPropertyFontWeight, cssValuePool().createIdentifierValue(static_cast<CSSValueID>(CSSValue100 + weight / 100 - 1)), important);
-            return true;
-        }
-    }
-    return false;
-}
-
-bool CSSPropertyParser::parseFontFaceSrcURI(CSSValueList* valueList)
-{
-    RefPtrWillBeRawPtr<CSSFontFaceSrcValue> uriValue(CSSFontFaceSrcValue::create(completeURL(m_valueList->current()->string), m_context.shouldCheckContentSecurityPolicy()));
-    uriValue->setReferrer(m_context.referrer());
-
-    CSSParserValue* value = m_valueList->next();
-    if (!value || value->m_unit != CSSParserValue::Function || value->function->id != CSSValueFormat) {
-        valueList->append(uriValue.release());
-        return true;
-    }
-
-    // FIXME: http://www.w3.org/TR/2011/WD-css3-fonts-20111004/ says that format() contains a comma-separated list of strings,
-    // but CSSFontFaceSrcValue stores only one format. Allowing one format for now.
-    CSSParserValueList* args = value->function->args.get();
-    if (!args || args->size() != 1 || (args->current()->unit() != CSSPrimitiveValue::UnitType::String && args->current()->m_unit != CSSParserValue::Identifier))
-        return false;
-    uriValue->setFormat(args->current()->string);
-    valueList->append(uriValue.release());
-    m_valueList->next();
-    return true;
-}
-
-bool CSSPropertyParser::parseFontFaceSrcLocal(CSSValueList* valueList)
-{
-    CSSParserValueList* args = m_valueList->current()->function->args.get();
-    if (!args || !args->size())
-        return false;
-    m_valueList->next();
-
-    ContentSecurityPolicyDisposition shouldCheckContentSecurityPolicy = m_context.shouldCheckContentSecurityPolicy();
-    if (args->size() == 1 && args->current()->unit() == CSSPrimitiveValue::UnitType::String) {
-        valueList->append(CSSFontFaceSrcValue::createLocal(args->current()->string, shouldCheckContentSecurityPolicy));
-    } else if (args->current()->m_unit == CSSParserValue::Identifier) {
-        StringBuilder builder;
-        for (CSSParserValue* localValue = args->current(); localValue; localValue = args->next()) {
-            if (localValue->m_unit != CSSParserValue::Identifier)
-                return false;
-            if (!builder.isEmpty())
-                builder.append(' ');
-            builder.append(localValue->string);
-        }
-        valueList->append(CSSFontFaceSrcValue::createLocal(builder.toString(), shouldCheckContentSecurityPolicy));
-    } else
-        return false;
-
-    return true;
-}
-
-PassRefPtrWillBeRawPtr<CSSValueList> CSSPropertyParser::parseFontFaceSrc()
-{
-    RefPtrWillBeRawPtr<CSSValueList> values(CSSValueList::createCommaSeparated());
-
-    while (true) {
-        CSSParserValue* value = m_valueList->current();
-        if (!value)
-            return nullptr;
-        if (value->unit() == CSSPrimitiveValue::UnitType::URI) {
-            if (!parseFontFaceSrcURI(values.get()))
-                return nullptr;
-        } else if (value->m_unit == CSSParserValue::Function && value->function->id == CSSValueLocal) {
-            if (!parseFontFaceSrcLocal(values.get()))
-                return nullptr;
-        } else {
-            return nullptr;
-        }
-
-        if (!m_valueList->current())
-            return values.release();
-        if (!consumeComma(m_valueList))
-            return nullptr;
-    }
-}
-
-PassRefPtrWillBeRawPtr<CSSValueList> CSSPropertyParser::parseFontFaceUnicodeRange()
-{
-    RefPtrWillBeRawPtr<CSSValueList> values = CSSValueList::createCommaSeparated();
-
-    do {
-        CSSParserValue* current = m_valueList->current();
-        if (!current || current->m_unit != CSSParserValue::UnicodeRange)
-            return nullptr;
-
-        UChar32 start = current->m_unicodeRange.start;
-        UChar32 end = current->m_unicodeRange.end;
-        if (start > end)
-            return nullptr;
-        values->append(CSSUnicodeRangeValue::create(start, end));
-        m_valueList->next();
-    } while (consumeComma(m_valueList));
-
-    return values.release();
-}
-
-inline int CSSPropertyParser::colorIntFromValue(CSSParserValue* v)
-{
-    bool isPercent;
-    double value;
-
-    if (m_parsedCalculation) {
-        isPercent = m_parsedCalculation->category() == CalcPercent;
-        value = m_parsedCalculation->doubleValue();
-        m_parsedCalculation.release();
-    } else {
-        isPercent = v->unit() == CSSPrimitiveValue::UnitType::Percentage;
-        value = v->fValue;
-    }
-
-    if (value <= 0.0)
-        return 0;
-
-    if (isPercent) {
-        if (value >= 100.0)
-            return 255;
-        return static_cast<int>(value * 256.0 / 100.0);
-    }
-
-    if (value >= 255.0)
-        return 255;
-
-    return static_cast<int>(value);
-}
-
-bool CSSPropertyParser::parseColorParameters(const CSSParserValue* value, int* colorArray, bool parseAlpha)
-{
-    CSSParserValueList* args = value->function->args.get();
-    CSSParserValue* v = args->current();
-    Units unitType = FUnknown;
-    // Get the first value and its type
-    if (validUnit(v, FInteger))
-        unitType = FInteger;
-    else if (validUnit(v, FPercent))
-        unitType = FPercent;
-    else
-        return false;
-
-    colorArray[0] = colorIntFromValue(v);
-    for (int i = 1; i < 3; i++) {
-        args->next();
-        if (!consumeComma(args))
-            return false;
-        v = args->current();
-        if (!validUnit(v, unitType))
-            return false;
-        colorArray[i] = colorIntFromValue(v);
-    }
-    if (parseAlpha) {
-        args->next();
-        if (!consumeComma(args))
-            return false;
-        v = args->current();
-        if (!validUnit(v, FNumber))
-            return false;
-        // Convert the floating pointer number of alpha to an integer in the range [0, 256),
-        // with an equal distribution across all 256 values.
-        colorArray[3] = static_cast<int>(std::max(0.0, std::min(1.0, v->fValue)) * nextafter(256.0, 0.0));
-    }
-    return true;
-}
-
-// The CSS3 specification defines the format of a HSL color as
-// hsl(<number>, <percent>, <percent>)
-// and with alpha, the format is
-// hsla(<number>, <percent>, <percent>, <number>)
-// The first value, HUE, is in an angle with a value between 0 and 360
-bool CSSPropertyParser::parseHSLParameters(const CSSParserValue* value, double* colorArray, bool parseAlpha)
-{
-    CSSParserValueList* args = value->function->args.get();
-    CSSParserValue* v = args->current();
-    // Get the first value
-    if (!validUnit(v, FNumber))
-        return false;
-    // normalize the Hue value and change it to be between 0 and 1.0
-    colorArray[0] = (((static_cast<int>(v->fValue) % 360) + 360) % 360) / 360.0;
-    for (int i = 1; i < 3; i++) {
-        args->next();
-        if (!consumeComma(args))
-            return false;
-        v = args->current();
-        if (!validUnit(v, FPercent))
-            return false;
-        double percentValue = m_parsedCalculation ? m_parsedCalculation.release()->doubleValue() : v->fValue;
-        colorArray[i] = std::max(0.0, std::min(100.0, percentValue)) / 100.0; // needs to be value between 0 and 1.0
-    }
-    if (parseAlpha) {
-        args->next();
-        if (!consumeComma(args))
-            return false;
-        v = args->current();
-        if (!validUnit(v, FNumber))
-            return false;
-        colorArray[3] = std::max(0.0, std::min(1.0, v->fValue));
-    }
-    return true;
-}
-
-bool CSSPropertyParser::parseColorFromValue(const CSSParserValue* value, RGBA32& result, bool acceptQuirkyColors)
-{
-    if (acceptQuirkyColors && value->unit() == CSSPrimitiveValue::UnitType::Number
-        && value->fValue >= 0. && value->fValue < 1000000. && value->isInt) {
-        String str = String::format("%06d", static_cast<int>(value->fValue));
-        return Color::parseHexColor(str, result);
-    }
-    if (acceptQuirkyColors && value->m_unit == CSSParserValue::DimensionList) {
-        CSSParserValue* numberToken = value->valueList->valueAt(0);
-        CSSParserValue* unitToken = value->valueList->valueAt(1);
-        ASSERT(numberToken->unit() == CSSPrimitiveValue::UnitType::Number);
-        ASSERT(unitToken->m_unit == CSSParserValue::Identifier);
-        if (!numberToken->isInt || numberToken->fValue < 0)
-            return false;
-        String color = String::number(numberToken->fValue) + String(unitToken->string);
-        if (color.length() > 6)
-            return false;
-        while (color.length() < 6)
-            color = "0" + color;
-        return Color::parseHexColor(color, result);
-    }
-    if (value->m_unit == CSSParserValue::Identifier) {
-        Color color;
-        if (!color.setNamedColor(value->string))
-            return acceptQuirkyColors && Color::parseHexColor(value->string, result);
-        result = color.rgb();
-        return true;
-    }
-    if (value->m_unit == CSSParserValue::HexColor) {
-        if (value->string.is8Bit())
-            return Color::parseHexColor(value->string.characters8(), value->string.length(), result);
-        return Color::parseHexColor(value->string.characters16(), value->string.length(), result);
-    }
-
-    if (value->m_unit == CSSParserValue::Function
-        && value->function->args != 0
-        && value->function->args->size() == 5 /* rgb + two commas */
-        && value->function->id == CSSValueRgb) {
-        int colorValues[3];
-        if (!parseColorParameters(value, colorValues, false))
-            return false;
-        result = makeRGB(colorValues[0], colorValues[1], colorValues[2]);
-    } else {
-        if (value->m_unit == CSSParserValue::Function
-            && value->function->args != 0
-            && value->function->args->size() == 7 /* rgba + three commas */
-            && value->function->id == CSSValueRgba) {
-            int colorValues[4];
-            if (!parseColorParameters(value, colorValues, true))
-                return false;
-            result = makeRGBA(colorValues[0], colorValues[1], colorValues[2], colorValues[3]);
-        } else if (value->m_unit == CSSParserValue::Function
-            && value->function->args != 0
-            && value->function->args->size() == 5 /* hsl + two commas */
-            && value->function->id == CSSValueHsl) {
-            double colorValues[3];
-            if (!parseHSLParameters(value, colorValues, false))
-                return false;
-            result = makeRGBAFromHSLA(colorValues[0], colorValues[1], colorValues[2], 1.0);
-        } else if (value->m_unit == CSSParserValue::Function
-            && value->function->args != 0
-            && value->function->args->size() == 7 /* hsla + three commas */
-            && value->function->id == CSSValueHsla) {
-            double colorValues[4];
-            if (!parseHSLParameters(value, colorValues, true))
-                return false;
-            result = makeRGBAFromHSLA(colorValues[0], colorValues[1], colorValues[2], colorValues[3]);
-        } else {
-            return false;
-        }
-    }
-
-    return true;
-}
-
-// This class tracks parsing state for shadow values.  If it goes out of scope (e.g., due to an early return)
-// without the allowBreak bit being set, then it will clean up all of the objects and destroy them.
-class ShadowParseContext {
-    STACK_ALLOCATED();
-public:
-    ShadowParseContext(CSSPropertyID prop)
-        : property(prop)
-        , allowX(true)
-        , allowY(false)
-        , allowBlur(false)
-        , allowSpread(false)
-        , allowColor(true)
-        , allowStyle(prop == CSSPropertyBoxShadow)
-        , allowBreak(true)
-    {
-    }
-
-    bool allowLength() { return allowX || allowY || allowBlur || allowSpread; }
-
-    void commitValue()
-    {
-        // Handle the ,, case gracefully by doing nothing.
-        if (x || y || blur || spread || color || style) {
-            if (!values)
-                values = CSSValueList::createCommaSeparated();
-
-            // Construct the current shadow value and add it to the list.
-            values->append(CSSShadowValue::create(x.release(), y.release(), blur.release(), spread.release(), style.release(), color.release()));
-        }
-
-        // Now reset for the next shadow value.
-        x = nullptr;
-        y = nullptr;
-        blur = nullptr;
-        spread = nullptr;
-        style = nullptr;
-        color = nullptr;
-
-        allowX = true;
-        allowColor = true;
-        allowBreak = true;
-        allowY = false;
-        allowBlur = false;
-        allowSpread = false;
-        allowStyle = property == CSSPropertyBoxShadow;
-    }
-
-    void commitLength(PassRefPtrWillBeRawPtr<CSSPrimitiveValue> val)
-    {
-        if (allowX) {
-            x = val;
-            allowX = false;
-            allowY = true;
-            allowColor = false;
-            allowStyle = false;
-            allowBreak = false;
-        } else if (allowY) {
-            y = val;
-            allowY = false;
-            allowBlur = true;
-            allowColor = true;
-            allowStyle = property == CSSPropertyBoxShadow;
-            allowBreak = true;
-        } else if (allowBlur) {
-            blur = val;
-            allowBlur = false;
-            allowSpread = property == CSSPropertyBoxShadow;
-        } else if (allowSpread) {
-            spread = val;
-            allowSpread = false;
-        }
-    }
-
-    void commitColor(PassRefPtrWillBeRawPtr<CSSPrimitiveValue> val)
-    {
-        color = val;
-        allowColor = false;
-        if (allowX) {
-            allowStyle = false;
-            allowBreak = false;
-        } else {
-            allowBlur = false;
-            allowSpread = false;
-            allowStyle = property == CSSPropertyBoxShadow;
-        }
-    }
-
-    void commitStyle(CSSParserValue* v)
-    {
-        style = cssValuePool().createIdentifierValue(v->id);
-        allowStyle = false;
-        if (allowX)
-            allowBreak = false;
-        else {
-            allowBlur = false;
-            allowSpread = false;
-            allowColor = false;
-        }
-    }
-
-    CSSPropertyID property;
-
-    RefPtrWillBeMember<CSSValueList> values;
-    RefPtrWillBeMember<CSSPrimitiveValue> x;
-    RefPtrWillBeMember<CSSPrimitiveValue> y;
-    RefPtrWillBeMember<CSSPrimitiveValue> blur;
-    RefPtrWillBeMember<CSSPrimitiveValue> spread;
-    RefPtrWillBeMember<CSSPrimitiveValue> style;
-    RefPtrWillBeMember<CSSPrimitiveValue> color;
-
-    bool allowX;
-    bool allowY;
-    bool allowBlur;
-    bool allowSpread;
-    bool allowColor;
-    bool allowStyle; // inset or not.
-    bool allowBreak;
-};
-
-PassRefPtrWillBeRawPtr<CSSValueList> CSSPropertyParser::parseShadow(CSSParserValueList* valueList, CSSPropertyID propId)
-{
-    ShadowParseContext context(propId);
-    for (CSSParserValue* val = valueList->current(); val; val = valueList->next()) {
-        // Check for a comma break first.
-        if (val->m_unit == CSSParserValue::Operator) {
-            if (val->iValue != ',' || !context.allowBreak) {
-                // Other operators aren't legal or we aren't done with the current shadow
-                // value.  Treat as invalid.
-                return nullptr;
-            }
-            // The value is good.  Commit it.
-            context.commitValue();
-        } else if (validUnit(val, FLength, HTMLStandardMode)) {
-            // We required a length and didn't get one. Invalid.
-            if (!context.allowLength())
-                return nullptr;
-
-            // Blur radius must be non-negative.
-            if (context.allowBlur && (m_parsedCalculation ? m_parsedCalculation->isNegative() : !validUnit(val, FLength | FNonNeg, HTMLStandardMode)))
-                return nullptr;
-
-            // A length is allowed here.  Construct the value and add it.
-            RefPtrWillBeRawPtr<CSSPrimitiveValue> length = createPrimitiveNumericValue(val);
-            context.commitLength(length.release());
-        } else if (val->id == CSSValueInset) {
-            if (!context.allowStyle)
-                return nullptr;
-
-            context.commitStyle(val);
-        } else {
-            if (!context.allowColor)
-                return nullptr;
-
-            // The only other type of value that's ok is a color value.
-            RefPtrWillBeRawPtr<CSSPrimitiveValue> parsedColor = parseColor(val);
-            if (!parsedColor)
-                return nullptr;
-
-            context.commitColor(parsedColor.release());
-        }
-    }
-
-    if (context.allowBreak) {
-        context.commitValue();
-        if (context.values && context.values->length())
-            return context.values.release();
-    }
-
-    return nullptr;
-}
-
-PassRefPtrWillBeRawPtr<CSSValue> CSSPropertyParser::parseReflect()
-{
-    // box-reflect: <direction> <offset> <mask>
-
-    // Direction comes first.
-    CSSParserValue* val = m_valueList->current();
-    RefPtrWillBeRawPtr<CSSPrimitiveValue> direction = nullptr;
-    switch (val->id) {
-    case CSSValueAbove:
-    case CSSValueBelow:
-    case CSSValueLeft:
-    case CSSValueRight:
-        direction = cssValuePool().createIdentifierValue(val->id);
-        break;
-    default:
-        return nullptr;
-    }
-
-    // The offset comes next.
-    val = m_valueList->next();
-    RefPtrWillBeRawPtr<CSSPrimitiveValue> offset = nullptr;
-    if (!val)
-        offset = cssValuePool().createValue(0, CSSPrimitiveValue::UnitType::Pixels);
-    else {
-        if (!validUnit(val, FLength | FPercent))
-            return nullptr;
-        offset = createPrimitiveNumericValue(val);
-    }
-
-    // Now for the mask.
-    RefPtrWillBeRawPtr<CSSValue> mask = nullptr;
-    val = m_valueList->next();
-    if (val) {
-        mask = parseBorderImage(CSSPropertyWebkitBoxReflect);
-        if (!mask)
-            return nullptr;
-    }
-
-    return CSSReflectValue::create(direction.release(), offset.release(), mask.release());
-}
-
-static bool isFlexBasisMiddleArg(double flexGrow, double flexShrink, double unsetValue, int argSize)
-{
-    return flexGrow != unsetValue && flexShrink == unsetValue &&  argSize == 3;
-}
-
-bool CSSPropertyParser::parseFlex(CSSParserValueList* args, bool important)
-{
-    if (!args || !args->size() || args->size() > 3)
-        return false;
-    static const double unsetValue = -1;
-    double flexGrow = unsetValue;
-    double flexShrink = unsetValue;
-    RefPtrWillBeRawPtr<CSSPrimitiveValue> flexBasis = nullptr;
-
-    while (CSSParserValue* arg = args->current()) {
-        if (validUnit(arg, FNumber | FNonNeg)) {
-            if (flexGrow == unsetValue)
-                flexGrow = arg->fValue;
-            else if (flexShrink == unsetValue)
-                flexShrink = arg->fValue;
-            else if (!arg->fValue) {
-                // flex only allows a basis of 0 (sans units) if flex-grow and flex-shrink values have already been set.
-                flexBasis = cssValuePool().createValue(0, CSSPrimitiveValue::UnitType::Pixels);
-            } else {
-                // We only allow 3 numbers without units if the last value is 0. E.g., flex:1 1 1 is invalid.
-                return false;
-            }
-        } else if (!flexBasis && (arg->id == CSSValueAuto || validUnit(arg, FLength | FPercent | FNonNeg)) && !isFlexBasisMiddleArg(flexGrow, flexShrink, unsetValue, args->size()))
-            flexBasis = parseValidPrimitive(arg->id, arg);
-        else {
-            // Not a valid arg for flex.
-            return false;
-        }
-        args->next();
-    }
-
-    if (flexGrow == unsetValue)
-        flexGrow = 1;
-    if (flexShrink == unsetValue)
-        flexShrink = 1;
-    if (!flexBasis)
-        flexBasis = cssValuePool().createValue(0, CSSPrimitiveValue::UnitType::Percentage);
-
-    addProperty(CSSPropertyFlexGrow, cssValuePool().createValue(clampTo<float>(flexGrow), CSSPrimitiveValue::UnitType::Number), important);
-    addProperty(CSSPropertyFlexShrink, cssValuePool().createValue(clampTo<float>(flexShrink), CSSPrimitiveValue::UnitType::Number), important);
-    addProperty(CSSPropertyFlexBasis, flexBasis, important);
-    return true;
-}
-
-PassRefPtrWillBeRawPtr<CSSValue> CSSPropertyParser::parsePosition(CSSParserValueList* valueList)
-{
-    RefPtrWillBeRawPtr<CSSValue> xValue = nullptr;
-    RefPtrWillBeRawPtr<CSSValue> yValue = nullptr;
-    parseFillPosition(valueList, xValue, yValue);
-    if (!xValue || !yValue)
-        return nullptr;
-    return createPrimitiveValuePair(toCSSPrimitiveValue(xValue.get()), toCSSPrimitiveValue(yValue.get()), Pair::KeepIdenticalValues);
-}
-
-// Parses a list of comma separated positions. i.e., <position>#
-PassRefPtrWillBeRawPtr<CSSValueList> CSSPropertyParser::parsePositionList(CSSParserValueList* valueList)
-{
-    RefPtrWillBeRawPtr<CSSValueList> positions = CSSValueList::createCommaSeparated();
-    while (true) {
-        // parsePosition consumes values until it reaches a separator [,/],
-        // an invalid token, or end of the list
-        RefPtrWillBeRawPtr<CSSValue> position = parsePosition(valueList);
-        if (!position)
-            return nullptr;
-        positions->append(position);
-
-        if (!valueList->current())
-            break;
-        if (!consumeComma(valueList) || !valueList->current())
-            return nullptr;
-    }
-
-    return positions.release();
-}
-
-class BorderImageParseContext {
-    STACK_ALLOCATED();
-public:
-    BorderImageParseContext()
-    : m_canAdvance(false)
-    , m_allowCommit(true)
-    , m_allowImage(true)
-    , m_allowImageSlice(true)
-    , m_allowRepeat(true)
-    , m_allowForwardSlashOperator(false)
-    , m_allowWidth(false)
-    , m_requireOutset(false)
-    {}
-
-    bool canAdvance() const { return m_canAdvance; }
-    void setCanAdvance(bool canAdvance) { m_canAdvance = canAdvance; }
-
-    bool allowCommit() const { return m_allowCommit; }
-    bool allowImage() const { return m_allowImage; }
-    bool allowImageSlice() const { return m_allowImageSlice; }
-    bool allowRepeat() const { return m_allowRepeat; }
-    bool allowForwardSlashOperator() const { return m_allowForwardSlashOperator; }
-
-    bool allowWidth() const { return m_allowWidth; }
-    bool requireOutset() const { return m_requireOutset; }
-
-    void commitImage(PassRefPtrWillBeRawPtr<CSSValue> image)
-    {
-        m_image = image;
-        m_canAdvance = true;
-        m_allowCommit = true;
-        m_allowImage = false;
-        m_allowForwardSlashOperator = false;
-        m_allowWidth = false;
-        m_requireOutset = false;
-        m_allowImageSlice = !m_imageSlice;
-        m_allowRepeat = !m_repeat;
-    }
-    void commitImageSlice(PassRefPtrWillBeRawPtr<CSSBorderImageSliceValue> slice)
-    {
-        m_imageSlice = slice;
-        m_canAdvance = true;
-        m_allowCommit = true;
-        m_allowForwardSlashOperator = true;
-        m_allowImageSlice = false;
-        m_allowWidth = false;
-        m_requireOutset = false;
-        m_allowImage = !m_image;
-        m_allowRepeat = !m_repeat;
-    }
-    void commitForwardSlashOperator()
-    {
-        m_canAdvance = true;
-        m_allowCommit = false;
-        m_allowImage = false;
-        m_allowImageSlice = false;
-        m_allowRepeat = false;
-        if (!m_borderWidth && !m_allowWidth) {
-            m_allowForwardSlashOperator = true;
-            m_allowWidth = true;
-            m_requireOutset = false;
-        } else {
-            m_allowForwardSlashOperator = false;
-            m_requireOutset = true;
-            m_allowWidth = false;
-        }
-    }
-    void commitBorderWidth(PassRefPtrWillBeRawPtr<CSSPrimitiveValue> width)
-    {
-        m_borderWidth = width;
-        m_canAdvance = true;
-        m_allowCommit = true;
-        m_allowForwardSlashOperator = true;
-        m_allowImageSlice = false;
-        m_allowWidth = false;
-        m_requireOutset = false;
-        m_allowImage = !m_image;
-        m_allowRepeat = !m_repeat;
-    }
-    void commitBorderOutset(PassRefPtrWillBeRawPtr<CSSPrimitiveValue> outset)
-    {
-        m_outset = outset;
-        m_canAdvance = true;
-        m_allowCommit = true;
-        m_allowImageSlice = false;
-        m_allowForwardSlashOperator = false;
-        m_allowWidth = false;
-        m_requireOutset = false;
-        m_allowImage = !m_image;
-        m_allowRepeat = !m_repeat;
-    }
-    void commitRepeat(PassRefPtrWillBeRawPtr<CSSValue> repeat)
-    {
-        m_repeat = repeat;
-        m_canAdvance = true;
-        m_allowCommit = true;
-        m_allowRepeat = false;
-        m_allowForwardSlashOperator = false;
-        m_allowWidth = false;
-        m_requireOutset = false;
-        m_allowImageSlice = !m_imageSlice;
-        m_allowImage = !m_image;
-    }
-
-    PassRefPtrWillBeRawPtr<CSSValue> commitCSSValue()
-    {
-        return createBorderImageValue(m_image, m_imageSlice.get(), m_borderWidth.get(), m_outset.get(), m_repeat.get());
-    }
-
-    bool m_canAdvance;
-
-    bool m_allowCommit;
-    bool m_allowImage;
-    bool m_allowImageSlice;
-    bool m_allowRepeat;
-    bool m_allowForwardSlashOperator;
-
-    bool m_allowWidth;
-    bool m_requireOutset;
-
-    RefPtrWillBeMember<CSSValue> m_image;
-    RefPtrWillBeMember<CSSBorderImageSliceValue> m_imageSlice;
-    RefPtrWillBeMember<CSSPrimitiveValue> m_borderWidth;
-    RefPtrWillBeMember<CSSPrimitiveValue> m_outset;
-
-    RefPtrWillBeMember<CSSValue> m_repeat;
-};
-
-bool CSSPropertyParser::buildBorderImageParseContext(CSSPropertyID propId, BorderImageParseContext& context)
-{
-    CSSPropertyParser::ShorthandScope scope(this, propId);
-    while (CSSParserValue* val = m_valueList->current()) {
-        context.setCanAdvance(false);
-
-        if (!context.canAdvance() && context.allowForwardSlashOperator() && isForwardSlashOperator(val))
-            context.commitForwardSlashOperator();
-
-        if (!context.canAdvance() && context.allowImage()) {
-            if (val->unit() == CSSPrimitiveValue::UnitType::URI) {
-                context.commitImage(createCSSImageValueWithReferrer(val->string, m_context.completeURL(val->string)));
-            } else if (isGeneratedImageValue(val)) {
-                RefPtrWillBeRawPtr<CSSValue> value = nullptr;
-                if (parseGeneratedImage(m_valueList, value))
-                    context.commitImage(value.release());
-                else
-                    return false;
-            } else if (val->m_unit == CSSParserValue::Function && val->function->id == CSSValueWebkitImageSet) {
-                RefPtrWillBeRawPtr<CSSValue> value = parseImageSet(m_valueList);
-                if (value)
-                    context.commitImage(value.release());
-                else
-                    return false;
-            } else if (val->id == CSSValueNone)
-                context.commitImage(cssValuePool().createIdentifierValue(CSSValueNone));
-        }
-
-        if (!context.canAdvance() && context.allowImageSlice()) {
-            RefPtrWillBeRawPtr<CSSBorderImageSliceValue> imageSlice = nullptr;
-            if (parseBorderImageSlice(propId, imageSlice))
-                context.commitImageSlice(imageSlice.release());
-        }
-
-        if (!context.canAdvance() && context.allowRepeat()) {
-            RefPtrWillBeRawPtr<CSSValue> repeat = nullptr;
-            if (parseBorderImageRepeat(repeat))
-                context.commitRepeat(repeat.release());
-        }
-
-        if (!context.canAdvance() && context.allowWidth()) {
-            RefPtrWillBeRawPtr<CSSPrimitiveValue> borderWidth = nullptr;
-            if (parseBorderImageWidth(borderWidth))
-                context.commitBorderWidth(borderWidth.release());
-        }
-
-        if (!context.canAdvance() && context.requireOutset()) {
-            RefPtrWillBeRawPtr<CSSPrimitiveValue> borderOutset = nullptr;
-            if (parseBorderImageOutset(borderOutset))
-                context.commitBorderOutset(borderOutset.release());
-        }
-
-        if (!context.canAdvance())
-            return false;
-
-        m_valueList->next();
-    }
-
-    return context.allowCommit();
-}
-
-void CSSPropertyParser::commitBorderImageProperty(CSSPropertyID propId, PassRefPtrWillBeRawPtr<CSSValue> value, bool important)
-{
-    if (value)
-        addProperty(propId, value, important);
-    else
-        addProperty(propId, cssValuePool().createImplicitInitialValue(), important, true);
-}
-
-bool CSSPropertyParser::parseBorderImageShorthand(CSSPropertyID propId, bool important)
-{
-    BorderImageParseContext context;
-    if (buildBorderImageParseContext(propId, context)) {
-        switch (propId) {
-        case CSSPropertyWebkitMaskBoxImage:
-            commitBorderImageProperty(CSSPropertyWebkitMaskBoxImageSource, context.m_image, important);
-            commitBorderImageProperty(CSSPropertyWebkitMaskBoxImageSlice, context.m_imageSlice.get(), important);
-            commitBorderImageProperty(CSSPropertyWebkitMaskBoxImageWidth, context.m_borderWidth.get(), important);
-            commitBorderImageProperty(CSSPropertyWebkitMaskBoxImageOutset, context.m_outset.get(), important);
-            commitBorderImageProperty(CSSPropertyWebkitMaskBoxImageRepeat, context.m_repeat.get(), important);
-            return true;
-        case CSSPropertyBorderImage:
-            commitBorderImageProperty(CSSPropertyBorderImageSource, context.m_image, important);
-            commitBorderImageProperty(CSSPropertyBorderImageSlice, context.m_imageSlice.get(), important);
-            commitBorderImageProperty(CSSPropertyBorderImageWidth, context.m_borderWidth.get(), important);
-            commitBorderImageProperty(CSSPropertyBorderImageOutset, context.m_outset.get(), important);
-            commitBorderImageProperty(CSSPropertyBorderImageRepeat, context.m_repeat, important);
-            return true;
-        default:
-            ASSERT_NOT_REACHED();
-            return false;
-        }
-    }
-    return false;
-}
-
-PassRefPtrWillBeRawPtr<CSSValue> CSSPropertyParser::parseBorderImage(CSSPropertyID propId)
-{
-    BorderImageParseContext context;
-    if (buildBorderImageParseContext(propId, context)) {
-        return context.commitCSSValue();
-    }
-    return nullptr;
-}
-
-static bool isBorderImageRepeatKeyword(int id)
-{
-    return id == CSSValueStretch || id == CSSValueRepeat || id == CSSValueSpace || id == CSSValueRound;
-}
-
-bool CSSPropertyParser::parseBorderImageRepeat(RefPtrWillBeRawPtr<CSSValue>& result)
-{
-    RefPtrWillBeRawPtr<CSSPrimitiveValue> firstValue = nullptr;
-    RefPtrWillBeRawPtr<CSSPrimitiveValue> secondValue = nullptr;
-    CSSParserValue* val = m_valueList->current();
-    if (!val)
-        return false;
-    if (isBorderImageRepeatKeyword(val->id))
-        firstValue = cssValuePool().createIdentifierValue(val->id);
-    else
-        return false;
-
-    val = m_valueList->next();
-    if (val) {
-        if (isBorderImageRepeatKeyword(val->id))
-            secondValue = cssValuePool().createIdentifierValue(val->id);
-        else if (!inShorthand()) {
-            // If we're not parsing a shorthand then we are invalid.
-            return false;
-        } else {
-            // We need to rewind the value list, so that when its advanced we'll
-            // end up back at this value.
-            m_valueList->previous();
-            secondValue = firstValue;
-        }
-    } else
-        secondValue = firstValue;
-
-    result = createPrimitiveValuePair(firstValue, secondValue);
-    return true;
-}
-
-class BorderImageSliceParseContext {
-    STACK_ALLOCATED();
-public:
-    BorderImageSliceParseContext()
-    : m_allowNumber(true)
-    , m_allowFill(true)
-    , m_allowFinalCommit(false)
-    , m_fill(false)
-    { }
-
-    bool allowNumber() const { return m_allowNumber; }
-    bool allowFill() const { return m_allowFill; }
-    bool allowFinalCommit() const { return m_allowFinalCommit; }
-    CSSPrimitiveValue* top() const { return m_top.get(); }
-
-    void commitNumber(PassRefPtrWillBeRawPtr<CSSPrimitiveValue> val)
-    {
-        if (!m_top)
-            m_top = val;
-        else if (!m_right)
-            m_right = val;
-        else if (!m_bottom)
-            m_bottom = val;
-        else {
-            ASSERT(!m_left);
-            m_left = val;
-        }
-
-        m_allowNumber = !m_left;
-        m_allowFinalCommit = true;
-    }
-
-    void commitFill() { m_fill = true; m_allowFill = false; m_allowNumber = !m_top; }
-
-    PassRefPtrWillBeRawPtr<CSSBorderImageSliceValue> commitBorderImageSlice()
-    {
-        // We need to clone and repeat values for any omissions.
-        ASSERT(m_top);
-        if (!m_right) {
-            m_right = m_top;
-            m_bottom = m_top;
-            m_left = m_top;
-        }
-        if (!m_bottom) {
-            m_bottom = m_top;
-            m_left = m_right;
-        }
-        if (!m_left)
-            m_left = m_right;
-
-        // Now build a rect value to hold all four of our primitive values.
-        RefPtrWillBeRawPtr<Quad> quad = Quad::create();
-        quad->setTop(m_top);
-        quad->setRight(m_right);
-        quad->setBottom(m_bottom);
-        quad->setLeft(m_left);
-
-        // Make our new border image value now.
-        return CSSBorderImageSliceValue::create(cssValuePool().createValue(quad.release()), m_fill);
-    }
-
-private:
-    bool m_allowNumber;
-    bool m_allowFill;
-    bool m_allowFinalCommit;
-
-    RefPtrWillBeMember<CSSPrimitiveValue> m_top;
-    RefPtrWillBeMember<CSSPrimitiveValue> m_right;
-    RefPtrWillBeMember<CSSPrimitiveValue> m_bottom;
-    RefPtrWillBeMember<CSSPrimitiveValue> m_left;
-
-    bool m_fill;
-};
-
-bool CSSPropertyParser::parseBorderImageSlice(CSSPropertyID propId, RefPtrWillBeRawPtr<CSSBorderImageSliceValue>& result)
-{
-    BorderImageSliceParseContext context;
-    for (CSSParserValue* val = m_valueList->current(); val; val = m_valueList->next()) {
-        // FIXME calc() http://webkit.org/b/16662 : calc is parsed but values are not created yet.
-        if (context.allowNumber() && !isCalculation(val) && validUnit(val, FInteger | FNonNeg | FPercent)) {
-            context.commitNumber(createPrimitiveNumericValue(val));
-        } else if (context.allowFill() && val->id == CSSValueFill) {
-            context.commitFill();
-        } else if (!inShorthand()) {
-            // If we're not parsing a shorthand then we are invalid.
-            return false;
-        } else {
-            if (context.allowFinalCommit()) {
-                // We're going to successfully parse, but we don't want to consume this token.
-                m_valueList->previous();
-            }
-            break;
-        }
-    }
-
-    if (context.allowFinalCommit()) {
-        // FIXME: For backwards compatibility, -webkit-border-image, -webkit-mask-box-image and -webkit-box-reflect have to do a fill by default.
-        // FIXME: What do we do with -webkit-box-reflect and -webkit-mask-box-image? Probably just have to leave them filling...
-        if (propId == CSSPropertyWebkitBorderImage || propId == CSSPropertyWebkitMaskBoxImage || propId == CSSPropertyWebkitBoxReflect)
-            context.commitFill();
-
-        // Need to fully commit as a single value.
-        result = context.commitBorderImageSlice();
-        return true;
-    }
-
-    return false;
-}
-
-class BorderImageQuadParseContext {
-    STACK_ALLOCATED();
-public:
-    BorderImageQuadParseContext()
-    : m_allowNumber(true)
-    , m_allowFinalCommit(false)
-    { }
-
-    bool allowNumber() const { return m_allowNumber; }
-    bool allowFinalCommit() const { return m_allowFinalCommit; }
-    CSSPrimitiveValue* top() const { return m_top.get(); }
-
-    void commitNumber(PassRefPtrWillBeRawPtr<CSSPrimitiveValue> val)
-    {
-        if (!m_top)
-            m_top = val;
-        else if (!m_right)
-            m_right = val;
-        else if (!m_bottom)
-            m_bottom = val;
-        else {
-            ASSERT(!m_left);
-            m_left = val;
-        }
-
-        m_allowNumber = !m_left;
-        m_allowFinalCommit = true;
-    }
-
-    void setTop(PassRefPtrWillBeRawPtr<CSSPrimitiveValue> val) { m_top = val; }
-
-    PassRefPtrWillBeRawPtr<CSSPrimitiveValue> commitBorderImageQuad()
-    {
-        // We need to clone and repeat values for any omissions.
-        ASSERT(m_top);
-        if (!m_right) {
-            m_right = m_top;
-            m_bottom = m_top;
-            m_left = m_top;
-        }
-        if (!m_bottom) {
-            m_bottom = m_top;
-            m_left = m_right;
-        }
-        if (!m_left)
-            m_left = m_right;
-
-        // Now build a quad value to hold all four of our primitive values.
-        RefPtrWillBeRawPtr<Quad> quad = Quad::create();
-        quad->setTop(m_top);
-        quad->setRight(m_right);
-        quad->setBottom(m_bottom);
-        quad->setLeft(m_left);
-
-        // Make our new value now.
-        return cssValuePool().createValue(quad.release());
-    }
-
-private:
-    bool m_allowNumber;
-    bool m_allowFinalCommit;
-
-    RefPtrWillBeMember<CSSPrimitiveValue> m_top;
-    RefPtrWillBeMember<CSSPrimitiveValue> m_right;
-    RefPtrWillBeMember<CSSPrimitiveValue> m_bottom;
-    RefPtrWillBeMember<CSSPrimitiveValue> m_left;
-};
-
-bool CSSPropertyParser::parseBorderImageQuad(Units validUnits, RefPtrWillBeRawPtr<CSSPrimitiveValue>& result)
-{
-    BorderImageQuadParseContext context;
-    for (CSSParserValue* val = m_valueList->current(); val; val = m_valueList->next()) {
-        if (context.allowNumber() && (validUnit(val, validUnits, HTMLStandardMode) || val->id == CSSValueAuto)) {
-            if (val->id == CSSValueAuto)
-                context.commitNumber(cssValuePool().createIdentifierValue(val->id));
-            else
-                context.commitNumber(createPrimitiveNumericValue(val));
-        } else if (!inShorthand()) {
-            // If we're not parsing a shorthand then we are invalid.
-            return false;
-        } else {
-            if (context.allowFinalCommit())
-                m_valueList->previous(); // The shorthand loop will advance back to this point.
-            break;
-        }
-    }
-
-    if (context.allowFinalCommit()) {
-        // Need to fully commit as a single value.
-        result = context.commitBorderImageQuad();
-        return true;
-    }
-    return false;
-}
-
-bool CSSPropertyParser::parseBorderImageWidth(RefPtrWillBeRawPtr<CSSPrimitiveValue>& result)
-{
-    return parseBorderImageQuad(FLength | FNumber | FNonNeg | FPercent, result);
-}
-
-bool CSSPropertyParser::parseBorderImageOutset(RefPtrWillBeRawPtr<CSSPrimitiveValue>& result)
-{
-    return parseBorderImageQuad(FLength | FNumber | FNonNeg, result);
-}
-
-bool CSSPropertyParser::parseBorderRadius(CSSPropertyID unresolvedProperty, bool important)
-{
-    unsigned num = m_valueList->size();
-    if (num > 9)
-        return false;
-
-    ShorthandScope scope(this, unresolvedProperty);
-    RefPtrWillBeRawPtr<CSSPrimitiveValue> radii[2][4];
-#if ENABLE(OILPAN)
-    // Zero initialize the array of raw pointers.
-    memset(&radii, 0, sizeof(radii));
-#endif
-
-    unsigned indexAfterSlash = 0;
-    for (unsigned i = 0; i < num; ++i) {
-        CSSParserValue* value = m_valueList->valueAt(i);
-        if (value->m_unit == CSSParserValue::Operator) {
-            if (value->iValue != '/')
-                return false;
-
-            if (!i || indexAfterSlash || i + 1 == num || num > i + 5)
-                return false;
-
-            indexAfterSlash = i + 1;
-            completeBorderRadii(radii[0]);
-            continue;
-        }
-
-        if (i - indexAfterSlash >= 4)
-            return false;
-
-        if (!validUnit(value, FLength | FPercent | FNonNeg))
-            return false;
-
-        RefPtrWillBeRawPtr<CSSPrimitiveValue> radius = createPrimitiveNumericValue(value);
-
-        if (!indexAfterSlash) {
-            radii[0][i] = radius;
-
-            // Legacy syntax: -webkit-border-radius: l1 l2; is equivalent to border-radius: l1 / l2;
-            if (num == 2 && unresolvedProperty == CSSPropertyAliasWebkitBorderRadius) {
-                indexAfterSlash = 1;
-                completeBorderRadii(radii[0]);
-            }
-        } else
-            radii[1][i - indexAfterSlash] = radius.release();
-    }
-
-    if (!indexAfterSlash) {
-        completeBorderRadii(radii[0]);
-        for (unsigned i = 0; i < 4; ++i)
-            radii[1][i] = radii[0][i];
-    } else
-        completeBorderRadii(radii[1]);
-
-    ImplicitScope implicitScope(this);
-    addProperty(CSSPropertyBorderTopLeftRadius, createPrimitiveValuePair(radii[0][0].release(), radii[1][0].release()), important);
-    addProperty(CSSPropertyBorderTopRightRadius, createPrimitiveValuePair(radii[0][1].release(), radii[1][1].release()), important);
-    addProperty(CSSPropertyBorderBottomRightRadius, createPrimitiveValuePair(radii[0][2].release(), radii[1][2].release()), important);
-    addProperty(CSSPropertyBorderBottomLeftRadius, createPrimitiveValuePair(radii[0][3].release(), radii[1][3].release()), important);
-    return true;
-}
-
-PassRefPtrWillBeRawPtr<CSSValue> CSSPropertyParser::parseCounter(int defaultValue)
-{
-    RefPtrWillBeRawPtr<CSSValueList> list = CSSValueList::createCommaSeparated();
-
-    while (m_valueList->current()) {
-        CSSParserValue* val = m_valueList->current();
-        if (val->m_unit != CSSParserValue::Identifier)
-            return nullptr;
-        RefPtrWillBeRawPtr<CSSPrimitiveValue> counterName = createPrimitiveCustomIdentValue(val);
-        m_valueList->next();
-
-        val = m_valueList->current();
-        int i = defaultValue;
-        if (val && validUnit(val, FInteger)) {
-            i = clampTo<int>(val->fValue);
-            m_valueList->next();
-        }
-
-        list->append(createPrimitiveValuePair(counterName.release(),
-            cssValuePool().createValue(i, CSSPrimitiveValue::UnitType::Number)));
-    }
-
-    if (!list->length())
-        return nullptr;
-    return list.release();
-}
-
-// This should go away once we drop support for -webkit-gradient
-static PassRefPtrWillBeRawPtr<CSSPrimitiveValue> parseDeprecatedGradientPoint(CSSParserValue* a, bool horizontal)
-{
-    RefPtrWillBeRawPtr<CSSPrimitiveValue> result = nullptr;
-    if (a->m_unit == CSSParserValue::Identifier) {
-        if ((a->id == CSSValueLeft && horizontal)
-            || (a->id == CSSValueTop && !horizontal))
-            result = cssValuePool().createValue(0., CSSPrimitiveValue::UnitType::Percentage);
-        else if ((a->id == CSSValueRight && horizontal)
-            || (a->id == CSSValueBottom && !horizontal))
-            result = cssValuePool().createValue(100., CSSPrimitiveValue::UnitType::Percentage);
-        else if (a->id == CSSValueCenter)
-            result = cssValuePool().createValue(50., CSSPrimitiveValue::UnitType::Percentage);
-    } else if (a->unit() == CSSPrimitiveValue::UnitType::Number || a->unit() == CSSPrimitiveValue::UnitType::Percentage) {
-        result = cssValuePool().createValue(a->fValue, a->unit());
-    }
-    return result;
-}
-
-// Used to parse colors for -webkit-gradient(...).
-PassRefPtrWillBeRawPtr<CSSPrimitiveValue> CSSPropertyParser::parseDeprecatedGradientStopColor(const CSSParserValue* value)
-{
-    // Disallow currentcolor.
-    if (value->id == CSSValueCurrentcolor)
-        return nullptr;
-    return parseColor(value);
-}
-
-bool CSSPropertyParser::parseDeprecatedGradientColorStop(CSSParserValue* a, CSSGradientColorStop& stop)
-{
-    if (a->m_unit != CSSParserValue::Function)
-        return false;
-
-    if (a->function->id != CSSValueFrom
-        && a->function->id != CSSValueTo
-        && a->function->id != CSSValueColorStop)
-        return false;
-
-    CSSParserValueList* args = a->function->args.get();
-    if (!args)
-        return false;
-
-    if (a->function->id == CSSValueFrom || a->function->id == CSSValueTo) {
-        // The "from" and "to" stops expect 1 argument.
-        if (args->size() != 1)
-            return false;
-
-        if (a->function->id == CSSValueFrom)
-            stop.m_position = cssValuePool().createValue(0, CSSPrimitiveValue::UnitType::Number);
-        else
-            stop.m_position = cssValuePool().createValue(1, CSSPrimitiveValue::UnitType::Number);
-
-        stop.m_color = parseDeprecatedGradientStopColor(args->current());
-        if (!stop.m_color)
-            return false;
-    }
-
-    // The "color-stop" function expects 3 arguments.
-    if (a->function->id == CSSValueColorStop) {
-        if (args->size() != 3)
-            return false;
-
-        CSSParserValue* stopArg = args->current();
-        if (stopArg->unit() == CSSPrimitiveValue::UnitType::Percentage)
-            stop.m_position = cssValuePool().createValue(stopArg->fValue / 100, CSSPrimitiveValue::UnitType::Number);
-        else if (stopArg->unit() == CSSPrimitiveValue::UnitType::Number)
-            stop.m_position = cssValuePool().createValue(stopArg->fValue, CSSPrimitiveValue::UnitType::Number);
-        else
-            return false;
-
-        args->next();
-        if (!consumeComma(args))
-            return false;
-
-        stop.m_color = parseDeprecatedGradientStopColor(args->current());
-        if (!stop.m_color)
-            return false;
-    }
-
-    return true;
-}
-
-bool CSSPropertyParser::parseDeprecatedGradient(CSSParserValueList* valueList, RefPtrWillBeRawPtr<CSSValue>& gradient)
-{
-    // Walk the arguments.
-    CSSParserValueList* args = valueList->current()->function->args.get();
-    if (!args || args->size() == 0)
-        return false;
-
-    // The first argument is the gradient type.  It is an identifier.
-    CSSGradientType gradientType;
-    CSSParserValue* a = args->current();
-    if (!a || a->m_unit != CSSParserValue::Identifier)
-        return false;
-    if (a->id == CSSValueLinear)
-        gradientType = CSSDeprecatedLinearGradient;
-    else if (a->id == CSSValueRadial)
-        gradientType = CSSDeprecatedRadialGradient;
-    else
-        return false;
-
-    RefPtrWillBeRawPtr<CSSGradientValue> result = nullptr;
-    switch (gradientType) {
-    case CSSDeprecatedLinearGradient:
-        result = CSSLinearGradientValue::create(NonRepeating, gradientType);
-        break;
-    case CSSDeprecatedRadialGradient:
-        result = CSSRadialGradientValue::create(NonRepeating, gradientType);
-        break;
-    default:
-        // The rest of the gradient types shouldn't appear here.
-        ASSERT_NOT_REACHED();
-    }
-    args->next();
-
-    if (!consumeComma(args))
-        return false;
-
-    // Next comes the starting point for the gradient as an x y pair.  There is no
-    // comma between the x and the y values.
-    // First X.  It can be left, right, number or percent.
-    a = args->current();
-    if (!a)
-        return false;
-    RefPtrWillBeRawPtr<CSSPrimitiveValue> point = parseDeprecatedGradientPoint(a, true);
-    if (!point)
-        return false;
-    result->setFirstX(point.release());
-
-    // First Y.  It can be top, bottom, number or percent.
-    a = args->next();
-    if (!a)
-        return false;
-    point = parseDeprecatedGradientPoint(a, false);
-    if (!point)
-        return false;
-    result->setFirstY(point.release());
-
-    // Comma after the first point.
-    args->next();
-    if (!consumeComma(args))
-        return false;
-
-    // For radial gradients only, we now expect a numeric radius.
-    if (gradientType == CSSDeprecatedRadialGradient) {
-        a = args->current();
-        if (!a || a->unit() != CSSPrimitiveValue::UnitType::Number)
-            return false;
-        toCSSRadialGradientValue(result.get())->setFirstRadius(createPrimitiveNumericValue(a));
-
-        // Comma after the first radius.
-        args->next();
-        if (!consumeComma(args))
-            return false;
-    }
-
-    // Next is the ending point for the gradient as an x, y pair.
-    // Second X.  It can be left, right, number or percent.
-    a = args->current();
-    if (!a)
-        return false;
-    point = parseDeprecatedGradientPoint(a, true);
-    if (!point)
-        return false;
-    result->setSecondX(point.release());
-
-    // Second Y.  It can be top, bottom, number or percent.
-    a = args->next();
-    if (!a)
-        return false;
-    point = parseDeprecatedGradientPoint(a, false);
-    if (!point)
-        return false;
-    result->setSecondY(point.release());
-    args->next();
-
-    // For radial gradients only, we now expect the second radius.
-    if (gradientType == CSSDeprecatedRadialGradient) {
-        // Comma after the second point.
-        if (!consumeComma(args))
-            return false;
-
-        a = args->current();
-        if (!a || a->unit() != CSSPrimitiveValue::UnitType::Number)
-            return false;
-        toCSSRadialGradientValue(result.get())->setSecondRadius(createPrimitiveNumericValue(a));
-        args->next();
-    }
-
-    // We now will accept any number of stops (0 or more).
-    a = args->current();
-    while (a) {
-        // Look for the comma before the next stop.
-        if (!consumeComma(args))
-            return false;
-
-        // Now examine the stop itself.
-        a = args->current();
-        if (!a)
-            return false;
-
-        // The function name needs to be one of "from", "to", or "color-stop."
-        CSSGradientColorStop stop;
-        if (!parseDeprecatedGradientColorStop(a, stop))
-            return false;
-        result->addStop(stop);
-
-        // Advance
-        a = args->next();
-    }
-
-    gradient = result.release();
-    return true;
-}
-
-static PassRefPtrWillBeRawPtr<CSSPrimitiveValue> valueFromSideKeyword(CSSParserValue* a, bool& isHorizontal)
-{
-    if (a->m_unit != CSSParserValue::Identifier)
-        return nullptr;
-
-    switch (a->id) {
-        case CSSValueLeft:
-        case CSSValueRight:
-            isHorizontal = true;
-            break;
-        case CSSValueTop:
-        case CSSValueBottom:
-            isHorizontal = false;
-            break;
-        default:
-            return nullptr;
-    }
-    return cssValuePool().createIdentifierValue(a->id);
-}
-
-bool CSSPropertyParser::parseDeprecatedLinearGradient(CSSParserValueList* valueList, RefPtrWillBeRawPtr<CSSValue>& gradient, CSSGradientRepeat repeating)
-{
-    RefPtrWillBeRawPtr<CSSLinearGradientValue> result = CSSLinearGradientValue::create(repeating, CSSPrefixedLinearGradient);
-
-    // Walk the arguments.
-    CSSParserValueList* args = valueList->current()->function->args.get();
-    if (!args || !args->size())
-        return false;
-
-    CSSParserValue* a = args->current();
-    if (!a)
-        return false;
-
-    bool expectComma = false;
-    // Look for angle.
-    if (validUnit(a, FAngle, HTMLStandardMode)) {
-        result->setAngle(createPrimitiveNumericValue(a));
-
-        args->next();
-        expectComma = true;
-    } else {
-        // Look one or two optional keywords that indicate a side or corner.
-        RefPtrWillBeRawPtr<CSSPrimitiveValue> startX = nullptr;
-        RefPtrWillBeRawPtr<CSSPrimitiveValue> startY = nullptr;
-
-        RefPtrWillBeRawPtr<CSSPrimitiveValue> location = nullptr;
-        bool isHorizontal = false;
-        if ((location = valueFromSideKeyword(a, isHorizontal))) {
-            if (isHorizontal)
-                startX = location;
-            else
-                startY = location;
-
-            a = args->next();
-            if (a) {
-                if ((location = valueFromSideKeyword(a, isHorizontal))) {
-                    if (isHorizontal) {
-                        if (startX)
-                            return false;
-                        startX = location;
-                    } else {
-                        if (startY)
-                            return false;
-                        startY = location;
-                    }
-
-                    args->next();
-                }
-            }
-
-            expectComma = true;
-        }
-
-        if (!startX && !startY)
-            startY = cssValuePool().createIdentifierValue(CSSValueTop);
-
-        result->setFirstX(startX.release());
-        result->setFirstY(startY.release());
-    }
-
-    if (!parseGradientColorStops(args, result.get(), expectComma))
-        return false;
-
-    if (!result->stopCount())
-        return false;
-
-    gradient = result.release();
-    return true;
-}
-
-bool CSSPropertyParser::parseDeprecatedRadialGradient(CSSParserValueList* valueList, RefPtrWillBeRawPtr<CSSValue>& gradient, CSSGradientRepeat repeating)
-{
-    RefPtrWillBeRawPtr<CSSRadialGradientValue> result = CSSRadialGradientValue::create(repeating, CSSPrefixedRadialGradient);
-
-    // Walk the arguments.
-    CSSParserValueList* args = valueList->current()->function->args.get();
-    if (!args || !args->size())
-        return false;
-
-    CSSParserValue* a = args->current();
-    if (!a)
-        return false;
-
-    bool expectComma = false;
-
-    // Optional background-position
-    RefPtrWillBeRawPtr<CSSValue> centerX = nullptr;
-    RefPtrWillBeRawPtr<CSSValue> centerY = nullptr;
-    // parse2ValuesFillPosition advances the args next pointer.
-    parse2ValuesFillPosition(args, centerX, centerY);
-
-    if ((centerX || centerY) && !consumeComma(args))
-        return false;
-
-    a = args->current();
-    if (!a)
-        return false;
-
-    result->setFirstX(toCSSPrimitiveValue(centerX.get()));
-    result->setSecondX(toCSSPrimitiveValue(centerX.get()));
-    // CSS3 radial gradients always share the same start and end point.
-    result->setFirstY(toCSSPrimitiveValue(centerY.get()));
-    result->setSecondY(toCSSPrimitiveValue(centerY.get()));
-
-    RefPtrWillBeRawPtr<CSSPrimitiveValue> shapeValue = nullptr;
-    RefPtrWillBeRawPtr<CSSPrimitiveValue> sizeValue = nullptr;
-
-    // Optional shape and/or size in any order.
-    for (int i = 0; i < 2; ++i) {
-        if (a->m_unit != CSSParserValue::Identifier)
-            break;
-
-        bool foundValue = false;
-        switch (a->id) {
-        case CSSValueCircle:
-        case CSSValueEllipse:
-            shapeValue = cssValuePool().createIdentifierValue(a->id);
-            foundValue = true;
-            break;
-        case CSSValueClosestSide:
-        case CSSValueClosestCorner:
-        case CSSValueFarthestSide:
-        case CSSValueFarthestCorner:
-        case CSSValueContain:
-        case CSSValueCover:
-            sizeValue = cssValuePool().createIdentifierValue(a->id);
-            foundValue = true;
-            break;
-        default:
-            break;
-        }
-
-        if (foundValue) {
-            a = args->next();
-            if (!a)
-                return false;
-
-            expectComma = true;
-        }
-    }
-
-    result->setShape(shapeValue);
-    result->setSizingBehavior(sizeValue);
-
-    // Or, two lengths or percentages
-    RefPtrWillBeRawPtr<CSSPrimitiveValue> horizontalSize = nullptr;
-    RefPtrWillBeRawPtr<CSSPrimitiveValue> verticalSize = nullptr;
-
-    if (!shapeValue && !sizeValue) {
-        if (validUnit(a, FLength | FPercent)) {
-            horizontalSize = createPrimitiveNumericValue(a);
-            a = args->next();
-            if (!a)
-                return false;
-
-            expectComma = true;
-        }
-
-        if (validUnit(a, FLength | FPercent)) {
-            verticalSize = createPrimitiveNumericValue(a);
-
-            a = args->next();
-            if (!a)
-                return false;
-            expectComma = true;
-        }
-    }
-
-    // Must have neither or both.
-    if (!horizontalSize != !verticalSize)
-        return false;
-
-    result->setEndHorizontalSize(horizontalSize);
-    result->setEndVerticalSize(verticalSize);
-
-    if (!parseGradientColorStops(args, result.get(), expectComma))
-        return false;
-
-    gradient = result.release();
-    return true;
-}
-
-bool CSSPropertyParser::parseLinearGradient(CSSParserValueList* valueList, RefPtrWillBeRawPtr<CSSValue>& gradient, CSSGradientRepeat repeating)
-{
-    RefPtrWillBeRawPtr<CSSLinearGradientValue> result = CSSLinearGradientValue::create(repeating, CSSLinearGradient);
-
-    CSSParserFunction* function = valueList->current()->function;
-    CSSParserValueList* args = function->args.get();
-    if (!args || !args->size())
-        return false;
-
-    CSSParserValue* a = args->current();
-    if (!a)
-        return false;
-
-    bool expectComma = false;
-    // Look for angle.
-    if (validUnit(a, FAngle, HTMLStandardMode)) {
-        result->setAngle(createPrimitiveNumericValue(a));
-
-        args->next();
-        expectComma = true;
-    } else if (a->m_unit == CSSParserValue::Identifier && a->id == CSSValueTo) {
-        // to [ [left | right] || [top | bottom] ]
-        a = args->next();
-        if (!a)
-            return false;
-
-        RefPtrWillBeRawPtr<CSSPrimitiveValue> endX = nullptr;
-        RefPtrWillBeRawPtr<CSSPrimitiveValue> endY = nullptr;
-        RefPtrWillBeRawPtr<CSSPrimitiveValue> location = nullptr;
-        bool isHorizontal = false;
-
-        location = valueFromSideKeyword(a, isHorizontal);
-        if (!location)
-            return false;
-
-        if (isHorizontal)
-            endX = location;
-        else
-            endY = location;
-
-        a = args->next();
-        if (!a)
-            return false;
-
-        location = valueFromSideKeyword(a, isHorizontal);
-        if (location) {
-            if (isHorizontal) {
-                if (endX)
-                    return false;
-                endX = location;
-            } else {
-                if (endY)
-                    return false;
-                endY = location;
-            }
-
-            args->next();
-        }
-
-        expectComma = true;
-        result->setFirstX(endX.release());
-        result->setFirstY(endY.release());
-    }
-
-    if (!parseGradientColorStops(args, result.get(), expectComma))
-        return false;
-
-    if (!result->stopCount())
-        return false;
-
-    gradient = result.release();
-    return true;
-}
-
-bool CSSPropertyParser::parseRadialGradient(CSSParserValueList* valueList, RefPtrWillBeRawPtr<CSSValue>& gradient, CSSGradientRepeat repeating)
-{
-    RefPtrWillBeRawPtr<CSSRadialGradientValue> result = CSSRadialGradientValue::create(repeating, CSSRadialGradient);
-
-    CSSParserValueList* args = valueList->current()->function->args.get();
-    if (!args || !args->size())
-        return false;
-
-    CSSParserValue* a = args->current();
-    if (!a)
-        return false;
-
-    bool expectComma = false;
-
-    RefPtrWillBeRawPtr<CSSPrimitiveValue> shapeValue = nullptr;
-    RefPtrWillBeRawPtr<CSSPrimitiveValue> sizeValue = nullptr;
-    RefPtrWillBeRawPtr<CSSPrimitiveValue> horizontalSize = nullptr;
-    RefPtrWillBeRawPtr<CSSPrimitiveValue> verticalSize = nullptr;
-
-    // First part of grammar, the size/shape clause:
-    // [ circle || <length> ] |
-    // [ ellipse || [ <length> | <percentage> ]{2} ] |
-    // [ [ circle | ellipse] || <size-keyword> ]
-    for (int i = 0; i < 3; ++i) {
-        if (a->m_unit == CSSParserValue::Identifier) {
-            bool badIdent = false;
-            switch (a->id) {
-            case CSSValueCircle:
-            case CSSValueEllipse:
-                if (shapeValue)
-                    return false;
-                shapeValue = cssValuePool().createIdentifierValue(a->id);
-                break;
-            case CSSValueClosestSide:
-            case CSSValueClosestCorner:
-            case CSSValueFarthestSide:
-            case CSSValueFarthestCorner:
-                if (sizeValue || horizontalSize)
-                    return false;
-                sizeValue = cssValuePool().createIdentifierValue(a->id);
-                break;
-            default:
-                badIdent = true;
-            }
-
-            if (badIdent)
-                break;
-
-            a = args->next();
-            if (!a)
-                return false;
-        } else if (validUnit(a, FLength | FPercent)) {
-
-            if (sizeValue || horizontalSize)
-                return false;
-            horizontalSize = createPrimitiveNumericValue(a);
-
-            a = args->next();
-            if (!a)
-                return false;
-
-            if (validUnit(a, FLength | FPercent)) {
-                verticalSize = createPrimitiveNumericValue(a);
-                ++i;
-                a = args->next();
-                if (!a)
-                    return false;
-            }
-        } else
-            break;
-    }
-
-    // You can specify size as a keyword or a length/percentage, not both.
-    if (sizeValue && horizontalSize)
-        return false;
-    // Circles must have 0 or 1 lengths.
-    if (shapeValue && shapeValue->getValueID() == CSSValueCircle && verticalSize)
-        return false;
-    // Ellipses must have 0 or 2 length/percentages.
-    if (shapeValue && shapeValue->getValueID() == CSSValueEllipse && horizontalSize && !verticalSize)
-        return false;
-    // If there's only one size, it must be a length.
-    if (!verticalSize && horizontalSize && horizontalSize->isPercentage())
-        return false;
-
-    result->setShape(shapeValue);
-    result->setSizingBehavior(sizeValue);
-    result->setEndHorizontalSize(horizontalSize);
-    result->setEndVerticalSize(verticalSize);
-
-    // Second part of grammar, the center-position clause:
-    // at <position>
-    RefPtrWillBeRawPtr<CSSValue> centerX = nullptr;
-    RefPtrWillBeRawPtr<CSSValue> centerY = nullptr;
-    if (a->m_unit == CSSParserValue::Identifier && a->id == CSSValueAt) {
-        a = args->next();
-        if (!a)
-            return false;
-
-        parseFillPosition(args, centerX, centerY);
-        if (!(centerX && centerY))
-            return false;
-
-        a = args->current();
-        if (!a)
-            return false;
-        result->setFirstX(toCSSPrimitiveValue(centerX.get()));
-        result->setFirstY(toCSSPrimitiveValue(centerY.get()));
-        // Right now, CSS radial gradients have the same start and end centers.
-        result->setSecondX(toCSSPrimitiveValue(centerX.get()));
-        result->setSecondY(toCSSPrimitiveValue(centerY.get()));
-    }
-
-    if (shapeValue || sizeValue || horizontalSize || centerX || centerY)
-        expectComma = true;
-
-    if (!parseGradientColorStops(args, result.get(), expectComma))
-        return false;
-
-    gradient = result.release();
-    return true;
-}
-
-bool CSSPropertyParser::parseGradientColorStops(CSSParserValueList* valueList, CSSGradientValue* gradient, bool expectComma)
-{
-    CSSParserValue* a = valueList->current();
-
-    // Now look for color stops.
-    // <color-stop-list> = [ <color-stop> , <color-hint>? ]# , <color-stop>
-    bool supportsColorHints = gradient->gradientType() == CSSLinearGradient
-        || gradient->gradientType() == CSSRadialGradient;
-
-    // The first color stop cannot be a color hint.
-    bool previousStopWasColorHint = true;
-    while (a) {
-        // Look for the comma before the next stop.
-        if (expectComma) {
-            if (!isComma(a))
-                return false;
-
-            a = valueList->next();
-            if (!a)
-                return false;
-        }
-
-        // <color-stop> = <color> [ <percentage> | <length> ]?
-        // <color-hint> = <length> | <percentage>
-        CSSGradientColorStop stop;
-        stop.m_color = parseColor(a);
-
-        // Two hints in a row are not allowed.
-        if (!stop.m_color && (!supportsColorHints || previousStopWasColorHint))
-            return false;
-        previousStopWasColorHint = !stop.m_color;
-
-        if (stop.m_color)
-            a = valueList->next();
-
-        if (a) {
-            if (validUnit(a, FLength | FPercent)) {
-                stop.m_position = createPrimitiveNumericValue(a);
-                a = valueList->next();
-            }
-        }
-
-        if (!stop.m_color && !stop.m_position)
-            return false;
-
-        gradient->addStop(stop);
-        expectComma = true;
-    }
-
-    // The last color stop cannot be a color hint.
-    if (previousStopWasColorHint)
-        return false;
-
-    // Must have 2 or more stops to be valid.
-    return gradient->stopCount() >= 2;
-}
-
-bool CSSPropertyParser::parseGeneratedImage(CSSParserValueList* valueList, RefPtrWillBeRawPtr<CSSValue>& value)
-{
-    CSSParserValue* val = valueList->current();
-
-    if (val->m_unit != CSSParserValue::Function)
-        return false;
-
-    if (val->function->id == CSSValueWebkitGradient) {
-        // FIXME: This should send a deprecation message.
-        if (m_context.useCounter())
-            m_context.useCounter()->count(UseCounter::DeprecatedWebKitGradient);
-        return parseDeprecatedGradient(valueList, value);
-    }
-
-    if (val->function->id == CSSValueWebkitLinearGradient) {
-        // FIXME: This should send a deprecation message.
-        if (m_context.useCounter())
-            m_context.useCounter()->count(UseCounter::DeprecatedWebKitLinearGradient);
-        return parseDeprecatedLinearGradient(valueList, value, NonRepeating);
-    }
-
-    if (val->function->id == CSSValueLinearGradient)
-        return parseLinearGradient(valueList, value, NonRepeating);
-
-    if (val->function->id == CSSValueWebkitRepeatingLinearGradient) {
-        // FIXME: This should send a deprecation message.
-        if (m_context.useCounter())
-            m_context.useCounter()->count(UseCounter::DeprecatedWebKitRepeatingLinearGradient);
-        return parseDeprecatedLinearGradient(valueList, value, Repeating);
-    }
-
-    if (val->function->id == CSSValueRepeatingLinearGradient)
-        return parseLinearGradient(valueList, value, Repeating);
-
-    if (val->function->id == CSSValueWebkitRadialGradient) {
-        // FIXME: This should send a deprecation message.
-        if (m_context.useCounter())
-            m_context.useCounter()->count(UseCounter::DeprecatedWebKitRadialGradient);
-        return parseDeprecatedRadialGradient(valueList, value, NonRepeating);
-    }
-
-    if (val->function->id == CSSValueRadialGradient)
-        return parseRadialGradient(valueList, value, NonRepeating);
-
-    if (val->function->id == CSSValueWebkitRepeatingRadialGradient) {
-        if (m_context.useCounter())
-            m_context.useCounter()->count(UseCounter::DeprecatedWebKitRepeatingRadialGradient);
-        return parseDeprecatedRadialGradient(valueList, value, Repeating);
-    }
-
-    if (val->function->id == CSSValueRepeatingRadialGradient)
-        return parseRadialGradient(valueList, value, Repeating);
-
-    if (val->function->id == CSSValueWebkitCanvas)
-        return parseCanvas(valueList, value);
-
-    if (val->function->id == CSSValueWebkitCrossFade)
-        return parseCrossfade(valueList, value);
-
-    return false;
-}
-
-bool CSSPropertyParser::parseCrossfade(CSSParserValueList* valueList, RefPtrWillBeRawPtr<CSSValue>& crossfade)
-{
-    // Walk the arguments.
-    CSSParserValueList* args = valueList->current()->function->args.get();
-    if (!args || args->size() != 5)
-        return false;
-    RefPtrWillBeRawPtr<CSSValue> fromImageValue = nullptr;
-    RefPtrWillBeRawPtr<CSSValue> toImageValue = nullptr;
-
-    // The first argument is the "from" image. It is a fill image.
-    if (!args->current() || !parseFillImage(args, fromImageValue))
-        return false;
-    args->next();
-
-    if (!consumeComma(args))
-        return false;
-
-    // The second argument is the "to" image. It is a fill image.
-    if (!args->current() || !parseFillImage(args, toImageValue))
-        return false;
-    args->next();
-
-    if (!consumeComma(args))
-        return false;
-
-    // The third argument is the crossfade value. It is a percentage or a fractional number.
-    RefPtrWillBeRawPtr<CSSPrimitiveValue> percentage = nullptr;
-    CSSParserValue* value = args->current();
-    if (!value)
-        return false;
-
-    if (value->unit() == CSSPrimitiveValue::UnitType::Percentage)
-        percentage = cssValuePool().createValue(clampTo<double>(value->fValue / 100, 0, 1), CSSPrimitiveValue::UnitType::Number);
-    else if (value->unit() == CSSPrimitiveValue::UnitType::Number)
-        percentage = cssValuePool().createValue(clampTo<double>(value->fValue, 0, 1), CSSPrimitiveValue::UnitType::Number);
-    else
-        return false;
-
-    RefPtrWillBeRawPtr<CSSCrossfadeValue> result = CSSCrossfadeValue::create(fromImageValue, toImageValue);
-    result->setPercentage(percentage);
-
-    crossfade = result;
-
-    return true;
-}
-
-bool CSSPropertyParser::parseCanvas(CSSParserValueList* valueList, RefPtrWillBeRawPtr<CSSValue>& canvas)
-{
-    // Walk the arguments.
-    CSSParserValueList* args = valueList->current()->function->args.get();
-    if (!args || args->size() != 1)
-        return false;
-
-    // The first argument is the canvas name.  It is an identifier.
-    CSSParserValue* value = args->current();
-    if (!value || value->m_unit != CSSParserValue::Identifier)
-        return false;
-
-    canvas = CSSCanvasValue::create(value->string);
-    return true;
-}
-
-PassRefPtrWillBeRawPtr<CSSValue> CSSPropertyParser::parseImageSet(CSSParserValueList* valueList)
-{
-    CSSParserValue* function = valueList->current();
-
-    if (function->m_unit != CSSParserValue::Function)
-        return nullptr;
-
-    CSSParserValueList* functionArgs = valueList->current()->function->args.get();
-    if (!functionArgs || !functionArgs->size() || !functionArgs->current())
-        return nullptr;
-
-    RefPtrWillBeRawPtr<CSSImageSetValue> imageSet = CSSImageSetValue::create();
-
-    while (functionArgs->current()) {
-        CSSParserValue* arg = functionArgs->current();
-        if (arg->unit() != CSSPrimitiveValue::UnitType::URI)
-            return nullptr;
-
-        RefPtrWillBeRawPtr<CSSValue> image = createCSSImageValueWithReferrer(arg->string, completeURL(arg->string));
-        imageSet->append(image);
-
-        arg = functionArgs->next();
-        if (!arg)
-            return nullptr;
-
-        if (arg->m_unit != CSSParserValue::DimensionList)
-            return nullptr;
-        ASSERT(arg->valueList->valueAt(0)->unit() == CSSPrimitiveValue::UnitType::Number);
-        ASSERT(arg->valueList->valueAt(1)->m_unit == CSSParserValue::Identifier);
-        if (String(arg->valueList->valueAt(1)->string) != "x")
-            return nullptr;
-        double imageScaleFactor = arg->valueList->valueAt(0)->fValue;
-        if (imageScaleFactor <= 0)
-            return nullptr;
-        imageSet->append(cssValuePool().createValue(imageScaleFactor, CSSPrimitiveValue::UnitType::Number));
-        functionArgs->next();
-
-        // If there are no more arguments, we're done.
-        if (!functionArgs->current())
-            break;
-
-        // If there are more arguments, they should be after a comma.
-        if (!consumeComma(functionArgs))
-            return nullptr;
-    }
-
-    return imageSet.release();
-}
-
-PassRefPtrWillBeRawPtr<CSSValue> CSSPropertyParser::parseWillChange()
-{
-    RefPtrWillBeRawPtr<CSSValueList> values = CSSValueList::createCommaSeparated();
-    if (m_valueList->current()->id == CSSValueAuto) {
-        // FIXME: This will be read back as an empty string instead of auto
-        return values.release();
-    }
-
-    // Every comma-separated list of identifiers is a valid will-change value,
-    // unless the list includes an explicitly disallowed identifier.
-    while (true) {
-        CSSParserValue* currentValue = m_valueList->current();
-        if (!currentValue || currentValue->m_unit != CSSParserValue::Identifier)
-            return nullptr;
-
-        CSSPropertyID unresolvedProperty = unresolvedCSSPropertyID(currentValue->string);
-        if (unresolvedProperty) {
-            ASSERT(CSSPropertyMetadata::isEnabledProperty(unresolvedProperty));
-            // Now "all" is used by both CSSValue and CSSPropertyValue.
-            // Need to return nullptr when currentValue is CSSPropertyAll.
-            if (unresolvedProperty == CSSPropertyWillChange || unresolvedProperty == CSSPropertyAll)
-                return nullptr;
-            values->append(cssValuePool().createIdentifierValue(unresolvedProperty));
-        } else {
-            switch (currentValue->id) {
-            case CSSValueNone:
-            case CSSValueAll:
-            case CSSValueAuto:
-            case CSSValueDefault:
-            case CSSValueInitial:
-            case CSSValueInherit:
-                return nullptr;
-            case CSSValueContents:
-            case CSSValueScrollPosition:
-                values->append(cssValuePool().createIdentifierValue(currentValue->id));
-                break;
-            default:
-                break;
-            }
-        }
-
-        if (!m_valueList->next())
-            break;
-        if (!consumeComma(m_valueList))
-            return nullptr;
-    }
-
-    return values.release();
-}
-
-PassRefPtrWillBeRawPtr<CSSFunctionValue> CSSPropertyParser::parseBuiltinFilterArguments(CSSParserValueList* args, CSSValueID filterType)
-{
-    RefPtrWillBeRawPtr<CSSFunctionValue> filterValue = CSSFunctionValue::create(filterType);
-    ASSERT(args);
-
-    switch (filterType) {
-    case CSSValueGrayscale:
-    case CSSValueSepia:
-    case CSSValueSaturate:
-    case CSSValueInvert:
-    case CSSValueOpacity:
-    case CSSValueContrast: {
-        // One optional argument, 0-1 or 0%-100%, if missing use 100%.
-        if (args->size()) {
-            CSSParserValue* value = args->current();
-            // FIXME (crbug.com/397061): Support calc expressions like calc(10% + 0.5)
-            if (value->unit() != CSSPrimitiveValue::UnitType::Percentage && !validUnit(value, FNumber | FNonNeg))
-                return nullptr;
-
-            double amount = value->fValue;
-            if (amount < 0)
-                return nullptr;
-
-            // Saturate and Contrast allow values over 100%.
-            if (filterType != CSSValueSaturate
-                && filterType != CSSValueContrast) {
-                double maxAllowed = value->unit() == CSSPrimitiveValue::UnitType::Percentage ? 100.0 : 1.0;
-                if (amount > maxAllowed)
-                    return nullptr;
-            }
-
-            filterValue->append(cssValuePool().createValue(amount, value->unit()));
-        }
-        break;
-    }
-    case CSSValueBrightness: {
-        // One optional argument, if missing use 100%.
-        if (args->size()) {
-            CSSParserValue* value = args->current();
-            // FIXME (crbug.com/397061): Support calc expressions like calc(10% + 0.5)
-            if (value->unit() != CSSPrimitiveValue::UnitType::Percentage && !validUnit(value, FNumber))
-                return nullptr;
-
-            filterValue->append(cssValuePool().createValue(value->fValue, value->unit()));
-        }
-        break;
-    }
-    case CSSValueHueRotate: {
-        // hue-rotate() takes one optional angle.
-        if (args->size()) {
-            CSSParserValue* argument = args->current();
-            if (!validUnit(argument, FAngle, HTMLStandardMode))
-                return nullptr;
-
-            filterValue->append(createPrimitiveNumericValue(argument));
-        }
-        break;
-    }
-    case CSSValueBlur: {
-        // Blur takes a single length. Zero parameters are allowed.
-        if (args->size()) {
-            CSSParserValue* argument = args->current();
-            if (!validUnit(argument, FLength | FNonNeg, HTMLStandardMode))
-                return nullptr;
-
-            filterValue->append(createPrimitiveNumericValue(argument));
-        }
-        break;
-    }
-    case CSSValueDropShadow: {
-        // drop-shadow() takes a single shadow.
-        RefPtrWillBeRawPtr<CSSValueList> shadowValueList = parseShadow(args, CSSPropertyWebkitFilter);
-        if (!shadowValueList || shadowValueList->length() != 1)
-            return nullptr;
-
-        filterValue->append((shadowValueList.release())->item(0));
-        break;
-    }
-    default:
-        return nullptr;
-    }
-    return filterValue.release();
-}
-
-PassRefPtrWillBeRawPtr<CSSValueList> CSSPropertyParser::parseFilter()
-{
-    if (!m_valueList)
-        return nullptr;
-
-    // The filter is a list of functional primitives that specify individual operations.
-    RefPtrWillBeRawPtr<CSSValueList> list = CSSValueList::createSpaceSeparated();
-    for (CSSParserValue* value = m_valueList->current(); value; value = m_valueList->next()) {
-        if (value->unit() != CSSPrimitiveValue::UnitType::URI && (value->m_unit != CSSParserValue::Function || !value->function))
-            return nullptr;
-
-        // See if the specified primitive is one we understand.
-        if (value->unit() == CSSPrimitiveValue::UnitType::URI) {
-            RefPtrWillBeRawPtr<CSSFunctionValue> referenceFilterValue = CSSFunctionValue::create(CSSValueUrl);
-            referenceFilterValue->append(CSSSVGDocumentValue::create(value->string));
-            list->append(referenceFilterValue.release());
-        } else {
-            CSSValueID filterType = value->function->id;
-            unsigned maximumArgumentCount = filterType == CSSValueDropShadow ? 4 : 1;
-
-            CSSParserValueList* args = value->function->args.get();
-            if (!args || args->size() > maximumArgumentCount)
-                return nullptr;
-
-            RefPtrWillBeRawPtr<CSSFunctionValue> filterValue = parseBuiltinFilterArguments(args, filterType);
-            if (!filterValue)
-                return nullptr;
-
-            list->append(filterValue);
-        }
-    }
-
-    return list.release();
-}
-
-PassRefPtrWillBeRawPtr<CSSValueList> CSSPropertyParser::parseTransformOrigin()
-{
-    CSSParserValue* value = m_valueList->current();
-    CSSValueID id = value->id;
-    RefPtrWillBeRawPtr<CSSValue> xValue = nullptr;
-    RefPtrWillBeRawPtr<CSSValue> yValue = nullptr;
-    RefPtrWillBeRawPtr<CSSValue> zValue = nullptr;
-    if (id == CSSValueLeft || id == CSSValueRight) {
-        xValue = cssValuePool().createIdentifierValue(id);
-    } else if (id == CSSValueTop || id == CSSValueBottom) {
-        yValue = cssValuePool().createIdentifierValue(id);
-    } else if (id == CSSValueCenter) {
-        // Unresolved as to whether this is X or Y.
-    } else if (validUnit(value, FPercent | FLength)) {
-        xValue = createPrimitiveNumericValue(value);
-    } else {
-        return nullptr;
-    }
-
-    value = m_valueList->next();
-    if (value) {
-        id = value->id;
-        if (!xValue && (id == CSSValueLeft || id == CSSValueRight)) {
-            xValue = cssValuePool().createIdentifierValue(id);
-        } else if (!yValue && (id == CSSValueTop || id == CSSValueBottom)) {
-            yValue = cssValuePool().createIdentifierValue(id);
-        } else if (id == CSSValueCenter) {
-            // Resolved below.
-        } else if (!yValue && validUnit(value, FPercent | FLength)) {
-            yValue = createPrimitiveNumericValue(value);
-        } else {
-            return nullptr;
-        }
-
-        // If X or Y have not been resolved, they must be center.
-        if (!xValue)
-            xValue = cssValuePool().createIdentifierValue(CSSValueCenter);
-        if (!yValue)
-            yValue = cssValuePool().createIdentifierValue(CSSValueCenter);
-
-        value = m_valueList->next();
-        if (value) {
-            if (!validUnit(value, FLength))
-                return nullptr;
-            zValue = createPrimitiveNumericValue(value);
-
-            value = m_valueList->next();
-            if (value)
-                return nullptr;
-        }
-    } else if (!xValue) {
-        if (yValue) {
-            xValue = cssValuePool().createValue(50, CSSPrimitiveValue::UnitType::Percentage);
-        } else {
-            xValue = cssValuePool().createIdentifierValue(CSSValueCenter);
-        }
-    }
-
-    RefPtrWillBeRawPtr<CSSValueList> list = CSSValueList::createSpaceSeparated();
-    list->append(xValue.release());
-    if (yValue)
-        list->append(yValue.release());
-    if (zValue)
-        list->append(zValue.release());
-    return list.release();
-}
-
-PassRefPtrWillBeRawPtr<CSSValue> CSSPropertyParser::parseTouchAction()
-{
-    CSSParserValue* value = m_valueList->current();
-    RefPtrWillBeRawPtr<CSSValueList> list = CSSValueList::createSpaceSeparated();
-    if (m_valueList->size() == 1 && value && (value->id == CSSValueAuto || value->id == CSSValueNone || value->id == CSSValueManipulation)) {
-        list->append(cssValuePool().createIdentifierValue(value->id));
-        m_valueList->next();
-        return list.release();
-    }
-
-    bool xSet = false;
-    bool ySet = false;
-    while (value) {
-        switch (value->id) {
-        case CSSValuePanX:
-        case CSSValuePanRight:
-        case CSSValuePanLeft: {
-            if (xSet)
-                return nullptr;
-            xSet = true;
-            if (value->id != CSSValuePanX && !RuntimeEnabledFeatures::cssTouchActionPanDirectionsEnabled())
-                return nullptr;
-
-            RefPtrWillBeRawPtr<CSSValue> panValue = cssValuePool().createIdentifierValue(value->id);
-            list->append(panValue.release());
-            break;
-        }
-        case CSSValuePanY:
-        case CSSValuePanDown:
-        case CSSValuePanUp: {
-            if (ySet)
-                return nullptr;
-            ySet = true;
-            if (value->id != CSSValuePanY && !RuntimeEnabledFeatures::cssTouchActionPanDirectionsEnabled())
-                return nullptr;
-            RefPtrWillBeRawPtr<CSSValue> panValue = cssValuePool().createIdentifierValue(value->id);
-            list->append(panValue.release());
-            break;
-        }
-        default:
-            return nullptr;
-        }
-        value = m_valueList->next();
-    }
-
-    if (list->length())
-        return list.release();
-
-    return nullptr;
-}
-
-PassRefPtrWillBeRawPtr<CSSValue> CSSPropertyParser::parseTextDecoration()
-{
-    CSSParserValue* value = m_valueList->current();
-    if (value && value->id == CSSValueNone) {
-        m_valueList->next();
-        return cssValuePool().createIdentifierValue(CSSValueNone);
-    }
-
-    RefPtrWillBeRawPtr<CSSValueList> list = CSSValueList::createSpaceSeparated();
-    bool isValid = true;
-    while (isValid && value) {
-        switch (value->id) {
-        case CSSValueUnderline:
-        case CSSValueOverline:
-        case CSSValueLineThrough:
-        case CSSValueBlink:
-            // TODO(timloh): This will incorrectly accept "blink blink"
-            list->append(cssValuePool().createIdentifierValue(value->id));
-            break;
-        default:
-            isValid = false;
-            break;
-        }
-        if (isValid)
-            value = m_valueList->next();
-    }
-
-    // Values are either valid or in shorthand scope.
-    if (list->length())
-        return list.release();
-    return nullptr;
-}
-
-PassRefPtrWillBeRawPtr<CSSValue> CSSPropertyParser::parseTextEmphasisStyle()
-{
-    RefPtrWillBeRawPtr<CSSPrimitiveValue> fill = nullptr;
-    RefPtrWillBeRawPtr<CSSPrimitiveValue> shape = nullptr;
-
-    for (CSSParserValue* value = m_valueList->current(); value; value = m_valueList->next()) {
-        if (value->unit() == CSSPrimitiveValue::UnitType::String) {
-            if (fill || shape)
-                return nullptr;
-            m_valueList->next();
-            return createPrimitiveStringValue(value);
-        }
-
-        if (value->id == CSSValueNone) {
-            if (fill || shape)
-                return nullptr;
-            m_valueList->next();
-            return cssValuePool().createIdentifierValue(CSSValueNone);
-        }
-
-        if (value->id == CSSValueOpen || value->id == CSSValueFilled) {
-            if (fill)
-                return nullptr;
-            fill = cssValuePool().createIdentifierValue(value->id);
-        } else if (value->id == CSSValueDot || value->id == CSSValueCircle || value->id == CSSValueDoubleCircle || value->id == CSSValueTriangle || value->id == CSSValueSesame) {
-            if (shape)
-                return nullptr;
-            shape = cssValuePool().createIdentifierValue(value->id);
-        } else {
-            break;
-        }
-    }
-
-    if (fill && shape) {
-        RefPtrWillBeRawPtr<CSSValueList> parsedValues = CSSValueList::createSpaceSeparated();
-        parsedValues->append(fill.release());
-        parsedValues->append(shape.release());
-        return parsedValues.release();
-    }
-    if (fill)
-        return fill.release();
-    if (shape)
-        return shape.release();
-
-    return nullptr;
-}
-
-PassRefPtrWillBeRawPtr<CSSValue> CSSPropertyParser::parseTextIndent()
-{
-    RefPtrWillBeRawPtr<CSSValueList> list = CSSValueList::createSpaceSeparated();
-
-    bool hasLengthOrPercentage = false;
-    bool hasEachLine = false;
-    bool hasHanging = false;
-
-    for (CSSParserValue* value = m_valueList->current(); value; value = m_valueList->next()) {
-        // <length> | <percentage> | inherit when RuntimeEnabledFeatures::css3TextEnabled() returns false
-        if (!hasLengthOrPercentage && validUnit(value, FLength | FPercent | FUnitlessQuirk)) {
-            list->append(createPrimitiveNumericValue(value));
-            hasLengthOrPercentage = true;
-            continue;
-        }
-
-        // [ <length> | <percentage> ] && hanging? && each-line? | inherit
-        // when RuntimeEnabledFeatures::css3TextEnabled() returns true
-        if (RuntimeEnabledFeatures::css3TextEnabled()) {
-            if (!hasEachLine && value->id == CSSValueEachLine) {
-                list->append(cssValuePool().createIdentifierValue(CSSValueEachLine));
-                hasEachLine = true;
-                continue;
-            }
-            if (!hasHanging && value->id == CSSValueHanging) {
-                list->append(cssValuePool().createIdentifierValue(CSSValueHanging));
-                hasHanging = true;
-                continue;
-            }
-        }
-        return nullptr;
-    }
-
-    if (!hasLengthOrPercentage)
-        return nullptr;
-
-    return list.release();
-}
-
-PassRefPtrWillBeRawPtr<CSSLineBoxContainValue> CSSPropertyParser::parseLineBoxContain()
-{
-    LineBoxContain lineBoxContain = LineBoxContainNone;
-
-    for (CSSParserValue* value = m_valueList->current(); value; value = m_valueList->next()) {
-        LineBoxContainFlags flag;
-        if (value->id == CSSValueBlock) {
-            flag = LineBoxContainBlock;
-        } else if (value->id == CSSValueInline) {
-            flag = LineBoxContainInline;
-        } else if (value->id == CSSValueFont) {
-            flag = LineBoxContainFont;
-        } else if (value->id == CSSValueGlyphs) {
-            flag = LineBoxContainGlyphs;
-        } else if (value->id == CSSValueReplaced) {
-            flag = LineBoxContainReplaced;
-        } else if (value->id == CSSValueInlineBox) {
-            flag = LineBoxContainInlineBox;
-        } else {
-            return nullptr;
-        }
-        if (lineBoxContain & flag)
-            return nullptr;
-        lineBoxContain |= flag;
-    }
-
-    ASSERT(lineBoxContain);
-    return CSSLineBoxContainValue::create(lineBoxContain);
-}
-
-bool CSSPropertyParser::parseFontFeatureTag(CSSValueList* settings)
-{
-    // Feature tag name consists of 4-letter characters.
-    static const unsigned tagNameLength = 4;
-
-    CSSParserValue* value = m_valueList->current();
-    // Feature tag name comes first
-    if (value->unit() != CSSPrimitiveValue::UnitType::String)
-        return false;
-    if (value->string.length() != tagNameLength)
-        return false;
-    for (unsigned i = 0; i < tagNameLength; ++i) {
-        // Limits the range of characters to 0x20-0x7E, following the tag name rules defiend in the OpenType specification.
-        UChar character = value->string[i];
-        if (character < 0x20 || character > 0x7E)
-            return false;
-    }
-
-    AtomicString tag = value->string;
-    int tagValue = 1;
-    // Feature tag values could follow: <integer> | on | off
-    value = m_valueList->next();
-    if (value) {
-        if (value->unit() == CSSPrimitiveValue::UnitType::Number && value->isInt && value->fValue >= 0) {
-            tagValue = clampTo<int>(value->fValue);
-            if (tagValue < 0)
-                return false;
-            m_valueList->next();
-        } else if (value->id == CSSValueOn || value->id == CSSValueOff) {
-            tagValue = value->id == CSSValueOn;
-            m_valueList->next();
-        }
-    }
-    settings->append(CSSFontFeatureValue::create(tag, tagValue));
-    return true;
-}
-
-PassRefPtrWillBeRawPtr<CSSValue> CSSPropertyParser::parseFontFeatureSettings()
-{
-    RefPtrWillBeRawPtr<CSSValueList> settings = CSSValueList::createCommaSeparated();
-    while (true) {
-        if (!m_valueList->current() || !parseFontFeatureTag(settings.get()))
-            return nullptr;
-        if (!m_valueList->current())
-            break;
-        if (!consumeComma(m_valueList))
-            return nullptr;
-    }
-    return settings.release();
-}
-
-bool CSSPropertyParser::parseFontVariantLigatures(bool important)
-{
-    RefPtrWillBeRawPtr<CSSValueList> ligatureValues = CSSValueList::createSpaceSeparated();
-    bool sawCommonLigaturesValue = false;
-    bool sawDiscretionaryLigaturesValue = false;
-    bool sawHistoricalLigaturesValue = false;
-    bool sawContextualLigaturesValue = false;
-
-    for (CSSParserValue* value = m_valueList->current(); value; value = m_valueList->next()) {
-        if (value->m_unit != CSSParserValue::Identifier)
-            return false;
-
-        switch (value->id) {
-        case CSSValueNoCommonLigatures:
-        case CSSValueCommonLigatures:
-            if (sawCommonLigaturesValue)
-                return false;
-            sawCommonLigaturesValue = true;
-            ligatureValues->append(cssValuePool().createIdentifierValue(value->id));
-            break;
-        case CSSValueNoDiscretionaryLigatures:
-        case CSSValueDiscretionaryLigatures:
-            if (sawDiscretionaryLigaturesValue)
-                return false;
-            sawDiscretionaryLigaturesValue = true;
-            ligatureValues->append(cssValuePool().createIdentifierValue(value->id));
-            break;
-        case CSSValueNoHistoricalLigatures:
-        case CSSValueHistoricalLigatures:
-            if (sawHistoricalLigaturesValue)
-                return false;
-            sawHistoricalLigaturesValue = true;
-            ligatureValues->append(cssValuePool().createIdentifierValue(value->id));
-            break;
-        case CSSValueNoContextual:
-        case CSSValueContextual:
-            if (sawContextualLigaturesValue)
-                return false;
-            sawContextualLigaturesValue = true;
-            ligatureValues->append(cssValuePool().createIdentifierValue(value->id));
-            break;
-        default:
-            return false;
-        }
-    }
-
-    if (!ligatureValues->length())
-        return false;
-
-    addProperty(CSSPropertyFontVariantLigatures, ligatureValues.release(), important);
-    return true;
-}
-
-bool CSSPropertyParser::parseCalculation(CSSParserValue* value, ValueRange range)
-{
-    ASSERT(isCalculation(value));
-
-    CSSParserTokenRange args = value->calcFunction->args;
-
-    ASSERT(!m_parsedCalculation);
-    m_parsedCalculation = CSSCalcValue::create(args, range);
-
-    if (!m_parsedCalculation)
-        return false;
-
-    return true;
-}
-
-bool CSSPropertyParser::parseFontFaceDescriptor(CSSPropertyID propId)
-{
-    CSSParserValue* value = m_valueList->current();
-    ASSERT(value);
-    CSSValueID id = value->id;
-    RefPtrWillBeRawPtr<CSSValue> parsedValue = nullptr;
-
-    switch (propId) {
-    case CSSPropertyFontFamily:
-        // <family-name>
-        // TODO(rwlbuis): check there is only one family-name
-        parsedValue = parseFontFamily();
-        break;
-    case CSSPropertySrc: // This is a list of urls or local references.
-        parsedValue = parseFontFaceSrc();
-        break;
-    case CSSPropertyUnicodeRange:
-        parsedValue = parseFontFaceUnicodeRange();
-        break;
-    case CSSPropertyFontWeight: // normal | bold | 100 | 200 | 300 | 400 | 500 | 600 | 700 | 800 | 900
-        return parseFontWeight(false) && !m_valueList->next();
-    case CSSPropertyFontStretch:
-    case CSSPropertyFontStyle:
-        if (!CSSParserFastPaths::isValidKeywordPropertyAndValue(propId, id))
-            return false;
-        addProperty(propId, cssValuePool().createIdentifierValue(id), false);
-        return true;
-    case CSSPropertyFontVariant: // normal | small-caps | inherit
-        return parseFontVariant(false);
-    case CSSPropertyWebkitFontFeatureSettings:
-        if (id == CSSValueNormal) {
-            parsedValue = cssValuePool().createIdentifierValue(CSSValueNormal);
-            m_valueList->next();
-        } else {
-            parsedValue = parseFontFeatureSettings();
-        }
-        break;
-    default:
-        break;
-    }
-
-    if (!parsedValue || m_valueList->current())
-        return false;
-
-    addProperty(propId, parsedValue.release(), false);
-    return true;
-}
-
-bool CSSPropertyParser::parseViewportProperty(CSSPropertyID propId, bool important)
-{
-    ASSERT(RuntimeEnabledFeatures::cssViewportEnabled() || isUASheetBehavior(m_context.mode()));
-
-    CSSParserValue* value = m_valueList->current();
-    if (!value)
-        return false;
-
-    CSSValueID id = value->id;
-    bool validPrimitive = false;
-
-    switch (propId) {
-    case CSSPropertyMinWidth: // auto | extend-to-zoom | <length> | <percentage>
-    case CSSPropertyMaxWidth:
-    case CSSPropertyMinHeight:
-    case CSSPropertyMaxHeight:
-        if (id == CSSValueAuto || id == CSSValueInternalExtendToZoom)
-            validPrimitive = true;
-        else
-            validPrimitive = validUnit(value, FLength | FPercent | FNonNeg);
-        break;
-    case CSSPropertyWidth: // shorthand
-        return parseViewportShorthand(propId, CSSPropertyMinWidth, CSSPropertyMaxWidth, important);
-    case CSSPropertyHeight:
-        return parseViewportShorthand(propId, CSSPropertyMinHeight, CSSPropertyMaxHeight, important);
-    case CSSPropertyMinZoom: // auto | <number> | <percentage>
-    case CSSPropertyMaxZoom:
-    case CSSPropertyZoom:
-        if (id == CSSValueAuto)
-            validPrimitive = true;
-        else
-            validPrimitive = validUnit(value, FNumber | FPercent | FNonNeg);
-        break;
-    case CSSPropertyUserZoom: // zoom | fixed
-        if (id == CSSValueZoom || id == CSSValueFixed)
-            validPrimitive = true;
-        break;
-    case CSSPropertyOrientation: // auto | portrait | landscape
-        if (id == CSSValueAuto || id == CSSValuePortrait || id == CSSValueLandscape)
-            validPrimitive = true;
-    default:
-        break;
-    }
-
-    RefPtrWillBeRawPtr<CSSValue> parsedValue = nullptr;
-    if (validPrimitive) {
-        parsedValue = parseValidPrimitive(id, value);
-        m_valueList->next();
-    }
-=======
     do {
         const CSSParserToken& token = range.consumeIncludingWhitespace();
         if (token.type() != UnicodeRangeToken)
             return nullptr;
->>>>>>> 8a4399cd
 
         UChar32 start = token.unicodeRangeStart();
         UChar32 end = token.unicodeRangeEnd();
