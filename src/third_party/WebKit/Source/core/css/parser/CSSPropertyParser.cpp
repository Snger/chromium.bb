/*
 * Copyright (C) 2003 Lars Knoll (knoll@kde.org)
 * Copyright (C) 2005 Allan Sandfeld Jensen (kde@carewolf.com)
 * Copyright (C) 2004, 2005, 2006, 2007, 2008, 2009, 2010, 2011, 2012 Apple Inc. All rights reserved.
 * Copyright (C) 2007 Nicholas Shanks <webkit@nickshanks.com>
 * Copyright (C) 2008 Eric Seidel <eric@webkit.org>
 * Copyright (C) 2009 Torch Mobile Inc. All rights reserved. (http://www.torchmobile.com/)
 * Copyright (C) 2012 Adobe Systems Incorporated. All rights reserved.
 * Copyright (C) 2012 Intel Corporation. All rights reserved.
 *
 * This library is free software; you can redistribute it and/or
 * modify it under the terms of the GNU Library General Public
 * License as published by the Free Software Foundation; either
 * version 2 of the License, or (at your option) any later version.
 *
 * This library is distributed in the hope that it will be useful,
 * but WITHOUT ANY WARRANTY; without even the implied warranty of
 * MERCHANTABILITY or FITNESS FOR A PARTICULAR PURPOSE.  See the GNU
 * Library General Public License for more details.
 *
 * You should have received a copy of the GNU Library General Public License
 * along with this library; see the file COPYING.LIB.  If not, write to
 * the Free Software Foundation, Inc., 51 Franklin Street, Fifth Floor,
 * Boston, MA 02110-1301, USA.
 */

#include "config.h"
#include "core/css/parser/CSSPropertyParser.h"

// FIXME: Way too many!
#include "core/CSSValueKeywords.h"
#include "core/StylePropertyShorthand.h"
#include "core/css/CSSAspectRatioValue.h"
#include "core/css/CSSBasicShapes.h"
#include "core/css/CSSBorderImage.h"
#include "core/css/CSSCanvasValue.h"
#include "core/css/CSSCrossfadeValue.h"
#include "core/css/CSSCursorImageValue.h"
#include "core/css/CSSFontFaceSrcValue.h"
#include "core/css/CSSFontFeatureValue.h"
#include "core/css/CSSFunctionValue.h"
#include "core/css/CSSGradientValue.h"
#include "core/css/CSSGridLineNamesValue.h"
#include "core/css/CSSGridTemplateAreasValue.h"
#include "core/css/CSSImageSetValue.h"
#include "core/css/CSSImageValue.h"
#include "core/css/CSSInheritedValue.h"
#include "core/css/CSSInitialValue.h"
#include "core/css/CSSKeyframeRule.h"
#include "core/css/CSSKeyframesRule.h"
#include "core/css/CSSLineBoxContainValue.h"
#include "core/css/CSSPrimitiveValue.h"
#include "core/css/CSSPropertyMetadata.h"
#include "core/css/CSSPropertySourceData.h"
#include "core/css/CSSReflectValue.h"
#include "core/css/CSSSVGDocumentValue.h"
#include "core/css/CSSSelector.h"
#include "core/css/CSSShadowValue.h"
#include "core/css/CSSTimingFunctionValue.h"
#include "core/css/CSSTransformValue.h"
#include "core/css/CSSUnicodeRangeValue.h"
#include "core/css/CSSValueList.h"
#include "core/css/CSSValuePool.h"
#include "core/css/Counter.h"
#include "core/css/HashTools.h"
#include "core/css/Pair.h"
#include "core/css/Rect.h"
#include "core/css/parser/CSSParserIdioms.h"
#include "core/css/parser/CSSParserValues.h"
#include "core/frame/UseCounter.h"
#include "core/html/parser/HTMLParserIdioms.h"
#include "core/inspector/InspectorInstrumentation.h"
#include "core/rendering/RenderTheme.h"
#include "platform/FloatConversion.h"
#include "platform/RuntimeEnabledFeatures.h"
#include "wtf/BitArray.h"
#include "wtf/HexNumber.h"
#include "wtf/text/StringBuffer.h"
#include "wtf/text/StringBuilder.h"
#include "wtf/text/StringImpl.h"
#include "wtf/text/TextEncoding.h"
#include <limits.h>

namespace blink {

static const double MAX_SCALE = 1000000;

template <unsigned N>
static bool equalIgnoringCase(const CSSParserString& a, const char (&b)[N])
{
    unsigned length = N - 1; // Ignore the trailing null character
    if (a.length() != length)
        return false;

    return a.is8Bit() ? WTF::equalIgnoringCase(b, a.characters8(), length) : WTF::equalIgnoringCase(b, a.characters16(), length);
}

template <unsigned N>
static bool equalIgnoringCase(CSSParserValue* value, const char (&b)[N])
{
    ASSERT(value->unit == CSSPrimitiveValue::CSS_IDENT || value->unit == CSSPrimitiveValue::CSS_STRING);
    return equalIgnoringCase(value->string, b);
}

static PassRefPtrWillBeRawPtr<CSSPrimitiveValue> createPrimitiveValuePair(PassRefPtrWillBeRawPtr<CSSPrimitiveValue> first, PassRefPtrWillBeRawPtr<CSSPrimitiveValue> second, Pair::IdenticalValuesPolicy identicalValuesPolicy = Pair::DropIdenticalValues)
{
    return cssValuePool().createValue(Pair::create(first, second, identicalValuesPolicy));
}

CSSPropertyParser::CSSPropertyParser(CSSParserValueList* valueList,
    const CSSParserContext& context, bool inViewport,
    WillBeHeapVector<CSSProperty, 256>& parsedProperties,
    CSSRuleSourceData::Type ruleType)
    : m_valueList(valueList)
    , m_context(context)
    , m_inViewport(inViewport)
    , m_parsedProperties(parsedProperties)
    , m_ruleType(ruleType)
    , m_inParseShorthand(0)
    , m_currentShorthand(CSSPropertyInvalid)
    , m_implicitShorthand(false)
{
}

bool CSSPropertyParser::parseValue(CSSPropertyID property, bool important,
    CSSParserValueList* valueList, const CSSParserContext& context, bool inViewport,
    WillBeHeapVector<CSSProperty, 256>& parsedProperties, CSSRuleSourceData::Type ruleType)
{
    CSSPropertyParser parser(valueList, context, inViewport, parsedProperties, ruleType);
    return parser.parseValue(property, important);
}

void CSSPropertyParser::addPropertyWithPrefixingVariant(CSSPropertyID propId, PassRefPtrWillBeRawPtr<CSSValue> value, bool important, bool implicit)
{
    RefPtrWillBeRawPtr<CSSValue> val = value.get();
    addProperty(propId, value, important, implicit);

    CSSPropertyID prefixingVariant = prefixingVariantForPropertyId(propId);
    if (prefixingVariant == propId)
        return;

    if (m_currentShorthand) {
        // We can't use ShorthandScope here as we can already be inside one (e.g we are parsing CSSTransition).
        m_currentShorthand = prefixingVariantForPropertyId(m_currentShorthand);
        addProperty(prefixingVariant, val.release(), important, implicit);
        m_currentShorthand = prefixingVariantForPropertyId(m_currentShorthand);
    } else {
        addProperty(prefixingVariant, val.release(), important, implicit);
    }
}

void CSSPropertyParser::addProperty(CSSPropertyID propId, PassRefPtrWillBeRawPtr<CSSValue> value, bool important, bool implicit)
{
    int shorthandIndex = 0;
    bool setFromShorthand = false;

    if (m_currentShorthand) {
        Vector<StylePropertyShorthand, 4> shorthands;
        getMatchingShorthandsForLonghand(propId, &shorthands);
        // Viewport descriptors have width and height as shorthands, but it doesn't
        // make sense for CSSProperties.in to consider them as such. The shorthand
        // index is only used by the inspector and doesn't affect viewport
        // descriptors.
        if (shorthands.isEmpty())
            ASSERT(m_currentShorthand == CSSPropertyWidth || m_currentShorthand == CSSPropertyHeight);
        else
            setFromShorthand = true;

        if (shorthands.size() > 1)
            shorthandIndex = indexOfShorthandForLonghand(m_currentShorthand, shorthands);
    }

    m_parsedProperties.append(CSSProperty(propId, value, important, setFromShorthand, shorthandIndex, m_implicitShorthand || implicit));
}

void CSSPropertyParser::rollbackLastProperties(int num)
{
    ASSERT(num >= 0);
    ASSERT(m_parsedProperties.size() >= static_cast<unsigned>(num));
    m_parsedProperties.shrink(m_parsedProperties.size() - num);
}

KURL CSSPropertyParser::completeURL(const String& url) const
{
    return m_context.completeURL(url);
}

bool CSSPropertyParser::validCalculationUnit(CSSParserValue* value, Units unitflags, ReleaseParsedCalcValueCondition releaseCalc)
{
    bool mustBeNonNegative = unitflags & (FNonNeg | FPositiveInteger);

    if (!parseCalculation(value, mustBeNonNegative ? ValueRangeNonNegative : ValueRangeAll))
        return false;

    bool b = false;
    switch (m_parsedCalculation->category()) {
    case CalcLength:
        b = (unitflags & FLength);
        break;
    case CalcNumber:
        b = (unitflags & FNumber);
        if (!b && (unitflags & (FInteger | FPositiveInteger)) && m_parsedCalculation->isInt())
            b = true;
        if (b && mustBeNonNegative && m_parsedCalculation->isNegative())
            b = false;
        // Always resolve calc() to a CSS_NUMBER in the CSSParserValue if there are no non-numbers specified in the unitflags.
        if (b && !(unitflags & ~(FInteger | FNumber | FPositiveInteger | FNonNeg))) {
            double number = m_parsedCalculation->doubleValue();
            if ((unitflags & FPositiveInteger) && number <= 0) {
                b = false;
            } else {
                delete value->function;
                value->unit = CSSPrimitiveValue::CSS_NUMBER;
                value->fValue = number;
                value->isInt = m_parsedCalculation->isInt();
            }
            m_parsedCalculation.release();
            return b;
        }
        break;
    case CalcPercent:
        b = (unitflags & FPercent);
        if (b && mustBeNonNegative && m_parsedCalculation->isNegative())
            b = false;
        break;
    case CalcPercentLength:
        b = (unitflags & FPercent) && (unitflags & FLength);
        break;
    case CalcPercentNumber:
        b = (unitflags & FPercent) && (unitflags & FNumber);
        break;
    case CalcAngle:
        b = (unitflags & FAngle);
        break;
    case CalcTime:
        b = (unitflags & FTime);
        break;
    case CalcFrequency:
        b = (unitflags & FFrequency);
        break;
    case CalcOther:
        break;
    }
    if (!b || releaseCalc == ReleaseParsedCalcValue)
        m_parsedCalculation.release();
    return b;
}

inline bool CSSPropertyParser::shouldAcceptUnitLessValues(CSSParserValue* value, Units unitflags, CSSParserMode cssParserMode)
{
    // Quirks mode and presentation attributes accept unit less values.
    return (unitflags & (FLength | FAngle | FTime)) && (!value->fValue || isUnitLessLengthParsingEnabledForMode(cssParserMode));
}

bool CSSPropertyParser::validUnit(CSSParserValue* value, Units unitflags, CSSParserMode cssParserMode, ReleaseParsedCalcValueCondition releaseCalc)
{
    if (isCalculation(value))
        return validCalculationUnit(value, unitflags, releaseCalc);

    bool b = false;
    switch (value->unit) {
    case CSSPrimitiveValue::CSS_NUMBER:
        b = (unitflags & FNumber);
        if (!b && shouldAcceptUnitLessValues(value, unitflags, cssParserMode)) {
            value->unit = (unitflags & FLength) ? CSSPrimitiveValue::CSS_PX :
                          ((unitflags & FAngle) ? CSSPrimitiveValue::CSS_DEG : CSSPrimitiveValue::CSS_MS);
            b = true;
        }
        if (!b && (unitflags & FInteger) && value->isInt)
            b = true;
        if (!b && (unitflags & FPositiveInteger) && value->isInt && value->fValue > 0)
            b = true;
        break;
    case CSSPrimitiveValue::CSS_PERCENTAGE:
        b = (unitflags & FPercent);
        break;
    case CSSParserValue::Q_EMS:
    case CSSPrimitiveValue::CSS_EMS:
    case CSSPrimitiveValue::CSS_REMS:
    case CSSPrimitiveValue::CSS_CHS:
    case CSSPrimitiveValue::CSS_EXS:
    case CSSPrimitiveValue::CSS_PX:
    case CSSPrimitiveValue::CSS_CM:
    case CSSPrimitiveValue::CSS_MM:
    case CSSPrimitiveValue::CSS_IN:
    case CSSPrimitiveValue::CSS_PT:
    case CSSPrimitiveValue::CSS_PC:
    case CSSPrimitiveValue::CSS_VW:
    case CSSPrimitiveValue::CSS_VH:
    case CSSPrimitiveValue::CSS_VMIN:
    case CSSPrimitiveValue::CSS_VMAX:
        b = (unitflags & FLength);
        break;
    case CSSPrimitiveValue::CSS_MS:
    case CSSPrimitiveValue::CSS_S:
        b = (unitflags & FTime);
        break;
    case CSSPrimitiveValue::CSS_DEG:
    case CSSPrimitiveValue::CSS_RAD:
    case CSSPrimitiveValue::CSS_GRAD:
    case CSSPrimitiveValue::CSS_TURN:
        b = (unitflags & FAngle);
        break;
    case CSSPrimitiveValue::CSS_DPPX:
    case CSSPrimitiveValue::CSS_DPI:
    case CSSPrimitiveValue::CSS_DPCM:
        b = (unitflags & FResolution);
        break;
    case CSSPrimitiveValue::CSS_HZ:
    case CSSPrimitiveValue::CSS_KHZ:
    case CSSPrimitiveValue::CSS_DIMENSION:
    default:
        break;
    }
    if (b && unitflags & FNonNeg && value->fValue < 0)
        b = false;
    return b;
}

PassRefPtrWillBeRawPtr<CSSPrimitiveValue> CSSPropertyParser::createPrimitiveNumericValue(CSSParserValue* value)
{
    if (m_parsedCalculation) {
        ASSERT(isCalculation(value));
        return CSSPrimitiveValue::create(m_parsedCalculation.release());
    }

    ASSERT((value->unit >= CSSPrimitiveValue::CSS_NUMBER && value->unit <= CSSPrimitiveValue::CSS_KHZ)
        || (value->unit >= CSSPrimitiveValue::CSS_TURN && value->unit <= CSSPrimitiveValue::CSS_CHS)
        || (value->unit >= CSSPrimitiveValue::CSS_VW && value->unit <= CSSPrimitiveValue::CSS_VMAX)
        || (value->unit >= CSSPrimitiveValue::CSS_DPPX && value->unit <= CSSPrimitiveValue::CSS_DPCM));
    return cssValuePool().createValue(value->fValue, static_cast<CSSPrimitiveValue::UnitType>(value->unit));
}

inline PassRefPtrWillBeRawPtr<CSSPrimitiveValue> CSSPropertyParser::createPrimitiveStringValue(CSSParserValue* value)
{
    ASSERT(value->unit == CSSPrimitiveValue::CSS_STRING || value->unit == CSSPrimitiveValue::CSS_IDENT);
    return cssValuePool().createValue(value->string, CSSPrimitiveValue::CSS_STRING);
}

inline PassRefPtrWillBeRawPtr<CSSValue> CSSPropertyParser::createCSSImageValueWithReferrer(const String& rawValue, const KURL& url)
{
    RefPtrWillBeRawPtr<CSSValue> imageValue = CSSImageValue::create(rawValue, url);
    toCSSImageValue(imageValue.get())->setReferrer(m_context.referrer());
    return imageValue;
}

static inline bool isComma(CSSParserValue* value)
{
    return value && value->unit == CSSParserValue::Operator && value->iValue == ',';
}

static bool consumeComma(CSSParserValueList* valueList)
{
    if (!isComma(valueList->current()))
        return false;
    valueList->next();
    return true;
}

static inline bool isForwardSlashOperator(CSSParserValue* value)
{
    ASSERT(value);
    return value->unit == CSSParserValue::Operator && value->iValue == '/';
}

static bool isGeneratedImageValue(CSSParserValue* val)
{
    if (val->unit != CSSParserValue::Function)
        return false;

    return equalIgnoringCase(val->function->name, "-webkit-gradient")
        || equalIgnoringCase(val->function->name, "-webkit-linear-gradient")
        || equalIgnoringCase(val->function->name, "linear-gradient")
        || equalIgnoringCase(val->function->name, "-webkit-repeating-linear-gradient")
        || equalIgnoringCase(val->function->name, "repeating-linear-gradient")
        || equalIgnoringCase(val->function->name, "-webkit-radial-gradient")
        || equalIgnoringCase(val->function->name, "radial-gradient")
        || equalIgnoringCase(val->function->name, "-webkit-repeating-radial-gradient")
        || equalIgnoringCase(val->function->name, "repeating-radial-gradient")
        || equalIgnoringCase(val->function->name, "-webkit-canvas")
        || equalIgnoringCase(val->function->name, "-webkit-cross-fade");
}

bool CSSPropertyParser::validWidthOrHeight(CSSParserValue* value)
{
    int id = value->id;
    if (id == CSSValueIntrinsic || id == CSSValueMinIntrinsic || id == CSSValueWebkitMinContent || id == CSSValueWebkitMaxContent || id == CSSValueWebkitFillAvailable || id == CSSValueWebkitFitContent)
        return true;
    return !id && validUnit(value, FLength | FPercent | FNonNeg);
}

inline PassRefPtrWillBeRawPtr<CSSPrimitiveValue> CSSPropertyParser::parseValidPrimitive(CSSValueID identifier, CSSParserValue* value)
{
    if (identifier)
        return cssValuePool().createIdentifierValue(identifier);
    if (value->unit == CSSPrimitiveValue::CSS_STRING)
        return createPrimitiveStringValue(value);
    if (value->unit >= CSSPrimitiveValue::CSS_NUMBER && value->unit <= CSSPrimitiveValue::CSS_KHZ)
        return createPrimitiveNumericValue(value);
    if (value->unit >= CSSPrimitiveValue::CSS_TURN && value->unit <= CSSPrimitiveValue::CSS_CHS)
        return createPrimitiveNumericValue(value);
    if (value->unit >= CSSPrimitiveValue::CSS_VW && value->unit <= CSSPrimitiveValue::CSS_VMAX)
        return createPrimitiveNumericValue(value);
    if (value->unit >= CSSPrimitiveValue::CSS_DPPX && value->unit <= CSSPrimitiveValue::CSS_DPCM)
        return createPrimitiveNumericValue(value);
    if (value->unit >= CSSParserValue::Q_EMS)
        return CSSPrimitiveValue::createAllowingMarginQuirk(value->fValue, CSSPrimitiveValue::CSS_EMS);
    if (isCalculation(value))
        return CSSPrimitiveValue::create(m_parsedCalculation.release());

    return nullptr;
}

void CSSPropertyParser::addExpandedPropertyForValue(CSSPropertyID propId, PassRefPtrWillBeRawPtr<CSSValue> prpValue, bool important)
{
    const StylePropertyShorthand& shorthand = shorthandForProperty(propId);
    unsigned shorthandLength = shorthand.length();
    if (!shorthandLength) {
        addPropertyWithPrefixingVariant(propId, prpValue, important);
        return;
    }

    RefPtrWillBeRawPtr<CSSValue> value = prpValue;
    ShorthandScope scope(this, propId);
    const CSSPropertyID* longhands = shorthand.properties();
    for (unsigned i = 0; i < shorthandLength; ++i)
        addPropertyWithPrefixingVariant(longhands[i], value, important);
}

bool CSSPropertyParser::parseValue(CSSPropertyID propId, bool important)
{
    if (!isInternalPropertyAndValueParsingEnabledForMode(m_context.mode()) && isInternalProperty(propId))
        return false;

    // We don't count the UA style sheet in our statistics.
    if (m_context.useCounter())
        m_context.useCounter()->count(m_context, propId);

    if (!m_valueList)
        return false;

    CSSParserValue* value = m_valueList->current();

    if (!value)
        return false;

    if (inViewport()) {
        // Allow @viewport rules from UA stylesheets even if the feature is disabled.
        if (!RuntimeEnabledFeatures::cssViewportEnabled() && !isUASheetBehavior(m_context.mode()))
            return false;

        return parseViewportProperty(propId, important);
    }

    // Note: m_parsedCalculation is used to pass the calc value to validUnit and then cleared at the end of this function.
    // FIXME: This is to avoid having to pass parsedCalc to all validUnit callers.
    ASSERT(!m_parsedCalculation);

    CSSValueID id = value->id;

    int num = inShorthand() ? 1 : m_valueList->size();

    if (id == CSSValueInherit) {
        if (num != 1)
            return false;
        addExpandedPropertyForValue(propId, cssValuePool().createInheritedValue(), important);
        return true;
    }
    else if (id == CSSValueInitial) {
        if (num != 1)
            return false;
        addExpandedPropertyForValue(propId, cssValuePool().createExplicitInitialValue(), important);
        return true;
    }

    if (isKeywordPropertyID(propId)) {
        if (!isValidKeywordPropertyAndValue(propId, id, m_context))
            return false;
        if (m_valueList->next() && !inShorthand())
            return false;
        addProperty(propId, cssValuePool().createIdentifierValue(id), important);
        return true;
    }

    bool validPrimitive = false;
    RefPtrWillBeRawPtr<CSSValue> parsedValue = nullptr;

    switch (propId) {
    case CSSPropertySize:                 // <length>{1,2} | auto | [ <page-size> || [ portrait | landscape] ]
        return parseSize(propId, important);

    case CSSPropertyQuotes: // [<string> <string>]+ | none
        if (id == CSSValueNone)
            validPrimitive = true;
        else
            parsedValue = parseQuotes();
        break;

    case CSSPropertyContent:              // [ <string> | <uri> | <counter> | attr(X) | open-quote |
        // close-quote | no-open-quote | no-close-quote ]+ | inherit
        return parseContent(propId, important);

    case CSSPropertyClip:                 // <shape> | auto | inherit
        if (id == CSSValueAuto)
            validPrimitive = true;
        else if (value->unit == CSSParserValue::Function)
            return parseClipShape(propId, important);
        break;

    /* Start of supported CSS properties with validation. This is needed for parseShorthand to work
     * correctly and allows optimization in blink::applyRule(..)
     */
    case CSSPropertyOverflow: {
        ShorthandScope scope(this, propId);
        if (num != 1 || !parseValue(CSSPropertyOverflowY, important))
            return false;

        RefPtrWillBeRawPtr<CSSValue> overflowXValue = nullptr;

        // FIXME: -webkit-paged-x or -webkit-paged-y only apply to overflow-y. If this value has been
        // set using the shorthand, then for now overflow-x will default to auto, but once we implement
        // pagination controls, it should default to hidden. If the overflow-y value is anything but
        // paged-x or paged-y, then overflow-x and overflow-y should have the same value.
        if (id == CSSValueWebkitPagedX || id == CSSValueWebkitPagedY)
            overflowXValue = cssValuePool().createIdentifierValue(CSSValueAuto);
        else
            overflowXValue = m_parsedProperties.last().value();
        addProperty(CSSPropertyOverflowX, overflowXValue.release(), important);
        return true;
    }

    case CSSPropertyTextAlign:
        // left | right | center | justify | -webkit-left | -webkit-right | -webkit-center | -webkit-match-parent
        // | start | end | <string> | inherit | -webkit-auto (converted to start)
        if ((id >= CSSValueWebkitAuto && id <= CSSValueWebkitMatchParent) || id == CSSValueStart || id == CSSValueEnd
            || value->unit == CSSPrimitiveValue::CSS_STRING)
            validPrimitive = true;
        break;

    case CSSPropertyFontWeight:  { // normal | bold | bolder | lighter | 100 | 200 | 300 | 400 | 500 | 600 | 700 | 800 | 900 | inherit
        if (m_valueList->size() != 1)
            return false;
        return parseFontWeight(important);
    }

    case CSSPropertyBorderSpacing: {
        if (num == 1) {
            ShorthandScope scope(this, CSSPropertyBorderSpacing);
            if (!parseValue(CSSPropertyWebkitBorderHorizontalSpacing, important))
                return false;
            CSSValue* value = m_parsedProperties.last().value();
            addProperty(CSSPropertyWebkitBorderVerticalSpacing, value, important);
            return true;
        }
        else if (num == 2) {
            ShorthandScope scope(this, CSSPropertyBorderSpacing);
            if (!parseValue(CSSPropertyWebkitBorderHorizontalSpacing, important) || !parseValue(CSSPropertyWebkitBorderVerticalSpacing, important))
                return false;
            return true;
        }
        return false;
    }
    case CSSPropertyWebkitBorderHorizontalSpacing:
    case CSSPropertyWebkitBorderVerticalSpacing:
        validPrimitive = validUnit(value, FLength | FNonNeg);
        break;
    case CSSPropertyOutlineColor:        // <color> | invert | inherit
        // Outline color has "invert" as additional keyword.
        // Also, we want to allow the special focus color even in HTML Standard parsing mode.
        if (id == CSSValueInvert || id == CSSValueWebkitFocusRingColor) {
            validPrimitive = true;
            break;
        }
        /* nobreak */
    case CSSPropertyBackgroundColor: // <color> | inherit
    case CSSPropertyBorderTopColor: // <color> | inherit
    case CSSPropertyBorderRightColor:
    case CSSPropertyBorderBottomColor:
    case CSSPropertyBorderLeftColor:
    case CSSPropertyWebkitBorderStartColor:
    case CSSPropertyWebkitBorderEndColor:
    case CSSPropertyWebkitBorderBeforeColor:
    case CSSPropertyWebkitBorderAfterColor:
    case CSSPropertyWebkitCaretColor:
    case CSSPropertyColor: // <color> | inherit
    case CSSPropertyTextDecorationColor: // CSS3 text decoration colors
    case CSSPropertyWebkitColumnRuleColor:
    case CSSPropertyWebkitTextEmphasisColor:
    case CSSPropertyWebkitTextFillColor:
    case CSSPropertyWebkitTextStrokeColor:
        ASSERT(propId != CSSPropertyTextDecorationColor || RuntimeEnabledFeatures::css3TextDecorationsEnabled());

        if ((id >= CSSValueAqua && id <= CSSValueWebkitText) || id == CSSValueMenu) {
            validPrimitive = isValueAllowedInMode(id, m_context.mode());
        } else {
            if (!inQuirksMode()) {
                parsedValue = parseColor();
                if (parsedValue)
                    m_valueList->next();
                break;
            }

            bool acceptQuirkyColors = false;
            switch (propId) {
            case CSSPropertyBackgroundColor:
                if (!inShorthand())
                    acceptQuirkyColors = true;
                break;
            case CSSPropertyBorderBottomColor:
            case CSSPropertyBorderLeftColor:
            case CSSPropertyBorderRightColor:
            case CSSPropertyBorderTopColor:
            case CSSPropertyColor:
                acceptQuirkyColors = true;
                break;
            default:
                break;
            }
            parsedValue = parseColor(0, acceptQuirkyColors);
            if (parsedValue)
                m_valueList->next();
        }
        break;

    case CSSPropertyCursor: {
        // Grammar defined by CSS3 UI and modified by CSS4 images:
        // [ [<image> [<x> <y>]?,]*
        // [ auto | crosshair | default | pointer | progress | move | e-resize | ne-resize |
        // nw-resize | n-resize | se-resize | sw-resize | s-resize | w-resize | ew-resize |
        // ns-resize | nesw-resize | nwse-resize | col-resize | row-resize | text | wait | help |
        // vertical-text | cell | context-menu | alias | copy | no-drop | not-allowed | all-scroll |
        // zoom-in | zoom-out | -webkit-grab | -webkit-grabbing | -webkit-zoom-in | -webkit-zoom-out ] ] | inherit
        RefPtrWillBeRawPtr<CSSValueList> list = nullptr;
        while (value) {
            RefPtrWillBeRawPtr<CSSValue> image = nullptr;
            if (value->unit == CSSPrimitiveValue::CSS_URI) {
                String uri = value->string;
                if (!uri.isNull())
                    image = createCSSImageValueWithReferrer(uri, completeURL(uri));
            } else if (value->unit == CSSParserValue::Function && equalIgnoringCase(value->function->name, "-webkit-image-set")) {
                image = parseImageSet(m_valueList);
                if (!image)
                    break;
            } else
                break;

            Vector<int> coords;
            value = m_valueList->next();
            while (value && validUnit(value, FNumber)) {
                coords.append(int(value->fValue));
                value = m_valueList->next();
            }
            bool hasHotSpot = false;
            IntPoint hotSpot(-1, -1);
            int nrcoords = coords.size();
            if (nrcoords > 0 && nrcoords != 2)
                return false;
            if (nrcoords == 2) {
                hasHotSpot = true;
                hotSpot = IntPoint(coords[0], coords[1]);
            }

            if (!list)
                list = CSSValueList::createCommaSeparated();

            if (image)
                list->append(CSSCursorImageValue::create(image, hasHotSpot, hotSpot));

            if (!consumeComma(m_valueList))
                return false;
            value = m_valueList->current();
        }
        if (value && m_context.useCounter()) {
            if (value->id == CSSValueWebkitZoomIn)
                m_context.useCounter()->count(UseCounter::PrefixedCursorZoomIn);
            else if (value->id == CSSValueWebkitZoomOut)
                m_context.useCounter()->count(UseCounter::PrefixedCursorZoomOut);
        }
        if (list) {
            if (!value)
                return false;
            if (inQuirksMode() && value->id == CSSValueHand) // MSIE 5 compatibility :/
                list->append(cssValuePool().createIdentifierValue(CSSValuePointer));
            else if ((value->id >= CSSValueAuto && value->id <= CSSValueWebkitZoomOut) || value->id == CSSValueCopy || value->id == CSSValueNone)
                list->append(cssValuePool().createIdentifierValue(value->id));
            m_valueList->next();
            parsedValue = list.release();
            break;
        } else if (value) {
            id = value->id;
            if (inQuirksMode() && value->id == CSSValueHand) { // MSIE 5 compatibility :/
                id = CSSValuePointer;
                validPrimitive = true;
            } else if ((value->id >= CSSValueAuto && value->id <= CSSValueWebkitZoomOut) || value->id == CSSValueCopy || value->id == CSSValueNone)
                validPrimitive = true;
        } else {
            ASSERT_NOT_REACHED();
            return false;
        }
        break;
    }

    case CSSPropertyBackgroundBlendMode:
    case CSSPropertyBackgroundAttachment:
    case CSSPropertyBackgroundClip:
    case CSSPropertyWebkitBackgroundClip:
    case CSSPropertyWebkitBackgroundComposite:
    case CSSPropertyBackgroundImage:
    case CSSPropertyBackgroundOrigin:
    case CSSPropertyMaskSourceType:
    case CSSPropertyWebkitBackgroundOrigin:
    case CSSPropertyBackgroundPosition:
    case CSSPropertyBackgroundPositionX:
    case CSSPropertyBackgroundPositionY:
    case CSSPropertyBackgroundSize:
    case CSSPropertyWebkitBackgroundSize:
    case CSSPropertyBackgroundRepeat:
    case CSSPropertyWebkitMaskClip:
    case CSSPropertyWebkitMaskComposite:
    case CSSPropertyWebkitMaskImage:
    case CSSPropertyWebkitMaskOrigin:
    case CSSPropertyWebkitMaskPosition:
    case CSSPropertyWebkitMaskPositionX:
    case CSSPropertyWebkitMaskPositionY:
    case CSSPropertyWebkitMaskSize:
    case CSSPropertyWebkitMaskRepeat:
    case CSSPropertyWebkitMaskRepeatX:
    case CSSPropertyWebkitMaskRepeatY:
    {
        RefPtrWillBeRawPtr<CSSValue> val1 = nullptr;
        RefPtrWillBeRawPtr<CSSValue> val2 = nullptr;
        CSSPropertyID propId1, propId2;
        bool result = false;
        if (parseFillProperty(propId, propId1, propId2, val1, val2)) {
            if (propId == CSSPropertyBackgroundPosition ||
                propId == CSSPropertyBackgroundRepeat ||
                propId == CSSPropertyWebkitMaskPosition ||
                propId == CSSPropertyWebkitMaskRepeat) {
                ShorthandScope scope(this, propId);
                addProperty(propId1, val1.release(), important);
                if (val2)
                    addProperty(propId2, val2.release(), important);
            } else {
                addProperty(propId1, val1.release(), important);
                if (val2)
                    addProperty(propId2, val2.release(), important);
            }
            result = true;
        }
        m_implicitShorthand = false;
        return result;
    }
    case CSSPropertyObjectPosition:
        parsedValue = parseObjectPosition();
        break;
    case CSSPropertyListStyleImage:     // <uri> | none | inherit
    case CSSPropertyBorderImageSource:
    case CSSPropertyWebkitMaskBoxImageSource:
        if (id == CSSValueNone) {
            parsedValue = cssValuePool().createIdentifierValue(CSSValueNone);
            m_valueList->next();
        } else if (value->unit == CSSPrimitiveValue::CSS_URI) {
            parsedValue = createCSSImageValueWithReferrer(value->string, completeURL(value->string));
            m_valueList->next();
        } else if (isGeneratedImageValue(value)) {
            if (parseGeneratedImage(m_valueList, parsedValue))
                m_valueList->next();
            else
                return false;
        }
        else if (value->unit == CSSParserValue::Function && equalIgnoringCase(value->function->name, "-webkit-image-set")) {
            parsedValue = parseImageSet(m_valueList);
            if (!parsedValue)
                return false;
            m_valueList->next();
        }
        break;

    case CSSPropertyWebkitTextStrokeWidth:
    case CSSPropertyOutlineWidth:        // <border-width> | inherit
    case CSSPropertyBorderTopWidth:     //// <border-width> | inherit
    case CSSPropertyBorderRightWidth:   //   Which is defined as
    case CSSPropertyBorderBottomWidth:  //   thin | medium | thick | <length>
    case CSSPropertyBorderLeftWidth:
    case CSSPropertyWebkitBorderStartWidth:
    case CSSPropertyWebkitBorderEndWidth:
    case CSSPropertyWebkitBorderBeforeWidth:
    case CSSPropertyWebkitBorderAfterWidth:
    case CSSPropertyWebkitColumnRuleWidth:
        if (id == CSSValueThin || id == CSSValueMedium || id == CSSValueThick)
            validPrimitive = true;
        else
            validPrimitive = validUnit(value, FLength | FNonNeg);
        break;

    case CSSPropertyLetterSpacing:       // normal | <length> | inherit
    case CSSPropertyWordSpacing:         // normal | <length> | inherit
        if (id == CSSValueNormal)
            validPrimitive = true;
        else
            validPrimitive = validUnit(value, FLength);
        break;

    case CSSPropertyTextIndent:
        parsedValue = parseTextIndent();
        break;

    case CSSPropertyPaddingTop:          //// <padding-width> | inherit
    case CSSPropertyPaddingRight:        //   Which is defined as
    case CSSPropertyPaddingBottom:       //   <length> | <percentage>
    case CSSPropertyPaddingLeft:         ////
    case CSSPropertyWebkitPaddingStart:
    case CSSPropertyWebkitPaddingEnd:
    case CSSPropertyWebkitPaddingBefore:
    case CSSPropertyWebkitPaddingAfter:
        validPrimitive = (!id && validUnit(value, FLength | FPercent | FNonNeg));
        break;

    case CSSPropertyMaxWidth:
    case CSSPropertyWebkitMaxLogicalWidth:
    case CSSPropertyMaxHeight:
    case CSSPropertyWebkitMaxLogicalHeight:
        validPrimitive = (id == CSSValueNone || validWidthOrHeight(value));
        break;

    case CSSPropertyMinWidth:
    case CSSPropertyWebkitMinLogicalWidth:
    case CSSPropertyMinHeight:
    case CSSPropertyWebkitMinLogicalHeight:
        validPrimitive = validWidthOrHeight(value);
        break;

    case CSSPropertyWidth:
    case CSSPropertyWebkitLogicalWidth:
    case CSSPropertyHeight:
    case CSSPropertyWebkitLogicalHeight:
        validPrimitive = (id == CSSValueAuto || validWidthOrHeight(value));
        break;

    case CSSPropertyFontSize:
        return parseFontSize(important);

    case CSSPropertyFontVariant:         // normal | small-caps | inherit
        return parseFontVariant(important);

    case CSSPropertyVerticalAlign:
        // baseline | sub | super | top | text-top | middle | bottom | text-bottom |
        // <percentage> | <length> | inherit

        if (id >= CSSValueBaseline && id <= CSSValueWebkitBaselineMiddle)
            validPrimitive = true;
        else
            validPrimitive = (!id && validUnit(value, FLength | FPercent));
        break;

    case CSSPropertyBottom:               // <length> | <percentage> | auto | inherit
    case CSSPropertyLeft:                 // <length> | <percentage> | auto | inherit
    case CSSPropertyRight:                // <length> | <percentage> | auto | inherit
    case CSSPropertyTop:                  // <length> | <percentage> | auto | inherit
    case CSSPropertyMarginTop:           //// <margin-width> | inherit
    case CSSPropertyMarginRight:         //   Which is defined as
    case CSSPropertyMarginBottom:        //   <length> | <percentage> | auto | inherit
    case CSSPropertyMarginLeft:          ////
    case CSSPropertyWebkitMarginStart:
    case CSSPropertyWebkitMarginEnd:
    case CSSPropertyWebkitMarginBefore:
    case CSSPropertyWebkitMarginAfter:
        if (id == CSSValueAuto)
            validPrimitive = true;
        else
            validPrimitive = (!id && validUnit(value, FLength | FPercent));
        break;

    case CSSPropertyOrphans: // <integer> | inherit | auto (We've added support for auto for backwards compatibility)
    case CSSPropertyWidows: // <integer> | inherit | auto (Ditto)
        if (id == CSSValueAuto)
            validPrimitive = true;
        else
            validPrimitive = (!id && validUnit(value, FPositiveInteger));
        break;

    case CSSPropertyZIndex: // auto | <integer> | inherit
        if (id == CSSValueAuto)
            validPrimitive = true;
        else
            validPrimitive = (!id && validUnit(value, FInteger));
        break;

    case CSSPropertyLineHeight:
        return parseLineHeight(important);
    case CSSPropertyCounterIncrement:
        if (id == CSSValueNone)
            validPrimitive = true;
        else
            parsedValue = parseCounter(1);
        break;
    case CSSPropertyCounterReset:
        if (id == CSSValueNone)
            validPrimitive = true;
        else
            parsedValue = parseCounter(0);
        break;
    case CSSPropertyFontFamily:
        // [[ <family-name> | <generic-family> ],]* [<family-name> | <generic-family>] | inherit
    {
        parsedValue = parseFontFamily();
        break;
    }

    case CSSPropertyTextDecoration:
        // Fall through 'text-decoration-line' parsing if CSS 3 Text Decoration
        // is disabled to match CSS 2.1 rules for parsing 'text-decoration'.
        if (RuntimeEnabledFeatures::css3TextDecorationsEnabled()) {
            // [ <text-decoration-line> || <text-decoration-style> || <text-decoration-color> ] | inherit
            return parseShorthand(CSSPropertyTextDecoration, textDecorationShorthand(), important);
        }
    case CSSPropertyWebkitTextDecorationsInEffect:
    case CSSPropertyTextDecorationLine:
        // none | [ underline || overline || line-through || blink ] | inherit
        return parseTextDecoration(propId, important);

    case CSSPropertyTextUnderlinePosition:
        // auto | under | inherit
        ASSERT(RuntimeEnabledFeatures::css3TextDecorationsEnabled());
        return parseTextUnderlinePosition(important);

    case CSSPropertyZoom:          // normal | reset | document | <number> | <percentage> | inherit
        if (id == CSSValueNormal || id == CSSValueReset || id == CSSValueDocument)
            validPrimitive = true;
        else
            validPrimitive = (!id && validUnit(value, FNumber | FPercent | FNonNeg));
        break;

    case CSSPropertySrc: // Only used within @font-face and @-webkit-filter, so cannot use inherit | initial or be !important. This is a list of urls or local references.
        parsedValue = parseFontFaceSrc();
        break;

    case CSSPropertyUnicodeRange:
        parsedValue = parseFontFaceUnicodeRange();
        break;

    /* CSS3 properties */

    case CSSPropertyBorderImage:
    case CSSPropertyWebkitMaskBoxImage:
        return parseBorderImageShorthand(propId, important);
    case CSSPropertyWebkitBorderImage: {
        if (RefPtrWillBeRawPtr<CSSValue> result = parseBorderImage(propId)) {
            addProperty(propId, result, important);
            return true;
        }
        return false;
    }

    case CSSPropertyBorderImageOutset:
    case CSSPropertyWebkitMaskBoxImageOutset: {
        RefPtrWillBeRawPtr<CSSPrimitiveValue> result = nullptr;
        if (parseBorderImageOutset(result)) {
            addProperty(propId, result, important);
            return true;
        }
        break;
    }
    case CSSPropertyBorderImageRepeat:
    case CSSPropertyWebkitMaskBoxImageRepeat: {
        RefPtrWillBeRawPtr<CSSValue> result = nullptr;
        if (parseBorderImageRepeat(result)) {
            addProperty(propId, result, important);
            return true;
        }
        break;
    }
    case CSSPropertyBorderImageSlice:
    case CSSPropertyWebkitMaskBoxImageSlice: {
        RefPtrWillBeRawPtr<CSSBorderImageSliceValue> result = nullptr;
        if (parseBorderImageSlice(propId, result)) {
            addProperty(propId, result, important);
            return true;
        }
        break;
    }
    case CSSPropertyBorderImageWidth:
    case CSSPropertyWebkitMaskBoxImageWidth: {
        RefPtrWillBeRawPtr<CSSPrimitiveValue> result = nullptr;
        if (parseBorderImageWidth(result)) {
            addProperty(propId, result, important);
            return true;
        }
        break;
    }
    case CSSPropertyBorderTopRightRadius:
    case CSSPropertyBorderTopLeftRadius:
    case CSSPropertyBorderBottomLeftRadius:
    case CSSPropertyBorderBottomRightRadius: {
        if (num != 1 && num != 2)
            return false;
        validPrimitive = validUnit(value, FLength | FPercent | FNonNeg);
        if (!validPrimitive)
            return false;
        RefPtrWillBeRawPtr<CSSPrimitiveValue> parsedValue1 = createPrimitiveNumericValue(value);
        RefPtrWillBeRawPtr<CSSPrimitiveValue> parsedValue2 = nullptr;
        if (num == 2) {
            value = m_valueList->next();
            validPrimitive = validUnit(value, FLength | FPercent | FNonNeg);
            if (!validPrimitive)
                return false;
            parsedValue2 = createPrimitiveNumericValue(value);
        } else
            parsedValue2 = parsedValue1;

        addProperty(propId, createPrimitiveValuePair(parsedValue1.release(), parsedValue2.release()), important);
        return true;
    }
    case CSSPropertyTabSize:
        validPrimitive = validUnit(value, FInteger | FNonNeg);
        break;
    case CSSPropertyWebkitAspectRatio:
        parsedValue = parseAspectRatio();
        break;
    case CSSPropertyBorderRadius:
    case CSSPropertyWebkitBorderRadius:
        return parseBorderRadius(propId, important);
    case CSSPropertyOutlineOffset:
        validPrimitive = validUnit(value, FLength);
        break;
    case CSSPropertyTextShadow: // CSS2 property, dropped in CSS2.1, back in CSS3, so treat as CSS3
    case CSSPropertyBoxShadow:
    case CSSPropertyWebkitBoxShadow:
        if (id == CSSValueNone)
            validPrimitive = true;
        else {
            RefPtrWillBeRawPtr<CSSValueList> shadowValueList = parseShadow(m_valueList, propId);
            if (shadowValueList) {
                addProperty(propId, shadowValueList.release(), important);
                m_valueList->next();
                return true;
            }
            return false;
        }
        break;
    case CSSPropertyWebkitBoxReflect:
        if (id == CSSValueNone)
            validPrimitive = true;
        else
            parsedValue = parseReflect();
        break;
    case CSSPropertyOpacity:
        validPrimitive = validUnit(value, FNumber);
        break;
    case CSSPropertyWebkitBoxFlex:
        validPrimitive = validUnit(value, FNumber);
        break;
    case CSSPropertyWebkitBoxFlexGroup:
        validPrimitive = validUnit(value, FInteger | FNonNeg);
        break;
    case CSSPropertyWebkitBoxOrdinalGroup:
        validPrimitive = validUnit(value, FInteger | FNonNeg) && value->fValue;
        break;
    case CSSPropertyWebkitFilter:
        if (id == CSSValueNone)
            validPrimitive = true;
        else {
            RefPtrWillBeRawPtr<CSSValue> val = parseFilter();
            if (val) {
                addProperty(propId, val, important);
                return true;
            }
            return false;
        }
        break;
    case CSSPropertyFlex: {
        ShorthandScope scope(this, propId);
        if (id == CSSValueNone) {
            addProperty(CSSPropertyFlexGrow, cssValuePool().createValue(0, CSSPrimitiveValue::CSS_NUMBER), important);
            addProperty(CSSPropertyFlexShrink, cssValuePool().createValue(0, CSSPrimitiveValue::CSS_NUMBER), important);
            addProperty(CSSPropertyFlexBasis, cssValuePool().createIdentifierValue(CSSValueAuto), important);
            return true;
        }
        return parseFlex(m_valueList, important);
    }
    case CSSPropertyFlexBasis:
        // FIXME: Support intrinsic dimensions too.
        if (id == CSSValueAuto)
            validPrimitive = true;
        else
            validPrimitive = (!id && validUnit(value, FLength | FPercent | FNonNeg));
        break;
    case CSSPropertyFlexGrow:
    case CSSPropertyFlexShrink:
        validPrimitive = validUnit(value, FNumber | FNonNeg);
        break;
    case CSSPropertyOrder:
        validPrimitive = validUnit(value, FInteger);
        break;
    case CSSPropertyInternalMarqueeIncrement:
        validPrimitive = validUnit(value, FLength | FPercent);
        break;
    case CSSPropertyInternalMarqueeRepetition:
        if (id == CSSValueInfinite)
            validPrimitive = true;
        else
            validPrimitive = validUnit(value, FInteger | FNonNeg);
        break;
    case CSSPropertyInternalMarqueeSpeed:
        validPrimitive = validUnit(value, FInteger | FNonNeg);
        break;
    case CSSPropertyTransform:
    case CSSPropertyWebkitTransform:
        if (id == CSSValueNone)
            validPrimitive = true;
        else {
            RefPtrWillBeRawPtr<CSSValue> transformValue = parseTransform(propId);
            if (transformValue) {
                addProperty(propId, transformValue.release(), important);
                return true;
            }
            return false;
        }
        break;
    case CSSPropertyTransformOrigin: {
        RefPtrWillBeRawPtr<CSSValueList> list = parseTransformOrigin();
        if (!list)
            return false;
        // These values are added to match gecko serialization.
        if (list->length() == 1)
            list->append(cssValuePool().createValue(50, CSSPrimitiveValue::CSS_PERCENTAGE));
        if (list->length() == 2)
            list->append(cssValuePool().createValue(0, CSSPrimitiveValue::CSS_PX));
        addProperty(propId, list.release(), important);
        return true;
    }
    case CSSPropertyWebkitPerspectiveOriginX:
    case CSSPropertyWebkitTransformOriginX:
        parsedValue = parseFillPositionX(m_valueList);
        if (parsedValue)
            m_valueList->next();
        break;
    case CSSPropertyWebkitPerspectiveOriginY:
    case CSSPropertyWebkitTransformOriginY:
        parsedValue = parseFillPositionY(m_valueList);
        if (parsedValue)
            m_valueList->next();
        break;
    case CSSPropertyWebkitTransformOriginZ:
        validPrimitive = validUnit(value, FLength);
        break;
    case CSSPropertyWebkitTransformOrigin:
        return parseWebkitTransformOriginShorthand(important);
    case CSSPropertyPerspective:
        if (id == CSSValueNone) {
            validPrimitive = true;
        } else if (validUnit(value, FLength | FNonNeg)) {
            addProperty(propId, createPrimitiveNumericValue(value), important);
            return true;
        }
        break;
    case CSSPropertyWebkitPerspective:
        if (id == CSSValueNone) {
            validPrimitive = true;
        } else if (validUnit(value, FNumber | FLength | FNonNeg)) {
            // Accepting valueless numbers is a quirk of the -webkit prefixed version of the property.
            addProperty(propId, createPrimitiveNumericValue(value), important);
            return true;
        }
        break;
    case CSSPropertyPerspectiveOrigin:
    case CSSPropertyWebkitPerspectiveOrigin: {
        RefPtrWillBeRawPtr<CSSValueList> list = parseTransformOrigin();
        if (!list || list->length() == 3)
            return false;
        // This values are added to match gecko serialization.
        if (list->length() == 1)
            list->append(cssValuePool().createValue(50, CSSPrimitiveValue::CSS_PERCENTAGE));
        addProperty(propId, list.release(), important);
        return true;
    }
    case CSSPropertyAnimationDelay:
    case CSSPropertyAnimationDirection:
    case CSSPropertyAnimationDuration:
    case CSSPropertyAnimationFillMode:
    case CSSPropertyAnimationName:
    case CSSPropertyAnimationPlayState:
    case CSSPropertyAnimationIterationCount:
    case CSSPropertyAnimationTimingFunction:
        ASSERT(RuntimeEnabledFeatures::cssAnimationUnprefixedEnabled());
    case CSSPropertyWebkitAnimationDelay:
    case CSSPropertyWebkitAnimationDirection:
    case CSSPropertyWebkitAnimationDuration:
    case CSSPropertyWebkitAnimationFillMode:
    case CSSPropertyWebkitAnimationName:
    case CSSPropertyWebkitAnimationPlayState:
    case CSSPropertyWebkitAnimationIterationCount:
    case CSSPropertyWebkitAnimationTimingFunction:
    case CSSPropertyTransitionDelay:
    case CSSPropertyTransitionDuration:
    case CSSPropertyTransitionTimingFunction:
    case CSSPropertyTransitionProperty:
    case CSSPropertyWebkitTransitionDelay:
    case CSSPropertyWebkitTransitionDuration:
    case CSSPropertyWebkitTransitionTimingFunction:
    case CSSPropertyWebkitTransitionProperty: {
        if (RefPtrWillBeRawPtr<CSSValueList> val = parseAnimationPropertyList(propId)) {
            addPropertyWithPrefixingVariant(propId, val.release(), important);
            return true;
        }
        return false;
    }

    case CSSPropertyJustifySelf:
        ASSERT(RuntimeEnabledFeatures::cssGridLayoutEnabled());
        return parseItemPositionOverflowPosition(propId, important);
    case CSSPropertyJustifyItems:
        ASSERT(RuntimeEnabledFeatures::cssGridLayoutEnabled());

        if (parseLegacyPosition(propId, important))
            return true;

        m_valueList->setCurrentIndex(0);
        return parseItemPositionOverflowPosition(propId, important);
    case CSSPropertyGridAutoFlow:
        ASSERT(RuntimeEnabledFeatures::cssGridLayoutEnabled());
        parsedValue = parseGridAutoFlow(*m_valueList);
        break;
    case CSSPropertyGridAutoColumns:
    case CSSPropertyGridAutoRows:
        ASSERT(RuntimeEnabledFeatures::cssGridLayoutEnabled());
        parsedValue = parseGridTrackSize(*m_valueList);
        break;

    case CSSPropertyGridTemplateColumns:
    case CSSPropertyGridTemplateRows:
        ASSERT(RuntimeEnabledFeatures::cssGridLayoutEnabled());
        parsedValue = parseGridTrackList();
        break;

    case CSSPropertyGridColumnEnd:
    case CSSPropertyGridColumnStart:
    case CSSPropertyGridRowEnd:
    case CSSPropertyGridRowStart:
        ASSERT(RuntimeEnabledFeatures::cssGridLayoutEnabled());
        parsedValue = parseGridPosition();
        break;

    case CSSPropertyGridColumn:
    case CSSPropertyGridRow:
        ASSERT(RuntimeEnabledFeatures::cssGridLayoutEnabled());
        return parseGridItemPositionShorthand(propId, important);

    case CSSPropertyGridArea:
        ASSERT(RuntimeEnabledFeatures::cssGridLayoutEnabled());
        return parseGridAreaShorthand(important);

    case CSSPropertyGridTemplateAreas:
        ASSERT(RuntimeEnabledFeatures::cssGridLayoutEnabled());
        parsedValue = parseGridTemplateAreas();
        break;

    case CSSPropertyGridTemplate:
        ASSERT(RuntimeEnabledFeatures::cssGridLayoutEnabled());
        return parseGridTemplateShorthand(important);

    case CSSPropertyGrid:
        ASSERT(RuntimeEnabledFeatures::cssGridLayoutEnabled());
        return parseGridShorthand(important);

    case CSSPropertyWebkitMarginCollapse: {
        if (num == 1) {
            ShorthandScope scope(this, CSSPropertyWebkitMarginCollapse);
            if (!parseValue(webkitMarginCollapseShorthand().properties()[0], important))
                return false;
            CSSValue* value = m_parsedProperties.last().value();
            addProperty(webkitMarginCollapseShorthand().properties()[1], value, important);
            return true;
        }
        else if (num == 2) {
            ShorthandScope scope(this, CSSPropertyWebkitMarginCollapse);
            if (!parseValue(webkitMarginCollapseShorthand().properties()[0], important) || !parseValue(webkitMarginCollapseShorthand().properties()[1], important))
                return false;
            return true;
        }
        return false;
    }
    case CSSPropertyWebkitColumnCount:
        parsedValue = parseColumnCount();
        break;
    case CSSPropertyWebkitColumnGap:         // normal | <length>
        if (id == CSSValueNormal)
            validPrimitive = true;
        else
            validPrimitive = validUnit(value, FLength | FNonNeg);
        break;
    case CSSPropertyWebkitColumnSpan: // none | all | <number> (SHEZ: support for "1" will be dropped upstream in the unprefixed property)
        validPrimitive = id == CSSValueAll || id == CSSValueNone || value->unit == CSSPrimitiveValue::CSS_NUMBER;
        break;
    case CSSPropertyWebkitColumnWidth:         // auto | <length>
        parsedValue = parseColumnWidth();
        break;
    case CSSPropertyWillChange:
        parsedValue = parseWillChange();
        break;
    // End of CSS3 properties

    // Apple specific properties.  These will never be standardized and are purely to
    // support custom WebKit-based Apple applications.
    case CSSPropertyWebkitLineClamp:
        // When specifying number of lines, don't allow 0 as a valid value
        // When specifying either type of unit, require non-negative integers
        validPrimitive = (!id && (value->unit == CSSPrimitiveValue::CSS_PERCENTAGE || value->fValue) && validUnit(value, FInteger | FPercent | FNonNeg));
        break;

    case CSSPropertyWebkitFontSizeDelta:           // <length>
        validPrimitive = validUnit(value, FLength);
        break;

    case CSSPropertyWebkitHighlight:
        if (id == CSSValueNone || value->unit == CSSPrimitiveValue::CSS_STRING)
            validPrimitive = true;
        break;

    case CSSPropertyWebkitHyphenateCharacter:
        if (id == CSSValueAuto || value->unit == CSSPrimitiveValue::CSS_STRING)
            validPrimitive = true;
        break;

    case CSSPropertyWebkitLocale:
        if (id == CSSValueAuto || value->unit == CSSPrimitiveValue::CSS_STRING)
            validPrimitive = true;
        break;

    // End Apple-specific properties

    case CSSPropertyWebkitAppRegion:
        if (id >= CSSValueDrag && id <= CSSValueNoDrag)
            validPrimitive = true;
        break;

    case CSSPropertyWebkitTapHighlightColor:
        if ((id >= CSSValueAqua && id <= CSSValueWindowtext) || id == CSSValueMenu
            || (id >= CSSValueWebkitFocusRingColor && id < CSSValueWebkitText && inQuirksMode())) {
            validPrimitive = true;
        } else {
            parsedValue = parseColor();
            if (parsedValue)
                m_valueList->next();
        }
        break;

        /* shorthand properties */
    case CSSPropertyBackground: {
        // Position must come before color in this array because a plain old "0" is a legal color
        // in quirks mode but it's usually the X coordinate of a position.
        const CSSPropertyID properties[] = { CSSPropertyBackgroundImage, CSSPropertyBackgroundRepeat,
                                   CSSPropertyBackgroundAttachment, CSSPropertyBackgroundPosition, CSSPropertyBackgroundOrigin,
                                   CSSPropertyBackgroundClip, CSSPropertyBackgroundColor, CSSPropertyBackgroundSize };
        return parseFillShorthand(propId, properties, WTF_ARRAY_LENGTH(properties), important);
    }
    case CSSPropertyWebkitMask: {
        const CSSPropertyID properties[] = { CSSPropertyWebkitMaskImage, CSSPropertyWebkitMaskRepeat,
            CSSPropertyWebkitMaskPosition, CSSPropertyWebkitMaskOrigin, CSSPropertyWebkitMaskClip, CSSPropertyWebkitMaskSize };
        return parseFillShorthand(propId, properties, WTF_ARRAY_LENGTH(properties), important);
    }
    case CSSPropertyBorder:
        // [ 'border-width' || 'border-style' || <color> ] | inherit
    {
        if (parseShorthand(propId, parsingShorthandForProperty(CSSPropertyBorder), important)) {
            // The CSS3 Borders and Backgrounds specification says that border also resets border-image. It's as
            // though a value of none was specified for the image.
            addExpandedPropertyForValue(CSSPropertyBorderImage, cssValuePool().createImplicitInitialValue(), important);
            return true;
        }
        return false;
    }
    case CSSPropertyBorderTop:
        // [ 'border-top-width' || 'border-style' || <color> ] | inherit
        return parseShorthand(propId, borderTopShorthand(), important);
    case CSSPropertyBorderRight:
        // [ 'border-right-width' || 'border-style' || <color> ] | inherit
        return parseShorthand(propId, borderRightShorthand(), important);
    case CSSPropertyBorderBottom:
        // [ 'border-bottom-width' || 'border-style' || <color> ] | inherit
        return parseShorthand(propId, borderBottomShorthand(), important);
    case CSSPropertyBorderLeft:
        // [ 'border-left-width' || 'border-style' || <color> ] | inherit
        return parseShorthand(propId, borderLeftShorthand(), important);
    case CSSPropertyWebkitBorderStart:
        return parseShorthand(propId, webkitBorderStartShorthand(), important);
    case CSSPropertyWebkitBorderEnd:
        return parseShorthand(propId, webkitBorderEndShorthand(), important);
    case CSSPropertyWebkitBorderBefore:
        return parseShorthand(propId, webkitBorderBeforeShorthand(), important);
    case CSSPropertyWebkitBorderAfter:
        return parseShorthand(propId, webkitBorderAfterShorthand(), important);
    case CSSPropertyOutline:
        // [ 'outline-color' || 'outline-style' || 'outline-width' ] | inherit
        return parseShorthand(propId, outlineShorthand(), important);
    case CSSPropertyBorderColor:
        // <color>{1,4} | inherit
        return parse4Values(propId, borderColorShorthand().properties(), important);
    case CSSPropertyBorderWidth:
        // <border-width>{1,4} | inherit
        return parse4Values(propId, borderWidthShorthand().properties(), important);
    case CSSPropertyBorderStyle:
        // <border-style>{1,4} | inherit
        return parse4Values(propId, borderStyleShorthand().properties(), important);
    case CSSPropertyMargin:
        // <margin-width>{1,4} | inherit
        return parse4Values(propId, marginShorthand().properties(), important);
    case CSSPropertyPadding:
        // <padding-width>{1,4} | inherit
        return parse4Values(propId, paddingShorthand().properties(), important);
    case CSSPropertyFlexFlow:
        return parseShorthand(propId, flexFlowShorthand(), important);
    case CSSPropertyFont:
        // [ [ 'font-style' || 'font-variant' || 'font-weight' ]? 'font-size' [ / 'line-height' ]?
        // 'font-family' ] | caption | icon | menu | message-box | small-caption | status-bar | inherit
        if (id >= CSSValueCaption && id <= CSSValueStatusBar)
            validPrimitive = true;
        else
            return parseFont(important);
        break;
    case CSSPropertyListStyle:
        return parseShorthand(propId, listStyleShorthand(), important);
    case CSSPropertyWebkitColumns:
        return parseColumnsShorthand(important);
    case CSSPropertyWebkitColumnRule:
        return parseShorthand(propId, webkitColumnRuleShorthand(), important);
    case CSSPropertyWebkitTextStroke:
        return parseShorthand(propId, webkitTextStrokeShorthand(), important);
    case CSSPropertyAnimation:
        ASSERT(RuntimeEnabledFeatures::cssAnimationUnprefixedEnabled());
    case CSSPropertyWebkitAnimation:
        return parseAnimationShorthand(propId, important);
    case CSSPropertyTransition:
    case CSSPropertyWebkitTransition:
        return parseTransitionShorthand(propId, important);
    case CSSPropertyInvalid:
        return false;
    case CSSPropertyPage:
        return parsePage(propId, important);
    // CSS Text Layout Module Level 3: Vertical writing support
    case CSSPropertyWebkitTextEmphasis:
        return parseShorthand(propId, webkitTextEmphasisShorthand(), important);

    case CSSPropertyWebkitTextEmphasisStyle:
        return parseTextEmphasisStyle(important);

    case CSSPropertyWebkitTextOrientation:
        // FIXME: For now just support sideways, sideways-right, upright and vertical-right.
        if (id == CSSValueSideways || id == CSSValueSidewaysRight || id == CSSValueVerticalRight || id == CSSValueUpright)
            validPrimitive = true;
        break;

    case CSSPropertyWebkitLineBoxContain:
        if (id == CSSValueNone)
            validPrimitive = true;
        else
            return parseLineBoxContain(important);
        break;
    case CSSPropertyWebkitFontFeatureSettings:
        if (id == CSSValueNormal)
            validPrimitive = true;
        else
            return parseFontFeatureSettings(important);
        break;

    case CSSPropertyFontVariantLigatures:
        if (id == CSSValueNormal)
            validPrimitive = true;
        else
            return parseFontVariantLigatures(important);
        break;
    case CSSPropertyWebkitClipPath:
        if (id == CSSValueNone) {
            validPrimitive = true;
        } else if (value->unit == CSSParserValue::Function) {
            parsedValue = parseBasicShape();
        } else if (value->unit == CSSPrimitiveValue::CSS_URI) {
            parsedValue = CSSPrimitiveValue::create(value->string, CSSPrimitiveValue::CSS_URI);
            addProperty(propId, parsedValue.release(), important);
            return true;
        }
        break;
    case CSSPropertyShapeOutside:
        parsedValue = parseShapeProperty(propId);
        break;
    case CSSPropertyShapeMargin:
        validPrimitive = (!id && validUnit(value, FLength | FPercent | FNonNeg));
        break;
    case CSSPropertyShapeImageThreshold:
        validPrimitive = (!id && validUnit(value, FNumber));
        break;

    case CSSPropertyTouchAction:
        parsedValue = parseTouchAction();
        break;

    case CSSPropertyAlignSelf:
        ASSERT(RuntimeEnabledFeatures::cssGridLayoutEnabled());
        return parseItemPositionOverflowPosition(propId, important);

    case CSSPropertyAlignItems:
        ASSERT(RuntimeEnabledFeatures::cssGridLayoutEnabled());
        return parseItemPositionOverflowPosition(propId, important);

<<<<<<< HEAD
    case CSSPropertyBorderBottomStyle:
    case CSSPropertyBorderCollapse:
    case CSSPropertyBorderLeftStyle:
    case CSSPropertyBorderRightStyle:
    case CSSPropertyBorderTopStyle:
    case CSSPropertyBoxSizing:
    case CSSPropertyCaptionSide:
    case CSSPropertyClear:
    case CSSPropertyDirection:
    case CSSPropertyDisplay:
    case CSSPropertyEmptyCells:
    case CSSPropertyFloat:
    case CSSPropertyFontStyle:
    case CSSPropertyImageRendering:
    case CSSPropertyListStylePosition:
    case CSSPropertyListStyleType:
    case CSSPropertyObjectFit:
    case CSSPropertyOutlineStyle:
    case CSSPropertyOverflowWrap:
    case CSSPropertyOverflowX:
    case CSSPropertyOverflowY:
    case CSSPropertyPageBreakAfter:
    case CSSPropertyPageBreakBefore:
    case CSSPropertyPageBreakInside:
    case CSSPropertyPointerEvents:
    case CSSPropertyPosition:
    case CSSPropertyResize:
    case CSSPropertySpeak:
    case CSSPropertyTableLayout:
    case CSSPropertyTextAlignLast:
    case CSSPropertyTextJustify:
    case CSSPropertyTextOverflow:
    case CSSPropertyTextRendering:
    case CSSPropertyTextTransform:
    case CSSPropertyTouchActionDelay:
    case CSSPropertyVisibility:
    case CSSPropertyWebkitAppearance:
    case CSSPropertyBackfaceVisibility:
    case CSSPropertyWebkitBackfaceVisibility:
    case CSSPropertyWebkitBorderAfterStyle:
    case CSSPropertyWebkitBorderBeforeStyle:
    case CSSPropertyWebkitBorderEndStyle:
    case CSSPropertyWebkitBorderFit:
    case CSSPropertyWebkitBorderStartStyle:
    case CSSPropertyWebkitBoxAlign:
    case CSSPropertyWebkitBoxDecorationBreak:
    case CSSPropertyWebkitBoxDirection:
    case CSSPropertyWebkitBoxLines:
    case CSSPropertyWebkitBoxOrient:
    case CSSPropertyWebkitBoxPack:
    case CSSPropertyInternalCallback:
    case CSSPropertyWebkitColumnBreakAfter:
    case CSSPropertyWebkitColumnBreakBefore:
    case CSSPropertyWebkitColumnBreakInside:
    case CSSPropertyColumnFill:
    case CSSPropertyWebkitColumnRuleStyle:
    case CSSPropertyAlignContent:
    case CSSPropertyFlexDirection:
    case CSSPropertyFlexWrap:
    case CSSPropertyJustifyContent:
    case CSSPropertyFontKerning:
    case CSSPropertyWebkitFontSmoothing:
    case CSSPropertyWebkitLineBreak:
    case CSSPropertyWebkitMarginAfterCollapse:
    case CSSPropertyWebkitMarginBeforeCollapse:
    case CSSPropertyWebkitMarginBottomCollapse:
    case CSSPropertyWebkitMarginTopCollapse:
    case CSSPropertyInternalMarqueeDirection:
    case CSSPropertyInternalMarqueeStyle:
    case CSSPropertyWebkitPrintColorAdjust:
    case CSSPropertyWebkitRtlOrdering:
    case CSSPropertyWebkitRubyPosition:
    case CSSPropertyWebkitTextCombine:
    case CSSPropertyWebkitTextEmphasisPosition:
    case CSSPropertyWebkitTextSecurity:
    case CSSPropertyTransformStyle:
    case CSSPropertyWebkitTransformStyle:
    case CSSPropertyWebkitUserDrag:
    case CSSPropertyWebkitUserModify:
    case CSSPropertyWebkitUserSelect:
    case CSSPropertyBbRubberbandable:
    case CSSPropertyWebkitWritingMode:
    case CSSPropertyWhiteSpace:
    case CSSPropertyWordBreak:
    case CSSPropertyWordWrap:
    case CSSPropertyMixBlendMode:
    case CSSPropertyIsolation:
        // These properties should be handled before in isValidKeywordPropertyAndValue().
        ASSERT_NOT_REACHED();
        return false;
=======
>>>>>>> 45d9687a
    // Properties below are validated inside parseViewportProperty, because we
    // check for parser state. We need to invalidate if someone adds them outside
    // a @viewport rule.
    case CSSPropertyMaxZoom:
    case CSSPropertyMinZoom:
    case CSSPropertyOrientation:
    case CSSPropertyUserZoom:
        validPrimitive = false;
        break;

    default:
        return parseSVGValue(propId, important);
    }

    if (validPrimitive) {
        parsedValue = parseValidPrimitive(id, value);
        m_valueList->next();
    }
    ASSERT(!m_parsedCalculation);
    if (parsedValue) {
        if (!m_valueList->current() || inShorthand()) {
            addProperty(propId, parsedValue.release(), important);
            return true;
        }
    }
    return false;
}

void CSSPropertyParser::addFillValue(RefPtrWillBeRawPtr<CSSValue>& lval, PassRefPtrWillBeRawPtr<CSSValue> rval)
{
    if (lval) {
        if (lval->isBaseValueList())
            toCSSValueList(lval.get())->append(rval);
        else {
            PassRefPtrWillBeRawPtr<CSSValue> oldlVal(lval.release());
            PassRefPtrWillBeRawPtr<CSSValueList> list = CSSValueList::createCommaSeparated();
            list->append(oldlVal);
            list->append(rval);
            lval = list;
        }
    }
    else
        lval = rval;
}

static bool parseBackgroundClip(CSSParserValue* parserValue, RefPtrWillBeRawPtr<CSSValue>& cssValue)
{
    if (parserValue->id == CSSValueBorderBox || parserValue->id == CSSValuePaddingBox
        || parserValue->id == CSSValueContentBox || parserValue->id == CSSValueWebkitText) {
        cssValue = cssValuePool().createIdentifierValue(parserValue->id);
        return true;
    }
    return false;
}

const int cMaxFillProperties = 9;

bool CSSPropertyParser::parseFillShorthand(CSSPropertyID propId, const CSSPropertyID* properties, int numProperties, bool important)
{
    ASSERT(numProperties <= cMaxFillProperties);
    if (numProperties > cMaxFillProperties)
        return false;

    ShorthandScope scope(this, propId);

    bool parsedProperty[cMaxFillProperties] = { false };
    RefPtrWillBeRawPtr<CSSValue> values[cMaxFillProperties];
#if ENABLE(OILPAN)
    // Zero initialize the array of raw pointers.
    memset(&values, 0, sizeof(values));
#endif
    RefPtrWillBeRawPtr<CSSValue> clipValue = nullptr;
    RefPtrWillBeRawPtr<CSSValue> positionYValue = nullptr;
    RefPtrWillBeRawPtr<CSSValue> repeatYValue = nullptr;
    bool foundClip = false;
    int i;
    bool foundPositionCSSProperty = false;

    while (m_valueList->current()) {
        CSSParserValue* val = m_valueList->current();
        if (val->unit == CSSParserValue::Operator && val->iValue == ',') {
            // We hit the end.  Fill in all remaining values with the initial value.
            m_valueList->next();
            for (i = 0; i < numProperties; ++i) {
                if (properties[i] == CSSPropertyBackgroundColor && parsedProperty[i])
                    // Color is not allowed except as the last item in a list for backgrounds.
                    // Reject the entire property.
                    return false;

                if (!parsedProperty[i] && properties[i] != CSSPropertyBackgroundColor) {
                    addFillValue(values[i], cssValuePool().createImplicitInitialValue());
                    if (properties[i] == CSSPropertyBackgroundPosition || properties[i] == CSSPropertyWebkitMaskPosition)
                        addFillValue(positionYValue, cssValuePool().createImplicitInitialValue());
                    if (properties[i] == CSSPropertyBackgroundRepeat || properties[i] == CSSPropertyWebkitMaskRepeat)
                        addFillValue(repeatYValue, cssValuePool().createImplicitInitialValue());
                    if ((properties[i] == CSSPropertyBackgroundOrigin || properties[i] == CSSPropertyWebkitMaskOrigin) && !parsedProperty[i]) {
                        // If background-origin wasn't present, then reset background-clip also.
                        addFillValue(clipValue, cssValuePool().createImplicitInitialValue());
                    }
                }
                parsedProperty[i] = false;
            }
            if (!m_valueList->current())
                break;
        }

        bool sizeCSSPropertyExpected = false;
        if (isForwardSlashOperator(val) && foundPositionCSSProperty) {
            sizeCSSPropertyExpected = true;
            m_valueList->next();
        }

        foundPositionCSSProperty = false;
        bool found = false;
        for (i = 0; !found && i < numProperties; ++i) {

            if (sizeCSSPropertyExpected && (properties[i] != CSSPropertyBackgroundSize && properties[i] != CSSPropertyWebkitMaskSize))
                continue;
            if (!sizeCSSPropertyExpected && (properties[i] == CSSPropertyBackgroundSize || properties[i] == CSSPropertyWebkitMaskSize))
                continue;

            if (!parsedProperty[i]) {
                RefPtrWillBeRawPtr<CSSValue> val1 = nullptr;
                RefPtrWillBeRawPtr<CSSValue> val2 = nullptr;
                CSSPropertyID propId1, propId2;
                CSSParserValue* parserValue = m_valueList->current();
                // parseFillProperty() may modify m_implicitShorthand, so we MUST reset it
                // before EACH return below.
                if (parseFillProperty(properties[i], propId1, propId2, val1, val2)) {
                    parsedProperty[i] = found = true;
                    addFillValue(values[i], val1.release());
                    if (properties[i] == CSSPropertyBackgroundPosition || properties[i] == CSSPropertyWebkitMaskPosition)
                        addFillValue(positionYValue, val2.release());
                    if (properties[i] == CSSPropertyBackgroundRepeat || properties[i] == CSSPropertyWebkitMaskRepeat)
                        addFillValue(repeatYValue, val2.release());
                    if (properties[i] == CSSPropertyBackgroundOrigin || properties[i] == CSSPropertyWebkitMaskOrigin) {
                        // Reparse the value as a clip, and see if we succeed.
                        if (parseBackgroundClip(parserValue, val1))
                            addFillValue(clipValue, val1.release()); // The property parsed successfully.
                        else
                            addFillValue(clipValue, cssValuePool().createImplicitInitialValue()); // Some value was used for origin that is not supported by clip. Just reset clip instead.
                    }
                    if (properties[i] == CSSPropertyBackgroundClip || properties[i] == CSSPropertyWebkitMaskClip) {
                        // Update clipValue
                        addFillValue(clipValue, val1.release());
                        foundClip = true;
                    }
                    if (properties[i] == CSSPropertyBackgroundPosition || properties[i] == CSSPropertyWebkitMaskPosition)
                        foundPositionCSSProperty = true;
                }
            }
        }

        // if we didn't find at least one match, this is an
        // invalid shorthand and we have to ignore it
        if (!found) {
            m_implicitShorthand = false;
            return false;
        }
    }

    // Now add all of the properties we found.
    for (i = 0; i < numProperties; i++) {
        // Fill in any remaining properties with the initial value.
        if (!parsedProperty[i]) {
            addFillValue(values[i], cssValuePool().createImplicitInitialValue());
            if (properties[i] == CSSPropertyBackgroundPosition || properties[i] == CSSPropertyWebkitMaskPosition)
                addFillValue(positionYValue, cssValuePool().createImplicitInitialValue());
            if (properties[i] == CSSPropertyBackgroundRepeat || properties[i] == CSSPropertyWebkitMaskRepeat)
                addFillValue(repeatYValue, cssValuePool().createImplicitInitialValue());
            if (properties[i] == CSSPropertyBackgroundOrigin || properties[i] == CSSPropertyWebkitMaskOrigin) {
                // If background-origin wasn't present, then reset background-clip also.
                addFillValue(clipValue, cssValuePool().createImplicitInitialValue());
            }
        }
        if (properties[i] == CSSPropertyBackgroundPosition) {
            addProperty(CSSPropertyBackgroundPositionX, values[i].release(), important);
            // it's OK to call positionYValue.release() since we only see CSSPropertyBackgroundPosition once
            addProperty(CSSPropertyBackgroundPositionY, positionYValue.release(), important);
        } else if (properties[i] == CSSPropertyWebkitMaskPosition) {
            addProperty(CSSPropertyWebkitMaskPositionX, values[i].release(), important);
            // it's OK to call positionYValue.release() since we only see CSSPropertyWebkitMaskPosition once
            addProperty(CSSPropertyWebkitMaskPositionY, positionYValue.release(), important);
        } else if (properties[i] == CSSPropertyBackgroundRepeat) {
            addProperty(CSSPropertyBackgroundRepeatX, values[i].release(), important);
            // it's OK to call repeatYValue.release() since we only see CSSPropertyBackgroundPosition once
            addProperty(CSSPropertyBackgroundRepeatY, repeatYValue.release(), important);
        } else if (properties[i] == CSSPropertyWebkitMaskRepeat) {
            addProperty(CSSPropertyWebkitMaskRepeatX, values[i].release(), important);
            // it's OK to call repeatYValue.release() since we only see CSSPropertyBackgroundPosition once
            addProperty(CSSPropertyWebkitMaskRepeatY, repeatYValue.release(), important);
        } else if ((properties[i] == CSSPropertyBackgroundClip || properties[i] == CSSPropertyWebkitMaskClip) && !foundClip)
            // Value is already set while updating origin
            continue;
        else if (properties[i] == CSSPropertyBackgroundSize && !parsedProperty[i] && m_context.useLegacyBackgroundSizeShorthandBehavior())
            continue;
        else
            addProperty(properties[i], values[i].release(), important);

        // Add in clip values when we hit the corresponding origin property.
        if (properties[i] == CSSPropertyBackgroundOrigin && !foundClip)
            addProperty(CSSPropertyBackgroundClip, clipValue.release(), important);
        else if (properties[i] == CSSPropertyWebkitMaskOrigin && !foundClip)
            addProperty(CSSPropertyWebkitMaskClip, clipValue.release(), important);
    }

    m_implicitShorthand = false;
    return true;
}

static bool isValidTransitionPropertyList(CSSValueList* value)
{
    if (value->length() < 2)
        return true;
    for (CSSValueListIterator i = value; i.hasMore(); i.advance()) {
        // FIXME: Shorthand parsing shouldn't add initial to the list since it won't round-trip
        if (i.value()->isInitialValue())
            continue;
        CSSPrimitiveValue* primitiveValue = toCSSPrimitiveValue(i.value());
        if (primitiveValue->isValueID() && primitiveValue->getValueID() == CSSValueNone)
            return false;
    }
    return true;
}

bool CSSPropertyParser::parseAnimationShorthand(CSSPropertyID propId, bool important)
{
    const StylePropertyShorthand& animationProperties = parsingShorthandForProperty(propId);
    const unsigned numProperties = 8;

    // The list of properties in the shorthand should be the same
    // length as the list with animation name in last position, even though they are
    // in a different order.
    ASSERT(numProperties == animationProperties.length());
    ASSERT(numProperties == shorthandForProperty(propId).length());

    ShorthandScope scope(this, propId);

    bool parsedProperty[numProperties] = { false };
    RefPtrWillBeRawPtr<CSSValueList> values[numProperties];
    for (size_t i = 0; i < numProperties; ++i)
        values[i] = CSSValueList::createCommaSeparated();

    while (m_valueList->current()) {
        if (consumeComma(m_valueList)) {
            // We hit the end. Fill in all remaining values with the initial value.
            for (size_t i = 0; i < numProperties; ++i) {
                if (!parsedProperty[i])
                    values[i]->append(cssValuePool().createImplicitInitialValue());
                parsedProperty[i] = false;
            }
            if (!m_valueList->current())
                break;
        }

        bool found = false;
        for (size_t i = 0; i < numProperties; ++i) {
            if (parsedProperty[i])
                continue;
            if (RefPtrWillBeRawPtr<CSSValue> val = parseAnimationProperty(animationProperties.properties()[i])) {
                parsedProperty[i] = found = true;
                values[i]->append(val.release());
                break;
            }
        }

        // if we didn't find at least one match, this is an
        // invalid shorthand and we have to ignore it
        if (!found)
            return false;
    }

    for (size_t i = 0; i < numProperties; ++i) {
        // If we didn't find the property, set an intial value.
        if (!parsedProperty[i])
            values[i]->append(cssValuePool().createImplicitInitialValue());

        if (RuntimeEnabledFeatures::cssAnimationUnprefixedEnabled())
            addPropertyWithPrefixingVariant(animationProperties.properties()[i], values[i].release(), important);
        else
            addProperty(animationProperties.properties()[i], values[i].release(), important);
    }

    return true;
}

bool CSSPropertyParser::parseTransitionShorthand(CSSPropertyID propId, bool important)
{
    const unsigned numProperties = 4;
    const StylePropertyShorthand& shorthand = parsingShorthandForProperty(propId);
    ASSERT(numProperties == shorthand.length());

    ShorthandScope scope(this, propId);

    bool parsedProperty[numProperties] = { false };
    RefPtrWillBeRawPtr<CSSValueList> values[numProperties];
    for (size_t i = 0; i < numProperties; ++i)
        values[i] = CSSValueList::createCommaSeparated();

    while (m_valueList->current()) {
        if (consumeComma(m_valueList)) {
            // We hit the end. Fill in all remaining values with the initial value.
            for (size_t i = 0; i < numProperties; ++i) {
                if (!parsedProperty[i])
                    values[i]->append(cssValuePool().createImplicitInitialValue());
                parsedProperty[i] = false;
            }
            if (!m_valueList->current())
                break;
        }

        bool found = false;
        for (size_t i = 0; i < numProperties; ++i) {
            if (parsedProperty[i])
                continue;
            if (RefPtrWillBeRawPtr<CSSValue> val = parseAnimationProperty(shorthand.properties()[i])) {
                parsedProperty[i] = found = true;
                values[i]->append(val.release());
                break;
            }
        }

        // if we didn't find at least one match, this is an
        // invalid shorthand and we have to ignore it
        if (!found)
            return false;
    }

    ASSERT(shorthand.properties()[3] == CSSPropertyTransitionProperty || shorthand.properties()[3] == CSSPropertyWebkitTransitionProperty);
    if (!isValidTransitionPropertyList(values[3].get()))
        return false;

    // Fill in any remaining properties with the initial value and add
    for (size_t i = 0; i < numProperties; ++i) {
        if (!parsedProperty[i])
            values[i]->append(cssValuePool().createImplicitInitialValue());
        addPropertyWithPrefixingVariant(shorthand.properties()[i], values[i].release(), important);
    }

    return true;
}

PassRefPtrWillBeRawPtr<CSSValue> CSSPropertyParser::parseColumnWidth()
{
    CSSParserValue* value = m_valueList->current();
    // Always parse lengths in strict mode here, since it would be ambiguous otherwise when used in
    // the 'columns' shorthand property.
    if (value->id == CSSValueAuto || (validUnit(value, FLength | FNonNeg, HTMLStandardMode) && (m_parsedCalculation || value->fValue != 0))) {
        RefPtrWillBeRawPtr<CSSValue> parsedValue = parseValidPrimitive(value->id, value);
        m_valueList->next();
        return parsedValue;
    }
    return nullptr;
}

PassRefPtrWillBeRawPtr<CSSValue> CSSPropertyParser::parseColumnCount()
{
    CSSParserValue* value = m_valueList->current();
    if (value->id == CSSValueAuto
        || (!value->id && validUnit(value, FPositiveInteger))) {
        RefPtrWillBeRawPtr<CSSValue> parsedValue = parseValidPrimitive(value->id, value);
        m_valueList->next();
        return parsedValue;
    }
    return nullptr;
}

bool CSSPropertyParser::parseColumnsShorthand(bool important)
{
    RefPtrWillBeRawPtr<CSSValue> columnWidth = nullptr;
    RefPtrWillBeRawPtr<CSSValue> columnCount = nullptr;
    bool hasPendingExplicitAuto = false;

    for (unsigned propertiesParsed = 0; CSSParserValue* value = m_valueList->current(); propertiesParsed++) {
        if (propertiesParsed >= 2)
            return false; // Too many values for this shorthand. Invalid declaration.
        if (!propertiesParsed && value->id == CSSValueAuto) {
            // 'auto' is a valid value for any of the two longhands, and at this point we
            // don't know which one(s) it is meant for. We need to see if there are other
            // values first.
            m_valueList->next();
            hasPendingExplicitAuto = true;
        } else {
            if (!columnWidth) {
                if ((columnWidth = parseColumnWidth()))
                    continue;
            }
            if (!columnCount) {
                if ((columnCount = parseColumnCount()))
                    continue;
            }
            // If we didn't find at least one match, this is an
            // invalid shorthand and we have to ignore it.
            return false;
        }
    }
    if (hasPendingExplicitAuto) {
        // Time to assign the previously skipped 'auto' value to a property. If both properties are
        // unassigned at this point (i.e. 'columns:auto'), it doesn't matter that much which one we
        // set (although it does make a slight difference to web-inspector). The one we don't set
        // here will get an implicit 'auto' value further down.
        if (!columnWidth) {
            columnWidth = cssValuePool().createIdentifierValue(CSSValueAuto);
        } else {
            ASSERT(!columnCount);
            columnCount = cssValuePool().createIdentifierValue(CSSValueAuto);
        }
    }
    ASSERT(columnCount || columnWidth);

    // Any unassigned property at this point will become implicit 'auto'.
    if (columnWidth)
        addProperty(CSSPropertyWebkitColumnWidth, columnWidth, important);
    else
        addProperty(CSSPropertyWebkitColumnWidth, cssValuePool().createIdentifierValue(CSSValueAuto), important, true /* implicit */);
    if (columnCount)
        addProperty(CSSPropertyWebkitColumnCount, columnCount, important);
    else
        addProperty(CSSPropertyWebkitColumnCount, cssValuePool().createIdentifierValue(CSSValueAuto), important, true /* implicit */);
    return true;
}

bool CSSPropertyParser::parseShorthand(CSSPropertyID propId, const StylePropertyShorthand& shorthand, bool important)
{
    // We try to match as many properties as possible
    // We set up an array of booleans to mark which property has been found,
    // and we try to search for properties until it makes no longer any sense.
    ShorthandScope scope(this, propId);

    bool found = false;
    unsigned propertiesParsed = 0;
    bool propertyFound[6] = { false, false, false, false, false, false }; // 6 is enough size.

    while (m_valueList->current()) {
        found = false;
        for (unsigned propIndex = 0; !found && propIndex < shorthand.length(); ++propIndex) {
            if (!propertyFound[propIndex] && parseValue(shorthand.properties()[propIndex], important)) {
                propertyFound[propIndex] = found = true;
                propertiesParsed++;
            }
        }

        // if we didn't find at least one match, this is an
        // invalid shorthand and we have to ignore it
        if (!found)
            return false;
    }

    if (propertiesParsed == shorthand.length())
        return true;

    // Fill in any remaining properties with the initial value.
    ImplicitScope implicitScope(this);
    const StylePropertyShorthand* const* const propertiesForInitialization = shorthand.propertiesForInitialization();
    for (unsigned i = 0; i < shorthand.length(); ++i) {
        if (propertyFound[i])
            continue;

        if (propertiesForInitialization) {
            const StylePropertyShorthand& initProperties = *(propertiesForInitialization[i]);
            for (unsigned propIndex = 0; propIndex < initProperties.length(); ++propIndex)
                addProperty(initProperties.properties()[propIndex], cssValuePool().createImplicitInitialValue(), important);
        } else
            addProperty(shorthand.properties()[i], cssValuePool().createImplicitInitialValue(), important);
    }

    return true;
}

bool CSSPropertyParser::parse4Values(CSSPropertyID propId, const CSSPropertyID *properties,  bool important)
{
    /* From the CSS 2 specs, 8.3
     * If there is only one value, it applies to all sides. If there are two values, the top and
     * bottom margins are set to the first value and the right and left margins are set to the second.
     * If there are three values, the top is set to the first value, the left and right are set to the
     * second, and the bottom is set to the third. If there are four values, they apply to the top,
     * right, bottom, and left, respectively.
     */

    int num = inShorthand() ? 1 : m_valueList->size();

    ShorthandScope scope(this, propId);

    // the order is top, right, bottom, left
    switch (num) {
        case 1: {
            if (!parseValue(properties[0], important))
                return false;
            CSSValue* value = m_parsedProperties.last().value();
            ImplicitScope implicitScope(this);
            addProperty(properties[1], value, important);
            addProperty(properties[2], value, important);
            addProperty(properties[3], value, important);
            break;
        }
        case 2: {
            if (!parseValue(properties[0], important) || !parseValue(properties[1], important))
                return false;
            CSSValue* value = m_parsedProperties[m_parsedProperties.size() - 2].value();
            ImplicitScope implicitScope(this);
            addProperty(properties[2], value, important);
            value = m_parsedProperties[m_parsedProperties.size() - 2].value();
            addProperty(properties[3], value, important);
            break;
        }
        case 3: {
            if (!parseValue(properties[0], important) || !parseValue(properties[1], important) || !parseValue(properties[2], important))
                return false;
            CSSValue* value = m_parsedProperties[m_parsedProperties.size() - 2].value();
            ImplicitScope implicitScope(this);
            addProperty(properties[3], value, important);
            break;
        }
        case 4: {
            if (!parseValue(properties[0], important) || !parseValue(properties[1], important) ||
                !parseValue(properties[2], important) || !parseValue(properties[3], important))
                return false;
            break;
        }
        default: {
            return false;
        }
    }

    return true;
}

// auto | <identifier>
bool CSSPropertyParser::parsePage(CSSPropertyID propId, bool important)
{
    ASSERT(propId == CSSPropertyPage);

    if (m_valueList->size() != 1)
        return false;

    CSSParserValue* value = m_valueList->current();
    if (!value)
        return false;

    if (value->id == CSSValueAuto) {
        addProperty(propId, cssValuePool().createIdentifierValue(value->id), important);
        return true;
    } else if (value->id == 0 && value->unit == CSSPrimitiveValue::CSS_IDENT) {
        addProperty(propId, createPrimitiveStringValue(value), important);
        return true;
    }
    return false;
}

// <length>{1,2} | auto | [ <page-size> || [ portrait | landscape] ]
bool CSSPropertyParser::parseSize(CSSPropertyID propId, bool important)
{
    ASSERT(propId == CSSPropertySize);

    if (m_valueList->size() > 2)
        return false;

    CSSParserValue* value = m_valueList->current();
    if (!value)
        return false;

    RefPtrWillBeRawPtr<CSSValueList> parsedValues = CSSValueList::createSpaceSeparated();

    // First parameter.
    SizeParameterType paramType = parseSizeParameter(parsedValues.get(), value, None);
    if (paramType == None)
        return false;

    // Second parameter, if any.
    value = m_valueList->next();
    if (value) {
        paramType = parseSizeParameter(parsedValues.get(), value, paramType);
        if (paramType == None)
            return false;
    }

    addProperty(propId, parsedValues.release(), important);
    return true;
}

CSSPropertyParser::SizeParameterType CSSPropertyParser::parseSizeParameter(CSSValueList* parsedValues, CSSParserValue* value, SizeParameterType prevParamType)
{
    switch (value->id) {
    case CSSValueAuto:
        if (prevParamType == None) {
            parsedValues->append(cssValuePool().createIdentifierValue(value->id));
            return Auto;
        }
        return None;
    case CSSValueLandscape:
    case CSSValuePortrait:
        if (prevParamType == None || prevParamType == PageSize) {
            parsedValues->append(cssValuePool().createIdentifierValue(value->id));
            return Orientation;
        }
        return None;
    case CSSValueA3:
    case CSSValueA4:
    case CSSValueA5:
    case CSSValueB4:
    case CSSValueB5:
    case CSSValueLedger:
    case CSSValueLegal:
    case CSSValueLetter:
        if (prevParamType == None || prevParamType == Orientation) {
            // Normalize to Page Size then Orientation order by prepending.
            // This is not specified by the CSS3 Paged Media specification, but for simpler processing later (StyleResolver::applyPageSizeProperty).
            parsedValues->prepend(cssValuePool().createIdentifierValue(value->id));
            return PageSize;
        }
        return None;
    case 0:
        if (validUnit(value, FLength | FNonNeg) && (prevParamType == None || prevParamType == Length)) {
            parsedValues->append(createPrimitiveNumericValue(value));
            return Length;
        }
        return None;
    default:
        return None;
    }
}

// [ <string> <string> ]+ | none, but none is handled in parseValue
PassRefPtrWillBeRawPtr<CSSValue> CSSPropertyParser::parseQuotes()
{
    RefPtrWillBeRawPtr<CSSValueList> values = CSSValueList::createCommaSeparated();
    while (CSSParserValue* val = m_valueList->current()) {
        RefPtrWillBeRawPtr<CSSValue> parsedValue = nullptr;
        if (val->unit != CSSPrimitiveValue::CSS_STRING)
            return nullptr;
        parsedValue = CSSPrimitiveValue::create(val->string, CSSPrimitiveValue::CSS_STRING);
        values->append(parsedValue.release());
        m_valueList->next();
    }
    if (values->length() && values->length() % 2 == 0)
        return values.release();
    return nullptr;
}

// [ <string> | <uri> | <counter> | attr(X) | open-quote | close-quote | no-open-quote | no-close-quote ]+ | inherit
// in CSS 2.1 this got somewhat reduced:
// [ <string> | attr(X) | open-quote | close-quote | no-open-quote | no-close-quote ]+ | inherit
bool CSSPropertyParser::parseContent(CSSPropertyID propId, bool important)
{
    RefPtrWillBeRawPtr<CSSValueList> values = CSSValueList::createCommaSeparated();

    while (CSSParserValue* val = m_valueList->current()) {
        RefPtrWillBeRawPtr<CSSValue> parsedValue = nullptr;
        if (val->unit == CSSPrimitiveValue::CSS_URI) {
            // url
            parsedValue = createCSSImageValueWithReferrer(val->string, completeURL(val->string));
        } else if (val->unit == CSSParserValue::Function) {
            // attr(X) | counter(X [,Y]) | counters(X, Y, [,Z]) | -webkit-gradient(...)
            CSSParserValueList* args = val->function->args.get();
            if (!args)
                return false;
            if (equalIgnoringCase(val->function->name, "attr")) {
                parsedValue = parseAttr(args);
                if (!parsedValue)
                    return false;
            } else if (equalIgnoringCase(val->function->name, "counter")) {
                parsedValue = parseCounterContent(args, false);
                if (!parsedValue)
                    return false;
            } else if (equalIgnoringCase(val->function->name, "counters")) {
                parsedValue = parseCounterContent(args, true);
                if (!parsedValue)
                    return false;
            } else if (equalIgnoringCase(val->function->name, "-webkit-image-set")) {
                parsedValue = parseImageSet(m_valueList);
                if (!parsedValue)
                    return false;
            } else if (isGeneratedImageValue(val)) {
                if (!parseGeneratedImage(m_valueList, parsedValue))
                    return false;
            } else
                return false;
        } else if (val->unit == CSSPrimitiveValue::CSS_IDENT) {
            switch (val->id) {
            case CSSValueOpenQuote:
            case CSSValueCloseQuote:
            case CSSValueNoOpenQuote:
            case CSSValueNoCloseQuote:
            case CSSValueNone:
            case CSSValueNormal:
                parsedValue = cssValuePool().createIdentifierValue(val->id);
            default:
                break;
            }
        } else if (val->unit == CSSPrimitiveValue::CSS_STRING) {
            parsedValue = createPrimitiveStringValue(val);
        }
        if (!parsedValue)
            break;
        values->append(parsedValue.release());
        m_valueList->next();
    }

    if (values->length()) {
        addProperty(propId, values.release(), important);
        m_valueList->next();
        return true;
    }

    return false;
}

PassRefPtrWillBeRawPtr<CSSValue> CSSPropertyParser::parseAttr(CSSParserValueList* args)
{
    if (args->size() != 1)
        return nullptr;

    CSSParserValue* a = args->current();

    if (a->unit != CSSPrimitiveValue::CSS_IDENT)
        return nullptr;

    String attrName = a->string;
    // CSS allows identifiers with "-" at the start, like "-webkit-mask-image".
    // But HTML attribute names can't have those characters, and we should not
    // even parse them inside attr().
    if (attrName[0] == '-')
        return nullptr;

    if (m_context.isHTMLDocument())
        attrName = attrName.lower();

    return cssValuePool().createValue(attrName, CSSPrimitiveValue::CSS_ATTR);
}

PassRefPtrWillBeRawPtr<CSSValue> CSSPropertyParser::parseBackgroundColor()
{
    CSSValueID id = m_valueList->current()->id;
    if (id == CSSValueWebkitText || (id >= CSSValueAqua && id <= CSSValueWindowtext) || id == CSSValueMenu || id == CSSValueCurrentcolor ||
        (id >= CSSValueGrey && id < CSSValueWebkitText && inQuirksMode()))
        return cssValuePool().createIdentifierValue(id);
    return parseColor();
}

bool CSSPropertyParser::parseFillImage(CSSParserValueList* valueList, RefPtrWillBeRawPtr<CSSValue>& value)
{
    if (valueList->current()->id == CSSValueNone) {
        value = cssValuePool().createIdentifierValue(CSSValueNone);
        return true;
    }
    if (valueList->current()->unit == CSSPrimitiveValue::CSS_URI) {
        value = createCSSImageValueWithReferrer(valueList->current()->string, completeURL(valueList->current()->string));
        return true;
    }

    if (isGeneratedImageValue(valueList->current()))
        return parseGeneratedImage(valueList, value);

    if (valueList->current()->unit == CSSParserValue::Function && equalIgnoringCase(valueList->current()->function->name, "-webkit-image-set")) {
        value = parseImageSet(m_valueList);
        if (value)
            return true;
    }

    return false;
}

PassRefPtrWillBeRawPtr<CSSValue> CSSPropertyParser::parseFillPositionX(CSSParserValueList* valueList)
{
    int id = valueList->current()->id;
    if (id == CSSValueLeft || id == CSSValueRight || id == CSSValueCenter) {
        int percent = 0;
        if (id == CSSValueRight)
            percent = 100;
        else if (id == CSSValueCenter)
            percent = 50;
        return cssValuePool().createValue(percent, CSSPrimitiveValue::CSS_PERCENTAGE);
    }
    if (validUnit(valueList->current(), FPercent | FLength))
        return createPrimitiveNumericValue(valueList->current());
    return nullptr;
}

PassRefPtrWillBeRawPtr<CSSValue> CSSPropertyParser::parseFillPositionY(CSSParserValueList* valueList)
{
    int id = valueList->current()->id;
    if (id == CSSValueTop || id == CSSValueBottom || id == CSSValueCenter) {
        int percent = 0;
        if (id == CSSValueBottom)
            percent = 100;
        else if (id == CSSValueCenter)
            percent = 50;
        return cssValuePool().createValue(percent, CSSPrimitiveValue::CSS_PERCENTAGE);
    }
    if (validUnit(valueList->current(), FPercent | FLength))
        return createPrimitiveNumericValue(valueList->current());
    return nullptr;
}

PassRefPtrWillBeRawPtr<CSSPrimitiveValue> CSSPropertyParser::parseFillPositionComponent(CSSParserValueList* valueList, unsigned& cumulativeFlags, FillPositionFlag& individualFlag, FillPositionParsingMode parsingMode)
{
    CSSValueID id = valueList->current()->id;
    if (id == CSSValueLeft || id == CSSValueTop || id == CSSValueRight || id == CSSValueBottom || id == CSSValueCenter) {
        int percent = 0;
        if (id == CSSValueLeft || id == CSSValueRight) {
            if (cumulativeFlags & XFillPosition)
                return nullptr;
            cumulativeFlags |= XFillPosition;
            individualFlag = XFillPosition;
            if (id == CSSValueRight)
                percent = 100;
        }
        else if (id == CSSValueTop || id == CSSValueBottom) {
            if (cumulativeFlags & YFillPosition)
                return nullptr;
            cumulativeFlags |= YFillPosition;
            individualFlag = YFillPosition;
            if (id == CSSValueBottom)
                percent = 100;
        } else if (id == CSSValueCenter) {
            // Center is ambiguous, so we're not sure which position we've found yet, an x or a y.
            percent = 50;
            cumulativeFlags |= AmbiguousFillPosition;
            individualFlag = AmbiguousFillPosition;
        }

        if (parsingMode == ResolveValuesAsKeyword)
            return cssValuePool().createIdentifierValue(id);

        return cssValuePool().createValue(percent, CSSPrimitiveValue::CSS_PERCENTAGE);
    }
    if (validUnit(valueList->current(), FPercent | FLength)) {
        if (!cumulativeFlags) {
            cumulativeFlags |= XFillPosition;
            individualFlag = XFillPosition;
        } else if (cumulativeFlags & (XFillPosition | AmbiguousFillPosition)) {
            cumulativeFlags |= YFillPosition;
            individualFlag = YFillPosition;
        } else {
            if (m_parsedCalculation)
                m_parsedCalculation.release();
            return nullptr;
        }
        return createPrimitiveNumericValue(valueList->current());
    }
    return nullptr;
}

static bool isValueConflictingWithCurrentEdge(int value1, int value2)
{
    if ((value1 == CSSValueLeft || value1 == CSSValueRight) && (value2 == CSSValueLeft || value2 == CSSValueRight))
        return true;

    if ((value1 == CSSValueTop || value1 == CSSValueBottom) && (value2 == CSSValueTop || value2 == CSSValueBottom))
        return true;

    return false;
}

static bool isFillPositionKeyword(CSSValueID value)
{
    return value == CSSValueLeft || value == CSSValueTop || value == CSSValueBottom || value == CSSValueRight || value == CSSValueCenter;
}

void CSSPropertyParser::parse4ValuesFillPosition(CSSParserValueList* valueList, RefPtrWillBeRawPtr<CSSValue>& value1, RefPtrWillBeRawPtr<CSSValue>& value2, PassRefPtrWillBeRawPtr<CSSPrimitiveValue> parsedValue1, PassRefPtrWillBeRawPtr<CSSPrimitiveValue> parsedValue2)
{
    // [ left | right ] [ <percentage] | <length> ] && [ top | bottom ] [ <percentage> | <length> ]
    // In the case of 4 values <position> requires the second value to be a length or a percentage.
    if (isFillPositionKeyword(parsedValue2->getValueID()))
        return;

    unsigned cumulativeFlags = 0;
    FillPositionFlag value3Flag = InvalidFillPosition;
    RefPtrWillBeRawPtr<CSSPrimitiveValue> value3 = parseFillPositionComponent(valueList, cumulativeFlags, value3Flag, ResolveValuesAsKeyword);
    if (!value3)
        return;

    CSSValueID ident1 = parsedValue1->getValueID();
    CSSValueID ident3 = value3->getValueID();

    if (ident1 == CSSValueCenter)
        return;

    if (!isFillPositionKeyword(ident3) || ident3 == CSSValueCenter)
        return;

    // We need to check if the values are not conflicting, e.g. they are not on the same edge. It is
    // needed as the second call to parseFillPositionComponent was on purpose not checking it. In the
    // case of two values top 20px is invalid but in the case of 4 values it becomes valid.
    if (isValueConflictingWithCurrentEdge(ident1, ident3))
        return;

    valueList->next();

    cumulativeFlags = 0;
    FillPositionFlag value4Flag = InvalidFillPosition;
    RefPtrWillBeRawPtr<CSSPrimitiveValue> value4 = parseFillPositionComponent(valueList, cumulativeFlags, value4Flag, ResolveValuesAsKeyword);
    if (!value4)
        return;

    // 4th value must be a length or a percentage.
    if (isFillPositionKeyword(value4->getValueID()))
        return;

    value1 = createPrimitiveValuePair(parsedValue1, parsedValue2);
    value2 = createPrimitiveValuePair(value3, value4);

    if (ident1 == CSSValueTop || ident1 == CSSValueBottom)
        value1.swap(value2);

    valueList->next();
}
void CSSPropertyParser::parse3ValuesFillPosition(CSSParserValueList* valueList, RefPtrWillBeRawPtr<CSSValue>& value1, RefPtrWillBeRawPtr<CSSValue>& value2, PassRefPtrWillBeRawPtr<CSSPrimitiveValue> parsedValue1, PassRefPtrWillBeRawPtr<CSSPrimitiveValue> parsedValue2)
{
    unsigned cumulativeFlags = 0;
    FillPositionFlag value3Flag = InvalidFillPosition;
    RefPtrWillBeRawPtr<CSSPrimitiveValue> value3 = parseFillPositionComponent(valueList, cumulativeFlags, value3Flag, ResolveValuesAsKeyword);

    // value3 is not an expected value, we return.
    if (!value3)
        return;

    valueList->next();

    bool swapNeeded = false;
    CSSValueID ident1 = parsedValue1->getValueID();
    CSSValueID ident2 = parsedValue2->getValueID();
    CSSValueID ident3 = value3->getValueID();

    CSSValueID firstPositionKeyword;
    CSSValueID secondPositionKeyword;

    if (ident1 == CSSValueCenter) {
        // <position> requires the first 'center' to be followed by a keyword.
        if (!isFillPositionKeyword(ident2))
            return;

        // If 'center' is the first keyword then the last one needs to be a length.
        if (isFillPositionKeyword(ident3))
            return;

        firstPositionKeyword = CSSValueLeft;
        if (ident2 == CSSValueLeft || ident2 == CSSValueRight) {
            firstPositionKeyword = CSSValueTop;
            swapNeeded = true;
        }
        value1 = createPrimitiveValuePair(cssValuePool().createIdentifierValue(firstPositionKeyword), cssValuePool().createValue(50, CSSPrimitiveValue::CSS_PERCENTAGE));
        value2 = createPrimitiveValuePair(parsedValue2, value3);
    } else if (ident3 == CSSValueCenter) {
        if (isFillPositionKeyword(ident2))
            return;

        secondPositionKeyword = CSSValueTop;
        if (ident1 == CSSValueTop || ident1 == CSSValueBottom) {
            secondPositionKeyword = CSSValueLeft;
            swapNeeded = true;
        }
        value1 = createPrimitiveValuePair(parsedValue1, parsedValue2);
        value2 = createPrimitiveValuePair(cssValuePool().createIdentifierValue(secondPositionKeyword), cssValuePool().createValue(50, CSSPrimitiveValue::CSS_PERCENTAGE));
    } else {
        RefPtrWillBeRawPtr<CSSPrimitiveValue> firstPositionValue = nullptr;
        RefPtrWillBeRawPtr<CSSPrimitiveValue> secondPositionValue = nullptr;

        if (isFillPositionKeyword(ident2)) {
            // To match CSS grammar, we should only accept: [ center | left | right | bottom | top ] [ left | right | top | bottom ] [ <percentage> | <length> ].
            ASSERT(ident2 != CSSValueCenter);

            if (isFillPositionKeyword(ident3))
                return;

            secondPositionValue = value3;
            secondPositionKeyword = ident2;
            firstPositionValue = cssValuePool().createValue(0, CSSPrimitiveValue::CSS_PERCENTAGE);
        } else {
            // Per CSS, we should only accept: [ right | left | top | bottom ] [ <percentage> | <length> ] [ center | left | right | bottom | top ].
            if (!isFillPositionKeyword(ident3))
                return;

            firstPositionValue = parsedValue2;
            secondPositionKeyword = ident3;
            secondPositionValue = cssValuePool().createValue(0, CSSPrimitiveValue::CSS_PERCENTAGE);
        }

        if (isValueConflictingWithCurrentEdge(ident1, secondPositionKeyword))
            return;

        value1 = createPrimitiveValuePair(parsedValue1, firstPositionValue);
        value2 = createPrimitiveValuePair(cssValuePool().createIdentifierValue(secondPositionKeyword), secondPositionValue);
    }

    if (ident1 == CSSValueTop || ident1 == CSSValueBottom || swapNeeded)
        value1.swap(value2);

#if ENABLE(ASSERT)
    CSSPrimitiveValue* first = toCSSPrimitiveValue(value1.get());
    CSSPrimitiveValue* second = toCSSPrimitiveValue(value2.get());
    ident1 = first->getPairValue()->first()->getValueID();
    ident2 = second->getPairValue()->first()->getValueID();
    ASSERT(ident1 == CSSValueLeft || ident1 == CSSValueRight);
    ASSERT(ident2 == CSSValueBottom || ident2 == CSSValueTop);
#endif
}

inline bool CSSPropertyParser::isPotentialPositionValue(CSSParserValue* value)
{
    return isFillPositionKeyword(value->id) || validUnit(value, FPercent | FLength, ReleaseParsedCalcValue);
}

void CSSPropertyParser::parseFillPosition(CSSParserValueList* valueList, RefPtrWillBeRawPtr<CSSValue>& value1, RefPtrWillBeRawPtr<CSSValue>& value2)
{
    unsigned numberOfValues = 0;
    for (unsigned i = valueList->currentIndex(); i < valueList->size(); ++i, ++numberOfValues) {
        CSSParserValue* current = valueList->valueAt(i);
        if (isComma(current) || !current || isForwardSlashOperator(current) || !isPotentialPositionValue(current))
            break;
    }

    if (numberOfValues > 4)
        return;

    // If we are parsing two values, we can safely call the CSS 2.1 parsing function and return.
    if (numberOfValues <= 2) {
        parse2ValuesFillPosition(valueList, value1, value2);
        return;
    }

    ASSERT(numberOfValues > 2 && numberOfValues <= 4);

    CSSParserValue* value = valueList->current();

    // <position> requires the first value to be a background keyword.
    if (!isFillPositionKeyword(value->id))
        return;

    // Parse the first value. We're just making sure that it is one of the valid keywords or a percentage/length.
    unsigned cumulativeFlags = 0;
    FillPositionFlag value1Flag = InvalidFillPosition;
    FillPositionFlag value2Flag = InvalidFillPosition;
    value1 = parseFillPositionComponent(valueList, cumulativeFlags, value1Flag, ResolveValuesAsKeyword);
    if (!value1)
        return;

    valueList->next();

    // In case we are parsing more than two values, relax the check inside of parseFillPositionComponent. top 20px is
    // a valid start for <position>.
    cumulativeFlags = AmbiguousFillPosition;
    value2 = parseFillPositionComponent(valueList, cumulativeFlags, value2Flag, ResolveValuesAsKeyword);
    if (value2)
        valueList->next();
    else {
        value1.clear();
        return;
    }

    RefPtrWillBeRawPtr<CSSPrimitiveValue> parsedValue1 = toCSSPrimitiveValue(value1.get());
    RefPtrWillBeRawPtr<CSSPrimitiveValue> parsedValue2 = toCSSPrimitiveValue(value2.get());

    value1.clear();
    value2.clear();

    // Per CSS3 syntax, <position> can't have 'center' as its second keyword as we have more arguments to follow.
    if (parsedValue2->getValueID() == CSSValueCenter)
        return;

    if (numberOfValues == 3)
        parse3ValuesFillPosition(valueList, value1, value2, parsedValue1.release(), parsedValue2.release());
    else
        parse4ValuesFillPosition(valueList, value1, value2, parsedValue1.release(), parsedValue2.release());
}

void CSSPropertyParser::parse2ValuesFillPosition(CSSParserValueList* valueList, RefPtrWillBeRawPtr<CSSValue>& value1, RefPtrWillBeRawPtr<CSSValue>& value2)
{
    // Parse the first value.  We're just making sure that it is one of the valid keywords or a percentage/length.
    unsigned cumulativeFlags = 0;
    FillPositionFlag value1Flag = InvalidFillPosition;
    FillPositionFlag value2Flag = InvalidFillPosition;
    value1 = parseFillPositionComponent(valueList, cumulativeFlags, value1Flag);
    if (!value1)
        return;

    // It only takes one value for background-position to be correctly parsed if it was specified in a shorthand (since we
    // can assume that any other values belong to the rest of the shorthand).  If we're not parsing a shorthand, though, the
    // value was explicitly specified for our property.
    CSSParserValue* value = valueList->next();

    // First check for the comma.  If so, we are finished parsing this value or value pair.
    if (isComma(value))
        value = 0;

    if (value) {
        value2 = parseFillPositionComponent(valueList, cumulativeFlags, value2Flag);
        if (value2)
            valueList->next();
        else {
            if (!inShorthand()) {
                value1.clear();
                return;
            }
        }
    }

    if (!value2)
        // Only one value was specified. If that value was not a keyword, then it sets the x position, and the y position
        // is simply 50%. This is our default.
        // For keywords, the keyword was either an x-keyword (left/right), a y-keyword (top/bottom), or an ambiguous keyword (center).
        // For left/right/center, the default of 50% in the y is still correct.
        value2 = cssValuePool().createValue(50, CSSPrimitiveValue::CSS_PERCENTAGE);

    if (value1Flag == YFillPosition || value2Flag == XFillPosition)
        value1.swap(value2);
}

void CSSPropertyParser::parseFillRepeat(RefPtrWillBeRawPtr<CSSValue>& value1, RefPtrWillBeRawPtr<CSSValue>& value2)
{
    CSSValueID id = m_valueList->current()->id;
    if (id == CSSValueRepeatX) {
        m_implicitShorthand = true;
        value1 = cssValuePool().createIdentifierValue(CSSValueRepeat);
        value2 = cssValuePool().createIdentifierValue(CSSValueNoRepeat);
        m_valueList->next();
        return;
    }
    if (id == CSSValueRepeatY) {
        m_implicitShorthand = true;
        value1 = cssValuePool().createIdentifierValue(CSSValueNoRepeat);
        value2 = cssValuePool().createIdentifierValue(CSSValueRepeat);
        m_valueList->next();
        return;
    }
    if (id == CSSValueRepeat || id == CSSValueNoRepeat || id == CSSValueRound || id == CSSValueSpace)
        value1 = cssValuePool().createIdentifierValue(id);
    else {
        value1 = nullptr;
        return;
    }

    CSSParserValue* value = m_valueList->next();

    // Parse the second value if one is available
    if (value && !isComma(value)) {
        id = value->id;
        if (id == CSSValueRepeat || id == CSSValueNoRepeat || id == CSSValueRound || id == CSSValueSpace) {
            value2 = cssValuePool().createIdentifierValue(id);
            m_valueList->next();
            return;
        }
    }

    // If only one value was specified, value2 is the same as value1.
    m_implicitShorthand = true;
    value2 = cssValuePool().createIdentifierValue(toCSSPrimitiveValue(value1.get())->getValueID());
}

PassRefPtrWillBeRawPtr<CSSValue> CSSPropertyParser::parseFillSize(CSSPropertyID propId, bool& allowComma)
{
    allowComma = true;
    CSSParserValue* value = m_valueList->current();

    if (value->id == CSSValueContain || value->id == CSSValueCover)
        return cssValuePool().createIdentifierValue(value->id);

    RefPtrWillBeRawPtr<CSSPrimitiveValue> parsedValue1 = nullptr;

    if (value->id == CSSValueAuto)
        parsedValue1 = cssValuePool().createIdentifierValue(CSSValueAuto);
    else {
        if (!validUnit(value, FLength | FPercent))
            return nullptr;
        parsedValue1 = createPrimitiveNumericValue(value);
    }

    RefPtrWillBeRawPtr<CSSPrimitiveValue> parsedValue2 = nullptr;
    value = m_valueList->next();
    if (value) {
        if (value->unit == CSSParserValue::Operator && value->iValue == ',')
            allowComma = false;
        else if (value->id != CSSValueAuto) {
            if (!validUnit(value, FLength | FPercent)) {
                if (!inShorthand())
                    return nullptr;
                // We need to rewind the value list, so that when it is advanced we'll end up back at this value.
                m_valueList->previous();
            } else
                parsedValue2 = createPrimitiveNumericValue(value);
        }
    } else if (!parsedValue2 && propId == CSSPropertyWebkitBackgroundSize) {
        // For backwards compatibility we set the second value to the first if it is omitted.
        // We only need to do this for -webkit-background-size. It should be safe to let masks match
        // the real property.
        parsedValue2 = parsedValue1;
    }

    if (!parsedValue2)
        return parsedValue1;

    Pair::IdenticalValuesPolicy policy = propId == CSSPropertyWebkitBackgroundSize ?
        Pair::DropIdenticalValues : Pair::KeepIdenticalValues;

    return createPrimitiveValuePair(parsedValue1.release(), parsedValue2.release(), policy);
}

bool CSSPropertyParser::parseFillProperty(CSSPropertyID propId, CSSPropertyID& propId1, CSSPropertyID& propId2,
    RefPtrWillBeRawPtr<CSSValue>& retValue1, RefPtrWillBeRawPtr<CSSValue>& retValue2)
{
    RefPtrWillBeRawPtr<CSSValueList> values = nullptr;
    RefPtrWillBeRawPtr<CSSValueList> values2 = nullptr;
    RefPtrWillBeRawPtr<CSSValue> value = nullptr;
    RefPtrWillBeRawPtr<CSSValue> value2 = nullptr;

    bool allowComma = false;

    retValue1 = retValue2 = nullptr;
    propId1 = propId;
    propId2 = propId;
    if (propId == CSSPropertyBackgroundPosition) {
        propId1 = CSSPropertyBackgroundPositionX;
        propId2 = CSSPropertyBackgroundPositionY;
    } else if (propId == CSSPropertyWebkitMaskPosition) {
        propId1 = CSSPropertyWebkitMaskPositionX;
        propId2 = CSSPropertyWebkitMaskPositionY;
    } else if (propId == CSSPropertyBackgroundRepeat) {
        propId1 = CSSPropertyBackgroundRepeatX;
        propId2 = CSSPropertyBackgroundRepeatY;
    } else if (propId == CSSPropertyWebkitMaskRepeat) {
        propId1 = CSSPropertyWebkitMaskRepeatX;
        propId2 = CSSPropertyWebkitMaskRepeatY;
    }

    for (CSSParserValue* val = m_valueList->current(); val; val = m_valueList->current()) {
        RefPtrWillBeRawPtr<CSSValue> currValue = nullptr;
        RefPtrWillBeRawPtr<CSSValue> currValue2 = nullptr;

        if (allowComma) {
            if (!isComma(val))
                return false;
            m_valueList->next();
            allowComma = false;
        } else {
            allowComma = true;
            switch (propId) {
                case CSSPropertyBackgroundColor:
                    currValue = parseBackgroundColor();
                    if (currValue)
                        m_valueList->next();
                    break;
                case CSSPropertyBackgroundAttachment:
                    if (val->id == CSSValueScroll || val->id == CSSValueFixed || val->id == CSSValueLocal) {
                        currValue = cssValuePool().createIdentifierValue(val->id);
                        m_valueList->next();
                    }
                    break;
                case CSSPropertyBackgroundImage:
                case CSSPropertyWebkitMaskImage:
                    if (parseFillImage(m_valueList, currValue))
                        m_valueList->next();
                    break;
                case CSSPropertyWebkitBackgroundClip:
                case CSSPropertyWebkitBackgroundOrigin:
                case CSSPropertyWebkitMaskClip:
                case CSSPropertyWebkitMaskOrigin:
                    // The first three values here are deprecated and do not apply to the version of the property that has
                    // the -webkit- prefix removed.
                    if (val->id == CSSValueBorder || val->id == CSSValuePadding || val->id == CSSValueContent ||
                        val->id == CSSValueBorderBox || val->id == CSSValuePaddingBox || val->id == CSSValueContentBox ||
                        ((propId == CSSPropertyWebkitBackgroundClip || propId == CSSPropertyWebkitMaskClip) &&
                         (val->id == CSSValueText || val->id == CSSValueWebkitText))) {
                        currValue = cssValuePool().createIdentifierValue(val->id);
                        m_valueList->next();
                    }
                    break;
                case CSSPropertyBackgroundClip:
                    if (parseBackgroundClip(val, currValue))
                        m_valueList->next();
                    break;
                case CSSPropertyBackgroundOrigin:
                    if (val->id == CSSValueBorderBox || val->id == CSSValuePaddingBox || val->id == CSSValueContentBox) {
                        currValue = cssValuePool().createIdentifierValue(val->id);
                        m_valueList->next();
                    }
                    break;
                case CSSPropertyBackgroundPosition:
                case CSSPropertyWebkitMaskPosition:
                    parseFillPosition(m_valueList, currValue, currValue2);
                    // parseFillPosition advances the m_valueList pointer.
                    break;
                case CSSPropertyBackgroundPositionX:
                case CSSPropertyWebkitMaskPositionX: {
                    currValue = parseFillPositionX(m_valueList);
                    if (currValue)
                        m_valueList->next();
                    break;
                }
                case CSSPropertyBackgroundPositionY:
                case CSSPropertyWebkitMaskPositionY: {
                    currValue = parseFillPositionY(m_valueList);
                    if (currValue)
                        m_valueList->next();
                    break;
                }
                case CSSPropertyWebkitBackgroundComposite:
                case CSSPropertyWebkitMaskComposite:
                    if (val->id >= CSSValueClear && val->id <= CSSValuePlusLighter) {
                        currValue = cssValuePool().createIdentifierValue(val->id);
                        m_valueList->next();
                    }
                    break;
                case CSSPropertyBackgroundBlendMode:
                    if (val->id == CSSValueNormal || val->id == CSSValueMultiply
                        || val->id == CSSValueScreen || val->id == CSSValueOverlay || val->id == CSSValueDarken
                        || val->id == CSSValueLighten ||  val->id == CSSValueColorDodge || val->id == CSSValueColorBurn
                        || val->id == CSSValueHardLight || val->id == CSSValueSoftLight || val->id == CSSValueDifference
                        || val->id == CSSValueExclusion || val->id == CSSValueHue || val->id == CSSValueSaturation
                        || val->id == CSSValueColor || val->id == CSSValueLuminosity) {
                        currValue = cssValuePool().createIdentifierValue(val->id);
                        m_valueList->next();
                    }
                    break;
                case CSSPropertyBackgroundRepeat:
                case CSSPropertyWebkitMaskRepeat:
                    parseFillRepeat(currValue, currValue2);
                    // parseFillRepeat advances the m_valueList pointer
                    break;
                case CSSPropertyBackgroundSize:
                case CSSPropertyWebkitBackgroundSize:
                case CSSPropertyWebkitMaskSize: {
                    currValue = parseFillSize(propId, allowComma);
                    if (currValue)
                        m_valueList->next();
                    break;
                }
                case CSSPropertyMaskSourceType: {
                    ASSERT(RuntimeEnabledFeatures::cssMaskSourceTypeEnabled());
                    if (val->id == CSSValueAuto || val->id == CSSValueAlpha || val->id == CSSValueLuminance) {
                        currValue = cssValuePool().createIdentifierValue(val->id);
                        m_valueList->next();
                    } else {
                        currValue = nullptr;
                    }
                    break;
                }
                default:
                    break;
            }
            if (!currValue)
                return false;

            if (value && !values) {
                values = CSSValueList::createCommaSeparated();
                values->append(value.release());
            }

            if (value2 && !values2) {
                values2 = CSSValueList::createCommaSeparated();
                values2->append(value2.release());
            }

            if (values)
                values->append(currValue.release());
            else
                value = currValue.release();
            if (currValue2) {
                if (values2)
                    values2->append(currValue2.release());
                else
                    value2 = currValue2.release();
            }
        }

        // When parsing any fill shorthand property, we let it handle building up the lists for all
        // properties.
        if (inShorthand())
            break;
    }

    if (values && values->length()) {
        retValue1 = values.release();
        if (values2 && values2->length())
            retValue2 = values2.release();
        return true;
    }
    if (value) {
        retValue1 = value.release();
        retValue2 = value2.release();
        return true;
    }
    return false;
}

PassRefPtrWillBeRawPtr<CSSValue> CSSPropertyParser::parseAnimationDelay()
{
    CSSParserValue* value = m_valueList->current();
    if (validUnit(value, FTime))
        return createPrimitiveNumericValue(value);
    return nullptr;
}

PassRefPtrWillBeRawPtr<CSSValue> CSSPropertyParser::parseAnimationDirection()
{
    CSSParserValue* value = m_valueList->current();
    if (value->id == CSSValueNormal || value->id == CSSValueAlternate || value->id == CSSValueReverse || value->id == CSSValueAlternateReverse)
        return cssValuePool().createIdentifierValue(value->id);
    return nullptr;
}

PassRefPtrWillBeRawPtr<CSSValue> CSSPropertyParser::parseAnimationDuration()
{
    CSSParserValue* value = m_valueList->current();
    if (validUnit(value, FTime | FNonNeg))
        return createPrimitiveNumericValue(value);
    return nullptr;
}

PassRefPtrWillBeRawPtr<CSSValue> CSSPropertyParser::parseAnimationFillMode()
{
    CSSParserValue* value = m_valueList->current();
    if (value->id == CSSValueNone || value->id == CSSValueForwards || value->id == CSSValueBackwards || value->id == CSSValueBoth)
        return cssValuePool().createIdentifierValue(value->id);
    return nullptr;
}

PassRefPtrWillBeRawPtr<CSSValue> CSSPropertyParser::parseAnimationIterationCount()
{
    CSSParserValue* value = m_valueList->current();
    if (value->id == CSSValueInfinite)
        return cssValuePool().createIdentifierValue(value->id);
    if (validUnit(value, FNumber | FNonNeg))
        return createPrimitiveNumericValue(value);
    return nullptr;
}

PassRefPtrWillBeRawPtr<CSSValue> CSSPropertyParser::parseAnimationName()
{
    CSSParserValue* value = m_valueList->current();
    if (value->unit == CSSPrimitiveValue::CSS_STRING || value->unit == CSSPrimitiveValue::CSS_IDENT) {
        if (value->id == CSSValueNone || (value->unit == CSSPrimitiveValue::CSS_STRING && equalIgnoringCase(value, "none"))) {
            return cssValuePool().createIdentifierValue(CSSValueNone);
        } else {
            return createPrimitiveStringValue(value);
        }
    }
    return nullptr;
}

PassRefPtrWillBeRawPtr<CSSValue> CSSPropertyParser::parseAnimationPlayState()
{
    CSSParserValue* value = m_valueList->current();
    if (value->id == CSSValueRunning || value->id == CSSValuePaused)
        return cssValuePool().createIdentifierValue(value->id);
    return nullptr;
}

PassRefPtrWillBeRawPtr<CSSValue> CSSPropertyParser::parseAnimationProperty()
{
    CSSParserValue* value = m_valueList->current();
    if (value->unit != CSSPrimitiveValue::CSS_IDENT)
        return nullptr;
    // Since all is valid css property keyword, cssPropertyID for all
    // returns non-null value. We need to check "all" before
    // cssPropertyID check.
    if (value->id == CSSValueAll)
        return cssValuePool().createIdentifierValue(CSSValueAll);
    CSSPropertyID property = cssPropertyID(value->string);
    if (property) {
        ASSERT(CSSPropertyMetadata::isEnabledProperty(property));
        return cssValuePool().createIdentifierValue(property);
    }
    if (value->id == CSSValueNone)
        return cssValuePool().createIdentifierValue(CSSValueNone);
    if (value->id == CSSValueInitial || value->id == CSSValueInherit)
        return nullptr;
    return createPrimitiveStringValue(value);
}

bool CSSPropertyParser::parseWebkitTransformOriginShorthand(bool important)
{
    RefPtrWillBeRawPtr<CSSValue> originX = nullptr;
    RefPtrWillBeRawPtr<CSSValue> originY = nullptr;
    RefPtrWillBeRawPtr<CSSValue> originZ = nullptr;

    parse2ValuesFillPosition(m_valueList, originX, originY);

    if (m_valueList->current()) {
        if (!validUnit(m_valueList->current(), FLength))
            return false;
        originZ = createPrimitiveNumericValue(m_valueList->current());
        m_valueList->next();
    } else {
        originZ = cssValuePool().createImplicitInitialValue();
    }

    addProperty(CSSPropertyWebkitTransformOriginX, originX.release(), important);
    addProperty(CSSPropertyWebkitTransformOriginY, originY.release(), important);
    addProperty(CSSPropertyWebkitTransformOriginZ, originZ.release(), important);

    return true;
}

bool CSSPropertyParser::parseCubicBezierTimingFunctionValue(CSSParserValueList*& args, double& result)
{
    CSSParserValue* v = args->current();
    if (!validUnit(v, FNumber))
        return false;
    result = v->fValue;
    v = args->next();
    if (!v)
        // The last number in the function has no comma after it, so we're done.
        return true;
    return consumeComma(args);
}

PassRefPtrWillBeRawPtr<CSSValue> CSSPropertyParser::parseAnimationTimingFunction()
{
    CSSParserValue* value = m_valueList->current();
    if (value->id == CSSValueEase || value->id == CSSValueLinear || value->id == CSSValueEaseIn || value->id == CSSValueEaseOut
        || value->id == CSSValueEaseInOut || value->id == CSSValueStepStart || value->id == CSSValueStepEnd
        || value->id == CSSValueStepMiddle)
        return cssValuePool().createIdentifierValue(value->id);

    // We must be a function.
    if (value->unit != CSSParserValue::Function)
        return nullptr;

    CSSParserValueList* args = value->function->args.get();

    if (equalIgnoringCase(value->function->name, "steps")) {
        // For steps, 1 or 2 params must be specified (comma-separated)
        if (!args || (args->size() != 1 && args->size() != 3))
            return nullptr;

        // There are two values.
        int numSteps;
        StepsTimingFunction::StepAtPosition stepAtPosition = StepsTimingFunction::End;

        CSSParserValue* v = args->current();
        if (!validUnit(v, FInteger))
            return nullptr;
        numSteps = clampToInteger(v->fValue);
        if (numSteps < 1)
            return nullptr;

        if (args->next()) {
            // There is a comma so we need to parse the second value
            if (!consumeComma(args))
                return nullptr;
            switch (args->current()->id) {
            case CSSValueMiddle:
                if (!RuntimeEnabledFeatures::webAnimationsAPIEnabled())
                    return nullptr;
                stepAtPosition = StepsTimingFunction::Middle;
                break;
            case CSSValueStart:
                stepAtPosition = StepsTimingFunction::Start;
                break;
            case CSSValueEnd:
                stepAtPosition = StepsTimingFunction::End;
                break;
            default:
                return nullptr;
            }
        }

        return CSSStepsTimingFunctionValue::create(numSteps, stepAtPosition);
    }

    if (equalIgnoringCase(value->function->name, "cubic-bezier")) {
        // For cubic bezier, 4 values must be specified.
        if (!args || args->size() != 7)
            return nullptr;

        // There are two points specified. The x values must be between 0 and 1 but the y values can exceed this range.
        double x1, y1, x2, y2;

        if (!parseCubicBezierTimingFunctionValue(args, x1))
            return nullptr;
        if (x1 < 0 || x1 > 1)
            return nullptr;
        if (!parseCubicBezierTimingFunctionValue(args, y1))
            return nullptr;
        if (!parseCubicBezierTimingFunctionValue(args, x2))
            return nullptr;
        if (x2 < 0 || x2 > 1)
            return nullptr;
        if (!parseCubicBezierTimingFunctionValue(args, y2))
            return nullptr;

        return CSSCubicBezierTimingFunctionValue::create(x1, y1, x2, y2);
    }

    return nullptr;
}

PassRefPtrWillBeRawPtr<CSSValue> CSSPropertyParser::parseAnimationProperty(CSSPropertyID propId)
{
    RefPtrWillBeRawPtr<CSSValue> value = nullptr;
    switch (propId) {
    case CSSPropertyAnimationDelay:
    case CSSPropertyWebkitAnimationDelay:
    case CSSPropertyTransitionDelay:
    case CSSPropertyWebkitTransitionDelay:
        value = parseAnimationDelay();
        break;
    case CSSPropertyAnimationDirection:
    case CSSPropertyWebkitAnimationDirection:
        value = parseAnimationDirection();
        break;
    case CSSPropertyAnimationDuration:
    case CSSPropertyWebkitAnimationDuration:
    case CSSPropertyTransitionDuration:
    case CSSPropertyWebkitTransitionDuration:
        value = parseAnimationDuration();
        break;
    case CSSPropertyAnimationFillMode:
    case CSSPropertyWebkitAnimationFillMode:
        value = parseAnimationFillMode();
        break;
    case CSSPropertyAnimationIterationCount:
    case CSSPropertyWebkitAnimationIterationCount:
        value = parseAnimationIterationCount();
        break;
    case CSSPropertyAnimationName:
    case CSSPropertyWebkitAnimationName:
        value = parseAnimationName();
        break;
    case CSSPropertyAnimationPlayState:
    case CSSPropertyWebkitAnimationPlayState:
        value = parseAnimationPlayState();
        break;
    case CSSPropertyTransitionProperty:
    case CSSPropertyWebkitTransitionProperty:
        value = parseAnimationProperty();
        break;
    case CSSPropertyAnimationTimingFunction:
    case CSSPropertyWebkitAnimationTimingFunction:
    case CSSPropertyTransitionTimingFunction:
    case CSSPropertyWebkitTransitionTimingFunction:
        value = parseAnimationTimingFunction();
        break;
    default:
        ASSERT_NOT_REACHED();
        return nullptr;
    }

    if (value)
        m_valueList->next();
    return value.release();
}

PassRefPtrWillBeRawPtr<CSSValueList> CSSPropertyParser::parseAnimationPropertyList(CSSPropertyID propId)
{
    RefPtrWillBeRawPtr<CSSValueList> list = CSSValueList::createCommaSeparated();
    while (m_valueList->current()) {
        RefPtrWillBeRawPtr<CSSValue> value = parseAnimationProperty(propId);
        if (!value)
            return nullptr;
        list->append(value.release());
        if (CSSParserValue* parserValue = m_valueList->current()) {
            if (!isComma(parserValue))
                return nullptr;
            m_valueList->next();
            ASSERT(m_valueList->current());
        }
    }
    if ((propId == CSSPropertyTransitionProperty || propId == CSSPropertyWebkitTransitionProperty) && !isValidTransitionPropertyList(list.get()))
        return nullptr;
    ASSERT(list->length());
    return list.release();
}

static inline bool isCSSWideKeyword(CSSParserValue& value)
{
    return value.id == CSSValueInitial || value.id == CSSValueInherit || value.id == CSSValueDefault;
}

static inline bool isValidCustomIdentForGridPositions(CSSParserValue& value)
{
    // FIXME: we need a more general solution for <custom-ident> in all properties.
    return value.unit == CSSPrimitiveValue::CSS_IDENT && value.id != CSSValueSpan && value.id != CSSValueAuto && !isCSSWideKeyword(value);
}

// The function parses [ <integer> || <custom-ident> ] in <grid-line> (which can be stand alone or with 'span').
bool CSSPropertyParser::parseIntegerOrCustomIdentFromGridPosition(RefPtrWillBeRawPtr<CSSPrimitiveValue>& numericValue, RefPtrWillBeRawPtr<CSSPrimitiveValue>& gridLineName)
{
    CSSParserValue* value = m_valueList->current();
    if (validUnit(value, FInteger) && value->fValue) {
        numericValue = createPrimitiveNumericValue(value);
        value = m_valueList->next();
        if (value && isValidCustomIdentForGridPositions(*value)) {
            gridLineName = createPrimitiveStringValue(m_valueList->current());
            m_valueList->next();
        }
        return true;
    }

    if (isValidCustomIdentForGridPositions(*value)) {
        gridLineName = createPrimitiveStringValue(m_valueList->current());
        value = m_valueList->next();
        if (value && validUnit(value, FInteger) && value->fValue) {
            numericValue = createPrimitiveNumericValue(value);
            m_valueList->next();
        }
        return true;
    }

    return false;
}

PassRefPtrWillBeRawPtr<CSSValue> CSSPropertyParser::parseGridPosition()
{
    ASSERT(RuntimeEnabledFeatures::cssGridLayoutEnabled());

    CSSParserValue* value = m_valueList->current();
    if (value->id == CSSValueAuto) {
        m_valueList->next();
        return cssValuePool().createIdentifierValue(CSSValueAuto);
    }

    RefPtrWillBeRawPtr<CSSPrimitiveValue> numericValue = nullptr;
    RefPtrWillBeRawPtr<CSSPrimitiveValue> gridLineName = nullptr;
    bool hasSeenSpanKeyword = false;

    if (parseIntegerOrCustomIdentFromGridPosition(numericValue, gridLineName)) {
        value = m_valueList->current();
        if (value && value->id == CSSValueSpan) {
            hasSeenSpanKeyword = true;
            m_valueList->next();
        }
    } else if (value->id == CSSValueSpan) {
        hasSeenSpanKeyword = true;
        if (CSSParserValue* nextValue = m_valueList->next()) {
            if (!isForwardSlashOperator(nextValue) && !parseIntegerOrCustomIdentFromGridPosition(numericValue, gridLineName))
                return nullptr;
        }
    }

    // Check that we have consumed all the value list. For shorthands, the parser will pass
    // the whole value list (including the opposite position).
    if (m_valueList->current() && !isForwardSlashOperator(m_valueList->current()))
        return nullptr;

    // If we didn't parse anything, this is not a valid grid position.
    if (!hasSeenSpanKeyword && !gridLineName && !numericValue)
        return nullptr;

    // Negative numbers are not allowed for span (but are for <integer>).
    if (hasSeenSpanKeyword && numericValue && numericValue->getIntValue() < 0)
        return nullptr;

    // For the <custom-ident> case.
    if (gridLineName && !numericValue && !hasSeenSpanKeyword)
        return cssValuePool().createValue(gridLineName->getStringValue(), CSSPrimitiveValue::CSS_STRING);

    RefPtrWillBeRawPtr<CSSValueList> values = CSSValueList::createSpaceSeparated();
    if (hasSeenSpanKeyword)
        values->append(cssValuePool().createIdentifierValue(CSSValueSpan));
    if (numericValue)
        values->append(numericValue.release());
    if (gridLineName)
        values->append(gridLineName.release());
    ASSERT(values->length());
    return values.release();
}

static PassRefPtrWillBeRawPtr<CSSValue> gridMissingGridPositionValue(CSSValue* value)
{
    if (value->isPrimitiveValue() && toCSSPrimitiveValue(value)->isString())
        return value;

    return cssValuePool().createIdentifierValue(CSSValueAuto);
}

bool CSSPropertyParser::parseGridItemPositionShorthand(CSSPropertyID shorthandId, bool important)
{
    ShorthandScope scope(this, shorthandId);
    const StylePropertyShorthand& shorthand = shorthandForProperty(shorthandId);
    ASSERT(shorthand.length() == 2);

    RefPtrWillBeRawPtr<CSSValue> startValue = parseGridPosition();
    if (!startValue)
        return false;

    RefPtrWillBeRawPtr<CSSValue> endValue = nullptr;
    if (m_valueList->current()) {
        if (!isForwardSlashOperator(m_valueList->current()))
            return false;

        if (!m_valueList->next())
            return false;

        endValue = parseGridPosition();
        if (!endValue || m_valueList->current())
            return false;
    } else {
        endValue = gridMissingGridPositionValue(startValue.get());
    }

    addProperty(shorthand.properties()[0], startValue, important);
    addProperty(shorthand.properties()[1], endValue, important);
    return true;
}

bool CSSPropertyParser::parseGridTemplateRowsAndAreas(PassRefPtrWillBeRawPtr<CSSValue> templateColumns, bool important)
{
    NamedGridAreaMap gridAreaMap;
    size_t rowCount = 0;
    size_t columnCount = 0;
    bool trailingIdentWasAdded = false;
    RefPtrWillBeRawPtr<CSSValueList> templateRows = CSSValueList::createSpaceSeparated();

    // At least template-areas strings must be defined.
    if (!m_valueList->current())
        return false;

    while (m_valueList->current()) {
        // Handle leading <custom-ident>*.
        if (m_valueList->current()->unit == CSSParserValue::ValueList) {
            if (trailingIdentWasAdded) {
                // A row's trailing ident must be concatenated with the next row's leading one.
                parseGridLineNames(*m_valueList, *templateRows, toCSSGridLineNamesValue(templateRows->item(templateRows->length() - 1)));
            } else {
                parseGridLineNames(*m_valueList, *templateRows);
            }
        }

        // Handle a template-area's row.
        if (!parseGridTemplateAreasRow(gridAreaMap, rowCount, columnCount))
            return false;
        ++rowCount;

        // Handle template-rows's track-size.
        if (m_valueList->current() && m_valueList->current()->unit != CSSParserValue::ValueList && m_valueList->current()->unit != CSSPrimitiveValue::CSS_STRING) {
            RefPtrWillBeRawPtr<CSSValue> value = parseGridTrackSize(*m_valueList);
            if (!value)
                return false;
            templateRows->append(value);
        } else {
            templateRows->append(cssValuePool().createIdentifierValue(CSSValueAuto));
        }

        // This will handle the trailing/leading <custom-ident>* in the grammar.
        trailingIdentWasAdded = false;
        if (m_valueList->current() && m_valueList->current()->unit == CSSParserValue::ValueList)
            trailingIdentWasAdded = parseGridLineNames(*m_valueList, *templateRows);
    }

    // [<track-list> /]?
    if (templateColumns)
        addProperty(CSSPropertyGridTemplateColumns, templateColumns, important);
    else
        addProperty(CSSPropertyGridTemplateColumns,  cssValuePool().createIdentifierValue(CSSValueNone), important);

    // [<line-names>? <string> [<track-size> <line-names>]? ]+
    RefPtrWillBeRawPtr<CSSValue> templateAreas = CSSGridTemplateAreasValue::create(gridAreaMap, rowCount, columnCount);
    addProperty(CSSPropertyGridTemplateAreas, templateAreas.release(), important);
    addProperty(CSSPropertyGridTemplateRows, templateRows.release(), important);


    return true;
}


bool CSSPropertyParser::parseGridTemplateShorthand(bool important)
{
    ASSERT(RuntimeEnabledFeatures::cssGridLayoutEnabled());

    ShorthandScope scope(this, CSSPropertyGridTemplate);
    ASSERT(gridTemplateShorthand().length() == 3);

    // At least "none" must be defined.
    if (!m_valueList->current())
        return false;

    bool firstValueIsNone = m_valueList->current()->id == CSSValueNone;

    // 1- 'none' case.
    if (firstValueIsNone && !m_valueList->next()) {
        addProperty(CSSPropertyGridTemplateColumns, cssValuePool().createIdentifierValue(CSSValueNone), important);
        addProperty(CSSPropertyGridTemplateRows, cssValuePool().createIdentifierValue(CSSValueNone), important);
        addProperty(CSSPropertyGridTemplateAreas, cssValuePool().createIdentifierValue(CSSValueNone), important);
        return true;
    }

    unsigned index = 0;
    RefPtrWillBeRawPtr<CSSValue> columnsValue = nullptr;
    if (firstValueIsNone) {
        columnsValue = cssValuePool().createIdentifierValue(CSSValueNone);
    } else {
        columnsValue = parseGridTrackList();
    }

    // 2- <grid-template-columns> / <grid-template-columns> syntax.
    if (columnsValue) {
        if (!(m_valueList->current() && isForwardSlashOperator(m_valueList->current()) && m_valueList->next()))
            return false;
        index = m_valueList->currentIndex();
        if (RefPtrWillBeRawPtr<CSSValue> rowsValue = parseGridTrackList()) {
            if (m_valueList->current())
                return false;
            addProperty(CSSPropertyGridTemplateColumns, columnsValue, important);
            addProperty(CSSPropertyGridTemplateRows, rowsValue, important);
            addProperty(CSSPropertyGridTemplateAreas, cssValuePool().createIdentifierValue(CSSValueNone), important);
            return true;
        }
    }


    // 3- [<track-list> /]? [<line-names>? <string> [<track-size> <line-names>]? ]+ syntax.
    // The template-columns <track-list> can't be 'none'.
    if (firstValueIsNone)
        return false;
    // It requires to rewind parsing due to previous syntax failures.
    m_valueList->setCurrentIndex(index);
    return parseGridTemplateRowsAndAreas(columnsValue, important);
}

bool CSSPropertyParser::parseGridShorthand(bool important)
{
    ShorthandScope scope(this, CSSPropertyGrid);
    ASSERT(shorthandForProperty(CSSPropertyGrid).length() == 6);

    // 1- <grid-template>
    if (parseGridTemplateShorthand(important)) {
        // It can only be specified the explicit or the implicit grid properties in a single grid declaration.
        // The sub-properties not specified are set to their initial value, as normal for shorthands.
        addProperty(CSSPropertyGridAutoFlow, cssValuePool().createImplicitInitialValue(), important);
        addProperty(CSSPropertyGridAutoColumns, cssValuePool().createImplicitInitialValue(), important);
        addProperty(CSSPropertyGridAutoRows, cssValuePool().createImplicitInitialValue(), important);
        return true;
    }

    // Need to rewind parsing to explore the alternative syntax of this shorthand.
    m_valueList->setCurrentIndex(0);

    // 2- <grid-auto-flow> [ <grid-auto-columns> [ / <grid-auto-rows> ]? ]
    if (!parseValue(CSSPropertyGridAutoFlow, important))
        return false;

    RefPtrWillBeRawPtr<CSSValue> autoColumnsValue = nullptr;
    RefPtrWillBeRawPtr<CSSValue> autoRowsValue = nullptr;

    if (m_valueList->current()) {
        autoColumnsValue = parseGridTrackSize(*m_valueList);
        if (!autoColumnsValue)
            return false;
        if (m_valueList->current()) {
            if (!isForwardSlashOperator(m_valueList->current()) || !m_valueList->next())
                return false;
            autoRowsValue = parseGridTrackSize(*m_valueList);
            if (!autoRowsValue)
                return false;
        }
        if (m_valueList->current())
            return false;
    } else {
        // Other omitted values are set to their initial values.
        autoColumnsValue = cssValuePool().createImplicitInitialValue();
        autoRowsValue = cssValuePool().createImplicitInitialValue();
    }

    // if <grid-auto-rows> value is omitted, it is set to the value specified for grid-auto-columns.
    if (!autoRowsValue)
        autoRowsValue = autoColumnsValue;

    addProperty(CSSPropertyGridAutoColumns, autoColumnsValue, important);
    addProperty(CSSPropertyGridAutoRows, autoRowsValue, important);

    // It can only be specified the explicit or the implicit grid properties in a single grid declaration.
    // The sub-properties not specified are set to their initial value, as normal for shorthands.
    addProperty(CSSPropertyGridTemplateColumns, cssValuePool().createImplicitInitialValue(), important);
    addProperty(CSSPropertyGridTemplateRows, cssValuePool().createImplicitInitialValue(), important);
    addProperty(CSSPropertyGridTemplateAreas, cssValuePool().createImplicitInitialValue(), important);

    return true;
}

bool CSSPropertyParser::parseGridAreaShorthand(bool important)
{
    ASSERT(RuntimeEnabledFeatures::cssGridLayoutEnabled());

    ShorthandScope scope(this, CSSPropertyGridArea);
    const StylePropertyShorthand& shorthand = gridAreaShorthand();
    ASSERT_UNUSED(shorthand, shorthand.length() == 4);

    RefPtrWillBeRawPtr<CSSValue> rowStartValue = parseGridPosition();
    if (!rowStartValue)
        return false;

    RefPtrWillBeRawPtr<CSSValue> columnStartValue = nullptr;
    if (!parseSingleGridAreaLonghand(columnStartValue))
        return false;

    RefPtrWillBeRawPtr<CSSValue> rowEndValue = nullptr;
    if (!parseSingleGridAreaLonghand(rowEndValue))
        return false;

    RefPtrWillBeRawPtr<CSSValue> columnEndValue = nullptr;
    if (!parseSingleGridAreaLonghand(columnEndValue))
        return false;

    if (!columnStartValue)
        columnStartValue = gridMissingGridPositionValue(rowStartValue.get());

    if (!rowEndValue)
        rowEndValue = gridMissingGridPositionValue(rowStartValue.get());

    if (!columnEndValue)
        columnEndValue = gridMissingGridPositionValue(columnStartValue.get());

    addProperty(CSSPropertyGridRowStart, rowStartValue, important);
    addProperty(CSSPropertyGridColumnStart, columnStartValue, important);
    addProperty(CSSPropertyGridRowEnd, rowEndValue, important);
    addProperty(CSSPropertyGridColumnEnd, columnEndValue, important);
    return true;
}

bool CSSPropertyParser::parseSingleGridAreaLonghand(RefPtrWillBeRawPtr<CSSValue>& property)
{
    if (!m_valueList->current())
        return true;

    if (!isForwardSlashOperator(m_valueList->current()))
        return false;

    if (!m_valueList->next())
        return false;

    property = parseGridPosition();
    return true;
}

bool CSSPropertyParser::parseGridLineNames(CSSParserValueList& inputList, CSSValueList& valueList, CSSGridLineNamesValue* previousNamedAreaTrailingLineNames)
{
    ASSERT(inputList.current() && inputList.current()->unit == CSSParserValue::ValueList);

    CSSParserValueList* identList = inputList.current()->valueList;
    if (!identList->size()) {
        inputList.next();
        return false;
    }

    // Need to ensure the identList is at the heading index, since the parserList might have been rewound.
    identList->setCurrentIndex(0);

    RefPtrWillBeRawPtr<CSSGridLineNamesValue> lineNames = previousNamedAreaTrailingLineNames;
    if (!lineNames)
        lineNames = CSSGridLineNamesValue::create();
    while (CSSParserValue* identValue = identList->current()) {
        ASSERT(identValue->unit == CSSPrimitiveValue::CSS_IDENT);
        RefPtrWillBeRawPtr<CSSPrimitiveValue> lineName = createPrimitiveStringValue(identValue);
        lineNames->append(lineName.release());
        identList->next();
    }
    if (!previousNamedAreaTrailingLineNames)
        valueList.append(lineNames.release());

    inputList.next();
    return true;
}

PassRefPtrWillBeRawPtr<CSSValue> CSSPropertyParser::parseGridTrackList()
{
    ASSERT(RuntimeEnabledFeatures::cssGridLayoutEnabled());

    CSSParserValue* value = m_valueList->current();
    if (value->id == CSSValueNone) {
        m_valueList->next();
        return cssValuePool().createIdentifierValue(CSSValueNone);
    }

    RefPtrWillBeRawPtr<CSSValueList> values = CSSValueList::createSpaceSeparated();
    // Handle leading  <ident>*.
    value = m_valueList->current();
    if (value && value->unit == CSSParserValue::ValueList)
        parseGridLineNames(*m_valueList, *values);

    bool seenTrackSizeOrRepeatFunction = false;
    while (CSSParserValue* currentValue = m_valueList->current()) {
        if (isForwardSlashOperator(currentValue))
            break;
        if (currentValue->unit == CSSParserValue::Function && equalIgnoringCase(currentValue->function->name, "repeat")) {
            if (!parseGridTrackRepeatFunction(*values))
                return nullptr;
            seenTrackSizeOrRepeatFunction = true;
        } else {
            RefPtrWillBeRawPtr<CSSValue> value = parseGridTrackSize(*m_valueList);
            if (!value)
                return nullptr;
            values->append(value);
            seenTrackSizeOrRepeatFunction = true;
        }
        // This will handle the trailing <ident>* in the grammar.
        value = m_valueList->current();
        if (value && value->unit == CSSParserValue::ValueList)
            parseGridLineNames(*m_valueList, *values);
    }

    // We should have found a <track-size> or else it is not a valid <track-list>
    if (!seenTrackSizeOrRepeatFunction)
        return nullptr;

    return values;
}

bool CSSPropertyParser::parseGridTrackRepeatFunction(CSSValueList& list)
{
    CSSParserValueList* arguments = m_valueList->current()->function->args.get();
    if (!arguments || arguments->size() < 3 || !validUnit(arguments->valueAt(0), FPositiveInteger) || !isComma(arguments->valueAt(1)))
        return false;

    ASSERT_WITH_SECURITY_IMPLICATION(arguments->valueAt(0)->fValue > 0);
    size_t repetitions = arguments->valueAt(0)->fValue;

    // The spec allows us to clamp the number of repetitions: http://www.w3.org/TR/css-grid-1/#repeat-notation
    const size_t maxRepetitions = 10000;
    repetitions = std::min(repetitions, maxRepetitions);

    RefPtrWillBeRawPtr<CSSValueList> repeatedValues = CSSValueList::createSpaceSeparated();
    arguments->next(); // Skip the repetition count.
    arguments->next(); // Skip the comma.

    // Handle leading <ident>*.
    CSSParserValue* currentValue = arguments->current();
    if (currentValue && currentValue->unit == CSSParserValue::ValueList)
        parseGridLineNames(*arguments, *repeatedValues);

    bool seenTrackSize = false;
    while (arguments->current()) {
        RefPtrWillBeRawPtr<CSSValue> trackSize = parseGridTrackSize(*arguments);
        if (!trackSize)
            return false;

        repeatedValues->append(trackSize);
        seenTrackSize = true;

        // This takes care of any trailing <ident>* in the grammar.
        currentValue = arguments->current();
        if (currentValue && currentValue->unit == CSSParserValue::ValueList)
            parseGridLineNames(*arguments, *repeatedValues);
    }

    // We should have found at least one <track-size> or else it is not a valid <track-list>.
    if (!seenTrackSize)
        return false;

    for (size_t i = 0; i < repetitions; ++i) {
        for (size_t j = 0; j < repeatedValues->length(); ++j)
            list.append(repeatedValues->item(j));
    }

    // parseGridTrackSize iterated over the repeat arguments, move to the next value.
    m_valueList->next();
    return true;
}


PassRefPtrWillBeRawPtr<CSSValue> CSSPropertyParser::parseGridTrackSize(CSSParserValueList& inputList)
{
    ASSERT(RuntimeEnabledFeatures::cssGridLayoutEnabled());

    CSSParserValue* currentValue = inputList.current();
    inputList.next();

    if (currentValue->id == CSSValueAuto)
        return cssValuePool().createIdentifierValue(CSSValueAuto);

    if (currentValue->unit == CSSParserValue::Function && equalIgnoringCase(currentValue->function->name, "minmax")) {
        // The spec defines the following grammar: minmax( <track-breadth> , <track-breadth> )
        CSSParserValueList* arguments = currentValue->function->args.get();
        if (!arguments || arguments->size() != 3 || !isComma(arguments->valueAt(1)))
            return nullptr;

        RefPtrWillBeRawPtr<CSSPrimitiveValue> minTrackBreadth = parseGridBreadth(arguments->valueAt(0));
        if (!minTrackBreadth)
            return nullptr;

        RefPtrWillBeRawPtr<CSSPrimitiveValue> maxTrackBreadth = parseGridBreadth(arguments->valueAt(2));
        if (!maxTrackBreadth)
            return nullptr;

        RefPtrWillBeRawPtr<CSSValueList> parsedArguments = CSSValueList::createCommaSeparated();
        parsedArguments->append(minTrackBreadth);
        parsedArguments->append(maxTrackBreadth);
        return CSSFunctionValue::create("minmax(", parsedArguments);
    }

    return parseGridBreadth(currentValue);
}

PassRefPtrWillBeRawPtr<CSSPrimitiveValue> CSSPropertyParser::parseGridBreadth(CSSParserValue* currentValue)
{
    if (currentValue->id == CSSValueMinContent || currentValue->id == CSSValueMaxContent)
        return cssValuePool().createIdentifierValue(currentValue->id);

    if (currentValue->unit == CSSPrimitiveValue::CSS_FR) {
        double flexValue = currentValue->fValue;

        // Fractional unit is a non-negative dimension.
        if (flexValue <= 0)
            return nullptr;

        return cssValuePool().createValue(flexValue, CSSPrimitiveValue::CSS_FR);
    }

    if (!validUnit(currentValue, FNonNeg | FLength | FPercent))
        return nullptr;

    return createPrimitiveNumericValue(currentValue);
}

bool CSSPropertyParser::parseGridTemplateAreasRow(NamedGridAreaMap& gridAreaMap, const size_t rowCount, size_t& columnCount)
{
    CSSParserValue* currentValue = m_valueList->current();
    if (!currentValue || currentValue->unit != CSSPrimitiveValue::CSS_STRING)
        return false;

    String gridRowNames = currentValue->string;
    if (gridRowNames.isEmpty() || gridRowNames.containsOnlyWhitespace())
        return false;

    Vector<String> columnNames;
    gridRowNames.split(' ', columnNames);

    if (!columnCount) {
        columnCount = columnNames.size();
        ASSERT(columnCount);
    } else if (columnCount != columnNames.size()) {
        // The declaration is invalid is all the rows don't have the number of columns.
        return false;
    }

    for (size_t currentCol = 0; currentCol < columnCount; ++currentCol) {
        const String& gridAreaName = columnNames[currentCol];

        // Unamed areas are always valid (we consider them to be 1x1).
        if (gridAreaName == ".")
            continue;

        // We handle several grid areas with the same name at once to simplify the validation code.
        size_t lookAheadCol;
        for (lookAheadCol = currentCol; lookAheadCol < (columnCount - 1); ++lookAheadCol) {
            if (columnNames[lookAheadCol + 1] != gridAreaName)
                break;
        }

        NamedGridAreaMap::iterator gridAreaIt = gridAreaMap.find(gridAreaName);
        if (gridAreaIt == gridAreaMap.end()) {
            gridAreaMap.add(gridAreaName, GridCoordinate(GridSpan(rowCount, rowCount), GridSpan(currentCol, lookAheadCol)));
        } else {
            GridCoordinate& gridCoordinate = gridAreaIt->value;

            // The following checks test that the grid area is a single filled-in rectangle.
            // 1. The new row is adjacent to the previously parsed row.
            if (rowCount != gridCoordinate.rows.resolvedFinalPosition.next().toInt())
                return false;

            // 2. The new area starts at the same position as the previously parsed area.
            if (currentCol != gridCoordinate.columns.resolvedInitialPosition.toInt())
                return false;

            // 3. The new area ends at the same position as the previously parsed area.
            if (lookAheadCol != gridCoordinate.columns.resolvedFinalPosition.toInt())
                return false;

            ++gridCoordinate.rows.resolvedFinalPosition;
        }
        currentCol = lookAheadCol;
    }

    m_valueList->next();
    return true;
}

PassRefPtrWillBeRawPtr<CSSValue> CSSPropertyParser::parseGridTemplateAreas()
{
    NamedGridAreaMap gridAreaMap;
    size_t rowCount = 0;
    size_t columnCount = 0;

    while (m_valueList->current()) {
        if (!parseGridTemplateAreasRow(gridAreaMap, rowCount, columnCount))
            return nullptr;
        ++rowCount;
    }

    if (!rowCount || !columnCount)
        return nullptr;

    return CSSGridTemplateAreasValue::create(gridAreaMap, rowCount, columnCount);
}

PassRefPtrWillBeRawPtr<CSSValue> CSSPropertyParser::parseGridAutoFlow(CSSParserValueList& list)
{
    // [ row | column ] && dense? | stack && [ row | column ]?
    ASSERT(RuntimeEnabledFeatures::cssGridLayoutEnabled());

    CSSParserValue* value = list.current();
    if (!value)
        return nullptr;

    RefPtrWillBeRawPtr<CSSValueList> parsedValues = CSSValueList::createSpaceSeparated();

    // First parameter.
    CSSValueID firstId = value->id;
    if (firstId != CSSValueRow && firstId != CSSValueColumn && firstId != CSSValueDense && firstId != CSSValueStack)
        return nullptr;
    parsedValues->append(cssValuePool().createIdentifierValue(firstId));

    // Second parameter, if any.
    value = list.next();
    if (!value && firstId == CSSValueDense)
        return nullptr;

    if (value) {
        switch (firstId) {
        case CSSValueRow:
        case CSSValueColumn:
            if (value->id != CSSValueDense && value->id != CSSValueStack)
                return parsedValues;
            break;
        case CSSValueDense:
        case CSSValueStack:
            if (value->id != CSSValueRow && value->id != CSSValueColumn)
                return parsedValues;
            break;
        default:
            return parsedValues;
        }
        parsedValues->append(cssValuePool().createIdentifierValue(value->id));
        list.next();
    }

    return parsedValues;
}

PassRefPtrWillBeRawPtr<CSSValue> CSSPropertyParser::parseCounterContent(CSSParserValueList* args, bool counters)
{
    unsigned numArgs = args->size();
    if (counters && numArgs != 3 && numArgs != 5)
        return nullptr;
    if (!counters && numArgs != 1 && numArgs != 3)
        return nullptr;

    CSSParserValue* i = args->current();
    if (i->unit != CSSPrimitiveValue::CSS_IDENT)
        return nullptr;
    RefPtrWillBeRawPtr<CSSPrimitiveValue> identifier = createPrimitiveStringValue(i);

    RefPtrWillBeRawPtr<CSSPrimitiveValue> separator = nullptr;
    if (!counters)
        separator = cssValuePool().createValue(String(), CSSPrimitiveValue::CSS_STRING);
    else {
        args->next();
        if (!consumeComma(args))
            return nullptr;

        i = args->current();
        if (i->unit != CSSPrimitiveValue::CSS_STRING)
            return nullptr;

        separator = createPrimitiveStringValue(i);
    }

    RefPtrWillBeRawPtr<CSSPrimitiveValue> listStyle = nullptr;
    i = args->next();
    if (!i) // Make the list style default decimal
        listStyle = cssValuePool().createIdentifierValue(CSSValueDecimal);
    else {
        if (!consumeComma(args))
            return nullptr;

        i = args->current();
        if (i->unit != CSSPrimitiveValue::CSS_IDENT)
            return nullptr;

        CSSValueID listStyleID = CSSValueInvalid;
        if (i->id == CSSValueNone || (i->id >= CSSValueDisc && i->id <= CSSValueKatakanaIroha))
            listStyleID = i->id;
        else
            return nullptr;

        listStyle = cssValuePool().createIdentifierValue(listStyleID);
    }

    return cssValuePool().createValue(Counter::create(identifier.release(), listStyle.release(), separator.release()));
}

bool CSSPropertyParser::parseClipShape(CSSPropertyID propId, bool important)
{
    CSSParserValue* value = m_valueList->current();
    CSSParserValueList* args = value->function->args.get();

    if (!equalIgnoringCase(value->function->name, "rect") || !args)
        return false;

    // rect(t, r, b, l) || rect(t r b l)
    if (args->size() != 4 && args->size() != 7)
        return false;
    RefPtrWillBeRawPtr<Rect> rect = Rect::create();
    int i = 0;
    CSSParserValue* a = args->current();
    while (a) {
        if (a->id != CSSValueAuto && !validUnit(a, FLength))
            return false;
        RefPtrWillBeRawPtr<CSSPrimitiveValue> length = a->id == CSSValueAuto ?
            cssValuePool().createIdentifierValue(CSSValueAuto) :
            createPrimitiveNumericValue(a);
        if (i == 0)
            rect->setTop(length);
        else if (i == 1)
            rect->setRight(length);
        else if (i == 2)
            rect->setBottom(length);
        else
            rect->setLeft(length);
        a = args->next();
        if (a && args->size() == 7) {
            if (!consumeComma(args))
                return false;
            a = args->current();
        }
        i++;
    }
    addProperty(propId, cssValuePool().createValue(rect.release()), important);
    m_valueList->next();
    return true;
}

static void completeBorderRadii(RefPtrWillBeRawPtr<CSSPrimitiveValue> radii[4])
{
    if (radii[3])
        return;
    if (!radii[2]) {
        if (!radii[1])
            radii[1] = radii[0];
        radii[2] = radii[0];
    }
    radii[3] = radii[1];
}

// FIXME: This should be refactored with parseBorderRadius.
// parseBorderRadius contains support for some legacy radius construction.
PassRefPtrWillBeRawPtr<CSSBasicShape> CSSPropertyParser::parseInsetRoundedCorners(PassRefPtrWillBeRawPtr<CSSBasicShapeInset> shape, CSSParserValueList* args)
{
    CSSParserValue* argument = args->next();

    if (!argument)
        return nullptr;

    Vector<CSSParserValue*> radiusArguments;
    while (argument) {
        radiusArguments.append(argument);
        argument = args->next();
    }

    unsigned num = radiusArguments.size();
    if (!num || num > 9)
        return nullptr;

    // FIXME: Refactor completeBorderRadii and the array
    RefPtrWillBeRawPtr<CSSPrimitiveValue> radii[2][4];
#if ENABLE(OILPAN)
    // Zero initialize the array of raw pointers.
    memset(&radii, 0, sizeof(radii));
#endif

    unsigned indexAfterSlash = 0;
    for (unsigned i = 0; i < num; ++i) {
        CSSParserValue* value = radiusArguments.at(i);
        if (value->unit == CSSParserValue::Operator) {
            if (value->iValue != '/')
                return nullptr;

            if (!i || indexAfterSlash || i + 1 == num)
                return nullptr;

            indexAfterSlash = i + 1;
            completeBorderRadii(radii[0]);
            continue;
        }

        if (i - indexAfterSlash >= 4)
            return nullptr;

        if (!validUnit(value, FLength | FPercent | FNonNeg))
            return nullptr;

        RefPtrWillBeRawPtr<CSSPrimitiveValue> radius = createPrimitiveNumericValue(value);

        if (!indexAfterSlash)
            radii[0][i] = radius;
        else
            radii[1][i - indexAfterSlash] = radius.release();
    }

    if (!indexAfterSlash) {
        completeBorderRadii(radii[0]);
        for (unsigned i = 0; i < 4; ++i)
            radii[1][i] = radii[0][i];
    } else {
        completeBorderRadii(radii[1]);
    }
    shape->setTopLeftRadius(createPrimitiveValuePair(radii[0][0].release(), radii[1][0].release()));
    shape->setTopRightRadius(createPrimitiveValuePair(radii[0][1].release(), radii[1][1].release()));
    shape->setBottomRightRadius(createPrimitiveValuePair(radii[0][2].release(), radii[1][2].release()));
    shape->setBottomLeftRadius(createPrimitiveValuePair(radii[0][3].release(), radii[1][3].release()));

    return shape;
}

PassRefPtrWillBeRawPtr<CSSBasicShape> CSSPropertyParser::parseBasicShapeInset(CSSParserValueList* args)
{
    ASSERT(args);

    RefPtrWillBeRawPtr<CSSBasicShapeInset> shape = CSSBasicShapeInset::create();

    CSSParserValue* argument = args->current();
    WillBeHeapVector<RefPtrWillBeMember<CSSPrimitiveValue> > widthArguments;
    bool hasRoundedInset = false;

    while (argument) {
        if (argument->unit == CSSPrimitiveValue::CSS_IDENT && argument->id == CSSValueRound) {
            hasRoundedInset = true;
            break;
        }

        Units unitFlags = FLength | FPercent;
        if (!validUnit(argument, unitFlags) || widthArguments.size() > 4)
            return nullptr;

        widthArguments.append(createPrimitiveNumericValue(argument));
        argument = args->next();
    }

    switch (widthArguments.size()) {
    case 1: {
        shape->updateShapeSize1Value(widthArguments[0].get());
        break;
    }
    case 2: {
        shape->updateShapeSize2Values(widthArguments[0].get(), widthArguments[1].get());
        break;
        }
    case 3: {
        shape->updateShapeSize3Values(widthArguments[0].get(), widthArguments[1].get(), widthArguments[2].get());
        break;
    }
    case 4: {
        shape->updateShapeSize4Values(widthArguments[0].get(), widthArguments[1].get(), widthArguments[2].get(), widthArguments[3].get());
        break;
    }
    default:
        return nullptr;
    }

    if (hasRoundedInset)
        return parseInsetRoundedCorners(shape, args);
    return shape;
}

static bool isBaselinePositionKeyword(CSSValueID id)
{
    return id == CSSValueBaseline || id == CSSValueLastBaseline;
}

static bool isItemPositionKeyword(CSSValueID id)
{
    return id == CSSValueStart || id == CSSValueEnd || id == CSSValueCenter
        || id == CSSValueSelfStart || id == CSSValueSelfEnd || id == CSSValueFlexStart
        || id == CSSValueFlexEnd || id == CSSValueLeft || id == CSSValueRight;
}

bool CSSPropertyParser::parseLegacyPosition(CSSPropertyID propId, bool important)
{
    // [ legacy && [ left | right | center ]

    CSSParserValue* value = m_valueList->current();
    if (!value)
        return false;

    if (value->id == CSSValueLegacy) {
        value = m_valueList->next();
        if (!value)
            return false;
        if (value->id != CSSValueCenter && value->id != CSSValueLeft && value->id != CSSValueRight)
            return false;
    } else if (value->id == CSSValueCenter || value->id == CSSValueLeft || value->id == CSSValueRight) {
        if (!m_valueList->next() || m_valueList->current()->id != CSSValueLegacy)
            return false;
    } else {
        return false;
    }

    addProperty(propId, createPrimitiveValuePair(cssValuePool().createIdentifierValue(CSSValueLegacy), cssValuePool().createIdentifierValue(value->id)), important);
    return !m_valueList->next();
}

bool CSSPropertyParser::parseItemPositionOverflowPosition(CSSPropertyID propId, bool important)
{
    // auto | stretch | <baseline-position> | [<item-position> && <overflow-position>? ]
    // <baseline-position> = baseline | last-baseline;
    // <item-position> = center | start | end | self-start | self-end | flex-start | flex-end | left | right;
    // <overflow-position> = true | safe

    CSSParserValue* value = m_valueList->current();
    if (!value)
        return false;

    if (value->id == CSSValueAuto || value->id == CSSValueStretch || isBaselinePositionKeyword(value->id)) {
        if (m_valueList->next())
            return false;

        addProperty(propId, cssValuePool().createIdentifierValue(value->id), important);
        return true;
    }

    RefPtrWillBeRawPtr<CSSPrimitiveValue> position = nullptr;
    RefPtrWillBeRawPtr<CSSPrimitiveValue> overflowAlignmentKeyword = nullptr;
    if (isItemPositionKeyword(value->id)) {
        position = cssValuePool().createIdentifierValue(value->id);
        value = m_valueList->next();
        if (value) {
            if (value->id == CSSValueTrue || value->id == CSSValueSafe)
                overflowAlignmentKeyword = cssValuePool().createIdentifierValue(value->id);
            else
                return false;
        }
    } else if (value->id == CSSValueTrue || value->id == CSSValueSafe) {
        overflowAlignmentKeyword = cssValuePool().createIdentifierValue(value->id);
        value = m_valueList->next();
        if (value && isItemPositionKeyword(value->id))
            position = cssValuePool().createIdentifierValue(value->id);
        else
            return false;
    } else {
        return false;
    }

    if (m_valueList->next())
        return false;

    ASSERT(position);
    if (overflowAlignmentKeyword)
        addProperty(propId, createPrimitiveValuePair(position, overflowAlignmentKeyword), important);
    else
        addProperty(propId, position.release(), important);

    return true;
}

PassRefPtrWillBeRawPtr<CSSPrimitiveValue> CSSPropertyParser::parseShapeRadius(CSSParserValue* value)
{
    if (value->id == CSSValueClosestSide || value->id == CSSValueFarthestSide)
        return cssValuePool().createIdentifierValue(value->id);

    if (!validUnit(value, FLength | FPercent | FNonNeg))
        return nullptr;

    return createPrimitiveNumericValue(value);
}

PassRefPtrWillBeRawPtr<CSSBasicShape> CSSPropertyParser::parseBasicShapeCircle(CSSParserValueList* args)
{
    ASSERT(args);

    // circle(radius)
    // circle(radius at <position>)
    // circle(at <position>)
    // where position defines centerX and centerY using a CSS <position> data type.
    RefPtrWillBeRawPtr<CSSBasicShapeCircle> shape = CSSBasicShapeCircle::create();

    for (CSSParserValue* argument = args->current(); argument; argument = args->next()) {
        // The call to parseFillPosition below should consume all of the
        // arguments except the first two. Thus, and index greater than one
        // indicates an invalid production.
        if (args->currentIndex() > 1)
            return nullptr;

        if (!args->currentIndex() && argument->id != CSSValueAt) {
            if (RefPtrWillBeRawPtr<CSSPrimitiveValue> radius = parseShapeRadius(argument)) {
                shape->setRadius(radius);
                continue;
            }

            return nullptr;
        }

        if (argument->id == CSSValueAt && args->next()) {
            RefPtrWillBeRawPtr<CSSValue> centerX = nullptr;
            RefPtrWillBeRawPtr<CSSValue> centerY = nullptr;
            parseFillPosition(args, centerX, centerY);
            if (centerX && centerY && !args->current()) {
                ASSERT(centerX->isPrimitiveValue());
                ASSERT(centerY->isPrimitiveValue());
                shape->setCenterX(toCSSPrimitiveValue(centerX.get()));
                shape->setCenterY(toCSSPrimitiveValue(centerY.get()));
            } else {
                return nullptr;
            }
        } else {
            return nullptr;
        }
    }

    return shape;
}

PassRefPtrWillBeRawPtr<CSSBasicShape> CSSPropertyParser::parseBasicShapeEllipse(CSSParserValueList* args)
{
    ASSERT(args);

    // ellipse(radiusX)
    // ellipse(radiusX at <position>)
    // ellipse(radiusX radiusY)
    // ellipse(radiusX radiusY at <position>)
    // ellipse(at <position>)
    // where position defines centerX and centerY using a CSS <position> data type.
    RefPtrWillBeRawPtr<CSSBasicShapeEllipse> shape = CSSBasicShapeEllipse::create();

    for (CSSParserValue* argument = args->current(); argument; argument = args->next()) {
        // The call to parseFillPosition below should consume all of the
        // arguments except the first three. Thus, an index greater than two
        // indicates an invalid production.
        if (args->currentIndex() > 2)
            return nullptr;

        if (args->currentIndex() < 2 && argument->id != CSSValueAt) {
            if (RefPtrWillBeRawPtr<CSSPrimitiveValue> radius = parseShapeRadius(argument)) {
                if (!shape->radiusX())
                    shape->setRadiusX(radius);
                else
                    shape->setRadiusY(radius);
                continue;
            }

            return nullptr;
        }

        if (argument->id != CSSValueAt || !args->next()) // expecting ellipse(.. at <position>)
            return nullptr;
        RefPtrWillBeRawPtr<CSSValue> centerX = nullptr;
        RefPtrWillBeRawPtr<CSSValue> centerY = nullptr;
        parseFillPosition(args, centerX, centerY);
        if (!centerX || !centerY || args->current())
            return nullptr;

        ASSERT(centerX->isPrimitiveValue());
        ASSERT(centerY->isPrimitiveValue());
        shape->setCenterX(toCSSPrimitiveValue(centerX.get()));
        shape->setCenterY(toCSSPrimitiveValue(centerY.get()));
    }

    return shape;
}

PassRefPtrWillBeRawPtr<CSSBasicShape> CSSPropertyParser::parseBasicShapePolygon(CSSParserValueList* args)
{
    ASSERT(args);

    unsigned size = args->size();
    if (!size)
        return nullptr;

    RefPtrWillBeRawPtr<CSSBasicShapePolygon> shape = CSSBasicShapePolygon::create();

    CSSParserValue* argument = args->current();
    if (argument->id == CSSValueEvenodd || argument->id == CSSValueNonzero) {
        shape->setWindRule(argument->id == CSSValueEvenodd ? RULE_EVENODD : RULE_NONZERO);
        args->next();

        if (!consumeComma(args))
            return nullptr;

        size -= 2;
    }

    // <length> <length>, ... <length> <length> -> each pair has 3 elements except the last one
    if (!size || (size % 3) - 2)
        return nullptr;

    while (true) {
        CSSParserValue* argumentX = args->current();
        if (!argumentX || !validUnit(argumentX, FLength | FPercent))
            return nullptr;
        RefPtrWillBeRawPtr<CSSPrimitiveValue> xLength = createPrimitiveNumericValue(argumentX);

        CSSParserValue* argumentY = args->next();
        if (!argumentY || !validUnit(argumentY, FLength | FPercent))
            return nullptr;
        RefPtrWillBeRawPtr<CSSPrimitiveValue> yLength = createPrimitiveNumericValue(argumentY);

        shape->appendPoint(xLength.release(), yLength.release());

        if (!args->next())
            break;
        if (!consumeComma(args))
            return nullptr;
    }

    return shape;
}

static bool isBoxValue(CSSValueID valueId)
{
    switch (valueId) {
    case CSSValueContentBox:
    case CSSValuePaddingBox:
    case CSSValueBorderBox:
    case CSSValueMarginBox:
        return true;
    default:
        break;
    }

    return false;
}

PassRefPtrWillBeRawPtr<CSSValue> CSSPropertyParser::parseShapeProperty(CSSPropertyID propId)
{
    CSSParserValue* value = m_valueList->current();
    CSSValueID valueId = value->id;

    if (valueId == CSSValueNone) {
        RefPtrWillBeRawPtr<CSSPrimitiveValue> keywordValue = parseValidPrimitive(valueId, value);
        m_valueList->next();
        return keywordValue.release();
    }

    RefPtrWillBeRawPtr<CSSValue> imageValue = nullptr;
    if (valueId != CSSValueNone && parseFillImage(m_valueList, imageValue)) {
        m_valueList->next();
        return imageValue.release();
    }

    return parseBasicShapeAndOrBox();
}

PassRefPtrWillBeRawPtr<CSSValue> CSSPropertyParser::parseBasicShapeAndOrBox()
{
    CSSParserValue* value = m_valueList->current();

    bool shapeFound = false;
    bool boxFound = false;
    CSSValueID valueId;

    RefPtrWillBeRawPtr<CSSValueList> list = CSSValueList::createSpaceSeparated();
    for (unsigned i = 0; i < 2; ++i) {
        if (!value)
            break;
        valueId = value->id;
        if (value->unit == CSSParserValue::Function && !shapeFound) {
            // parseBasicShape already asks for the next value list item.
            RefPtrWillBeRawPtr<CSSPrimitiveValue> shapeValue = parseBasicShape();
            if (!shapeValue)
                return nullptr;
            list->append(shapeValue.release());
            shapeFound = true;
        } else if (isBoxValue(valueId) && !boxFound) {
            list->append(parseValidPrimitive(valueId, value));
            boxFound = true;
            m_valueList->next();
        } else {
            return nullptr;
        }

        value = m_valueList->current();
    }

    if (m_valueList->current())
        return nullptr;
    return list.release();
}

PassRefPtrWillBeRawPtr<CSSPrimitiveValue> CSSPropertyParser::parseBasicShape()
{
    CSSParserValue* value = m_valueList->current();
    ASSERT(value->unit == CSSParserValue::Function);
    CSSParserValueList* args = value->function->args.get();

    if (!args)
        return nullptr;

    RefPtrWillBeRawPtr<CSSBasicShape> shape = nullptr;
    if (equalIgnoringCase(value->function->name, "circle"))
        shape = parseBasicShapeCircle(args);
    else if (equalIgnoringCase(value->function->name, "ellipse"))
        shape = parseBasicShapeEllipse(args);
    else if (equalIgnoringCase(value->function->name, "polygon"))
        shape = parseBasicShapePolygon(args);
    else if (equalIgnoringCase(value->function->name, "inset"))
        shape = parseBasicShapeInset(args);

    if (!shape)
        return nullptr;

    m_valueList->next();

    return cssValuePool().createValue(shape.release());
}

// [ 'font-style' || 'font-variant' || 'font-weight' ]? 'font-size' [ / 'line-height' ]? 'font-family'
bool CSSPropertyParser::parseFont(bool important)
{
    // Let's check if there is an inherit or initial somewhere in the shorthand.
    for (unsigned i = 0; i < m_valueList->size(); ++i) {
        if (m_valueList->valueAt(i)->id == CSSValueInherit || m_valueList->valueAt(i)->id == CSSValueInitial)
            return false;
    }

    ShorthandScope scope(this, CSSPropertyFont);
    // Optional font-style, font-variant and font-weight.
    bool fontStyleParsed = false;
    bool fontVariantParsed = false;
    bool fontWeightParsed = false;
    bool fontStretchParsed = false;
    CSSParserValue* value = m_valueList->current();
    for (; value; value = m_valueList->next()) {
        if (!fontStyleParsed && isValidKeywordPropertyAndValue(CSSPropertyFontStyle, value->id, m_context)) {
            addProperty(CSSPropertyFontStyle, cssValuePool().createIdentifierValue(value->id), important);
            fontStyleParsed = true;
        } else if (!fontVariantParsed && (value->id == CSSValueNormal || value->id == CSSValueSmallCaps)) {
            // Font variant in the shorthand is particular, it only accepts normal or small-caps.
            addProperty(CSSPropertyFontVariant, cssValuePool().createIdentifierValue(value->id), important);
            fontVariantParsed = true;
        } else if (!fontWeightParsed && parseFontWeight(important)) {
            fontWeightParsed = true;
        } else if (!fontStretchParsed && isValidKeywordPropertyAndValue(CSSPropertyFontStretch, value->id, m_context)) {
            addProperty(CSSPropertyFontStretch, cssValuePool().createIdentifierValue(value->id), important);
            fontStretchParsed = true;
        } else {
            break;
        }
    }

    if (!value)
        return false;

    if (!fontStyleParsed)
        addProperty(CSSPropertyFontStyle, cssValuePool().createIdentifierValue(CSSValueNormal), important, true);
    if (!fontVariantParsed)
        addProperty(CSSPropertyFontVariant, cssValuePool().createIdentifierValue(CSSValueNormal), important, true);
    if (!fontWeightParsed)
        addProperty(CSSPropertyFontWeight, cssValuePool().createIdentifierValue(CSSValueNormal), important, true);
    if (!fontStretchParsed)
        addProperty(CSSPropertyFontStretch, cssValuePool().createIdentifierValue(CSSValueNormal), important, true);

    // Now a font size _must_ come.
    // <absolute-size> | <relative-size> | <length> | <percentage> | inherit
    if (!parseFontSize(important))
        return false;

    value = m_valueList->current();
    if (!value)
        return false;

    if (isForwardSlashOperator(value)) {
        // The line-height property.
        value = m_valueList->next();
        if (!value)
            return false;
        if (!parseLineHeight(important))
            return false;
    } else
        addProperty(CSSPropertyLineHeight, cssValuePool().createIdentifierValue(CSSValueNormal), important, true);

    // Font family must come now.
    RefPtrWillBeRawPtr<CSSValue> parsedFamilyValue = parseFontFamily();
    if (!parsedFamilyValue)
        return false;

    addProperty(CSSPropertyFontFamily, parsedFamilyValue.release(), important);

    // FIXME: http://www.w3.org/TR/2011/WD-css3-fonts-20110324/#font-prop requires that
    // "font-stretch", "font-size-adjust", and "font-kerning" be reset to their initial values
    // but we don't seem to support them at the moment. They should also be added here once implemented.
    if (m_valueList->current())
        return false;

    return true;
}

class FontFamilyValueBuilder {
    DISALLOW_ALLOCATION();
public:
    FontFamilyValueBuilder(CSSValueList* list)
        : m_list(list)
    {
    }

    void add(const CSSParserString& string)
    {
        if (!m_builder.isEmpty())
            m_builder.append(' ');

        if (string.is8Bit()) {
            m_builder.append(string.characters8(), string.length());
            return;
        }

        m_builder.append(string.characters16(), string.length());
    }

    void commit()
    {
        if (m_builder.isEmpty())
            return;
        m_list->append(cssValuePool().createFontFamilyValue(m_builder.toString()));
        m_builder.clear();
    }

private:
    StringBuilder m_builder;
    CSSValueList* m_list;
};

PassRefPtrWillBeRawPtr<CSSValueList> CSSPropertyParser::parseFontFamily()
{
    RefPtrWillBeRawPtr<CSSValueList> list = CSSValueList::createCommaSeparated();
    CSSParserValue* value = m_valueList->current();

    FontFamilyValueBuilder familyBuilder(list.get());
    bool inFamily = false;

    while (value) {
        CSSParserValue* nextValue = m_valueList->next();
        bool nextValBreaksFont = !nextValue ||
                                 (nextValue->unit == CSSParserValue::Operator && nextValue->iValue == ',');
        bool nextValIsFontName = nextValue &&
            ((nextValue->id >= CSSValueSerif && nextValue->id <= CSSValueWebkitBody) ||
            (nextValue->unit == CSSPrimitiveValue::CSS_STRING || nextValue->unit == CSSPrimitiveValue::CSS_IDENT));

        if (isCSSWideKeyword(*value) && !inFamily) {
            if (nextValBreaksFont)
                value = m_valueList->next();
            else if (nextValIsFontName)
                value = nextValue;
            continue;
        }

        if (value->id >= CSSValueSerif && value->id <= CSSValueWebkitBody) {
            if (inFamily)
                familyBuilder.add(value->string);
            else if (nextValBreaksFont || !nextValIsFontName)
                list->append(cssValuePool().createIdentifierValue(value->id));
            else {
                familyBuilder.commit();
                familyBuilder.add(value->string);
                inFamily = true;
            }
        } else if (value->unit == CSSPrimitiveValue::CSS_STRING) {
            // Strings never share in a family name.
            inFamily = false;
            familyBuilder.commit();
            list->append(cssValuePool().createFontFamilyValue(value->string));
        } else if (value->unit == CSSPrimitiveValue::CSS_IDENT) {
            if (inFamily)
                familyBuilder.add(value->string);
            else if (nextValBreaksFont || !nextValIsFontName)
                list->append(cssValuePool().createFontFamilyValue(value->string));
            else {
                familyBuilder.commit();
                familyBuilder.add(value->string);
                inFamily = true;
            }
        } else {
            break;
        }

        if (!nextValue)
            break;

        if (nextValBreaksFont) {
            value = m_valueList->next();
            familyBuilder.commit();
            inFamily = false;
        }
        else if (nextValIsFontName)
            value = nextValue;
        else
            break;
    }
    familyBuilder.commit();

    if (!list->length())
        list = nullptr;
    return list.release();
}

bool CSSPropertyParser::parseLineHeight(bool important)
{
    CSSParserValue* value = m_valueList->current();
    CSSValueID id = value->id;
    bool validPrimitive = false;
    // normal | <number> | <length> | <percentage> | inherit
    if (id == CSSValueNormal)
        validPrimitive = true;
    else
        validPrimitive = (!id && validUnit(value, FNumber | FLength | FPercent | FNonNeg));
    if (validPrimitive && (!m_valueList->next() || inShorthand()))
        addProperty(CSSPropertyLineHeight, parseValidPrimitive(id, value), important);
    return validPrimitive;
}

bool CSSPropertyParser::parseFontSize(bool important)
{
    CSSParserValue* value = m_valueList->current();
    CSSValueID id = value->id;
    bool validPrimitive = false;
    // <absolute-size> | <relative-size> | <length> | <percentage> | inherit
    if (id >= CSSValueXxSmall && id <= CSSValueLarger)
        validPrimitive = true;
    else
        validPrimitive = validUnit(value, FLength | FPercent | FNonNeg);
    if (validPrimitive && (!m_valueList->next() || inShorthand()))
        addProperty(CSSPropertyFontSize, parseValidPrimitive(id, value), important);
    return validPrimitive;
}

bool CSSPropertyParser::parseFontVariant(bool important)
{
    RefPtrWillBeRawPtr<CSSValueList> values = nullptr;
    if (m_valueList->size() > 1)
        values = CSSValueList::createCommaSeparated();
    bool expectComma = false;
    for (CSSParserValue* val = m_valueList->current(); val; val = m_valueList->current()) {
        RefPtrWillBeRawPtr<CSSPrimitiveValue> parsedValue = nullptr;
        if (!expectComma) {
            expectComma = true;
            if (val->id == CSSValueNormal || val->id == CSSValueSmallCaps)
                parsedValue = cssValuePool().createIdentifierValue(val->id);
            else if (val->id == CSSValueAll && !values) {
                // FIXME: CSSPropertyParser::parseFontVariant() implements
                // the old css3 draft:
                // http://www.w3.org/TR/2002/WD-css3-webfonts-20020802/#font-variant
                // 'all' is only allowed in @font-face and with no other values. Make a value list to
                // indicate that we are in the @font-face case.
                values = CSSValueList::createCommaSeparated();
                parsedValue = cssValuePool().createIdentifierValue(val->id);
            }
        } else if (consumeComma(m_valueList)) {
            expectComma = false;
            continue;
        }

        if (!parsedValue)
            return false;

        m_valueList->next();

        if (values)
            values->append(parsedValue.release());
        else {
            addProperty(CSSPropertyFontVariant, parsedValue.release(), important);
            return true;
        }
    }

    if (values && values->length()) {
        if (m_ruleType != CSSRuleSourceData::FONT_FACE_RULE)
            return false;
        addProperty(CSSPropertyFontVariant, values.release(), important);
        return true;
    }

    return false;
}

bool CSSPropertyParser::parseFontWeight(bool important)
{
    CSSParserValue* value = m_valueList->current();
    if (value->id >= CSSValueNormal && value->id <= CSSValueLighter) {
        addProperty(CSSPropertyFontWeight, cssValuePool().createIdentifierValue(value->id), important);
        return true;
    }
    if (value->unit == CSSPrimitiveValue::CSS_NUMBER) {
        int weight = static_cast<int>(value->fValue);
        if (!(weight % 100) && weight >= 100 && weight <= 900) {
            addProperty(CSSPropertyFontWeight, cssValuePool().createIdentifierValue(static_cast<CSSValueID>(CSSValue100 + weight / 100 - 1)), important);
            return true;
        }
    }
    return false;
}

bool CSSPropertyParser::parseFontFaceSrcURI(CSSValueList* valueList)
{
    RefPtrWillBeRawPtr<CSSFontFaceSrcValue> uriValue(CSSFontFaceSrcValue::create(completeURL(m_valueList->current()->string)));
    uriValue->setReferrer(m_context.referrer());

    CSSParserValue* value = m_valueList->next();
    if (!value) {
        valueList->append(uriValue.release());
        return true;
    }
    if (value->unit == CSSParserValue::Operator && value->iValue == ',') {
        m_valueList->next();
        valueList->append(uriValue.release());
        return true;
    }

    if (value->unit != CSSParserValue::Function || !equalIgnoringCase(value->function->name, "format"))
        return false;

    // FIXME: http://www.w3.org/TR/2011/WD-css3-fonts-20111004/ says that format() contains a comma-separated list of strings,
    // but CSSFontFaceSrcValue stores only one format. Allowing one format for now.
    CSSParserValueList* args = value->function->args.get();
    if (!args || args->size() != 1 || (args->current()->unit != CSSPrimitiveValue::CSS_STRING && args->current()->unit != CSSPrimitiveValue::CSS_IDENT))
        return false;
    uriValue->setFormat(args->current()->string);
    valueList->append(uriValue.release());
    value = m_valueList->next();
    if (value && value->unit == CSSParserValue::Operator && value->iValue == ',')
        m_valueList->next();
    return true;
}

bool CSSPropertyParser::parseFontFaceSrcLocal(CSSValueList* valueList)
{
    CSSParserValueList* args = m_valueList->current()->function->args.get();
    if (!args || !args->size())
        return false;

    if (args->size() == 1 && args->current()->unit == CSSPrimitiveValue::CSS_STRING)
        valueList->append(CSSFontFaceSrcValue::createLocal(args->current()->string));
    else if (args->current()->unit == CSSPrimitiveValue::CSS_IDENT) {
        StringBuilder builder;
        for (CSSParserValue* localValue = args->current(); localValue; localValue = args->next()) {
            if (localValue->unit != CSSPrimitiveValue::CSS_IDENT)
                return false;
            if (!builder.isEmpty())
                builder.append(' ');
            builder.append(localValue->string);
        }
        valueList->append(CSSFontFaceSrcValue::createLocal(builder.toString()));
    } else
        return false;

    if (CSSParserValue* value = m_valueList->next()) {
        if (value->unit == CSSParserValue::Operator && value->iValue == ',')
            m_valueList->next();
    }
    return true;
}

PassRefPtrWillBeRawPtr<CSSValueList> CSSPropertyParser::parseFontFaceSrc()
{
    RefPtrWillBeRawPtr<CSSValueList> values(CSSValueList::createCommaSeparated());

    while (CSSParserValue* value = m_valueList->current()) {
        if (value->unit == CSSPrimitiveValue::CSS_URI) {
            if (!parseFontFaceSrcURI(values.get()))
                return nullptr;
        } else if (value->unit == CSSParserValue::Function && equalIgnoringCase(value->function->name, "local")) {
            if (!parseFontFaceSrcLocal(values.get()))
                return nullptr;
        } else {
            return nullptr;
        }
    }
    if (!values->length())
        return nullptr;

    m_valueList->next();
    return values.release();
}

PassRefPtrWillBeRawPtr<CSSValueList> CSSPropertyParser::parseFontFaceUnicodeRange()
{
    RefPtrWillBeRawPtr<CSSValueList> values = CSSValueList::createCommaSeparated();

    do {
        CSSParserValue* current = m_valueList->current();
        if (!current || current->unit != CSSPrimitiveValue::CSS_UNICODE_RANGE)
            return nullptr;

        String rangeString = current->string;
        UChar32 from = 0;
        UChar32 to = 0;
        unsigned length = rangeString.length();

        if (length < 3)
            return nullptr;

        unsigned i = 2;
        while (i < length) {
            UChar c = rangeString[i];
            if (c == '-' || c == '?')
                break;
            from *= 16;
            if (c >= '0' && c <= '9')
                from += c - '0';
            else if (c >= 'A' && c <= 'F')
                from += 10 + c - 'A';
            else if (c >= 'a' && c <= 'f')
                from += 10 + c - 'a';
            else
                return nullptr;
            i++;
        }

        if (i == length)
            to = from;
        else if (rangeString[i] == '?') {
            unsigned span = 1;
            while (i < length && rangeString[i] == '?') {
                span *= 16;
                from *= 16;
                i++;
            }
            if (i < length)
                return nullptr;
            to = from + span - 1;
        } else {
            if (length < i + 2)
                return nullptr;
            i++;
            while (i < length) {
                UChar c = rangeString[i];
                to *= 16;
                if (c >= '0' && c <= '9')
                    to += c - '0';
                else if (c >= 'A' && c <= 'F')
                    to += 10 + c - 'A';
                else if (c >= 'a' && c <= 'f')
                    to += 10 + c - 'a';
                else
                    return nullptr;
                i++;
            }
        }
        if (from <= to)
            values->append(CSSUnicodeRangeValue::create(from, to));
        m_valueList->next();
    } while (consumeComma(m_valueList));

    return values.release();
}

// Returns the number of characters which form a valid double
// and are terminated by the given terminator character
template <typename CharacterType>
static int checkForValidDouble(const CharacterType* string, const CharacterType* end, const char terminator)
{
    int length = end - string;
    if (length < 1)
        return 0;

    bool decimalMarkSeen = false;
    int processedLength = 0;

    for (int i = 0; i < length; ++i) {
        if (string[i] == terminator) {
            processedLength = i;
            break;
        }
        if (!isASCIIDigit(string[i])) {
            if (!decimalMarkSeen && string[i] == '.')
                decimalMarkSeen = true;
            else
                return 0;
        }
    }

    if (decimalMarkSeen && processedLength == 1)
        return 0;

    return processedLength;
}

// Returns the number of characters consumed for parsing a valid double
// terminated by the given terminator character
template <typename CharacterType>
static int parseDouble(const CharacterType* string, const CharacterType* end, const char terminator, double& value)
{
    int length = checkForValidDouble(string, end, terminator);
    if (!length)
        return 0;

    int position = 0;
    double localValue = 0;

    // The consumed characters here are guaranteed to be
    // ASCII digits with or without a decimal mark
    for (; position < length; ++position) {
        if (string[position] == '.')
            break;
        localValue = localValue * 10 + string[position] - '0';
    }

    if (++position == length) {
        value = localValue;
        return length;
    }

    double fraction = 0;
    double scale = 1;

    while (position < length && scale < MAX_SCALE) {
        fraction = fraction * 10 + string[position++] - '0';
        scale *= 10;
    }

    value = localValue + fraction / scale;
    return length;
}

template <typename CharacterType>
static bool parseColorIntOrPercentage(const CharacterType*& string, const CharacterType* end, const char terminator, CSSPrimitiveValue::UnitType& expect, int& value)
{
    const CharacterType* current = string;
    double localValue = 0;
    bool negative = false;
    while (current != end && isHTMLSpace<CharacterType>(*current))
        current++;
    if (current != end && *current == '-') {
        negative = true;
        current++;
    }
    if (current == end || !isASCIIDigit(*current))
        return false;
    while (current != end && isASCIIDigit(*current)) {
        double newValue = localValue * 10 + *current++ - '0';
        if (newValue >= 255) {
            // Clamp values at 255.
            localValue = 255;
            while (current != end && isASCIIDigit(*current))
                ++current;
            break;
        }
        localValue = newValue;
    }

    if (current == end)
        return false;

    if (expect == CSSPrimitiveValue::CSS_NUMBER && (*current == '.' || *current == '%'))
        return false;

    if (*current == '.') {
        // We already parsed the integral part, try to parse
        // the fraction part of the percentage value.
        double percentage = 0;
        int numCharactersParsed = parseDouble(current, end, '%', percentage);
        if (!numCharactersParsed)
            return false;
        current += numCharactersParsed;
        if (*current != '%')
            return false;
        localValue += percentage;
    }

    if (expect == CSSPrimitiveValue::CSS_PERCENTAGE && *current != '%')
        return false;

    if (*current == '%') {
        expect = CSSPrimitiveValue::CSS_PERCENTAGE;
        localValue = localValue / 100.0 * 256.0;
        // Clamp values at 255 for percentages over 100%
        if (localValue > 255)
            localValue = 255;
        current++;
    } else
        expect = CSSPrimitiveValue::CSS_NUMBER;

    while (current != end && isHTMLSpace<CharacterType>(*current))
        current++;
    if (current == end || *current++ != terminator)
        return false;
    // Clamp negative values at zero.
    value = negative ? 0 : static_cast<int>(localValue);
    string = current;
    return true;
}

template <typename CharacterType>
static inline bool isTenthAlpha(const CharacterType* string, const int length)
{
    // "0.X"
    if (length == 3 && string[0] == '0' && string[1] == '.' && isASCIIDigit(string[2]))
        return true;

    // ".X"
    if (length == 2 && string[0] == '.' && isASCIIDigit(string[1]))
        return true;

    return false;
}

template <typename CharacterType>
static inline bool parseAlphaValue(const CharacterType*& string, const CharacterType* end, const char terminator, int& value)
{
    while (string != end && isHTMLSpace<CharacterType>(*string))
        string++;

    bool negative = false;

    if (string != end && *string == '-') {
        negative = true;
        string++;
    }

    value = 0;

    int length = end - string;
    if (length < 2)
        return false;

    if (string[length - 1] != terminator || !isASCIIDigit(string[length - 2]))
        return false;

    if (string[0] != '0' && string[0] != '1' && string[0] != '.') {
        if (checkForValidDouble(string, end, terminator)) {
            value = negative ? 0 : 255;
            string = end;
            return true;
        }
        return false;
    }

    if (length == 2 && string[0] != '.') {
        value = !negative && string[0] == '1' ? 255 : 0;
        string = end;
        return true;
    }

    if (isTenthAlpha(string, length - 1)) {
        static const int tenthAlphaValues[] = { 0, 25, 51, 76, 102, 127, 153, 179, 204, 230 };
        value = negative ? 0 : tenthAlphaValues[string[length - 2] - '0'];
        string = end;
        return true;
    }

    double alpha = 0;
    if (!parseDouble(string, end, terminator, alpha))
        return false;
    value = negative ? 0 : static_cast<int>(alpha * nextafter(256.0, 0.0));
    string = end;
    return true;
}

template <typename CharacterType>
static inline bool mightBeRGBA(const CharacterType* characters, unsigned length)
{
    if (length < 5)
        return false;
    return characters[4] == '('
        && isASCIIAlphaCaselessEqual(characters[0], 'r')
        && isASCIIAlphaCaselessEqual(characters[1], 'g')
        && isASCIIAlphaCaselessEqual(characters[2], 'b')
        && isASCIIAlphaCaselessEqual(characters[3], 'a');
}

template <typename CharacterType>
static inline bool mightBeRGB(const CharacterType* characters, unsigned length)
{
    if (length < 4)
        return false;
    return characters[3] == '('
        && isASCIIAlphaCaselessEqual(characters[0], 'r')
        && isASCIIAlphaCaselessEqual(characters[1], 'g')
        && isASCIIAlphaCaselessEqual(characters[2], 'b');
}

template <typename CharacterType>
static inline bool fastParseColorInternal(RGBA32& rgb, const CharacterType* characters, unsigned length , bool strict)
{
    CSSPrimitiveValue::UnitType expect = CSSPrimitiveValue::CSS_UNKNOWN;

    if (length >= 4 && characters[0] == '#')
        return Color::parseHexColor(characters + 1, length - 1, rgb);

    if (!strict && length >= 3) {
        if (Color::parseHexColor(characters, length, rgb))
            return true;
    }

    // Try rgba() syntax.
    if (mightBeRGBA(characters, length)) {
        const CharacterType* current = characters + 5;
        const CharacterType* end = characters + length;
        int red;
        int green;
        int blue;
        int alpha;

        if (!parseColorIntOrPercentage(current, end, ',', expect, red))
            return false;
        if (!parseColorIntOrPercentage(current, end, ',', expect, green))
            return false;
        if (!parseColorIntOrPercentage(current, end, ',', expect, blue))
            return false;
        if (!parseAlphaValue(current, end, ')', alpha))
            return false;
        if (current != end)
            return false;
        rgb = makeRGBA(red, green, blue, alpha);
        return true;
    }

    // Try rgb() syntax.
    if (mightBeRGB(characters, length)) {
        const CharacterType* current = characters + 4;
        const CharacterType* end = characters + length;
        int red;
        int green;
        int blue;
        if (!parseColorIntOrPercentage(current, end, ',', expect, red))
            return false;
        if (!parseColorIntOrPercentage(current, end, ',', expect, green))
            return false;
        if (!parseColorIntOrPercentage(current, end, ')', expect, blue))
            return false;
        if (current != end)
            return false;
        rgb = makeRGB(red, green, blue);
        return true;
    }

    return false;
}

template<typename StringType>
bool CSSPropertyParser::fastParseColor(RGBA32& rgb, const StringType& name, bool strict)
{
    unsigned length = name.length();
    bool parseResult;

    if (!length)
        return false;

    if (name.is8Bit())
        parseResult = fastParseColorInternal(rgb, name.characters8(), length, strict);
    else
        parseResult = fastParseColorInternal(rgb, name.characters16(), length, strict);

    if (parseResult)
        return true;

    // Try named colors.
    Color tc;
    if (!tc.setNamedColor(name))
        return false;
    rgb = tc.rgb();
    return true;
}

template bool CSSPropertyParser::fastParseColor(RGBA32&, const String&, bool strict);
template bool CSSPropertyParser::fastParseColor(RGBA32&, const AtomicString&, bool strict);

bool CSSPropertyParser::isCalculation(CSSParserValue* value)
{
    return (value->unit == CSSParserValue::Function)
        && (equalIgnoringCase(value->function->name, "calc")
            || equalIgnoringCase(value->function->name, "-webkit-calc"));
}

inline int CSSPropertyParser::colorIntFromValue(CSSParserValue* v)
{
    bool isPercent;
    double value;

    if (m_parsedCalculation) {
        isPercent = m_parsedCalculation->category() == CalcPercent;
        value = m_parsedCalculation->doubleValue();
        m_parsedCalculation.release();
    } else {
        isPercent = v->unit == CSSPrimitiveValue::CSS_PERCENTAGE;
        value = v->fValue;
    }

    if (value <= 0.0)
        return 0;

    if (isPercent) {
        if (value >= 100.0)
            return 255;
        return static_cast<int>(value * 256.0 / 100.0);
    }

    if (value >= 255.0)
        return 255;

    return static_cast<int>(value);
}

bool CSSPropertyParser::parseColorParameters(CSSParserValue* value, int* colorArray, bool parseAlpha)
{
    CSSParserValueList* args = value->function->args.get();
    CSSParserValue* v = args->current();
    Units unitType = FUnknown;
    // Get the first value and its type
    if (validUnit(v, FInteger))
        unitType = FInteger;
    else if (validUnit(v, FPercent))
        unitType = FPercent;
    else
        return false;

    colorArray[0] = colorIntFromValue(v);
    for (int i = 1; i < 3; i++) {
        args->next();
        if (!consumeComma(args))
            return false;
        v = args->current();
        if (!validUnit(v, unitType))
            return false;
        colorArray[i] = colorIntFromValue(v);
    }
    if (parseAlpha) {
        args->next();
        if (!consumeComma(args))
            return false;
        v = args->current();
        if (!validUnit(v, FNumber))
            return false;
        // Convert the floating pointer number of alpha to an integer in the range [0, 256),
        // with an equal distribution across all 256 values.
        colorArray[3] = static_cast<int>(std::max(0.0, std::min(1.0, v->fValue)) * nextafter(256.0, 0.0));
    }
    return true;
}

// The CSS3 specification defines the format of a HSL color as
// hsl(<number>, <percent>, <percent>)
// and with alpha, the format is
// hsla(<number>, <percent>, <percent>, <number>)
// The first value, HUE, is in an angle with a value between 0 and 360
bool CSSPropertyParser::parseHSLParameters(CSSParserValue* value, double* colorArray, bool parseAlpha)
{
    CSSParserValueList* args = value->function->args.get();
    CSSParserValue* v = args->current();
    // Get the first value
    if (!validUnit(v, FNumber))
        return false;
    // normalize the Hue value and change it to be between 0 and 1.0
    colorArray[0] = (((static_cast<int>(v->fValue) % 360) + 360) % 360) / 360.0;
    for (int i = 1; i < 3; i++) {
        args->next();
        if (!consumeComma(args))
            return false;
        v = args->current();
        if (!validUnit(v, FPercent))
            return false;
        double percentValue = m_parsedCalculation ? m_parsedCalculation.release()->doubleValue() : v->fValue;
        colorArray[i] = std::max(0.0, std::min(100.0, percentValue)) / 100.0; // needs to be value between 0 and 1.0
    }
    if (parseAlpha) {
        args->next();
        if (!consumeComma(args))
            return false;
        v = args->current();
        if (!validUnit(v, FNumber))
            return false;
        colorArray[3] = std::max(0.0, std::min(1.0, v->fValue));
    }
    return true;
}

PassRefPtrWillBeRawPtr<CSSPrimitiveValue> CSSPropertyParser::parseColor(CSSParserValue* value, bool acceptQuirkyColors)
{
    RGBA32 c = Color::transparent;
    if (!parseColorFromValue(value ? value : m_valueList->current(), c, acceptQuirkyColors))
        return nullptr;
    return cssValuePool().createColorValue(c);
}

bool CSSPropertyParser::parseColorFromValue(CSSParserValue* value, RGBA32& c, bool acceptQuirkyColors)
{
    if (acceptQuirkyColors && value->unit == CSSPrimitiveValue::CSS_NUMBER
        && value->fValue >= 0. && value->fValue < 1000000.) {
        String str = String::format("%06d", static_cast<int>((value->fValue+.5)));
        // FIXME: This should be strict parsing for SVG as well.
        if (!fastParseColor(c, str, !acceptQuirkyColors))
            return false;
    } else if (value->unit == CSSPrimitiveValue::CSS_PARSER_HEXCOLOR
        || value->unit == CSSPrimitiveValue::CSS_IDENT
        || (acceptQuirkyColors && value->unit == CSSPrimitiveValue::CSS_DIMENSION)) {
        if (!fastParseColor(c, value->string, !acceptQuirkyColors && value->unit == CSSPrimitiveValue::CSS_IDENT))
            return false;
    } else if (value->unit == CSSParserValue::Function &&
                value->function->args != 0 &&
                value->function->args->size() == 5 /* rgb + two commas */ &&
                equalIgnoringCase(value->function->name, "rgb")) {
        int colorValues[3];
        if (!parseColorParameters(value, colorValues, false))
            return false;
        c = makeRGB(colorValues[0], colorValues[1], colorValues[2]);
    } else {
        if (value->unit == CSSParserValue::Function &&
                value->function->args != 0 &&
                value->function->args->size() == 7 /* rgba + three commas */ &&
                equalIgnoringCase(value->function->name, "rgba")) {
            int colorValues[4];
            if (!parseColorParameters(value, colorValues, true))
                return false;
            c = makeRGBA(colorValues[0], colorValues[1], colorValues[2], colorValues[3]);
        } else if (value->unit == CSSParserValue::Function &&
                    value->function->args != 0 &&
                    value->function->args->size() == 5 /* hsl + two commas */ &&
                    equalIgnoringCase(value->function->name, "hsl")) {
            double colorValues[3];
            if (!parseHSLParameters(value, colorValues, false))
                return false;
            c = makeRGBAFromHSLA(colorValues[0], colorValues[1], colorValues[2], 1.0);
        } else if (value->unit == CSSParserValue::Function &&
                    value->function->args != 0 &&
                    value->function->args->size() == 7 /* hsla + three commas */ &&
                    equalIgnoringCase(value->function->name, "hsla")) {
            double colorValues[4];
            if (!parseHSLParameters(value, colorValues, true))
                return false;
            c = makeRGBAFromHSLA(colorValues[0], colorValues[1], colorValues[2], colorValues[3]);
        } else
            return false;
    }

    return true;
}

// This class tracks parsing state for shadow values.  If it goes out of scope (e.g., due to an early return)
// without the allowBreak bit being set, then it will clean up all of the objects and destroy them.
class ShadowParseContext {
    STACK_ALLOCATED();
public:
    ShadowParseContext(CSSPropertyID prop, CSSPropertyParser* parser)
        : property(prop)
        , m_parser(parser)
        , allowX(true)
        , allowY(false)
        , allowBlur(false)
        , allowSpread(false)
        , allowColor(true)
        , allowStyle(prop == CSSPropertyWebkitBoxShadow || prop == CSSPropertyBoxShadow)
        , allowBreak(true)
    {
    }

    bool allowLength() { return allowX || allowY || allowBlur || allowSpread; }

    void commitValue()
    {
        // Handle the ,, case gracefully by doing nothing.
        if (x || y || blur || spread || color || style) {
            if (!values)
                values = CSSValueList::createCommaSeparated();

            // Construct the current shadow value and add it to the list.
            values->append(CSSShadowValue::create(x.release(), y.release(), blur.release(), spread.release(), style.release(), color.release()));
        }

        // Now reset for the next shadow value.
        x = nullptr;
        y = nullptr;
        blur = nullptr;
        spread = nullptr;
        style = nullptr;
        color = nullptr;

        allowX = true;
        allowColor = true;
        allowBreak = true;
        allowY = false;
        allowBlur = false;
        allowSpread = false;
        allowStyle = property == CSSPropertyWebkitBoxShadow || property == CSSPropertyBoxShadow;
    }

    void commitLength(CSSParserValue* v)
    {
        RefPtrWillBeRawPtr<CSSPrimitiveValue> val = m_parser->createPrimitiveNumericValue(v);

        if (allowX) {
            x = val.release();
            allowX = false;
            allowY = true;
            allowColor = false;
            allowStyle = false;
            allowBreak = false;
        } else if (allowY) {
            y = val.release();
            allowY = false;
            allowBlur = true;
            allowColor = true;
            allowStyle = property == CSSPropertyWebkitBoxShadow || property == CSSPropertyBoxShadow;
            allowBreak = true;
        } else if (allowBlur) {
            blur = val.release();
            allowBlur = false;
            allowSpread = property == CSSPropertyWebkitBoxShadow || property == CSSPropertyBoxShadow;
        } else if (allowSpread) {
            spread = val.release();
            allowSpread = false;
        }
    }

    void commitColor(PassRefPtrWillBeRawPtr<CSSPrimitiveValue> val)
    {
        color = val;
        allowColor = false;
        if (allowX) {
            allowStyle = false;
            allowBreak = false;
        } else {
            allowBlur = false;
            allowSpread = false;
            allowStyle = property == CSSPropertyWebkitBoxShadow || property == CSSPropertyBoxShadow;
        }
    }

    void commitStyle(CSSParserValue* v)
    {
        style = cssValuePool().createIdentifierValue(v->id);
        allowStyle = false;
        if (allowX)
            allowBreak = false;
        else {
            allowBlur = false;
            allowSpread = false;
            allowColor = false;
        }
    }

    CSSPropertyID property;
    CSSPropertyParser* m_parser;

    RefPtrWillBeMember<CSSValueList> values;
    RefPtrWillBeMember<CSSPrimitiveValue> x;
    RefPtrWillBeMember<CSSPrimitiveValue> y;
    RefPtrWillBeMember<CSSPrimitiveValue> blur;
    RefPtrWillBeMember<CSSPrimitiveValue> spread;
    RefPtrWillBeMember<CSSPrimitiveValue> style;
    RefPtrWillBeMember<CSSPrimitiveValue> color;

    bool allowX;
    bool allowY;
    bool allowBlur;
    bool allowSpread;
    bool allowColor;
    bool allowStyle; // inset or not.
    bool allowBreak;
};

PassRefPtrWillBeRawPtr<CSSValueList> CSSPropertyParser::parseShadow(CSSParserValueList* valueList, CSSPropertyID propId)
{
    ShadowParseContext context(propId, this);
    for (CSSParserValue* val = valueList->current(); val; val = valueList->next()) {
        // Check for a comma break first.
        if (val->unit == CSSParserValue::Operator) {
            if (val->iValue != ',' || !context.allowBreak) {
                // Other operators aren't legal or we aren't done with the current shadow
                // value.  Treat as invalid.
                return nullptr;
            }
            // The value is good.  Commit it.
            context.commitValue();
        } else if (validUnit(val, FLength, HTMLStandardMode)) {
            // We required a length and didn't get one. Invalid.
            if (!context.allowLength())
                return nullptr;

            // Blur radius must be non-negative.
            if (context.allowBlur && !validUnit(val, FLength | FNonNeg, HTMLStandardMode))
                return nullptr;

            // A length is allowed here.  Construct the value and add it.
            context.commitLength(val);
        } else if (val->id == CSSValueInset) {
            if (!context.allowStyle)
                return nullptr;

            context.commitStyle(val);
        } else {
            // The only other type of value that's ok is a color value.
            RefPtrWillBeRawPtr<CSSPrimitiveValue> parsedColor = nullptr;
            bool isColor = ((val->id >= CSSValueAqua && val->id <= CSSValueWindowtext) || val->id == CSSValueMenu
                            || (val->id >= CSSValueWebkitFocusRingColor && val->id <= CSSValueWebkitText && inQuirksMode())
                            || val->id == CSSValueCurrentcolor);
            if (isColor) {
                if (!context.allowColor)
                    return nullptr;
                parsedColor = cssValuePool().createIdentifierValue(val->id);
            }

            if (!parsedColor)
                // It's not built-in. Try to parse it as a color.
                parsedColor = parseColor(val);

            if (!parsedColor || !context.allowColor)
                return nullptr; // This value is not a color or length and is invalid or
                          // it is a color, but a color isn't allowed at this point.

            context.commitColor(parsedColor.release());
        }
    }

    if (context.allowBreak) {
        context.commitValue();
        if (context.values && context.values->length())
            return context.values.release();
    }

    return nullptr;
}

PassRefPtrWillBeRawPtr<CSSValue> CSSPropertyParser::parseReflect()
{
    // box-reflect: <direction> <offset> <mask>

    // Direction comes first.
    CSSParserValue* val = m_valueList->current();
    RefPtrWillBeRawPtr<CSSPrimitiveValue> direction = nullptr;
    switch (val->id) {
    case CSSValueAbove:
    case CSSValueBelow:
    case CSSValueLeft:
    case CSSValueRight:
        direction = cssValuePool().createIdentifierValue(val->id);
        break;
    default:
        return nullptr;
    }

    // The offset comes next.
    val = m_valueList->next();
    RefPtrWillBeRawPtr<CSSPrimitiveValue> offset = nullptr;
    if (!val)
        offset = cssValuePool().createValue(0, CSSPrimitiveValue::CSS_PX);
    else {
        if (!validUnit(val, FLength | FPercent))
            return nullptr;
        offset = createPrimitiveNumericValue(val);
    }

    // Now for the mask.
    RefPtrWillBeRawPtr<CSSValue> mask = nullptr;
    val = m_valueList->next();
    if (val) {
        mask = parseBorderImage(CSSPropertyWebkitBoxReflect);
        if (!mask)
            return nullptr;
    }

    return CSSReflectValue::create(direction.release(), offset.release(), mask.release());
}

static bool isFlexBasisMiddleArg(double flexGrow, double flexShrink, double unsetValue, int argSize)
{
    return flexGrow != unsetValue && flexShrink == unsetValue &&  argSize == 3;
}

bool CSSPropertyParser::parseFlex(CSSParserValueList* args, bool important)
{
    if (!args || !args->size() || args->size() > 3)
        return false;
    static const double unsetValue = -1;
    double flexGrow = unsetValue;
    double flexShrink = unsetValue;
    RefPtrWillBeRawPtr<CSSPrimitiveValue> flexBasis = nullptr;

    while (CSSParserValue* arg = args->current()) {
        if (validUnit(arg, FNumber | FNonNeg)) {
            if (flexGrow == unsetValue)
                flexGrow = arg->fValue;
            else if (flexShrink == unsetValue)
                flexShrink = arg->fValue;
            else if (!arg->fValue) {
                // flex only allows a basis of 0 (sans units) if flex-grow and flex-shrink values have already been set.
                flexBasis = cssValuePool().createValue(0, CSSPrimitiveValue::CSS_PX);
            } else {
                // We only allow 3 numbers without units if the last value is 0. E.g., flex:1 1 1 is invalid.
                return false;
            }
        } else if (!flexBasis && (arg->id == CSSValueAuto || validUnit(arg, FLength | FPercent | FNonNeg)) && !isFlexBasisMiddleArg(flexGrow, flexShrink, unsetValue, args->size()))
            flexBasis = parseValidPrimitive(arg->id, arg);
        else {
            // Not a valid arg for flex.
            return false;
        }
        args->next();
    }

    if (flexGrow == unsetValue)
        flexGrow = 1;
    if (flexShrink == unsetValue)
        flexShrink = 1;
    if (!flexBasis)
        flexBasis = cssValuePool().createValue(0, CSSPrimitiveValue::CSS_PERCENTAGE);

    addProperty(CSSPropertyFlexGrow, cssValuePool().createValue(clampToFloat(flexGrow), CSSPrimitiveValue::CSS_NUMBER), important);
    addProperty(CSSPropertyFlexShrink, cssValuePool().createValue(clampToFloat(flexShrink), CSSPrimitiveValue::CSS_NUMBER), important);
    addProperty(CSSPropertyFlexBasis, flexBasis, important);
    return true;
}

PassRefPtrWillBeRawPtr<CSSValue> CSSPropertyParser::parseObjectPosition()
{
    RefPtrWillBeRawPtr<CSSValue> xValue = nullptr;
    RefPtrWillBeRawPtr<CSSValue> yValue = nullptr;
    parseFillPosition(m_valueList, xValue, yValue);
    if (!xValue || !yValue)
        return nullptr;
    return createPrimitiveValuePair(toCSSPrimitiveValue(xValue.get()), toCSSPrimitiveValue(yValue.get()), Pair::KeepIdenticalValues);
}

class BorderImageParseContext {
    STACK_ALLOCATED();
public:
    BorderImageParseContext()
    : m_canAdvance(false)
    , m_allowCommit(true)
    , m_allowImage(true)
    , m_allowImageSlice(true)
    , m_allowRepeat(true)
    , m_allowForwardSlashOperator(false)
    , m_requireWidth(false)
    , m_requireOutset(false)
    {}

    bool canAdvance() const { return m_canAdvance; }
    void setCanAdvance(bool canAdvance) { m_canAdvance = canAdvance; }

    bool allowCommit() const { return m_allowCommit; }
    bool allowImage() const { return m_allowImage; }
    bool allowImageSlice() const { return m_allowImageSlice; }
    bool allowRepeat() const { return m_allowRepeat; }
    bool allowForwardSlashOperator() const { return m_allowForwardSlashOperator; }

    bool requireWidth() const { return m_requireWidth; }
    bool requireOutset() const { return m_requireOutset; }

    void commitImage(PassRefPtrWillBeRawPtr<CSSValue> image)
    {
        m_image = image;
        m_canAdvance = true;
        m_allowCommit = true;
        m_allowImage = m_allowForwardSlashOperator = m_requireWidth = m_requireOutset = false;
        m_allowImageSlice = !m_imageSlice;
        m_allowRepeat = !m_repeat;
    }
    void commitImageSlice(PassRefPtrWillBeRawPtr<CSSBorderImageSliceValue> slice)
    {
        m_imageSlice = slice;
        m_canAdvance = true;
        m_allowCommit = m_allowForwardSlashOperator = true;
        m_allowImageSlice = m_requireWidth = m_requireOutset = false;
        m_allowImage = !m_image;
        m_allowRepeat = !m_repeat;
    }
    void commitForwardSlashOperator()
    {
        m_canAdvance = true;
        m_allowCommit = m_allowImage = m_allowImageSlice = m_allowRepeat = m_allowForwardSlashOperator = false;
        if (!m_borderWidth) {
            m_requireWidth = true;
            m_requireOutset = false;
        } else {
            m_requireOutset = true;
            m_requireWidth = false;
        }
    }
    void commitBorderWidth(PassRefPtrWillBeRawPtr<CSSPrimitiveValue> width)
    {
        m_borderWidth = width;
        m_canAdvance = true;
        m_allowCommit = m_allowForwardSlashOperator = true;
        m_allowImageSlice = m_requireWidth = m_requireOutset = false;
        m_allowImage = !m_image;
        m_allowRepeat = !m_repeat;
    }
    void commitBorderOutset(PassRefPtrWillBeRawPtr<CSSPrimitiveValue> outset)
    {
        m_outset = outset;
        m_canAdvance = true;
        m_allowCommit = true;
        m_allowImageSlice = m_allowForwardSlashOperator = m_requireWidth = m_requireOutset = false;
        m_allowImage = !m_image;
        m_allowRepeat = !m_repeat;
    }
    void commitRepeat(PassRefPtrWillBeRawPtr<CSSValue> repeat)
    {
        m_repeat = repeat;
        m_canAdvance = true;
        m_allowCommit = true;
        m_allowRepeat = m_allowForwardSlashOperator = m_requireWidth = m_requireOutset = false;
        m_allowImageSlice = !m_imageSlice;
        m_allowImage = !m_image;
    }

    PassRefPtrWillBeRawPtr<CSSValue> commitCSSValue()
    {
        return createBorderImageValue(m_image, m_imageSlice.get(), m_borderWidth.get(), m_outset.get(), m_repeat.get());
    }

    void commitMaskBoxImage(CSSPropertyParser* parser, bool important)
    {
        commitBorderImageProperty(CSSPropertyWebkitMaskBoxImageSource, parser, m_image, important);
        commitBorderImageProperty(CSSPropertyWebkitMaskBoxImageSlice, parser, m_imageSlice.get(), important);
        commitBorderImageProperty(CSSPropertyWebkitMaskBoxImageWidth, parser, m_borderWidth.get(), important);
        commitBorderImageProperty(CSSPropertyWebkitMaskBoxImageOutset, parser, m_outset.get(), important);
        commitBorderImageProperty(CSSPropertyWebkitMaskBoxImageRepeat, parser, m_repeat.get(), important);
    }

    void commitBorderImage(CSSPropertyParser* parser, bool important)
    {
        commitBorderImageProperty(CSSPropertyBorderImageSource, parser, m_image, important);
        commitBorderImageProperty(CSSPropertyBorderImageSlice, parser, m_imageSlice.get(), important);
        commitBorderImageProperty(CSSPropertyBorderImageWidth, parser, m_borderWidth.get(), important);
        commitBorderImageProperty(CSSPropertyBorderImageOutset, parser, m_outset.get(), important);
        commitBorderImageProperty(CSSPropertyBorderImageRepeat, parser, m_repeat, important);
    }

    void commitBorderImageProperty(CSSPropertyID propId, CSSPropertyParser* parser, PassRefPtrWillBeRawPtr<CSSValue> value, bool important)
    {
        if (value)
            parser->addProperty(propId, value, important);
        else
            parser->addProperty(propId, cssValuePool().createImplicitInitialValue(), important, true);
    }

    static bool buildFromParser(CSSPropertyParser&, CSSPropertyID, BorderImageParseContext&);

    bool m_canAdvance;

    bool m_allowCommit;
    bool m_allowImage;
    bool m_allowImageSlice;
    bool m_allowRepeat;
    bool m_allowForwardSlashOperator;

    bool m_requireWidth;
    bool m_requireOutset;

    RefPtrWillBeMember<CSSValue> m_image;
    RefPtrWillBeMember<CSSBorderImageSliceValue> m_imageSlice;
    RefPtrWillBeMember<CSSPrimitiveValue> m_borderWidth;
    RefPtrWillBeMember<CSSPrimitiveValue> m_outset;

    RefPtrWillBeMember<CSSValue> m_repeat;
};

bool BorderImageParseContext::buildFromParser(CSSPropertyParser& parser, CSSPropertyID propId, BorderImageParseContext& context)
{
    CSSPropertyParser::ShorthandScope scope(&parser, propId);
    while (CSSParserValue* val = parser.m_valueList->current()) {
        context.setCanAdvance(false);

        if (!context.canAdvance() && context.allowForwardSlashOperator() && isForwardSlashOperator(val))
            context.commitForwardSlashOperator();

        if (!context.canAdvance() && context.allowImage()) {
            if (val->unit == CSSPrimitiveValue::CSS_URI) {
                context.commitImage(parser.createCSSImageValueWithReferrer(val->string, parser.m_context.completeURL(val->string)));
            } else if (isGeneratedImageValue(val)) {
                RefPtrWillBeRawPtr<CSSValue> value = nullptr;
                if (parser.parseGeneratedImage(parser.m_valueList, value))
                    context.commitImage(value.release());
                else
                    return false;
            } else if (val->unit == CSSParserValue::Function && equalIgnoringCase(val->function->name, "-webkit-image-set")) {
                RefPtrWillBeRawPtr<CSSValue> value = parser.parseImageSet(parser.m_valueList);
                if (value)
                    context.commitImage(value.release());
                else
                    return false;
            } else if (val->id == CSSValueNone)
                context.commitImage(cssValuePool().createIdentifierValue(CSSValueNone));
        }

        if (!context.canAdvance() && context.allowImageSlice()) {
            RefPtrWillBeRawPtr<CSSBorderImageSliceValue> imageSlice = nullptr;
            if (parser.parseBorderImageSlice(propId, imageSlice))
                context.commitImageSlice(imageSlice.release());
        }

        if (!context.canAdvance() && context.allowRepeat()) {
            RefPtrWillBeRawPtr<CSSValue> repeat = nullptr;
            if (parser.parseBorderImageRepeat(repeat))
                context.commitRepeat(repeat.release());
        }

        if (!context.canAdvance() && context.requireWidth()) {
            RefPtrWillBeRawPtr<CSSPrimitiveValue> borderWidth = nullptr;
            if (parser.parseBorderImageWidth(borderWidth))
                context.commitBorderWidth(borderWidth.release());
        }

        if (!context.canAdvance() && context.requireOutset()) {
            RefPtrWillBeRawPtr<CSSPrimitiveValue> borderOutset = nullptr;
            if (parser.parseBorderImageOutset(borderOutset))
                context.commitBorderOutset(borderOutset.release());
        }

        if (!context.canAdvance())
            return false;

        parser.m_valueList->next();
    }

    return context.allowCommit();
}

bool CSSPropertyParser::parseBorderImageShorthand(CSSPropertyID propId, bool important)
{
    BorderImageParseContext context;
    if (BorderImageParseContext::buildFromParser(*this, propId, context)) {
        switch (propId) {
        case CSSPropertyWebkitMaskBoxImage:
            context.commitMaskBoxImage(this, important);
            return true;
        case CSSPropertyBorderImage:
            context.commitBorderImage(this, important);
            return true;
        default:
            ASSERT_NOT_REACHED();
            return false;
        }
    }
    return false;
}

PassRefPtrWillBeRawPtr<CSSValue> CSSPropertyParser::parseBorderImage(CSSPropertyID propId)
{
    BorderImageParseContext context;
    if (BorderImageParseContext::buildFromParser(*this, propId, context)) {
        return context.commitCSSValue();
    }
    return nullptr;
}

static bool isBorderImageRepeatKeyword(int id)
{
    return id == CSSValueStretch || id == CSSValueRepeat || id == CSSValueSpace || id == CSSValueRound;
}

bool CSSPropertyParser::parseBorderImageRepeat(RefPtrWillBeRawPtr<CSSValue>& result)
{
    RefPtrWillBeRawPtr<CSSPrimitiveValue> firstValue = nullptr;
    RefPtrWillBeRawPtr<CSSPrimitiveValue> secondValue = nullptr;
    CSSParserValue* val = m_valueList->current();
    if (!val)
        return false;
    if (isBorderImageRepeatKeyword(val->id))
        firstValue = cssValuePool().createIdentifierValue(val->id);
    else
        return false;

    val = m_valueList->next();
    if (val) {
        if (isBorderImageRepeatKeyword(val->id))
            secondValue = cssValuePool().createIdentifierValue(val->id);
        else if (!inShorthand()) {
            // If we're not parsing a shorthand then we are invalid.
            return false;
        } else {
            // We need to rewind the value list, so that when its advanced we'll
            // end up back at this value.
            m_valueList->previous();
            secondValue = firstValue;
        }
    } else
        secondValue = firstValue;

    result = createPrimitiveValuePair(firstValue, secondValue);
    return true;
}

class BorderImageSliceParseContext {
    STACK_ALLOCATED();
public:
    BorderImageSliceParseContext(CSSPropertyParser* parser)
    : m_parser(parser)
    , m_allowNumber(true)
    , m_allowFill(true)
    , m_allowFinalCommit(false)
    , m_fill(false)
    { }

    bool allowNumber() const { return m_allowNumber; }
    bool allowFill() const { return m_allowFill; }
    bool allowFinalCommit() const { return m_allowFinalCommit; }
    CSSPrimitiveValue* top() const { return m_top.get(); }

    void commitNumber(CSSParserValue* v)
    {
        RefPtrWillBeRawPtr<CSSPrimitiveValue> val = m_parser->createPrimitiveNumericValue(v);
        if (!m_top)
            m_top = val;
        else if (!m_right)
            m_right = val;
        else if (!m_bottom)
            m_bottom = val;
        else {
            ASSERT(!m_left);
            m_left = val;
        }

        m_allowNumber = !m_left;
        m_allowFinalCommit = true;
    }

    void commitFill() { m_fill = true; m_allowFill = false; m_allowNumber = !m_top; }

    PassRefPtrWillBeRawPtr<CSSBorderImageSliceValue> commitBorderImageSlice()
    {
        // We need to clone and repeat values for any omissions.
        ASSERT(m_top);
        if (!m_right) {
            m_right = m_top;
            m_bottom = m_top;
            m_left = m_top;
        }
        if (!m_bottom) {
            m_bottom = m_top;
            m_left = m_right;
        }
        if (!m_left)
            m_left = m_right;

        // Now build a rect value to hold all four of our primitive values.
        RefPtrWillBeRawPtr<Quad> quad = Quad::create();
        quad->setTop(m_top);
        quad->setRight(m_right);
        quad->setBottom(m_bottom);
        quad->setLeft(m_left);

        // Make our new border image value now.
        return CSSBorderImageSliceValue::create(cssValuePool().createValue(quad.release()), m_fill);
    }

private:
    CSSPropertyParser* m_parser;

    bool m_allowNumber;
    bool m_allowFill;
    bool m_allowFinalCommit;

    RefPtrWillBeMember<CSSPrimitiveValue> m_top;
    RefPtrWillBeMember<CSSPrimitiveValue> m_right;
    RefPtrWillBeMember<CSSPrimitiveValue> m_bottom;
    RefPtrWillBeMember<CSSPrimitiveValue> m_left;

    bool m_fill;
};

bool CSSPropertyParser::parseBorderImageSlice(CSSPropertyID propId, RefPtrWillBeRawPtr<CSSBorderImageSliceValue>& result)
{
    BorderImageSliceParseContext context(this);
    for (CSSParserValue* val = m_valueList->current(); val; val = m_valueList->next()) {
        // FIXME calc() http://webkit.org/b/16662 : calc is parsed but values are not created yet.
        if (context.allowNumber() && !isCalculation(val) && validUnit(val, FInteger | FNonNeg | FPercent)) {
            context.commitNumber(val);
        } else if (context.allowFill() && val->id == CSSValueFill) {
            context.commitFill();
        } else if (!inShorthand()) {
            // If we're not parsing a shorthand then we are invalid.
            return false;
        } else {
            if (context.allowFinalCommit()) {
                // We're going to successfully parse, but we don't want to consume this token.
                m_valueList->previous();
            }
            break;
        }
    }

    if (context.allowFinalCommit()) {
        // FIXME: For backwards compatibility, -webkit-border-image, -webkit-mask-box-image and -webkit-box-reflect have to do a fill by default.
        // FIXME: What do we do with -webkit-box-reflect and -webkit-mask-box-image? Probably just have to leave them filling...
        if (propId == CSSPropertyWebkitBorderImage || propId == CSSPropertyWebkitMaskBoxImage || propId == CSSPropertyWebkitBoxReflect)
            context.commitFill();

        // Need to fully commit as a single value.
        result = context.commitBorderImageSlice();
        return true;
    }

    return false;
}

class BorderImageQuadParseContext {
    STACK_ALLOCATED();
public:
    BorderImageQuadParseContext(CSSPropertyParser* parser)
    : m_parser(parser)
    , m_allowNumber(true)
    , m_allowFinalCommit(false)
    { }

    bool allowNumber() const { return m_allowNumber; }
    bool allowFinalCommit() const { return m_allowFinalCommit; }
    CSSPrimitiveValue* top() const { return m_top.get(); }

    void commitNumber(CSSParserValue* v)
    {
        RefPtrWillBeRawPtr<CSSPrimitiveValue> val = nullptr;
        if (v->id == CSSValueAuto)
            val = cssValuePool().createIdentifierValue(v->id);
        else
            val = m_parser->createPrimitiveNumericValue(v);

        if (!m_top)
            m_top = val;
        else if (!m_right)
            m_right = val;
        else if (!m_bottom)
            m_bottom = val;
        else {
            ASSERT(!m_left);
            m_left = val;
        }

        m_allowNumber = !m_left;
        m_allowFinalCommit = true;
    }

    void setTop(PassRefPtrWillBeRawPtr<CSSPrimitiveValue> val) { m_top = val; }

    PassRefPtrWillBeRawPtr<CSSPrimitiveValue> commitBorderImageQuad()
    {
        // We need to clone and repeat values for any omissions.
        ASSERT(m_top);
        if (!m_right) {
            m_right = m_top;
            m_bottom = m_top;
            m_left = m_top;
        }
        if (!m_bottom) {
            m_bottom = m_top;
            m_left = m_right;
        }
        if (!m_left)
            m_left = m_right;

        // Now build a quad value to hold all four of our primitive values.
        RefPtrWillBeRawPtr<Quad> quad = Quad::create();
        quad->setTop(m_top);
        quad->setRight(m_right);
        quad->setBottom(m_bottom);
        quad->setLeft(m_left);

        // Make our new value now.
        return cssValuePool().createValue(quad.release());
    }

private:
    CSSPropertyParser* m_parser;

    bool m_allowNumber;
    bool m_allowFinalCommit;

    RefPtrWillBeMember<CSSPrimitiveValue> m_top;
    RefPtrWillBeMember<CSSPrimitiveValue> m_right;
    RefPtrWillBeMember<CSSPrimitiveValue> m_bottom;
    RefPtrWillBeMember<CSSPrimitiveValue> m_left;
};

bool CSSPropertyParser::parseBorderImageQuad(Units validUnits, RefPtrWillBeRawPtr<CSSPrimitiveValue>& result)
{
    BorderImageQuadParseContext context(this);
    for (CSSParserValue* val = m_valueList->current(); val; val = m_valueList->next()) {
        if (context.allowNumber() && (validUnit(val, validUnits, HTMLStandardMode) || val->id == CSSValueAuto)) {
            context.commitNumber(val);
        } else if (!inShorthand()) {
            // If we're not parsing a shorthand then we are invalid.
            return false;
        } else {
            if (context.allowFinalCommit())
                m_valueList->previous(); // The shorthand loop will advance back to this point.
            break;
        }
    }

    if (context.allowFinalCommit()) {
        // Need to fully commit as a single value.
        result = context.commitBorderImageQuad();
        return true;
    }
    return false;
}

bool CSSPropertyParser::parseBorderImageWidth(RefPtrWillBeRawPtr<CSSPrimitiveValue>& result)
{
    return parseBorderImageQuad(FLength | FNumber | FNonNeg | FPercent, result);
}

bool CSSPropertyParser::parseBorderImageOutset(RefPtrWillBeRawPtr<CSSPrimitiveValue>& result)
{
    return parseBorderImageQuad(FLength | FNumber | FNonNeg, result);
}

bool CSSPropertyParser::parseBorderRadius(CSSPropertyID propId, bool important)
{
    unsigned num = m_valueList->size();
    if (num > 9)
        return false;

    ShorthandScope scope(this, propId);
    RefPtrWillBeRawPtr<CSSPrimitiveValue> radii[2][4];
#if ENABLE(OILPAN)
    // Zero initialize the array of raw pointers.
    memset(&radii, 0, sizeof(radii));
#endif

    unsigned indexAfterSlash = 0;
    for (unsigned i = 0; i < num; ++i) {
        CSSParserValue* value = m_valueList->valueAt(i);
        if (value->unit == CSSParserValue::Operator) {
            if (value->iValue != '/')
                return false;

            if (!i || indexAfterSlash || i + 1 == num || num > i + 5)
                return false;

            indexAfterSlash = i + 1;
            completeBorderRadii(radii[0]);
            continue;
        }

        if (i - indexAfterSlash >= 4)
            return false;

        if (!validUnit(value, FLength | FPercent | FNonNeg))
            return false;

        RefPtrWillBeRawPtr<CSSPrimitiveValue> radius = createPrimitiveNumericValue(value);

        if (!indexAfterSlash) {
            radii[0][i] = radius;

            // Legacy syntax: -webkit-border-radius: l1 l2; is equivalent to border-radius: l1 / l2;
            if (num == 2 && propId == CSSPropertyWebkitBorderRadius) {
                indexAfterSlash = 1;
                completeBorderRadii(radii[0]);
            }
        } else
            radii[1][i - indexAfterSlash] = radius.release();
    }

    if (!indexAfterSlash) {
        completeBorderRadii(radii[0]);
        for (unsigned i = 0; i < 4; ++i)
            radii[1][i] = radii[0][i];
    } else
        completeBorderRadii(radii[1]);

    ImplicitScope implicitScope(this);
    addProperty(CSSPropertyBorderTopLeftRadius, createPrimitiveValuePair(radii[0][0].release(), radii[1][0].release()), important);
    addProperty(CSSPropertyBorderTopRightRadius, createPrimitiveValuePair(radii[0][1].release(), radii[1][1].release()), important);
    addProperty(CSSPropertyBorderBottomRightRadius, createPrimitiveValuePair(radii[0][2].release(), radii[1][2].release()), important);
    addProperty(CSSPropertyBorderBottomLeftRadius, createPrimitiveValuePair(radii[0][3].release(), radii[1][3].release()), important);
    return true;
}

PassRefPtrWillBeRawPtr<CSSValue> CSSPropertyParser::parseAspectRatio()
{
    unsigned num = m_valueList->size();
    if (num == 1 && m_valueList->valueAt(0)->id == CSSValueNone) {
        m_valueList->next();
        return cssValuePool().createIdentifierValue(CSSValueNone);
    }

    if (num != 3)
        return nullptr;

    CSSParserValue* lvalue = m_valueList->current();
    CSSParserValue* op = m_valueList->next();
    CSSParserValue* rvalue = m_valueList->next();
    m_valueList->next();

    if (!isForwardSlashOperator(op))
        return nullptr;

    if (!validUnit(lvalue, FNumber | FNonNeg) || !validUnit(rvalue, FNumber | FNonNeg))
        return nullptr;

    if (!lvalue->fValue || !rvalue->fValue)
        return nullptr;

    return CSSAspectRatioValue::create(narrowPrecisionToFloat(lvalue->fValue), narrowPrecisionToFloat(rvalue->fValue));
}

PassRefPtrWillBeRawPtr<CSSValue> CSSPropertyParser::parseCounter(int defaultValue)
{
    RefPtrWillBeRawPtr<CSSValueList> list = CSSValueList::createCommaSeparated();

    while (m_valueList->current()) {
        CSSParserValue* val = m_valueList->current();
        if (val->unit != CSSPrimitiveValue::CSS_IDENT)
            return nullptr;
        RefPtrWillBeRawPtr<CSSPrimitiveValue> counterName = createPrimitiveStringValue(val);
        m_valueList->next();

        val = m_valueList->current();
        int i = defaultValue;
        if (val && validUnit(val, FInteger)) {
            i = clampToInteger(val->fValue);
            m_valueList->next();
        }

        list->append(createPrimitiveValuePair(counterName.release(),
            cssValuePool().createValue(i, CSSPrimitiveValue::CSS_NUMBER)));
    }

    if (!list->length())
        return nullptr;
    return list.release();
}

// This should go away once we drop support for -webkit-gradient
static PassRefPtrWillBeRawPtr<CSSPrimitiveValue> parseDeprecatedGradientPoint(CSSParserValue* a, bool horizontal)
{
    RefPtrWillBeRawPtr<CSSPrimitiveValue> result = nullptr;
    if (a->unit == CSSPrimitiveValue::CSS_IDENT) {
        if ((a->id == CSSValueLeft && horizontal)
            || (a->id == CSSValueTop && !horizontal))
            result = cssValuePool().createValue(0., CSSPrimitiveValue::CSS_PERCENTAGE);
        else if ((a->id == CSSValueRight && horizontal)
            || (a->id == CSSValueBottom && !horizontal))
            result = cssValuePool().createValue(100., CSSPrimitiveValue::CSS_PERCENTAGE);
        else if (a->id == CSSValueCenter)
            result = cssValuePool().createValue(50., CSSPrimitiveValue::CSS_PERCENTAGE);
    } else if (a->unit == CSSPrimitiveValue::CSS_NUMBER || a->unit == CSSPrimitiveValue::CSS_PERCENTAGE) {
        result = cssValuePool().createValue(a->fValue, static_cast<CSSPrimitiveValue::UnitType>(a->unit));
    }
    return result;
}

bool parseDeprecatedGradientColorStop(CSSPropertyParser* p, CSSParserValue* a, CSSGradientColorStop& stop)
{
    if (a->unit != CSSParserValue::Function)
        return false;

    if (!equalIgnoringCase(a->function->name, "from") &&
        !equalIgnoringCase(a->function->name, "to") &&
        !equalIgnoringCase(a->function->name, "color-stop"))
        return false;

    CSSParserValueList* args = a->function->args.get();
    if (!args)
        return false;

    if (equalIgnoringCase(a->function->name, "from")
        || equalIgnoringCase(a->function->name, "to")) {
        // The "from" and "to" stops expect 1 argument.
        if (args->size() != 1)
            return false;

        if (equalIgnoringCase(a->function->name, "from"))
            stop.m_position = cssValuePool().createValue(0, CSSPrimitiveValue::CSS_NUMBER);
        else
            stop.m_position = cssValuePool().createValue(1, CSSPrimitiveValue::CSS_NUMBER);

        CSSValueID id = args->current()->id;
        if (id == CSSValueWebkitText || (id >= CSSValueAqua && id <= CSSValueWindowtext) || id == CSSValueMenu)
            stop.m_color = cssValuePool().createIdentifierValue(id);
        else
            stop.m_color = p->parseColor(args->current());
        if (!stop.m_color)
            return false;
    }

    // The "color-stop" function expects 3 arguments.
    if (equalIgnoringCase(a->function->name, "color-stop")) {
        if (args->size() != 3)
            return false;

        CSSParserValue* stopArg = args->current();
        if (stopArg->unit == CSSPrimitiveValue::CSS_PERCENTAGE)
            stop.m_position = cssValuePool().createValue(stopArg->fValue / 100, CSSPrimitiveValue::CSS_NUMBER);
        else if (stopArg->unit == CSSPrimitiveValue::CSS_NUMBER)
            stop.m_position = cssValuePool().createValue(stopArg->fValue, CSSPrimitiveValue::CSS_NUMBER);
        else
            return false;

        args->next();
        if (!consumeComma(args))
            return false;

        stopArg = args->current();
        CSSValueID id = stopArg->id;
        if (id == CSSValueWebkitText || (id >= CSSValueAqua && id <= CSSValueWindowtext) || id == CSSValueMenu)
            stop.m_color = cssValuePool().createIdentifierValue(id);
        else
            stop.m_color = p->parseColor(stopArg);
        if (!stop.m_color)
            return false;
    }

    return true;
}

bool CSSPropertyParser::parseDeprecatedGradient(CSSParserValueList* valueList, RefPtrWillBeRawPtr<CSSValue>& gradient)
{
    // Walk the arguments.
    CSSParserValueList* args = valueList->current()->function->args.get();
    if (!args || args->size() == 0)
        return false;

    // The first argument is the gradient type.  It is an identifier.
    CSSGradientType gradientType;
    CSSParserValue* a = args->current();
    if (!a || a->unit != CSSPrimitiveValue::CSS_IDENT)
        return false;
    if (a->id == CSSValueLinear)
        gradientType = CSSDeprecatedLinearGradient;
    else if (equalIgnoringCase(a, "radial"))
        gradientType = CSSDeprecatedRadialGradient;
    else
        return false;

    RefPtrWillBeRawPtr<CSSGradientValue> result = nullptr;
    switch (gradientType) {
    case CSSDeprecatedLinearGradient:
        result = CSSLinearGradientValue::create(NonRepeating, gradientType);
        break;
    case CSSDeprecatedRadialGradient:
        result = CSSRadialGradientValue::create(NonRepeating, gradientType);
        break;
    default:
        // The rest of the gradient types shouldn't appear here.
        ASSERT_NOT_REACHED();
    }
    args->next();

    if (!consumeComma(args))
        return false;

    // Next comes the starting point for the gradient as an x y pair.  There is no
    // comma between the x and the y values.
    // First X.  It can be left, right, number or percent.
    a = args->current();
    if (!a)
        return false;
    RefPtrWillBeRawPtr<CSSPrimitiveValue> point = parseDeprecatedGradientPoint(a, true);
    if (!point)
        return false;
    result->setFirstX(point.release());

    // First Y.  It can be top, bottom, number or percent.
    a = args->next();
    if (!a)
        return false;
    point = parseDeprecatedGradientPoint(a, false);
    if (!point)
        return false;
    result->setFirstY(point.release());

    // Comma after the first point.
    args->next();
    if (!consumeComma(args))
        return false;

    // For radial gradients only, we now expect a numeric radius.
    if (gradientType == CSSDeprecatedRadialGradient) {
        a = args->current();
        if (!a || a->unit != CSSPrimitiveValue::CSS_NUMBER)
            return false;
        toCSSRadialGradientValue(result.get())->setFirstRadius(createPrimitiveNumericValue(a));

        // Comma after the first radius.
        args->next();
        if (!consumeComma(args))
            return false;
    }

    // Next is the ending point for the gradient as an x, y pair.
    // Second X.  It can be left, right, number or percent.
    a = args->current();
    if (!a)
        return false;
    point = parseDeprecatedGradientPoint(a, true);
    if (!point)
        return false;
    result->setSecondX(point.release());

    // Second Y.  It can be top, bottom, number or percent.
    a = args->next();
    if (!a)
        return false;
    point = parseDeprecatedGradientPoint(a, false);
    if (!point)
        return false;
    result->setSecondY(point.release());
    args->next();

    // For radial gradients only, we now expect the second radius.
    if (gradientType == CSSDeprecatedRadialGradient) {
        // Comma after the second point.
        if (!consumeComma(args))
            return false;

        a = args->current();
        if (!a || a->unit != CSSPrimitiveValue::CSS_NUMBER)
            return false;
        toCSSRadialGradientValue(result.get())->setSecondRadius(createPrimitiveNumericValue(a));
        args->next();
    }

    // We now will accept any number of stops (0 or more).
    a = args->current();
    while (a) {
        // Look for the comma before the next stop.
        if (!consumeComma(args))
            return false;

        // Now examine the stop itself.
        a = args->current();
        if (!a)
            return false;

        // The function name needs to be one of "from", "to", or "color-stop."
        CSSGradientColorStop stop;
        if (!parseDeprecatedGradientColorStop(this, a, stop))
            return false;
        result->addStop(stop);

        // Advance
        a = args->next();
    }

    gradient = result.release();
    return true;
}

static PassRefPtrWillBeRawPtr<CSSPrimitiveValue> valueFromSideKeyword(CSSParserValue* a, bool& isHorizontal)
{
    if (a->unit != CSSPrimitiveValue::CSS_IDENT)
        return nullptr;

    switch (a->id) {
        case CSSValueLeft:
        case CSSValueRight:
            isHorizontal = true;
            break;
        case CSSValueTop:
        case CSSValueBottom:
            isHorizontal = false;
            break;
        default:
            return nullptr;
    }
    return cssValuePool().createIdentifierValue(a->id);
}

PassRefPtrWillBeRawPtr<CSSPrimitiveValue> parseGradientColorOrKeyword(CSSPropertyParser* p, CSSParserValue* value)
{
    CSSValueID id = value->id;
    if (id == CSSValueWebkitText || (id >= CSSValueAqua && id <= CSSValueWindowtext) || id == CSSValueMenu || id == CSSValueCurrentcolor)
        return cssValuePool().createIdentifierValue(id);

    return p->parseColor(value);
}

bool CSSPropertyParser::parseDeprecatedLinearGradient(CSSParserValueList* valueList, RefPtrWillBeRawPtr<CSSValue>& gradient, CSSGradientRepeat repeating)
{
    RefPtrWillBeRawPtr<CSSLinearGradientValue> result = CSSLinearGradientValue::create(repeating, CSSPrefixedLinearGradient);

    // Walk the arguments.
    CSSParserValueList* args = valueList->current()->function->args.get();
    if (!args || !args->size())
        return false;

    CSSParserValue* a = args->current();
    if (!a)
        return false;

    bool expectComma = false;
    // Look for angle.
    if (validUnit(a, FAngle, HTMLStandardMode)) {
        result->setAngle(createPrimitiveNumericValue(a));

        args->next();
        expectComma = true;
    } else {
        // Look one or two optional keywords that indicate a side or corner.
        RefPtrWillBeRawPtr<CSSPrimitiveValue> startX = nullptr;
        RefPtrWillBeRawPtr<CSSPrimitiveValue> startY = nullptr;

        RefPtrWillBeRawPtr<CSSPrimitiveValue> location = nullptr;
        bool isHorizontal = false;
        if ((location = valueFromSideKeyword(a, isHorizontal))) {
            if (isHorizontal)
                startX = location;
            else
                startY = location;

            a = args->next();
            if (a) {
                if ((location = valueFromSideKeyword(a, isHorizontal))) {
                    if (isHorizontal) {
                        if (startX)
                            return false;
                        startX = location;
                    } else {
                        if (startY)
                            return false;
                        startY = location;
                    }

                    args->next();
                }
            }

            expectComma = true;
        }

        if (!startX && !startY)
            startY = cssValuePool().createIdentifierValue(CSSValueTop);

        result->setFirstX(startX.release());
        result->setFirstY(startY.release());
    }

    if (!parseGradientColorStops(args, result.get(), expectComma))
        return false;

    if (!result->stopCount())
        return false;

    gradient = result.release();
    return true;
}

bool CSSPropertyParser::parseDeprecatedRadialGradient(CSSParserValueList* valueList, RefPtrWillBeRawPtr<CSSValue>& gradient, CSSGradientRepeat repeating)
{
    RefPtrWillBeRawPtr<CSSRadialGradientValue> result = CSSRadialGradientValue::create(repeating, CSSPrefixedRadialGradient);

    // Walk the arguments.
    CSSParserValueList* args = valueList->current()->function->args.get();
    if (!args || !args->size())
        return false;

    CSSParserValue* a = args->current();
    if (!a)
        return false;

    bool expectComma = false;

    // Optional background-position
    RefPtrWillBeRawPtr<CSSValue> centerX = nullptr;
    RefPtrWillBeRawPtr<CSSValue> centerY = nullptr;
    // parse2ValuesFillPosition advances the args next pointer.
    parse2ValuesFillPosition(args, centerX, centerY);

    if ((centerX || centerY) && !consumeComma(args))
        return false;

    a = args->current();
    if (!a)
        return false;

    result->setFirstX(toCSSPrimitiveValue(centerX.get()));
    result->setSecondX(toCSSPrimitiveValue(centerX.get()));
    // CSS3 radial gradients always share the same start and end point.
    result->setFirstY(toCSSPrimitiveValue(centerY.get()));
    result->setSecondY(toCSSPrimitiveValue(centerY.get()));

    RefPtrWillBeRawPtr<CSSPrimitiveValue> shapeValue = nullptr;
    RefPtrWillBeRawPtr<CSSPrimitiveValue> sizeValue = nullptr;

    // Optional shape and/or size in any order.
    for (int i = 0; i < 2; ++i) {
        if (a->unit != CSSPrimitiveValue::CSS_IDENT)
            break;

        bool foundValue = false;
        switch (a->id) {
        case CSSValueCircle:
        case CSSValueEllipse:
            shapeValue = cssValuePool().createIdentifierValue(a->id);
            foundValue = true;
            break;
        case CSSValueClosestSide:
        case CSSValueClosestCorner:
        case CSSValueFarthestSide:
        case CSSValueFarthestCorner:
        case CSSValueContain:
        case CSSValueCover:
            sizeValue = cssValuePool().createIdentifierValue(a->id);
            foundValue = true;
            break;
        default:
            break;
        }

        if (foundValue) {
            a = args->next();
            if (!a)
                return false;

            expectComma = true;
        }
    }

    result->setShape(shapeValue);
    result->setSizingBehavior(sizeValue);

    // Or, two lengths or percentages
    RefPtrWillBeRawPtr<CSSPrimitiveValue> horizontalSize = nullptr;
    RefPtrWillBeRawPtr<CSSPrimitiveValue> verticalSize = nullptr;

    if (!shapeValue && !sizeValue) {
        if (validUnit(a, FLength | FPercent)) {
            horizontalSize = createPrimitiveNumericValue(a);
            a = args->next();
            if (!a)
                return false;

            expectComma = true;
        }

        if (validUnit(a, FLength | FPercent)) {
            verticalSize = createPrimitiveNumericValue(a);

            a = args->next();
            if (!a)
                return false;
            expectComma = true;
        }
    }

    // Must have neither or both.
    if (!horizontalSize != !verticalSize)
        return false;

    result->setEndHorizontalSize(horizontalSize);
    result->setEndVerticalSize(verticalSize);

    if (!parseGradientColorStops(args, result.get(), expectComma))
        return false;

    gradient = result.release();
    return true;
}

bool CSSPropertyParser::parseLinearGradient(CSSParserValueList* valueList, RefPtrWillBeRawPtr<CSSValue>& gradient, CSSGradientRepeat repeating)
{
    RefPtrWillBeRawPtr<CSSLinearGradientValue> result = CSSLinearGradientValue::create(repeating, CSSLinearGradient);

    CSSParserValueList* args = valueList->current()->function->args.get();
    if (!args || !args->size())
        return false;

    CSSParserValue* a = args->current();
    if (!a)
        return false;

    bool expectComma = false;
    // Look for angle.
    if (validUnit(a, FAngle, HTMLStandardMode)) {
        result->setAngle(createPrimitiveNumericValue(a));

        args->next();
        expectComma = true;
    } else if (a->unit == CSSPrimitiveValue::CSS_IDENT && equalIgnoringCase(a, "to")) {
        // to [ [left | right] || [top | bottom] ]
        a = args->next();
        if (!a)
            return false;

        RefPtrWillBeRawPtr<CSSPrimitiveValue> endX = nullptr;
        RefPtrWillBeRawPtr<CSSPrimitiveValue> endY = nullptr;
        RefPtrWillBeRawPtr<CSSPrimitiveValue> location = nullptr;
        bool isHorizontal = false;

        location = valueFromSideKeyword(a, isHorizontal);
        if (!location)
            return false;

        if (isHorizontal)
            endX = location;
        else
            endY = location;

        a = args->next();
        if (!a)
            return false;

        location = valueFromSideKeyword(a, isHorizontal);
        if (location) {
            if (isHorizontal) {
                if (endX)
                    return false;
                endX = location;
            } else {
                if (endY)
                    return false;
                endY = location;
            }

            args->next();
        }

        expectComma = true;
        result->setFirstX(endX.release());
        result->setFirstY(endY.release());
    }

    if (!parseGradientColorStops(args, result.get(), expectComma))
        return false;

    if (!result->stopCount())
        return false;

    gradient = result.release();
    return true;
}

bool CSSPropertyParser::parseRadialGradient(CSSParserValueList* valueList, RefPtrWillBeRawPtr<CSSValue>& gradient, CSSGradientRepeat repeating)
{
    RefPtrWillBeRawPtr<CSSRadialGradientValue> result = CSSRadialGradientValue::create(repeating, CSSRadialGradient);

    CSSParserValueList* args = valueList->current()->function->args.get();
    if (!args || !args->size())
        return false;

    CSSParserValue* a = args->current();
    if (!a)
        return false;

    bool expectComma = false;

    RefPtrWillBeRawPtr<CSSPrimitiveValue> shapeValue = nullptr;
    RefPtrWillBeRawPtr<CSSPrimitiveValue> sizeValue = nullptr;
    RefPtrWillBeRawPtr<CSSPrimitiveValue> horizontalSize = nullptr;
    RefPtrWillBeRawPtr<CSSPrimitiveValue> verticalSize = nullptr;

    // First part of grammar, the size/shape clause:
    // [ circle || <length> ] |
    // [ ellipse || [ <length> | <percentage> ]{2} ] |
    // [ [ circle | ellipse] || <size-keyword> ]
    for (int i = 0; i < 3; ++i) {
        if (a->unit == CSSPrimitiveValue::CSS_IDENT) {
            bool badIdent = false;
            switch (a->id) {
            case CSSValueCircle:
            case CSSValueEllipse:
                if (shapeValue)
                    return false;
                shapeValue = cssValuePool().createIdentifierValue(a->id);
                break;
            case CSSValueClosestSide:
            case CSSValueClosestCorner:
            case CSSValueFarthestSide:
            case CSSValueFarthestCorner:
                if (sizeValue || horizontalSize)
                    return false;
                sizeValue = cssValuePool().createIdentifierValue(a->id);
                break;
            default:
                badIdent = true;
            }

            if (badIdent)
                break;

            a = args->next();
            if (!a)
                return false;
        } else if (validUnit(a, FLength | FPercent)) {

            if (sizeValue || horizontalSize)
                return false;
            horizontalSize = createPrimitiveNumericValue(a);

            a = args->next();
            if (!a)
                return false;

            if (validUnit(a, FLength | FPercent)) {
                verticalSize = createPrimitiveNumericValue(a);
                ++i;
                a = args->next();
                if (!a)
                    return false;
            }
        } else
            break;
    }

    // You can specify size as a keyword or a length/percentage, not both.
    if (sizeValue && horizontalSize)
        return false;
    // Circles must have 0 or 1 lengths.
    if (shapeValue && shapeValue->getValueID() == CSSValueCircle && verticalSize)
        return false;
    // Ellipses must have 0 or 2 length/percentages.
    if (shapeValue && shapeValue->getValueID() == CSSValueEllipse && horizontalSize && !verticalSize)
        return false;
    // If there's only one size, it must be a length.
    if (!verticalSize && horizontalSize && horizontalSize->isPercentage())
        return false;

    result->setShape(shapeValue);
    result->setSizingBehavior(sizeValue);
    result->setEndHorizontalSize(horizontalSize);
    result->setEndVerticalSize(verticalSize);

    // Second part of grammar, the center-position clause:
    // at <position>
    RefPtrWillBeRawPtr<CSSValue> centerX = nullptr;
    RefPtrWillBeRawPtr<CSSValue> centerY = nullptr;
    if (a->unit == CSSPrimitiveValue::CSS_IDENT && a->id == CSSValueAt) {
        a = args->next();
        if (!a)
            return false;

        parseFillPosition(args, centerX, centerY);
        if (!(centerX && centerY))
            return false;

        a = args->current();
        if (!a)
            return false;
        result->setFirstX(toCSSPrimitiveValue(centerX.get()));
        result->setFirstY(toCSSPrimitiveValue(centerY.get()));
        // Right now, CSS radial gradients have the same start and end centers.
        result->setSecondX(toCSSPrimitiveValue(centerX.get()));
        result->setSecondY(toCSSPrimitiveValue(centerY.get()));
    }

    if (shapeValue || sizeValue || horizontalSize || centerX || centerY)
        expectComma = true;

    if (!parseGradientColorStops(args, result.get(), expectComma))
        return false;

    gradient = result.release();
    return true;
}

bool CSSPropertyParser::parseGradientColorStops(CSSParserValueList* valueList, CSSGradientValue* gradient, bool expectComma)
{
    CSSParserValue* a = valueList->current();

    // Now look for color stops.
    while (a) {
        // Look for the comma before the next stop.
        if (expectComma) {
            if (!isComma(a))
                return false;

            a = valueList->next();
            if (!a)
                return false;
        }

        // <color-stop> = <color> [ <percentage> | <length> ]?
        CSSGradientColorStop stop;
        stop.m_color = parseGradientColorOrKeyword(this, a);
        if (!stop.m_color)
            return false;

        a = valueList->next();
        if (a) {
            if (validUnit(a, FLength | FPercent)) {
                stop.m_position = createPrimitiveNumericValue(a);
                a = valueList->next();
            }
        }

        gradient->addStop(stop);
        expectComma = true;
    }

    // Must have 2 or more stops to be valid.
    return gradient->stopCount() >= 2;
}

bool CSSPropertyParser::parseGeneratedImage(CSSParserValueList* valueList, RefPtrWillBeRawPtr<CSSValue>& value)
{
    CSSParserValue* val = valueList->current();

    if (val->unit != CSSParserValue::Function)
        return false;

    if (equalIgnoringCase(val->function->name, "-webkit-gradient")) {
        // FIXME: This should send a deprecation message.
        if (m_context.useCounter())
            m_context.useCounter()->count(UseCounter::DeprecatedWebKitGradient);
        return parseDeprecatedGradient(valueList, value);
    }

    if (equalIgnoringCase(val->function->name, "-webkit-linear-gradient")) {
        // FIXME: This should send a deprecation message.
        if (m_context.useCounter())
            m_context.useCounter()->count(UseCounter::DeprecatedWebKitLinearGradient);
        return parseDeprecatedLinearGradient(valueList, value, NonRepeating);
    }

    if (equalIgnoringCase(val->function->name, "linear-gradient"))
        return parseLinearGradient(valueList, value, NonRepeating);

    if (equalIgnoringCase(val->function->name, "-webkit-repeating-linear-gradient")) {
        // FIXME: This should send a deprecation message.
        if (m_context.useCounter())
            m_context.useCounter()->count(UseCounter::DeprecatedWebKitRepeatingLinearGradient);
        return parseDeprecatedLinearGradient(valueList, value, Repeating);
    }

    if (equalIgnoringCase(val->function->name, "repeating-linear-gradient"))
        return parseLinearGradient(valueList, value, Repeating);

    if (equalIgnoringCase(val->function->name, "-webkit-radial-gradient")) {
        // FIXME: This should send a deprecation message.
        if (m_context.useCounter())
            m_context.useCounter()->count(UseCounter::DeprecatedWebKitRadialGradient);
        return parseDeprecatedRadialGradient(valueList, value, NonRepeating);
    }

    if (equalIgnoringCase(val->function->name, "radial-gradient"))
        return parseRadialGradient(valueList, value, NonRepeating);

    if (equalIgnoringCase(val->function->name, "-webkit-repeating-radial-gradient")) {
        if (m_context.useCounter())
            m_context.useCounter()->count(UseCounter::DeprecatedWebKitRepeatingRadialGradient);
        return parseDeprecatedRadialGradient(valueList, value, Repeating);
    }

    if (equalIgnoringCase(val->function->name, "repeating-radial-gradient"))
        return parseRadialGradient(valueList, value, Repeating);

    if (equalIgnoringCase(val->function->name, "-webkit-canvas"))
        return parseCanvas(valueList, value);

    if (equalIgnoringCase(val->function->name, "-webkit-cross-fade"))
        return parseCrossfade(valueList, value);

    return false;
}

bool CSSPropertyParser::parseCrossfade(CSSParserValueList* valueList, RefPtrWillBeRawPtr<CSSValue>& crossfade)
{
    // Walk the arguments.
    CSSParserValueList* args = valueList->current()->function->args.get();
    if (!args || args->size() != 5)
        return false;
    RefPtrWillBeRawPtr<CSSValue> fromImageValue = nullptr;
    RefPtrWillBeRawPtr<CSSValue> toImageValue = nullptr;

    // The first argument is the "from" image. It is a fill image.
    if (!args->current() || !parseFillImage(args, fromImageValue))
        return false;
    args->next();

    if (!consumeComma(args))
        return false;

    // The second argument is the "to" image. It is a fill image.
    if (!args->current() || !parseFillImage(args, toImageValue))
        return false;
    args->next();

    if (!consumeComma(args))
        return false;

    // The third argument is the crossfade value. It is a percentage or a fractional number.
    RefPtrWillBeRawPtr<CSSPrimitiveValue> percentage = nullptr;
    CSSParserValue* value = args->current();
    if (!value)
        return false;

    if (value->unit == CSSPrimitiveValue::CSS_PERCENTAGE)
        percentage = cssValuePool().createValue(clampTo<double>(value->fValue / 100, 0, 1), CSSPrimitiveValue::CSS_NUMBER);
    else if (value->unit == CSSPrimitiveValue::CSS_NUMBER)
        percentage = cssValuePool().createValue(clampTo<double>(value->fValue, 0, 1), CSSPrimitiveValue::CSS_NUMBER);
    else
        return false;

    RefPtrWillBeRawPtr<CSSCrossfadeValue> result = CSSCrossfadeValue::create(fromImageValue, toImageValue);
    result->setPercentage(percentage);

    crossfade = result;

    return true;
}

bool CSSPropertyParser::parseCanvas(CSSParserValueList* valueList, RefPtrWillBeRawPtr<CSSValue>& canvas)
{
    // Walk the arguments.
    CSSParserValueList* args = valueList->current()->function->args.get();
    if (!args || args->size() != 1)
        return false;

    // The first argument is the canvas name.  It is an identifier.
    CSSParserValue* value = args->current();
    if (!value || value->unit != CSSPrimitiveValue::CSS_IDENT)
        return false;

    canvas = CSSCanvasValue::create(value->string);
    return true;
}

PassRefPtrWillBeRawPtr<CSSValue> CSSPropertyParser::parseImageSet(CSSParserValueList* valueList)
{
    CSSParserValue* function = valueList->current();

    if (function->unit != CSSParserValue::Function)
        return nullptr;

    CSSParserValueList* functionArgs = valueList->current()->function->args.get();
    if (!functionArgs || !functionArgs->size() || !functionArgs->current())
        return nullptr;

    RefPtrWillBeRawPtr<CSSImageSetValue> imageSet = CSSImageSetValue::create();

    while (functionArgs->current()) {
        CSSParserValue* arg = functionArgs->current();
        if (arg->unit != CSSPrimitiveValue::CSS_URI)
            return nullptr;

        RefPtrWillBeRawPtr<CSSValue> image = createCSSImageValueWithReferrer(arg->string, completeURL(arg->string));
        imageSet->append(image);

        arg = functionArgs->next();
        if (!arg || arg->unit != CSSPrimitiveValue::CSS_DIMENSION)
            return nullptr;

        double imageScaleFactor = 0;
        const String& string = arg->string;
        unsigned length = string.length();
        if (!length)
            return nullptr;
        if (string.is8Bit()) {
            const LChar* start = string.characters8();
            parseDouble(start, start + length, 'x', imageScaleFactor);
        } else {
            const UChar* start = string.characters16();
            parseDouble(start, start + length, 'x', imageScaleFactor);
        }
        if (imageScaleFactor <= 0)
            return nullptr;
        imageSet->append(cssValuePool().createValue(imageScaleFactor, CSSPrimitiveValue::CSS_NUMBER));
        functionArgs->next();

        // If there are no more arguments, we're done.
        if (!functionArgs->current())
            break;

        // If there are more arguments, they should be after a comma.
        if (!consumeComma(functionArgs))
            return nullptr;
    }

    return imageSet.release();
}

PassRefPtrWillBeRawPtr<CSSValue> CSSPropertyParser::parseWillChange()
{
    RefPtrWillBeRawPtr<CSSValueList> values = CSSValueList::createCommaSeparated();
    if (m_valueList->current()->id == CSSValueAuto) {
        // FIXME: This will be read back as an empty string instead of auto
        return values.release();
    }

    // Every comma-separated list of CSS_IDENTs is a valid will-change value,
    // unless the list includes an explicitly disallowed CSS_IDENT.
    while (true) {
        CSSParserValue* currentValue = m_valueList->current();
        if (!currentValue || currentValue->unit != CSSPrimitiveValue::CSS_IDENT)
            return nullptr;

        CSSPropertyID property = cssPropertyID(currentValue->string);
        if (property) {
            ASSERT(CSSPropertyMetadata::isEnabledProperty(property));
            // Now "all" is used by both CSSValue and CSSPropertyValue.
            // Need to return nullptr when currentValue is CSSPropertyAll.
            if (property == CSSPropertyWillChange || property == CSSPropertyAll)
                return nullptr;
            values->append(cssValuePool().createIdentifierValue(property));
        } else {
            switch (currentValue->id) {
            case CSSValueNone:
            case CSSValueAll:
            case CSSValueAuto:
            case CSSValueDefault:
            case CSSValueInitial:
            case CSSValueInherit:
                return nullptr;
            case CSSValueContents:
            case CSSValueScrollPosition:
                values->append(cssValuePool().createIdentifierValue(currentValue->id));
                break;
            default:
                break;
            }
        }

        if (!m_valueList->next())
            break;
        if (!consumeComma(m_valueList))
            return nullptr;
    }

    return values.release();
}

static void filterInfoForName(const CSSParserString& name, CSSFilterValue::FilterOperationType& filterType, unsigned& maximumArgumentCount)
{
    if (equalIgnoringCase(name, "grayscale"))
        filterType = CSSFilterValue::GrayscaleFilterOperation;
    else if (equalIgnoringCase(name, "sepia"))
        filterType = CSSFilterValue::SepiaFilterOperation;
    else if (equalIgnoringCase(name, "saturate"))
        filterType = CSSFilterValue::SaturateFilterOperation;
    else if (equalIgnoringCase(name, "hue-rotate"))
        filterType = CSSFilterValue::HueRotateFilterOperation;
    else if (equalIgnoringCase(name, "invert"))
        filterType = CSSFilterValue::InvertFilterOperation;
    else if (equalIgnoringCase(name, "opacity"))
        filterType = CSSFilterValue::OpacityFilterOperation;
    else if (equalIgnoringCase(name, "brightness"))
        filterType = CSSFilterValue::BrightnessFilterOperation;
    else if (equalIgnoringCase(name, "contrast"))
        filterType = CSSFilterValue::ContrastFilterOperation;
    else if (equalIgnoringCase(name, "blur"))
        filterType = CSSFilterValue::BlurFilterOperation;
    else if (equalIgnoringCase(name, "drop-shadow")) {
        filterType = CSSFilterValue::DropShadowFilterOperation;
        maximumArgumentCount = 4;  // x-offset, y-offset, blur-radius, color -- spread and inset style not allowed.
    }
}

PassRefPtrWillBeRawPtr<CSSFilterValue> CSSPropertyParser::parseBuiltinFilterArguments(CSSParserValueList* args, CSSFilterValue::FilterOperationType filterType)
{
    RefPtrWillBeRawPtr<CSSFilterValue> filterValue = CSSFilterValue::create(filterType);
    ASSERT(args);

    switch (filterType) {
    case CSSFilterValue::GrayscaleFilterOperation:
    case CSSFilterValue::SepiaFilterOperation:
    case CSSFilterValue::SaturateFilterOperation:
    case CSSFilterValue::InvertFilterOperation:
    case CSSFilterValue::OpacityFilterOperation:
    case CSSFilterValue::ContrastFilterOperation: {
        // One optional argument, 0-1 or 0%-100%, if missing use 100%.
        if (args->size()) {
            CSSParserValue* value = args->current();
            // FIXME (crbug.com/397061): Support calc expressions like calc(10% + 0.5)
            if (value->unit != CSSPrimitiveValue::CSS_PERCENTAGE && !validUnit(value, FNumber | FNonNeg))
                return nullptr;

            double amount = value->fValue;
            if (amount < 0)
                return nullptr;

            // Saturate and Contrast allow values over 100%.
            if (filterType != CSSFilterValue::SaturateFilterOperation
                && filterType != CSSFilterValue::ContrastFilterOperation) {
                double maxAllowed = value->unit == CSSPrimitiveValue::CSS_PERCENTAGE ? 100.0 : 1.0;
                if (amount > maxAllowed)
                    return nullptr;
            }

            filterValue->append(cssValuePool().createValue(amount, static_cast<CSSPrimitiveValue::UnitType>(value->unit)));
        }
        break;
    }
    case CSSFilterValue::BrightnessFilterOperation: {
        // One optional argument, if missing use 100%.
        if (args->size()) {
            CSSParserValue* value = args->current();
            // FIXME (crbug.com/397061): Support calc expressions like calc(10% + 0.5)
            if (value->unit != CSSPrimitiveValue::CSS_PERCENTAGE && !validUnit(value, FNumber))
                return nullptr;

            filterValue->append(cssValuePool().createValue(value->fValue, static_cast<CSSPrimitiveValue::UnitType>(value->unit)));
        }
        break;
    }
    case CSSFilterValue::HueRotateFilterOperation: {
        // hue-rotate() takes one optional angle.
        if (args->size()) {
            CSSParserValue* argument = args->current();
            if (!validUnit(argument, FAngle, HTMLStandardMode))
                return nullptr;

            filterValue->append(createPrimitiveNumericValue(argument));
        }
        break;
    }
    case CSSFilterValue::BlurFilterOperation: {
        // Blur takes a single length. Zero parameters are allowed.
        if (args->size()) {
            CSSParserValue* argument = args->current();
            if (!validUnit(argument, FLength | FNonNeg, HTMLStandardMode))
                return nullptr;

            filterValue->append(createPrimitiveNumericValue(argument));
        }
        break;
    }
    case CSSFilterValue::DropShadowFilterOperation: {
        // drop-shadow() takes a single shadow.
        RefPtrWillBeRawPtr<CSSValueList> shadowValueList = parseShadow(args, CSSPropertyWebkitFilter);
        if (!shadowValueList || shadowValueList->length() != 1)
            return nullptr;

        filterValue->append((shadowValueList.release())->item(0));
        break;
    }
    default:
        ASSERT_NOT_REACHED();
    }
    return filterValue.release();
}

PassRefPtrWillBeRawPtr<CSSValueList> CSSPropertyParser::parseFilter()
{
    if (!m_valueList)
        return nullptr;

    // The filter is a list of functional primitives that specify individual operations.
    RefPtrWillBeRawPtr<CSSValueList> list = CSSValueList::createSpaceSeparated();
    for (CSSParserValue* value = m_valueList->current(); value; value = m_valueList->next()) {
        if (value->unit != CSSPrimitiveValue::CSS_URI && (value->unit != CSSParserValue::Function || !value->function))
            return nullptr;

        CSSFilterValue::FilterOperationType filterType = CSSFilterValue::UnknownFilterOperation;

        // See if the specified primitive is one we understand.
        if (value->unit == CSSPrimitiveValue::CSS_URI) {
            RefPtrWillBeRawPtr<CSSFilterValue> referenceFilterValue = CSSFilterValue::create(CSSFilterValue::ReferenceFilterOperation);
            list->append(referenceFilterValue);
            referenceFilterValue->append(CSSSVGDocumentValue::create(value->string));
        } else {
            const CSSParserString name = value->function->name;
            unsigned maximumArgumentCount = 1;

            filterInfoForName(name, filterType, maximumArgumentCount);

            if (filterType == CSSFilterValue::UnknownFilterOperation)
                return nullptr;

            CSSParserValueList* args = value->function->args.get();
            if (!args || args->size() > maximumArgumentCount)
                return nullptr;

            RefPtrWillBeRawPtr<CSSFilterValue> filterValue = parseBuiltinFilterArguments(args, filterType);
            if (!filterValue)
                return nullptr;

            list->append(filterValue);
        }
    }

    return list.release();
}
PassRefPtrWillBeRawPtr<CSSValueList> CSSPropertyParser::parseTransformOrigin()
{
    CSSParserValue* value = m_valueList->current();
    CSSValueID id = value->id;
    RefPtrWillBeRawPtr<CSSValue> xValue = nullptr;
    RefPtrWillBeRawPtr<CSSValue> yValue = nullptr;
    RefPtrWillBeRawPtr<CSSValue> zValue = nullptr;
    if (id == CSSValueLeft || id == CSSValueRight) {
        xValue = cssValuePool().createIdentifierValue(id);
    } else if (id == CSSValueTop || id == CSSValueBottom) {
        yValue = cssValuePool().createIdentifierValue(id);
    } else if (id == CSSValueCenter) {
        // Unresolved as to whether this is X or Y.
    } else if (validUnit(value, FPercent | FLength)) {
        xValue = createPrimitiveNumericValue(value);
    } else {
        return nullptr;
    }

    value = m_valueList->next();
    if (value) {
        id = value->id;
        if (!xValue && (id == CSSValueLeft || id == CSSValueRight)) {
            xValue = cssValuePool().createIdentifierValue(id);
        } else if (!yValue && (id == CSSValueTop || id == CSSValueBottom)) {
            yValue = cssValuePool().createIdentifierValue(id);
        } else if (id == CSSValueCenter) {
            // Resolved below.
        } else if (!yValue && validUnit(value, FPercent | FLength)) {
            yValue = createPrimitiveNumericValue(value);
        } else {
            return nullptr;
        }

        // If X or Y have not been resolved, they must be center.
        if (!xValue)
            xValue = cssValuePool().createIdentifierValue(CSSValueCenter);
        if (!yValue)
            yValue = cssValuePool().createIdentifierValue(CSSValueCenter);

        value = m_valueList->next();
        if (value) {
            if (!validUnit(value, FLength))
                return nullptr;
            zValue = createPrimitiveNumericValue(value);

            value = m_valueList->next();
            if (value)
                return nullptr;
        }
    } else if (!xValue) {
        if (yValue) {
            xValue = cssValuePool().createValue(50, CSSPrimitiveValue::CSS_PERCENTAGE);
        } else {
            xValue = cssValuePool().createIdentifierValue(CSSValueCenter);
        }
    }

    RefPtrWillBeRawPtr<CSSValueList> list = CSSValueList::createSpaceSeparated();
    list->append(xValue.release());
    if (yValue)
        list->append(yValue.release());
    if (zValue)
        list->append(zValue.release());
    return list.release();
}

PassRefPtrWillBeRawPtr<CSSValue> CSSPropertyParser::parseTouchAction()
{
    CSSParserValue* value = m_valueList->current();
    RefPtrWillBeRawPtr<CSSValueList> list = CSSValueList::createSpaceSeparated();
    if (m_valueList->size() == 1 && value && (value->id == CSSValueAuto || value->id == CSSValueNone || value->id == CSSValueManipulation)) {
        list->append(cssValuePool().createIdentifierValue(value->id));
        m_valueList->next();
        return list.release();
    }

    while (value) {
        switch (value->id) {
        case CSSValuePanX:
        case CSSValuePanY: {
            RefPtrWillBeRawPtr<CSSValue> panValue = cssValuePool().createIdentifierValue(value->id);
            if (list->hasValue(panValue.get()))
                return nullptr;
            list->append(panValue.release());
            break;
        }
        default:
            return nullptr;
        }
        value = m_valueList->next();
    }

    if (list->length())
        return list.release();

    return nullptr;
}

void CSSPropertyParser::addTextDecorationProperty(CSSPropertyID propId, PassRefPtrWillBeRawPtr<CSSValue> value, bool important)
{
    // The text-decoration-line property takes priority over text-decoration, unless the latter has important priority set.
    if (propId == CSSPropertyTextDecoration && !important && !inShorthand()) {
        for (unsigned i = 0; i < m_parsedProperties.size(); ++i) {
            if (m_parsedProperties[i].id() == CSSPropertyTextDecorationLine)
                return;
        }
    }
    addProperty(propId, value, important);
}

bool CSSPropertyParser::parseTextDecoration(CSSPropertyID propId, bool important)
{
    ASSERT(propId != CSSPropertyTextDecorationLine || RuntimeEnabledFeatures::css3TextDecorationsEnabled());

    CSSParserValue* value = m_valueList->current();
    if (value && value->id == CSSValueNone) {
        addTextDecorationProperty(propId, cssValuePool().createIdentifierValue(CSSValueNone), important);
        m_valueList->next();
        return true;
    }

    RefPtrWillBeRawPtr<CSSValueList> list = CSSValueList::createSpaceSeparated();
    bool isValid = true;
    while (isValid && value) {
        switch (value->id) {
        case CSSValueUnderline:
        case CSSValueOverline:
        case CSSValueLineThrough:
        case CSSValueBlink:
            list->append(cssValuePool().createIdentifierValue(value->id));
            break;
        default:
            isValid = false;
            break;
        }
        if (isValid)
            value = m_valueList->next();
    }

    // Values are either valid or in shorthand scope.
    if (list->length() && (isValid || inShorthand())) {
        addTextDecorationProperty(propId, list.release(), important);
        return true;
    }

    return false;
}

bool CSSPropertyParser::parseTextUnderlinePosition(bool important)
{
    // The text-underline-position property has syntax "auto | [ under || [ left | right ] ]".
    // However, values 'left' and 'right' are not implemented yet, so we will parse syntax
    // "auto | under" for now.
    CSSParserValue* value = m_valueList->current();
    switch (value->id) {
    case CSSValueAuto:
    case CSSValueUnder:
        if (m_valueList->next())
            return false;
        addProperty(CSSPropertyTextUnderlinePosition, cssValuePool().createIdentifierValue(value->id), important);
        return true;
    default:
        return false;
    }
}

bool CSSPropertyParser::parseTextEmphasisStyle(bool important)
{
    unsigned valueListSize = m_valueList->size();

    RefPtrWillBeRawPtr<CSSPrimitiveValue> fill = nullptr;
    RefPtrWillBeRawPtr<CSSPrimitiveValue> shape = nullptr;

    for (CSSParserValue* value = m_valueList->current(); value; value = m_valueList->next()) {
        if (value->unit == CSSPrimitiveValue::CSS_STRING) {
            if (fill || shape || (valueListSize != 1 && !inShorthand()))
                return false;
            addProperty(CSSPropertyWebkitTextEmphasisStyle, createPrimitiveStringValue(value), important);
            m_valueList->next();
            return true;
        }

        if (value->id == CSSValueNone) {
            if (fill || shape || (valueListSize != 1 && !inShorthand()))
                return false;
            addProperty(CSSPropertyWebkitTextEmphasisStyle, cssValuePool().createIdentifierValue(CSSValueNone), important);
            m_valueList->next();
            return true;
        }

        if (value->id == CSSValueOpen || value->id == CSSValueFilled) {
            if (fill)
                return false;
            fill = cssValuePool().createIdentifierValue(value->id);
        } else if (value->id == CSSValueDot || value->id == CSSValueCircle || value->id == CSSValueDoubleCircle || value->id == CSSValueTriangle || value->id == CSSValueSesame) {
            if (shape)
                return false;
            shape = cssValuePool().createIdentifierValue(value->id);
        } else if (!inShorthand())
            return false;
        else
            break;
    }

    if (fill && shape) {
        RefPtrWillBeRawPtr<CSSValueList> parsedValues = CSSValueList::createSpaceSeparated();
        parsedValues->append(fill.release());
        parsedValues->append(shape.release());
        addProperty(CSSPropertyWebkitTextEmphasisStyle, parsedValues.release(), important);
        return true;
    }
    if (fill) {
        addProperty(CSSPropertyWebkitTextEmphasisStyle, fill.release(), important);
        return true;
    }
    if (shape) {
        addProperty(CSSPropertyWebkitTextEmphasisStyle, shape.release(), important);
        return true;
    }

    return false;
}

PassRefPtrWillBeRawPtr<CSSValue> CSSPropertyParser::parseTextIndent()
{
    RefPtrWillBeRawPtr<CSSValueList> list = CSSValueList::createSpaceSeparated();

    bool hasLengthOrPercentage = false;
    bool hasEachLine = false;
    bool hasHanging = false;

    for (CSSParserValue* value = m_valueList->current(); value; value = m_valueList->next()) {
        // <length> | <percentage> | inherit when RuntimeEnabledFeatures::css3TextEnabled() returns false
        if (!hasLengthOrPercentage && validUnit(value, FLength | FPercent)) {
            list->append(createPrimitiveNumericValue(value));
            hasLengthOrPercentage = true;
            continue;
        }

        // [ <length> | <percentage> ] && hanging? && each-line? | inherit
        // when RuntimeEnabledFeatures::css3TextEnabled() returns true
        if (RuntimeEnabledFeatures::css3TextEnabled()) {
            if (!hasEachLine && value->id == CSSValueEachLine) {
                list->append(cssValuePool().createIdentifierValue(CSSValueEachLine));
                hasEachLine = true;
                continue;
            }
            if (!hasHanging && value->id == CSSValueHanging) {
                list->append(cssValuePool().createIdentifierValue(CSSValueHanging));
                hasHanging = true;
                continue;
            }
        }
        return nullptr;
    }

    if (!hasLengthOrPercentage)
        return nullptr;

    return list.release();
}

bool CSSPropertyParser::parseLineBoxContain(bool important)
{
    LineBoxContain lineBoxContain = LineBoxContainNone;

    for (CSSParserValue* value = m_valueList->current(); value; value = m_valueList->next()) {
        LineBoxContainFlags flag;
        if (value->id == CSSValueBlock) {
            flag = LineBoxContainBlock;
        } else if (value->id == CSSValueInline) {
            flag = LineBoxContainInline;
        } else if (value->id == CSSValueFont) {
            flag = LineBoxContainFont;
        } else if (value->id == CSSValueGlyphs) {
            flag = LineBoxContainGlyphs;
        } else if (value->id == CSSValueReplaced) {
            flag = LineBoxContainReplaced;
        } else if (value->id == CSSValueInlineBox) {
            flag = LineBoxContainInlineBox;
        } else {
            return false;
        }
        if (lineBoxContain & flag)
            return false;
        lineBoxContain |= flag;
    }

    if (!lineBoxContain)
        return false;

    addProperty(CSSPropertyWebkitLineBoxContain, CSSLineBoxContainValue::create(lineBoxContain), important);
    return true;
}

bool CSSPropertyParser::parseFontFeatureTag(CSSValueList* settings)
{
    // Feature tag name consists of 4-letter characters.
    static const unsigned tagNameLength = 4;

    CSSParserValue* value = m_valueList->current();
    // Feature tag name comes first
    if (value->unit != CSSPrimitiveValue::CSS_STRING)
        return false;
    if (value->string.length() != tagNameLength)
        return false;
    for (unsigned i = 0; i < tagNameLength; ++i) {
        // Limits the range of characters to 0x20-0x7E, following the tag name rules defiend in the OpenType specification.
        UChar character = value->string[i];
        if (character < 0x20 || character > 0x7E)
            return false;
    }

    AtomicString tag = value->string;
    int tagValue = 1;
    // Feature tag values could follow: <integer> | on | off
    value = m_valueList->next();
    if (value) {
        if (value->unit == CSSPrimitiveValue::CSS_NUMBER && value->isInt && value->fValue >= 0) {
            tagValue = clampToInteger(value->fValue);
            if (tagValue < 0)
                return false;
            m_valueList->next();
        } else if (value->id == CSSValueOn || value->id == CSSValueOff) {
            tagValue = value->id == CSSValueOn;
            m_valueList->next();
        }
    }
    settings->append(CSSFontFeatureValue::create(tag, tagValue));
    return true;
}

bool CSSPropertyParser::parseFontFeatureSettings(bool important)
{
    if (m_valueList->size() == 1 && m_valueList->current()->id == CSSValueNormal) {
        RefPtrWillBeRawPtr<CSSPrimitiveValue> normalValue = cssValuePool().createIdentifierValue(CSSValueNormal);
        m_valueList->next();
        addProperty(CSSPropertyWebkitFontFeatureSettings, normalValue.release(), important);
        return true;
    }

    RefPtrWillBeRawPtr<CSSValueList> settings = CSSValueList::createCommaSeparated();
    while (true) {
        if (!m_valueList->current() || !parseFontFeatureTag(settings.get()))
            return false;
        if (!m_valueList->current())
            break;
        if (!consumeComma(m_valueList))
            return false;
    }
    addProperty(CSSPropertyWebkitFontFeatureSettings, settings.release(), important);
    return true;
}

bool CSSPropertyParser::parseFontVariantLigatures(bool important)
{
    RefPtrWillBeRawPtr<CSSValueList> ligatureValues = CSSValueList::createSpaceSeparated();
    bool sawCommonLigaturesValue = false;
    bool sawDiscretionaryLigaturesValue = false;
    bool sawHistoricalLigaturesValue = false;
    bool sawContextualLigaturesValue = false;

    for (CSSParserValue* value = m_valueList->current(); value; value = m_valueList->next()) {
        if (value->unit != CSSPrimitiveValue::CSS_IDENT)
            return false;

        switch (value->id) {
        case CSSValueNoCommonLigatures:
        case CSSValueCommonLigatures:
            if (sawCommonLigaturesValue)
                return false;
            sawCommonLigaturesValue = true;
            ligatureValues->append(cssValuePool().createIdentifierValue(value->id));
            break;
        case CSSValueNoDiscretionaryLigatures:
        case CSSValueDiscretionaryLigatures:
            if (sawDiscretionaryLigaturesValue)
                return false;
            sawDiscretionaryLigaturesValue = true;
            ligatureValues->append(cssValuePool().createIdentifierValue(value->id));
            break;
        case CSSValueNoHistoricalLigatures:
        case CSSValueHistoricalLigatures:
            if (sawHistoricalLigaturesValue)
                return false;
            sawHistoricalLigaturesValue = true;
            ligatureValues->append(cssValuePool().createIdentifierValue(value->id));
            break;
        case CSSValueNoContextual:
        case CSSValueContextual:
            if (sawContextualLigaturesValue)
                return false;
            sawContextualLigaturesValue = true;
            ligatureValues->append(cssValuePool().createIdentifierValue(value->id));
            break;
        default:
            return false;
        }
    }

    if (!ligatureValues->length())
        return false;

    addProperty(CSSPropertyFontVariantLigatures, ligatureValues.release(), important);
    return true;
}

bool CSSPropertyParser::parseCalculation(CSSParserValue* value, ValueRange range)
{
    ASSERT(isCalculation(value));

    CSSParserValueList* args = value->function->args.get();
    if (!args || !args->size())
        return false;

    ASSERT(!m_parsedCalculation);
    m_parsedCalculation = CSSCalcValue::create(value->function->name, args, range);

    if (!m_parsedCalculation)
        return false;

    return true;
}

bool CSSPropertyParser::parseViewportProperty(CSSPropertyID propId, bool important)
{
    ASSERT(RuntimeEnabledFeatures::cssViewportEnabled() || isUASheetBehavior(m_context.mode()));

    CSSParserValue* value = m_valueList->current();
    if (!value)
        return false;

    CSSValueID id = value->id;
    bool validPrimitive = false;

    switch (propId) {
    case CSSPropertyMinWidth: // auto | extend-to-zoom | <length> | <percentage>
    case CSSPropertyMaxWidth:
    case CSSPropertyMinHeight:
    case CSSPropertyMaxHeight:
        if (id == CSSValueAuto || id == CSSValueInternalExtendToZoom)
            validPrimitive = true;
        else
            validPrimitive = (!id && validUnit(value, FLength | FPercent | FNonNeg));
        break;
    case CSSPropertyWidth: // shorthand
        return parseViewportShorthand(propId, CSSPropertyMinWidth, CSSPropertyMaxWidth, important);
    case CSSPropertyHeight:
        return parseViewportShorthand(propId, CSSPropertyMinHeight, CSSPropertyMaxHeight, important);
    case CSSPropertyMinZoom: // auto | <number> | <percentage>
    case CSSPropertyMaxZoom:
    case CSSPropertyZoom:
        if (id == CSSValueAuto)
            validPrimitive = true;
        else
            validPrimitive = (!id && validUnit(value, FNumber | FPercent | FNonNeg));
        break;
    case CSSPropertyUserZoom: // zoom | fixed
        if (id == CSSValueZoom || id == CSSValueFixed)
            validPrimitive = true;
        break;
    case CSSPropertyOrientation: // auto | portrait | landscape
        if (id == CSSValueAuto || id == CSSValuePortrait || id == CSSValueLandscape)
            validPrimitive = true;
    default:
        break;
    }

    RefPtrWillBeRawPtr<CSSValue> parsedValue = nullptr;
    if (validPrimitive) {
        parsedValue = parseValidPrimitive(id, value);
        m_valueList->next();
    }

    if (parsedValue) {
        if (!m_valueList->current() || inShorthand()) {
            addProperty(propId, parsedValue.release(), important);
            return true;
        }
    }

    return false;
}

bool CSSPropertyParser::parseViewportShorthand(CSSPropertyID propId, CSSPropertyID first, CSSPropertyID second, bool important)
{
    ASSERT(RuntimeEnabledFeatures::cssViewportEnabled() || isUASheetBehavior(m_context.mode()));
    unsigned numValues = m_valueList->size();

    if (numValues > 2)
        return false;

    ShorthandScope scope(this, propId);

    if (!parseViewportProperty(first, important))
        return false;

    // If just one value is supplied, the second value
    // is implicitly initialized with the first value.
    if (numValues == 1)
        m_valueList->previous();

    return parseViewportProperty(second, important);
}

template <typename CharacterType>
static CSSPropertyID cssPropertyID(const CharacterType* propertyName, unsigned length)
{
    char buffer[maxCSSPropertyNameLength + 1]; // 1 for null character

    for (unsigned i = 0; i != length; ++i) {
        CharacterType c = propertyName[i];
        if (c == 0 || c >= 0x7F)
            return CSSPropertyInvalid; // illegal character
        buffer[i] = toASCIILower(c);
    }
    buffer[length] = '\0';

    const char* name = buffer;
    const Property* hashTableEntry = findProperty(name, length);
    if (!hashTableEntry)
        return CSSPropertyInvalid;
    CSSPropertyID property = static_cast<CSSPropertyID>(hashTableEntry->id);
    if (!CSSPropertyMetadata::isEnabledProperty(property))
        return CSSPropertyInvalid;
    return property;
}

CSSPropertyID cssPropertyID(const String& string)
{
    unsigned length = string.length();

    if (!length)
        return CSSPropertyInvalid;
    if (length > maxCSSPropertyNameLength)
        return CSSPropertyInvalid;

    return string.is8Bit() ? cssPropertyID(string.characters8(), length) : cssPropertyID(string.characters16(), length);
}

CSSPropertyID cssPropertyID(const CSSParserString& string)
{
    unsigned length = string.length();

    if (!length)
        return CSSPropertyInvalid;
    if (length > maxCSSPropertyNameLength)
        return CSSPropertyInvalid;

    return string.is8Bit() ? cssPropertyID(string.characters8(), length) : cssPropertyID(string.characters16(), length);
}

template <typename CharacterType>
static CSSValueID cssValueKeywordID(const CharacterType* valueKeyword, unsigned length)
{
    char buffer[maxCSSValueKeywordLength + 1]; // 1 for null character

    for (unsigned i = 0; i != length; ++i) {
        CharacterType c = valueKeyword[i];
        if (c == 0 || c >= 0x7F)
            return CSSValueInvalid; // illegal character
        buffer[i] = WTF::toASCIILower(c);
    }
    buffer[length] = '\0';

    const Value* hashTableEntry = findValue(buffer, length);
    return hashTableEntry ? static_cast<CSSValueID>(hashTableEntry->id) : CSSValueInvalid;
}

CSSValueID cssValueKeywordID(const CSSParserString& string)
{
    unsigned length = string.length();
    if (!length)
        return CSSValueInvalid;
    if (length > maxCSSValueKeywordLength)
        return CSSValueInvalid;

    return string.is8Bit() ? cssValueKeywordID(string.characters8(), length) : cssValueKeywordID(string.characters16(), length);
}

bool isValidNthToken(const CSSParserString& token)
{
    // The tokenizer checks for the construct of an+b.
    // However, since the {ident} rule precedes the {nth} rule, some of those
    // tokens are identified as string literal. Furthermore we need to accept
    // "odd" and "even" which does not match to an+b.
    return equalIgnoringCase(token, "odd") || equalIgnoringCase(token, "even")
        || equalIgnoringCase(token, "n") || equalIgnoringCase(token, "-n");
}

bool CSSPropertyParser::isSystemColor(int id)
{
    return (id >= CSSValueActiveborder && id <= CSSValueWindowtext) || id == CSSValueMenu;
}

bool CSSPropertyParser::parseSVGValue(CSSPropertyID propId, bool important)
{
    CSSParserValue* value = m_valueList->current();
    if (!value)
        return false;

    CSSValueID id = value->id;

    bool validPrimitive = false;
    RefPtrWillBeRawPtr<CSSValue> parsedValue = nullptr;

    switch (propId) {
    /* The comment to the right defines all valid value of these
     * properties as defined in SVG 1.1, Appendix N. Property index */
    case CSSPropertyAlignmentBaseline:
    // auto | baseline | before-edge | text-before-edge | middle |
    // central | after-edge | text-after-edge | ideographic | alphabetic |
    // hanging | mathematical | inherit
        if (id == CSSValueAuto || id == CSSValueBaseline || id == CSSValueMiddle
            || (id >= CSSValueBeforeEdge && id <= CSSValueMathematical))
            validPrimitive = true;
        break;

    case CSSPropertyBaselineShift:
    // baseline | super | sub | <percentage> | <length> | inherit
        if (id == CSSValueBaseline || id == CSSValueSub || id == CSSValueSuper)
            validPrimitive = true;
        else
            validPrimitive = validUnit(value, FLength | FPercent, SVGAttributeMode);
        break;

    case CSSPropertyDominantBaseline:
    // auto | use-script | no-change | reset-size | ideographic |
    // alphabetic | hanging | mathematical | central | middle |
    // text-after-edge | text-before-edge | inherit
        if (id == CSSValueAuto || id == CSSValueMiddle
            || (id >= CSSValueUseScript && id <= CSSValueResetSize)
            || (id >= CSSValueCentral && id <= CSSValueMathematical))
            validPrimitive = true;
        break;

    case CSSPropertyEnableBackground:
    // accumulate | new [x] [y] [width] [height] | inherit
        if (id == CSSValueAccumulate) // TODO : new
            validPrimitive = true;
        break;

    case CSSPropertyClipPath:
    case CSSPropertyFilter:
    case CSSPropertyMarkerStart:
    case CSSPropertyMarkerMid:
    case CSSPropertyMarkerEnd:
    case CSSPropertyMask:
        if (id == CSSValueNone) {
            validPrimitive = true;
        } else if (value->unit == CSSPrimitiveValue::CSS_URI) {
            parsedValue = CSSPrimitiveValue::create(value->string, CSSPrimitiveValue::CSS_URI);
            if (parsedValue)
                m_valueList->next();
        }
        break;

    case CSSPropertyClipRule: // nonzero | evenodd | inherit
    case CSSPropertyFillRule:
        if (id == CSSValueNonzero || id == CSSValueEvenodd)
            validPrimitive = true;
        break;

    case CSSPropertyStrokeMiterlimit: // <miterlimit> | inherit
        validPrimitive = validUnit(value, FNumber | FNonNeg, SVGAttributeMode);
        break;

    case CSSPropertyStrokeLinejoin: // miter | round | bevel | inherit
        if (id == CSSValueMiter || id == CSSValueRound || id == CSSValueBevel)
            validPrimitive = true;
        break;

    case CSSPropertyStrokeLinecap: // butt | round | square | inherit
        if (id == CSSValueButt || id == CSSValueRound || id == CSSValueSquare)
            validPrimitive = true;
        break;

    case CSSPropertyStrokeOpacity: // <opacity-value> | inherit
    case CSSPropertyFillOpacity:
    case CSSPropertyStopOpacity:
    case CSSPropertyFloodOpacity:
        validPrimitive = (!id && validUnit(value, FNumber | FPercent, SVGAttributeMode));
        break;

    case CSSPropertyShapeRendering:
    // auto | optimizeSpeed | crispEdges | geometricPrecision | inherit
        if (id == CSSValueAuto || id == CSSValueOptimizespeed
            || id == CSSValueCrispedges || id == CSSValueGeometricprecision)
            validPrimitive = true;
        break;

    case CSSPropertyColorRendering: // optimizeQuality | inherit
        if (id == CSSValueAuto || id == CSSValueOptimizespeed
            || id == CSSValueOptimizequality)
            validPrimitive = true;
        break;

    case CSSPropertyBufferedRendering: // auto | dynamic | static
        if (id == CSSValueAuto || id == CSSValueDynamic || id == CSSValueStatic)
            validPrimitive = true;
        break;

    case CSSPropertyColorInterpolation: // auto | sRGB | linearRGB | inherit
    case CSSPropertyColorInterpolationFilters:
        if (id == CSSValueAuto || id == CSSValueSrgb || id == CSSValueLinearrgb)
            validPrimitive = true;
        break;

    /* Start of supported CSS properties with validation. This is needed for parseShortHand to work
     * correctly and allows optimization in applyRule(..)
     */

    case CSSPropertyTextAnchor: // start | middle | end | inherit
        if (id == CSSValueStart || id == CSSValueMiddle || id == CSSValueEnd)
            validPrimitive = true;
        break;

    case CSSPropertyGlyphOrientationVertical: // auto | <angle> | inherit
        if (id == CSSValueAuto) {
            validPrimitive = true;
            break;
        }
    /* fallthrough intentional */
    case CSSPropertyGlyphOrientationHorizontal: // <angle> (restricted to _deg_ per SVG 1.1 spec) | inherit
        if (value->unit == CSSPrimitiveValue::CSS_DEG || value->unit == CSSPrimitiveValue::CSS_NUMBER) {
            parsedValue = CSSPrimitiveValue::create(value->fValue, CSSPrimitiveValue::CSS_DEG);

            if (parsedValue)
                m_valueList->next();
        }
        break;

    case CSSPropertyFill: // <paint> | inherit
    case CSSPropertyStroke: // <paint> | inherit
        {
            if (id == CSSValueNone || id == CSSValueCurrentcolor) {
                parsedValue = cssValuePool().createIdentifierValue(id);
            } else if (isSystemColor(id)) {
                parsedValue = cssValuePool().createColorValue(RenderTheme::theme().systemColor(id).rgb());
            } else if (value->unit == CSSPrimitiveValue::CSS_URI) {
                RGBA32 c = Color::transparent;
                if (m_valueList->next()) {
                    RefPtrWillBeRawPtr<CSSValueList> values = CSSValueList::createSpaceSeparated();
                    values->append(CSSPrimitiveValue::create(value->string, CSSPrimitiveValue::CSS_URI));
                    if (parseColorFromValue(m_valueList->current(), c))
                        parsedValue = cssValuePool().createColorValue(c);
                    else if (m_valueList->current()->id == CSSValueNone || m_valueList->current()->id == CSSValueCurrentcolor)
                        parsedValue = cssValuePool().createIdentifierValue(m_valueList->current()->id);
                    if (parsedValue) {
                        values->append(parsedValue);
                        parsedValue = values;
                    }
                }
                if (!parsedValue)
                    parsedValue = CSSPrimitiveValue::create(value->string, CSSPrimitiveValue::CSS_URI);
            } else {
                parsedValue = parseColor();
            }

            if (parsedValue)
                m_valueList->next();
        }
        break;

    case CSSPropertyStopColor: // TODO : icccolor
    case CSSPropertyFloodColor:
    case CSSPropertyLightingColor:
        if (isSystemColor(id))
            parsedValue = cssValuePool().createColorValue(RenderTheme::theme().systemColor(id).rgb());
        else if (id == CSSValueCurrentcolor)
            parsedValue = cssValuePool().createIdentifierValue(id);
        else // TODO : svgcolor (iccColor)
            parsedValue = parseColor();

        if (parsedValue)
            m_valueList->next();

        break;

    case CSSPropertyPaintOrder:
        if (m_valueList->size() == 1 && id == CSSValueNormal)
            validPrimitive = true;
        else if ((parsedValue = parsePaintOrder()))
            m_valueList->next();
        break;

    case CSSPropertyVectorEffect: // none | non-scaling-stroke | inherit
        if (id == CSSValueNone || id == CSSValueNonScalingStroke)
            validPrimitive = true;
        break;

    case CSSPropertyWritingMode:
    // lr-tb | rl_tb | tb-rl | lr | rl | tb | inherit
        if (id == CSSValueLrTb || id == CSSValueRlTb || id == CSSValueTbRl || id == CSSValueLr || id == CSSValueRl || id == CSSValueTb)
            validPrimitive = true;
        break;

    case CSSPropertyStrokeWidth: // <length> | inherit
    case CSSPropertyStrokeDashoffset:
        validPrimitive = validUnit(value, FLength | FPercent, SVGAttributeMode);
        break;
    case CSSPropertyStrokeDasharray: // none | <dasharray> | inherit
        if (id == CSSValueNone)
            validPrimitive = true;
        else
            parsedValue = parseSVGStrokeDasharray();
        break;

    case CSSPropertyMaskType: // luminance | alpha | inherit
        if (id == CSSValueLuminance || id == CSSValueAlpha)
            validPrimitive = true;
        break;

    /* shorthand properties */
    case CSSPropertyMarker: {
        ShorthandScope scope(this, propId);
        CSSPropertyParser::ImplicitScope implicitScope(this);
        if (!parseValue(CSSPropertyMarkerStart, important))
            return false;
        if (m_valueList->current()) {
            rollbackLastProperties(1);
            return false;
        }
        CSSValue* value = m_parsedProperties.last().value();
        addProperty(CSSPropertyMarkerMid, value, important);
        addProperty(CSSPropertyMarkerEnd, value, important);
        return true;
    }
    default:
        // If you crash here, it's because you added a css property and are not handling it
        // in either this switch statement or the one in CSSPropertyParser::parseValue
        ASSERT_WITH_MESSAGE(0, "unimplemented propertyID: %d", propId);
        return false;
    }

    if (validPrimitive) {
        if (id)
            parsedValue = CSSPrimitiveValue::createIdentifier(id);
        else if (value->unit == CSSPrimitiveValue::CSS_STRING)
            parsedValue = CSSPrimitiveValue::create(value->string, (CSSPrimitiveValue::UnitType) value->unit);
        else if (value->unit >= CSSPrimitiveValue::CSS_NUMBER && value->unit <= CSSPrimitiveValue::CSS_KHZ)
            parsedValue = CSSPrimitiveValue::create(value->fValue, (CSSPrimitiveValue::UnitType) value->unit);
        else if (value->unit >= CSSParserValue::Q_EMS)
            parsedValue = CSSPrimitiveValue::createAllowingMarginQuirk(value->fValue, CSSPrimitiveValue::CSS_EMS);
        if (isCalculation(value)) {
            // FIXME calc() http://webkit.org/b/16662 : actually create a CSSPrimitiveValue here, ie
            // parsedValue = CSSPrimitiveValue::create(m_parsedCalculation.release());
            m_parsedCalculation.release();
            parsedValue = nullptr;
        }
        m_valueList->next();
    }
    if (!parsedValue || (m_valueList->current() && !inShorthand()))
        return false;

    addProperty(propId, parsedValue.release(), important);
    return true;
}

PassRefPtrWillBeRawPtr<CSSValue> CSSPropertyParser::parseSVGStrokeDasharray()
{
    RefPtrWillBeRawPtr<CSSValueList> ret = CSSValueList::createCommaSeparated();
    CSSParserValue* value = m_valueList->current();
    bool validPrimitive = true;
    while (value) {
        validPrimitive = validUnit(value, FLength | FPercent | FNonNeg, SVGAttributeMode);
        if (!validPrimitive)
            break;
        if (value->id)
            ret->append(CSSPrimitiveValue::createIdentifier(value->id));
        else if (value->unit >= CSSPrimitiveValue::CSS_NUMBER && value->unit <= CSSPrimitiveValue::CSS_KHZ)
            ret->append(CSSPrimitiveValue::create(value->fValue, (CSSPrimitiveValue::UnitType) value->unit));
        value = m_valueList->next();
        if (value && value->unit == CSSParserValue::Operator && value->iValue == ',')
            value = m_valueList->next();
    }
    if (!validPrimitive)
        return nullptr;
    return ret.release();
}

// normal | [ fill || stroke || markers ]
PassRefPtrWillBeRawPtr<CSSValue> CSSPropertyParser::parsePaintOrder() const
{
    if (m_valueList->size() > 3)
        return nullptr;

    CSSParserValue* value = m_valueList->current();
    if (!value)
        return nullptr;

    RefPtrWillBeRawPtr<CSSValueList> parsedValues = CSSValueList::createSpaceSeparated();

    // The default paint-order is: Fill, Stroke, Markers.
    bool seenFill = false, seenStroke = false, seenMarkers = false;

    for (; value; value = m_valueList->next()) {
        switch (value->id) {
        case CSSValueNormal:
            // normal inside [fill || stroke || markers] not valid
            return nullptr;
        case CSSValueFill:
            if (seenFill)
                return nullptr;

            seenFill = true;
            break;
        case CSSValueStroke:
            if (seenStroke)
                return nullptr;

            seenStroke = true;
            break;
        case CSSValueMarkers:
            if (seenMarkers)
                return nullptr;

            seenMarkers = true;
            break;
        default:
            return nullptr;
        }

        parsedValues->append(CSSPrimitiveValue::createIdentifier(value->id));
    }

    // fill out the rest of the paint order
    if (!seenFill)
        parsedValues->append(CSSPrimitiveValue::createIdentifier(CSSValueFill));
    if (!seenStroke)
        parsedValues->append(CSSPrimitiveValue::createIdentifier(CSSValueStroke));
    if (!seenMarkers)
        parsedValues->append(CSSPrimitiveValue::createIdentifier(CSSValueMarkers));

    return parsedValues.release();
}

} // namespace blink<|MERGE_RESOLUTION|>--- conflicted
+++ resolved
@@ -1502,99 +1502,6 @@
         ASSERT(RuntimeEnabledFeatures::cssGridLayoutEnabled());
         return parseItemPositionOverflowPosition(propId, important);
 
-<<<<<<< HEAD
-    case CSSPropertyBorderBottomStyle:
-    case CSSPropertyBorderCollapse:
-    case CSSPropertyBorderLeftStyle:
-    case CSSPropertyBorderRightStyle:
-    case CSSPropertyBorderTopStyle:
-    case CSSPropertyBoxSizing:
-    case CSSPropertyCaptionSide:
-    case CSSPropertyClear:
-    case CSSPropertyDirection:
-    case CSSPropertyDisplay:
-    case CSSPropertyEmptyCells:
-    case CSSPropertyFloat:
-    case CSSPropertyFontStyle:
-    case CSSPropertyImageRendering:
-    case CSSPropertyListStylePosition:
-    case CSSPropertyListStyleType:
-    case CSSPropertyObjectFit:
-    case CSSPropertyOutlineStyle:
-    case CSSPropertyOverflowWrap:
-    case CSSPropertyOverflowX:
-    case CSSPropertyOverflowY:
-    case CSSPropertyPageBreakAfter:
-    case CSSPropertyPageBreakBefore:
-    case CSSPropertyPageBreakInside:
-    case CSSPropertyPointerEvents:
-    case CSSPropertyPosition:
-    case CSSPropertyResize:
-    case CSSPropertySpeak:
-    case CSSPropertyTableLayout:
-    case CSSPropertyTextAlignLast:
-    case CSSPropertyTextJustify:
-    case CSSPropertyTextOverflow:
-    case CSSPropertyTextRendering:
-    case CSSPropertyTextTransform:
-    case CSSPropertyTouchActionDelay:
-    case CSSPropertyVisibility:
-    case CSSPropertyWebkitAppearance:
-    case CSSPropertyBackfaceVisibility:
-    case CSSPropertyWebkitBackfaceVisibility:
-    case CSSPropertyWebkitBorderAfterStyle:
-    case CSSPropertyWebkitBorderBeforeStyle:
-    case CSSPropertyWebkitBorderEndStyle:
-    case CSSPropertyWebkitBorderFit:
-    case CSSPropertyWebkitBorderStartStyle:
-    case CSSPropertyWebkitBoxAlign:
-    case CSSPropertyWebkitBoxDecorationBreak:
-    case CSSPropertyWebkitBoxDirection:
-    case CSSPropertyWebkitBoxLines:
-    case CSSPropertyWebkitBoxOrient:
-    case CSSPropertyWebkitBoxPack:
-    case CSSPropertyInternalCallback:
-    case CSSPropertyWebkitColumnBreakAfter:
-    case CSSPropertyWebkitColumnBreakBefore:
-    case CSSPropertyWebkitColumnBreakInside:
-    case CSSPropertyColumnFill:
-    case CSSPropertyWebkitColumnRuleStyle:
-    case CSSPropertyAlignContent:
-    case CSSPropertyFlexDirection:
-    case CSSPropertyFlexWrap:
-    case CSSPropertyJustifyContent:
-    case CSSPropertyFontKerning:
-    case CSSPropertyWebkitFontSmoothing:
-    case CSSPropertyWebkitLineBreak:
-    case CSSPropertyWebkitMarginAfterCollapse:
-    case CSSPropertyWebkitMarginBeforeCollapse:
-    case CSSPropertyWebkitMarginBottomCollapse:
-    case CSSPropertyWebkitMarginTopCollapse:
-    case CSSPropertyInternalMarqueeDirection:
-    case CSSPropertyInternalMarqueeStyle:
-    case CSSPropertyWebkitPrintColorAdjust:
-    case CSSPropertyWebkitRtlOrdering:
-    case CSSPropertyWebkitRubyPosition:
-    case CSSPropertyWebkitTextCombine:
-    case CSSPropertyWebkitTextEmphasisPosition:
-    case CSSPropertyWebkitTextSecurity:
-    case CSSPropertyTransformStyle:
-    case CSSPropertyWebkitTransformStyle:
-    case CSSPropertyWebkitUserDrag:
-    case CSSPropertyWebkitUserModify:
-    case CSSPropertyWebkitUserSelect:
-    case CSSPropertyBbRubberbandable:
-    case CSSPropertyWebkitWritingMode:
-    case CSSPropertyWhiteSpace:
-    case CSSPropertyWordBreak:
-    case CSSPropertyWordWrap:
-    case CSSPropertyMixBlendMode:
-    case CSSPropertyIsolation:
-        // These properties should be handled before in isValidKeywordPropertyAndValue().
-        ASSERT_NOT_REACHED();
-        return false;
-=======
->>>>>>> 45d9687a
     // Properties below are validated inside parseViewportProperty, because we
     // check for parser state. We need to invalidate if someone adds them outside
     // a @viewport rule.
