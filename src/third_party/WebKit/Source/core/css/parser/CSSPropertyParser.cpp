/*
 * Copyright (C) 2003 Lars Knoll (knoll@kde.org)
 * Copyright (C) 2005 Allan Sandfeld Jensen (kde@carewolf.com)
 * Copyright (C) 2004, 2005, 2006, 2007, 2008, 2009, 2010, 2011, 2012 Apple Inc. All rights reserved.
 * Copyright (C) 2007 Nicholas Shanks <webkit@nickshanks.com>
 * Copyright (C) 2008 Eric Seidel <eric@webkit.org>
 * Copyright (C) 2009 Torch Mobile Inc. All rights reserved. (http://www.torchmobile.com/)
 * Copyright (C) 2012 Adobe Systems Incorporated. All rights reserved.
 * Copyright (C) 2012 Intel Corporation. All rights reserved.
 *
 * This library is free software; you can redistribute it and/or
 * modify it under the terms of the GNU Library General Public
 * License as published by the Free Software Foundation; either
 * version 2 of the License, or (at your option) any later version.
 *
 * This library is distributed in the hope that it will be useful,
 * but WITHOUT ANY WARRANTY; without even the implied warranty of
 * MERCHANTABILITY or FITNESS FOR A PARTICULAR PURPOSE.  See the GNU
 * Library General Public License for more details.
 *
 * You should have received a copy of the GNU Library General Public License
 * along with this library; see the file COPYING.LIB.  If not, write to
 * the Free Software Foundation, Inc., 51 Franklin Street, Fifth Floor,
 * Boston, MA 02110-1301, USA.
 */

#include "config.h"
#include "core/css/parser/CSSPropertyParser.h"

// FIXME: Way too many!
#include "core/CSSValueKeywords.h"
#include "core/StylePropertyShorthand.h"
#include "core/css/CSSAspectRatioValue.h"
#include "core/css/CSSBasicShapes.h"
#include "core/css/CSSBorderImage.h"
#include "core/css/CSSCanvasValue.h"
#include "core/css/CSSCrossfadeValue.h"
#include "core/css/CSSCursorImageValue.h"
#include "core/css/CSSFontFaceSrcValue.h"
#include "core/css/CSSFontFeatureValue.h"
#include "core/css/CSSFunctionValue.h"
#include "core/css/CSSGradientValue.h"
#include "core/css/CSSGridLineNamesValue.h"
#include "core/css/CSSGridTemplateAreasValue.h"
#include "core/css/CSSImageSetValue.h"
#include "core/css/CSSImageValue.h"
#include "core/css/CSSInheritedValue.h"
#include "core/css/CSSInitialValue.h"
#include "core/css/CSSKeyframeRule.h"
#include "core/css/CSSKeyframesRule.h"
#include "core/css/CSSLineBoxContainValue.h"
#include "core/css/CSSPrimitiveValue.h"
#include "core/css/CSSPropertySourceData.h"
#include "core/css/CSSReflectValue.h"
#include "core/css/CSSSVGDocumentValue.h"
#include "core/css/CSSSelector.h"
#include "core/css/CSSShadowValue.h"
#include "core/css/CSSTimingFunctionValue.h"
#include "core/css/CSSTransformValue.h"
#include "core/css/CSSUnicodeRangeValue.h"
#include "core/css/CSSValueList.h"
#include "core/css/CSSValuePool.h"
#include "core/css/Counter.h"
#include "core/css/HashTools.h"
#include "core/css/Pair.h"
#include "core/css/Rect.h"
#include "core/css/RuntimeCSSEnabled.h"
#include "core/css/parser/BisonCSSParser.h"
#include "core/css/parser/CSSParserIdioms.h"
#include "core/css/parser/CSSParserValues.h"
#include "core/frame/UseCounter.h"
#include "core/html/parser/HTMLParserIdioms.h"
#include "core/inspector/InspectorInstrumentation.h"
#include "core/rendering/RenderTheme.h"
#include "platform/FloatConversion.h"
#include "platform/RuntimeEnabledFeatures.h"
#include "wtf/BitArray.h"
#include "wtf/HexNumber.h"
#include "wtf/text/StringBuffer.h"
#include "wtf/text/StringBuilder.h"
#include "wtf/text/StringImpl.h"
#include "wtf/text/TextEncoding.h"
#include <limits.h>

namespace blink {

static const double MAX_SCALE = 1000000;

template <unsigned N>
static bool equal(const CSSParserString& a, const char (&b)[N])
{
    unsigned length = N - 1; // Ignore the trailing null character
    if (a.length() != length)
        return false;

    return a.is8Bit() ? WTF::equal(a.characters8(), reinterpret_cast<const LChar*>(b), length) : WTF::equal(a.characters16(), reinterpret_cast<const LChar*>(b), length);
}

template <unsigned N>
static bool equalIgnoringCase(const CSSParserString& a, const char (&b)[N])
{
    unsigned length = N - 1; // Ignore the trailing null character
    if (a.length() != length)
        return false;

    return a.is8Bit() ? WTF::equalIgnoringCase(b, a.characters8(), length) : WTF::equalIgnoringCase(b, a.characters16(), length);
}

template <unsigned N>
static bool equalIgnoringCase(CSSParserValue* value, const char (&b)[N])
{
    ASSERT(value->unit == CSSPrimitiveValue::CSS_IDENT || value->unit == CSSPrimitiveValue::CSS_STRING);
    return equalIgnoringCase(value->string, b);
}

static PassRefPtrWillBeRawPtr<CSSPrimitiveValue> createPrimitiveValuePair(PassRefPtrWillBeRawPtr<CSSPrimitiveValue> first, PassRefPtrWillBeRawPtr<CSSPrimitiveValue> second, Pair::IdenticalValuesPolicy identicalValuesPolicy = Pair::DropIdenticalValues)
{
    return cssValuePool().createValue(Pair::create(first, second, identicalValuesPolicy));
}

CSSPropertyParser::CSSPropertyParser(OwnPtr<CSSParserValueList>& valueList,
    const CSSParserContext& context, bool inViewport, bool savedImportant,
    WillBeHeapVector<CSSProperty, 256>& parsedProperties,
    CSSRuleSourceData::Type ruleType)
    : m_valueList(valueList)
    , m_context(context)
    , m_inViewport(inViewport)
    , m_important(savedImportant) // See comment in header, should be removed.
    , m_parsedProperties(parsedProperties)
    , m_ruleType(ruleType)
    , m_inParseShorthand(0)
    , m_currentShorthand(CSSPropertyInvalid)
    , m_implicitShorthand(false)
{
}

CSSPropertyParser::~CSSPropertyParser()
{
}

void CSSPropertyParser::addPropertyWithPrefixingVariant(CSSPropertyID propId, PassRefPtrWillBeRawPtr<CSSValue> value, bool important, bool implicit)
{
    RefPtrWillBeRawPtr<CSSValue> val = value.get();
    addProperty(propId, value, important, implicit);

    CSSPropertyID prefixingVariant = prefixingVariantForPropertyId(propId);
    if (prefixingVariant == propId)
        return;

    if (m_currentShorthand) {
        // We can't use ShorthandScope here as we can already be inside one (e.g we are parsing CSSTransition).
        m_currentShorthand = prefixingVariantForPropertyId(m_currentShorthand);
        addProperty(prefixingVariant, val.release(), important, implicit);
        m_currentShorthand = prefixingVariantForPropertyId(m_currentShorthand);
    } else {
        addProperty(prefixingVariant, val.release(), important, implicit);
    }
}

void CSSPropertyParser::addProperty(CSSPropertyID propId, PassRefPtrWillBeRawPtr<CSSValue> value, bool important, bool implicit)
{
    int shorthandIndex = 0;
    bool setFromShorthand = false;

    if (m_currentShorthand) {
        Vector<StylePropertyShorthand, 4> shorthands;
        getMatchingShorthandsForLonghand(propId, &shorthands);
        // Viewport descriptors have width and height as shorthands, but it doesn't
        // make sense for CSSProperties.in to consider them as such. The shorthand
        // index is only used by the inspector and doesn't affect viewport
        // descriptors.
        if (shorthands.isEmpty())
            ASSERT(m_currentShorthand == CSSPropertyWidth || m_currentShorthand == CSSPropertyHeight);
        else
            setFromShorthand = true;

        if (shorthands.size() > 1)
            shorthandIndex = indexOfShorthandForLonghand(m_currentShorthand, shorthands);
    }

    m_parsedProperties.append(CSSProperty(propId, value, important, setFromShorthand, shorthandIndex, m_implicitShorthand || implicit));
}

void CSSPropertyParser::rollbackLastProperties(int num)
{
    ASSERT(num >= 0);
    ASSERT(m_parsedProperties.size() >= static_cast<unsigned>(num));
    m_parsedProperties.shrink(m_parsedProperties.size() - num);
}

KURL CSSPropertyParser::completeURL(const String& url) const
{
    return m_context.completeURL(url);
}

bool CSSPropertyParser::validCalculationUnit(CSSParserValue* value, Units unitflags, ReleaseParsedCalcValueCondition releaseCalc)
{
    bool mustBeNonNegative = unitflags & (FNonNeg | FPositiveInteger);

    if (!parseCalculation(value, mustBeNonNegative ? ValueRangeNonNegative : ValueRangeAll))
        return false;

    bool b = false;
    switch (m_parsedCalculation->category()) {
    case CalcLength:
        b = (unitflags & FLength);
        break;
    case CalcNumber:
        b = (unitflags & FNumber);
        if (!b && (unitflags & (FInteger | FPositiveInteger)) && m_parsedCalculation->isInt())
            b = true;
        if (b && mustBeNonNegative && m_parsedCalculation->isNegative())
            b = false;
        // Always resolve calc() to a CSS_NUMBER in the CSSParserValue if there are no non-numbers specified in the unitflags.
        if (b && !(unitflags & ~(FInteger | FNumber | FPositiveInteger | FNonNeg))) {
            double number = m_parsedCalculation->doubleValue();
            if ((unitflags & FPositiveInteger) && number <= 0) {
                b = false;
            } else {
                delete value->function;
                value->unit = CSSPrimitiveValue::CSS_NUMBER;
                value->fValue = number;
                value->isInt = m_parsedCalculation->isInt();
            }
            m_parsedCalculation.release();
            return b;
        }
        break;
    case CalcPercent:
        b = (unitflags & FPercent);
        if (b && mustBeNonNegative && m_parsedCalculation->isNegative())
            b = false;
        break;
    case CalcPercentLength:
        b = (unitflags & FPercent) && (unitflags & FLength);
        break;
    case CalcPercentNumber:
        b = (unitflags & FPercent) && (unitflags & FNumber);
        break;
    case CalcAngle:
        b = (unitflags & FAngle);
        break;
    case CalcTime:
        b = (unitflags & FTime);
        break;
    case CalcFrequency:
        b = (unitflags & FFrequency);
        break;
    case CalcOther:
        break;
    }
    if (!b || releaseCalc == ReleaseParsedCalcValue)
        m_parsedCalculation.release();
    return b;
}

inline bool CSSPropertyParser::shouldAcceptUnitLessValues(CSSParserValue* value, Units unitflags, CSSParserMode cssParserMode)
{
    // Quirks mode and presentation attributes accept unit less values.
    return (unitflags & (FLength | FAngle | FTime)) && (!value->fValue || isUnitLessLengthParsingEnabledForMode(cssParserMode));
}

bool CSSPropertyParser::validUnit(CSSParserValue* value, Units unitflags, CSSParserMode cssParserMode, ReleaseParsedCalcValueCondition releaseCalc)
{
    if (isCalculation(value))
        return validCalculationUnit(value, unitflags, releaseCalc);

    bool b = false;
    switch (value->unit) {
    case CSSPrimitiveValue::CSS_NUMBER:
        b = (unitflags & FNumber);
        if (!b && shouldAcceptUnitLessValues(value, unitflags, cssParserMode)) {
            value->unit = (unitflags & FLength) ? CSSPrimitiveValue::CSS_PX :
                          ((unitflags & FAngle) ? CSSPrimitiveValue::CSS_DEG : CSSPrimitiveValue::CSS_MS);
            b = true;
        }
        if (!b && (unitflags & FInteger) && value->isInt)
            b = true;
        if (!b && (unitflags & FPositiveInteger) && value->isInt && value->fValue > 0)
            b = true;
        break;
    case CSSPrimitiveValue::CSS_PERCENTAGE:
        b = (unitflags & FPercent);
        break;
    case CSSParserValue::Q_EMS:
    case CSSPrimitiveValue::CSS_EMS:
    case CSSPrimitiveValue::CSS_REMS:
    case CSSPrimitiveValue::CSS_CHS:
    case CSSPrimitiveValue::CSS_EXS:
    case CSSPrimitiveValue::CSS_PX:
    case CSSPrimitiveValue::CSS_CM:
    case CSSPrimitiveValue::CSS_MM:
    case CSSPrimitiveValue::CSS_IN:
    case CSSPrimitiveValue::CSS_PT:
    case CSSPrimitiveValue::CSS_PC:
    case CSSPrimitiveValue::CSS_VW:
    case CSSPrimitiveValue::CSS_VH:
    case CSSPrimitiveValue::CSS_VMIN:
    case CSSPrimitiveValue::CSS_VMAX:
        b = (unitflags & FLength);
        break;
    case CSSPrimitiveValue::CSS_MS:
    case CSSPrimitiveValue::CSS_S:
        b = (unitflags & FTime);
        break;
    case CSSPrimitiveValue::CSS_DEG:
    case CSSPrimitiveValue::CSS_RAD:
    case CSSPrimitiveValue::CSS_GRAD:
    case CSSPrimitiveValue::CSS_TURN:
        b = (unitflags & FAngle);
        break;
    case CSSPrimitiveValue::CSS_DPPX:
    case CSSPrimitiveValue::CSS_DPI:
    case CSSPrimitiveValue::CSS_DPCM:
        b = (unitflags & FResolution);
        break;
    case CSSPrimitiveValue::CSS_HZ:
    case CSSPrimitiveValue::CSS_KHZ:
    case CSSPrimitiveValue::CSS_DIMENSION:
    default:
        break;
    }
    if (b && unitflags & FNonNeg && value->fValue < 0)
        b = false;
    return b;
}

PassRefPtrWillBeRawPtr<CSSPrimitiveValue> CSSPropertyParser::createPrimitiveNumericValue(CSSParserValue* value)
{
    if (m_parsedCalculation) {
        ASSERT(isCalculation(value));
        return CSSPrimitiveValue::create(m_parsedCalculation.release());
    }

    ASSERT((value->unit >= CSSPrimitiveValue::CSS_NUMBER && value->unit <= CSSPrimitiveValue::CSS_KHZ)
        || (value->unit >= CSSPrimitiveValue::CSS_TURN && value->unit <= CSSPrimitiveValue::CSS_CHS)
        || (value->unit >= CSSPrimitiveValue::CSS_VW && value->unit <= CSSPrimitiveValue::CSS_VMAX)
        || (value->unit >= CSSPrimitiveValue::CSS_DPPX && value->unit <= CSSPrimitiveValue::CSS_DPCM));
    return cssValuePool().createValue(value->fValue, static_cast<CSSPrimitiveValue::UnitType>(value->unit));
}

inline PassRefPtrWillBeRawPtr<CSSPrimitiveValue> CSSPropertyParser::createPrimitiveStringValue(CSSParserValue* value)
{
    ASSERT(value->unit == CSSPrimitiveValue::CSS_STRING || value->unit == CSSPrimitiveValue::CSS_IDENT);
    return cssValuePool().createValue(value->string, CSSPrimitiveValue::CSS_STRING);
}

inline PassRefPtrWillBeRawPtr<CSSValue> CSSPropertyParser::createCSSImageValueWithReferrer(const String& rawValue, const KURL& url)
{
    RefPtrWillBeRawPtr<CSSValue> imageValue = CSSImageValue::create(rawValue, url);
    toCSSImageValue(imageValue.get())->setReferrer(m_context.referrer());
    return imageValue;
}

static inline bool isComma(CSSParserValue* value)
{
    return value && value->unit == CSSParserValue::Operator && value->iValue == ',';
}

static inline bool isForwardSlashOperator(CSSParserValue* value)
{
    ASSERT(value);
    return value->unit == CSSParserValue::Operator && value->iValue == '/';
}

static bool isGeneratedImageValue(CSSParserValue* val)
{
    if (val->unit != CSSParserValue::Function)
        return false;

    return equalIgnoringCase(val->function->name, "-webkit-gradient(")
        || equalIgnoringCase(val->function->name, "-webkit-linear-gradient(")
        || equalIgnoringCase(val->function->name, "linear-gradient(")
        || equalIgnoringCase(val->function->name, "-webkit-repeating-linear-gradient(")
        || equalIgnoringCase(val->function->name, "repeating-linear-gradient(")
        || equalIgnoringCase(val->function->name, "-webkit-radial-gradient(")
        || equalIgnoringCase(val->function->name, "radial-gradient(")
        || equalIgnoringCase(val->function->name, "-webkit-repeating-radial-gradient(")
        || equalIgnoringCase(val->function->name, "repeating-radial-gradient(")
        || equalIgnoringCase(val->function->name, "-webkit-canvas(")
        || equalIgnoringCase(val->function->name, "-webkit-cross-fade(");
}

bool CSSPropertyParser::validWidthOrHeight(CSSParserValue* value)
{
    int id = value->id;
    if (id == CSSValueIntrinsic || id == CSSValueMinIntrinsic || id == CSSValueWebkitMinContent || id == CSSValueWebkitMaxContent || id == CSSValueWebkitFillAvailable || id == CSSValueWebkitFitContent)
        return true;
    return !id && validUnit(value, FLength | FPercent | FNonNeg);
}

inline PassRefPtrWillBeRawPtr<CSSPrimitiveValue> CSSPropertyParser::parseValidPrimitive(CSSValueID identifier, CSSParserValue* value)
{
    if (identifier)
        return cssValuePool().createIdentifierValue(identifier);
    if (value->unit == CSSPrimitiveValue::CSS_STRING)
        return createPrimitiveStringValue(value);
    if (value->unit >= CSSPrimitiveValue::CSS_NUMBER && value->unit <= CSSPrimitiveValue::CSS_KHZ)
        return createPrimitiveNumericValue(value);
    if (value->unit >= CSSPrimitiveValue::CSS_TURN && value->unit <= CSSPrimitiveValue::CSS_CHS)
        return createPrimitiveNumericValue(value);
    if (value->unit >= CSSPrimitiveValue::CSS_VW && value->unit <= CSSPrimitiveValue::CSS_VMAX)
        return createPrimitiveNumericValue(value);
    if (value->unit >= CSSPrimitiveValue::CSS_DPPX && value->unit <= CSSPrimitiveValue::CSS_DPCM)
        return createPrimitiveNumericValue(value);
    if (value->unit >= CSSParserValue::Q_EMS)
        return CSSPrimitiveValue::createAllowingMarginQuirk(value->fValue, CSSPrimitiveValue::CSS_EMS);
    if (isCalculation(value))
        return CSSPrimitiveValue::create(m_parsedCalculation.release());

    return nullptr;
}

void CSSPropertyParser::addExpandedPropertyForValue(CSSPropertyID propId, PassRefPtrWillBeRawPtr<CSSValue> prpValue, bool important)
{
    const StylePropertyShorthand& shorthand = shorthandForProperty(propId);
    unsigned shorthandLength = shorthand.length();
    if (!shorthandLength) {
        addPropertyWithPrefixingVariant(propId, prpValue, important);
        return;
    }

    RefPtrWillBeRawPtr<CSSValue> value = prpValue;
    ShorthandScope scope(this, propId);
    const CSSPropertyID* longhands = shorthand.properties();
    for (unsigned i = 0; i < shorthandLength; ++i)
        addPropertyWithPrefixingVariant(longhands[i], value, important);
}

bool CSSPropertyParser::parseValue(CSSPropertyID propId, bool important)
{
    if (!isInternalPropertyAndValueParsingEnabledForMode(m_context.mode()) && isInternalProperty(propId))
        return false;

    // We don't count the UA style sheet in our statistics.
    if (m_context.useCounter())
        m_context.useCounter()->count(m_context, propId);

    if (!m_valueList)
        return false;

    CSSParserValue* value = m_valueList->current();

    if (!value)
        return false;

    if (inViewport()) {
        // Allow @viewport rules from UA stylesheets even if the feature is disabled.
        if (!RuntimeEnabledFeatures::cssViewportEnabled() && !isUASheetBehavior(m_context.mode()))
            return false;

        return parseViewportProperty(propId, important);
    }

    // Note: m_parsedCalculation is used to pass the calc value to validUnit and then cleared at the end of this function.
    // FIXME: This is to avoid having to pass parsedCalc to all validUnit callers.
    ASSERT(!m_parsedCalculation);

    CSSValueID id = value->id;

    int num = inShorthand() ? 1 : m_valueList->size();

    if (id == CSSValueInherit) {
        if (num != 1)
            return false;
        addExpandedPropertyForValue(propId, cssValuePool().createInheritedValue(), important);
        return true;
    }
    else if (id == CSSValueInitial) {
        if (num != 1)
            return false;
        addExpandedPropertyForValue(propId, cssValuePool().createExplicitInitialValue(), important);
        return true;
    }

    if (isKeywordPropertyID(propId)) {
        if (!isValidKeywordPropertyAndValue(propId, id, m_context))
            return false;
        if (m_valueList->next() && !inShorthand())
            return false;
        addProperty(propId, cssValuePool().createIdentifierValue(id), important);
        return true;
    }

    bool validPrimitive = false;
    RefPtrWillBeRawPtr<CSSValue> parsedValue = nullptr;

    switch (propId) {
    case CSSPropertySize:                 // <length>{1,2} | auto | [ <page-size> || [ portrait | landscape] ]
        return parseSize(propId, important);

    case CSSPropertyQuotes:               // [<string> <string>]+ | none | inherit
        if (id)
            validPrimitive = true;
        else
            return parseQuotes(propId, important);
        break;
    case CSSPropertyUnicodeBidi: // normal | embed | bidi-override | isolate | isolate-override | plaintext | inherit
        if (id == CSSValueNormal
            || id == CSSValueEmbed
            || id == CSSValueBidiOverride
            || id == CSSValueWebkitIsolate
            || id == CSSValueWebkitIsolateOverride
            || id == CSSValueWebkitPlaintext)
            validPrimitive = true;
        break;

    case CSSPropertyContent:              // [ <string> | <uri> | <counter> | attr(X) | open-quote |
        // close-quote | no-open-quote | no-close-quote ]+ | inherit
        return parseContent(propId, important);

    case CSSPropertyClip:                 // <shape> | auto | inherit
        if (id == CSSValueAuto)
            validPrimitive = true;
        else if (value->unit == CSSParserValue::Function)
            return parseClipShape(propId, important);
        break;

    /* Start of supported CSS properties with validation. This is needed for parseShorthand to work
     * correctly and allows optimization in blink::applyRule(..)
     */
    case CSSPropertyOverflow: {
        ShorthandScope scope(this, propId);
        if (num != 1 || !parseValue(CSSPropertyOverflowY, important))
            return false;

        RefPtrWillBeRawPtr<CSSValue> overflowXValue = nullptr;

        // FIXME: -webkit-paged-x or -webkit-paged-y only apply to overflow-y. If this value has been
        // set using the shorthand, then for now overflow-x will default to auto, but once we implement
        // pagination controls, it should default to hidden. If the overflow-y value is anything but
        // paged-x or paged-y, then overflow-x and overflow-y should have the same value.
        if (id == CSSValueWebkitPagedX || id == CSSValueWebkitPagedY)
            overflowXValue = cssValuePool().createIdentifierValue(CSSValueAuto);
        else
            overflowXValue = m_parsedProperties.last().value();
        addProperty(CSSPropertyOverflowX, overflowXValue.release(), important);
        return true;
    }

    case CSSPropertyTextAlign:
        // left | right | center | justify | -webkit-left | -webkit-right | -webkit-center | -webkit-match-parent
        // | start | end | <string> | inherit | -webkit-auto (converted to start)
        if ((id >= CSSValueWebkitAuto && id <= CSSValueWebkitMatchParent) || id == CSSValueStart || id == CSSValueEnd
            || value->unit == CSSPrimitiveValue::CSS_STRING)
            validPrimitive = true;
        break;

    case CSSPropertyFontWeight:  { // normal | bold | bolder | lighter | 100 | 200 | 300 | 400 | 500 | 600 | 700 | 800 | 900 | inherit
        if (m_valueList->size() != 1)
            return false;
        return parseFontWeight(important);
    }

    case CSSPropertyFontStretch: { // normal | ultra-condensed | extra-condensed | condensed | semi-condensed | semi-expanded | expanded | extra-expanded | ultra-expanded
        if (m_valueList->size() != 1)
            return false;
        return parseFontStretch(important);
    }

    case CSSPropertyBorderSpacing: {
        if (num == 1) {
            ShorthandScope scope(this, CSSPropertyBorderSpacing);
            if (!parseValue(CSSPropertyWebkitBorderHorizontalSpacing, important))
                return false;
            CSSValue* value = m_parsedProperties.last().value();
            addProperty(CSSPropertyWebkitBorderVerticalSpacing, value, important);
            return true;
        }
        else if (num == 2) {
            ShorthandScope scope(this, CSSPropertyBorderSpacing);
            if (!parseValue(CSSPropertyWebkitBorderHorizontalSpacing, important) || !parseValue(CSSPropertyWebkitBorderVerticalSpacing, important))
                return false;
            return true;
        }
        return false;
    }
    case CSSPropertyWebkitBorderHorizontalSpacing:
    case CSSPropertyWebkitBorderVerticalSpacing:
        validPrimitive = validUnit(value, FLength | FNonNeg);
        break;
    case CSSPropertyOutlineColor:        // <color> | invert | inherit
        // Outline color has "invert" as additional keyword.
        // Also, we want to allow the special focus color even in HTML Standard parsing mode.
        if (id == CSSValueInvert || id == CSSValueWebkitFocusRingColor) {
            validPrimitive = true;
            break;
        }
        /* nobreak */
    case CSSPropertyBackgroundColor: // <color> | inherit
    case CSSPropertyBorderTopColor: // <color> | inherit
    case CSSPropertyBorderRightColor:
    case CSSPropertyBorderBottomColor:
    case CSSPropertyBorderLeftColor:
    case CSSPropertyWebkitBorderStartColor:
    case CSSPropertyWebkitBorderEndColor:
    case CSSPropertyWebkitBorderBeforeColor:
    case CSSPropertyWebkitBorderAfterColor:
    case CSSPropertyColor: // <color> | inherit
    case CSSPropertyTextDecorationColor: // CSS3 text decoration colors
    case CSSPropertyWebkitColumnRuleColor:
    case CSSPropertyWebkitTextEmphasisColor:
    case CSSPropertyWebkitTextFillColor:
    case CSSPropertyWebkitTextStrokeColor:
        if (propId == CSSPropertyTextDecorationColor
            && !RuntimeEnabledFeatures::css3TextDecorationsEnabled())
            return false;

        if ((id >= CSSValueAqua && id <= CSSValueWebkitText) || id == CSSValueMenu) {
            validPrimitive = isValueAllowedInMode(id, m_context.mode());
        } else {
            if (!inQuirksMode()) {
                parsedValue = parseColor();
                if (parsedValue)
                    m_valueList->next();
                break;
            }

            bool acceptQuirkyColors = false;
            switch (propId) {
            case CSSPropertyBackgroundColor:
                if (!inShorthand())
                    acceptQuirkyColors = true;
                break;
            case CSSPropertyBorderBottomColor:
            case CSSPropertyBorderLeftColor:
            case CSSPropertyBorderRightColor:
            case CSSPropertyBorderTopColor:
            case CSSPropertyColor:
                acceptQuirkyColors = true;
                break;
            default:
                break;
            }
            parsedValue = parseColor(0, acceptQuirkyColors);
            if (parsedValue)
                m_valueList->next();
        }
        break;

    case CSSPropertyCursor: {
        // Grammar defined by CSS3 UI and modified by CSS4 images:
        // [ [<image> [<x> <y>]?,]*
        // [ auto | crosshair | default | pointer | progress | move | e-resize | ne-resize |
        // nw-resize | n-resize | se-resize | sw-resize | s-resize | w-resize | ew-resize |
        // ns-resize | nesw-resize | nwse-resize | col-resize | row-resize | text | wait | help |
        // vertical-text | cell | context-menu | alias | copy | no-drop | not-allowed | all-scroll |
        // zoom-in | zoom-out | -webkit-grab | -webkit-grabbing | -webkit-zoom-in | -webkit-zoom-out ] ] | inherit
        RefPtrWillBeRawPtr<CSSValueList> list = nullptr;
        while (value) {
            RefPtrWillBeRawPtr<CSSValue> image = nullptr;
            if (value->unit == CSSPrimitiveValue::CSS_URI) {
                String uri = value->string;
                if (!uri.isNull())
                    image = createCSSImageValueWithReferrer(uri, completeURL(uri));
            } else if (value->unit == CSSParserValue::Function && equalIgnoringCase(value->function->name, "-webkit-image-set(")) {
                image = parseImageSet(m_valueList.get());
                if (!image)
                    break;
            } else
                break;

            Vector<int> coords;
            value = m_valueList->next();
            while (value && validUnit(value, FNumber)) {
                coords.append(int(value->fValue));
                value = m_valueList->next();
            }
            bool hasHotSpot = false;
            IntPoint hotSpot(-1, -1);
            int nrcoords = coords.size();
            if (nrcoords > 0 && nrcoords != 2)
                return false;
            if (nrcoords == 2) {
                hasHotSpot = true;
                hotSpot = IntPoint(coords[0], coords[1]);
            }

            if (!list)
                list = CSSValueList::createCommaSeparated();

            if (image)
                list->append(CSSCursorImageValue::create(image, hasHotSpot, hotSpot));

            if (!value || !(value->unit == CSSParserValue::Operator && value->iValue == ','))
                return false;
            value = m_valueList->next(); // comma
        }
        if (value && m_context.useCounter()) {
            if (value->id == CSSValueWebkitZoomIn)
                m_context.useCounter()->count(UseCounter::PrefixedCursorZoomIn);
            else if (value->id == CSSValueWebkitZoomOut)
                m_context.useCounter()->count(UseCounter::PrefixedCursorZoomOut);
        }
        if (list) {
            if (!value)
                return false;
            if (inQuirksMode() && value->id == CSSValueHand) // MSIE 5 compatibility :/
                list->append(cssValuePool().createIdentifierValue(CSSValuePointer));
            else if ((value->id >= CSSValueAuto && value->id <= CSSValueWebkitZoomOut) || value->id == CSSValueCopy || value->id == CSSValueNone)
                list->append(cssValuePool().createIdentifierValue(value->id));
            m_valueList->next();
            parsedValue = list.release();
            break;
        } else if (value) {
            id = value->id;
            if (inQuirksMode() && value->id == CSSValueHand) { // MSIE 5 compatibility :/
                id = CSSValuePointer;
                validPrimitive = true;
            } else if ((value->id >= CSSValueAuto && value->id <= CSSValueWebkitZoomOut) || value->id == CSSValueCopy || value->id == CSSValueNone)
                validPrimitive = true;
        } else {
            ASSERT_NOT_REACHED();
            return false;
        }
        break;
    }

    case CSSPropertyBackgroundBlendMode:
    case CSSPropertyBackgroundAttachment:
    case CSSPropertyBackgroundClip:
    case CSSPropertyWebkitBackgroundClip:
    case CSSPropertyWebkitBackgroundComposite:
    case CSSPropertyBackgroundImage:
    case CSSPropertyBackgroundOrigin:
    case CSSPropertyMaskSourceType:
    case CSSPropertyWebkitBackgroundOrigin:
    case CSSPropertyBackgroundPosition:
    case CSSPropertyBackgroundPositionX:
    case CSSPropertyBackgroundPositionY:
    case CSSPropertyBackgroundSize:
    case CSSPropertyWebkitBackgroundSize:
    case CSSPropertyBackgroundRepeat:
    case CSSPropertyBackgroundRepeatX:
    case CSSPropertyBackgroundRepeatY:
    case CSSPropertyWebkitMaskClip:
    case CSSPropertyWebkitMaskComposite:
    case CSSPropertyWebkitMaskImage:
    case CSSPropertyWebkitMaskOrigin:
    case CSSPropertyWebkitMaskPosition:
    case CSSPropertyWebkitMaskPositionX:
    case CSSPropertyWebkitMaskPositionY:
    case CSSPropertyWebkitMaskSize:
    case CSSPropertyWebkitMaskRepeat:
    case CSSPropertyWebkitMaskRepeatX:
    case CSSPropertyWebkitMaskRepeatY:
    {
        RefPtrWillBeRawPtr<CSSValue> val1 = nullptr;
        RefPtrWillBeRawPtr<CSSValue> val2 = nullptr;
        CSSPropertyID propId1, propId2;
        bool result = false;
        if (parseFillProperty(propId, propId1, propId2, val1, val2)) {
            if (propId == CSSPropertyBackgroundPosition ||
                propId == CSSPropertyBackgroundRepeat ||
                propId == CSSPropertyWebkitMaskPosition ||
                propId == CSSPropertyWebkitMaskRepeat) {
                ShorthandScope scope(this, propId);
                addProperty(propId1, val1.release(), important);
                if (val2)
                    addProperty(propId2, val2.release(), important);
            } else {
                addProperty(propId1, val1.release(), important);
                if (val2)
                    addProperty(propId2, val2.release(), important);
            }
            result = true;
        }
        m_implicitShorthand = false;
        return result;
    }
    case CSSPropertyObjectPosition:
        return RuntimeEnabledFeatures::objectFitPositionEnabled() && parseObjectPosition(important);
    case CSSPropertyListStyleImage:     // <uri> | none | inherit
    case CSSPropertyBorderImageSource:
    case CSSPropertyWebkitMaskBoxImageSource:
        if (id == CSSValueNone) {
            parsedValue = cssValuePool().createIdentifierValue(CSSValueNone);
            m_valueList->next();
        } else if (value->unit == CSSPrimitiveValue::CSS_URI) {
            parsedValue = createCSSImageValueWithReferrer(value->string, completeURL(value->string));
            m_valueList->next();
        } else if (isGeneratedImageValue(value)) {
            if (parseGeneratedImage(m_valueList.get(), parsedValue))
                m_valueList->next();
            else
                return false;
        }
        else if (value->unit == CSSParserValue::Function && equalIgnoringCase(value->function->name, "-webkit-image-set(")) {
            parsedValue = parseImageSet(m_valueList.get());
            if (!parsedValue)
                return false;
            m_valueList->next();
        }
        break;

    case CSSPropertyWebkitTextStrokeWidth:
    case CSSPropertyOutlineWidth:        // <border-width> | inherit
    case CSSPropertyBorderTopWidth:     //// <border-width> | inherit
    case CSSPropertyBorderRightWidth:   //   Which is defined as
    case CSSPropertyBorderBottomWidth:  //   thin | medium | thick | <length>
    case CSSPropertyBorderLeftWidth:
    case CSSPropertyWebkitBorderStartWidth:
    case CSSPropertyWebkitBorderEndWidth:
    case CSSPropertyWebkitBorderBeforeWidth:
    case CSSPropertyWebkitBorderAfterWidth:
    case CSSPropertyWebkitColumnRuleWidth:
        if (id == CSSValueThin || id == CSSValueMedium || id == CSSValueThick)
            validPrimitive = true;
        else
            validPrimitive = validUnit(value, FLength | FNonNeg);
        break;

    case CSSPropertyLetterSpacing:       // normal | <length> | inherit
    case CSSPropertyWordSpacing:         // normal | <length> | inherit
        if (id == CSSValueNormal)
            validPrimitive = true;
        else
            validPrimitive = validUnit(value, FLength);
        break;

    case CSSPropertyTextIndent:
        parsedValue = parseTextIndent();
        break;

    case CSSPropertyPaddingTop:          //// <padding-width> | inherit
    case CSSPropertyPaddingRight:        //   Which is defined as
    case CSSPropertyPaddingBottom:       //   <length> | <percentage>
    case CSSPropertyPaddingLeft:         ////
    case CSSPropertyWebkitPaddingStart:
    case CSSPropertyWebkitPaddingEnd:
    case CSSPropertyWebkitPaddingBefore:
    case CSSPropertyWebkitPaddingAfter:
        validPrimitive = (!id && validUnit(value, FLength | FPercent | FNonNeg));
        break;

    case CSSPropertyMaxWidth:
    case CSSPropertyWebkitMaxLogicalWidth:
    case CSSPropertyMaxHeight:
    case CSSPropertyWebkitMaxLogicalHeight:
        validPrimitive = (id == CSSValueNone || validWidthOrHeight(value));
        break;

    case CSSPropertyMinWidth:
    case CSSPropertyWebkitMinLogicalWidth:
    case CSSPropertyMinHeight:
    case CSSPropertyWebkitMinLogicalHeight:
        validPrimitive = validWidthOrHeight(value);
        break;

    case CSSPropertyWidth:
    case CSSPropertyWebkitLogicalWidth:
    case CSSPropertyHeight:
    case CSSPropertyWebkitLogicalHeight:
        validPrimitive = (id == CSSValueAuto || validWidthOrHeight(value));
        break;

    case CSSPropertyFontSize:
        return parseFontSize(important);

    case CSSPropertyFontVariant:         // normal | small-caps | inherit
        return parseFontVariant(important);

    case CSSPropertyVerticalAlign:
        // baseline | sub | super | top | text-top | middle | bottom | text-bottom |
        // <percentage> | <length> | inherit

        if (id >= CSSValueBaseline && id <= CSSValueWebkitBaselineMiddle)
            validPrimitive = true;
        else
            validPrimitive = (!id && validUnit(value, FLength | FPercent));
        break;

    case CSSPropertyBottom:               // <length> | <percentage> | auto | inherit
    case CSSPropertyLeft:                 // <length> | <percentage> | auto | inherit
    case CSSPropertyRight:                // <length> | <percentage> | auto | inherit
    case CSSPropertyTop:                  // <length> | <percentage> | auto | inherit
    case CSSPropertyMarginTop:           //// <margin-width> | inherit
    case CSSPropertyMarginRight:         //   Which is defined as
    case CSSPropertyMarginBottom:        //   <length> | <percentage> | auto | inherit
    case CSSPropertyMarginLeft:          ////
    case CSSPropertyWebkitMarginStart:
    case CSSPropertyWebkitMarginEnd:
    case CSSPropertyWebkitMarginBefore:
    case CSSPropertyWebkitMarginAfter:
        if (id == CSSValueAuto)
            validPrimitive = true;
        else
            validPrimitive = (!id && validUnit(value, FLength | FPercent));
        break;

    case CSSPropertyOrphans: // <integer> | inherit | auto (We've added support for auto for backwards compatibility)
    case CSSPropertyWidows: // <integer> | inherit | auto (Ditto)
        if (id == CSSValueAuto)
            validPrimitive = true;
        else
            validPrimitive = (!id && validUnit(value, FPositiveInteger, HTMLQuirksMode));
        break;

    case CSSPropertyZIndex: // auto | <integer> | inherit
        if (id == CSSValueAuto)
            validPrimitive = true;
        else
            validPrimitive = (!id && validUnit(value, FInteger, HTMLQuirksMode));
        break;

    case CSSPropertyLineHeight:
        return parseLineHeight(important);
    case CSSPropertyCounterIncrement:    // [ <identifier> <integer>? ]+ | none | inherit
        if (id != CSSValueNone)
            return parseCounter(propId, 1, important);
        validPrimitive = true;
        break;
    case CSSPropertyCounterReset:        // [ <identifier> <integer>? ]+ | none | inherit
        if (id != CSSValueNone)
            return parseCounter(propId, 0, important);
        validPrimitive = true;
        break;
    case CSSPropertyFontFamily:
        // [[ <family-name> | <generic-family> ],]* [<family-name> | <generic-family>] | inherit
    {
        parsedValue = parseFontFamily();
        break;
    }

    case CSSPropertyTextDecoration:
        // Fall through 'text-decoration-line' parsing if CSS 3 Text Decoration
        // is disabled to match CSS 2.1 rules for parsing 'text-decoration'.
        if (RuntimeEnabledFeatures::css3TextDecorationsEnabled()) {
            // [ <text-decoration-line> || <text-decoration-style> || <text-decoration-color> ] | inherit
            return parseShorthand(CSSPropertyTextDecoration, textDecorationShorthand(), important);
        }
    case CSSPropertyWebkitTextDecorationsInEffect:
    case CSSPropertyTextDecorationLine:
        // none | [ underline || overline || line-through || blink ] | inherit
        return parseTextDecoration(propId, important);

    case CSSPropertyTextDecorationStyle:
        // solid | double | dotted | dashed | wavy
        if (RuntimeEnabledFeatures::css3TextDecorationsEnabled()
            && (id == CSSValueSolid || id == CSSValueDouble || id == CSSValueDotted || id == CSSValueDashed || id == CSSValueWavy))
            validPrimitive = true;
        break;

    case CSSPropertyTextUnderlinePosition:
        // auto | under | inherit
        if (RuntimeEnabledFeatures::css3TextDecorationsEnabled())
            return parseTextUnderlinePosition(important);
        return false;

    case CSSPropertyZoom:          // normal | reset | document | <number> | <percentage> | inherit
        if (id == CSSValueNormal || id == CSSValueReset || id == CSSValueDocument)
            validPrimitive = true;
        else
            validPrimitive = (!id && validUnit(value, FNumber | FPercent | FNonNeg, HTMLStandardMode));
        break;

    case CSSPropertySrc: // Only used within @font-face and @-webkit-filter, so cannot use inherit | initial or be !important. This is a list of urls or local references.
        return parseFontFaceSrc();

    case CSSPropertyUnicodeRange:
        return parseFontFaceUnicodeRange();

    /* CSS3 properties */

    case CSSPropertyBorderImage:
    case CSSPropertyWebkitMaskBoxImage:
        return parseBorderImageShorthand(propId, important);
    case CSSPropertyWebkitBorderImage: {
        if (RefPtrWillBeRawPtr<CSSValue> result = parseBorderImage(propId)) {
            addProperty(propId, result, important);
            return true;
        }
        return false;
    }

    case CSSPropertyBorderImageOutset:
    case CSSPropertyWebkitMaskBoxImageOutset: {
        RefPtrWillBeRawPtr<CSSPrimitiveValue> result = nullptr;
        if (parseBorderImageOutset(result)) {
            addProperty(propId, result, important);
            return true;
        }
        break;
    }
    case CSSPropertyBorderImageRepeat:
    case CSSPropertyWebkitMaskBoxImageRepeat: {
        RefPtrWillBeRawPtr<CSSValue> result = nullptr;
        if (parseBorderImageRepeat(result)) {
            addProperty(propId, result, important);
            return true;
        }
        break;
    }
    case CSSPropertyBorderImageSlice:
    case CSSPropertyWebkitMaskBoxImageSlice: {
        RefPtrWillBeRawPtr<CSSBorderImageSliceValue> result = nullptr;
        if (parseBorderImageSlice(propId, result)) {
            addProperty(propId, result, important);
            return true;
        }
        break;
    }
    case CSSPropertyBorderImageWidth:
    case CSSPropertyWebkitMaskBoxImageWidth: {
        RefPtrWillBeRawPtr<CSSPrimitiveValue> result = nullptr;
        if (parseBorderImageWidth(result)) {
            addProperty(propId, result, important);
            return true;
        }
        break;
    }
    case CSSPropertyBorderTopRightRadius:
    case CSSPropertyBorderTopLeftRadius:
    case CSSPropertyBorderBottomLeftRadius:
    case CSSPropertyBorderBottomRightRadius: {
        if (num != 1 && num != 2)
            return false;
        validPrimitive = validUnit(value, FLength | FPercent | FNonNeg);
        if (!validPrimitive)
            return false;
        RefPtrWillBeRawPtr<CSSPrimitiveValue> parsedValue1 = createPrimitiveNumericValue(value);
        RefPtrWillBeRawPtr<CSSPrimitiveValue> parsedValue2 = nullptr;
        if (num == 2) {
            value = m_valueList->next();
            validPrimitive = validUnit(value, FLength | FPercent | FNonNeg);
            if (!validPrimitive)
                return false;
            parsedValue2 = createPrimitiveNumericValue(value);
        } else
            parsedValue2 = parsedValue1;

        addProperty(propId, createPrimitiveValuePair(parsedValue1.release(), parsedValue2.release()), important);
        return true;
    }
    case CSSPropertyTabSize:
        validPrimitive = validUnit(value, FInteger | FNonNeg);
        break;
    case CSSPropertyWebkitAspectRatio:
        return parseAspectRatio(important);
    case CSSPropertyBorderRadius:
    case CSSPropertyWebkitBorderRadius:
        return parseBorderRadius(propId, important);
    case CSSPropertyOutlineOffset:
        validPrimitive = validUnit(value, FLength);
        break;
    case CSSPropertyTextShadow: // CSS2 property, dropped in CSS2.1, back in CSS3, so treat as CSS3
    case CSSPropertyBoxShadow:
    case CSSPropertyWebkitBoxShadow:
        if (id == CSSValueNone)
            validPrimitive = true;
        else {
            RefPtrWillBeRawPtr<CSSValueList> shadowValueList = parseShadow(m_valueList.get(), propId);
            if (shadowValueList) {
                addProperty(propId, shadowValueList.release(), important);
                m_valueList->next();
                return true;
            }
            return false;
        }
        break;
    case CSSPropertyWebkitBoxReflect:
        if (id == CSSValueNone)
            validPrimitive = true;
        else
            return parseReflect(propId, important);
        break;
    case CSSPropertyOpacity:
        validPrimitive = validUnit(value, FNumber);
        break;
    case CSSPropertyWebkitBoxFlex:
        validPrimitive = validUnit(value, FNumber);
        break;
    case CSSPropertyWebkitBoxFlexGroup:
        validPrimitive = validUnit(value, FInteger | FNonNeg, HTMLStandardMode);
        break;
    case CSSPropertyWebkitBoxOrdinalGroup:
        validPrimitive = validUnit(value, FInteger | FNonNeg, HTMLStandardMode) && value->fValue;
        break;
    case CSSPropertyWebkitFilter:
        if (id == CSSValueNone)
            validPrimitive = true;
        else {
            RefPtrWillBeRawPtr<CSSValue> val = parseFilter();
            if (val) {
                addProperty(propId, val, important);
                return true;
            }
            return false;
        }
        break;
    case CSSPropertyFlex: {
        ShorthandScope scope(this, propId);
        if (id == CSSValueNone) {
            addProperty(CSSPropertyFlexGrow, cssValuePool().createValue(0, CSSPrimitiveValue::CSS_NUMBER), important);
            addProperty(CSSPropertyFlexShrink, cssValuePool().createValue(0, CSSPrimitiveValue::CSS_NUMBER), important);
            addProperty(CSSPropertyFlexBasis, cssValuePool().createIdentifierValue(CSSValueAuto), important);
            return true;
        }
        return parseFlex(m_valueList.get(), important);
    }
    case CSSPropertyFlexBasis:
        // FIXME: Support intrinsic dimensions too.
        if (id == CSSValueAuto)
            validPrimitive = true;
        else
            validPrimitive = (!id && validUnit(value, FLength | FPercent | FNonNeg));
        break;
    case CSSPropertyFlexGrow:
    case CSSPropertyFlexShrink:
        validPrimitive = validUnit(value, FNumber | FNonNeg);
        break;
    case CSSPropertyOrder:
        validPrimitive = validUnit(value, FInteger, HTMLStandardMode);
        break;
    case CSSPropertyInternalMarqueeIncrement:
        validPrimitive = validUnit(value, FLength | FPercent);
        break;
    case CSSPropertyInternalMarqueeRepetition:
        if (id == CSSValueInfinite)
            validPrimitive = true;
        else
            validPrimitive = validUnit(value, FInteger | FNonNeg);
        break;
    case CSSPropertyInternalMarqueeSpeed:
        validPrimitive = validUnit(value, FInteger | FNonNeg);
        break;
    case CSSPropertyTransform:
    case CSSPropertyWebkitTransform:
        if (id == CSSValueNone)
            validPrimitive = true;
        else {
            RefPtrWillBeRawPtr<CSSValue> transformValue = parseTransform(propId);
            if (transformValue) {
                addProperty(propId, transformValue.release(), important);
                return true;
            }
            return false;
        }
        break;
    case CSSPropertyTransformOrigin: {
        RefPtrWillBeRawPtr<CSSValueList> list = parseTransformOrigin();
        if (!list)
            return false;
        // These values are added to match gecko serialization.
        if (list->length() == 1)
            list->append(cssValuePool().createValue(50, CSSPrimitiveValue::CSS_PERCENTAGE));
        if (list->length() == 2)
            list->append(cssValuePool().createValue(0, CSSPrimitiveValue::CSS_PX));
        addProperty(propId, list.release(), important);
        return true;
    }
    case CSSPropertyWebkitTransformOriginX:
        parsedValue = parseFillPositionX(m_valueList.get());
        if (parsedValue)
            m_valueList->next();
        break;
    case CSSPropertyWebkitTransformOriginY:
        parsedValue = parseFillPositionY(m_valueList.get());
        if (parsedValue)
            m_valueList->next();
        break;
    case CSSPropertyWebkitTransformOriginZ:
        validPrimitive = validUnit(value, FLength);
        break;
    case CSSPropertyWebkitTransformOrigin:
        return parseWebkitTransformOriginShorthand(important);
    case CSSPropertyPerspective:
        if (id == CSSValueNone) {
            validPrimitive = true;
        } else if (validUnit(value, FLength | FNonNeg)) {
            addProperty(propId, createPrimitiveNumericValue(value), important);
            return true;
        }
        break;
    case CSSPropertyWebkitPerspective:
        if (id == CSSValueNone) {
            validPrimitive = true;
        } else if (validUnit(value, FNumber | FLength | FNonNeg)) {
            // Accepting valueless numbers is a quirk of the -webkit prefixed version of the property.
            addProperty(propId, createPrimitiveNumericValue(value), important);
            return true;
        }
        break;
    case CSSPropertyPerspectiveOrigin: {
        RefPtrWillBeRawPtr<CSSValueList> list = parseTransformOrigin();
        if (!list || list->length() == 3)
            return false;
        // This values are added to match gecko serialization.
        if (list->length() == 1)
            list->append(cssValuePool().createValue(50, CSSPrimitiveValue::CSS_PERCENTAGE));
        addProperty(propId, list.release(), important);
        return true;
    }
    case CSSPropertyWebkitPerspectiveOrigin:
    case CSSPropertyWebkitPerspectiveOriginX:
    case CSSPropertyWebkitPerspectiveOriginY: {
        RefPtrWillBeRawPtr<CSSValue> val1 = nullptr;
        RefPtrWillBeRawPtr<CSSValue> val2 = nullptr;
        CSSPropertyID propId1, propId2;
        if (parseWebkitPerspectiveOrigin(propId, propId1, propId2, val1, val2)) {
            addProperty(propId1, val1.release(), important);
            if (val2)
                addProperty(propId2, val2.release(), important);
            return true;
        }
        return false;
    }
    case CSSPropertyAnimationDelay:
    case CSSPropertyAnimationDirection:
    case CSSPropertyAnimationDuration:
    case CSSPropertyAnimationFillMode:
    case CSSPropertyAnimationName:
    case CSSPropertyAnimationPlayState:
    case CSSPropertyAnimationIterationCount:
    case CSSPropertyAnimationTimingFunction:
        if (!RuntimeEnabledFeatures::cssAnimationUnprefixedEnabled())
            break;
    case CSSPropertyWebkitAnimationDelay:
    case CSSPropertyWebkitAnimationDirection:
    case CSSPropertyWebkitAnimationDuration:
    case CSSPropertyWebkitAnimationFillMode:
    case CSSPropertyWebkitAnimationName:
    case CSSPropertyWebkitAnimationPlayState:
    case CSSPropertyWebkitAnimationIterationCount:
    case CSSPropertyWebkitAnimationTimingFunction:
    case CSSPropertyTransitionDelay:
    case CSSPropertyTransitionDuration:
    case CSSPropertyTransitionTimingFunction:
    case CSSPropertyTransitionProperty:
    case CSSPropertyWebkitTransitionDelay:
    case CSSPropertyWebkitTransitionDuration:
    case CSSPropertyWebkitTransitionTimingFunction:
    case CSSPropertyWebkitTransitionProperty: {
        if (RefPtrWillBeRawPtr<CSSValueList> val = parseAnimationPropertyList(propId)) {
            addPropertyWithPrefixingVariant(propId, val.release(), important);
            return true;
        }
        return false;
    }

    case CSSPropertyJustifySelf:
        if (!RuntimeEnabledFeatures::cssGridLayoutEnabled())
            return false;

        return parseItemPositionOverflowPosition(propId, important);
    case CSSPropertyJustifyItems:
        if (!RuntimeEnabledFeatures::cssGridLayoutEnabled())
            return false;

        if (parseLegacyPosition(propId, important))
            return true;

        m_valueList->setCurrentIndex(0);
        return parseItemPositionOverflowPosition(propId, important);
    case CSSPropertyGridAutoFlow:
        if (!RuntimeEnabledFeatures::cssGridLayoutEnabled())
            return false;
        parsedValue = parseGridAutoFlow(*m_valueList);
        break;
    case CSSPropertyGridAutoColumns:
    case CSSPropertyGridAutoRows:
        if (!RuntimeEnabledFeatures::cssGridLayoutEnabled())
            return false;
        parsedValue = parseGridTrackSize(*m_valueList);
        break;

    case CSSPropertyGridTemplateColumns:
    case CSSPropertyGridTemplateRows:
        if (!RuntimeEnabledFeatures::cssGridLayoutEnabled())
            return false;
        parsedValue = parseGridTrackList(important);
        break;

    case CSSPropertyGridColumnEnd:
    case CSSPropertyGridColumnStart:
    case CSSPropertyGridRowEnd:
    case CSSPropertyGridRowStart:
        if (!RuntimeEnabledFeatures::cssGridLayoutEnabled())
            return false;
        parsedValue = parseGridPosition();
        break;

    case CSSPropertyGridColumn:
    case CSSPropertyGridRow:
        if (!RuntimeEnabledFeatures::cssGridLayoutEnabled())
            return false;
        return parseGridItemPositionShorthand(propId, important);

    case CSSPropertyGridArea:
        if (!RuntimeEnabledFeatures::cssGridLayoutEnabled())
            return false;
        return parseGridAreaShorthand(important);

    case CSSPropertyGridTemplateAreas:
        if (!RuntimeEnabledFeatures::cssGridLayoutEnabled())
            return false;
        parsedValue = parseGridTemplateAreas();
        break;

    case CSSPropertyGridTemplate:
        if (!RuntimeEnabledFeatures::cssGridLayoutEnabled())
            return false;
        return parseGridTemplateShorthand(important);

    case CSSPropertyGrid:
        if (!RuntimeEnabledFeatures::cssGridLayoutEnabled())
            return false;
        return parseGridShorthand(important);

    case CSSPropertyWebkitMarginCollapse: {
        if (num == 1) {
            ShorthandScope scope(this, CSSPropertyWebkitMarginCollapse);
            if (!parseValue(webkitMarginCollapseShorthand().properties()[0], important))
                return false;
            CSSValue* value = m_parsedProperties.last().value();
            addProperty(webkitMarginCollapseShorthand().properties()[1], value, important);
            return true;
        }
        else if (num == 2) {
            ShorthandScope scope(this, CSSPropertyWebkitMarginCollapse);
            if (!parseValue(webkitMarginCollapseShorthand().properties()[0], important) || !parseValue(webkitMarginCollapseShorthand().properties()[1], important))
                return false;
            return true;
        }
        return false;
    }
    case CSSPropertyWebkitColumnCount:
        parsedValue = parseColumnCount();
        break;
    case CSSPropertyWebkitColumnGap:         // normal | <length>
        if (id == CSSValueNormal)
            validPrimitive = true;
        else
            validPrimitive = validUnit(value, FLength | FNonNeg);
        break;
    case CSSPropertyWebkitColumnSpan: // none | all | 1 (will be dropped in the unprefixed property)
        validPrimitive = id == CSSValueAll || id == CSSValueNone || (value->unit == CSSPrimitiveValue::CSS_NUMBER && value->fValue == 1);
        break;
    case CSSPropertyWebkitColumnWidth:         // auto | <length>
        parsedValue = parseColumnWidth();
        break;
    case CSSPropertyWillChange:
        if (!RuntimeEnabledFeatures::cssWillChangeEnabled())
            return false;
        return parseWillChange(important);
    // End of CSS3 properties

    // Apple specific properties.  These will never be standardized and are purely to
    // support custom WebKit-based Apple applications.
    case CSSPropertyWebkitLineClamp:
        // When specifying number of lines, don't allow 0 as a valid value
        // When specifying either type of unit, require non-negative integers
        validPrimitive = (!id && (value->unit == CSSPrimitiveValue::CSS_PERCENTAGE || value->fValue) && validUnit(value, FInteger | FPercent | FNonNeg, HTMLQuirksMode));
        break;

    case CSSPropertyWebkitFontSizeDelta:           // <length>
        validPrimitive = validUnit(value, FLength);
        break;

    case CSSPropertyWebkitHighlight:
        if (id == CSSValueNone || value->unit == CSSPrimitiveValue::CSS_STRING)
            validPrimitive = true;
        break;

    case CSSPropertyWebkitHyphenateCharacter:
        if (id == CSSValueAuto || value->unit == CSSPrimitiveValue::CSS_STRING)
            validPrimitive = true;
        break;

    case CSSPropertyWebkitLocale:
        if (id == CSSValueAuto || value->unit == CSSPrimitiveValue::CSS_STRING)
            validPrimitive = true;
        break;

    // End Apple-specific properties

    case CSSPropertyWebkitAppRegion:
        if (id >= CSSValueDrag && id <= CSSValueNoDrag)
            validPrimitive = true;
        break;

    case CSSPropertyWebkitTapHighlightColor:
        if ((id >= CSSValueAqua && id <= CSSValueWindowtext) || id == CSSValueMenu
            || (id >= CSSValueWebkitFocusRingColor && id < CSSValueWebkitText && inQuirksMode())) {
            validPrimitive = true;
        } else {
            parsedValue = parseColor();
            if (parsedValue)
                m_valueList->next();
        }
        break;

        /* shorthand properties */
    case CSSPropertyBackground: {
        // Position must come before color in this array because a plain old "0" is a legal color
        // in quirks mode but it's usually the X coordinate of a position.
        const CSSPropertyID properties[] = { CSSPropertyBackgroundImage, CSSPropertyBackgroundRepeat,
                                   CSSPropertyBackgroundAttachment, CSSPropertyBackgroundPosition, CSSPropertyBackgroundOrigin,
                                   CSSPropertyBackgroundClip, CSSPropertyBackgroundColor, CSSPropertyBackgroundSize };
        return parseFillShorthand(propId, properties, WTF_ARRAY_LENGTH(properties), important);
    }
    case CSSPropertyWebkitMask: {
        const CSSPropertyID properties[] = { CSSPropertyWebkitMaskImage, CSSPropertyWebkitMaskRepeat,
            CSSPropertyWebkitMaskPosition, CSSPropertyWebkitMaskOrigin, CSSPropertyWebkitMaskClip, CSSPropertyWebkitMaskSize };
        return parseFillShorthand(propId, properties, WTF_ARRAY_LENGTH(properties), important);
    }
    case CSSPropertyBorder:
        // [ 'border-width' || 'border-style' || <color> ] | inherit
    {
        if (parseShorthand(propId, parsingShorthandForProperty(CSSPropertyBorder), important)) {
            // The CSS3 Borders and Backgrounds specification says that border also resets border-image. It's as
            // though a value of none was specified for the image.
            addExpandedPropertyForValue(CSSPropertyBorderImage, cssValuePool().createImplicitInitialValue(), important);
            return true;
        }
        return false;
    }
    case CSSPropertyBorderTop:
        // [ 'border-top-width' || 'border-style' || <color> ] | inherit
        return parseShorthand(propId, borderTopShorthand(), important);
    case CSSPropertyBorderRight:
        // [ 'border-right-width' || 'border-style' || <color> ] | inherit
        return parseShorthand(propId, borderRightShorthand(), important);
    case CSSPropertyBorderBottom:
        // [ 'border-bottom-width' || 'border-style' || <color> ] | inherit
        return parseShorthand(propId, borderBottomShorthand(), important);
    case CSSPropertyBorderLeft:
        // [ 'border-left-width' || 'border-style' || <color> ] | inherit
        return parseShorthand(propId, borderLeftShorthand(), important);
    case CSSPropertyWebkitBorderStart:
        return parseShorthand(propId, webkitBorderStartShorthand(), important);
    case CSSPropertyWebkitBorderEnd:
        return parseShorthand(propId, webkitBorderEndShorthand(), important);
    case CSSPropertyWebkitBorderBefore:
        return parseShorthand(propId, webkitBorderBeforeShorthand(), important);
    case CSSPropertyWebkitBorderAfter:
        return parseShorthand(propId, webkitBorderAfterShorthand(), important);
    case CSSPropertyOutline:
        // [ 'outline-color' || 'outline-style' || 'outline-width' ] | inherit
        return parseShorthand(propId, outlineShorthand(), important);
    case CSSPropertyBorderColor:
        // <color>{1,4} | inherit
        return parse4Values(propId, borderColorShorthand().properties(), important);
    case CSSPropertyBorderWidth:
        // <border-width>{1,4} | inherit
        return parse4Values(propId, borderWidthShorthand().properties(), important);
    case CSSPropertyBorderStyle:
        // <border-style>{1,4} | inherit
        return parse4Values(propId, borderStyleShorthand().properties(), important);
    case CSSPropertyMargin:
        // <margin-width>{1,4} | inherit
        return parse4Values(propId, marginShorthand().properties(), important);
    case CSSPropertyPadding:
        // <padding-width>{1,4} | inherit
        return parse4Values(propId, paddingShorthand().properties(), important);
    case CSSPropertyFlexFlow:
        return parseShorthand(propId, flexFlowShorthand(), important);
    case CSSPropertyFont:
        // [ [ 'font-style' || 'font-variant' || 'font-weight' ]? 'font-size' [ / 'line-height' ]?
        // 'font-family' ] | caption | icon | menu | message-box | small-caption | status-bar | inherit
        if (id >= CSSValueCaption && id <= CSSValueStatusBar)
            validPrimitive = true;
        else
            return parseFont(important);
        break;
    case CSSPropertyListStyle:
        return parseShorthand(propId, listStyleShorthand(), important);
    case CSSPropertyWebkitColumns:
        return parseColumnsShorthand(important);
    case CSSPropertyWebkitColumnRule:
        return parseShorthand(propId, webkitColumnRuleShorthand(), important);
    case CSSPropertyWebkitTextStroke:
        return parseShorthand(propId, webkitTextStrokeShorthand(), important);
    case CSSPropertyAnimation:
        if (!RuntimeEnabledFeatures::cssAnimationUnprefixedEnabled())
            break;
    case CSSPropertyWebkitAnimation:
        return parseAnimationShorthand(propId, important);
    case CSSPropertyTransition:
    case CSSPropertyWebkitTransition:
        return parseTransitionShorthand(propId, important);
    case CSSPropertyInvalid:
        return false;
    case CSSPropertyPage:
        return parsePage(propId, important);
    // CSS Text Layout Module Level 3: Vertical writing support
    case CSSPropertyWebkitTextEmphasis:
        return parseShorthand(propId, webkitTextEmphasisShorthand(), important);

    case CSSPropertyWebkitTextEmphasisStyle:
        return parseTextEmphasisStyle(important);

    case CSSPropertyWebkitTextOrientation:
        // FIXME: For now just support sideways, sideways-right, upright and vertical-right.
        if (id == CSSValueSideways || id == CSSValueSidewaysRight || id == CSSValueVerticalRight || id == CSSValueUpright)
            validPrimitive = true;
        break;

    case CSSPropertyWebkitLineBoxContain:
        if (id == CSSValueNone)
            validPrimitive = true;
        else
            return parseLineBoxContain(important);
        break;
    case CSSPropertyWebkitFontFeatureSettings:
        if (id == CSSValueNormal)
            validPrimitive = true;
        else
            return parseFontFeatureSettings(important);
        break;

    case CSSPropertyFontVariantLigatures:
        if (id == CSSValueNormal)
            validPrimitive = true;
        else
            return parseFontVariantLigatures(important);
        break;
    case CSSPropertyWebkitClipPath:
        if (id == CSSValueNone) {
            validPrimitive = true;
        } else if (value->unit == CSSParserValue::Function) {
            parsedValue = parseBasicShape();
        } else if (value->unit == CSSPrimitiveValue::CSS_URI) {
            parsedValue = CSSPrimitiveValue::create(value->string, CSSPrimitiveValue::CSS_URI);
            addProperty(propId, parsedValue.release(), important);
            return true;
        }
        break;
    case CSSPropertyShapeOutside:
        parsedValue = parseShapeProperty(propId);
        break;
    case CSSPropertyShapeMargin:
        validPrimitive = (!id && validUnit(value, FLength | FPercent | FNonNeg));
        break;
    case CSSPropertyShapeImageThreshold:
        validPrimitive = (!id && validUnit(value, FNumber));
        break;

    case CSSPropertyTouchAction:
        // auto | none | [pan-x || pan-y] | manipulation
        return parseTouchAction(important);

    case CSSPropertyAlignSelf:
        ASSERT(RuntimeEnabledFeatures::cssGridLayoutEnabled());
        return parseItemPositionOverflowPosition(propId, important);

    case CSSPropertyAlignItems:
        ASSERT(RuntimeEnabledFeatures::cssGridLayoutEnabled());
        return parseItemPositionOverflowPosition(propId, important);

    case CSSPropertyBorderBottomStyle:
    case CSSPropertyBorderCollapse:
    case CSSPropertyBorderLeftStyle:
    case CSSPropertyBorderRightStyle:
    case CSSPropertyBorderTopStyle:
    case CSSPropertyBoxSizing:
    case CSSPropertyCaptionSide:
    case CSSPropertyClear:
    case CSSPropertyDirection:
    case CSSPropertyDisplay:
    case CSSPropertyEmptyCells:
    case CSSPropertyFloat:
    case CSSPropertyFontStyle:
    case CSSPropertyImageRendering:
    case CSSPropertyListStylePosition:
    case CSSPropertyListStyleType:
    case CSSPropertyObjectFit:
    case CSSPropertyOutlineStyle:
    case CSSPropertyOverflowWrap:
    case CSSPropertyOverflowX:
    case CSSPropertyOverflowY:
    case CSSPropertyPageBreakAfter:
    case CSSPropertyPageBreakBefore:
    case CSSPropertyPageBreakInside:
    case CSSPropertyPointerEvents:
    case CSSPropertyPosition:
    case CSSPropertyResize:
    case CSSPropertySpeak:
    case CSSPropertyTableLayout:
    case CSSPropertyTextAlignLast:
    case CSSPropertyTextJustify:
    case CSSPropertyTextOverflow:
    case CSSPropertyTextRendering:
    case CSSPropertyTextTransform:
    case CSSPropertyTouchActionDelay:
    case CSSPropertyVisibility:
    case CSSPropertyWebkitAppearance:
    case CSSPropertyBackfaceVisibility:
    case CSSPropertyWebkitBackfaceVisibility:
    case CSSPropertyWebkitBorderAfterStyle:
    case CSSPropertyWebkitBorderBeforeStyle:
    case CSSPropertyWebkitBorderEndStyle:
    case CSSPropertyWebkitBorderFit:
    case CSSPropertyWebkitBorderStartStyle:
    case CSSPropertyWebkitBoxAlign:
    case CSSPropertyWebkitBoxDecorationBreak:
    case CSSPropertyWebkitBoxDirection:
    case CSSPropertyWebkitBoxLines:
    case CSSPropertyWebkitBoxOrient:
    case CSSPropertyWebkitBoxPack:
    case CSSPropertyInternalCallback:
    case CSSPropertyWebkitColumnBreakAfter:
    case CSSPropertyWebkitColumnBreakBefore:
    case CSSPropertyWebkitColumnBreakInside:
    case CSSPropertyColumnFill:
    case CSSPropertyWebkitColumnRuleStyle:
    case CSSPropertyAlignContent:
    case CSSPropertyFlexDirection:
    case CSSPropertyFlexWrap:
    case CSSPropertyJustifyContent:
    case CSSPropertyFontKerning:
    case CSSPropertyWebkitFontSmoothing:
    case CSSPropertyWebkitLineBreak:
    case CSSPropertyWebkitMarginAfterCollapse:
    case CSSPropertyWebkitMarginBeforeCollapse:
    case CSSPropertyWebkitMarginBottomCollapse:
    case CSSPropertyWebkitMarginTopCollapse:
    case CSSPropertyInternalMarqueeDirection:
    case CSSPropertyInternalMarqueeStyle:
    case CSSPropertyWebkitPrintColorAdjust:
    case CSSPropertyWebkitRtlOrdering:
    case CSSPropertyWebkitRubyPosition:
    case CSSPropertyWebkitTextCombine:
    case CSSPropertyWebkitTextEmphasisPosition:
    case CSSPropertyWebkitTextSecurity:
    case CSSPropertyTransformStyle:
    case CSSPropertyWebkitTransformStyle:
    case CSSPropertyWebkitUserDrag:
    case CSSPropertyWebkitUserModify:
    case CSSPropertyWebkitUserSelect:
<<<<<<< HEAD
=======
    case CSSPropertyBbRubberbandable:
    case CSSPropertyWebkitWrapFlow:
    case CSSPropertyWebkitWrapThrough:
>>>>>>> 7512bf8b
    case CSSPropertyWebkitWritingMode:
    case CSSPropertyWhiteSpace:
    case CSSPropertyWordBreak:
    case CSSPropertyWordWrap:
    case CSSPropertyMixBlendMode:
    case CSSPropertyIsolation:
        // These properties should be handled before in isValidKeywordPropertyAndValue().
        ASSERT_NOT_REACHED();
        return false;
    // Properties below are validated inside parseViewportProperty, because we
    // check for parser state. We need to invalidate if someone adds them outside
    // a @viewport rule.
    case CSSPropertyMaxZoom:
    case CSSPropertyMinZoom:
    case CSSPropertyOrientation:
    case CSSPropertyUserZoom:
        validPrimitive = false;
        break;

    case CSSPropertyAll:
        if (id == CSSValueInitial || id == CSSValueInherit || id == CSSValueUnset) {
            validPrimitive = true;
            break;
        }
        return false;

    default:
        return parseSVGValue(propId, important);
    }

    if (validPrimitive) {
        parsedValue = parseValidPrimitive(id, value);
        m_valueList->next();
    }
    ASSERT(!m_parsedCalculation);
    if (parsedValue) {
        if (!m_valueList->current() || inShorthand()) {
            addProperty(propId, parsedValue.release(), important);
            return true;
        }
    }
    return false;
}

void CSSPropertyParser::addFillValue(RefPtrWillBeRawPtr<CSSValue>& lval, PassRefPtrWillBeRawPtr<CSSValue> rval)
{
    if (lval) {
        if (lval->isBaseValueList())
            toCSSValueList(lval.get())->append(rval);
        else {
            PassRefPtrWillBeRawPtr<CSSValue> oldlVal(lval.release());
            PassRefPtrWillBeRawPtr<CSSValueList> list = CSSValueList::createCommaSeparated();
            list->append(oldlVal);
            list->append(rval);
            lval = list;
        }
    }
    else
        lval = rval;
}

static bool parseBackgroundClip(CSSParserValue* parserValue, RefPtrWillBeRawPtr<CSSValue>& cssValue)
{
    if (parserValue->id == CSSValueBorderBox || parserValue->id == CSSValuePaddingBox
        || parserValue->id == CSSValueContentBox || parserValue->id == CSSValueWebkitText) {
        cssValue = cssValuePool().createIdentifierValue(parserValue->id);
        return true;
    }
    return false;
}

const int cMaxFillProperties = 9;

bool CSSPropertyParser::parseFillShorthand(CSSPropertyID propId, const CSSPropertyID* properties, int numProperties, bool important)
{
    ASSERT(numProperties <= cMaxFillProperties);
    if (numProperties > cMaxFillProperties)
        return false;

    ShorthandScope scope(this, propId);

    bool parsedProperty[cMaxFillProperties] = { false };
    RefPtrWillBeRawPtr<CSSValue> values[cMaxFillProperties];
#if ENABLE(OILPAN)
    // Zero initialize the array of raw pointers.
    memset(&values, 0, sizeof(values));
#endif
    RefPtrWillBeRawPtr<CSSValue> clipValue = nullptr;
    RefPtrWillBeRawPtr<CSSValue> positionYValue = nullptr;
    RefPtrWillBeRawPtr<CSSValue> repeatYValue = nullptr;
    bool foundClip = false;
    int i;
    bool foundPositionCSSProperty = false;

    while (m_valueList->current()) {
        CSSParserValue* val = m_valueList->current();
        if (val->unit == CSSParserValue::Operator && val->iValue == ',') {
            // We hit the end.  Fill in all remaining values with the initial value.
            m_valueList->next();
            for (i = 0; i < numProperties; ++i) {
                if (properties[i] == CSSPropertyBackgroundColor && parsedProperty[i])
                    // Color is not allowed except as the last item in a list for backgrounds.
                    // Reject the entire property.
                    return false;

                if (!parsedProperty[i] && properties[i] != CSSPropertyBackgroundColor) {
                    addFillValue(values[i], cssValuePool().createImplicitInitialValue());
                    if (properties[i] == CSSPropertyBackgroundPosition || properties[i] == CSSPropertyWebkitMaskPosition)
                        addFillValue(positionYValue, cssValuePool().createImplicitInitialValue());
                    if (properties[i] == CSSPropertyBackgroundRepeat || properties[i] == CSSPropertyWebkitMaskRepeat)
                        addFillValue(repeatYValue, cssValuePool().createImplicitInitialValue());
                    if ((properties[i] == CSSPropertyBackgroundOrigin || properties[i] == CSSPropertyWebkitMaskOrigin) && !parsedProperty[i]) {
                        // If background-origin wasn't present, then reset background-clip also.
                        addFillValue(clipValue, cssValuePool().createImplicitInitialValue());
                    }
                }
                parsedProperty[i] = false;
            }
            if (!m_valueList->current())
                break;
        }

        bool sizeCSSPropertyExpected = false;
        if (isForwardSlashOperator(val) && foundPositionCSSProperty) {
            sizeCSSPropertyExpected = true;
            m_valueList->next();
        }

        foundPositionCSSProperty = false;
        bool found = false;
        for (i = 0; !found && i < numProperties; ++i) {

            if (sizeCSSPropertyExpected && (properties[i] != CSSPropertyBackgroundSize && properties[i] != CSSPropertyWebkitMaskSize))
                continue;
            if (!sizeCSSPropertyExpected && (properties[i] == CSSPropertyBackgroundSize || properties[i] == CSSPropertyWebkitMaskSize))
                continue;

            if (!parsedProperty[i]) {
                RefPtrWillBeRawPtr<CSSValue> val1 = nullptr;
                RefPtrWillBeRawPtr<CSSValue> val2 = nullptr;
                CSSPropertyID propId1, propId2;
                CSSParserValue* parserValue = m_valueList->current();
                // parseFillProperty() may modify m_implicitShorthand, so we MUST reset it
                // before EACH return below.
                if (parseFillProperty(properties[i], propId1, propId2, val1, val2)) {
                    parsedProperty[i] = found = true;
                    addFillValue(values[i], val1.release());
                    if (properties[i] == CSSPropertyBackgroundPosition || properties[i] == CSSPropertyWebkitMaskPosition)
                        addFillValue(positionYValue, val2.release());
                    if (properties[i] == CSSPropertyBackgroundRepeat || properties[i] == CSSPropertyWebkitMaskRepeat)
                        addFillValue(repeatYValue, val2.release());
                    if (properties[i] == CSSPropertyBackgroundOrigin || properties[i] == CSSPropertyWebkitMaskOrigin) {
                        // Reparse the value as a clip, and see if we succeed.
                        if (parseBackgroundClip(parserValue, val1))
                            addFillValue(clipValue, val1.release()); // The property parsed successfully.
                        else
                            addFillValue(clipValue, cssValuePool().createImplicitInitialValue()); // Some value was used for origin that is not supported by clip. Just reset clip instead.
                    }
                    if (properties[i] == CSSPropertyBackgroundClip || properties[i] == CSSPropertyWebkitMaskClip) {
                        // Update clipValue
                        addFillValue(clipValue, val1.release());
                        foundClip = true;
                    }
                    if (properties[i] == CSSPropertyBackgroundPosition || properties[i] == CSSPropertyWebkitMaskPosition)
                        foundPositionCSSProperty = true;
                }
            }
        }

        // if we didn't find at least one match, this is an
        // invalid shorthand and we have to ignore it
        if (!found) {
            m_implicitShorthand = false;
            return false;
        }
    }

    // Now add all of the properties we found.
    for (i = 0; i < numProperties; i++) {
        // Fill in any remaining properties with the initial value.
        if (!parsedProperty[i]) {
            addFillValue(values[i], cssValuePool().createImplicitInitialValue());
            if (properties[i] == CSSPropertyBackgroundPosition || properties[i] == CSSPropertyWebkitMaskPosition)
                addFillValue(positionYValue, cssValuePool().createImplicitInitialValue());
            if (properties[i] == CSSPropertyBackgroundRepeat || properties[i] == CSSPropertyWebkitMaskRepeat)
                addFillValue(repeatYValue, cssValuePool().createImplicitInitialValue());
            if (properties[i] == CSSPropertyBackgroundOrigin || properties[i] == CSSPropertyWebkitMaskOrigin) {
                // If background-origin wasn't present, then reset background-clip also.
                addFillValue(clipValue, cssValuePool().createImplicitInitialValue());
            }
        }
        if (properties[i] == CSSPropertyBackgroundPosition) {
            addProperty(CSSPropertyBackgroundPositionX, values[i].release(), important);
            // it's OK to call positionYValue.release() since we only see CSSPropertyBackgroundPosition once
            addProperty(CSSPropertyBackgroundPositionY, positionYValue.release(), important);
        } else if (properties[i] == CSSPropertyWebkitMaskPosition) {
            addProperty(CSSPropertyWebkitMaskPositionX, values[i].release(), important);
            // it's OK to call positionYValue.release() since we only see CSSPropertyWebkitMaskPosition once
            addProperty(CSSPropertyWebkitMaskPositionY, positionYValue.release(), important);
        } else if (properties[i] == CSSPropertyBackgroundRepeat) {
            addProperty(CSSPropertyBackgroundRepeatX, values[i].release(), important);
            // it's OK to call repeatYValue.release() since we only see CSSPropertyBackgroundPosition once
            addProperty(CSSPropertyBackgroundRepeatY, repeatYValue.release(), important);
        } else if (properties[i] == CSSPropertyWebkitMaskRepeat) {
            addProperty(CSSPropertyWebkitMaskRepeatX, values[i].release(), important);
            // it's OK to call repeatYValue.release() since we only see CSSPropertyBackgroundPosition once
            addProperty(CSSPropertyWebkitMaskRepeatY, repeatYValue.release(), important);
        } else if ((properties[i] == CSSPropertyBackgroundClip || properties[i] == CSSPropertyWebkitMaskClip) && !foundClip)
            // Value is already set while updating origin
            continue;
        else if (properties[i] == CSSPropertyBackgroundSize && !parsedProperty[i] && m_context.useLegacyBackgroundSizeShorthandBehavior())
            continue;
        else
            addProperty(properties[i], values[i].release(), important);

        // Add in clip values when we hit the corresponding origin property.
        if (properties[i] == CSSPropertyBackgroundOrigin && !foundClip)
            addProperty(CSSPropertyBackgroundClip, clipValue.release(), important);
        else if (properties[i] == CSSPropertyWebkitMaskOrigin && !foundClip)
            addProperty(CSSPropertyWebkitMaskClip, clipValue.release(), important);
    }

    m_implicitShorthand = false;
    return true;
}

static bool isValidTransitionPropertyList(CSSValueList* value)
{
    if (value->length() < 2)
        return true;
    for (CSSValueListIterator i = value; i.hasMore(); i.advance()) {
        // FIXME: Shorthand parsing shouldn't add initial to the list since it won't round-trip
        if (i.value()->isInitialValue())
            continue;
        CSSPrimitiveValue* primitiveValue = toCSSPrimitiveValue(i.value());
        if (primitiveValue->isValueID() && primitiveValue->getValueID() == CSSValueNone)
            return false;
    }
    return true;
}

bool CSSPropertyParser::parseAnimationShorthand(CSSPropertyID propId, bool important)
{
    const StylePropertyShorthand& animationProperties = parsingShorthandForProperty(propId);
    const unsigned numProperties = 8;

    // The list of properties in the shorthand should be the same
    // length as the list with animation name in last position, even though they are
    // in a different order.
    ASSERT(numProperties == animationProperties.length());
    ASSERT(numProperties == shorthandForProperty(propId).length());

    ShorthandScope scope(this, propId);

    bool parsedProperty[numProperties] = { false };
    RefPtrWillBeRawPtr<CSSValueList> values[numProperties];
    for (size_t i = 0; i < numProperties; ++i)
        values[i] = CSSValueList::createCommaSeparated();

    while (m_valueList->current()) {
        CSSParserValue* val = m_valueList->current();
        if (val->unit == CSSParserValue::Operator && val->iValue == ',') {
            // We hit the end. Fill in all remaining values with the initial value.
            m_valueList->next();
            for (size_t i = 0; i < numProperties; ++i) {
                if (!parsedProperty[i])
                    values[i]->append(cssValuePool().createImplicitInitialValue());
                parsedProperty[i] = false;
            }
            if (!m_valueList->current())
                break;
        }

        bool found = false;
        for (size_t i = 0; i < numProperties; ++i) {
            if (parsedProperty[i])
                continue;
            if (RefPtrWillBeRawPtr<CSSValue> val = parseAnimationProperty(animationProperties.properties()[i])) {
                parsedProperty[i] = found = true;
                values[i]->append(val.release());
                break;
            }
        }

        // if we didn't find at least one match, this is an
        // invalid shorthand and we have to ignore it
        if (!found)
            return false;
    }

    for (size_t i = 0; i < numProperties; ++i) {
        // If we didn't find the property, set an intial value.
        if (!parsedProperty[i])
            values[i]->append(cssValuePool().createImplicitInitialValue());

        if (RuntimeEnabledFeatures::cssAnimationUnprefixedEnabled())
            addPropertyWithPrefixingVariant(animationProperties.properties()[i], values[i].release(), important);
        else
            addProperty(animationProperties.properties()[i], values[i].release(), important);
    }

    return true;
}

bool CSSPropertyParser::parseTransitionShorthand(CSSPropertyID propId, bool important)
{
    const unsigned numProperties = 4;
    const StylePropertyShorthand& shorthand = parsingShorthandForProperty(propId);
    ASSERT(numProperties == shorthand.length());

    ShorthandScope scope(this, propId);

    bool parsedProperty[numProperties] = { false };
    RefPtrWillBeRawPtr<CSSValueList> values[numProperties];
    for (size_t i = 0; i < numProperties; ++i)
        values[i] = CSSValueList::createCommaSeparated();

    while (m_valueList->current()) {
        CSSParserValue* val = m_valueList->current();
        if (val->unit == CSSParserValue::Operator && val->iValue == ',') {
            // We hit the end. Fill in all remaining values with the initial value.
            m_valueList->next();
            for (size_t i = 0; i < numProperties; ++i) {
                if (!parsedProperty[i])
                    values[i]->append(cssValuePool().createImplicitInitialValue());
                parsedProperty[i] = false;
            }
            if (!m_valueList->current())
                break;
        }

        bool found = false;
        for (size_t i = 0; i < numProperties; ++i) {
            if (parsedProperty[i])
                continue;
            if (RefPtrWillBeRawPtr<CSSValue> val = parseAnimationProperty(shorthand.properties()[i])) {
                parsedProperty[i] = found = true;
                values[i]->append(val.release());
                break;
            }
        }

        // if we didn't find at least one match, this is an
        // invalid shorthand and we have to ignore it
        if (!found)
            return false;
    }

    ASSERT(shorthand.properties()[3] == CSSPropertyTransitionProperty || shorthand.properties()[3] == CSSPropertyWebkitTransitionProperty);
    if (!isValidTransitionPropertyList(values[3].get()))
        return false;

    // Fill in any remaining properties with the initial value and add
    for (size_t i = 0; i < numProperties; ++i) {
        if (!parsedProperty[i])
            values[i]->append(cssValuePool().createImplicitInitialValue());
        addPropertyWithPrefixingVariant(shorthand.properties()[i], values[i].release(), important);
    }

    return true;
}

PassRefPtrWillBeRawPtr<CSSValue> CSSPropertyParser::parseColumnWidth()
{
    CSSParserValue* value = m_valueList->current();
    // Always parse lengths in strict mode here, since it would be ambiguous otherwise when used in
    // the 'columns' shorthand property.
    if (value->id == CSSValueAuto || (validUnit(value, FLength | FNonNeg, HTMLStandardMode) && (m_parsedCalculation || value->fValue != 0))) {
        RefPtrWillBeRawPtr<CSSValue> parsedValue = parseValidPrimitive(value->id, value);
        m_valueList->next();
        return parsedValue;
    }
    return nullptr;
}

PassRefPtrWillBeRawPtr<CSSValue> CSSPropertyParser::parseColumnCount()
{
    CSSParserValue* value = m_valueList->current();
    if (value->id == CSSValueAuto
        || (!value->id && validUnit(value, FPositiveInteger, HTMLQuirksMode))) {
        RefPtrWillBeRawPtr<CSSValue> parsedValue = parseValidPrimitive(value->id, value);
        m_valueList->next();
        return parsedValue;
    }
    return nullptr;
}

bool CSSPropertyParser::parseColumnsShorthand(bool important)
{
    RefPtrWillBeRawPtr<CSSValue> columnWidth = nullptr;
    RefPtrWillBeRawPtr<CSSValue> columnCount = nullptr;
    bool hasPendingExplicitAuto = false;

    for (unsigned propertiesParsed = 0; CSSParserValue* value = m_valueList->current(); propertiesParsed++) {
        if (propertiesParsed >= 2)
            return false; // Too many values for this shorthand. Invalid declaration.
        if (!propertiesParsed && value->id == CSSValueAuto) {
            // 'auto' is a valid value for any of the two longhands, and at this point we
            // don't know which one(s) it is meant for. We need to see if there are other
            // values first.
            m_valueList->next();
            hasPendingExplicitAuto = true;
        } else {
            if (!columnWidth) {
                if ((columnWidth = parseColumnWidth()))
                    continue;
            }
            if (!columnCount) {
                if ((columnCount = parseColumnCount()))
                    continue;
            }
            // If we didn't find at least one match, this is an
            // invalid shorthand and we have to ignore it.
            return false;
        }
    }
    if (hasPendingExplicitAuto) {
        // Time to assign the previously skipped 'auto' value to a property. If both properties are
        // unassigned at this point (i.e. 'columns:auto'), it doesn't matter that much which one we
        // set (although it does make a slight difference to web-inspector). The one we don't set
        // here will get an implicit 'auto' value further down.
        if (!columnWidth) {
            columnWidth = cssValuePool().createIdentifierValue(CSSValueAuto);
        } else {
            ASSERT(!columnCount);
            columnCount = cssValuePool().createIdentifierValue(CSSValueAuto);
        }
    }
    ASSERT(columnCount || columnWidth);

    // Any unassigned property at this point will become implicit 'auto'.
    if (columnWidth)
        addProperty(CSSPropertyWebkitColumnWidth, columnWidth, important);
    else
        addProperty(CSSPropertyWebkitColumnWidth, cssValuePool().createIdentifierValue(CSSValueAuto), important, true /* implicit */);
    if (columnCount)
        addProperty(CSSPropertyWebkitColumnCount, columnCount, important);
    else
        addProperty(CSSPropertyWebkitColumnCount, cssValuePool().createIdentifierValue(CSSValueAuto), important, true /* implicit */);
    return true;
}

bool CSSPropertyParser::parseShorthand(CSSPropertyID propId, const StylePropertyShorthand& shorthand, bool important)
{
    // We try to match as many properties as possible
    // We set up an array of booleans to mark which property has been found,
    // and we try to search for properties until it makes no longer any sense.
    ShorthandScope scope(this, propId);

    bool found = false;
    unsigned propertiesParsed = 0;
    bool propertyFound[6] = { false, false, false, false, false, false }; // 6 is enough size.

    while (m_valueList->current()) {
        found = false;
        for (unsigned propIndex = 0; !found && propIndex < shorthand.length(); ++propIndex) {
            if (!propertyFound[propIndex] && parseValue(shorthand.properties()[propIndex], important)) {
                propertyFound[propIndex] = found = true;
                propertiesParsed++;
            }
        }

        // if we didn't find at least one match, this is an
        // invalid shorthand and we have to ignore it
        if (!found)
            return false;
    }

    if (propertiesParsed == shorthand.length())
        return true;

    // Fill in any remaining properties with the initial value.
    ImplicitScope implicitScope(this, PropertyImplicit);
    const StylePropertyShorthand* const* const propertiesForInitialization = shorthand.propertiesForInitialization();
    for (unsigned i = 0; i < shorthand.length(); ++i) {
        if (propertyFound[i])
            continue;

        if (propertiesForInitialization) {
            const StylePropertyShorthand& initProperties = *(propertiesForInitialization[i]);
            for (unsigned propIndex = 0; propIndex < initProperties.length(); ++propIndex)
                addProperty(initProperties.properties()[propIndex], cssValuePool().createImplicitInitialValue(), important);
        } else
            addProperty(shorthand.properties()[i], cssValuePool().createImplicitInitialValue(), important);
    }

    return true;
}

bool CSSPropertyParser::parse4Values(CSSPropertyID propId, const CSSPropertyID *properties,  bool important)
{
    /* From the CSS 2 specs, 8.3
     * If there is only one value, it applies to all sides. If there are two values, the top and
     * bottom margins are set to the first value and the right and left margins are set to the second.
     * If there are three values, the top is set to the first value, the left and right are set to the
     * second, and the bottom is set to the third. If there are four values, they apply to the top,
     * right, bottom, and left, respectively.
     */

    int num = inShorthand() ? 1 : m_valueList->size();

    ShorthandScope scope(this, propId);

    // the order is top, right, bottom, left
    switch (num) {
        case 1: {
            if (!parseValue(properties[0], important))
                return false;
            CSSValue* value = m_parsedProperties.last().value();
            ImplicitScope implicitScope(this, PropertyImplicit);
            addProperty(properties[1], value, important);
            addProperty(properties[2], value, important);
            addProperty(properties[3], value, important);
            break;
        }
        case 2: {
            if (!parseValue(properties[0], important) || !parseValue(properties[1], important))
                return false;
            CSSValue* value = m_parsedProperties[m_parsedProperties.size() - 2].value();
            ImplicitScope implicitScope(this, PropertyImplicit);
            addProperty(properties[2], value, important);
            value = m_parsedProperties[m_parsedProperties.size() - 2].value();
            addProperty(properties[3], value, important);
            break;
        }
        case 3: {
            if (!parseValue(properties[0], important) || !parseValue(properties[1], important) || !parseValue(properties[2], important))
                return false;
            CSSValue* value = m_parsedProperties[m_parsedProperties.size() - 2].value();
            ImplicitScope implicitScope(this, PropertyImplicit);
            addProperty(properties[3], value, important);
            break;
        }
        case 4: {
            if (!parseValue(properties[0], important) || !parseValue(properties[1], important) ||
                !parseValue(properties[2], important) || !parseValue(properties[3], important))
                return false;
            break;
        }
        default: {
            return false;
        }
    }

    return true;
}

// auto | <identifier>
bool CSSPropertyParser::parsePage(CSSPropertyID propId, bool important)
{
    ASSERT(propId == CSSPropertyPage);

    if (m_valueList->size() != 1)
        return false;

    CSSParserValue* value = m_valueList->current();
    if (!value)
        return false;

    if (value->id == CSSValueAuto) {
        addProperty(propId, cssValuePool().createIdentifierValue(value->id), important);
        return true;
    } else if (value->id == 0 && value->unit == CSSPrimitiveValue::CSS_IDENT) {
        addProperty(propId, createPrimitiveStringValue(value), important);
        return true;
    }
    return false;
}

// <length>{1,2} | auto | [ <page-size> || [ portrait | landscape] ]
bool CSSPropertyParser::parseSize(CSSPropertyID propId, bool important)
{
    ASSERT(propId == CSSPropertySize);

    if (m_valueList->size() > 2)
        return false;

    CSSParserValue* value = m_valueList->current();
    if (!value)
        return false;

    RefPtrWillBeRawPtr<CSSValueList> parsedValues = CSSValueList::createSpaceSeparated();

    // First parameter.
    SizeParameterType paramType = parseSizeParameter(parsedValues.get(), value, None);
    if (paramType == None)
        return false;

    // Second parameter, if any.
    value = m_valueList->next();
    if (value) {
        paramType = parseSizeParameter(parsedValues.get(), value, paramType);
        if (paramType == None)
            return false;
    }

    addProperty(propId, parsedValues.release(), important);
    return true;
}

CSSPropertyParser::SizeParameterType CSSPropertyParser::parseSizeParameter(CSSValueList* parsedValues, CSSParserValue* value, SizeParameterType prevParamType)
{
    switch (value->id) {
    case CSSValueAuto:
        if (prevParamType == None) {
            parsedValues->append(cssValuePool().createIdentifierValue(value->id));
            return Auto;
        }
        return None;
    case CSSValueLandscape:
    case CSSValuePortrait:
        if (prevParamType == None || prevParamType == PageSize) {
            parsedValues->append(cssValuePool().createIdentifierValue(value->id));
            return Orientation;
        }
        return None;
    case CSSValueA3:
    case CSSValueA4:
    case CSSValueA5:
    case CSSValueB4:
    case CSSValueB5:
    case CSSValueLedger:
    case CSSValueLegal:
    case CSSValueLetter:
        if (prevParamType == None || prevParamType == Orientation) {
            // Normalize to Page Size then Orientation order by prepending.
            // This is not specified by the CSS3 Paged Media specification, but for simpler processing later (StyleResolver::applyPageSizeProperty).
            parsedValues->prepend(cssValuePool().createIdentifierValue(value->id));
            return PageSize;
        }
        return None;
    case 0:
        if (validUnit(value, FLength | FNonNeg) && (prevParamType == None || prevParamType == Length)) {
            parsedValues->append(createPrimitiveNumericValue(value));
            return Length;
        }
        return None;
    default:
        return None;
    }
}

// [ <string> <string> ]+ | inherit | none
// inherit and none are handled in parseValue.
bool CSSPropertyParser::parseQuotes(CSSPropertyID propId, bool important)
{
    RefPtrWillBeRawPtr<CSSValueList> values = CSSValueList::createCommaSeparated();
    while (CSSParserValue* val = m_valueList->current()) {
        RefPtrWillBeRawPtr<CSSValue> parsedValue = nullptr;
        if (val->unit == CSSPrimitiveValue::CSS_STRING)
            parsedValue = CSSPrimitiveValue::create(val->string, CSSPrimitiveValue::CSS_STRING);
        else
            break;
        values->append(parsedValue.release());
        m_valueList->next();
    }
    if (values->length() && values->length() % 2 == 0) {
        addProperty(propId, values.release(), important);
        m_valueList->next();
        return true;
    }
    return false;
}

// [ <string> | <uri> | <counter> | attr(X) | open-quote | close-quote | no-open-quote | no-close-quote ]+ | inherit
// in CSS 2.1 this got somewhat reduced:
// [ <string> | attr(X) | open-quote | close-quote | no-open-quote | no-close-quote ]+ | inherit
bool CSSPropertyParser::parseContent(CSSPropertyID propId, bool important)
{
    RefPtrWillBeRawPtr<CSSValueList> values = CSSValueList::createCommaSeparated();

    while (CSSParserValue* val = m_valueList->current()) {
        RefPtrWillBeRawPtr<CSSValue> parsedValue = nullptr;
        if (val->unit == CSSPrimitiveValue::CSS_URI) {
            // url
            parsedValue = createCSSImageValueWithReferrer(val->string, completeURL(val->string));
        } else if (val->unit == CSSParserValue::Function) {
            // attr(X) | counter(X [,Y]) | counters(X, Y, [,Z]) | -webkit-gradient(...)
            CSSParserValueList* args = val->function->args.get();
            if (!args)
                return false;
            if (equalIgnoringCase(val->function->name, "attr(")) {
                parsedValue = parseAttr(args);
                if (!parsedValue)
                    return false;
            } else if (equalIgnoringCase(val->function->name, "counter(")) {
                parsedValue = parseCounterContent(args, false);
                if (!parsedValue)
                    return false;
            } else if (equalIgnoringCase(val->function->name, "counters(")) {
                parsedValue = parseCounterContent(args, true);
                if (!parsedValue)
                    return false;
            } else if (equalIgnoringCase(val->function->name, "-webkit-image-set(")) {
                parsedValue = parseImageSet(m_valueList.get());
                if (!parsedValue)
                    return false;
            } else if (isGeneratedImageValue(val)) {
                if (!parseGeneratedImage(m_valueList.get(), parsedValue))
                    return false;
            } else
                return false;
        } else if (val->unit == CSSPrimitiveValue::CSS_IDENT) {
            // open-quote
            // close-quote
            // no-open-quote
            // no-close-quote
            // inherit
            // FIXME: These are not yet implemented (http://bugs.webkit.org/show_bug.cgi?id=6503).
            // none
            // normal
            switch (val->id) {
            case CSSValueOpenQuote:
            case CSSValueCloseQuote:
            case CSSValueNoOpenQuote:
            case CSSValueNoCloseQuote:
            case CSSValueNone:
            case CSSValueNormal:
                parsedValue = cssValuePool().createIdentifierValue(val->id);
            default:
                break;
            }
        } else if (val->unit == CSSPrimitiveValue::CSS_STRING) {
            parsedValue = createPrimitiveStringValue(val);
        }
        if (!parsedValue)
            break;
        values->append(parsedValue.release());
        m_valueList->next();
    }

    if (values->length()) {
        addProperty(propId, values.release(), important);
        m_valueList->next();
        return true;
    }

    return false;
}

PassRefPtrWillBeRawPtr<CSSValue> CSSPropertyParser::parseAttr(CSSParserValueList* args)
{
    if (args->size() != 1)
        return nullptr;

    CSSParserValue* a = args->current();

    if (a->unit != CSSPrimitiveValue::CSS_IDENT)
        return nullptr;

    String attrName = a->string;
    // CSS allows identifiers with "-" at the start, like "-webkit-mask-image".
    // But HTML attribute names can't have those characters, and we should not
    // even parse them inside attr().
    if (attrName[0] == '-')
        return nullptr;

    if (m_context.isHTMLDocument())
        attrName = attrName.lower();

    return cssValuePool().createValue(attrName, CSSPrimitiveValue::CSS_ATTR);
}

PassRefPtrWillBeRawPtr<CSSValue> CSSPropertyParser::parseBackgroundColor()
{
    CSSValueID id = m_valueList->current()->id;
    if (id == CSSValueWebkitText || (id >= CSSValueAqua && id <= CSSValueWindowtext) || id == CSSValueMenu || id == CSSValueCurrentcolor ||
        (id >= CSSValueGrey && id < CSSValueWebkitText && inQuirksMode()))
        return cssValuePool().createIdentifierValue(id);
    return parseColor();
}

bool CSSPropertyParser::parseFillImage(CSSParserValueList* valueList, RefPtrWillBeRawPtr<CSSValue>& value)
{
    if (valueList->current()->id == CSSValueNone) {
        value = cssValuePool().createIdentifierValue(CSSValueNone);
        return true;
    }
    if (valueList->current()->unit == CSSPrimitiveValue::CSS_URI) {
        value = createCSSImageValueWithReferrer(valueList->current()->string, completeURL(valueList->current()->string));
        return true;
    }

    if (isGeneratedImageValue(valueList->current()))
        return parseGeneratedImage(valueList, value);

    if (valueList->current()->unit == CSSParserValue::Function && equalIgnoringCase(valueList->current()->function->name, "-webkit-image-set(")) {
        value = parseImageSet(m_valueList.get());
        if (value)
            return true;
    }

    return false;
}

PassRefPtrWillBeRawPtr<CSSValue> CSSPropertyParser::parseFillPositionX(CSSParserValueList* valueList)
{
    int id = valueList->current()->id;
    if (id == CSSValueLeft || id == CSSValueRight || id == CSSValueCenter) {
        int percent = 0;
        if (id == CSSValueRight)
            percent = 100;
        else if (id == CSSValueCenter)
            percent = 50;
        return cssValuePool().createValue(percent, CSSPrimitiveValue::CSS_PERCENTAGE);
    }
    if (validUnit(valueList->current(), FPercent | FLength))
        return createPrimitiveNumericValue(valueList->current());
    return nullptr;
}

PassRefPtrWillBeRawPtr<CSSValue> CSSPropertyParser::parseFillPositionY(CSSParserValueList* valueList)
{
    int id = valueList->current()->id;
    if (id == CSSValueTop || id == CSSValueBottom || id == CSSValueCenter) {
        int percent = 0;
        if (id == CSSValueBottom)
            percent = 100;
        else if (id == CSSValueCenter)
            percent = 50;
        return cssValuePool().createValue(percent, CSSPrimitiveValue::CSS_PERCENTAGE);
    }
    if (validUnit(valueList->current(), FPercent | FLength))
        return createPrimitiveNumericValue(valueList->current());
    return nullptr;
}

PassRefPtrWillBeRawPtr<CSSPrimitiveValue> CSSPropertyParser::parseFillPositionComponent(CSSParserValueList* valueList, unsigned& cumulativeFlags, FillPositionFlag& individualFlag, FillPositionParsingMode parsingMode)
{
    CSSValueID id = valueList->current()->id;
    if (id == CSSValueLeft || id == CSSValueTop || id == CSSValueRight || id == CSSValueBottom || id == CSSValueCenter) {
        int percent = 0;
        if (id == CSSValueLeft || id == CSSValueRight) {
            if (cumulativeFlags & XFillPosition)
                return nullptr;
            cumulativeFlags |= XFillPosition;
            individualFlag = XFillPosition;
            if (id == CSSValueRight)
                percent = 100;
        }
        else if (id == CSSValueTop || id == CSSValueBottom) {
            if (cumulativeFlags & YFillPosition)
                return nullptr;
            cumulativeFlags |= YFillPosition;
            individualFlag = YFillPosition;
            if (id == CSSValueBottom)
                percent = 100;
        } else if (id == CSSValueCenter) {
            // Center is ambiguous, so we're not sure which position we've found yet, an x or a y.
            percent = 50;
            cumulativeFlags |= AmbiguousFillPosition;
            individualFlag = AmbiguousFillPosition;
        }

        if (parsingMode == ResolveValuesAsKeyword)
            return cssValuePool().createIdentifierValue(id);

        return cssValuePool().createValue(percent, CSSPrimitiveValue::CSS_PERCENTAGE);
    }
    if (validUnit(valueList->current(), FPercent | FLength)) {
        if (!cumulativeFlags) {
            cumulativeFlags |= XFillPosition;
            individualFlag = XFillPosition;
        } else if (cumulativeFlags & (XFillPosition | AmbiguousFillPosition)) {
            cumulativeFlags |= YFillPosition;
            individualFlag = YFillPosition;
        } else {
            if (m_parsedCalculation)
                m_parsedCalculation.release();
            return nullptr;
        }
        return createPrimitiveNumericValue(valueList->current());
    }
    return nullptr;
}

static bool isValueConflictingWithCurrentEdge(int value1, int value2)
{
    if ((value1 == CSSValueLeft || value1 == CSSValueRight) && (value2 == CSSValueLeft || value2 == CSSValueRight))
        return true;

    if ((value1 == CSSValueTop || value1 == CSSValueBottom) && (value2 == CSSValueTop || value2 == CSSValueBottom))
        return true;

    return false;
}

static bool isFillPositionKeyword(CSSValueID value)
{
    return value == CSSValueLeft || value == CSSValueTop || value == CSSValueBottom || value == CSSValueRight || value == CSSValueCenter;
}

void CSSPropertyParser::parse4ValuesFillPosition(CSSParserValueList* valueList, RefPtrWillBeRawPtr<CSSValue>& value1, RefPtrWillBeRawPtr<CSSValue>& value2, PassRefPtrWillBeRawPtr<CSSPrimitiveValue> parsedValue1, PassRefPtrWillBeRawPtr<CSSPrimitiveValue> parsedValue2)
{
    // [ left | right ] [ <percentage] | <length> ] && [ top | bottom ] [ <percentage> | <length> ]
    // In the case of 4 values <position> requires the second value to be a length or a percentage.
    if (isFillPositionKeyword(parsedValue2->getValueID()))
        return;

    unsigned cumulativeFlags = 0;
    FillPositionFlag value3Flag = InvalidFillPosition;
    RefPtrWillBeRawPtr<CSSPrimitiveValue> value3 = parseFillPositionComponent(valueList, cumulativeFlags, value3Flag, ResolveValuesAsKeyword);
    if (!value3)
        return;

    CSSValueID ident1 = parsedValue1->getValueID();
    CSSValueID ident3 = value3->getValueID();

    if (ident1 == CSSValueCenter)
        return;

    if (!isFillPositionKeyword(ident3) || ident3 == CSSValueCenter)
        return;

    // We need to check if the values are not conflicting, e.g. they are not on the same edge. It is
    // needed as the second call to parseFillPositionComponent was on purpose not checking it. In the
    // case of two values top 20px is invalid but in the case of 4 values it becomes valid.
    if (isValueConflictingWithCurrentEdge(ident1, ident3))
        return;

    valueList->next();

    cumulativeFlags = 0;
    FillPositionFlag value4Flag = InvalidFillPosition;
    RefPtrWillBeRawPtr<CSSPrimitiveValue> value4 = parseFillPositionComponent(valueList, cumulativeFlags, value4Flag, ResolveValuesAsKeyword);
    if (!value4)
        return;

    // 4th value must be a length or a percentage.
    if (isFillPositionKeyword(value4->getValueID()))
        return;

    value1 = createPrimitiveValuePair(parsedValue1, parsedValue2);
    value2 = createPrimitiveValuePair(value3, value4);

    if (ident1 == CSSValueTop || ident1 == CSSValueBottom)
        value1.swap(value2);

    valueList->next();
}
void CSSPropertyParser::parse3ValuesFillPosition(CSSParserValueList* valueList, RefPtrWillBeRawPtr<CSSValue>& value1, RefPtrWillBeRawPtr<CSSValue>& value2, PassRefPtrWillBeRawPtr<CSSPrimitiveValue> parsedValue1, PassRefPtrWillBeRawPtr<CSSPrimitiveValue> parsedValue2)
{
    unsigned cumulativeFlags = 0;
    FillPositionFlag value3Flag = InvalidFillPosition;
    RefPtrWillBeRawPtr<CSSPrimitiveValue> value3 = parseFillPositionComponent(valueList, cumulativeFlags, value3Flag, ResolveValuesAsKeyword);

    // value3 is not an expected value, we return.
    if (!value3)
        return;

    valueList->next();

    bool swapNeeded = false;
    CSSValueID ident1 = parsedValue1->getValueID();
    CSSValueID ident2 = parsedValue2->getValueID();
    CSSValueID ident3 = value3->getValueID();

    CSSValueID firstPositionKeyword;
    CSSValueID secondPositionKeyword;

    if (ident1 == CSSValueCenter) {
        // <position> requires the first 'center' to be followed by a keyword.
        if (!isFillPositionKeyword(ident2))
            return;

        // If 'center' is the first keyword then the last one needs to be a length.
        if (isFillPositionKeyword(ident3))
            return;

        firstPositionKeyword = CSSValueLeft;
        if (ident2 == CSSValueLeft || ident2 == CSSValueRight) {
            firstPositionKeyword = CSSValueTop;
            swapNeeded = true;
        }
        value1 = createPrimitiveValuePair(cssValuePool().createIdentifierValue(firstPositionKeyword), cssValuePool().createValue(50, CSSPrimitiveValue::CSS_PERCENTAGE));
        value2 = createPrimitiveValuePair(parsedValue2, value3);
    } else if (ident3 == CSSValueCenter) {
        if (isFillPositionKeyword(ident2))
            return;

        secondPositionKeyword = CSSValueTop;
        if (ident1 == CSSValueTop || ident1 == CSSValueBottom) {
            secondPositionKeyword = CSSValueLeft;
            swapNeeded = true;
        }
        value1 = createPrimitiveValuePair(parsedValue1, parsedValue2);
        value2 = createPrimitiveValuePair(cssValuePool().createIdentifierValue(secondPositionKeyword), cssValuePool().createValue(50, CSSPrimitiveValue::CSS_PERCENTAGE));
    } else {
        RefPtrWillBeRawPtr<CSSPrimitiveValue> firstPositionValue = nullptr;
        RefPtrWillBeRawPtr<CSSPrimitiveValue> secondPositionValue = nullptr;

        if (isFillPositionKeyword(ident2)) {
            // To match CSS grammar, we should only accept: [ center | left | right | bottom | top ] [ left | right | top | bottom ] [ <percentage> | <length> ].
            ASSERT(ident2 != CSSValueCenter);

            if (isFillPositionKeyword(ident3))
                return;

            secondPositionValue = value3;
            secondPositionKeyword = ident2;
            firstPositionValue = cssValuePool().createValue(0, CSSPrimitiveValue::CSS_PERCENTAGE);
        } else {
            // Per CSS, we should only accept: [ right | left | top | bottom ] [ <percentage> | <length> ] [ center | left | right | bottom | top ].
            if (!isFillPositionKeyword(ident3))
                return;

            firstPositionValue = parsedValue2;
            secondPositionKeyword = ident3;
            secondPositionValue = cssValuePool().createValue(0, CSSPrimitiveValue::CSS_PERCENTAGE);
        }

        if (isValueConflictingWithCurrentEdge(ident1, secondPositionKeyword))
            return;

        value1 = createPrimitiveValuePair(parsedValue1, firstPositionValue);
        value2 = createPrimitiveValuePair(cssValuePool().createIdentifierValue(secondPositionKeyword), secondPositionValue);
    }

    if (ident1 == CSSValueTop || ident1 == CSSValueBottom || swapNeeded)
        value1.swap(value2);

#if ENABLE(ASSERT)
    CSSPrimitiveValue* first = toCSSPrimitiveValue(value1.get());
    CSSPrimitiveValue* second = toCSSPrimitiveValue(value2.get());
    ident1 = first->getPairValue()->first()->getValueID();
    ident2 = second->getPairValue()->first()->getValueID();
    ASSERT(ident1 == CSSValueLeft || ident1 == CSSValueRight);
    ASSERT(ident2 == CSSValueBottom || ident2 == CSSValueTop);
#endif
}

inline bool CSSPropertyParser::isPotentialPositionValue(CSSParserValue* value)
{
    return isFillPositionKeyword(value->id) || validUnit(value, FPercent | FLength, ReleaseParsedCalcValue);
}

void CSSPropertyParser::parseFillPosition(CSSParserValueList* valueList, RefPtrWillBeRawPtr<CSSValue>& value1, RefPtrWillBeRawPtr<CSSValue>& value2)
{
    unsigned numberOfValues = 0;
    for (unsigned i = valueList->currentIndex(); i < valueList->size(); ++i, ++numberOfValues) {
        CSSParserValue* current = valueList->valueAt(i);
        if (isComma(current) || !current || isForwardSlashOperator(current) || !isPotentialPositionValue(current))
            break;
    }

    if (numberOfValues > 4)
        return;

    // If we are parsing two values, we can safely call the CSS 2.1 parsing function and return.
    if (numberOfValues <= 2) {
        parse2ValuesFillPosition(valueList, value1, value2);
        return;
    }

    ASSERT(numberOfValues > 2 && numberOfValues <= 4);

    CSSParserValue* value = valueList->current();

    // <position> requires the first value to be a background keyword.
    if (!isFillPositionKeyword(value->id))
        return;

    // Parse the first value. We're just making sure that it is one of the valid keywords or a percentage/length.
    unsigned cumulativeFlags = 0;
    FillPositionFlag value1Flag = InvalidFillPosition;
    FillPositionFlag value2Flag = InvalidFillPosition;
    value1 = parseFillPositionComponent(valueList, cumulativeFlags, value1Flag, ResolveValuesAsKeyword);
    if (!value1)
        return;

    valueList->next();

    // In case we are parsing more than two values, relax the check inside of parseFillPositionComponent. top 20px is
    // a valid start for <position>.
    cumulativeFlags = AmbiguousFillPosition;
    value2 = parseFillPositionComponent(valueList, cumulativeFlags, value2Flag, ResolveValuesAsKeyword);
    if (value2)
        valueList->next();
    else {
        value1.clear();
        return;
    }

    RefPtrWillBeRawPtr<CSSPrimitiveValue> parsedValue1 = toCSSPrimitiveValue(value1.get());
    RefPtrWillBeRawPtr<CSSPrimitiveValue> parsedValue2 = toCSSPrimitiveValue(value2.get());

    value1.clear();
    value2.clear();

    // Per CSS3 syntax, <position> can't have 'center' as its second keyword as we have more arguments to follow.
    if (parsedValue2->getValueID() == CSSValueCenter)
        return;

    if (numberOfValues == 3)
        parse3ValuesFillPosition(valueList, value1, value2, parsedValue1.release(), parsedValue2.release());
    else
        parse4ValuesFillPosition(valueList, value1, value2, parsedValue1.release(), parsedValue2.release());
}

void CSSPropertyParser::parse2ValuesFillPosition(CSSParserValueList* valueList, RefPtrWillBeRawPtr<CSSValue>& value1, RefPtrWillBeRawPtr<CSSValue>& value2)
{
    // Parse the first value.  We're just making sure that it is one of the valid keywords or a percentage/length.
    unsigned cumulativeFlags = 0;
    FillPositionFlag value1Flag = InvalidFillPosition;
    FillPositionFlag value2Flag = InvalidFillPosition;
    value1 = parseFillPositionComponent(valueList, cumulativeFlags, value1Flag);
    if (!value1)
        return;

    // It only takes one value for background-position to be correctly parsed if it was specified in a shorthand (since we
    // can assume that any other values belong to the rest of the shorthand).  If we're not parsing a shorthand, though, the
    // value was explicitly specified for our property.
    CSSParserValue* value = valueList->next();

    // First check for the comma.  If so, we are finished parsing this value or value pair.
    if (isComma(value))
        value = 0;

    if (value) {
        value2 = parseFillPositionComponent(valueList, cumulativeFlags, value2Flag);
        if (value2)
            valueList->next();
        else {
            if (!inShorthand()) {
                value1.clear();
                return;
            }
        }
    }

    if (!value2)
        // Only one value was specified. If that value was not a keyword, then it sets the x position, and the y position
        // is simply 50%. This is our default.
        // For keywords, the keyword was either an x-keyword (left/right), a y-keyword (top/bottom), or an ambiguous keyword (center).
        // For left/right/center, the default of 50% in the y is still correct.
        value2 = cssValuePool().createValue(50, CSSPrimitiveValue::CSS_PERCENTAGE);

    if (value1Flag == YFillPosition || value2Flag == XFillPosition)
        value1.swap(value2);
}

void CSSPropertyParser::parseFillRepeat(RefPtrWillBeRawPtr<CSSValue>& value1, RefPtrWillBeRawPtr<CSSValue>& value2)
{
    CSSValueID id = m_valueList->current()->id;
    if (id == CSSValueRepeatX) {
        m_implicitShorthand = true;
        value1 = cssValuePool().createIdentifierValue(CSSValueRepeat);
        value2 = cssValuePool().createIdentifierValue(CSSValueNoRepeat);
        m_valueList->next();
        return;
    }
    if (id == CSSValueRepeatY) {
        m_implicitShorthand = true;
        value1 = cssValuePool().createIdentifierValue(CSSValueNoRepeat);
        value2 = cssValuePool().createIdentifierValue(CSSValueRepeat);
        m_valueList->next();
        return;
    }
    if (id == CSSValueRepeat || id == CSSValueNoRepeat || id == CSSValueRound || id == CSSValueSpace)
        value1 = cssValuePool().createIdentifierValue(id);
    else {
        value1 = nullptr;
        return;
    }

    CSSParserValue* value = m_valueList->next();

    // Parse the second value if one is available
    if (value && !isComma(value)) {
        id = value->id;
        if (id == CSSValueRepeat || id == CSSValueNoRepeat || id == CSSValueRound || id == CSSValueSpace) {
            value2 = cssValuePool().createIdentifierValue(id);
            m_valueList->next();
            return;
        }
    }

    // If only one value was specified, value2 is the same as value1.
    m_implicitShorthand = true;
    value2 = cssValuePool().createIdentifierValue(toCSSPrimitiveValue(value1.get())->getValueID());
}

PassRefPtrWillBeRawPtr<CSSValue> CSSPropertyParser::parseFillSize(CSSPropertyID propId, bool& allowComma)
{
    allowComma = true;
    CSSParserValue* value = m_valueList->current();

    if (value->id == CSSValueContain || value->id == CSSValueCover)
        return cssValuePool().createIdentifierValue(value->id);

    RefPtrWillBeRawPtr<CSSPrimitiveValue> parsedValue1 = nullptr;

    if (value->id == CSSValueAuto)
        parsedValue1 = cssValuePool().createIdentifierValue(CSSValueAuto);
    else {
        if (!validUnit(value, FLength | FPercent))
            return nullptr;
        parsedValue1 = createPrimitiveNumericValue(value);
    }

    RefPtrWillBeRawPtr<CSSPrimitiveValue> parsedValue2 = nullptr;
    value = m_valueList->next();
    if (value) {
        if (value->unit == CSSParserValue::Operator && value->iValue == ',')
            allowComma = false;
        else if (value->id != CSSValueAuto) {
            if (!validUnit(value, FLength | FPercent)) {
                if (!inShorthand())
                    return nullptr;
                // We need to rewind the value list, so that when it is advanced we'll end up back at this value.
                m_valueList->previous();
            } else
                parsedValue2 = createPrimitiveNumericValue(value);
        }
    } else if (!parsedValue2 && propId == CSSPropertyWebkitBackgroundSize) {
        // For backwards compatibility we set the second value to the first if it is omitted.
        // We only need to do this for -webkit-background-size. It should be safe to let masks match
        // the real property.
        parsedValue2 = parsedValue1;
    }

    if (!parsedValue2)
        return parsedValue1;

    Pair::IdenticalValuesPolicy policy = propId == CSSPropertyWebkitBackgroundSize ?
        Pair::DropIdenticalValues : Pair::KeepIdenticalValues;

    return createPrimitiveValuePair(parsedValue1.release(), parsedValue2.release(), policy);
}

bool CSSPropertyParser::parseFillProperty(CSSPropertyID propId, CSSPropertyID& propId1, CSSPropertyID& propId2,
    RefPtrWillBeRawPtr<CSSValue>& retValue1, RefPtrWillBeRawPtr<CSSValue>& retValue2)
{
    RefPtrWillBeRawPtr<CSSValueList> values = nullptr;
    RefPtrWillBeRawPtr<CSSValueList> values2 = nullptr;
    RefPtrWillBeRawPtr<CSSValue> value = nullptr;
    RefPtrWillBeRawPtr<CSSValue> value2 = nullptr;

    bool allowComma = false;

    retValue1 = retValue2 = nullptr;
    propId1 = propId;
    propId2 = propId;
    if (propId == CSSPropertyBackgroundPosition) {
        propId1 = CSSPropertyBackgroundPositionX;
        propId2 = CSSPropertyBackgroundPositionY;
    } else if (propId == CSSPropertyWebkitMaskPosition) {
        propId1 = CSSPropertyWebkitMaskPositionX;
        propId2 = CSSPropertyWebkitMaskPositionY;
    } else if (propId == CSSPropertyBackgroundRepeat) {
        propId1 = CSSPropertyBackgroundRepeatX;
        propId2 = CSSPropertyBackgroundRepeatY;
    } else if (propId == CSSPropertyWebkitMaskRepeat) {
        propId1 = CSSPropertyWebkitMaskRepeatX;
        propId2 = CSSPropertyWebkitMaskRepeatY;
    }

    for (CSSParserValue* val = m_valueList->current(); val; val = m_valueList->current()) {
        RefPtrWillBeRawPtr<CSSValue> currValue = nullptr;
        RefPtrWillBeRawPtr<CSSValue> currValue2 = nullptr;

        if (allowComma) {
            if (!isComma(val))
                return false;
            m_valueList->next();
            allowComma = false;
        } else {
            allowComma = true;
            switch (propId) {
                case CSSPropertyBackgroundColor:
                    currValue = parseBackgroundColor();
                    if (currValue)
                        m_valueList->next();
                    break;
                case CSSPropertyBackgroundAttachment:
                    if (val->id == CSSValueScroll || val->id == CSSValueFixed || val->id == CSSValueLocal) {
                        currValue = cssValuePool().createIdentifierValue(val->id);
                        m_valueList->next();
                    }
                    break;
                case CSSPropertyBackgroundImage:
                case CSSPropertyWebkitMaskImage:
                    if (parseFillImage(m_valueList.get(), currValue))
                        m_valueList->next();
                    break;
                case CSSPropertyWebkitBackgroundClip:
                case CSSPropertyWebkitBackgroundOrigin:
                case CSSPropertyWebkitMaskClip:
                case CSSPropertyWebkitMaskOrigin:
                    // The first three values here are deprecated and do not apply to the version of the property that has
                    // the -webkit- prefix removed.
                    if (val->id == CSSValueBorder || val->id == CSSValuePadding || val->id == CSSValueContent ||
                        val->id == CSSValueBorderBox || val->id == CSSValuePaddingBox || val->id == CSSValueContentBox ||
                        ((propId == CSSPropertyWebkitBackgroundClip || propId == CSSPropertyWebkitMaskClip) &&
                         (val->id == CSSValueText || val->id == CSSValueWebkitText))) {
                        currValue = cssValuePool().createIdentifierValue(val->id);
                        m_valueList->next();
                    }
                    break;
                case CSSPropertyBackgroundClip:
                    if (parseBackgroundClip(val, currValue))
                        m_valueList->next();
                    break;
                case CSSPropertyBackgroundOrigin:
                    if (val->id == CSSValueBorderBox || val->id == CSSValuePaddingBox || val->id == CSSValueContentBox) {
                        currValue = cssValuePool().createIdentifierValue(val->id);
                        m_valueList->next();
                    }
                    break;
                case CSSPropertyBackgroundPosition:
                case CSSPropertyWebkitMaskPosition:
                    parseFillPosition(m_valueList.get(), currValue, currValue2);
                    // parseFillPosition advances the m_valueList pointer.
                    break;
                case CSSPropertyBackgroundPositionX:
                case CSSPropertyWebkitMaskPositionX: {
                    currValue = parseFillPositionX(m_valueList.get());
                    if (currValue)
                        m_valueList->next();
                    break;
                }
                case CSSPropertyBackgroundPositionY:
                case CSSPropertyWebkitMaskPositionY: {
                    currValue = parseFillPositionY(m_valueList.get());
                    if (currValue)
                        m_valueList->next();
                    break;
                }
                case CSSPropertyWebkitBackgroundComposite:
                case CSSPropertyWebkitMaskComposite:
                    if (val->id >= CSSValueClear && val->id <= CSSValuePlusLighter) {
                        currValue = cssValuePool().createIdentifierValue(val->id);
                        m_valueList->next();
                    }
                    break;
                case CSSPropertyBackgroundBlendMode:
                    if (val->id == CSSValueNormal || val->id == CSSValueMultiply
                        || val->id == CSSValueScreen || val->id == CSSValueOverlay || val->id == CSSValueDarken
                        || val->id == CSSValueLighten ||  val->id == CSSValueColorDodge || val->id == CSSValueColorBurn
                        || val->id == CSSValueHardLight || val->id == CSSValueSoftLight || val->id == CSSValueDifference
                        || val->id == CSSValueExclusion || val->id == CSSValueHue || val->id == CSSValueSaturation
                        || val->id == CSSValueColor || val->id == CSSValueLuminosity) {
                        currValue = cssValuePool().createIdentifierValue(val->id);
                        m_valueList->next();
                    }
                    break;
                case CSSPropertyBackgroundRepeat:
                case CSSPropertyWebkitMaskRepeat:
                    parseFillRepeat(currValue, currValue2);
                    // parseFillRepeat advances the m_valueList pointer
                    break;
                case CSSPropertyBackgroundSize:
                case CSSPropertyWebkitBackgroundSize:
                case CSSPropertyWebkitMaskSize: {
                    currValue = parseFillSize(propId, allowComma);
                    if (currValue)
                        m_valueList->next();
                    break;
                }
                case CSSPropertyMaskSourceType: {
                    if (RuntimeEnabledFeatures::cssMaskSourceTypeEnabled()) {
                        if (val->id == CSSValueAuto || val->id == CSSValueAlpha || val->id == CSSValueLuminance) {
                            currValue = cssValuePool().createIdentifierValue(val->id);
                            m_valueList->next();
                        } else {
                            currValue = nullptr;
                        }
                    }
                    break;
                }
                default:
                    break;
            }
            if (!currValue)
                return false;

            if (value && !values) {
                values = CSSValueList::createCommaSeparated();
                values->append(value.release());
            }

            if (value2 && !values2) {
                values2 = CSSValueList::createCommaSeparated();
                values2->append(value2.release());
            }

            if (values)
                values->append(currValue.release());
            else
                value = currValue.release();
            if (currValue2) {
                if (values2)
                    values2->append(currValue2.release());
                else
                    value2 = currValue2.release();
            }
        }

        // When parsing any fill shorthand property, we let it handle building up the lists for all
        // properties.
        if (inShorthand())
            break;
    }

    if (values && values->length()) {
        retValue1 = values.release();
        if (values2 && values2->length())
            retValue2 = values2.release();
        return true;
    }
    if (value) {
        retValue1 = value.release();
        retValue2 = value2.release();
        return true;
    }
    return false;
}

PassRefPtrWillBeRawPtr<CSSValue> CSSPropertyParser::parseAnimationDelay()
{
    CSSParserValue* value = m_valueList->current();
    if (validUnit(value, FTime))
        return createPrimitiveNumericValue(value);
    return nullptr;
}

PassRefPtrWillBeRawPtr<CSSValue> CSSPropertyParser::parseAnimationDirection()
{
    CSSParserValue* value = m_valueList->current();
    if (value->id == CSSValueNormal || value->id == CSSValueAlternate || value->id == CSSValueReverse || value->id == CSSValueAlternateReverse)
        return cssValuePool().createIdentifierValue(value->id);
    return nullptr;
}

PassRefPtrWillBeRawPtr<CSSValue> CSSPropertyParser::parseAnimationDuration()
{
    CSSParserValue* value = m_valueList->current();
    if (validUnit(value, FTime | FNonNeg))
        return createPrimitiveNumericValue(value);
    return nullptr;
}

PassRefPtrWillBeRawPtr<CSSValue> CSSPropertyParser::parseAnimationFillMode()
{
    CSSParserValue* value = m_valueList->current();
    if (value->id == CSSValueNone || value->id == CSSValueForwards || value->id == CSSValueBackwards || value->id == CSSValueBoth)
        return cssValuePool().createIdentifierValue(value->id);
    return nullptr;
}

PassRefPtrWillBeRawPtr<CSSValue> CSSPropertyParser::parseAnimationIterationCount()
{
    CSSParserValue* value = m_valueList->current();
    if (value->id == CSSValueInfinite)
        return cssValuePool().createIdentifierValue(value->id);
    if (validUnit(value, FNumber | FNonNeg))
        return createPrimitiveNumericValue(value);
    return nullptr;
}

PassRefPtrWillBeRawPtr<CSSValue> CSSPropertyParser::parseAnimationName()
{
    CSSParserValue* value = m_valueList->current();
    if (value->unit == CSSPrimitiveValue::CSS_STRING || value->unit == CSSPrimitiveValue::CSS_IDENT) {
        if (value->id == CSSValueNone || (value->unit == CSSPrimitiveValue::CSS_STRING && equalIgnoringCase(value, "none"))) {
            return cssValuePool().createIdentifierValue(CSSValueNone);
        } else {
            return createPrimitiveStringValue(value);
        }
    }
    return nullptr;
}

PassRefPtrWillBeRawPtr<CSSValue> CSSPropertyParser::parseAnimationPlayState()
{
    CSSParserValue* value = m_valueList->current();
    if (value->id == CSSValueRunning || value->id == CSSValuePaused)
        return cssValuePool().createIdentifierValue(value->id);
    return nullptr;
}

PassRefPtrWillBeRawPtr<CSSValue> CSSPropertyParser::parseAnimationProperty()
{
    CSSParserValue* value = m_valueList->current();
    if (value->unit != CSSPrimitiveValue::CSS_IDENT)
        return nullptr;
    // Since all is valid css property keyword, cssPropertyID for all
    // returns non-null value. We need to check "all" before
    // cssPropertyID check.
    if (equalIgnoringCase(value, "all"))
        return cssValuePool().createIdentifierValue(CSSValueAll);
    CSSPropertyID result = cssPropertyID(value->string);
    if (result && RuntimeCSSEnabled::isCSSPropertyEnabled(result))
        return cssValuePool().createIdentifierValue(result);
    if (equalIgnoringCase(value, "none"))
        return cssValuePool().createIdentifierValue(CSSValueNone);
    if (equalIgnoringCase(value, "inherit") || equalIgnoringCase(value, "initial"))
        return nullptr;
    return createPrimitiveStringValue(value);
}

bool CSSPropertyParser::parseWebkitTransformOriginShorthand(bool important)
{
    RefPtrWillBeRawPtr<CSSValue> originX = nullptr;
    RefPtrWillBeRawPtr<CSSValue> originY = nullptr;
    RefPtrWillBeRawPtr<CSSValue> originZ = nullptr;

    parse2ValuesFillPosition(m_valueList.get(), originX, originY);

    if (m_valueList->current()) {
        if (!validUnit(m_valueList->current(), FLength))
            return false;
        originZ = createPrimitiveNumericValue(m_valueList->current());
        m_valueList->next();
    } else {
        originZ = cssValuePool().createImplicitInitialValue();
    }

    addProperty(CSSPropertyWebkitTransformOriginX, originX.release(), important);
    addProperty(CSSPropertyWebkitTransformOriginY, originY.release(), important);
    addProperty(CSSPropertyWebkitTransformOriginZ, originZ.release(), important);

    return true;
}

bool CSSPropertyParser::parseCubicBezierTimingFunctionValue(CSSParserValueList*& args, double& result)
{
    CSSParserValue* v = args->current();
    if (!validUnit(v, FNumber))
        return false;
    result = v->fValue;
    v = args->next();
    if (!v)
        // The last number in the function has no comma after it, so we're done.
        return true;
    if (!isComma(v))
        return false;
    args->next();
    return true;
}

PassRefPtrWillBeRawPtr<CSSValue> CSSPropertyParser::parseAnimationTimingFunction()
{
    CSSParserValue* value = m_valueList->current();
    if (value->id == CSSValueEase || value->id == CSSValueLinear || value->id == CSSValueEaseIn || value->id == CSSValueEaseOut
        || value->id == CSSValueEaseInOut || value->id == CSSValueStepStart || value->id == CSSValueStepEnd
        || (value->id == CSSValueStepMiddle && RuntimeEnabledFeatures::webAnimationsElementAnimateEnabled()))
        return cssValuePool().createIdentifierValue(value->id);

    // We must be a function.
    if (value->unit != CSSParserValue::Function)
        return nullptr;

    CSSParserValueList* args = value->function->args.get();

    if (equalIgnoringCase(value->function->name, "steps(")) {
        // For steps, 1 or 2 params must be specified (comma-separated)
        if (!args || (args->size() != 1 && args->size() != 3))
            return nullptr;

        // There are two values.
        int numSteps;
        StepsTimingFunction::StepAtPosition stepAtPosition = StepsTimingFunction::StepAtEnd;

        CSSParserValue* v = args->current();
        if (!validUnit(v, FInteger))
            return nullptr;
        numSteps = clampToInteger(v->fValue);
        if (numSteps < 1)
            return nullptr;
        v = args->next();

        if (v) {
            // There is a comma so we need to parse the second value
            if (!isComma(v))
                return nullptr;
            v = args->next();
            switch (v->id) {
            case CSSValueMiddle:
                if (!RuntimeEnabledFeatures::webAnimationsAPIEnabled())
                    return nullptr;
                stepAtPosition = StepsTimingFunction::StepAtMiddle;
                break;
            case CSSValueStart:
                stepAtPosition = StepsTimingFunction::StepAtStart;
                break;
            case CSSValueEnd:
                stepAtPosition = StepsTimingFunction::StepAtEnd;
                break;
            default:
                return nullptr;
            }
        }

        return CSSStepsTimingFunctionValue::create(numSteps, stepAtPosition);
    }

    if (equalIgnoringCase(value->function->name, "cubic-bezier(")) {
        // For cubic bezier, 4 values must be specified.
        if (!args || args->size() != 7)
            return nullptr;

        // There are two points specified. The x values must be between 0 and 1 but the y values can exceed this range.
        double x1, y1, x2, y2;

        if (!parseCubicBezierTimingFunctionValue(args, x1))
            return nullptr;
        if (x1 < 0 || x1 > 1)
            return nullptr;
        if (!parseCubicBezierTimingFunctionValue(args, y1))
            return nullptr;
        if (!parseCubicBezierTimingFunctionValue(args, x2))
            return nullptr;
        if (x2 < 0 || x2 > 1)
            return nullptr;
        if (!parseCubicBezierTimingFunctionValue(args, y2))
            return nullptr;

        return CSSCubicBezierTimingFunctionValue::create(x1, y1, x2, y2);
    }

    return nullptr;
}

PassRefPtrWillBeRawPtr<CSSValue> CSSPropertyParser::parseAnimationProperty(CSSPropertyID propId)
{
    RefPtrWillBeRawPtr<CSSValue> value = nullptr;
    switch (propId) {
    case CSSPropertyAnimationDelay:
    case CSSPropertyWebkitAnimationDelay:
    case CSSPropertyTransitionDelay:
    case CSSPropertyWebkitTransitionDelay:
        value = parseAnimationDelay();
        break;
    case CSSPropertyAnimationDirection:
    case CSSPropertyWebkitAnimationDirection:
        value = parseAnimationDirection();
        break;
    case CSSPropertyAnimationDuration:
    case CSSPropertyWebkitAnimationDuration:
    case CSSPropertyTransitionDuration:
    case CSSPropertyWebkitTransitionDuration:
        value = parseAnimationDuration();
        break;
    case CSSPropertyAnimationFillMode:
    case CSSPropertyWebkitAnimationFillMode:
        value = parseAnimationFillMode();
        break;
    case CSSPropertyAnimationIterationCount:
    case CSSPropertyWebkitAnimationIterationCount:
        value = parseAnimationIterationCount();
        break;
    case CSSPropertyAnimationName:
    case CSSPropertyWebkitAnimationName:
        value = parseAnimationName();
        break;
    case CSSPropertyAnimationPlayState:
    case CSSPropertyWebkitAnimationPlayState:
        value = parseAnimationPlayState();
        break;
    case CSSPropertyTransitionProperty:
    case CSSPropertyWebkitTransitionProperty:
        value = parseAnimationProperty();
        break;
    case CSSPropertyAnimationTimingFunction:
    case CSSPropertyWebkitAnimationTimingFunction:
    case CSSPropertyTransitionTimingFunction:
    case CSSPropertyWebkitTransitionTimingFunction:
        value = parseAnimationTimingFunction();
        break;
    default:
        ASSERT_NOT_REACHED();
        return nullptr;
    }

    if (value)
        m_valueList->next();
    return value.release();
}

PassRefPtrWillBeRawPtr<CSSValueList> CSSPropertyParser::parseAnimationPropertyList(CSSPropertyID propId)
{
    RefPtrWillBeRawPtr<CSSValueList> list = CSSValueList::createCommaSeparated();
    while (m_valueList->current()) {
        RefPtrWillBeRawPtr<CSSValue> value = parseAnimationProperty(propId);
        if (!value)
            return nullptr;
        list->append(value.release());
        if (CSSParserValue* parserValue = m_valueList->current()) {
            if (!isComma(parserValue))
                return nullptr;
            m_valueList->next();
            ASSERT(m_valueList->current());
        }
    }
    if ((propId == CSSPropertyTransitionProperty || propId == CSSPropertyWebkitTransitionProperty) && !isValidTransitionPropertyList(list.get()))
        return nullptr;
    ASSERT(list->length());
    return list.release();
}

static inline bool isCSSWideKeyword(CSSParserValue& value)
{
    return value.id == CSSValueInitial || value.id == CSSValueInherit || value.id == CSSValueDefault;
}

static inline bool isValidCustomIdentForGridPositions(CSSParserValue& value)
{
    // FIXME: we need a more general solution for <custom-ident> in all properties.
    return value.unit == CSSPrimitiveValue::CSS_IDENT && value.id != CSSValueSpan && value.id != CSSValueAuto && !isCSSWideKeyword(value);
}

// The function parses [ <integer> || <custom-ident> ] in <grid-line> (which can be stand alone or with 'span').
bool CSSPropertyParser::parseIntegerOrCustomIdentFromGridPosition(RefPtrWillBeRawPtr<CSSPrimitiveValue>& numericValue, RefPtrWillBeRawPtr<CSSPrimitiveValue>& gridLineName)
{
    CSSParserValue* value = m_valueList->current();
    if (validUnit(value, FInteger) && value->fValue) {
        numericValue = createPrimitiveNumericValue(value);
        value = m_valueList->next();
        if (value && isValidCustomIdentForGridPositions(*value)) {
            gridLineName = createPrimitiveStringValue(m_valueList->current());
            m_valueList->next();
        }
        return true;
    }

    if (isValidCustomIdentForGridPositions(*value)) {
        gridLineName = createPrimitiveStringValue(m_valueList->current());
        value = m_valueList->next();
        if (value && validUnit(value, FInteger) && value->fValue) {
            numericValue = createPrimitiveNumericValue(value);
            m_valueList->next();
        }
        return true;
    }

    return false;
}

PassRefPtrWillBeRawPtr<CSSValue> CSSPropertyParser::parseGridPosition()
{
    ASSERT(RuntimeEnabledFeatures::cssGridLayoutEnabled());

    CSSParserValue* value = m_valueList->current();
    if (value->id == CSSValueAuto) {
        m_valueList->next();
        return cssValuePool().createIdentifierValue(CSSValueAuto);
    }

    RefPtrWillBeRawPtr<CSSPrimitiveValue> numericValue = nullptr;
    RefPtrWillBeRawPtr<CSSPrimitiveValue> gridLineName = nullptr;
    bool hasSeenSpanKeyword = false;

    if (parseIntegerOrCustomIdentFromGridPosition(numericValue, gridLineName)) {
        value = m_valueList->current();
        if (value && value->id == CSSValueSpan) {
            hasSeenSpanKeyword = true;
            m_valueList->next();
        }
    } else if (value->id == CSSValueSpan) {
        hasSeenSpanKeyword = true;
        if (CSSParserValue* nextValue = m_valueList->next()) {
            if (!isForwardSlashOperator(nextValue) && !parseIntegerOrCustomIdentFromGridPosition(numericValue, gridLineName))
                return nullptr;
        }
    }

    // Check that we have consumed all the value list. For shorthands, the parser will pass
    // the whole value list (including the opposite position).
    if (m_valueList->current() && !isForwardSlashOperator(m_valueList->current()))
        return nullptr;

    // If we didn't parse anything, this is not a valid grid position.
    if (!hasSeenSpanKeyword && !gridLineName && !numericValue)
        return nullptr;

    // Negative numbers are not allowed for span (but are for <integer>).
    if (hasSeenSpanKeyword && numericValue && numericValue->getIntValue() < 0)
        return nullptr;

    // For the <custom-ident> case.
    if (gridLineName && !numericValue && !hasSeenSpanKeyword)
        return cssValuePool().createValue(gridLineName->getStringValue(), CSSPrimitiveValue::CSS_STRING);

    RefPtrWillBeRawPtr<CSSValueList> values = CSSValueList::createSpaceSeparated();
    if (hasSeenSpanKeyword)
        values->append(cssValuePool().createIdentifierValue(CSSValueSpan));
    if (numericValue)
        values->append(numericValue.release());
    if (gridLineName)
        values->append(gridLineName.release());
    ASSERT(values->length());
    return values.release();
}

static PassRefPtrWillBeRawPtr<CSSValue> gridMissingGridPositionValue(CSSValue* value)
{
    if (value->isPrimitiveValue() && toCSSPrimitiveValue(value)->isString())
        return value;

    return cssValuePool().createIdentifierValue(CSSValueAuto);
}

bool CSSPropertyParser::parseGridItemPositionShorthand(CSSPropertyID shorthandId, bool important)
{
    ShorthandScope scope(this, shorthandId);
    const StylePropertyShorthand& shorthand = shorthandForProperty(shorthandId);
    ASSERT(shorthand.length() == 2);

    RefPtrWillBeRawPtr<CSSValue> startValue = parseGridPosition();
    if (!startValue)
        return false;

    RefPtrWillBeRawPtr<CSSValue> endValue = nullptr;
    if (m_valueList->current()) {
        if (!isForwardSlashOperator(m_valueList->current()))
            return false;

        if (!m_valueList->next())
            return false;

        endValue = parseGridPosition();
        if (!endValue || m_valueList->current())
            return false;
    } else {
        endValue = gridMissingGridPositionValue(startValue.get());
    }

    addProperty(shorthand.properties()[0], startValue, important);
    addProperty(shorthand.properties()[1], endValue, important);
    return true;
}

bool CSSPropertyParser::parseGridTemplateRowsAndAreas(PassRefPtrWillBeRawPtr<CSSValue> templateColumns, bool important)
{
    NamedGridAreaMap gridAreaMap;
    size_t rowCount = 0;
    size_t columnCount = 0;
    bool trailingIdentWasAdded = false;
    RefPtrWillBeRawPtr<CSSValueList> templateRows = CSSValueList::createSpaceSeparated();

    // At least template-areas strings must be defined.
    if (!m_valueList->current())
        return false;

    while (m_valueList->current()) {
        // Handle leading <custom-ident>*.
        if (m_valueList->current()->unit == CSSParserValue::ValueList) {
            if (trailingIdentWasAdded) {
                // A row's trailing ident must be concatenated with the next row's leading one.
                parseGridLineNames(*m_valueList, *templateRows, toCSSGridLineNamesValue(templateRows->item(templateRows->length() - 1)));
            } else {
                parseGridLineNames(*m_valueList, *templateRows);
            }
        }

        // Handle a template-area's row.
        if (!parseGridTemplateAreasRow(gridAreaMap, rowCount, columnCount))
            return false;
        ++rowCount;

        // Handle template-rows's track-size.
        if (m_valueList->current() && m_valueList->current()->unit != CSSParserValue::ValueList && m_valueList->current()->unit != CSSPrimitiveValue::CSS_STRING) {
            RefPtrWillBeRawPtr<CSSValue> value = parseGridTrackSize(*m_valueList);
            if (!value)
                return false;
            templateRows->append(value);
        } else {
            templateRows->append(cssValuePool().createIdentifierValue(CSSValueAuto));
        }

        // This will handle the trailing/leading <custom-ident>* in the grammar.
        trailingIdentWasAdded = false;
        if (m_valueList->current() && m_valueList->current()->unit == CSSParserValue::ValueList) {
            parseGridLineNames(*m_valueList, *templateRows);
            trailingIdentWasAdded = true;
        }
    }

    // [<track-list> /]?
    if (templateColumns)
        addProperty(CSSPropertyGridTemplateColumns, templateColumns, important);
    else
        addProperty(CSSPropertyGridTemplateColumns,  cssValuePool().createIdentifierValue(CSSValueNone), important);

    // [<line-names>? <string> [<track-size> <line-names>]? ]+
    RefPtrWillBeRawPtr<CSSValue> templateAreas = CSSGridTemplateAreasValue::create(gridAreaMap, rowCount, columnCount);
    addProperty(CSSPropertyGridTemplateAreas, templateAreas.release(), important);
    addProperty(CSSPropertyGridTemplateRows, templateRows.release(), important);


    return true;
}


bool CSSPropertyParser::parseGridTemplateShorthand(bool important)
{
    ASSERT(RuntimeEnabledFeatures::cssGridLayoutEnabled());

    ShorthandScope scope(this, CSSPropertyGridTemplate);
    ASSERT(gridTemplateShorthand().length() == 3);

    // At least "none" must be defined.
    if (!m_valueList->current())
        return false;

    bool firstValueIsNone = m_valueList->current()->id == CSSValueNone;

    // 1- 'none' case.
    if (firstValueIsNone && !m_valueList->next()) {
        addProperty(CSSPropertyGridTemplateColumns, cssValuePool().createIdentifierValue(CSSValueNone), important);
        addProperty(CSSPropertyGridTemplateRows, cssValuePool().createIdentifierValue(CSSValueNone), important);
        addProperty(CSSPropertyGridTemplateAreas, cssValuePool().createIdentifierValue(CSSValueNone), important);
        return true;
    }

    unsigned index = 0;
    RefPtrWillBeRawPtr<CSSValue> columnsValue = nullptr;
    if (firstValueIsNone) {
        columnsValue = cssValuePool().createIdentifierValue(CSSValueNone);
    } else {
        columnsValue = parseGridTrackList(important);
    }

    // 2- <grid-template-columns> / <grid-template-columns> syntax.
    if (columnsValue) {
        if (!(m_valueList->current() && isForwardSlashOperator(m_valueList->current()) && m_valueList->next()))
            return false;
        index = m_valueList->currentIndex();
        if (RefPtrWillBeRawPtr<CSSValue> rowsValue = parseGridTrackList(important)) {
            if (m_valueList->current())
                return false;
            addProperty(CSSPropertyGridTemplateColumns, columnsValue, important);
            addProperty(CSSPropertyGridTemplateRows, rowsValue, important);
            addProperty(CSSPropertyGridTemplateAreas, cssValuePool().createIdentifierValue(CSSValueNone), important);
            return true;
        }
    }


    // 3- [<track-list> /]? [<line-names>? <string> [<track-size> <line-names>]? ]+ syntax.
    // The template-columns <track-list> can't be 'none'.
    if (firstValueIsNone)
        return false;
    // It requires to rewind parsing due to previous syntax failures.
    m_valueList->setCurrentIndex(index);
    return parseGridTemplateRowsAndAreas(columnsValue, important);
}

bool CSSPropertyParser::parseGridShorthand(bool important)
{
    ShorthandScope scope(this, CSSPropertyGrid);
    ASSERT(shorthandForProperty(CSSPropertyGrid).length() == 4);

    // 1- <grid-template>
    if (parseGridTemplateShorthand(important)) {
        // It can only be specified the explicit or the implicit grid properties in a single grid declaration.
        // The sub-properties not specified are set to their initial value, as normal for shorthands.
        addProperty(CSSPropertyGridAutoFlow, cssValuePool().createImplicitInitialValue(), important);
        addProperty(CSSPropertyGridAutoColumns, cssValuePool().createImplicitInitialValue(), important);
        addProperty(CSSPropertyGridAutoRows, cssValuePool().createImplicitInitialValue(), important);
        return true;
    }

    // Need to rewind parsing to explore the alternative syntax of this shorthand.
    m_valueList->setCurrentIndex(0);

    // 2- <grid-auto-flow> [ <grid-auto-columns> [ / <grid-auto-rows> ]? ]
    if (!parseValue(CSSPropertyGridAutoFlow, important))
        return false;

    RefPtrWillBeRawPtr<CSSValue> autoColumnsValue = nullptr;
    RefPtrWillBeRawPtr<CSSValue> autoRowsValue = nullptr;

    if (m_valueList->current()) {
        autoColumnsValue = parseGridTrackSize(*m_valueList);
        if (!autoColumnsValue)
            return false;
        if (m_valueList->current()) {
            if (!isForwardSlashOperator(m_valueList->current()) || !m_valueList->next())
                return false;
            autoRowsValue = parseGridTrackSize(*m_valueList);
            if (!autoRowsValue)
                return false;
        }
        if (m_valueList->current())
            return false;
    } else {
        // Other omitted values are set to their initial values.
        autoColumnsValue = cssValuePool().createImplicitInitialValue();
        autoRowsValue = cssValuePool().createImplicitInitialValue();
    }

    // if <grid-auto-rows> value is omitted, it is set to the value specified for grid-auto-columns.
    if (!autoRowsValue)
        autoRowsValue = autoColumnsValue;

    addProperty(CSSPropertyGridAutoColumns, autoColumnsValue, important);
    addProperty(CSSPropertyGridAutoRows, autoRowsValue, important);

    // It can only be specified the explicit or the implicit grid properties in a single grid declaration.
    // The sub-properties not specified are set to their initial value, as normal for shorthands.
    addProperty(CSSPropertyGridTemplateColumns, cssValuePool().createImplicitInitialValue(), important);
    addProperty(CSSPropertyGridTemplateRows, cssValuePool().createImplicitInitialValue(), important);
    addProperty(CSSPropertyGridTemplateAreas, cssValuePool().createImplicitInitialValue(), important);

    return true;
}

bool CSSPropertyParser::parseGridAreaShorthand(bool important)
{
    ASSERT(RuntimeEnabledFeatures::cssGridLayoutEnabled());

    ShorthandScope scope(this, CSSPropertyGridArea);
    const StylePropertyShorthand& shorthand = gridAreaShorthand();
    ASSERT_UNUSED(shorthand, shorthand.length() == 4);

    RefPtrWillBeRawPtr<CSSValue> rowStartValue = parseGridPosition();
    if (!rowStartValue)
        return false;

    RefPtrWillBeRawPtr<CSSValue> columnStartValue = nullptr;
    if (!parseSingleGridAreaLonghand(columnStartValue))
        return false;

    RefPtrWillBeRawPtr<CSSValue> rowEndValue = nullptr;
    if (!parseSingleGridAreaLonghand(rowEndValue))
        return false;

    RefPtrWillBeRawPtr<CSSValue> columnEndValue = nullptr;
    if (!parseSingleGridAreaLonghand(columnEndValue))
        return false;

    if (!columnStartValue)
        columnStartValue = gridMissingGridPositionValue(rowStartValue.get());

    if (!rowEndValue)
        rowEndValue = gridMissingGridPositionValue(rowStartValue.get());

    if (!columnEndValue)
        columnEndValue = gridMissingGridPositionValue(columnStartValue.get());

    addProperty(CSSPropertyGridRowStart, rowStartValue, important);
    addProperty(CSSPropertyGridColumnStart, columnStartValue, important);
    addProperty(CSSPropertyGridRowEnd, rowEndValue, important);
    addProperty(CSSPropertyGridColumnEnd, columnEndValue, important);
    return true;
}

bool CSSPropertyParser::parseSingleGridAreaLonghand(RefPtrWillBeRawPtr<CSSValue>& property)
{
    if (!m_valueList->current())
        return true;

    if (!isForwardSlashOperator(m_valueList->current()))
        return false;

    if (!m_valueList->next())
        return false;

    property = parseGridPosition();
    return true;
}

void CSSPropertyParser::parseGridLineNames(CSSParserValueList& inputList, CSSValueList& valueList, CSSGridLineNamesValue* previousNamedAreaTrailingLineNames)
{
    ASSERT(inputList.current() && inputList.current()->unit == CSSParserValue::ValueList);

    CSSParserValueList* identList = inputList.current()->valueList;
    if (!identList->size()) {
        inputList.next();
        return;
    }

    // Need to ensure the identList is at the heading index, since the parserList might have been rewound.
    identList->setCurrentIndex(0);

    RefPtrWillBeRawPtr<CSSGridLineNamesValue> lineNames = previousNamedAreaTrailingLineNames;
    if (!lineNames)
        lineNames = CSSGridLineNamesValue::create();
    while (CSSParserValue* identValue = identList->current()) {
        ASSERT(identValue->unit == CSSPrimitiveValue::CSS_IDENT);
        RefPtrWillBeRawPtr<CSSPrimitiveValue> lineName = createPrimitiveStringValue(identValue);
        lineNames->append(lineName.release());
        identList->next();
    }
    if (!previousNamedAreaTrailingLineNames)
        valueList.append(lineNames.release());

    inputList.next();
}

PassRefPtrWillBeRawPtr<CSSValue> CSSPropertyParser::parseGridTrackList(bool important)
{
    ASSERT(RuntimeEnabledFeatures::cssGridLayoutEnabled());

    CSSParserValue* value = m_valueList->current();
    if (value->id == CSSValueNone) {
        m_valueList->next();
        return cssValuePool().createIdentifierValue(CSSValueNone);
    }

    RefPtrWillBeRawPtr<CSSValueList> values = CSSValueList::createSpaceSeparated();
    // Handle leading  <ident>*.
    value = m_valueList->current();
    if (value && value->unit == CSSParserValue::ValueList)
        parseGridLineNames(*m_valueList, *values);

    bool seenTrackSizeOrRepeatFunction = false;
    while (CSSParserValue* currentValue = m_valueList->current()) {
        if (isForwardSlashOperator(currentValue))
            break;
        if (currentValue->unit == CSSParserValue::Function && equalIgnoringCase(currentValue->function->name, "repeat(")) {
            if (!parseGridTrackRepeatFunction(*values))
                return nullptr;
            seenTrackSizeOrRepeatFunction = true;
        } else {
            RefPtrWillBeRawPtr<CSSValue> value = parseGridTrackSize(*m_valueList);
            if (!value)
                return nullptr;
            values->append(value);
            seenTrackSizeOrRepeatFunction = true;
        }
        // This will handle the trailing <ident>* in the grammar.
        value = m_valueList->current();
        if (value && value->unit == CSSParserValue::ValueList)
            parseGridLineNames(*m_valueList, *values);
    }

    // We should have found a <track-size> or else it is not a valid <track-list>
    if (!seenTrackSizeOrRepeatFunction)
        return nullptr;

    return values;
}

bool CSSPropertyParser::parseGridTrackRepeatFunction(CSSValueList& list)
{
    CSSParserValueList* arguments = m_valueList->current()->function->args.get();
    if (!arguments || arguments->size() < 3 || !validUnit(arguments->valueAt(0), FPositiveInteger) || !isComma(arguments->valueAt(1)))
        return false;

    ASSERT_WITH_SECURITY_IMPLICATION(arguments->valueAt(0)->fValue > 0);
    size_t repetitions = arguments->valueAt(0)->fValue;

    // The spec allows us to clamp the number of repetitions: http://www.w3.org/TR/css-grid-1/#repeat-notation
    const size_t maxRepetitions = 10000;
    repetitions = std::min(repetitions, maxRepetitions);

    RefPtrWillBeRawPtr<CSSValueList> repeatedValues = CSSValueList::createSpaceSeparated();
    arguments->next(); // Skip the repetition count.
    arguments->next(); // Skip the comma.

    // Handle leading <ident>*.
    CSSParserValue* currentValue = arguments->current();
    if (currentValue && currentValue->unit == CSSParserValue::ValueList)
        parseGridLineNames(*arguments, *repeatedValues);

    while (arguments->current()) {
        RefPtrWillBeRawPtr<CSSValue> trackSize = parseGridTrackSize(*arguments);
        if (!trackSize)
            return false;

        repeatedValues->append(trackSize);

        // This takes care of any trailing <ident>* in the grammar.
        currentValue = arguments->current();
        if (currentValue && currentValue->unit == CSSParserValue::ValueList)
            parseGridLineNames(*arguments, *repeatedValues);
    }

    for (size_t i = 0; i < repetitions; ++i) {
        for (size_t j = 0; j < repeatedValues->length(); ++j)
            list.append(repeatedValues->item(j));
    }

    // parseGridTrackSize iterated over the repeat arguments, move to the next value.
    m_valueList->next();
    return true;
}


PassRefPtrWillBeRawPtr<CSSValue> CSSPropertyParser::parseGridTrackSize(CSSParserValueList& inputList)
{
    ASSERT(RuntimeEnabledFeatures::cssGridLayoutEnabled());

    CSSParserValue* currentValue = inputList.current();
    inputList.next();

    if (currentValue->id == CSSValueAuto)
        return cssValuePool().createIdentifierValue(CSSValueAuto);

    if (currentValue->unit == CSSParserValue::Function && equalIgnoringCase(currentValue->function->name, "minmax(")) {
        // The spec defines the following grammar: minmax( <track-breadth> , <track-breadth> )
        CSSParserValueList* arguments = currentValue->function->args.get();
        if (!arguments || arguments->size() != 3 || !isComma(arguments->valueAt(1)))
            return nullptr;

        RefPtrWillBeRawPtr<CSSPrimitiveValue> minTrackBreadth = parseGridBreadth(arguments->valueAt(0));
        if (!minTrackBreadth)
            return nullptr;

        RefPtrWillBeRawPtr<CSSPrimitiveValue> maxTrackBreadth = parseGridBreadth(arguments->valueAt(2));
        if (!maxTrackBreadth)
            return nullptr;

        RefPtrWillBeRawPtr<CSSValueList> parsedArguments = CSSValueList::createCommaSeparated();
        parsedArguments->append(minTrackBreadth);
        parsedArguments->append(maxTrackBreadth);
        return CSSFunctionValue::create("minmax(", parsedArguments);
    }

    return parseGridBreadth(currentValue);
}

PassRefPtrWillBeRawPtr<CSSPrimitiveValue> CSSPropertyParser::parseGridBreadth(CSSParserValue* currentValue)
{
    if (currentValue->id == CSSValueMinContent || currentValue->id == CSSValueMaxContent)
        return cssValuePool().createIdentifierValue(currentValue->id);

    if (currentValue->unit == CSSPrimitiveValue::CSS_FR) {
        double flexValue = currentValue->fValue;

        // Fractional unit is a non-negative dimension.
        if (flexValue <= 0)
            return nullptr;

        return cssValuePool().createValue(flexValue, CSSPrimitiveValue::CSS_FR);
    }

    if (!validUnit(currentValue, FNonNeg | FLength | FPercent))
        return nullptr;

    return createPrimitiveNumericValue(currentValue);
}

bool CSSPropertyParser::parseGridTemplateAreasRow(NamedGridAreaMap& gridAreaMap, const size_t rowCount, size_t& columnCount)
{
    CSSParserValue* currentValue = m_valueList->current();
    if (!currentValue || currentValue->unit != CSSPrimitiveValue::CSS_STRING)
        return false;

    String gridRowNames = currentValue->string;
    if (!gridRowNames.length())
        return false;

    Vector<String> columnNames;
    gridRowNames.split(' ', columnNames);

    if (!columnCount) {
        columnCount = columnNames.size();
        ASSERT(columnCount);
    } else if (columnCount != columnNames.size()) {
        // The declaration is invalid is all the rows don't have the number of columns.
        return false;
    }

    for (size_t currentCol = 0; currentCol < columnCount; ++currentCol) {
        const String& gridAreaName = columnNames[currentCol];

        // Unamed areas are always valid (we consider them to be 1x1).
        if (gridAreaName == ".")
            continue;

        // We handle several grid areas with the same name at once to simplify the validation code.
        size_t lookAheadCol;
        for (lookAheadCol = currentCol; lookAheadCol < (columnCount - 1); ++lookAheadCol) {
            if (columnNames[lookAheadCol + 1] != gridAreaName)
                break;
        }

        NamedGridAreaMap::iterator gridAreaIt = gridAreaMap.find(gridAreaName);
        if (gridAreaIt == gridAreaMap.end()) {
            gridAreaMap.add(gridAreaName, GridCoordinate(GridSpan(rowCount, rowCount), GridSpan(currentCol, lookAheadCol)));
        } else {
            GridCoordinate& gridCoordinate = gridAreaIt->value;

            // The following checks test that the grid area is a single filled-in rectangle.
            // 1. The new row is adjacent to the previously parsed row.
            if (rowCount != gridCoordinate.rows.resolvedFinalPosition.next().toInt())
                return false;

            // 2. The new area starts at the same position as the previously parsed area.
            if (currentCol != gridCoordinate.columns.resolvedInitialPosition.toInt())
                return false;

            // 3. The new area ends at the same position as the previously parsed area.
            if (lookAheadCol != gridCoordinate.columns.resolvedFinalPosition.toInt())
                return false;

            ++gridCoordinate.rows.resolvedFinalPosition;
        }
        currentCol = lookAheadCol;
    }

    m_valueList->next();
    return true;
}

PassRefPtrWillBeRawPtr<CSSValue> CSSPropertyParser::parseGridTemplateAreas()
{
    NamedGridAreaMap gridAreaMap;
    size_t rowCount = 0;
    size_t columnCount = 0;

    while (m_valueList->current()) {
        if (!parseGridTemplateAreasRow(gridAreaMap, rowCount, columnCount))
            return nullptr;
        ++rowCount;
    }

    if (!rowCount || !columnCount)
        return nullptr;

    return CSSGridTemplateAreasValue::create(gridAreaMap, rowCount, columnCount);
}

PassRefPtrWillBeRawPtr<CSSValue> CSSPropertyParser::parseGridAutoFlow(CSSParserValueList& list)
{
    // [ row | column ] && dense? | stack && [ row | column ]?
    ASSERT(RuntimeEnabledFeatures::cssGridLayoutEnabled());

    CSSParserValue* value = list.current();
    if (!value)
        return nullptr;

    RefPtrWillBeRawPtr<CSSValueList> parsedValues = CSSValueList::createSpaceSeparated();

    // First parameter.
    CSSValueID firstId = value->id;
    if (firstId != CSSValueRow && firstId != CSSValueColumn && firstId != CSSValueDense && firstId != CSSValueStack)
        return nullptr;
    parsedValues->append(cssValuePool().createIdentifierValue(firstId));

    // Second parameter, if any.
    value = list.next();
    if (!value && firstId == CSSValueDense)
        return nullptr;

    if (value) {
        switch (firstId) {
        case CSSValueRow:
        case CSSValueColumn:
            if (value->id != CSSValueDense && value->id != CSSValueStack)
                return parsedValues;
            break;
        case CSSValueDense:
        case CSSValueStack:
            if (value->id != CSSValueRow && value->id != CSSValueColumn)
                return parsedValues;
            break;
        default:
            return parsedValues;
        }
        parsedValues->append(cssValuePool().createIdentifierValue(value->id));
        list.next();
    }

    return parsedValues;
}

PassRefPtrWillBeRawPtr<CSSValue> CSSPropertyParser::parseCounterContent(CSSParserValueList* args, bool counters)
{
    unsigned numArgs = args->size();
    if (counters && numArgs != 3 && numArgs != 5)
        return nullptr;
    if (!counters && numArgs != 1 && numArgs != 3)
        return nullptr;

    CSSParserValue* i = args->current();
    if (i->unit != CSSPrimitiveValue::CSS_IDENT)
        return nullptr;
    RefPtrWillBeRawPtr<CSSPrimitiveValue> identifier = createPrimitiveStringValue(i);

    RefPtrWillBeRawPtr<CSSPrimitiveValue> separator = nullptr;
    if (!counters)
        separator = cssValuePool().createValue(String(), CSSPrimitiveValue::CSS_STRING);
    else {
        i = args->next();
        if (i->unit != CSSParserValue::Operator || i->iValue != ',')
            return nullptr;

        i = args->next();
        if (i->unit != CSSPrimitiveValue::CSS_STRING)
            return nullptr;

        separator = createPrimitiveStringValue(i);
    }

    RefPtrWillBeRawPtr<CSSPrimitiveValue> listStyle = nullptr;
    i = args->next();
    if (!i) // Make the list style default decimal
        listStyle = cssValuePool().createIdentifierValue(CSSValueDecimal);
    else {
        if (i->unit != CSSParserValue::Operator || i->iValue != ',')
            return nullptr;

        i = args->next();
        if (i->unit != CSSPrimitiveValue::CSS_IDENT)
            return nullptr;

        CSSValueID listStyleID = CSSValueInvalid;
        if (i->id == CSSValueNone || (i->id >= CSSValueDisc && i->id <= CSSValueKatakanaIroha))
            listStyleID = i->id;
        else
            return nullptr;

        listStyle = cssValuePool().createIdentifierValue(listStyleID);
    }

    return cssValuePool().createValue(Counter::create(identifier.release(), listStyle.release(), separator.release()));
}

bool CSSPropertyParser::parseClipShape(CSSPropertyID propId, bool important)
{
    CSSParserValue* value = m_valueList->current();
    CSSParserValueList* args = value->function->args.get();

    if (!equalIgnoringCase(value->function->name, "rect(") || !args)
        return false;

    // rect(t, r, b, l) || rect(t r b l)
    if (args->size() != 4 && args->size() != 7)
        return false;
    RefPtrWillBeRawPtr<Rect> rect = Rect::create();
    bool valid = true;
    int i = 0;
    CSSParserValue* a = args->current();
    while (a) {
        valid = a->id == CSSValueAuto || validUnit(a, FLength);
        if (!valid)
            break;
        RefPtrWillBeRawPtr<CSSPrimitiveValue> length = a->id == CSSValueAuto ?
            cssValuePool().createIdentifierValue(CSSValueAuto) :
            createPrimitiveNumericValue(a);
        if (i == 0)
            rect->setTop(length);
        else if (i == 1)
            rect->setRight(length);
        else if (i == 2)
            rect->setBottom(length);
        else
            rect->setLeft(length);
        a = args->next();
        if (a && args->size() == 7) {
            if (a->unit == CSSParserValue::Operator && a->iValue == ',') {
                a = args->next();
            } else {
                valid = false;
                break;
            }
        }
        i++;
    }
    if (valid) {
        addProperty(propId, cssValuePool().createValue(rect.release()), important);
        m_valueList->next();
        return true;
    }
    return false;
}

static void completeBorderRadii(RefPtrWillBeRawPtr<CSSPrimitiveValue> radii[4])
{
    if (radii[3])
        return;
    if (!radii[2]) {
        if (!radii[1])
            radii[1] = radii[0];
        radii[2] = radii[0];
    }
    radii[3] = radii[1];
}

// FIXME: This should be refactored with CSSParser::parseBorderRadius.
// CSSParser::parseBorderRadius contains support for some legacy radius construction.
PassRefPtrWillBeRawPtr<CSSBasicShape> CSSPropertyParser::parseInsetRoundedCorners(PassRefPtrWillBeRawPtr<CSSBasicShapeInset> shape, CSSParserValueList* args)
{
    CSSParserValue* argument = args->next();

    if (!argument)
        return nullptr;

    Vector<CSSParserValue*> radiusArguments;
    while (argument) {
        radiusArguments.append(argument);
        argument = args->next();
    }

    unsigned num = radiusArguments.size();
    if (!num || num > 9)
        return nullptr;

    // FIXME: Refactor completeBorderRadii and the array
    RefPtrWillBeRawPtr<CSSPrimitiveValue> radii[2][4];
#if ENABLE(OILPAN)
    // Zero initialize the array of raw pointers.
    memset(&radii, 0, sizeof(radii));
#endif

    unsigned indexAfterSlash = 0;
    for (unsigned i = 0; i < num; ++i) {
        CSSParserValue* value = radiusArguments.at(i);
        if (value->unit == CSSParserValue::Operator) {
            if (value->iValue != '/')
                return nullptr;

            if (!i || indexAfterSlash || i + 1 == num)
                return nullptr;

            indexAfterSlash = i + 1;
            completeBorderRadii(radii[0]);
            continue;
        }

        if (i - indexAfterSlash >= 4)
            return nullptr;

        if (!validUnit(value, FLength | FPercent | FNonNeg))
            return nullptr;

        RefPtrWillBeRawPtr<CSSPrimitiveValue> radius = createPrimitiveNumericValue(value);

        if (!indexAfterSlash)
            radii[0][i] = radius;
        else
            radii[1][i - indexAfterSlash] = radius.release();
    }

    if (!indexAfterSlash) {
        completeBorderRadii(radii[0]);
        for (unsigned i = 0; i < 4; ++i)
            radii[1][i] = radii[0][i];
    } else {
        completeBorderRadii(radii[1]);
    }
    shape->setTopLeftRadius(createPrimitiveValuePair(radii[0][0].release(), radii[1][0].release()));
    shape->setTopRightRadius(createPrimitiveValuePair(radii[0][1].release(), radii[1][1].release()));
    shape->setBottomRightRadius(createPrimitiveValuePair(radii[0][2].release(), radii[1][2].release()));
    shape->setBottomLeftRadius(createPrimitiveValuePair(radii[0][3].release(), radii[1][3].release()));

    return shape;
}

PassRefPtrWillBeRawPtr<CSSBasicShape> CSSPropertyParser::parseBasicShapeInset(CSSParserValueList* args)
{
    ASSERT(args);

    RefPtrWillBeRawPtr<CSSBasicShapeInset> shape = CSSBasicShapeInset::create();

    CSSParserValue* argument = args->current();
    WillBeHeapVector<RefPtrWillBeMember<CSSPrimitiveValue> > widthArguments;
    bool hasRoundedInset = false;

    while (argument) {
        if (argument->unit == CSSPrimitiveValue::CSS_IDENT && equalIgnoringCase(argument->string, "round")) {
            hasRoundedInset = true;
            break;
        }

        Units unitFlags = FLength | FPercent;
        if (!validUnit(argument, unitFlags) || widthArguments.size() > 4)
            return nullptr;

        widthArguments.append(createPrimitiveNumericValue(argument));
        argument = args->next();
    }

    switch (widthArguments.size()) {
    case 1: {
        shape->updateShapeSize1Value(widthArguments[0].get());
        break;
    }
    case 2: {
        shape->updateShapeSize2Values(widthArguments[0].get(), widthArguments[1].get());
        break;
        }
    case 3: {
        shape->updateShapeSize3Values(widthArguments[0].get(), widthArguments[1].get(), widthArguments[2].get());
        break;
    }
    case 4: {
        shape->updateShapeSize4Values(widthArguments[0].get(), widthArguments[1].get(), widthArguments[2].get(), widthArguments[3].get());
        break;
    }
    default:
        return nullptr;
    }

    if (hasRoundedInset)
        return parseInsetRoundedCorners(shape, args);
    return shape;
}

static bool isBaselinePositionKeyword(CSSValueID id)
{
    return id == CSSValueBaseline || id == CSSValueLastBaseline;
}

static bool isItemPositionKeyword(CSSValueID id)
{
    return id == CSSValueStart || id == CSSValueEnd || id == CSSValueCenter
        || id == CSSValueSelfStart || id == CSSValueSelfEnd || id == CSSValueFlexStart
        || id == CSSValueFlexEnd || id == CSSValueLeft || id == CSSValueRight;
}

bool CSSPropertyParser::parseLegacyPosition(CSSPropertyID propId, bool important)
{
    // [ legacy && [ left | right | center ]

    CSSParserValue* value = m_valueList->current();
    if (!value)
        return false;

    if (value->id == CSSValueLegacy) {
        value = m_valueList->next();
        if (!value)
            return false;
        if (value->id != CSSValueCenter && value->id != CSSValueLeft && value->id != CSSValueRight)
            return false;
    } else if (value->id == CSSValueCenter || value->id == CSSValueLeft || value->id == CSSValueRight) {
        if (!m_valueList->next() || m_valueList->current()->id != CSSValueLegacy)
            return false;
    } else {
        return false;
    }

    addProperty(propId, createPrimitiveValuePair(cssValuePool().createIdentifierValue(CSSValueLegacy), cssValuePool().createIdentifierValue(value->id)), important);
    return !m_valueList->next();
}

bool CSSPropertyParser::parseItemPositionOverflowPosition(CSSPropertyID propId, bool important)
{
    // auto | stretch | <baseline-position> | [<item-position> && <overflow-position>? ]
    // <baseline-position> = baseline | last-baseline;
    // <item-position> = center | start | end | self-start | self-end | flex-start | flex-end | left | right;
    // <overflow-position> = true | safe

    CSSParserValue* value = m_valueList->current();
    if (!value)
        return false;

    if (value->id == CSSValueAuto || value->id == CSSValueStretch || isBaselinePositionKeyword(value->id)) {
        if (m_valueList->next())
            return false;

        addProperty(propId, cssValuePool().createIdentifierValue(value->id), important);
        return true;
    }

    RefPtrWillBeRawPtr<CSSPrimitiveValue> position = nullptr;
    RefPtrWillBeRawPtr<CSSPrimitiveValue> overflowAlignmentKeyword = nullptr;
    if (isItemPositionKeyword(value->id)) {
        position = cssValuePool().createIdentifierValue(value->id);
        value = m_valueList->next();
        if (value) {
            if (value->id == CSSValueTrue || value->id == CSSValueSafe)
                overflowAlignmentKeyword = cssValuePool().createIdentifierValue(value->id);
            else
                return false;
        }
    } else if (value->id == CSSValueTrue || value->id == CSSValueSafe) {
        overflowAlignmentKeyword = cssValuePool().createIdentifierValue(value->id);
        value = m_valueList->next();
        if (value && isItemPositionKeyword(value->id))
            position = cssValuePool().createIdentifierValue(value->id);
        else
            return false;
    } else {
        return false;
    }

    if (m_valueList->next())
        return false;

    ASSERT(position);
    if (overflowAlignmentKeyword)
        addProperty(propId, createPrimitiveValuePair(position, overflowAlignmentKeyword), important);
    else
        addProperty(propId, position.release(), important);

    return true;
}

PassRefPtrWillBeRawPtr<CSSPrimitiveValue> CSSPropertyParser::parseShapeRadius(CSSParserValue* value)
{
    if (value->id == CSSValueClosestSide || value->id == CSSValueFarthestSide)
        return cssValuePool().createIdentifierValue(value->id);

    if (!validUnit(value, FLength | FPercent | FNonNeg))
        return nullptr;

    return createPrimitiveNumericValue(value);
}

PassRefPtrWillBeRawPtr<CSSBasicShape> CSSPropertyParser::parseBasicShapeCircle(CSSParserValueList* args)
{
    ASSERT(args);

    // circle(radius)
    // circle(radius at <position>)
    // circle(at <position>)
    // where position defines centerX and centerY using a CSS <position> data type.
    RefPtrWillBeRawPtr<CSSBasicShapeCircle> shape = CSSBasicShapeCircle::create();

    for (CSSParserValue* argument = args->current(); argument; argument = args->next()) {
        // The call to parseFillPosition below should consume all of the
        // arguments except the first two. Thus, and index greater than one
        // indicates an invalid production.
        if (args->currentIndex() > 1)
            return nullptr;

        if (!args->currentIndex() && argument->id != CSSValueAt) {
            if (RefPtrWillBeRawPtr<CSSPrimitiveValue> radius = parseShapeRadius(argument)) {
                shape->setRadius(radius);
                continue;
            }

            return nullptr;
        }

        if (argument->id == CSSValueAt && args->next()) {
            RefPtrWillBeRawPtr<CSSValue> centerX = nullptr;
            RefPtrWillBeRawPtr<CSSValue> centerY = nullptr;
            parseFillPosition(args, centerX, centerY);
            if (centerX && centerY && !args->current()) {
                ASSERT(centerX->isPrimitiveValue());
                ASSERT(centerY->isPrimitiveValue());
                shape->setCenterX(toCSSPrimitiveValue(centerX.get()));
                shape->setCenterY(toCSSPrimitiveValue(centerY.get()));
            } else {
                return nullptr;
            }
        } else {
            return nullptr;
        }
    }

    return shape;
}

PassRefPtrWillBeRawPtr<CSSBasicShape> CSSPropertyParser::parseBasicShapeEllipse(CSSParserValueList* args)
{
    ASSERT(args);

    // ellipse(radiusX)
    // ellipse(radiusX at <position>)
    // ellipse(radiusX radiusY)
    // ellipse(radiusX radiusY at <position>)
    // ellipse(at <position>)
    // where position defines centerX and centerY using a CSS <position> data type.
    RefPtrWillBeRawPtr<CSSBasicShapeEllipse> shape = CSSBasicShapeEllipse::create();

    for (CSSParserValue* argument = args->current(); argument; argument = args->next()) {
        // The call to parseFillPosition below should consume all of the
        // arguments except the first three. Thus, an index greater than two
        // indicates an invalid production.
        if (args->currentIndex() > 2)
            return nullptr;

        if (args->currentIndex() < 2 && argument->id != CSSValueAt) {
            if (RefPtrWillBeRawPtr<CSSPrimitiveValue> radius = parseShapeRadius(argument)) {
                if (!shape->radiusX())
                    shape->setRadiusX(radius);
                else
                    shape->setRadiusY(radius);
                continue;
            }

            return nullptr;
        }

        if (argument->id != CSSValueAt || !args->next()) // expecting ellipse(.. at <position>)
            return nullptr;
        RefPtrWillBeRawPtr<CSSValue> centerX = nullptr;
        RefPtrWillBeRawPtr<CSSValue> centerY = nullptr;
        parseFillPosition(args, centerX, centerY);
        if (!centerX || !centerY || args->current())
            return nullptr;

        ASSERT(centerX->isPrimitiveValue());
        ASSERT(centerY->isPrimitiveValue());
        shape->setCenterX(toCSSPrimitiveValue(centerX.get()));
        shape->setCenterY(toCSSPrimitiveValue(centerY.get()));
    }

    return shape;
}

PassRefPtrWillBeRawPtr<CSSBasicShape> CSSPropertyParser::parseBasicShapePolygon(CSSParserValueList* args)
{
    ASSERT(args);

    unsigned size = args->size();
    if (!size)
        return nullptr;

    RefPtrWillBeRawPtr<CSSBasicShapePolygon> shape = CSSBasicShapePolygon::create();

    CSSParserValue* argument = args->current();
    if (argument->id == CSSValueEvenodd || argument->id == CSSValueNonzero) {
        shape->setWindRule(argument->id == CSSValueEvenodd ? RULE_EVENODD : RULE_NONZERO);

        if (!isComma(args->next()))
            return nullptr;

        argument = args->next();
        size -= 2;
    }

    // <length> <length>, ... <length> <length> -> each pair has 3 elements except the last one
    if (!size || (size % 3) - 2)
        return nullptr;

    CSSParserValue* argumentX = argument;
    while (argumentX) {

        if (!validUnit(argumentX, FLength | FPercent))
            return nullptr;
        RefPtrWillBeRawPtr<CSSPrimitiveValue> xLength = createPrimitiveNumericValue(argumentX);

        CSSParserValue* argumentY = args->next();
        if (!argumentY || !validUnit(argumentY, FLength | FPercent))
            return nullptr;

        RefPtrWillBeRawPtr<CSSPrimitiveValue> yLength = createPrimitiveNumericValue(argumentY);

        shape->appendPoint(xLength.release(), yLength.release());

        CSSParserValue* commaOrNull = args->next();
        if (!commaOrNull)
            argumentX = 0;
        else if (!isComma(commaOrNull))
            return nullptr;
        else
            argumentX = args->next();
    }

    return shape;
}

static bool isBoxValue(CSSValueID valueId)
{
    switch (valueId) {
    case CSSValueContentBox:
    case CSSValuePaddingBox:
    case CSSValueBorderBox:
    case CSSValueMarginBox:
        return true;
    default:
        break;
    }

    return false;
}

PassRefPtrWillBeRawPtr<CSSValue> CSSPropertyParser::parseShapeProperty(CSSPropertyID propId)
{
    CSSParserValue* value = m_valueList->current();
    CSSValueID valueId = value->id;

    if (valueId == CSSValueNone) {
        RefPtrWillBeRawPtr<CSSPrimitiveValue> keywordValue = parseValidPrimitive(valueId, value);
        m_valueList->next();
        return keywordValue.release();
    }

    RefPtrWillBeRawPtr<CSSValue> imageValue = nullptr;
    if (valueId != CSSValueNone && parseFillImage(m_valueList.get(), imageValue)) {
        m_valueList->next();
        return imageValue.release();
    }

    return parseBasicShapeAndOrBox();
}

PassRefPtrWillBeRawPtr<CSSValue> CSSPropertyParser::parseBasicShapeAndOrBox()
{
    CSSParserValue* value = m_valueList->current();

    bool shapeFound = false;
    bool boxFound = false;
    CSSValueID valueId;

    RefPtrWillBeRawPtr<CSSValueList> list = CSSValueList::createSpaceSeparated();
    for (unsigned i = 0; i < 2; ++i) {
        if (!value)
            break;
        valueId = value->id;
        if (value->unit == CSSParserValue::Function && !shapeFound) {
            // parseBasicShape already asks for the next value list item.
            RefPtrWillBeRawPtr<CSSPrimitiveValue> shapeValue = parseBasicShape();
            if (!shapeValue)
                return nullptr;
            list->append(shapeValue.release());
            shapeFound = true;
        } else if (isBoxValue(valueId) && !boxFound) {
            list->append(parseValidPrimitive(valueId, value));
            boxFound = true;
            m_valueList->next();
        } else {
            return nullptr;
        }

        value = m_valueList->current();
    }

    if (m_valueList->current())
        return nullptr;
    return list.release();
}

PassRefPtrWillBeRawPtr<CSSPrimitiveValue> CSSPropertyParser::parseBasicShape()
{
    CSSParserValue* value = m_valueList->current();
    ASSERT(value->unit == CSSParserValue::Function);
    CSSParserValueList* args = value->function->args.get();

    if (!args)
        return nullptr;

    RefPtrWillBeRawPtr<CSSBasicShape> shape = nullptr;
    if (equalIgnoringCase(value->function->name, "circle("))
        shape = parseBasicShapeCircle(args);
    else if (equalIgnoringCase(value->function->name, "ellipse("))
        shape = parseBasicShapeEllipse(args);
    else if (equalIgnoringCase(value->function->name, "polygon("))
        shape = parseBasicShapePolygon(args);
    else if (equalIgnoringCase(value->function->name, "inset("))
        shape = parseBasicShapeInset(args);

    if (!shape)
        return nullptr;

    m_valueList->next();

    return cssValuePool().createValue(shape.release());
}

// [ 'font-style' || 'font-variant' || 'font-weight' ]? 'font-size' [ / 'line-height' ]? 'font-family'
bool CSSPropertyParser::parseFont(bool important)
{
    // Let's check if there is an inherit or initial somewhere in the shorthand.
    for (unsigned i = 0; i < m_valueList->size(); ++i) {
        if (m_valueList->valueAt(i)->id == CSSValueInherit || m_valueList->valueAt(i)->id == CSSValueInitial)
            return false;
    }

    ShorthandScope scope(this, CSSPropertyFont);
    // Optional font-style, font-variant and font-weight.
    bool fontStyleParsed = false;
    bool fontVariantParsed = false;
    bool fontWeightParsed = false;
    bool fontStretchParsed = false;
    CSSParserValue* value = m_valueList->current();
    for (; value; value = m_valueList->next()) {
        if (!fontStyleParsed && isValidKeywordPropertyAndValue(CSSPropertyFontStyle, value->id, m_context)) {
            addProperty(CSSPropertyFontStyle, cssValuePool().createIdentifierValue(value->id), important);
            fontStyleParsed = true;
        } else if (!fontVariantParsed && (value->id == CSSValueNormal || value->id == CSSValueSmallCaps)) {
            // Font variant in the shorthand is particular, it only accepts normal or small-caps.
            addProperty(CSSPropertyFontVariant, cssValuePool().createIdentifierValue(value->id), important);
            fontVariantParsed = true;
        } else if (!fontWeightParsed && parseFontWeight(important)) {
            fontWeightParsed = true;
        } else if (!fontStretchParsed && parseFontStretch(important)) {
            fontStretchParsed = true;
        } else {
            break;
        }
    }

    if (!value)
        return false;

    if (!fontStyleParsed)
        addProperty(CSSPropertyFontStyle, cssValuePool().createIdentifierValue(CSSValueNormal), important, true);
    if (!fontVariantParsed)
        addProperty(CSSPropertyFontVariant, cssValuePool().createIdentifierValue(CSSValueNormal), important, true);
    if (!fontWeightParsed)
        addProperty(CSSPropertyFontWeight, cssValuePool().createIdentifierValue(CSSValueNormal), important, true);
    if (!fontStretchParsed)
        addProperty(CSSPropertyFontStretch, cssValuePool().createIdentifierValue(CSSValueNormal), important, true);

    // Now a font size _must_ come.
    // <absolute-size> | <relative-size> | <length> | <percentage> | inherit
    if (!parseFontSize(important))
        return false;

    value = m_valueList->current();
    if (!value)
        return false;

    if (isForwardSlashOperator(value)) {
        // The line-height property.
        value = m_valueList->next();
        if (!value)
            return false;
        if (!parseLineHeight(important))
            return false;
    } else
        addProperty(CSSPropertyLineHeight, cssValuePool().createIdentifierValue(CSSValueNormal), important, true);

    // Font family must come now.
    RefPtrWillBeRawPtr<CSSValue> parsedFamilyValue = parseFontFamily();
    if (!parsedFamilyValue)
        return false;

    addProperty(CSSPropertyFontFamily, parsedFamilyValue.release(), important);

    // FIXME: http://www.w3.org/TR/2011/WD-css3-fonts-20110324/#font-prop requires that
    // "font-stretch", "font-size-adjust", and "font-kerning" be reset to their initial values
    // but we don't seem to support them at the moment. They should also be added here once implemented.
    if (m_valueList->current())
        return false;

    return true;
}

class FontFamilyValueBuilder {
    DISALLOW_ALLOCATION();
public:
    FontFamilyValueBuilder(CSSValueList* list)
        : m_list(list)
    {
    }

    void add(const CSSParserString& string)
    {
        if (!m_builder.isEmpty())
            m_builder.append(' ');

        if (string.is8Bit()) {
            m_builder.append(string.characters8(), string.length());
            return;
        }

        m_builder.append(string.characters16(), string.length());
    }

    void commit()
    {
        if (m_builder.isEmpty())
            return;
        m_list->append(cssValuePool().createFontFamilyValue(m_builder.toString()));
        m_builder.clear();
    }

private:
    StringBuilder m_builder;
    CSSValueList* m_list;
};

PassRefPtrWillBeRawPtr<CSSValueList> CSSPropertyParser::parseFontFamily()
{
    RefPtrWillBeRawPtr<CSSValueList> list = CSSValueList::createCommaSeparated();
    CSSParserValue* value = m_valueList->current();

    FontFamilyValueBuilder familyBuilder(list.get());
    bool inFamily = false;

    while (value) {
        CSSParserValue* nextValue = m_valueList->next();
        bool nextValBreaksFont = !nextValue ||
                                 (nextValue->unit == CSSParserValue::Operator && nextValue->iValue == ',');
        bool nextValIsFontName = nextValue &&
            ((nextValue->id >= CSSValueSerif && nextValue->id <= CSSValueWebkitBody) ||
            (nextValue->unit == CSSPrimitiveValue::CSS_STRING || nextValue->unit == CSSPrimitiveValue::CSS_IDENT));

        if (isCSSWideKeyword(*value) && !inFamily) {
            if (nextValBreaksFont)
                value = m_valueList->next();
            else if (nextValIsFontName)
                value = nextValue;
            continue;
        }

        if (value->id >= CSSValueSerif && value->id <= CSSValueWebkitBody) {
            if (inFamily)
                familyBuilder.add(value->string);
            else if (nextValBreaksFont || !nextValIsFontName)
                list->append(cssValuePool().createIdentifierValue(value->id));
            else {
                familyBuilder.commit();
                familyBuilder.add(value->string);
                inFamily = true;
            }
        } else if (value->unit == CSSPrimitiveValue::CSS_STRING) {
            // Strings never share in a family name.
            inFamily = false;
            familyBuilder.commit();
            list->append(cssValuePool().createFontFamilyValue(value->string));
        } else if (value->unit == CSSPrimitiveValue::CSS_IDENT) {
            if (inFamily)
                familyBuilder.add(value->string);
            else if (nextValBreaksFont || !nextValIsFontName)
                list->append(cssValuePool().createFontFamilyValue(value->string));
            else {
                familyBuilder.commit();
                familyBuilder.add(value->string);
                inFamily = true;
            }
        } else {
            break;
        }

        if (!nextValue)
            break;

        if (nextValBreaksFont) {
            value = m_valueList->next();
            familyBuilder.commit();
            inFamily = false;
        }
        else if (nextValIsFontName)
            value = nextValue;
        else
            break;
    }
    familyBuilder.commit();

    if (!list->length())
        list = nullptr;
    return list.release();
}

bool CSSPropertyParser::parseLineHeight(bool important)
{
    CSSParserValue* value = m_valueList->current();
    CSSValueID id = value->id;
    bool validPrimitive = false;
    // normal | <number> | <length> | <percentage> | inherit
    if (id == CSSValueNormal)
        validPrimitive = true;
    else
        validPrimitive = (!id && validUnit(value, FNumber | FLength | FPercent | FNonNeg));
    if (validPrimitive && (!m_valueList->next() || inShorthand()))
        addProperty(CSSPropertyLineHeight, parseValidPrimitive(id, value), important);
    return validPrimitive;
}

bool CSSPropertyParser::parseFontSize(bool important)
{
    CSSParserValue* value = m_valueList->current();
    CSSValueID id = value->id;
    bool validPrimitive = false;
    // <absolute-size> | <relative-size> | <length> | <percentage> | inherit
    if (id >= CSSValueXxSmall && id <= CSSValueLarger)
        validPrimitive = true;
    else
        validPrimitive = validUnit(value, FLength | FPercent | FNonNeg);
    if (validPrimitive && (!m_valueList->next() || inShorthand()))
        addProperty(CSSPropertyFontSize, parseValidPrimitive(id, value), important);
    return validPrimitive;
}

bool CSSPropertyParser::parseFontVariant(bool important)
{
    RefPtrWillBeRawPtr<CSSValueList> values = nullptr;
    if (m_valueList->size() > 1)
        values = CSSValueList::createCommaSeparated();
    bool expectComma = false;
    for (CSSParserValue* val = m_valueList->current(); val; val = m_valueList->current()) {
        RefPtrWillBeRawPtr<CSSPrimitiveValue> parsedValue = nullptr;
        if (!expectComma) {
            expectComma = true;
            if (val->id == CSSValueNormal || val->id == CSSValueSmallCaps)
                parsedValue = cssValuePool().createIdentifierValue(val->id);
            else if (val->id == CSSValueAll && !values) {
                // FIXME: CSSPropertyParser::parseFontVariant() implements
                // the old css3 draft:
                // http://www.w3.org/TR/2002/WD-css3-webfonts-20020802/#font-variant
                // 'all' is only allowed in @font-face and with no other values. Make a value list to
                // indicate that we are in the @font-face case.
                values = CSSValueList::createCommaSeparated();
                parsedValue = cssValuePool().createIdentifierValue(val->id);
            }
        } else if (val->unit == CSSParserValue::Operator && val->iValue == ',') {
            expectComma = false;
            m_valueList->next();
            continue;
        }

        if (!parsedValue)
            return false;

        m_valueList->next();

        if (values)
            values->append(parsedValue.release());
        else {
            addProperty(CSSPropertyFontVariant, parsedValue.release(), important);
            return true;
        }
    }

    if (values && values->length()) {
        if (m_ruleType != CSSRuleSourceData::FONT_FACE_RULE)
            return false;
        addProperty(CSSPropertyFontVariant, values.release(), important);
        return true;
    }

    return false;
}

bool CSSPropertyParser::parseFontWeight(bool important)
{
    CSSParserValue* value = m_valueList->current();
    if (value->id >= CSSValueNormal && value->id <= CSSValueLighter) {
        addProperty(CSSPropertyFontWeight, cssValuePool().createIdentifierValue(value->id), important);
        return true;
    }
    if (value->unit == CSSPrimitiveValue::CSS_NUMBER) {
        int weight = static_cast<int>(value->fValue);
        if (!(weight % 100) && weight >= 100 && weight <= 900) {
            addProperty(CSSPropertyFontWeight, cssValuePool().createIdentifierValue(static_cast<CSSValueID>(CSSValue100 + weight / 100 - 1)), important);
            return true;
        }
    }
    return false;
}

bool CSSPropertyParser::parseFontStretch(bool important)
{
    CSSParserValue* value = m_valueList->current();
    if (value->id == CSSValueNormal || (value->id >= CSSValueUltraCondensed && value->id <= CSSValueUltraExpanded)) {
        addProperty(CSSPropertyFontStretch, cssValuePool().createIdentifierValue(value->id), important);
        return true;
    }
    return false;
}

bool CSSPropertyParser::parseFontFaceSrcURI(CSSValueList* valueList)
{
    RefPtrWillBeRawPtr<CSSFontFaceSrcValue> uriValue(CSSFontFaceSrcValue::create(completeURL(m_valueList->current()->string)));
    uriValue->setReferrer(m_context.referrer());

    CSSParserValue* value = m_valueList->next();
    if (!value) {
        valueList->append(uriValue.release());
        return true;
    }
    if (value->unit == CSSParserValue::Operator && value->iValue == ',') {
        m_valueList->next();
        valueList->append(uriValue.release());
        return true;
    }

    if (value->unit != CSSParserValue::Function || !equalIgnoringCase(value->function->name, "format("))
        return false;

    // FIXME: http://www.w3.org/TR/2011/WD-css3-fonts-20111004/ says that format() contains a comma-separated list of strings,
    // but CSSFontFaceSrcValue stores only one format. Allowing one format for now.
    CSSParserValueList* args = value->function->args.get();
    if (!args || args->size() != 1 || (args->current()->unit != CSSPrimitiveValue::CSS_STRING && args->current()->unit != CSSPrimitiveValue::CSS_IDENT))
        return false;
    uriValue->setFormat(args->current()->string);
    valueList->append(uriValue.release());
    value = m_valueList->next();
    if (value && value->unit == CSSParserValue::Operator && value->iValue == ',')
        m_valueList->next();
    return true;
}

bool CSSPropertyParser::parseFontFaceSrcLocal(CSSValueList* valueList)
{
    CSSParserValueList* args = m_valueList->current()->function->args.get();
    if (!args || !args->size())
        return false;

    if (args->size() == 1 && args->current()->unit == CSSPrimitiveValue::CSS_STRING)
        valueList->append(CSSFontFaceSrcValue::createLocal(args->current()->string));
    else if (args->current()->unit == CSSPrimitiveValue::CSS_IDENT) {
        StringBuilder builder;
        for (CSSParserValue* localValue = args->current(); localValue; localValue = args->next()) {
            if (localValue->unit != CSSPrimitiveValue::CSS_IDENT)
                return false;
            if (!builder.isEmpty())
                builder.append(' ');
            builder.append(localValue->string);
        }
        valueList->append(CSSFontFaceSrcValue::createLocal(builder.toString()));
    } else
        return false;

    if (CSSParserValue* value = m_valueList->next()) {
        if (value->unit == CSSParserValue::Operator && value->iValue == ',')
            m_valueList->next();
    }
    return true;
}

bool CSSPropertyParser::parseFontFaceSrc()
{
    RefPtrWillBeRawPtr<CSSValueList> values(CSSValueList::createCommaSeparated());

    while (CSSParserValue* value = m_valueList->current()) {
        if (value->unit == CSSPrimitiveValue::CSS_URI) {
            if (!parseFontFaceSrcURI(values.get()))
                return false;
        } else if (value->unit == CSSParserValue::Function && equalIgnoringCase(value->function->name, "local(")) {
            if (!parseFontFaceSrcLocal(values.get()))
                return false;
        } else
            return false;
    }
    if (!values->length())
        return false;

    addProperty(CSSPropertySrc, values.release(), m_important);
    m_valueList->next();
    return true;
}

bool CSSPropertyParser::parseFontFaceUnicodeRange()
{
    RefPtrWillBeRawPtr<CSSValueList> values = CSSValueList::createCommaSeparated();
    bool failed = false;
    bool operatorExpected = false;
    for (; m_valueList->current(); m_valueList->next(), operatorExpected = !operatorExpected) {
        if (operatorExpected) {
            if (m_valueList->current()->unit == CSSParserValue::Operator && m_valueList->current()->iValue == ',')
                continue;
            failed = true;
            break;
        }
        if (m_valueList->current()->unit != CSSPrimitiveValue::CSS_UNICODE_RANGE) {
            failed = true;
            break;
        }

        String rangeString = m_valueList->current()->string;
        UChar32 from = 0;
        UChar32 to = 0;
        unsigned length = rangeString.length();

        if (length < 3) {
            failed = true;
            break;
        }

        unsigned i = 2;
        while (i < length) {
            UChar c = rangeString[i];
            if (c == '-' || c == '?')
                break;
            from *= 16;
            if (c >= '0' && c <= '9')
                from += c - '0';
            else if (c >= 'A' && c <= 'F')
                from += 10 + c - 'A';
            else if (c >= 'a' && c <= 'f')
                from += 10 + c - 'a';
            else {
                failed = true;
                break;
            }
            i++;
        }
        if (failed)
            break;

        if (i == length)
            to = from;
        else if (rangeString[i] == '?') {
            unsigned span = 1;
            while (i < length && rangeString[i] == '?') {
                span *= 16;
                from *= 16;
                i++;
            }
            if (i < length)
                failed = true;
            to = from + span - 1;
        } else {
            if (length < i + 2) {
                failed = true;
                break;
            }
            i++;
            while (i < length) {
                UChar c = rangeString[i];
                to *= 16;
                if (c >= '0' && c <= '9')
                    to += c - '0';
                else if (c >= 'A' && c <= 'F')
                    to += 10 + c - 'A';
                else if (c >= 'a' && c <= 'f')
                    to += 10 + c - 'a';
                else {
                    failed = true;
                    break;
                }
                i++;
            }
            if (failed)
                break;
        }
        if (from <= to)
            values->append(CSSUnicodeRangeValue::create(from, to));
    }
    if (failed || !values->length())
        return false;
    addProperty(CSSPropertyUnicodeRange, values.release(), m_important);
    return true;
}

// Returns the number of characters which form a valid double
// and are terminated by the given terminator character
template <typename CharacterType>
static int checkForValidDouble(const CharacterType* string, const CharacterType* end, const char terminator)
{
    int length = end - string;
    if (length < 1)
        return 0;

    bool decimalMarkSeen = false;
    int processedLength = 0;

    for (int i = 0; i < length; ++i) {
        if (string[i] == terminator) {
            processedLength = i;
            break;
        }
        if (!isASCIIDigit(string[i])) {
            if (!decimalMarkSeen && string[i] == '.')
                decimalMarkSeen = true;
            else
                return 0;
        }
    }

    if (decimalMarkSeen && processedLength == 1)
        return 0;

    return processedLength;
}

// Returns the number of characters consumed for parsing a valid double
// terminated by the given terminator character
template <typename CharacterType>
static int parseDouble(const CharacterType* string, const CharacterType* end, const char terminator, double& value)
{
    int length = checkForValidDouble(string, end, terminator);
    if (!length)
        return 0;

    int position = 0;
    double localValue = 0;

    // The consumed characters here are guaranteed to be
    // ASCII digits with or without a decimal mark
    for (; position < length; ++position) {
        if (string[position] == '.')
            break;
        localValue = localValue * 10 + string[position] - '0';
    }

    if (++position == length) {
        value = localValue;
        return length;
    }

    double fraction = 0;
    double scale = 1;

    while (position < length && scale < MAX_SCALE) {
        fraction = fraction * 10 + string[position++] - '0';
        scale *= 10;
    }

    value = localValue + fraction / scale;
    return length;
}

template <typename CharacterType>
static bool parseColorIntOrPercentage(const CharacterType*& string, const CharacterType* end, const char terminator, CSSPrimitiveValue::UnitType& expect, int& value)
{
    const CharacterType* current = string;
    double localValue = 0;
    bool negative = false;
    while (current != end && isHTMLSpace<CharacterType>(*current))
        current++;
    if (current != end && *current == '-') {
        negative = true;
        current++;
    }
    if (current == end || !isASCIIDigit(*current))
        return false;
    while (current != end && isASCIIDigit(*current)) {
        double newValue = localValue * 10 + *current++ - '0';
        if (newValue >= 255) {
            // Clamp values at 255.
            localValue = 255;
            while (current != end && isASCIIDigit(*current))
                ++current;
            break;
        }
        localValue = newValue;
    }

    if (current == end)
        return false;

    if (expect == CSSPrimitiveValue::CSS_NUMBER && (*current == '.' || *current == '%'))
        return false;

    if (*current == '.') {
        // We already parsed the integral part, try to parse
        // the fraction part of the percentage value.
        double percentage = 0;
        int numCharactersParsed = parseDouble(current, end, '%', percentage);
        if (!numCharactersParsed)
            return false;
        current += numCharactersParsed;
        if (*current != '%')
            return false;
        localValue += percentage;
    }

    if (expect == CSSPrimitiveValue::CSS_PERCENTAGE && *current != '%')
        return false;

    if (*current == '%') {
        expect = CSSPrimitiveValue::CSS_PERCENTAGE;
        localValue = localValue / 100.0 * 256.0;
        // Clamp values at 255 for percentages over 100%
        if (localValue > 255)
            localValue = 255;
        current++;
    } else
        expect = CSSPrimitiveValue::CSS_NUMBER;

    while (current != end && isHTMLSpace<CharacterType>(*current))
        current++;
    if (current == end || *current++ != terminator)
        return false;
    // Clamp negative values at zero.
    value = negative ? 0 : static_cast<int>(localValue);
    string = current;
    return true;
}

template <typename CharacterType>
static inline bool isTenthAlpha(const CharacterType* string, const int length)
{
    // "0.X"
    if (length == 3 && string[0] == '0' && string[1] == '.' && isASCIIDigit(string[2]))
        return true;

    // ".X"
    if (length == 2 && string[0] == '.' && isASCIIDigit(string[1]))
        return true;

    return false;
}

template <typename CharacterType>
static inline bool parseAlphaValue(const CharacterType*& string, const CharacterType* end, const char terminator, int& value)
{
    while (string != end && isHTMLSpace<CharacterType>(*string))
        string++;

    bool negative = false;

    if (string != end && *string == '-') {
        negative = true;
        string++;
    }

    value = 0;

    int length = end - string;
    if (length < 2)
        return false;

    if (string[length - 1] != terminator || !isASCIIDigit(string[length - 2]))
        return false;

    if (string[0] != '0' && string[0] != '1' && string[0] != '.') {
        if (checkForValidDouble(string, end, terminator)) {
            value = negative ? 0 : 255;
            string = end;
            return true;
        }
        return false;
    }

    if (length == 2 && string[0] != '.') {
        value = !negative && string[0] == '1' ? 255 : 0;
        string = end;
        return true;
    }

    if (isTenthAlpha(string, length - 1)) {
        static const int tenthAlphaValues[] = { 0, 25, 51, 76, 102, 127, 153, 179, 204, 230 };
        value = negative ? 0 : tenthAlphaValues[string[length - 2] - '0'];
        string = end;
        return true;
    }

    double alpha = 0;
    if (!parseDouble(string, end, terminator, alpha))
        return false;
    value = negative ? 0 : static_cast<int>(alpha * nextafter(256.0, 0.0));
    string = end;
    return true;
}

template <typename CharacterType>
static inline bool mightBeRGBA(const CharacterType* characters, unsigned length)
{
    if (length < 5)
        return false;
    return characters[4] == '('
        && isASCIIAlphaCaselessEqual(characters[0], 'r')
        && isASCIIAlphaCaselessEqual(characters[1], 'g')
        && isASCIIAlphaCaselessEqual(characters[2], 'b')
        && isASCIIAlphaCaselessEqual(characters[3], 'a');
}

template <typename CharacterType>
static inline bool mightBeRGB(const CharacterType* characters, unsigned length)
{
    if (length < 4)
        return false;
    return characters[3] == '('
        && isASCIIAlphaCaselessEqual(characters[0], 'r')
        && isASCIIAlphaCaselessEqual(characters[1], 'g')
        && isASCIIAlphaCaselessEqual(characters[2], 'b');
}

template <typename CharacterType>
static inline bool fastParseColorInternal(RGBA32& rgb, const CharacterType* characters, unsigned length , bool strict)
{
    CSSPrimitiveValue::UnitType expect = CSSPrimitiveValue::CSS_UNKNOWN;

    if (length >= 4 && characters[0] == '#')
        return Color::parseHexColor(characters + 1, length - 1, rgb);

    if (!strict && length >= 3) {
        if (Color::parseHexColor(characters, length, rgb))
            return true;
    }

    // Try rgba() syntax.
    if (mightBeRGBA(characters, length)) {
        const CharacterType* current = characters + 5;
        const CharacterType* end = characters + length;
        int red;
        int green;
        int blue;
        int alpha;

        if (!parseColorIntOrPercentage(current, end, ',', expect, red))
            return false;
        if (!parseColorIntOrPercentage(current, end, ',', expect, green))
            return false;
        if (!parseColorIntOrPercentage(current, end, ',', expect, blue))
            return false;
        if (!parseAlphaValue(current, end, ')', alpha))
            return false;
        if (current != end)
            return false;
        rgb = makeRGBA(red, green, blue, alpha);
        return true;
    }

    // Try rgb() syntax.
    if (mightBeRGB(characters, length)) {
        const CharacterType* current = characters + 4;
        const CharacterType* end = characters + length;
        int red;
        int green;
        int blue;
        if (!parseColorIntOrPercentage(current, end, ',', expect, red))
            return false;
        if (!parseColorIntOrPercentage(current, end, ',', expect, green))
            return false;
        if (!parseColorIntOrPercentage(current, end, ')', expect, blue))
            return false;
        if (current != end)
            return false;
        rgb = makeRGB(red, green, blue);
        return true;
    }

    return false;
}

template<typename StringType>
bool CSSPropertyParser::fastParseColor(RGBA32& rgb, const StringType& name, bool strict)
{
    unsigned length = name.length();
    bool parseResult;

    if (!length)
        return false;

    if (name.is8Bit())
        parseResult = fastParseColorInternal(rgb, name.characters8(), length, strict);
    else
        parseResult = fastParseColorInternal(rgb, name.characters16(), length, strict);

    if (parseResult)
        return true;

    // Try named colors.
    Color tc;
    if (!tc.setNamedColor(name))
        return false;
    rgb = tc.rgb();
    return true;
}

template bool CSSPropertyParser::fastParseColor(RGBA32&, const String&, bool strict);

bool CSSPropertyParser::isCalculation(CSSParserValue* value)
{
    return (value->unit == CSSParserValue::Function)
        && (equalIgnoringCase(value->function->name, "calc(")
            || equalIgnoringCase(value->function->name, "-webkit-calc("));
}

inline int CSSPropertyParser::colorIntFromValue(CSSParserValue* v)
{
    bool isPercent;
    double value;

    if (m_parsedCalculation) {
        isPercent = m_parsedCalculation->category() == CalcPercent;
        value = m_parsedCalculation->doubleValue();
        m_parsedCalculation.release();
    } else {
        isPercent = v->unit == CSSPrimitiveValue::CSS_PERCENTAGE;
        value = v->fValue;
    }

    if (value <= 0.0)
        return 0;

    if (isPercent) {
        if (value >= 100.0)
            return 255;
        return static_cast<int>(value * 256.0 / 100.0);
    }

    if (value >= 255.0)
        return 255;

    return static_cast<int>(value);
}

bool CSSPropertyParser::parseColorParameters(CSSParserValue* value, int* colorArray, bool parseAlpha)
{
    CSSParserValueList* args = value->function->args.get();
    CSSParserValue* v = args->current();
    Units unitType = FUnknown;
    // Get the first value and its type
    if (validUnit(v, FInteger, HTMLStandardMode))
        unitType = FInteger;
    else if (validUnit(v, FPercent, HTMLStandardMode))
        unitType = FPercent;
    else
        return false;

    colorArray[0] = colorIntFromValue(v);
    for (int i = 1; i < 3; i++) {
        v = args->next();
        if (v->unit != CSSParserValue::Operator && v->iValue != ',')
            return false;
        v = args->next();
        if (!validUnit(v, unitType, HTMLStandardMode))
            return false;
        colorArray[i] = colorIntFromValue(v);
    }
    if (parseAlpha) {
        v = args->next();
        if (v->unit != CSSParserValue::Operator && v->iValue != ',')
            return false;
        v = args->next();
        if (!validUnit(v, FNumber, HTMLStandardMode))
            return false;
        // Convert the floating pointer number of alpha to an integer in the range [0, 256),
        // with an equal distribution across all 256 values.
        colorArray[3] = static_cast<int>(std::max(0.0, std::min(1.0, v->fValue)) * nextafter(256.0, 0.0));
    }
    return true;
}

// The CSS3 specification defines the format of a HSL color as
// hsl(<number>, <percent>, <percent>)
// and with alpha, the format is
// hsla(<number>, <percent>, <percent>, <number>)
// The first value, HUE, is in an angle with a value between 0 and 360
bool CSSPropertyParser::parseHSLParameters(CSSParserValue* value, double* colorArray, bool parseAlpha)
{
    CSSParserValueList* args = value->function->args.get();
    CSSParserValue* v = args->current();
    // Get the first value
    if (!validUnit(v, FNumber, HTMLStandardMode))
        return false;
    // normalize the Hue value and change it to be between 0 and 1.0
    colorArray[0] = (((static_cast<int>(v->fValue) % 360) + 360) % 360) / 360.0;
    for (int i = 1; i < 3; i++) {
        v = args->next();
        if (v->unit != CSSParserValue::Operator && v->iValue != ',')
            return false;
        v = args->next();
        if (!validUnit(v, FPercent, HTMLStandardMode))
            return false;
        double percentValue = m_parsedCalculation ? m_parsedCalculation.release()->doubleValue() : v->fValue;
        colorArray[i] = std::max(0.0, std::min(100.0, percentValue)) / 100.0; // needs to be value between 0 and 1.0
    }
    if (parseAlpha) {
        v = args->next();
        if (v->unit != CSSParserValue::Operator && v->iValue != ',')
            return false;
        v = args->next();
        if (!validUnit(v, FNumber, HTMLStandardMode))
            return false;
        colorArray[3] = std::max(0.0, std::min(1.0, v->fValue));
    }
    return true;
}

PassRefPtrWillBeRawPtr<CSSPrimitiveValue> CSSPropertyParser::parseColor(CSSParserValue* value, bool acceptQuirkyColors)
{
    RGBA32 c = Color::transparent;
    if (!parseColorFromValue(value ? value : m_valueList->current(), c, acceptQuirkyColors))
        return nullptr;
    return cssValuePool().createColorValue(c);
}

bool CSSPropertyParser::parseColorFromValue(CSSParserValue* value, RGBA32& c, bool acceptQuirkyColors)
{
    if (acceptQuirkyColors && value->unit == CSSPrimitiveValue::CSS_NUMBER
        && value->fValue >= 0. && value->fValue < 1000000.) {
        String str = String::format("%06d", static_cast<int>((value->fValue+.5)));
        // FIXME: This should be strict parsing for SVG as well.
        if (!fastParseColor(c, str, !acceptQuirkyColors))
            return false;
    } else if (value->unit == CSSPrimitiveValue::CSS_PARSER_HEXCOLOR
        || value->unit == CSSPrimitiveValue::CSS_IDENT
        || (acceptQuirkyColors && value->unit == CSSPrimitiveValue::CSS_DIMENSION)) {
        if (!fastParseColor(c, value->string, !acceptQuirkyColors && value->unit == CSSPrimitiveValue::CSS_IDENT))
            return false;
    } else if (value->unit == CSSParserValue::Function &&
                value->function->args != 0 &&
                value->function->args->size() == 5 /* rgb + two commas */ &&
                equalIgnoringCase(value->function->name, "rgb(")) {
        int colorValues[3];
        if (!parseColorParameters(value, colorValues, false))
            return false;
        c = makeRGB(colorValues[0], colorValues[1], colorValues[2]);
    } else {
        if (value->unit == CSSParserValue::Function &&
                value->function->args != 0 &&
                value->function->args->size() == 7 /* rgba + three commas */ &&
                equalIgnoringCase(value->function->name, "rgba(")) {
            int colorValues[4];
            if (!parseColorParameters(value, colorValues, true))
                return false;
            c = makeRGBA(colorValues[0], colorValues[1], colorValues[2], colorValues[3]);
        } else if (value->unit == CSSParserValue::Function &&
                    value->function->args != 0 &&
                    value->function->args->size() == 5 /* hsl + two commas */ &&
                    equalIgnoringCase(value->function->name, "hsl(")) {
            double colorValues[3];
            if (!parseHSLParameters(value, colorValues, false))
                return false;
            c = makeRGBAFromHSLA(colorValues[0], colorValues[1], colorValues[2], 1.0);
        } else if (value->unit == CSSParserValue::Function &&
                    value->function->args != 0 &&
                    value->function->args->size() == 7 /* hsla + three commas */ &&
                    equalIgnoringCase(value->function->name, "hsla(")) {
            double colorValues[4];
            if (!parseHSLParameters(value, colorValues, true))
                return false;
            c = makeRGBAFromHSLA(colorValues[0], colorValues[1], colorValues[2], colorValues[3]);
        } else
            return false;
    }

    return true;
}

// This class tracks parsing state for shadow values.  If it goes out of scope (e.g., due to an early return)
// without the allowBreak bit being set, then it will clean up all of the objects and destroy them.
class ShadowParseContext {
    STACK_ALLOCATED();
public:
    ShadowParseContext(CSSPropertyID prop, CSSPropertyParser* parser)
        : property(prop)
        , m_parser(parser)
        , allowX(true)
        , allowY(false)
        , allowBlur(false)
        , allowSpread(false)
        , allowColor(true)
        , allowStyle(prop == CSSPropertyWebkitBoxShadow || prop == CSSPropertyBoxShadow)
        , allowBreak(true)
    {
    }

    bool allowLength() { return allowX || allowY || allowBlur || allowSpread; }

    void commitValue()
    {
        // Handle the ,, case gracefully by doing nothing.
        if (x || y || blur || spread || color || style) {
            if (!values)
                values = CSSValueList::createCommaSeparated();

            // Construct the current shadow value and add it to the list.
            values->append(CSSShadowValue::create(x.release(), y.release(), blur.release(), spread.release(), style.release(), color.release()));
        }

        // Now reset for the next shadow value.
        x = nullptr;
        y = nullptr;
        blur = nullptr;
        spread = nullptr;
        style = nullptr;
        color = nullptr;

        allowX = true;
        allowColor = true;
        allowBreak = true;
        allowY = false;
        allowBlur = false;
        allowSpread = false;
        allowStyle = property == CSSPropertyWebkitBoxShadow || property == CSSPropertyBoxShadow;
    }

    void commitLength(CSSParserValue* v)
    {
        RefPtrWillBeRawPtr<CSSPrimitiveValue> val = m_parser->createPrimitiveNumericValue(v);

        if (allowX) {
            x = val.release();
            allowX = false;
            allowY = true;
            allowColor = false;
            allowStyle = false;
            allowBreak = false;
        } else if (allowY) {
            y = val.release();
            allowY = false;
            allowBlur = true;
            allowColor = true;
            allowStyle = property == CSSPropertyWebkitBoxShadow || property == CSSPropertyBoxShadow;
            allowBreak = true;
        } else if (allowBlur) {
            blur = val.release();
            allowBlur = false;
            allowSpread = property == CSSPropertyWebkitBoxShadow || property == CSSPropertyBoxShadow;
        } else if (allowSpread) {
            spread = val.release();
            allowSpread = false;
        }
    }

    void commitColor(PassRefPtrWillBeRawPtr<CSSPrimitiveValue> val)
    {
        color = val;
        allowColor = false;
        if (allowX) {
            allowStyle = false;
            allowBreak = false;
        } else {
            allowBlur = false;
            allowSpread = false;
            allowStyle = property == CSSPropertyWebkitBoxShadow || property == CSSPropertyBoxShadow;
        }
    }

    void commitStyle(CSSParserValue* v)
    {
        style = cssValuePool().createIdentifierValue(v->id);
        allowStyle = false;
        if (allowX)
            allowBreak = false;
        else {
            allowBlur = false;
            allowSpread = false;
            allowColor = false;
        }
    }

    CSSPropertyID property;
    CSSPropertyParser* m_parser;

    RefPtrWillBeMember<CSSValueList> values;
    RefPtrWillBeMember<CSSPrimitiveValue> x;
    RefPtrWillBeMember<CSSPrimitiveValue> y;
    RefPtrWillBeMember<CSSPrimitiveValue> blur;
    RefPtrWillBeMember<CSSPrimitiveValue> spread;
    RefPtrWillBeMember<CSSPrimitiveValue> style;
    RefPtrWillBeMember<CSSPrimitiveValue> color;

    bool allowX;
    bool allowY;
    bool allowBlur;
    bool allowSpread;
    bool allowColor;
    bool allowStyle; // inset or not.
    bool allowBreak;
};

PassRefPtrWillBeRawPtr<CSSValueList> CSSPropertyParser::parseShadow(CSSParserValueList* valueList, CSSPropertyID propId)
{
    ShadowParseContext context(propId, this);
    for (CSSParserValue* val = valueList->current(); val; val = valueList->next()) {
        // Check for a comma break first.
        if (val->unit == CSSParserValue::Operator) {
            if (val->iValue != ',' || !context.allowBreak) {
                // Other operators aren't legal or we aren't done with the current shadow
                // value.  Treat as invalid.
                return nullptr;
            }
            // The value is good.  Commit it.
            context.commitValue();
        } else if (validUnit(val, FLength, HTMLStandardMode)) {
            // We required a length and didn't get one. Invalid.
            if (!context.allowLength())
                return nullptr;

            // Blur radius must be non-negative.
            if (context.allowBlur && !validUnit(val, FLength | FNonNeg, HTMLStandardMode))
                return nullptr;

            // A length is allowed here.  Construct the value and add it.
            context.commitLength(val);
        } else if (val->id == CSSValueInset) {
            if (!context.allowStyle)
                return nullptr;

            context.commitStyle(val);
        } else {
            // The only other type of value that's ok is a color value.
            RefPtrWillBeRawPtr<CSSPrimitiveValue> parsedColor = nullptr;
            bool isColor = ((val->id >= CSSValueAqua && val->id <= CSSValueWindowtext) || val->id == CSSValueMenu
                            || (val->id >= CSSValueWebkitFocusRingColor && val->id <= CSSValueWebkitText && inQuirksMode())
                            || val->id == CSSValueCurrentcolor);
            if (isColor) {
                if (!context.allowColor)
                    return nullptr;
                parsedColor = cssValuePool().createIdentifierValue(val->id);
            }

            if (!parsedColor)
                // It's not built-in. Try to parse it as a color.
                parsedColor = parseColor(val);

            if (!parsedColor || !context.allowColor)
                return nullptr; // This value is not a color or length and is invalid or
                          // it is a color, but a color isn't allowed at this point.

            context.commitColor(parsedColor.release());
        }
    }

    if (context.allowBreak) {
        context.commitValue();
        if (context.values && context.values->length())
            return context.values.release();
    }

    return nullptr;
}

bool CSSPropertyParser::parseReflect(CSSPropertyID propId, bool important)
{
    // box-reflect: <direction> <offset> <mask>

    // Direction comes first.
    CSSParserValue* val = m_valueList->current();
    RefPtrWillBeRawPtr<CSSPrimitiveValue> direction = nullptr;
    switch (val->id) {
    case CSSValueAbove:
    case CSSValueBelow:
    case CSSValueLeft:
    case CSSValueRight:
        direction = cssValuePool().createIdentifierValue(val->id);
        break;
    default:
        return false;
    }

    // The offset comes next.
    val = m_valueList->next();
    RefPtrWillBeRawPtr<CSSPrimitiveValue> offset = nullptr;
    if (!val)
        offset = cssValuePool().createValue(0, CSSPrimitiveValue::CSS_PX);
    else {
        if (!validUnit(val, FLength | FPercent))
            return false;
        offset = createPrimitiveNumericValue(val);
    }

    // Now for the mask.
    RefPtrWillBeRawPtr<CSSValue> mask = nullptr;
    val = m_valueList->next();
    if (val) {
        mask = parseBorderImage(propId);
        if (!mask)
            return false;
    }

    RefPtrWillBeRawPtr<CSSReflectValue> reflectValue = CSSReflectValue::create(direction.release(), offset.release(), mask.release());
    addProperty(propId, reflectValue.release(), important);
    m_valueList->next();
    return true;
}

static bool isFlexBasisMiddleArg(double flexGrow, double flexShrink, double unsetValue, int argSize)
{
    return flexGrow != unsetValue && flexShrink == unsetValue &&  argSize == 3;
}

bool CSSPropertyParser::parseFlex(CSSParserValueList* args, bool important)
{
    if (!args || !args->size() || args->size() > 3)
        return false;
    static const double unsetValue = -1;
    double flexGrow = unsetValue;
    double flexShrink = unsetValue;
    RefPtrWillBeRawPtr<CSSPrimitiveValue> flexBasis = nullptr;

    while (CSSParserValue* arg = args->current()) {
        if (validUnit(arg, FNumber | FNonNeg)) {
            if (flexGrow == unsetValue)
                flexGrow = arg->fValue;
            else if (flexShrink == unsetValue)
                flexShrink = arg->fValue;
            else if (!arg->fValue) {
                // flex only allows a basis of 0 (sans units) if flex-grow and flex-shrink values have already been set.
                flexBasis = cssValuePool().createValue(0, CSSPrimitiveValue::CSS_PX);
            } else {
                // We only allow 3 numbers without units if the last value is 0. E.g., flex:1 1 1 is invalid.
                return false;
            }
        } else if (!flexBasis && (arg->id == CSSValueAuto || validUnit(arg, FLength | FPercent | FNonNeg)) && !isFlexBasisMiddleArg(flexGrow, flexShrink, unsetValue, args->size()))
            flexBasis = parseValidPrimitive(arg->id, arg);
        else {
            // Not a valid arg for flex.
            return false;
        }
        args->next();
    }

    if (flexGrow == unsetValue)
        flexGrow = 1;
    if (flexShrink == unsetValue)
        flexShrink = 1;
    if (!flexBasis)
        flexBasis = cssValuePool().createValue(0, CSSPrimitiveValue::CSS_PX);

    addProperty(CSSPropertyFlexGrow, cssValuePool().createValue(clampToFloat(flexGrow), CSSPrimitiveValue::CSS_NUMBER), important);
    addProperty(CSSPropertyFlexShrink, cssValuePool().createValue(clampToFloat(flexShrink), CSSPrimitiveValue::CSS_NUMBER), important);
    addProperty(CSSPropertyFlexBasis, flexBasis, important);
    return true;
}

bool CSSPropertyParser::parseObjectPosition(bool important)
{
    RefPtrWillBeRawPtr<CSSValue> xValue = nullptr;
    RefPtrWillBeRawPtr<CSSValue> yValue = nullptr;
    parseFillPosition(m_valueList.get(), xValue, yValue);
    if (!xValue || !yValue)
        return false;
    addProperty(
        CSSPropertyObjectPosition,
        createPrimitiveValuePair(toCSSPrimitiveValue(xValue.get()), toCSSPrimitiveValue(yValue.get()), Pair::KeepIdenticalValues),
        important);
    return true;
}

class BorderImageParseContext {
    STACK_ALLOCATED();
public:
    BorderImageParseContext()
    : m_canAdvance(false)
    , m_allowCommit(true)
    , m_allowImage(true)
    , m_allowImageSlice(true)
    , m_allowRepeat(true)
    , m_allowForwardSlashOperator(false)
    , m_requireWidth(false)
    , m_requireOutset(false)
    {}

    bool canAdvance() const { return m_canAdvance; }
    void setCanAdvance(bool canAdvance) { m_canAdvance = canAdvance; }

    bool allowCommit() const { return m_allowCommit; }
    bool allowImage() const { return m_allowImage; }
    bool allowImageSlice() const { return m_allowImageSlice; }
    bool allowRepeat() const { return m_allowRepeat; }
    bool allowForwardSlashOperator() const { return m_allowForwardSlashOperator; }

    bool requireWidth() const { return m_requireWidth; }
    bool requireOutset() const { return m_requireOutset; }

    void commitImage(PassRefPtrWillBeRawPtr<CSSValue> image)
    {
        m_image = image;
        m_canAdvance = true;
        m_allowCommit = true;
        m_allowImage = m_allowForwardSlashOperator = m_requireWidth = m_requireOutset = false;
        m_allowImageSlice = !m_imageSlice;
        m_allowRepeat = !m_repeat;
    }
    void commitImageSlice(PassRefPtrWillBeRawPtr<CSSBorderImageSliceValue> slice)
    {
        m_imageSlice = slice;
        m_canAdvance = true;
        m_allowCommit = m_allowForwardSlashOperator = true;
        m_allowImageSlice = m_requireWidth = m_requireOutset = false;
        m_allowImage = !m_image;
        m_allowRepeat = !m_repeat;
    }
    void commitForwardSlashOperator()
    {
        m_canAdvance = true;
        m_allowCommit = m_allowImage = m_allowImageSlice = m_allowRepeat = m_allowForwardSlashOperator = false;
        if (!m_borderWidth) {
            m_requireWidth = true;
            m_requireOutset = false;
        } else {
            m_requireOutset = true;
            m_requireWidth = false;
        }
    }
    void commitBorderWidth(PassRefPtrWillBeRawPtr<CSSPrimitiveValue> width)
    {
        m_borderWidth = width;
        m_canAdvance = true;
        m_allowCommit = m_allowForwardSlashOperator = true;
        m_allowImageSlice = m_requireWidth = m_requireOutset = false;
        m_allowImage = !m_image;
        m_allowRepeat = !m_repeat;
    }
    void commitBorderOutset(PassRefPtrWillBeRawPtr<CSSPrimitiveValue> outset)
    {
        m_outset = outset;
        m_canAdvance = true;
        m_allowCommit = true;
        m_allowImageSlice = m_allowForwardSlashOperator = m_requireWidth = m_requireOutset = false;
        m_allowImage = !m_image;
        m_allowRepeat = !m_repeat;
    }
    void commitRepeat(PassRefPtrWillBeRawPtr<CSSValue> repeat)
    {
        m_repeat = repeat;
        m_canAdvance = true;
        m_allowCommit = true;
        m_allowRepeat = m_allowForwardSlashOperator = m_requireWidth = m_requireOutset = false;
        m_allowImageSlice = !m_imageSlice;
        m_allowImage = !m_image;
    }

    PassRefPtrWillBeRawPtr<CSSValue> commitCSSValue()
    {
        return createBorderImageValue(m_image, m_imageSlice.get(), m_borderWidth.get(), m_outset.get(), m_repeat.get());
    }

    void commitMaskBoxImage(CSSPropertyParser* parser, bool important)
    {
        commitBorderImageProperty(CSSPropertyWebkitMaskBoxImageSource, parser, m_image, important);
        commitBorderImageProperty(CSSPropertyWebkitMaskBoxImageSlice, parser, m_imageSlice.get(), important);
        commitBorderImageProperty(CSSPropertyWebkitMaskBoxImageWidth, parser, m_borderWidth.get(), important);
        commitBorderImageProperty(CSSPropertyWebkitMaskBoxImageOutset, parser, m_outset.get(), important);
        commitBorderImageProperty(CSSPropertyWebkitMaskBoxImageRepeat, parser, m_repeat.get(), important);
    }

    void commitBorderImage(CSSPropertyParser* parser, bool important)
    {
        commitBorderImageProperty(CSSPropertyBorderImageSource, parser, m_image, important);
        commitBorderImageProperty(CSSPropertyBorderImageSlice, parser, m_imageSlice.get(), important);
        commitBorderImageProperty(CSSPropertyBorderImageWidth, parser, m_borderWidth.get(), important);
        commitBorderImageProperty(CSSPropertyBorderImageOutset, parser, m_outset.get(), important);
        commitBorderImageProperty(CSSPropertyBorderImageRepeat, parser, m_repeat, important);
    }

    void commitBorderImageProperty(CSSPropertyID propId, CSSPropertyParser* parser, PassRefPtrWillBeRawPtr<CSSValue> value, bool important)
    {
        if (value)
            parser->addProperty(propId, value, important);
        else
            parser->addProperty(propId, cssValuePool().createImplicitInitialValue(), important, true);
    }

    static bool buildFromParser(CSSPropertyParser&, CSSPropertyID, BorderImageParseContext&);

    bool m_canAdvance;

    bool m_allowCommit;
    bool m_allowImage;
    bool m_allowImageSlice;
    bool m_allowRepeat;
    bool m_allowForwardSlashOperator;

    bool m_requireWidth;
    bool m_requireOutset;

    RefPtrWillBeMember<CSSValue> m_image;
    RefPtrWillBeMember<CSSBorderImageSliceValue> m_imageSlice;
    RefPtrWillBeMember<CSSPrimitiveValue> m_borderWidth;
    RefPtrWillBeMember<CSSPrimitiveValue> m_outset;

    RefPtrWillBeMember<CSSValue> m_repeat;
};

bool BorderImageParseContext::buildFromParser(CSSPropertyParser& parser, CSSPropertyID propId, BorderImageParseContext& context)
{
    CSSPropertyParser::ShorthandScope scope(&parser, propId);
    while (CSSParserValue* val = parser.m_valueList->current()) {
        context.setCanAdvance(false);

        if (!context.canAdvance() && context.allowForwardSlashOperator() && isForwardSlashOperator(val))
            context.commitForwardSlashOperator();

        if (!context.canAdvance() && context.allowImage()) {
            if (val->unit == CSSPrimitiveValue::CSS_URI) {
                context.commitImage(parser.createCSSImageValueWithReferrer(val->string, parser.m_context.completeURL(val->string)));
            } else if (isGeneratedImageValue(val)) {
                RefPtrWillBeRawPtr<CSSValue> value = nullptr;
                if (parser.parseGeneratedImage(parser.m_valueList.get(), value))
                    context.commitImage(value.release());
                else
                    return false;
            } else if (val->unit == CSSParserValue::Function && equalIgnoringCase(val->function->name, "-webkit-image-set(")) {
                RefPtrWillBeRawPtr<CSSValue> value = parser.parseImageSet(parser.m_valueList.get());
                if (value)
                    context.commitImage(value.release());
                else
                    return false;
            } else if (val->id == CSSValueNone)
                context.commitImage(cssValuePool().createIdentifierValue(CSSValueNone));
        }

        if (!context.canAdvance() && context.allowImageSlice()) {
            RefPtrWillBeRawPtr<CSSBorderImageSliceValue> imageSlice = nullptr;
            if (parser.parseBorderImageSlice(propId, imageSlice))
                context.commitImageSlice(imageSlice.release());
        }

        if (!context.canAdvance() && context.allowRepeat()) {
            RefPtrWillBeRawPtr<CSSValue> repeat = nullptr;
            if (parser.parseBorderImageRepeat(repeat))
                context.commitRepeat(repeat.release());
        }

        if (!context.canAdvance() && context.requireWidth()) {
            RefPtrWillBeRawPtr<CSSPrimitiveValue> borderWidth = nullptr;
            if (parser.parseBorderImageWidth(borderWidth))
                context.commitBorderWidth(borderWidth.release());
        }

        if (!context.canAdvance() && context.requireOutset()) {
            RefPtrWillBeRawPtr<CSSPrimitiveValue> borderOutset = nullptr;
            if (parser.parseBorderImageOutset(borderOutset))
                context.commitBorderOutset(borderOutset.release());
        }

        if (!context.canAdvance())
            return false;

        parser.m_valueList->next();
    }

    return context.allowCommit();
}

bool CSSPropertyParser::parseBorderImageShorthand(CSSPropertyID propId, bool important)
{
    BorderImageParseContext context;
    if (BorderImageParseContext::buildFromParser(*this, propId, context)) {
        switch (propId) {
        case CSSPropertyWebkitMaskBoxImage:
            context.commitMaskBoxImage(this, important);
            return true;
        case CSSPropertyBorderImage:
            context.commitBorderImage(this, important);
            return true;
        default:
            ASSERT_NOT_REACHED();
            return false;
        }
    }
    return false;
}

PassRefPtrWillBeRawPtr<CSSValue> CSSPropertyParser::parseBorderImage(CSSPropertyID propId)
{
    BorderImageParseContext context;
    if (BorderImageParseContext::buildFromParser(*this, propId, context)) {
        return context.commitCSSValue();
    }
    return nullptr;
}

static bool isBorderImageRepeatKeyword(int id)
{
    return id == CSSValueStretch || id == CSSValueRepeat || id == CSSValueSpace || id == CSSValueRound;
}

bool CSSPropertyParser::parseBorderImageRepeat(RefPtrWillBeRawPtr<CSSValue>& result)
{
    RefPtrWillBeRawPtr<CSSPrimitiveValue> firstValue = nullptr;
    RefPtrWillBeRawPtr<CSSPrimitiveValue> secondValue = nullptr;
    CSSParserValue* val = m_valueList->current();
    if (!val)
        return false;
    if (isBorderImageRepeatKeyword(val->id))
        firstValue = cssValuePool().createIdentifierValue(val->id);
    else
        return false;

    val = m_valueList->next();
    if (val) {
        if (isBorderImageRepeatKeyword(val->id))
            secondValue = cssValuePool().createIdentifierValue(val->id);
        else if (!inShorthand()) {
            // If we're not parsing a shorthand then we are invalid.
            return false;
        } else {
            // We need to rewind the value list, so that when its advanced we'll
            // end up back at this value.
            m_valueList->previous();
            secondValue = firstValue;
        }
    } else
        secondValue = firstValue;

    result = createPrimitiveValuePair(firstValue, secondValue);
    return true;
}

class BorderImageSliceParseContext {
    STACK_ALLOCATED();
public:
    BorderImageSliceParseContext(CSSPropertyParser* parser)
    : m_parser(parser)
    , m_allowNumber(true)
    , m_allowFill(true)
    , m_allowFinalCommit(false)
    , m_fill(false)
    { }

    bool allowNumber() const { return m_allowNumber; }
    bool allowFill() const { return m_allowFill; }
    bool allowFinalCommit() const { return m_allowFinalCommit; }
    CSSPrimitiveValue* top() const { return m_top.get(); }

    void commitNumber(CSSParserValue* v)
    {
        RefPtrWillBeRawPtr<CSSPrimitiveValue> val = m_parser->createPrimitiveNumericValue(v);
        if (!m_top)
            m_top = val;
        else if (!m_right)
            m_right = val;
        else if (!m_bottom)
            m_bottom = val;
        else {
            ASSERT(!m_left);
            m_left = val;
        }

        m_allowNumber = !m_left;
        m_allowFinalCommit = true;
    }

    void commitFill() { m_fill = true; m_allowFill = false; m_allowNumber = !m_top; }

    PassRefPtrWillBeRawPtr<CSSBorderImageSliceValue> commitBorderImageSlice()
    {
        // We need to clone and repeat values for any omissions.
        ASSERT(m_top);
        if (!m_right) {
            m_right = m_top;
            m_bottom = m_top;
            m_left = m_top;
        }
        if (!m_bottom) {
            m_bottom = m_top;
            m_left = m_right;
        }
        if (!m_left)
            m_left = m_right;

        // Now build a rect value to hold all four of our primitive values.
        RefPtrWillBeRawPtr<Quad> quad = Quad::create();
        quad->setTop(m_top);
        quad->setRight(m_right);
        quad->setBottom(m_bottom);
        quad->setLeft(m_left);

        // Make our new border image value now.
        return CSSBorderImageSliceValue::create(cssValuePool().createValue(quad.release()), m_fill);
    }

private:
    CSSPropertyParser* m_parser;

    bool m_allowNumber;
    bool m_allowFill;
    bool m_allowFinalCommit;

    RefPtrWillBeMember<CSSPrimitiveValue> m_top;
    RefPtrWillBeMember<CSSPrimitiveValue> m_right;
    RefPtrWillBeMember<CSSPrimitiveValue> m_bottom;
    RefPtrWillBeMember<CSSPrimitiveValue> m_left;

    bool m_fill;
};

bool CSSPropertyParser::parseBorderImageSlice(CSSPropertyID propId, RefPtrWillBeRawPtr<CSSBorderImageSliceValue>& result)
{
    BorderImageSliceParseContext context(this);
    for (CSSParserValue* val = m_valueList->current(); val; val = m_valueList->next()) {
        // FIXME calc() http://webkit.org/b/16662 : calc is parsed but values are not created yet.
        if (context.allowNumber() && !isCalculation(val) && validUnit(val, FInteger | FNonNeg | FPercent, HTMLStandardMode)) {
            context.commitNumber(val);
        } else if (context.allowFill() && val->id == CSSValueFill) {
            context.commitFill();
        } else if (!inShorthand()) {
            // If we're not parsing a shorthand then we are invalid.
            return false;
        } else {
            if (context.allowFinalCommit()) {
                // We're going to successfully parse, but we don't want to consume this token.
                m_valueList->previous();
            }
            break;
        }
    }

    if (context.allowFinalCommit()) {
        // FIXME: For backwards compatibility, -webkit-border-image, -webkit-mask-box-image and -webkit-box-reflect have to do a fill by default.
        // FIXME: What do we do with -webkit-box-reflect and -webkit-mask-box-image? Probably just have to leave them filling...
        if (propId == CSSPropertyWebkitBorderImage || propId == CSSPropertyWebkitMaskBoxImage || propId == CSSPropertyWebkitBoxReflect)
            context.commitFill();

        // Need to fully commit as a single value.
        result = context.commitBorderImageSlice();
        return true;
    }

    return false;
}

class BorderImageQuadParseContext {
    STACK_ALLOCATED();
public:
    BorderImageQuadParseContext(CSSPropertyParser* parser)
    : m_parser(parser)
    , m_allowNumber(true)
    , m_allowFinalCommit(false)
    { }

    bool allowNumber() const { return m_allowNumber; }
    bool allowFinalCommit() const { return m_allowFinalCommit; }
    CSSPrimitiveValue* top() const { return m_top.get(); }

    void commitNumber(CSSParserValue* v)
    {
        RefPtrWillBeRawPtr<CSSPrimitiveValue> val = nullptr;
        if (v->id == CSSValueAuto)
            val = cssValuePool().createIdentifierValue(v->id);
        else
            val = m_parser->createPrimitiveNumericValue(v);

        if (!m_top)
            m_top = val;
        else if (!m_right)
            m_right = val;
        else if (!m_bottom)
            m_bottom = val;
        else {
            ASSERT(!m_left);
            m_left = val;
        }

        m_allowNumber = !m_left;
        m_allowFinalCommit = true;
    }

    void setTop(PassRefPtrWillBeRawPtr<CSSPrimitiveValue> val) { m_top = val; }

    PassRefPtrWillBeRawPtr<CSSPrimitiveValue> commitBorderImageQuad()
    {
        // We need to clone and repeat values for any omissions.
        ASSERT(m_top);
        if (!m_right) {
            m_right = m_top;
            m_bottom = m_top;
            m_left = m_top;
        }
        if (!m_bottom) {
            m_bottom = m_top;
            m_left = m_right;
        }
        if (!m_left)
            m_left = m_right;

        // Now build a quad value to hold all four of our primitive values.
        RefPtrWillBeRawPtr<Quad> quad = Quad::create();
        quad->setTop(m_top);
        quad->setRight(m_right);
        quad->setBottom(m_bottom);
        quad->setLeft(m_left);

        // Make our new value now.
        return cssValuePool().createValue(quad.release());
    }

private:
    CSSPropertyParser* m_parser;

    bool m_allowNumber;
    bool m_allowFinalCommit;

    RefPtrWillBeMember<CSSPrimitiveValue> m_top;
    RefPtrWillBeMember<CSSPrimitiveValue> m_right;
    RefPtrWillBeMember<CSSPrimitiveValue> m_bottom;
    RefPtrWillBeMember<CSSPrimitiveValue> m_left;
};

bool CSSPropertyParser::parseBorderImageQuad(Units validUnits, RefPtrWillBeRawPtr<CSSPrimitiveValue>& result)
{
    BorderImageQuadParseContext context(this);
    for (CSSParserValue* val = m_valueList->current(); val; val = m_valueList->next()) {
        if (context.allowNumber() && (validUnit(val, validUnits, HTMLStandardMode) || val->id == CSSValueAuto)) {
            context.commitNumber(val);
        } else if (!inShorthand()) {
            // If we're not parsing a shorthand then we are invalid.
            return false;
        } else {
            if (context.allowFinalCommit())
                m_valueList->previous(); // The shorthand loop will advance back to this point.
            break;
        }
    }

    if (context.allowFinalCommit()) {
        // Need to fully commit as a single value.
        result = context.commitBorderImageQuad();
        return true;
    }
    return false;
}

bool CSSPropertyParser::parseBorderImageWidth(RefPtrWillBeRawPtr<CSSPrimitiveValue>& result)
{
    return parseBorderImageQuad(FLength | FNumber | FNonNeg | FPercent, result);
}

bool CSSPropertyParser::parseBorderImageOutset(RefPtrWillBeRawPtr<CSSPrimitiveValue>& result)
{
    return parseBorderImageQuad(FLength | FNumber | FNonNeg, result);
}

bool CSSPropertyParser::parseBorderRadius(CSSPropertyID propId, bool important)
{
    unsigned num = m_valueList->size();
    if (num > 9)
        return false;

    ShorthandScope scope(this, propId);
    RefPtrWillBeRawPtr<CSSPrimitiveValue> radii[2][4];
#if ENABLE(OILPAN)
    // Zero initialize the array of raw pointers.
    memset(&radii, 0, sizeof(radii));
#endif

    unsigned indexAfterSlash = 0;
    for (unsigned i = 0; i < num; ++i) {
        CSSParserValue* value = m_valueList->valueAt(i);
        if (value->unit == CSSParserValue::Operator) {
            if (value->iValue != '/')
                return false;

            if (!i || indexAfterSlash || i + 1 == num || num > i + 5)
                return false;

            indexAfterSlash = i + 1;
            completeBorderRadii(radii[0]);
            continue;
        }

        if (i - indexAfterSlash >= 4)
            return false;

        if (!validUnit(value, FLength | FPercent | FNonNeg))
            return false;

        RefPtrWillBeRawPtr<CSSPrimitiveValue> radius = createPrimitiveNumericValue(value);

        if (!indexAfterSlash) {
            radii[0][i] = radius;

            // Legacy syntax: -webkit-border-radius: l1 l2; is equivalent to border-radius: l1 / l2;
            if (num == 2 && propId == CSSPropertyWebkitBorderRadius) {
                indexAfterSlash = 1;
                completeBorderRadii(radii[0]);
            }
        } else
            radii[1][i - indexAfterSlash] = radius.release();
    }

    if (!indexAfterSlash) {
        completeBorderRadii(radii[0]);
        for (unsigned i = 0; i < 4; ++i)
            radii[1][i] = radii[0][i];
    } else
        completeBorderRadii(radii[1]);

    ImplicitScope implicitScope(this, PropertyImplicit);
    addProperty(CSSPropertyBorderTopLeftRadius, createPrimitiveValuePair(radii[0][0].release(), radii[1][0].release()), important);
    addProperty(CSSPropertyBorderTopRightRadius, createPrimitiveValuePair(radii[0][1].release(), radii[1][1].release()), important);
    addProperty(CSSPropertyBorderBottomRightRadius, createPrimitiveValuePair(radii[0][2].release(), radii[1][2].release()), important);
    addProperty(CSSPropertyBorderBottomLeftRadius, createPrimitiveValuePair(radii[0][3].release(), radii[1][3].release()), important);
    return true;
}

bool CSSPropertyParser::parseAspectRatio(bool important)
{
    unsigned num = m_valueList->size();
    if (num == 1 && m_valueList->valueAt(0)->id == CSSValueNone) {
        addProperty(CSSPropertyWebkitAspectRatio, cssValuePool().createIdentifierValue(CSSValueNone), important);
        return true;
    }

    if (num != 3)
        return false;

    CSSParserValue* lvalue = m_valueList->valueAt(0);
    CSSParserValue* op = m_valueList->valueAt(1);
    CSSParserValue* rvalue = m_valueList->valueAt(2);

    if (!isForwardSlashOperator(op))
        return false;

    if (!validUnit(lvalue, FNumber | FNonNeg) || !validUnit(rvalue, FNumber | FNonNeg))
        return false;

    if (!lvalue->fValue || !rvalue->fValue)
        return false;

    addProperty(CSSPropertyWebkitAspectRatio, CSSAspectRatioValue::create(narrowPrecisionToFloat(lvalue->fValue), narrowPrecisionToFloat(rvalue->fValue)), important);

    return true;
}

bool CSSPropertyParser::parseCounter(CSSPropertyID propId, int defaultValue, bool important)
{
    enum { ID, VAL } state = ID;

    RefPtrWillBeRawPtr<CSSValueList> list = CSSValueList::createCommaSeparated();
    RefPtrWillBeRawPtr<CSSPrimitiveValue> counterName = nullptr;

    while (true) {
        CSSParserValue* val = m_valueList->current();
        switch (state) {
            case ID:
                if (val && val->unit == CSSPrimitiveValue::CSS_IDENT) {
                    counterName = createPrimitiveStringValue(val);
                    state = VAL;
                    m_valueList->next();
                    continue;
                }
                break;
            case VAL: {
                int i = defaultValue;
                if (val && val->unit == CSSPrimitiveValue::CSS_NUMBER) {
                    i = clampToInteger(val->fValue);
                    m_valueList->next();
                }

                list->append(createPrimitiveValuePair(counterName.release(),
                    cssValuePool().createValue(i, CSSPrimitiveValue::CSS_NUMBER)));
                state = ID;
                continue;
            }
        }
        break;
    }

    if (list->length() > 0) {
        addProperty(propId, list.release(), important);
        return true;
    }

    return false;
}

// This should go away once we drop support for -webkit-gradient
static PassRefPtrWillBeRawPtr<CSSPrimitiveValue> parseDeprecatedGradientPoint(CSSParserValue* a, bool horizontal)
{
    RefPtrWillBeRawPtr<CSSPrimitiveValue> result = nullptr;
    if (a->unit == CSSPrimitiveValue::CSS_IDENT) {
        if ((equalIgnoringCase(a, "left") && horizontal)
            || (equalIgnoringCase(a, "top") && !horizontal))
            result = cssValuePool().createValue(0., CSSPrimitiveValue::CSS_PERCENTAGE);
        else if ((equalIgnoringCase(a, "right") && horizontal)
                 || (equalIgnoringCase(a, "bottom") && !horizontal))
            result = cssValuePool().createValue(100., CSSPrimitiveValue::CSS_PERCENTAGE);
        else if (equalIgnoringCase(a, "center"))
            result = cssValuePool().createValue(50., CSSPrimitiveValue::CSS_PERCENTAGE);
    } else if (a->unit == CSSPrimitiveValue::CSS_NUMBER || a->unit == CSSPrimitiveValue::CSS_PERCENTAGE) {
        result = cssValuePool().createValue(a->fValue, static_cast<CSSPrimitiveValue::UnitType>(a->unit));
    }
    return result;
}

bool parseDeprecatedGradientColorStop(CSSPropertyParser* p, CSSParserValue* a, CSSGradientColorStop& stop)
{
    if (a->unit != CSSParserValue::Function)
        return false;

    if (!equalIgnoringCase(a->function->name, "from(") &&
        !equalIgnoringCase(a->function->name, "to(") &&
        !equalIgnoringCase(a->function->name, "color-stop("))
        return false;

    CSSParserValueList* args = a->function->args.get();
    if (!args)
        return false;

    if (equalIgnoringCase(a->function->name, "from(")
        || equalIgnoringCase(a->function->name, "to(")) {
        // The "from" and "to" stops expect 1 argument.
        if (args->size() != 1)
            return false;

        if (equalIgnoringCase(a->function->name, "from("))
            stop.m_position = cssValuePool().createValue(0, CSSPrimitiveValue::CSS_NUMBER);
        else
            stop.m_position = cssValuePool().createValue(1, CSSPrimitiveValue::CSS_NUMBER);

        CSSValueID id = args->current()->id;
        if (id == CSSValueWebkitText || (id >= CSSValueAqua && id <= CSSValueWindowtext) || id == CSSValueMenu)
            stop.m_color = cssValuePool().createIdentifierValue(id);
        else
            stop.m_color = p->parseColor(args->current());
        if (!stop.m_color)
            return false;
    }

    // The "color-stop" function expects 3 arguments.
    if (equalIgnoringCase(a->function->name, "color-stop(")) {
        if (args->size() != 3)
            return false;

        CSSParserValue* stopArg = args->current();
        if (stopArg->unit == CSSPrimitiveValue::CSS_PERCENTAGE)
            stop.m_position = cssValuePool().createValue(stopArg->fValue / 100, CSSPrimitiveValue::CSS_NUMBER);
        else if (stopArg->unit == CSSPrimitiveValue::CSS_NUMBER)
            stop.m_position = cssValuePool().createValue(stopArg->fValue, CSSPrimitiveValue::CSS_NUMBER);
        else
            return false;

        stopArg = args->next();
        if (stopArg->unit != CSSParserValue::Operator || stopArg->iValue != ',')
            return false;

        stopArg = args->next();
        CSSValueID id = stopArg->id;
        if (id == CSSValueWebkitText || (id >= CSSValueAqua && id <= CSSValueWindowtext) || id == CSSValueMenu)
            stop.m_color = cssValuePool().createIdentifierValue(id);
        else
            stop.m_color = p->parseColor(stopArg);
        if (!stop.m_color)
            return false;
    }

    return true;
}

bool CSSPropertyParser::parseDeprecatedGradient(CSSParserValueList* valueList, RefPtrWillBeRawPtr<CSSValue>& gradient)
{
    // Walk the arguments.
    CSSParserValueList* args = valueList->current()->function->args.get();
    if (!args || args->size() == 0)
        return false;

    // The first argument is the gradient type.  It is an identifier.
    CSSGradientType gradientType;
    CSSParserValue* a = args->current();
    if (!a || a->unit != CSSPrimitiveValue::CSS_IDENT)
        return false;
    if (equalIgnoringCase(a, "linear"))
        gradientType = CSSDeprecatedLinearGradient;
    else if (equalIgnoringCase(a, "radial"))
        gradientType = CSSDeprecatedRadialGradient;
    else
        return false;

    RefPtrWillBeRawPtr<CSSGradientValue> result = nullptr;
    switch (gradientType) {
    case CSSDeprecatedLinearGradient:
        result = CSSLinearGradientValue::create(NonRepeating, gradientType);
        break;
    case CSSDeprecatedRadialGradient:
        result = CSSRadialGradientValue::create(NonRepeating, gradientType);
        break;
    default:
        // The rest of the gradient types shouldn't appear here.
        ASSERT_NOT_REACHED();
    }

    // Comma.
    a = args->next();
    if (!isComma(a))
        return false;

    // Next comes the starting point for the gradient as an x y pair.  There is no
    // comma between the x and the y values.
    // First X.  It can be left, right, number or percent.
    a = args->next();
    if (!a)
        return false;
    RefPtrWillBeRawPtr<CSSPrimitiveValue> point = parseDeprecatedGradientPoint(a, true);
    if (!point)
        return false;
    result->setFirstX(point.release());

    // First Y.  It can be top, bottom, number or percent.
    a = args->next();
    if (!a)
        return false;
    point = parseDeprecatedGradientPoint(a, false);
    if (!point)
        return false;
    result->setFirstY(point.release());

    // Comma after the first point.
    a = args->next();
    if (!isComma(a))
        return false;

    // For radial gradients only, we now expect a numeric radius.
    if (gradientType == CSSDeprecatedRadialGradient) {
        a = args->next();
        if (!a || a->unit != CSSPrimitiveValue::CSS_NUMBER)
            return false;
        toCSSRadialGradientValue(result.get())->setFirstRadius(createPrimitiveNumericValue(a));

        // Comma after the first radius.
        a = args->next();
        if (!isComma(a))
            return false;
    }

    // Next is the ending point for the gradient as an x, y pair.
    // Second X.  It can be left, right, number or percent.
    a = args->next();
    if (!a)
        return false;
    point = parseDeprecatedGradientPoint(a, true);
    if (!point)
        return false;
    result->setSecondX(point.release());

    // Second Y.  It can be top, bottom, number or percent.
    a = args->next();
    if (!a)
        return false;
    point = parseDeprecatedGradientPoint(a, false);
    if (!point)
        return false;
    result->setSecondY(point.release());

    // For radial gradients only, we now expect the second radius.
    if (gradientType == CSSDeprecatedRadialGradient) {
        // Comma after the second point.
        a = args->next();
        if (!isComma(a))
            return false;

        a = args->next();
        if (!a || a->unit != CSSPrimitiveValue::CSS_NUMBER)
            return false;
        toCSSRadialGradientValue(result.get())->setSecondRadius(createPrimitiveNumericValue(a));
    }

    // We now will accept any number of stops (0 or more).
    a = args->next();
    while (a) {
        // Look for the comma before the next stop.
        if (!isComma(a))
            return false;

        // Now examine the stop itself.
        a = args->next();
        if (!a)
            return false;

        // The function name needs to be one of "from", "to", or "color-stop."
        CSSGradientColorStop stop;
        if (!parseDeprecatedGradientColorStop(this, a, stop))
            return false;
        result->addStop(stop);

        // Advance
        a = args->next();
    }

    gradient = result.release();
    return true;
}

static PassRefPtrWillBeRawPtr<CSSPrimitiveValue> valueFromSideKeyword(CSSParserValue* a, bool& isHorizontal)
{
    if (a->unit != CSSPrimitiveValue::CSS_IDENT)
        return nullptr;

    switch (a->id) {
        case CSSValueLeft:
        case CSSValueRight:
            isHorizontal = true;
            break;
        case CSSValueTop:
        case CSSValueBottom:
            isHorizontal = false;
            break;
        default:
            return nullptr;
    }
    return cssValuePool().createIdentifierValue(a->id);
}

PassRefPtrWillBeRawPtr<CSSPrimitiveValue> parseGradientColorOrKeyword(CSSPropertyParser* p, CSSParserValue* value)
{
    CSSValueID id = value->id;
    if (id == CSSValueWebkitText || (id >= CSSValueAqua && id <= CSSValueWindowtext) || id == CSSValueMenu || id == CSSValueCurrentcolor)
        return cssValuePool().createIdentifierValue(id);

    return p->parseColor(value);
}

bool CSSPropertyParser::parseDeprecatedLinearGradient(CSSParserValueList* valueList, RefPtrWillBeRawPtr<CSSValue>& gradient, CSSGradientRepeat repeating)
{
    RefPtrWillBeRawPtr<CSSLinearGradientValue> result = CSSLinearGradientValue::create(repeating, CSSPrefixedLinearGradient);

    // Walk the arguments.
    CSSParserValueList* args = valueList->current()->function->args.get();
    if (!args || !args->size())
        return false;

    CSSParserValue* a = args->current();
    if (!a)
        return false;

    bool expectComma = false;
    // Look for angle.
    if (validUnit(a, FAngle, HTMLStandardMode)) {
        result->setAngle(createPrimitiveNumericValue(a));

        args->next();
        expectComma = true;
    } else {
        // Look one or two optional keywords that indicate a side or corner.
        RefPtrWillBeRawPtr<CSSPrimitiveValue> startX = nullptr;
        RefPtrWillBeRawPtr<CSSPrimitiveValue> startY = nullptr;

        RefPtrWillBeRawPtr<CSSPrimitiveValue> location = nullptr;
        bool isHorizontal = false;
        if ((location = valueFromSideKeyword(a, isHorizontal))) {
            if (isHorizontal)
                startX = location;
            else
                startY = location;

            a = args->next();
            if (a) {
                if ((location = valueFromSideKeyword(a, isHorizontal))) {
                    if (isHorizontal) {
                        if (startX)
                            return false;
                        startX = location;
                    } else {
                        if (startY)
                            return false;
                        startY = location;
                    }

                    args->next();
                }
            }

            expectComma = true;
        }

        if (!startX && !startY)
            startY = cssValuePool().createIdentifierValue(CSSValueTop);

        result->setFirstX(startX.release());
        result->setFirstY(startY.release());
    }

    if (!parseGradientColorStops(args, result.get(), expectComma))
        return false;

    if (!result->stopCount())
        return false;

    gradient = result.release();
    return true;
}

bool CSSPropertyParser::parseDeprecatedRadialGradient(CSSParserValueList* valueList, RefPtrWillBeRawPtr<CSSValue>& gradient, CSSGradientRepeat repeating)
{
    RefPtrWillBeRawPtr<CSSRadialGradientValue> result = CSSRadialGradientValue::create(repeating, CSSPrefixedRadialGradient);

    // Walk the arguments.
    CSSParserValueList* args = valueList->current()->function->args.get();
    if (!args || !args->size())
        return false;

    CSSParserValue* a = args->current();
    if (!a)
        return false;

    bool expectComma = false;

    // Optional background-position
    RefPtrWillBeRawPtr<CSSValue> centerX = nullptr;
    RefPtrWillBeRawPtr<CSSValue> centerY = nullptr;
    // parse2ValuesFillPosition advances the args next pointer.
    parse2ValuesFillPosition(args, centerX, centerY);
    a = args->current();
    if (!a)
        return false;

    if (centerX || centerY) {
        // Comma
        if (!isComma(a))
            return false;

        a = args->next();
        if (!a)
            return false;
    }

    result->setFirstX(toCSSPrimitiveValue(centerX.get()));
    result->setSecondX(toCSSPrimitiveValue(centerX.get()));
    // CSS3 radial gradients always share the same start and end point.
    result->setFirstY(toCSSPrimitiveValue(centerY.get()));
    result->setSecondY(toCSSPrimitiveValue(centerY.get()));

    RefPtrWillBeRawPtr<CSSPrimitiveValue> shapeValue = nullptr;
    RefPtrWillBeRawPtr<CSSPrimitiveValue> sizeValue = nullptr;

    // Optional shape and/or size in any order.
    for (int i = 0; i < 2; ++i) {
        if (a->unit != CSSPrimitiveValue::CSS_IDENT)
            break;

        bool foundValue = false;
        switch (a->id) {
        case CSSValueCircle:
        case CSSValueEllipse:
            shapeValue = cssValuePool().createIdentifierValue(a->id);
            foundValue = true;
            break;
        case CSSValueClosestSide:
        case CSSValueClosestCorner:
        case CSSValueFarthestSide:
        case CSSValueFarthestCorner:
        case CSSValueContain:
        case CSSValueCover:
            sizeValue = cssValuePool().createIdentifierValue(a->id);
            foundValue = true;
            break;
        default:
            break;
        }

        if (foundValue) {
            a = args->next();
            if (!a)
                return false;

            expectComma = true;
        }
    }

    result->setShape(shapeValue);
    result->setSizingBehavior(sizeValue);

    // Or, two lengths or percentages
    RefPtrWillBeRawPtr<CSSPrimitiveValue> horizontalSize = nullptr;
    RefPtrWillBeRawPtr<CSSPrimitiveValue> verticalSize = nullptr;

    if (!shapeValue && !sizeValue) {
        if (validUnit(a, FLength | FPercent)) {
            horizontalSize = createPrimitiveNumericValue(a);
            a = args->next();
            if (!a)
                return false;

            expectComma = true;
        }

        if (validUnit(a, FLength | FPercent)) {
            verticalSize = createPrimitiveNumericValue(a);

            a = args->next();
            if (!a)
                return false;
            expectComma = true;
        }
    }

    // Must have neither or both.
    if (!horizontalSize != !verticalSize)
        return false;

    result->setEndHorizontalSize(horizontalSize);
    result->setEndVerticalSize(verticalSize);

    if (!parseGradientColorStops(args, result.get(), expectComma))
        return false;

    gradient = result.release();
    return true;
}

bool CSSPropertyParser::parseLinearGradient(CSSParserValueList* valueList, RefPtrWillBeRawPtr<CSSValue>& gradient, CSSGradientRepeat repeating)
{
    RefPtrWillBeRawPtr<CSSLinearGradientValue> result = CSSLinearGradientValue::create(repeating, CSSLinearGradient);

    CSSParserValueList* args = valueList->current()->function->args.get();
    if (!args || !args->size())
        return false;

    CSSParserValue* a = args->current();
    if (!a)
        return false;

    bool expectComma = false;
    // Look for angle.
    if (validUnit(a, FAngle, HTMLStandardMode)) {
        result->setAngle(createPrimitiveNumericValue(a));

        args->next();
        expectComma = true;
    } else if (a->unit == CSSPrimitiveValue::CSS_IDENT && equalIgnoringCase(a, "to")) {
        // to [ [left | right] || [top | bottom] ]
        a = args->next();
        if (!a)
            return false;

        RefPtrWillBeRawPtr<CSSPrimitiveValue> endX = nullptr;
        RefPtrWillBeRawPtr<CSSPrimitiveValue> endY = nullptr;
        RefPtrWillBeRawPtr<CSSPrimitiveValue> location = nullptr;
        bool isHorizontal = false;

        location = valueFromSideKeyword(a, isHorizontal);
        if (!location)
            return false;

        if (isHorizontal)
            endX = location;
        else
            endY = location;

        a = args->next();
        if (!a)
            return false;

        location = valueFromSideKeyword(a, isHorizontal);
        if (location) {
            if (isHorizontal) {
                if (endX)
                    return false;
                endX = location;
            } else {
                if (endY)
                    return false;
                endY = location;
            }

            args->next();
        }

        expectComma = true;
        result->setFirstX(endX.release());
        result->setFirstY(endY.release());
    }

    if (!parseGradientColorStops(args, result.get(), expectComma))
        return false;

    if (!result->stopCount())
        return false;

    gradient = result.release();
    return true;
}

bool CSSPropertyParser::parseRadialGradient(CSSParserValueList* valueList, RefPtrWillBeRawPtr<CSSValue>& gradient, CSSGradientRepeat repeating)
{
    RefPtrWillBeRawPtr<CSSRadialGradientValue> result = CSSRadialGradientValue::create(repeating, CSSRadialGradient);

    CSSParserValueList* args = valueList->current()->function->args.get();
    if (!args || !args->size())
        return false;

    CSSParserValue* a = args->current();
    if (!a)
        return false;

    bool expectComma = false;

    RefPtrWillBeRawPtr<CSSPrimitiveValue> shapeValue = nullptr;
    RefPtrWillBeRawPtr<CSSPrimitiveValue> sizeValue = nullptr;
    RefPtrWillBeRawPtr<CSSPrimitiveValue> horizontalSize = nullptr;
    RefPtrWillBeRawPtr<CSSPrimitiveValue> verticalSize = nullptr;

    // First part of grammar, the size/shape clause:
    // [ circle || <length> ] |
    // [ ellipse || [ <length> | <percentage> ]{2} ] |
    // [ [ circle | ellipse] || <size-keyword> ]
    for (int i = 0; i < 3; ++i) {
        if (a->unit == CSSPrimitiveValue::CSS_IDENT) {
            bool badIdent = false;
            switch (a->id) {
            case CSSValueCircle:
            case CSSValueEllipse:
                if (shapeValue)
                    return false;
                shapeValue = cssValuePool().createIdentifierValue(a->id);
                break;
            case CSSValueClosestSide:
            case CSSValueClosestCorner:
            case CSSValueFarthestSide:
            case CSSValueFarthestCorner:
                if (sizeValue || horizontalSize)
                    return false;
                sizeValue = cssValuePool().createIdentifierValue(a->id);
                break;
            default:
                badIdent = true;
            }

            if (badIdent)
                break;

            a = args->next();
            if (!a)
                return false;
        } else if (validUnit(a, FLength | FPercent)) {

            if (sizeValue || horizontalSize)
                return false;
            horizontalSize = createPrimitiveNumericValue(a);

            a = args->next();
            if (!a)
                return false;

            if (validUnit(a, FLength | FPercent)) {
                verticalSize = createPrimitiveNumericValue(a);
                ++i;
                a = args->next();
                if (!a)
                    return false;
            }
        } else
            break;
    }

    // You can specify size as a keyword or a length/percentage, not both.
    if (sizeValue && horizontalSize)
        return false;
    // Circles must have 0 or 1 lengths.
    if (shapeValue && shapeValue->getValueID() == CSSValueCircle && verticalSize)
        return false;
    // Ellipses must have 0 or 2 length/percentages.
    if (shapeValue && shapeValue->getValueID() == CSSValueEllipse && horizontalSize && !verticalSize)
        return false;
    // If there's only one size, it must be a length.
    if (!verticalSize && horizontalSize && horizontalSize->isPercentage())
        return false;

    result->setShape(shapeValue);
    result->setSizingBehavior(sizeValue);
    result->setEndHorizontalSize(horizontalSize);
    result->setEndVerticalSize(verticalSize);

    // Second part of grammar, the center-position clause:
    // at <position>
    RefPtrWillBeRawPtr<CSSValue> centerX = nullptr;
    RefPtrWillBeRawPtr<CSSValue> centerY = nullptr;
    if (a->unit == CSSPrimitiveValue::CSS_IDENT && equalIgnoringCase(a, "at")) {
        a = args->next();
        if (!a)
            return false;

        parseFillPosition(args, centerX, centerY);
        if (!(centerX && centerY))
            return false;

        a = args->current();
        if (!a)
            return false;
        result->setFirstX(toCSSPrimitiveValue(centerX.get()));
        result->setFirstY(toCSSPrimitiveValue(centerY.get()));
        // Right now, CSS radial gradients have the same start and end centers.
        result->setSecondX(toCSSPrimitiveValue(centerX.get()));
        result->setSecondY(toCSSPrimitiveValue(centerY.get()));
    }

    if (shapeValue || sizeValue || horizontalSize || centerX || centerY)
        expectComma = true;

    if (!parseGradientColorStops(args, result.get(), expectComma))
        return false;

    gradient = result.release();
    return true;
}

bool CSSPropertyParser::parseGradientColorStops(CSSParserValueList* valueList, CSSGradientValue* gradient, bool expectComma)
{
    CSSParserValue* a = valueList->current();

    // Now look for color stops.
    while (a) {
        // Look for the comma before the next stop.
        if (expectComma) {
            if (!isComma(a))
                return false;

            a = valueList->next();
            if (!a)
                return false;
        }

        // <color-stop> = <color> [ <percentage> | <length> ]?
        CSSGradientColorStop stop;
        stop.m_color = parseGradientColorOrKeyword(this, a);
        if (!stop.m_color)
            return false;

        a = valueList->next();
        if (a) {
            if (validUnit(a, FLength | FPercent)) {
                stop.m_position = createPrimitiveNumericValue(a);
                a = valueList->next();
            }
        }

        gradient->addStop(stop);
        expectComma = true;
    }

    // Must have 2 or more stops to be valid.
    return gradient->stopCount() >= 2;
}

bool CSSPropertyParser::parseGeneratedImage(CSSParserValueList* valueList, RefPtrWillBeRawPtr<CSSValue>& value)
{
    CSSParserValue* val = valueList->current();

    if (val->unit != CSSParserValue::Function)
        return false;

    if (equalIgnoringCase(val->function->name, "-webkit-gradient(")) {
        // FIXME: This should send a deprecation message.
        if (m_context.useCounter())
            m_context.useCounter()->count(UseCounter::DeprecatedWebKitGradient);
        return parseDeprecatedGradient(valueList, value);
    }

    if (equalIgnoringCase(val->function->name, "-webkit-linear-gradient(")) {
        // FIXME: This should send a deprecation message.
        if (m_context.useCounter())
            m_context.useCounter()->count(UseCounter::DeprecatedWebKitLinearGradient);
        return parseDeprecatedLinearGradient(valueList, value, NonRepeating);
    }

    if (equalIgnoringCase(val->function->name, "linear-gradient("))
        return parseLinearGradient(valueList, value, NonRepeating);

    if (equalIgnoringCase(val->function->name, "-webkit-repeating-linear-gradient(")) {
        // FIXME: This should send a deprecation message.
        if (m_context.useCounter())
            m_context.useCounter()->count(UseCounter::DeprecatedWebKitRepeatingLinearGradient);
        return parseDeprecatedLinearGradient(valueList, value, Repeating);
    }

    if (equalIgnoringCase(val->function->name, "repeating-linear-gradient("))
        return parseLinearGradient(valueList, value, Repeating);

    if (equalIgnoringCase(val->function->name, "-webkit-radial-gradient(")) {
        // FIXME: This should send a deprecation message.
        if (m_context.useCounter())
            m_context.useCounter()->count(UseCounter::DeprecatedWebKitRadialGradient);
        return parseDeprecatedRadialGradient(valueList, value, NonRepeating);
    }

    if (equalIgnoringCase(val->function->name, "radial-gradient("))
        return parseRadialGradient(valueList, value, NonRepeating);

    if (equalIgnoringCase(val->function->name, "-webkit-repeating-radial-gradient(")) {
        if (m_context.useCounter())
            m_context.useCounter()->count(UseCounter::DeprecatedWebKitRepeatingRadialGradient);
        return parseDeprecatedRadialGradient(valueList, value, Repeating);
    }

    if (equalIgnoringCase(val->function->name, "repeating-radial-gradient("))
        return parseRadialGradient(valueList, value, Repeating);

    if (equalIgnoringCase(val->function->name, "-webkit-canvas("))
        return parseCanvas(valueList, value);

    if (equalIgnoringCase(val->function->name, "-webkit-cross-fade("))
        return parseCrossfade(valueList, value);

    return false;
}

bool CSSPropertyParser::parseCrossfade(CSSParserValueList* valueList, RefPtrWillBeRawPtr<CSSValue>& crossfade)
{
    // Walk the arguments.
    CSSParserValueList* args = valueList->current()->function->args.get();
    if (!args || args->size() != 5)
        return false;
    CSSParserValue* a = args->current();
    RefPtrWillBeRawPtr<CSSValue> fromImageValue = nullptr;
    RefPtrWillBeRawPtr<CSSValue> toImageValue = nullptr;

    // The first argument is the "from" image. It is a fill image.
    if (!a || !parseFillImage(args, fromImageValue))
        return false;
    a = args->next();

    // Skip a comma
    if (!isComma(a))
        return false;
    a = args->next();

    // The second argument is the "to" image. It is a fill image.
    if (!a || !parseFillImage(args, toImageValue))
        return false;
    a = args->next();

    // Skip a comma
    if (!isComma(a))
        return false;
    a = args->next();

    // The third argument is the crossfade value. It is a percentage or a fractional number.
    RefPtrWillBeRawPtr<CSSPrimitiveValue> percentage = nullptr;
    if (!a)
        return false;

    if (a->unit == CSSPrimitiveValue::CSS_PERCENTAGE)
        percentage = cssValuePool().createValue(clampTo<double>(a->fValue / 100, 0, 1), CSSPrimitiveValue::CSS_NUMBER);
    else if (a->unit == CSSPrimitiveValue::CSS_NUMBER)
        percentage = cssValuePool().createValue(clampTo<double>(a->fValue, 0, 1), CSSPrimitiveValue::CSS_NUMBER);
    else
        return false;

    RefPtrWillBeRawPtr<CSSCrossfadeValue> result = CSSCrossfadeValue::create(fromImageValue, toImageValue);
    result->setPercentage(percentage);

    crossfade = result;

    return true;
}

bool CSSPropertyParser::parseCanvas(CSSParserValueList* valueList, RefPtrWillBeRawPtr<CSSValue>& canvas)
{
    // Walk the arguments.
    CSSParserValueList* args = valueList->current()->function->args.get();
    if (!args || args->size() != 1)
        return false;

    // The first argument is the canvas name.  It is an identifier.
    CSSParserValue* value = args->current();
    if (!value || value->unit != CSSPrimitiveValue::CSS_IDENT)
        return false;

    canvas = CSSCanvasValue::create(value->string);
    return true;
}

PassRefPtrWillBeRawPtr<CSSValue> CSSPropertyParser::parseImageSet(CSSParserValueList* valueList)
{
    CSSParserValue* function = valueList->current();

    if (function->unit != CSSParserValue::Function)
        return nullptr;

    CSSParserValueList* functionArgs = valueList->current()->function->args.get();
    if (!functionArgs || !functionArgs->size() || !functionArgs->current())
        return nullptr;

    RefPtrWillBeRawPtr<CSSImageSetValue> imageSet = CSSImageSetValue::create();

    CSSParserValue* arg = functionArgs->current();
    while (arg) {
        if (arg->unit != CSSPrimitiveValue::CSS_URI)
            return nullptr;

        RefPtrWillBeRawPtr<CSSValue> image = createCSSImageValueWithReferrer(arg->string, completeURL(arg->string));
        imageSet->append(image);

        arg = functionArgs->next();
        if (!arg || arg->unit != CSSPrimitiveValue::CSS_DIMENSION)
            return nullptr;

        double imageScaleFactor = 0;
        const String& string = arg->string;
        unsigned length = string.length();
        if (!length)
            return nullptr;
        if (string.is8Bit()) {
            const LChar* start = string.characters8();
            parseDouble(start, start + length, 'x', imageScaleFactor);
        } else {
            const UChar* start = string.characters16();
            parseDouble(start, start + length, 'x', imageScaleFactor);
        }
        if (imageScaleFactor <= 0)
            return nullptr;
        imageSet->append(cssValuePool().createValue(imageScaleFactor, CSSPrimitiveValue::CSS_NUMBER));

        // If there are no more arguments, we're done.
        arg = functionArgs->next();
        if (!arg)
            break;

        // If there are more arguments, they should be after a comma.
        if (!isComma(arg))
            return nullptr;

        // Skip the comma and move on to the next argument.
        arg = functionArgs->next();
    }

    return imageSet.release();
}

bool CSSPropertyParser::parseWillChange(bool important)
{
    ASSERT(RuntimeEnabledFeatures::cssWillChangeEnabled());

    RefPtrWillBeRawPtr<CSSValueList> values = CSSValueList::createCommaSeparated();
    if (m_valueList->current()->id == CSSValueAuto) {
        if (m_valueList->next())
            return false;
    }

    // Every comma-separated list of CSS_IDENTs is a valid will-change value,
    // unless the list includes an explicitly disallowed CSS_IDENT.
    bool expectComma = false;
    for (CSSParserValue* currentValue = m_valueList->current(); currentValue; currentValue = m_valueList->next()) {
        if (expectComma) {
            if (!isComma(currentValue))
                return false;
            expectComma = false;
            continue;
        }

        if (currentValue->unit != CSSPrimitiveValue::CSS_IDENT)
            return false;

        CSSPropertyID property = cssPropertyID(currentValue->string);
        if (property && RuntimeCSSEnabled::isCSSPropertyEnabled(property)) {
            // Now "all" is used by both CSSValue and CSSPropertyValue.
            // Need to return false when currentValue is CSSPropertyAll.
            if (property == CSSPropertyWillChange || property == CSSPropertyAll)
                return false;
            values->append(cssValuePool().createIdentifierValue(property));
        } else {
            switch (currentValue->id) {
            case CSSValueNone:
            case CSSValueAll:
            case CSSValueAuto:
            case CSSValueDefault:
            case CSSValueInitial:
            case CSSValueInherit:
                return false;
            case CSSValueContents:
            case CSSValueScrollPosition:
                values->append(cssValuePool().createIdentifierValue(currentValue->id));
                break;
            default:
                break;
            }
        }
        expectComma = true;
    }

    addProperty(CSSPropertyWillChange, values.release(), important);
    return true;
}

static void filterInfoForName(const CSSParserString& name, CSSFilterValue::FilterOperationType& filterType, unsigned& maximumArgumentCount)
{
    if (equalIgnoringCase(name, "grayscale("))
        filterType = CSSFilterValue::GrayscaleFilterOperation;
    else if (equalIgnoringCase(name, "sepia("))
        filterType = CSSFilterValue::SepiaFilterOperation;
    else if (equalIgnoringCase(name, "saturate("))
        filterType = CSSFilterValue::SaturateFilterOperation;
    else if (equalIgnoringCase(name, "hue-rotate("))
        filterType = CSSFilterValue::HueRotateFilterOperation;
    else if (equalIgnoringCase(name, "invert("))
        filterType = CSSFilterValue::InvertFilterOperation;
    else if (equalIgnoringCase(name, "opacity("))
        filterType = CSSFilterValue::OpacityFilterOperation;
    else if (equalIgnoringCase(name, "brightness("))
        filterType = CSSFilterValue::BrightnessFilterOperation;
    else if (equalIgnoringCase(name, "contrast("))
        filterType = CSSFilterValue::ContrastFilterOperation;
    else if (equalIgnoringCase(name, "blur("))
        filterType = CSSFilterValue::BlurFilterOperation;
    else if (equalIgnoringCase(name, "drop-shadow(")) {
        filterType = CSSFilterValue::DropShadowFilterOperation;
        maximumArgumentCount = 4;  // x-offset, y-offset, blur-radius, color -- spread and inset style not allowed.
    }
}

PassRefPtrWillBeRawPtr<CSSFilterValue> CSSPropertyParser::parseBuiltinFilterArguments(CSSParserValueList* args, CSSFilterValue::FilterOperationType filterType)
{
    RefPtrWillBeRawPtr<CSSFilterValue> filterValue = CSSFilterValue::create(filterType);
    ASSERT(args);

    switch (filterType) {
    case CSSFilterValue::GrayscaleFilterOperation:
    case CSSFilterValue::SepiaFilterOperation:
    case CSSFilterValue::SaturateFilterOperation:
    case CSSFilterValue::InvertFilterOperation:
    case CSSFilterValue::OpacityFilterOperation:
    case CSSFilterValue::ContrastFilterOperation: {
        // One optional argument, 0-1 or 0%-100%, if missing use 100%.
        if (args->size() > 1)
            return nullptr;

        if (args->size()) {
            CSSParserValue* value = args->current();
            // FIXME (crbug.com/397061): Support calc expressions like calc(10% + 0.5)
            if (value->unit != CSSPrimitiveValue::CSS_PERCENTAGE && !validUnit(value, FNumber | FNonNeg, HTMLStandardMode))
                return nullptr;

            double amount = value->fValue;
            if (amount < 0)
                return nullptr;

            // Saturate and Contrast allow values over 100%.
            if (filterType != CSSFilterValue::SaturateFilterOperation
                && filterType != CSSFilterValue::ContrastFilterOperation) {
                double maxAllowed = value->unit == CSSPrimitiveValue::CSS_PERCENTAGE ? 100.0 : 1.0;
                if (amount > maxAllowed)
                    return nullptr;
            }

            filterValue->append(cssValuePool().createValue(amount, static_cast<CSSPrimitiveValue::UnitType>(value->unit)));
        }
        break;
    }
    case CSSFilterValue::BrightnessFilterOperation: {
        // One optional argument, if missing use 100%.
        if (args->size() > 1)
            return nullptr;

        if (args->size()) {
            CSSParserValue* value = args->current();
            // FIXME (crbug.com/397061): Support calc expressions like calc(10% + 0.5)
            if (value->unit != CSSPrimitiveValue::CSS_PERCENTAGE && !validUnit(value, FNumber, HTMLStandardMode))
                return nullptr;

            filterValue->append(cssValuePool().createValue(value->fValue, static_cast<CSSPrimitiveValue::UnitType>(value->unit)));
        }
        break;
    }
    case CSSFilterValue::HueRotateFilterOperation: {
        // hue-rotate() takes one optional angle.
        if (args->size() > 1)
            return nullptr;

        if (args->size()) {
            CSSParserValue* argument = args->current();
            if (!validUnit(argument, FAngle, HTMLStandardMode))
                return nullptr;

            filterValue->append(createPrimitiveNumericValue(argument));
        }
        break;
    }
    case CSSFilterValue::BlurFilterOperation: {
        // Blur takes a single length. Zero parameters are allowed.
        if (args->size() > 1)
            return nullptr;

        if (args->size()) {
            CSSParserValue* argument = args->current();
            if (!validUnit(argument, FLength | FNonNeg, HTMLStandardMode))
                return nullptr;

            filterValue->append(createPrimitiveNumericValue(argument));
        }
        break;
    }
    case CSSFilterValue::DropShadowFilterOperation: {
        // drop-shadow() takes a single shadow.
        RefPtrWillBeRawPtr<CSSValueList> shadowValueList = parseShadow(args, CSSPropertyWebkitFilter);
        if (!shadowValueList || shadowValueList->length() != 1)
            return nullptr;

        filterValue->append((shadowValueList.release())->item(0));
        break;
    }
    default:
        ASSERT_NOT_REACHED();
    }
    return filterValue.release();
}

PassRefPtrWillBeRawPtr<CSSValueList> CSSPropertyParser::parseFilter()
{
    if (!m_valueList)
        return nullptr;

    // The filter is a list of functional primitives that specify individual operations.
    RefPtrWillBeRawPtr<CSSValueList> list = CSSValueList::createSpaceSeparated();
    for (CSSParserValue* value = m_valueList->current(); value; value = m_valueList->next()) {
        if (value->unit != CSSPrimitiveValue::CSS_URI && (value->unit != CSSParserValue::Function || !value->function))
            return nullptr;

        CSSFilterValue::FilterOperationType filterType = CSSFilterValue::UnknownFilterOperation;

        // See if the specified primitive is one we understand.
        if (value->unit == CSSPrimitiveValue::CSS_URI) {
            RefPtrWillBeRawPtr<CSSFilterValue> referenceFilterValue = CSSFilterValue::create(CSSFilterValue::ReferenceFilterOperation);
            list->append(referenceFilterValue);
            referenceFilterValue->append(CSSSVGDocumentValue::create(value->string));
        } else {
            const CSSParserString name = value->function->name;
            unsigned maximumArgumentCount = 1;

            filterInfoForName(name, filterType, maximumArgumentCount);

            if (filterType == CSSFilterValue::UnknownFilterOperation)
                return nullptr;

            CSSParserValueList* args = value->function->args.get();
            if (!args)
                return nullptr;

            RefPtrWillBeRawPtr<CSSFilterValue> filterValue = parseBuiltinFilterArguments(args, filterType);
            if (!filterValue)
                return nullptr;

            list->append(filterValue);
        }
    }

    return list.release();
}
PassRefPtrWillBeRawPtr<CSSValueList> CSSPropertyParser::parseTransformOrigin()
{
    CSSParserValue* value = m_valueList->current();
    CSSValueID id = value->id;
    RefPtrWillBeRawPtr<CSSValue> xValue = nullptr;
    RefPtrWillBeRawPtr<CSSValue> yValue = nullptr;
    RefPtrWillBeRawPtr<CSSValue> zValue = nullptr;
    if (id == CSSValueLeft || id == CSSValueRight) {
        xValue = cssValuePool().createIdentifierValue(id);
    } else if (id == CSSValueTop || id == CSSValueBottom) {
        yValue = cssValuePool().createIdentifierValue(id);
    } else if (id == CSSValueCenter) {
        // Unresolved as to whether this is X or Y.
    } else if (validUnit(value, FPercent | FLength)) {
        xValue = createPrimitiveNumericValue(value);
    } else {
        return nullptr;
    }

    value = m_valueList->next();
    if (value) {
        id = value->id;
        if (!xValue && (id == CSSValueLeft || id == CSSValueRight)) {
            xValue = cssValuePool().createIdentifierValue(id);
        } else if (!yValue && (id == CSSValueTop || id == CSSValueBottom)) {
            yValue = cssValuePool().createIdentifierValue(id);
        } else if (id == CSSValueCenter) {
            // Resolved below.
        } else if (!yValue && validUnit(value, FPercent | FLength)) {
            yValue = createPrimitiveNumericValue(value);
        } else {
            return nullptr;
        }

        // If X or Y have not been resolved, they must be center.
        if (!xValue)
            xValue = cssValuePool().createIdentifierValue(CSSValueCenter);
        if (!yValue)
            yValue = cssValuePool().createIdentifierValue(CSSValueCenter);

        value = m_valueList->next();
        if (value) {
            if (!validUnit(value, FLength))
                return nullptr;
            zValue = createPrimitiveNumericValue(value);

            value = m_valueList->next();
            if (value)
                return nullptr;
        }
    } else if (!xValue) {
        if (yValue) {
            xValue = cssValuePool().createValue(50, CSSPrimitiveValue::CSS_PERCENTAGE);
        } else {
            xValue = cssValuePool().createIdentifierValue(CSSValueCenter);
        }
    }

    RefPtrWillBeRawPtr<CSSValueList> list = CSSValueList::createSpaceSeparated();
    list->append(xValue.release());
    if (yValue)
        list->append(yValue.release());
    if (zValue)
        list->append(zValue.release());
    return list.release();
}

bool CSSPropertyParser::parseWebkitPerspectiveOrigin(CSSPropertyID propId, CSSPropertyID& propId1, CSSPropertyID& propId2, RefPtrWillBeRawPtr<CSSValue>& value, RefPtrWillBeRawPtr<CSSValue>& value2)
{
    propId1 = propId;
    propId2 = propId;
    if (propId == CSSPropertyWebkitPerspectiveOrigin) {
        propId1 = CSSPropertyWebkitPerspectiveOriginX;
        propId2 = CSSPropertyWebkitPerspectiveOriginY;
    }

    switch (propId) {
        case CSSPropertyWebkitPerspectiveOrigin:
            if (m_valueList->size() > 2)
                return false;
            parse2ValuesFillPosition(m_valueList.get(), value, value2);
            break;
        case CSSPropertyWebkitPerspectiveOriginX: {
            value = parseFillPositionX(m_valueList.get());
            if (value)
                m_valueList->next();
            break;
        }
        case CSSPropertyWebkitPerspectiveOriginY: {
            value = parseFillPositionY(m_valueList.get());
            if (value)
                m_valueList->next();
            break;
        }
        default:
            ASSERT_NOT_REACHED();
            return false;
    }

    return value;
}

bool CSSPropertyParser::parseTouchAction(bool important)
{
    CSSParserValue* value = m_valueList->current();
    RefPtrWillBeRawPtr<CSSValueList> list = CSSValueList::createSpaceSeparated();
    if (m_valueList->size() == 1 && value && (value->id == CSSValueAuto || value->id == CSSValueNone || value->id == CSSValueManipulation)) {
        list->append(cssValuePool().createIdentifierValue(value->id));
        addProperty(CSSPropertyTouchAction, list.release(), important);
        m_valueList->next();
        return true;
    }

    bool isValid = true;
    while (isValid && value) {
        switch (value->id) {
        case CSSValuePanX:
        case CSSValuePanY: {
            RefPtrWillBeRawPtr<CSSValue> panValue = cssValuePool().createIdentifierValue(value->id);
            if (list->hasValue(panValue.get())) {
                isValid = false;
                break;
            }
            list->append(panValue.release());
            break;
        }
        default:
            isValid = false;
            break;
        }
        if (isValid)
            value = m_valueList->next();
    }

    if (list->length() && isValid) {
        addProperty(CSSPropertyTouchAction, list.release(), important);
        return true;
    }

    return false;
}

void CSSPropertyParser::addTextDecorationProperty(CSSPropertyID propId, PassRefPtrWillBeRawPtr<CSSValue> value, bool important)
{
    // The text-decoration-line property takes priority over text-decoration, unless the latter has important priority set.
    if (propId == CSSPropertyTextDecoration && !important && !inShorthand()) {
        for (unsigned i = 0; i < m_parsedProperties.size(); ++i) {
            if (m_parsedProperties[i].id() == CSSPropertyTextDecorationLine)
                return;
        }
    }
    addProperty(propId, value, important);
}

bool CSSPropertyParser::parseTextDecoration(CSSPropertyID propId, bool important)
{
    if (propId == CSSPropertyTextDecorationLine
        && !RuntimeEnabledFeatures::css3TextDecorationsEnabled())
        return false;

    CSSParserValue* value = m_valueList->current();
    if (value && value->id == CSSValueNone) {
        addTextDecorationProperty(propId, cssValuePool().createIdentifierValue(CSSValueNone), important);
        m_valueList->next();
        return true;
    }

    RefPtrWillBeRawPtr<CSSValueList> list = CSSValueList::createSpaceSeparated();
    bool isValid = true;
    while (isValid && value) {
        switch (value->id) {
        case CSSValueUnderline:
        case CSSValueOverline:
        case CSSValueLineThrough:
        case CSSValueBlink:
            list->append(cssValuePool().createIdentifierValue(value->id));
            break;
        default:
            isValid = false;
            break;
        }
        if (isValid)
            value = m_valueList->next();
    }

    // Values are either valid or in shorthand scope.
    if (list->length() && (isValid || inShorthand())) {
        addTextDecorationProperty(propId, list.release(), important);
        return true;
    }

    return false;
}

bool CSSPropertyParser::parseTextUnderlinePosition(bool important)
{
    // The text-underline-position property has syntax "auto | [ under || [ left | right ] ]".
    // However, values 'left' and 'right' are not implemented yet, so we will parse syntax
    // "auto | under" for now.
    CSSParserValue* value = m_valueList->current();
    switch (value->id) {
    case CSSValueAuto:
    case CSSValueUnder:
        if (m_valueList->next())
            return false;
        addProperty(CSSPropertyTextUnderlinePosition, cssValuePool().createIdentifierValue(value->id), important);
        return true;
    default:
        return false;
    }
}

bool CSSPropertyParser::parseTextEmphasisStyle(bool important)
{
    unsigned valueListSize = m_valueList->size();

    RefPtrWillBeRawPtr<CSSPrimitiveValue> fill = nullptr;
    RefPtrWillBeRawPtr<CSSPrimitiveValue> shape = nullptr;

    for (CSSParserValue* value = m_valueList->current(); value; value = m_valueList->next()) {
        if (value->unit == CSSPrimitiveValue::CSS_STRING) {
            if (fill || shape || (valueListSize != 1 && !inShorthand()))
                return false;
            addProperty(CSSPropertyWebkitTextEmphasisStyle, createPrimitiveStringValue(value), important);
            m_valueList->next();
            return true;
        }

        if (value->id == CSSValueNone) {
            if (fill || shape || (valueListSize != 1 && !inShorthand()))
                return false;
            addProperty(CSSPropertyWebkitTextEmphasisStyle, cssValuePool().createIdentifierValue(CSSValueNone), important);
            m_valueList->next();
            return true;
        }

        if (value->id == CSSValueOpen || value->id == CSSValueFilled) {
            if (fill)
                return false;
            fill = cssValuePool().createIdentifierValue(value->id);
        } else if (value->id == CSSValueDot || value->id == CSSValueCircle || value->id == CSSValueDoubleCircle || value->id == CSSValueTriangle || value->id == CSSValueSesame) {
            if (shape)
                return false;
            shape = cssValuePool().createIdentifierValue(value->id);
        } else if (!inShorthand())
            return false;
        else
            break;
    }

    if (fill && shape) {
        RefPtrWillBeRawPtr<CSSValueList> parsedValues = CSSValueList::createSpaceSeparated();
        parsedValues->append(fill.release());
        parsedValues->append(shape.release());
        addProperty(CSSPropertyWebkitTextEmphasisStyle, parsedValues.release(), important);
        return true;
    }
    if (fill) {
        addProperty(CSSPropertyWebkitTextEmphasisStyle, fill.release(), important);
        return true;
    }
    if (shape) {
        addProperty(CSSPropertyWebkitTextEmphasisStyle, shape.release(), important);
        return true;
    }

    return false;
}

PassRefPtrWillBeRawPtr<CSSValue> CSSPropertyParser::parseTextIndent()
{
    RefPtrWillBeRawPtr<CSSValueList> list = CSSValueList::createSpaceSeparated();

    bool hasLengthOrPercentage = false;
    bool hasEachLine = false;
    bool hasHanging = false;

    for (CSSParserValue* value = m_valueList->current(); value; value = m_valueList->next()) {
        // <length> | <percentage> | inherit when RuntimeEnabledFeatures::css3TextEnabled() returns false
        if (!hasLengthOrPercentage && validUnit(value, FLength | FPercent)) {
            list->append(createPrimitiveNumericValue(value));
            hasLengthOrPercentage = true;
            continue;
        }

        // [ <length> | <percentage> ] && hanging? && each-line? | inherit
        // when RuntimeEnabledFeatures::css3TextEnabled() returns true
        if (RuntimeEnabledFeatures::css3TextEnabled()) {
            if (!hasEachLine && value->id == CSSValueEachLine) {
                list->append(cssValuePool().createIdentifierValue(CSSValueEachLine));
                hasEachLine = true;
                continue;
            }
            if (!hasHanging && value->id == CSSValueHanging) {
                list->append(cssValuePool().createIdentifierValue(CSSValueHanging));
                hasHanging = true;
                continue;
            }
        }
        return nullptr;
    }

    if (!hasLengthOrPercentage)
        return nullptr;

    return list.release();
}

bool CSSPropertyParser::parseLineBoxContain(bool important)
{
    LineBoxContain lineBoxContain = LineBoxContainNone;

    for (CSSParserValue* value = m_valueList->current(); value; value = m_valueList->next()) {
        LineBoxContainFlags flag;
        if (value->id == CSSValueBlock) {
            flag = LineBoxContainBlock;
        } else if (value->id == CSSValueInline) {
            flag = LineBoxContainInline;
        } else if (value->id == CSSValueFont) {
            flag = LineBoxContainFont;
        } else if (value->id == CSSValueGlyphs) {
            flag = LineBoxContainGlyphs;
        } else if (value->id == CSSValueReplaced) {
            flag = LineBoxContainReplaced;
        } else if (value->id == CSSValueInlineBox) {
            flag = LineBoxContainInlineBox;
        } else {
            return false;
        }
        if (lineBoxContain & flag)
            return false;
        lineBoxContain |= flag;
    }

    if (!lineBoxContain)
        return false;

    addProperty(CSSPropertyWebkitLineBoxContain, CSSLineBoxContainValue::create(lineBoxContain), important);
    return true;
}

bool CSSPropertyParser::parseFontFeatureTag(CSSValueList* settings)
{
    // Feature tag name consists of 4-letter characters.
    static const unsigned tagNameLength = 4;

    CSSParserValue* value = m_valueList->current();
    // Feature tag name comes first
    if (value->unit != CSSPrimitiveValue::CSS_STRING)
        return false;
    if (value->string.length() != tagNameLength)
        return false;
    for (unsigned i = 0; i < tagNameLength; ++i) {
        // Limits the range of characters to 0x20-0x7E, following the tag name rules defiend in the OpenType specification.
        UChar character = value->string[i];
        if (character < 0x20 || character > 0x7E)
            return false;
    }

    AtomicString tag = value->string;
    int tagValue = 1;
    // Feature tag values could follow: <integer> | on | off
    value = m_valueList->next();
    if (value) {
        if (value->unit == CSSPrimitiveValue::CSS_NUMBER && value->isInt && value->fValue >= 0) {
            tagValue = clampToInteger(value->fValue);
            if (tagValue < 0)
                return false;
            m_valueList->next();
        } else if (value->id == CSSValueOn || value->id == CSSValueOff) {
            tagValue = value->id == CSSValueOn;
            m_valueList->next();
        }
    }
    settings->append(CSSFontFeatureValue::create(tag, tagValue));
    return true;
}

bool CSSPropertyParser::parseFontFeatureSettings(bool important)
{
    if (m_valueList->size() == 1 && m_valueList->current()->id == CSSValueNormal) {
        RefPtrWillBeRawPtr<CSSPrimitiveValue> normalValue = cssValuePool().createIdentifierValue(CSSValueNormal);
        m_valueList->next();
        addProperty(CSSPropertyWebkitFontFeatureSettings, normalValue.release(), important);
        return true;
    }

    RefPtrWillBeRawPtr<CSSValueList> settings = CSSValueList::createCommaSeparated();
    for (CSSParserValue* value = m_valueList->current(); value; value = m_valueList->next()) {
        if (!parseFontFeatureTag(settings.get()))
            return false;

        // If the list isn't parsed fully, the current value should be comma.
        value = m_valueList->current();
        if (value && !isComma(value))
            return false;
    }
    if (settings->length()) {
        addProperty(CSSPropertyWebkitFontFeatureSettings, settings.release(), important);
        return true;
    }
    return false;
}

bool CSSPropertyParser::parseFontVariantLigatures(bool important)
{
    RefPtrWillBeRawPtr<CSSValueList> ligatureValues = CSSValueList::createSpaceSeparated();
    bool sawCommonLigaturesValue = false;
    bool sawDiscretionaryLigaturesValue = false;
    bool sawHistoricalLigaturesValue = false;
    bool sawContextualLigaturesValue = false;

    for (CSSParserValue* value = m_valueList->current(); value; value = m_valueList->next()) {
        if (value->unit != CSSPrimitiveValue::CSS_IDENT)
            return false;

        switch (value->id) {
        case CSSValueNoCommonLigatures:
        case CSSValueCommonLigatures:
            if (sawCommonLigaturesValue)
                return false;
            sawCommonLigaturesValue = true;
            ligatureValues->append(cssValuePool().createIdentifierValue(value->id));
            break;
        case CSSValueNoDiscretionaryLigatures:
        case CSSValueDiscretionaryLigatures:
            if (sawDiscretionaryLigaturesValue)
                return false;
            sawDiscretionaryLigaturesValue = true;
            ligatureValues->append(cssValuePool().createIdentifierValue(value->id));
            break;
        case CSSValueNoHistoricalLigatures:
        case CSSValueHistoricalLigatures:
            if (sawHistoricalLigaturesValue)
                return false;
            sawHistoricalLigaturesValue = true;
            ligatureValues->append(cssValuePool().createIdentifierValue(value->id));
            break;
        case CSSValueNoContextual:
        case CSSValueContextual:
            if (sawContextualLigaturesValue)
                return false;
            sawContextualLigaturesValue = true;
            ligatureValues->append(cssValuePool().createIdentifierValue(value->id));
            break;
        default:
            return false;
        }
    }

    if (!ligatureValues->length())
        return false;

    addProperty(CSSPropertyFontVariantLigatures, ligatureValues.release(), important);
    return true;
}

bool CSSPropertyParser::parseCalculation(CSSParserValue* value, ValueRange range)
{
    ASSERT(isCalculation(value));

    CSSParserValueList* args = value->function->args.get();
    if (!args || !args->size())
        return false;

    ASSERT(!m_parsedCalculation);
    m_parsedCalculation = CSSCalcValue::create(value->function->name, args, range);

    if (!m_parsedCalculation)
        return false;

    return true;
}

bool CSSPropertyParser::parseViewportProperty(CSSPropertyID propId, bool important)
{
    ASSERT(RuntimeEnabledFeatures::cssViewportEnabled() || isUASheetBehavior(m_context.mode()));

    CSSParserValue* value = m_valueList->current();
    if (!value)
        return false;

    CSSValueID id = value->id;
    bool validPrimitive = false;

    switch (propId) {
    case CSSPropertyMinWidth: // auto | extend-to-zoom | <length> | <percentage>
    case CSSPropertyMaxWidth:
    case CSSPropertyMinHeight:
    case CSSPropertyMaxHeight:
        if (id == CSSValueAuto || id == CSSValueInternalExtendToZoom)
            validPrimitive = true;
        else
            validPrimitive = (!id && validUnit(value, FLength | FPercent | FNonNeg));
        break;
    case CSSPropertyWidth: // shorthand
        return parseViewportShorthand(propId, CSSPropertyMinWidth, CSSPropertyMaxWidth, important);
    case CSSPropertyHeight:
        return parseViewportShorthand(propId, CSSPropertyMinHeight, CSSPropertyMaxHeight, important);
    case CSSPropertyMinZoom: // auto | <number> | <percentage>
    case CSSPropertyMaxZoom:
    case CSSPropertyZoom:
        if (id == CSSValueAuto)
            validPrimitive = true;
        else
            validPrimitive = (!id && validUnit(value, FNumber | FPercent | FNonNeg));
        break;
    case CSSPropertyUserZoom: // zoom | fixed
        if (id == CSSValueZoom || id == CSSValueFixed)
            validPrimitive = true;
        break;
    case CSSPropertyOrientation: // auto | portrait | landscape
        if (id == CSSValueAuto || id == CSSValuePortrait || id == CSSValueLandscape)
            validPrimitive = true;
    default:
        break;
    }

    RefPtrWillBeRawPtr<CSSValue> parsedValue = nullptr;
    if (validPrimitive) {
        parsedValue = parseValidPrimitive(id, value);
        m_valueList->next();
    }

    if (parsedValue) {
        if (!m_valueList->current() || inShorthand()) {
            addProperty(propId, parsedValue.release(), important);
            return true;
        }
    }

    return false;
}

bool CSSPropertyParser::parseViewportShorthand(CSSPropertyID propId, CSSPropertyID first, CSSPropertyID second, bool important)
{
    ASSERT(RuntimeEnabledFeatures::cssViewportEnabled() || isUASheetBehavior(m_context.mode()));
    unsigned numValues = m_valueList->size();

    if (numValues > 2)
        return false;

    ShorthandScope scope(this, propId);

    if (!parseViewportProperty(first, important))
        return false;

    // If just one value is supplied, the second value
    // is implicitly initialized with the first value.
    if (numValues == 1)
        m_valueList->previous();

    return parseViewportProperty(second, important);
}

template <typename CharacterType>
static CSSPropertyID cssPropertyID(const CharacterType* propertyName, unsigned length)
{
    char buffer[maxCSSPropertyNameLength + 1]; // 1 for null character

    for (unsigned i = 0; i != length; ++i) {
        CharacterType c = propertyName[i];
        if (c == 0 || c >= 0x7F)
            return CSSPropertyInvalid; // illegal character
        buffer[i] = toASCIILower(c);
    }
    buffer[length] = '\0';

    const char* name = buffer;
    const Property* hashTableEntry = findProperty(name, length);
    return hashTableEntry ? static_cast<CSSPropertyID>(hashTableEntry->id) : CSSPropertyInvalid;
}

CSSPropertyID cssPropertyID(const String& string)
{
    unsigned length = string.length();

    if (!length)
        return CSSPropertyInvalid;
    if (length > maxCSSPropertyNameLength)
        return CSSPropertyInvalid;

    return string.is8Bit() ? cssPropertyID(string.characters8(), length) : cssPropertyID(string.characters16(), length);
}

CSSPropertyID cssPropertyID(const CSSParserString& string)
{
    unsigned length = string.length();

    if (!length)
        return CSSPropertyInvalid;
    if (length > maxCSSPropertyNameLength)
        return CSSPropertyInvalid;

    return string.is8Bit() ? cssPropertyID(string.characters8(), length) : cssPropertyID(string.characters16(), length);
}

template <typename CharacterType>
static CSSValueID cssValueKeywordID(const CharacterType* valueKeyword, unsigned length)
{
    char buffer[maxCSSValueKeywordLength + 1]; // 1 for null character

    for (unsigned i = 0; i != length; ++i) {
        CharacterType c = valueKeyword[i];
        if (c == 0 || c >= 0x7F)
            return CSSValueInvalid; // illegal character
        buffer[i] = WTF::toASCIILower(c);
    }
    buffer[length] = '\0';

    const Value* hashTableEntry = findValue(buffer, length);
    return hashTableEntry ? static_cast<CSSValueID>(hashTableEntry->id) : CSSValueInvalid;
}

CSSValueID cssValueKeywordID(const CSSParserString& string)
{
    unsigned length = string.length();
    if (!length)
        return CSSValueInvalid;
    if (length > maxCSSValueKeywordLength)
        return CSSValueInvalid;

    return string.is8Bit() ? cssValueKeywordID(string.characters8(), length) : cssValueKeywordID(string.characters16(), length);
}

bool isValidNthToken(const CSSParserString& token)
{
    // The tokenizer checks for the construct of an+b.
    // However, since the {ident} rule precedes the {nth} rule, some of those
    // tokens are identified as string literal. Furthermore we need to accept
    // "odd" and "even" which does not match to an+b.
    return equalIgnoringCase(token, "odd") || equalIgnoringCase(token, "even")
        || equalIgnoringCase(token, "n") || equalIgnoringCase(token, "-n");
}

bool CSSPropertyParser::isSystemColor(int id)
{
    return (id >= CSSValueActiveborder && id <= CSSValueWindowtext) || id == CSSValueMenu;
}

bool CSSPropertyParser::parseSVGValue(CSSPropertyID propId, bool important)
{
    CSSParserValue* value = m_valueList->current();
    if (!value)
        return false;

    CSSValueID id = value->id;

    bool validPrimitive = false;
    RefPtrWillBeRawPtr<CSSValue> parsedValue = nullptr;

    switch (propId) {
    /* The comment to the right defines all valid value of these
     * properties as defined in SVG 1.1, Appendix N. Property index */
    case CSSPropertyAlignmentBaseline:
    // auto | baseline | before-edge | text-before-edge | middle |
    // central | after-edge | text-after-edge | ideographic | alphabetic |
    // hanging | mathematical | inherit
        if (id == CSSValueAuto || id == CSSValueBaseline || id == CSSValueMiddle
            || (id >= CSSValueBeforeEdge && id <= CSSValueMathematical))
            validPrimitive = true;
        break;

    case CSSPropertyBaselineShift:
    // baseline | super | sub | <percentage> | <length> | inherit
        if (id == CSSValueBaseline || id == CSSValueSub
            || id >= CSSValueSuper)
            validPrimitive = true;
        else
            validPrimitive = validUnit(value, FLength | FPercent, SVGAttributeMode);
        break;

    case CSSPropertyDominantBaseline:
    // auto | use-script | no-change | reset-size | ideographic |
    // alphabetic | hanging | mathematical | central | middle |
    // text-after-edge | text-before-edge | inherit
        if (id == CSSValueAuto || id == CSSValueMiddle
            || (id >= CSSValueUseScript && id <= CSSValueResetSize)
            || (id >= CSSValueCentral && id <= CSSValueMathematical))
            validPrimitive = true;
        break;

    case CSSPropertyEnableBackground:
    // accumulate | new [x] [y] [width] [height] | inherit
        if (id == CSSValueAccumulate) // TODO : new
            validPrimitive = true;
        break;

    case CSSPropertyClipPath:
    case CSSPropertyFilter:
    case CSSPropertyMarkerStart:
    case CSSPropertyMarkerMid:
    case CSSPropertyMarkerEnd:
    case CSSPropertyMask:
        if (id == CSSValueNone) {
            validPrimitive = true;
        } else if (value->unit == CSSPrimitiveValue::CSS_URI) {
            parsedValue = CSSPrimitiveValue::create(value->string, CSSPrimitiveValue::CSS_URI);
            if (parsedValue)
                m_valueList->next();
        }
        break;

    case CSSPropertyClipRule: // nonzero | evenodd | inherit
    case CSSPropertyFillRule:
        if (id == CSSValueNonzero || id == CSSValueEvenodd)
            validPrimitive = true;
        break;

    case CSSPropertyStrokeMiterlimit: // <miterlimit> | inherit
        validPrimitive = validUnit(value, FNumber | FNonNeg, SVGAttributeMode);
        break;

    case CSSPropertyStrokeLinejoin: // miter | round | bevel | inherit
        if (id == CSSValueMiter || id == CSSValueRound || id == CSSValueBevel)
            validPrimitive = true;
        break;

    case CSSPropertyStrokeLinecap: // butt | round | square | inherit
        if (id == CSSValueButt || id == CSSValueRound || id == CSSValueSquare)
            validPrimitive = true;
        break;

    case CSSPropertyStrokeOpacity: // <opacity-value> | inherit
    case CSSPropertyFillOpacity:
    case CSSPropertyStopOpacity:
    case CSSPropertyFloodOpacity:
        validPrimitive = (!id && validUnit(value, FNumber | FPercent, SVGAttributeMode));
        break;

    case CSSPropertyShapeRendering:
    // auto | optimizeSpeed | crispEdges | geometricPrecision | inherit
        if (id == CSSValueAuto || id == CSSValueOptimizespeed
            || id == CSSValueCrispedges || id == CSSValueGeometricprecision)
            validPrimitive = true;
        break;

    case CSSPropertyImageRendering: // auto | optimizeSpeed | pixelated
        if (RuntimeEnabledFeatures::imageRenderingPixelatedEnabled() && id == CSSValuePixelated) {
            validPrimitive = true;
            break;
        }
    case CSSPropertyColorRendering: // optimizeQuality | inherit
        if (id == CSSValueAuto || id == CSSValueOptimizespeed
            || id == CSSValueOptimizequality)
            validPrimitive = true;
        break;

    case CSSPropertyBufferedRendering: // auto | dynamic | static
        if (id == CSSValueAuto || id == CSSValueDynamic || id == CSSValueStatic)
            validPrimitive = true;
        break;

    case CSSPropertyColorInterpolation: // auto | sRGB | linearRGB | inherit
    case CSSPropertyColorInterpolationFilters:
        if (id == CSSValueAuto || id == CSSValueSrgb || id == CSSValueLinearrgb)
            validPrimitive = true;
        break;

    /* Start of supported CSS properties with validation. This is needed for parseShortHand to work
     * correctly and allows optimization in applyRule(..)
     */

    case CSSPropertyTextAnchor: // start | middle | end | inherit
        if (id == CSSValueStart || id == CSSValueMiddle || id == CSSValueEnd)
            validPrimitive = true;
        break;

    case CSSPropertyGlyphOrientationVertical: // auto | <angle> | inherit
        if (id == CSSValueAuto) {
            validPrimitive = true;
            break;
        }
    /* fallthrough intentional */
    case CSSPropertyGlyphOrientationHorizontal: // <angle> (restricted to _deg_ per SVG 1.1 spec) | inherit
        if (value->unit == CSSPrimitiveValue::CSS_DEG || value->unit == CSSPrimitiveValue::CSS_NUMBER) {
            parsedValue = CSSPrimitiveValue::create(value->fValue, CSSPrimitiveValue::CSS_DEG);

            if (parsedValue)
                m_valueList->next();
        }
        break;

    case CSSPropertyFill: // <paint> | inherit
    case CSSPropertyStroke: // <paint> | inherit
        {
            if (id == CSSValueNone || id == CSSValueCurrentcolor) {
                parsedValue = cssValuePool().createIdentifierValue(id);
            } else if (isSystemColor(id)) {
                parsedValue = cssValuePool().createColorValue(RenderTheme::theme().systemColor(id).rgb());
            } else if (value->unit == CSSPrimitiveValue::CSS_URI) {
                RGBA32 c = Color::transparent;
                if (m_valueList->next()) {
                    RefPtrWillBeRawPtr<CSSValueList> values = CSSValueList::createSpaceSeparated();
                    values->append(CSSPrimitiveValue::create(value->string, CSSPrimitiveValue::CSS_URI));
                    if (parseColorFromValue(m_valueList->current(), c))
                        parsedValue = cssValuePool().createColorValue(c);
                    else if (m_valueList->current()->id == CSSValueNone || m_valueList->current()->id == CSSValueCurrentcolor)
                        parsedValue = cssValuePool().createIdentifierValue(m_valueList->current()->id);
                    if (parsedValue) {
                        values->append(parsedValue);
                        parsedValue = values;
                    }
                }
                if (!parsedValue)
                    parsedValue = CSSPrimitiveValue::create(value->string, CSSPrimitiveValue::CSS_URI);
            } else {
                parsedValue = parseColor();
            }

            if (parsedValue)
                m_valueList->next();
        }
        break;

    case CSSPropertyStopColor: // TODO : icccolor
    case CSSPropertyFloodColor:
    case CSSPropertyLightingColor:
        if (isSystemColor(id))
            parsedValue = cssValuePool().createColorValue(RenderTheme::theme().systemColor(id).rgb());
        else if (id == CSSValueCurrentcolor)
            parsedValue = cssValuePool().createIdentifierValue(id);
        else // TODO : svgcolor (iccColor)
            parsedValue = parseColor();

        if (parsedValue)
            m_valueList->next();

        break;

    case CSSPropertyPaintOrder:
        if (m_valueList->size() == 1 && id == CSSValueNormal)
            validPrimitive = true;
        else if ((parsedValue = parsePaintOrder()))
            m_valueList->next();
        break;

    case CSSPropertyVectorEffect: // none | non-scaling-stroke | inherit
        if (id == CSSValueNone || id == CSSValueNonScalingStroke)
            validPrimitive = true;
        break;

    case CSSPropertyWritingMode:
    // lr-tb | rl_tb | tb-rl | lr | rl | tb | inherit
        if (id == CSSValueLrTb || id == CSSValueRlTb || id == CSSValueTbRl || id == CSSValueLr || id == CSSValueRl || id == CSSValueTb)
            validPrimitive = true;
        break;

    case CSSPropertyStrokeWidth: // <length> | inherit
    case CSSPropertyStrokeDashoffset:
        validPrimitive = validUnit(value, FLength | FPercent, SVGAttributeMode);
        break;
    case CSSPropertyStrokeDasharray: // none | <dasharray> | inherit
        if (id == CSSValueNone)
            validPrimitive = true;
        else
            parsedValue = parseSVGStrokeDasharray();
        break;

    case CSSPropertyMaskType: // luminance | alpha | inherit
        if (id == CSSValueLuminance || id == CSSValueAlpha)
            validPrimitive = true;
        break;

    /* shorthand properties */
    case CSSPropertyMarker: {
        ShorthandScope scope(this, propId);
        CSSPropertyParser::ImplicitScope implicitScope(this, PropertyImplicit);
        if (!parseValue(CSSPropertyMarkerStart, important))
            return false;
        if (m_valueList->current()) {
            rollbackLastProperties(1);
            return false;
        }
        CSSValue* value = m_parsedProperties.last().value();
        addProperty(CSSPropertyMarkerMid, value, important);
        addProperty(CSSPropertyMarkerEnd, value, important);
        return true;
    }
    default:
        // If you crash here, it's because you added a css property and are not handling it
        // in either this switch statement or the one in CSSPropertyParser::parseValue
        ASSERT_WITH_MESSAGE(0, "unimplemented propertyID: %d", propId);
        return false;
    }

    if (validPrimitive) {
        if (id)
            parsedValue = CSSPrimitiveValue::createIdentifier(id);
        else if (value->unit == CSSPrimitiveValue::CSS_STRING)
            parsedValue = CSSPrimitiveValue::create(value->string, (CSSPrimitiveValue::UnitType) value->unit);
        else if (value->unit >= CSSPrimitiveValue::CSS_NUMBER && value->unit <= CSSPrimitiveValue::CSS_KHZ)
            parsedValue = CSSPrimitiveValue::create(value->fValue, (CSSPrimitiveValue::UnitType) value->unit);
        else if (value->unit >= CSSParserValue::Q_EMS)
            parsedValue = CSSPrimitiveValue::createAllowingMarginQuirk(value->fValue, CSSPrimitiveValue::CSS_EMS);
        if (isCalculation(value)) {
            // FIXME calc() http://webkit.org/b/16662 : actually create a CSSPrimitiveValue here, ie
            // parsedValue = CSSPrimitiveValue::create(m_parsedCalculation.release());
            m_parsedCalculation.release();
            parsedValue = nullptr;
        }
        m_valueList->next();
    }
    if (!parsedValue || (m_valueList->current() && !inShorthand()))
        return false;

    addProperty(propId, parsedValue.release(), important);
    return true;
}

PassRefPtrWillBeRawPtr<CSSValue> CSSPropertyParser::parseSVGStrokeDasharray()
{
    RefPtrWillBeRawPtr<CSSValueList> ret = CSSValueList::createCommaSeparated();
    CSSParserValue* value = m_valueList->current();
    bool validPrimitive = true;
    while (value) {
        validPrimitive = validUnit(value, FLength | FPercent | FNonNeg, SVGAttributeMode);
        if (!validPrimitive)
            break;
        if (value->id)
            ret->append(CSSPrimitiveValue::createIdentifier(value->id));
        else if (value->unit >= CSSPrimitiveValue::CSS_NUMBER && value->unit <= CSSPrimitiveValue::CSS_KHZ)
            ret->append(CSSPrimitiveValue::create(value->fValue, (CSSPrimitiveValue::UnitType) value->unit));
        value = m_valueList->next();
        if (value && value->unit == CSSParserValue::Operator && value->iValue == ',')
            value = m_valueList->next();
    }
    if (!validPrimitive)
        return nullptr;
    return ret.release();
}

// normal | [ fill || stroke || markers ]
PassRefPtrWillBeRawPtr<CSSValue> CSSPropertyParser::parsePaintOrder() const
{
    if (m_valueList->size() > 3)
        return nullptr;

    CSSParserValue* value = m_valueList->current();
    if (!value)
        return nullptr;

    RefPtrWillBeRawPtr<CSSValueList> parsedValues = CSSValueList::createSpaceSeparated();

    // The default paint-order is: Fill, Stroke, Markers.
    bool seenFill = false, seenStroke = false, seenMarkers = false;

    for (; value; value = m_valueList->next()) {
        switch (value->id) {
        case CSSValueNormal:
            // normal inside [fill || stroke || markers] not valid
            return nullptr;
        case CSSValueFill:
            if (seenFill)
                return nullptr;

            seenFill = true;
            break;
        case CSSValueStroke:
            if (seenStroke)
                return nullptr;

            seenStroke = true;
            break;
        case CSSValueMarkers:
            if (seenMarkers)
                return nullptr;

            seenMarkers = true;
            break;
        default:
            return nullptr;
        }

        parsedValues->append(CSSPrimitiveValue::createIdentifier(value->id));
    }

    // fill out the rest of the paint order
    if (!seenFill)
        parsedValues->append(CSSPrimitiveValue::createIdentifier(CSSValueFill));
    if (!seenStroke)
        parsedValues->append(CSSPrimitiveValue::createIdentifier(CSSValueStroke));
    if (!seenMarkers)
        parsedValues->append(CSSPrimitiveValue::createIdentifier(CSSValueMarkers));

    return parsedValues.release();
}

} // namespace blink<|MERGE_RESOLUTION|>--- conflicted
+++ resolved
@@ -1628,12 +1628,7 @@
     case CSSPropertyWebkitUserDrag:
     case CSSPropertyWebkitUserModify:
     case CSSPropertyWebkitUserSelect:
-<<<<<<< HEAD
-=======
     case CSSPropertyBbRubberbandable:
-    case CSSPropertyWebkitWrapFlow:
-    case CSSPropertyWebkitWrapThrough:
->>>>>>> 7512bf8b
     case CSSPropertyWebkitWritingMode:
     case CSSPropertyWhiteSpace:
     case CSSPropertyWordBreak:
