--- conflicted
+++ resolved
@@ -567,25 +567,11 @@
         return RuntimeEnabledFeatures::cssExclusionsEnabled()
             && (valueID == CSSValueWrap || valueID == CSSValueNone);
     case CSSPropertyWebkitWritingMode:
-<<<<<<< HEAD
         return valueID >= CSSValueHorizontalTb && valueID <= CSSValueHorizontalBt;
     case CSSPropertyWhiteSpace: // normal | pre | nowrap
         return valueID == CSSValueNormal || valueID == CSSValuePre || valueID == CSSValuePreWrap || valueID == CSSValuePreLine || valueID == CSSValueNowrap;
-    case CSSPropertyWordBreak: // normal | break-all | break-word (this is a custom extension)
-        return valueID == CSSValueNormal || valueID == CSSValueBreakAll || valueID == CSSValueBreakWord;
-=======
-        if (valueID >= CSSValueHorizontalTb && valueID <= CSSValueHorizontalBt)
-            return true;
-        break;
-    case CSSPropertyWhiteSpace: // normal | pre | nowrap | inherit
-        if (valueID == CSSValueNormal || valueID == CSSValuePre || valueID == CSSValuePreWrap || valueID == CSSValuePreLine || valueID == CSSValueNowrap)
-            return true;
-        break;
     case CSSPropertyWordBreak: // normal | break-all | keep-all || -bb-keep-all-if-korean | break-word (this is a custom extension)
-        if (valueID == CSSValueNormal || valueID == CSSValueBreakAll || valueID == CSSValueKeepAll || valueID == CSSValueBbKeepAllIfKorean || valueID == CSSValueBreakWord)
-            return true;
-        break;
->>>>>>> 0ef08b0e
+        return valueID == CSSValueNormal || valueID == CSSValueBreakAll || valueID == CSSValueKeepAll || valueID == CSSValueBbKeepAllIfKorean || valueID == CSSValueBreakWord;
     default:
         ASSERT_NOT_REACHED();
         return false;
