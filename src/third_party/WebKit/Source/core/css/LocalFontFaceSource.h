// Copyright 2014 The Chromium Authors. All rights reserved.
// Use of this source code is governed by a BSD-style license that can be
// found in the LICENSE file.

#ifndef LocalFontFaceSource_h
#define LocalFontFaceSource_h

#include "core/css/CSSFontFaceSource.h"
#include "wtf/text/AtomicString.h"

namespace blink {

class LocalFontFaceSource final : public CSSFontFaceSource {
public:
<<<<<<< HEAD
    LocalFontFaceSource(const String& fontName) : m_fontName(fontName) { }
    virtual bool isLocal() const override { return true; }
=======
    LocalFontFaceSource(const String& fontName);
    virtual bool isLocal() const { return true; }
>>>>>>> 9beee0dd
    virtual bool isLocalFontAvailable(const FontDescription&) override;

private:
    virtual PassRefPtr<SimpleFontData> createFontData(const FontDescription&) override;

    class LocalFontHistograms {
    public:
        LocalFontHistograms() : m_reported(false) { }
        void record(bool loadSuccess);
    private:
        bool m_reported;
    };

    AtomicString m_fontName;
    bool m_needToAdjustForBoldItalic;
    LocalFontHistograms m_histograms;
};

} // namespace blink

#endif<|MERGE_RESOLUTION|>--- conflicted
+++ resolved
@@ -12,13 +12,8 @@
 
 class LocalFontFaceSource final : public CSSFontFaceSource {
 public:
-<<<<<<< HEAD
-    LocalFontFaceSource(const String& fontName) : m_fontName(fontName) { }
+    LocalFontFaceSource(const String& fontName);
     virtual bool isLocal() const override { return true; }
-=======
-    LocalFontFaceSource(const String& fontName);
-    virtual bool isLocal() const { return true; }
->>>>>>> 9beee0dd
     virtual bool isLocalFontAvailable(const FontDescription&) override;
 
 private:
