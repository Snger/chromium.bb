/*
 * Copyright (C) 2013 Google Inc. All rights reserved.
 *
 * Redistribution and use in source and binary forms, with or without
 * modification, are permitted provided that the following conditions
 * are met:
 *
 * 1.  Redistributions of source code must retain the above copyright
 *     notice, this list of conditions and the following disclaimer.
 * 2.  Redistributions in binary form must reproduce the above copyright
 *     notice, this list of conditions and the following disclaimer in the
 *     documentation and/or other materials provided with the distribution.
 * 3.  Neither the name of Apple Computer, Inc. ("Apple") nor the names of
 *     its contributors may be used to endorse or promote products derived
 *     from this software without specific prior written permission.
 *
 * THIS SOFTWARE IS PROVIDED BY APPLE AND ITS CONTRIBUTORS "AS IS" AND ANY
 * EXPRESS OR IMPLIED WARRANTIES, INCLUDING, BUT NOT LIMITED TO, THE IMPLIED
 * WARRANTIES OF MERCHANTABILITY AND FITNESS FOR A PARTICULAR PURPOSE ARE
 * DISCLAIMED. IN NO EVENT SHALL APPLE OR ITS CONTRIBUTORS BE LIABLE FOR ANY
 * DIRECT, INDIRECT, INCIDENTAL, SPECIAL, EXEMPLARY, OR CONSEQUENTIAL DAMAGES
 * (INCLUDING, BUT NOT LIMITED TO, PROCUREMENT OF SUBSTITUTE GOODS OR SERVICES;
 * LOSS OF USE, DATA, OR PROFITS; OR BUSINESS INTERRUPTION) HOWEVER CAUSED AND
 * ON ANY THEORY OF LIABILITY, WHETHER IN CONTRACT, STRICT LIABILITY, OR TORT
 * (INCLUDING NEGLIGENCE OR OTHERWISE) ARISING IN ANY WAY OUT OF THE USE OF
 * THIS SOFTWARE, EVEN IF ADVISED OF THE POSSIBILITY OF SUCH DAMAGE.
 */

#include "config.h"
#include "core/css/CSSVariablesMap.h"

#include "core/css/CSSStyleDeclaration.h"

namespace WebCore {

unsigned CSSVariablesMap::size() const
{
    if (m_styleDeclaration)
        return m_styleDeclaration->variableCount();
    return 0;
}

String CSSVariablesMap::get(const AtomicString& name) const
{
    if (m_styleDeclaration)
        return m_styleDeclaration->variableValue(name);
    return String();
}

bool CSSVariablesMap::has(const AtomicString& name) const
{
    if (m_styleDeclaration)
        return !get(name).isEmpty();
    return false;
}

<<<<<<< HEAD
void CSSVariablesMap::set(const AtomicString& name, const String& value, ExceptionState& es)
{
    if (!m_styleDeclaration)
        return;
    if (m_styleDeclaration->setVariableValue(name, value, es)) {
=======
void CSSVariablesMap::set(const AtomicString& name, const String& value, ExceptionState& exceptionState)
{
    if (!m_styleDeclaration)
        return;
    if (m_styleDeclaration->setVariableValue(name, value, exceptionState)) {
>>>>>>> 8c15b39e
        Iterators::iterator end = m_activeIterators.end();
        for (Iterators::iterator it = m_activeIterators.begin(); it != end; ++it)
            (*it)->addedVariable(name);
    }
}

bool CSSVariablesMap::remove(const AtomicString& name)
{
    if (!m_styleDeclaration)
        return false;
    if (m_styleDeclaration->removeVariable(name)) {
        Iterators::iterator end = m_activeIterators.end();
        for (Iterators::iterator it = m_activeIterators.begin(); it != end; ++it)
            (*it)->removedVariable(name);
        return true;
    }
    return false;
}

<<<<<<< HEAD
void CSSVariablesMap::clear(ExceptionState& es)
{
    if (!m_styleDeclaration)
        return;
    if (m_styleDeclaration->clearVariables(es)) {
=======
void CSSVariablesMap::clear(ExceptionState& exceptionState)
{
    if (!m_styleDeclaration)
        return;
    if (m_styleDeclaration->clearVariables(exceptionState)) {
>>>>>>> 8c15b39e
        Iterators::iterator end = m_activeIterators.end();
        for (Iterators::iterator it = m_activeIterators.begin(); it != end; ++it)
            (*it)->clearedVariables();
    }
}

<<<<<<< HEAD
void CSSVariablesMap::forEach(PassRefPtr<CSSVariablesMapForEachCallback> callback, ScriptValue& thisArg) const
=======
void CSSVariablesMap::forEach(PassOwnPtr<CSSVariablesMapForEachCallback> callback, ScriptValue& thisArg) const
>>>>>>> 8c15b39e
{
    forEach(callback, &thisArg);
}

<<<<<<< HEAD
void CSSVariablesMap::forEach(PassRefPtr<CSSVariablesMapForEachCallback> callback) const
=======
void CSSVariablesMap::forEach(PassOwnPtr<CSSVariablesMapForEachCallback> callback) const
>>>>>>> 8c15b39e
{
    forEach(callback, 0);
}

<<<<<<< HEAD
void CSSVariablesMap::forEach(PassRefPtr<CSSVariablesMapForEachCallback> callback, ScriptValue* thisArg) const
=======
void CSSVariablesMap::forEach(PassOwnPtr<CSSVariablesMapForEachCallback> callback, ScriptValue* thisArg) const
>>>>>>> 8c15b39e
{
    if (!m_styleDeclaration)
        return;
    RefPtr<CSSVariablesIterator> iterator = m_styleDeclaration->variablesIterator();
    m_activeIterators.append(iterator.get());
    while (!iterator->atEnd()) {
        String name = iterator->name();
        String value = iterator->value();
        if (thisArg)
            callback->handleItem(*thisArg, value, name, const_cast<CSSVariablesMap*>(this));
        else
            callback->handleItem(value, name, const_cast<CSSVariablesMap*>(this));
        iterator->advance();
    }
    ASSERT(m_activeIterators.last() == iterator.get());
    m_activeIterators.removeLast();
}

} // namespace WebCore<|MERGE_RESOLUTION|>--- conflicted
+++ resolved
@@ -54,19 +54,11 @@
     return false;
 }
 
-<<<<<<< HEAD
-void CSSVariablesMap::set(const AtomicString& name, const String& value, ExceptionState& es)
-{
-    if (!m_styleDeclaration)
-        return;
-    if (m_styleDeclaration->setVariableValue(name, value, es)) {
-=======
 void CSSVariablesMap::set(const AtomicString& name, const String& value, ExceptionState& exceptionState)
 {
     if (!m_styleDeclaration)
         return;
     if (m_styleDeclaration->setVariableValue(name, value, exceptionState)) {
->>>>>>> 8c15b39e
         Iterators::iterator end = m_activeIterators.end();
         for (Iterators::iterator it = m_activeIterators.begin(); it != end; ++it)
             (*it)->addedVariable(name);
@@ -86,48 +78,28 @@
     return false;
 }
 
-<<<<<<< HEAD
-void CSSVariablesMap::clear(ExceptionState& es)
-{
-    if (!m_styleDeclaration)
-        return;
-    if (m_styleDeclaration->clearVariables(es)) {
-=======
 void CSSVariablesMap::clear(ExceptionState& exceptionState)
 {
     if (!m_styleDeclaration)
         return;
     if (m_styleDeclaration->clearVariables(exceptionState)) {
->>>>>>> 8c15b39e
         Iterators::iterator end = m_activeIterators.end();
         for (Iterators::iterator it = m_activeIterators.begin(); it != end; ++it)
             (*it)->clearedVariables();
     }
 }
 
-<<<<<<< HEAD
-void CSSVariablesMap::forEach(PassRefPtr<CSSVariablesMapForEachCallback> callback, ScriptValue& thisArg) const
-=======
 void CSSVariablesMap::forEach(PassOwnPtr<CSSVariablesMapForEachCallback> callback, ScriptValue& thisArg) const
->>>>>>> 8c15b39e
 {
     forEach(callback, &thisArg);
 }
 
-<<<<<<< HEAD
-void CSSVariablesMap::forEach(PassRefPtr<CSSVariablesMapForEachCallback> callback) const
-=======
 void CSSVariablesMap::forEach(PassOwnPtr<CSSVariablesMapForEachCallback> callback) const
->>>>>>> 8c15b39e
 {
     forEach(callback, 0);
 }
 
-<<<<<<< HEAD
-void CSSVariablesMap::forEach(PassRefPtr<CSSVariablesMapForEachCallback> callback, ScriptValue* thisArg) const
-=======
 void CSSVariablesMap::forEach(PassOwnPtr<CSSVariablesMapForEachCallback> callback, ScriptValue* thisArg) const
->>>>>>> 8c15b39e
 {
     if (!m_styleDeclaration)
         return;
