--- conflicted
+++ resolved
@@ -28,17 +28,10 @@
 
 #include "RuntimeEnabledFeatures.h"
 #include "core/css/CSSFontFace.h"
-<<<<<<< HEAD
-#include "core/platform/graphics/FontCache.h"
-#include "core/platform/graphics/SegmentedFontData.h"
-#include "core/platform/graphics/SimpleFontData.h"
-#include "platform/fonts/FontDescription.h"
-=======
 #include "platform/fonts/FontCache.h"
 #include "platform/fonts/FontDescription.h"
 #include "platform/fonts/SegmentedFontData.h"
 #include "platform/fonts/SimpleFontData.h"
->>>>>>> 8c15b39e
 
 namespace WebCore {
 
@@ -99,8 +92,6 @@
     m_fontFaces.append(fontFace);
 }
 
-<<<<<<< HEAD
-=======
 void CSSSegmentedFontFace::removeFontFace(PassRefPtr<CSSFontFace> fontFace)
 {
     size_t index = m_fontFaces.find(fontFace);
@@ -111,7 +102,6 @@
     }
 }
 
->>>>>>> 8c15b39e
 static void appendFontData(SegmentedFontData* newFontData, PassRefPtr<SimpleFontData> prpFaceFontData, const CSSFontFace::UnicodeRangeSet& ranges)
 {
     RefPtr<SimpleFontData> faceFontData = prpFaceFontData;
@@ -208,14 +198,9 @@
     unsigned size = m_fontFaces.size();
     for (unsigned i = 0; i < size; i++) {
         if (m_fontFaces[i]->loadStatus() == FontFace::Unloaded && m_fontFaces[i]->ranges().intersectsWith(text)) {
-<<<<<<< HEAD
-            RefPtr<SimpleFontData> fontData = m_fontFaces[i]->getFontData(fontDescription, false, false);
-            fontData->beginLoadIfNeeded();
-=======
             RefPtr<SimpleFontData> fontData = m_fontFaces[i]->getFontData(fontDescription);
             if (fontData->customFontData())
                 fontData->customFontData()->beginLoadIfNeeded();
->>>>>>> 8c15b39e
         }
     }
 
@@ -234,14 +219,8 @@
     Vector<RefPtr<FontFace> > fontFaces;
     unsigned size = m_fontFaces.size();
     for (unsigned i = 0; i < size; i++) {
-<<<<<<< HEAD
-        RefPtr<FontFace> face = m_fontFaces[i]->fontFace();
-        if (face && m_fontFaces[i]->ranges().intersectsWith(text))
-            fontFaces.append(face);
-=======
         if (m_fontFaces[i]->ranges().intersectsWith(text))
             fontFaces.append(m_fontFaces[i]->fontFace());
->>>>>>> 8c15b39e
     }
     return fontFaces;
 }
