--- conflicted
+++ resolved
@@ -57,13 +57,8 @@
 #include "core/css/CSSPrimitiveValueMappings.h"
 #include "core/css/CSSProperty.h"
 #include "core/css/CSSReflectValue.h"
-#include "core/css/CSSShadowValue.h"
 #include "core/css/CSSVariableValue.h"
 #include "core/css/Counter.h"
-<<<<<<< HEAD
-#include "core/css/Pair.h"
-=======
->>>>>>> 8c15b39e
 #include "core/css/Rect.h"
 #include "core/css/StylePropertySet.h"
 #include "core/css/StyleRule.h"
@@ -73,11 +68,7 @@
 #include "core/css/resolver/StyleBuilder.h"
 #include "core/css/resolver/TransformBuilder.h"
 #include "core/frame/Frame.h"
-<<<<<<< HEAD
-#include "core/page/Settings.h"
-=======
 #include "core/frame/Settings.h"
->>>>>>> 8c15b39e
 #include "core/rendering/style/CounterContent.h"
 #include "core/rendering/style/CursorList.h"
 #include "core/rendering/style/QuotesData.h"
@@ -88,10 +79,6 @@
 #include "core/rendering/style/StyleGeneratedImage.h"
 #include "core/svg/SVGColor.h"
 #include "core/svg/SVGPaint.h"
-<<<<<<< HEAD
-#include "core/svg/SVGURIReference.h"
-=======
->>>>>>> 8c15b39e
 #include "platform/fonts/FontDescription.h"
 #include "wtf/MathExtras.h"
 #include "wtf/StdLibExtras.h"
@@ -299,11 +286,7 @@
         double multiplier = state.style()->effectiveZoom();
         if (Frame* frame = state.document().frame())
             multiplier *= frame->textZoomFactor();
-<<<<<<< HEAD
-        Length zoomedLength = Length(primitiveValue->cssCalcValue()->toCalcValue(state.style(), state.rootElementStyle(), multiplier));
-=======
         Length zoomedLength = Length(primitiveValue->cssCalcValue()->toCalcValue(state.cssToLengthConversionData().copyWithAdjustedZoom(multiplier)));
->>>>>>> 8c15b39e
         lineHeight = Length(valueForLength(zoomedLength, state.style()->fontSize()), Fixed);
     } else {
         return;
@@ -849,125 +832,6 @@
     }
     state.style()->setTextUnderlinePosition(static_cast<TextUnderlinePosition>(t));
 }
-<<<<<<< HEAD
-
-Length StyleBuilderConverter::convertLength(StyleResolverState& state, CSSValue* value)
-{
-    CSSPrimitiveValue* primitiveValue = toCSSPrimitiveValue(value);
-    Length result = primitiveValue->convertToLength<FixedIntegerConversion | PercentConversion>(state.style(), state.rootElementStyle(), state.style()->effectiveZoom());
-    ASSERT(!result.isUndefined());
-    result.setQuirk(primitiveValue->isQuirkValue());
-    return result;
-}
-
-Length StyleBuilderConverter::convertLengthOrAuto(StyleResolverState& state, CSSValue* value)
-{
-    CSSPrimitiveValue* primitiveValue = toCSSPrimitiveValue(value);
-    Length result = primitiveValue->convertToLength<FixedIntegerConversion | PercentConversion | AutoConversion>(state.style(), state.rootElementStyle(), state.style()->effectiveZoom());
-    ASSERT(!result.isUndefined());
-    result.setQuirk(primitiveValue->isQuirkValue());
-    return result;
-}
-
-Length StyleBuilderConverter::convertLengthSizing(StyleResolverState& state, CSSValue* value)
-{
-    CSSPrimitiveValue* primitiveValue = toCSSPrimitiveValue(value);
-    switch (primitiveValue->getValueID()) {
-    case CSSValueInvalid:
-        return convertLength(state, value);
-    case CSSValueIntrinsic:
-        return Length(Intrinsic);
-    case CSSValueMinIntrinsic:
-        return Length(MinIntrinsic);
-    case CSSValueWebkitMinContent:
-        return Length(MinContent);
-    case CSSValueWebkitMaxContent:
-        return Length(MaxContent);
-    case CSSValueWebkitFillAvailable:
-        return Length(FillAvailable);
-    case CSSValueWebkitFitContent:
-        return Length(FitContent);
-    case CSSValueAuto:
-        return Length(Auto);
-    default:
-        ASSERT_NOT_REACHED();
-        return Length();
-    }
-}
-
-Length StyleBuilderConverter::convertLengthMaxSizing(StyleResolverState& state, CSSValue* value)
-{
-    CSSPrimitiveValue* primitiveValue = toCSSPrimitiveValue(value);
-    if (primitiveValue->getValueID() == CSSValueNone)
-        return Length(Undefined);
-    return convertLengthSizing(state, value);
-}
-
-LengthPoint StyleBuilderConverter::convertLengthPoint(StyleResolverState& state, CSSValue* value)
-{
-    CSSPrimitiveValue* primitiveValue = toCSSPrimitiveValue(value);
-    Pair* pair = primitiveValue->getPairValue();
-    Length x = pair->first()->convertToLength<FixedIntegerConversion | PercentConversion>(state.style(), state.rootElementStyle(), state.style()->effectiveZoom());
-    Length y = pair->second()->convertToLength<FixedIntegerConversion | PercentConversion>(state.style(), state.rootElementStyle(), state.style()->effectiveZoom());
-    return LengthPoint(x, y);
-}
-
-LengthSize StyleBuilderConverter::convertRadius(StyleResolverState& state, CSSValue* value)
-{
-    CSSPrimitiveValue* primitiveValue = toCSSPrimitiveValue(value);
-    Pair* pair = primitiveValue->getPairValue();
-    Length radiusWidth = pair->first()->convertToLength<FixedIntegerConversion | PercentConversion>(state.style(), state.rootElementStyle(), state.style()->effectiveZoom());
-    Length radiusHeight = pair->second()->convertToLength<FixedIntegerConversion | PercentConversion>(state.style(), state.rootElementStyle(), state.style()->effectiveZoom());
-    float width = radiusWidth.value();
-    float height = radiusHeight.value();
-    ASSERT(width >= 0 && height >= 0);
-    if (width <= 0 || height <= 0)
-        return LengthSize(Length(0, Fixed), Length(0, Fixed));
-    return LengthSize(radiusWidth, radiusHeight);
-}
-
-PassRefPtr<ShadowList> StyleBuilderConverter::convertShadow(StyleResolverState& state, CSSValue* value)
-{
-    if (value->isPrimitiveValue()) {
-        ASSERT(toCSSPrimitiveValue(value)->getValueID() == CSSValueNone);
-        return PassRefPtr<ShadowList>();
-    }
-
-    const CSSValueList* valueList = toCSSValueList(value);
-    size_t shadowCount = valueList->length();
-    float zoom = state.style()->effectiveZoom();
-    ShadowDataVector shadows;
-    for (size_t i = 0; i < shadowCount; ++i) {
-        const CSSShadowValue* item = toCSSShadowValue(valueList->item(i));
-        int x = item->x->computeLength<int>(state.style(), state.rootElementStyle(), zoom);
-        int y = item->y->computeLength<int>(state.style(), state.rootElementStyle(), zoom);
-        int blur = item->blur ? item->blur->computeLength<int>(state.style(), state.rootElementStyle(), zoom) : 0;
-        int spread = item->spread ? item->spread->computeLength<int>(state.style(), state.rootElementStyle(), zoom) : 0;
-        ShadowStyle shadowStyle = item->style && item->style->getValueID() == CSSValueInset ? Inset : Normal;
-        Color color;
-        if (item->color)
-            color = state.document().textLinkColors().colorFromPrimitiveValue(item->color.get(), state.style()->visitedDependentColor(CSSPropertyColor));
-        else
-            color = state.style()->color();
-
-        if (!color.isValid())
-            color = Color::transparent;
-        shadows.append(ShadowData(IntPoint(x, y), blur, spread, shadowStyle, color));
-    }
-    return ShadowList::adopt(shadows);
-}
-
-float StyleBuilderConverter::convertSpacing(StyleResolverState& state, CSSValue* value)
-{
-    CSSPrimitiveValue* primitiveValue = toCSSPrimitiveValue(value);
-    if (primitiveValue->getValueID() == CSSValueNormal)
-        return 0;
-    float zoom = state.useSVGZoomRules() ? 1.0f : state.style()->effectiveZoom();
-    return primitiveValue->computeLength<float>(state.style(), state.rootElementStyle(), zoom);
-}
-
-=======
->>>>>>> 8c15b39e
 
 // Everything below this line is from the old StyleResolver::applyProperty
 // and eventually needs to move into new StyleBuilderFunctions calls intead.
@@ -2288,17 +2152,6 @@
         HANDLE_SVG_INHERIT_AND_INITIAL(lightingColor, LightingColor);
         if (value->isSVGColor())
             state.style()->accessSVGStyle()->setLightingColor(colorFromSVGColorCSSValue(toSVGColor(value), state.style()->color()));
-<<<<<<< HEAD
-        break;
-    }
-    case CSSPropertyFloodOpacity:
-    {
-        HANDLE_SVG_INHERIT_AND_INITIAL(floodOpacity, FloodOpacity)
-        float f = 0.0f;
-        if (percentageOrNumberToFloat(primitiveValue, f))
-            state.style()->accessSVGStyle()->setFloodOpacity(f);
-=======
->>>>>>> 8c15b39e
         break;
     }
     case CSSPropertyFloodColor:
