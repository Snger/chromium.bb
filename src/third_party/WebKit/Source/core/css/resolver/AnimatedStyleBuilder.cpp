/*
 * Copyright (C) 2013 Google Inc. All rights reserved.
 *
 * Redistribution and use in source and binary forms, with or without
 * modification, are permitted provided that the following conditions are
 * met:
 *
 *     * Redistributions of source code must retain the above copyright
 * notice, this list of conditions and the following disclaimer.
 *     * Redistributions in binary form must reproduce the above
 * copyright notice, this list of conditions and the following disclaimer
 * in the documentation and/or other materials provided with the
 * distribution.
 *     * Neither the name of Google Inc. nor the names of its
 * contributors may be used to endorse or promote products derived from
 * this software without specific prior written permission.
 *
 * THIS SOFTWARE IS PROVIDED BY THE COPYRIGHT HOLDERS AND CONTRIBUTORS
 * "AS IS" AND ANY EXPRESS OR IMPLIED WARRANTIES, INCLUDING, BUT NOT
 * LIMITED TO, THE IMPLIED WARRANTIES OF MERCHANTABILITY AND FITNESS FOR
 * A PARTICULAR PURPOSE ARE DISCLAIMED. IN NO EVENT SHALL THE COPYRIGHT
 * OWNER OR CONTRIBUTORS BE LIABLE FOR ANY DIRECT, INDIRECT, INCIDENTAL,
 * SPECIAL, EXEMPLARY, OR CONSEQUENTIAL DAMAGES (INCLUDING, BUT NOT
 * LIMITED TO, PROCUREMENT OF SUBSTITUTE GOODS OR SERVICES; LOSS OF USE,
 * DATA, OR PROFITS; OR BUSINESS INTERRUPTION) HOWEVER CAUSED AND ON ANY
 * THEORY OF LIABILITY, WHETHER IN CONTRACT, STRICT LIABILITY, OR TORT
 * (INCLUDING NEGLIGENCE OR OTHERWISE) ARISING IN ANY WAY OUT OF THE USE
 * OF THIS SOFTWARE, EVEN IF ADVISED OF THE POSSIBILITY OF SUCH DAMAGE.
 */

#include "config.h"
#include "core/css/resolver/AnimatedStyleBuilder.h"

#include "core/animation/AnimatableClipPathOperation.h"
#include "core/animation/AnimatableColor.h"
#include "core/animation/AnimatableDouble.h"
#include "core/animation/AnimatableFilterOperations.h"
#include "core/animation/AnimatableImage.h"
#include "core/animation/AnimatableLength.h"
#include "core/animation/AnimatableLengthBox.h"
#include "core/animation/AnimatableLengthBoxAndBool.h"
#include "core/animation/AnimatableLengthPoint.h"
#include "core/animation/AnimatableLengthSize.h"
#include "core/animation/AnimatableRepeatable.h"
#include "core/animation/AnimatableSVGLength.h"
#include "core/animation/AnimatableSVGPaint.h"
#include "core/animation/AnimatableShadow.h"
#include "core/animation/AnimatableShapeValue.h"
#include "core/animation/AnimatableStrokeDasharrayList.h"
#include "core/animation/AnimatableTransform.h"
#include "core/animation/AnimatableUnknown.h"
#include "core/animation/AnimatableValue.h"
#include "core/animation/AnimatableVisibility.h"
#include "core/animation/css/CSSAnimations.h"
#include "core/css/CSSPrimitiveValueMappings.h"
#include "core/css/resolver/StyleBuilder.h"
#include "core/css/resolver/StyleResolverState.h"
#include "core/rendering/style/RenderStyle.h"
#include "wtf/MathExtras.h"
#include "wtf/TypeTraits.h"

namespace WebCore {

namespace {

Length animatableValueToLength(const AnimatableValue* value, const StyleResolverState& state, NumberRange range = AllValues)
{
<<<<<<< HEAD
    const RenderStyle* style = state.style();
    if (value->isLength())
        return toAnimatableLength(value)->toLength(style, state.rootElementStyle(), style->effectiveZoom(), range);
=======
    if (value->isLength())
        return toAnimatableLength(value)->toLength(state.cssToLengthConversionData(), range);
>>>>>>> 8c15b39e
    RefPtr<CSSValue> cssValue = toAnimatableUnknown(value)->toCSSValue();
    CSSPrimitiveValue* cssPrimitiveValue = toCSSPrimitiveValue(cssValue.get());
    return cssPrimitiveValue->convertToLength<AnyConversion>(state.cssToLengthConversionData());
}

<<<<<<< HEAD
=======
BorderImageLength animatableValueToBorderImageLength(const AnimatableValue* value, const StyleResolverState& state)
{
    if (value->isLength())
        return BorderImageLength(toAnimatableLength(value)->toLength(state.cssToLengthConversionData(), NonNegativeValues));
    if (value->isDouble())
        return BorderImageLength(clampTo<double>(toAnimatableDouble(value)->toDouble(), 0));
    RefPtr<CSSValue> cssValue = toAnimatableUnknown(value)->toCSSValue();
    CSSPrimitiveValue* cssPrimitiveValue = toCSSPrimitiveValue(cssValue.get());
    return BorderImageLength(cssPrimitiveValue->convertToLength<AnyConversion>(state.cssToLengthConversionData()));
}

>>>>>>> 8c15b39e
template<typename T> T animatableValueRoundClampTo(const AnimatableValue* value, T min = defaultMinimumForClamp<T>(), T max = defaultMaximumForClamp<T>())
{
    COMPILE_ASSERT(WTF::IsInteger<T>::value, ShouldUseIntegralTypeTWhenRoundingValues);
    return clampTo<T>(round(toAnimatableDouble(value)->toDouble()), min, max);
}

LengthBox animatableValueToLengthBox(const AnimatableValue* value, const StyleResolverState& state, NumberRange range = AllValues)
{
    const AnimatableLengthBox* animatableLengthBox = toAnimatableLengthBox(value);
    return LengthBox(
        animatableValueToLength(animatableLengthBox->top(), state, range),
        animatableValueToLength(animatableLengthBox->right(), state, range),
        animatableValueToLength(animatableLengthBox->bottom(), state, range),
        animatableValueToLength(animatableLengthBox->left(), state, range));
}

<<<<<<< HEAD
=======
BorderImageLengthBox animatableValueToBorderImageLengthBox(const AnimatableValue* value, const StyleResolverState& state)
{
    const AnimatableLengthBox* animatableLengthBox = toAnimatableLengthBox(value);
    return BorderImageLengthBox(
        animatableValueToBorderImageLength(animatableLengthBox->top(), state),
        animatableValueToBorderImageLength(animatableLengthBox->right(), state),
        animatableValueToBorderImageLength(animatableLengthBox->bottom(), state),
        animatableValueToBorderImageLength(animatableLengthBox->left(), state));
}

>>>>>>> 8c15b39e
LengthPoint animatableValueToLengthPoint(const AnimatableValue* value, const StyleResolverState& state, NumberRange range = AllValues)
{
    const AnimatableLengthPoint* animatableLengthPoint = toAnimatableLengthPoint(value);
    return LengthPoint(
        animatableValueToLength(animatableLengthPoint->x(), state, range),
        animatableValueToLength(animatableLengthPoint->y(), state, range));
}

LengthSize animatableValueToLengthSize(const AnimatableValue* value, const StyleResolverState& state, NumberRange range)
{
    const AnimatableLengthSize* animatableLengthSize = toAnimatableLengthSize(value);
    return LengthSize(
        animatableValueToLength(animatableLengthSize->width(), state, range),
        animatableValueToLength(animatableLengthSize->height(), state, range));
}

template <CSSPropertyID property>
void setFillSize(FillLayer* fillLayer, const AnimatableValue* value, const StyleResolverState& state)
{
    if (value->isLengthSize())
        fillLayer->setSize(FillSize(SizeLength, animatableValueToLengthSize(value, state, NonNegativeValues)));
    else
        state.styleMap().mapFillSize(property, fillLayer, toAnimatableUnknown(value)->toCSSValue().get());
}

SVGLength animatableValueToNonNegativeSVGLength(const AnimatableValue* value)
{
    SVGLength length = toAnimatableSVGLength(value)->toSVGLength();
    if (length.valueInSpecifiedUnits() < 0)
        length.setValueInSpecifiedUnits(0);
    return length;
}

template <CSSPropertyID property>
void setOnFillLayers(FillLayer* fillLayer, const AnimatableValue* value, StyleResolverState& state)
{
    const Vector<RefPtr<AnimatableValue> >& values = toAnimatableRepeatable(value)->values();
    ASSERT(!values.isEmpty());
    FillLayer* prev = 0;
    for (size_t i = 0; i < values.size(); ++i) {
        if (!fillLayer) {
            switch (property) {
            case CSSPropertyBackgroundImage:
            case CSSPropertyBackgroundPositionX:
            case CSSPropertyBackgroundPositionY:
            case CSSPropertyBackgroundSize:
            case CSSPropertyWebkitBackgroundSize:
                fillLayer = new FillLayer(BackgroundFillLayer);
                break;
            case CSSPropertyWebkitMaskImage:
            case CSSPropertyWebkitMaskPositionX:
            case CSSPropertyWebkitMaskPositionY:
            case CSSPropertyWebkitMaskSize:
                fillLayer = new FillLayer(MaskFillLayer);
                break;
            default:
                ASSERT_NOT_REACHED();
            }
            prev->setNext(fillLayer);
        }
        const AnimatableValue* layerValue = values[i].get();
        switch (property) {
        case CSSPropertyBackgroundImage:
        case CSSPropertyWebkitMaskImage:
            if (layerValue->isImage()) {
                fillLayer->setImage(toAnimatableImage(layerValue)->toStyleImage());
            } else {
                ASSERT(toAnimatableUnknown(layerValue)->toCSSValueID() == CSSValueNone);
                fillLayer->setImage(0);
            }
            break;
        case CSSPropertyBackgroundPositionX:
        case CSSPropertyWebkitMaskPositionX:
            fillLayer->setXPosition(animatableValueToLength(layerValue, state));
            break;
        case CSSPropertyBackgroundPositionY:
        case CSSPropertyWebkitMaskPositionY:
            fillLayer->setYPosition(animatableValueToLength(layerValue, state));
            break;
        case CSSPropertyBackgroundSize:
        case CSSPropertyWebkitBackgroundSize:
        case CSSPropertyWebkitMaskSize:
            setFillSize<property>(fillLayer, layerValue, state);
            break;
        default:
            ASSERT_NOT_REACHED();
        }
        prev = fillLayer;
        fillLayer = fillLayer->next();
    }
    while (fillLayer) {
        switch (property) {
        case CSSPropertyBackgroundImage:
        case CSSPropertyWebkitMaskImage:
            fillLayer->clearImage();
            break;
        case CSSPropertyBackgroundPositionX:
        case CSSPropertyWebkitMaskPositionX:
            fillLayer->clearXPosition();
            break;
        case CSSPropertyBackgroundPositionY:
        case CSSPropertyWebkitMaskPositionY:
            fillLayer->clearYPosition();
            break;
        case CSSPropertyBackgroundSize:
        case CSSPropertyWebkitBackgroundSize:
        case CSSPropertyWebkitMaskSize:
            fillLayer->clearSize();
            break;
        default:
            ASSERT_NOT_REACHED();
        }
        fillLayer = fillLayer->next();
    }
}

} // namespace

// FIXME: Generate this function.
void AnimatedStyleBuilder::applyProperty(CSSPropertyID property, StyleResolverState& state, const AnimatableValue* value)
{
    if (value->isUnknown()) {
        StyleBuilder::applyProperty(property, state, toAnimatableUnknown(value)->toCSSValue().get());
        return;
    }
    RenderStyle* style = state.style();
    switch (property) {
    case CSSPropertyBackgroundColor:
        style->setBackgroundColor(toAnimatableColor(value)->color());
        style->setVisitedLinkBackgroundColor(toAnimatableColor(value)->visitedLinkColor());
        return;
    case CSSPropertyBackgroundImage:
        setOnFillLayers<CSSPropertyBackgroundImage>(style->accessBackgroundLayers(), value, state);
        return;
    case CSSPropertyBackgroundPositionX:
        setOnFillLayers<CSSPropertyBackgroundPositionX>(style->accessBackgroundLayers(), value, state);
        return;
    case CSSPropertyBackgroundPositionY:
        setOnFillLayers<CSSPropertyBackgroundPositionY>(style->accessBackgroundLayers(), value, state);
        return;
    case CSSPropertyBackgroundSize:
        setOnFillLayers<CSSPropertyBackgroundSize>(style->accessBackgroundLayers(), value, state);
        return;
    case CSSPropertyBaselineShift:
        style->setBaselineShiftValue(toAnimatableSVGLength(value)->toSVGLength());
        return;
    case CSSPropertyBorderBottomColor:
        style->setBorderBottomColor(toAnimatableColor(value)->color());
        style->setVisitedLinkBorderBottomColor(toAnimatableColor(value)->visitedLinkColor());
        return;
    case CSSPropertyBorderBottomLeftRadius:
        style->setBorderBottomLeftRadius(animatableValueToLengthSize(value, state, NonNegativeValues));
        return;
    case CSSPropertyBorderBottomRightRadius:
        style->setBorderBottomRightRadius(animatableValueToLengthSize(value, state, NonNegativeValues));
        return;
    case CSSPropertyBorderBottomWidth:
        style->setBorderBottomWidth(animatableValueRoundClampTo<unsigned>(value));
        return;
    case CSSPropertyBorderImageOutset:
<<<<<<< HEAD
        style->setBorderImageOutset(animatableValueToLengthBox(value, state, NonNegativeValues));
=======
        style->setBorderImageOutset(animatableValueToBorderImageLengthBox(value, state));
>>>>>>> 8c15b39e
        return;
    case CSSPropertyBorderImageSlice:
        style->setBorderImageSlices(animatableValueToLengthBox(value, state, NonNegativeValues));
        return;
    case CSSPropertyBorderImageSource:
        style->setBorderImageSource(toAnimatableImage(value)->toStyleImage());
        return;
    case CSSPropertyBorderImageWidth:
<<<<<<< HEAD
        style->setBorderImageWidth(animatableValueToLengthBox(value, state, NonNegativeValues));
=======
        style->setBorderImageWidth(animatableValueToBorderImageLengthBox(value, state));
>>>>>>> 8c15b39e
        return;
    case CSSPropertyBorderLeftColor:
        style->setBorderLeftColor(toAnimatableColor(value)->color());
        style->setVisitedLinkBorderLeftColor(toAnimatableColor(value)->visitedLinkColor());
        return;
    case CSSPropertyBorderLeftWidth:
        style->setBorderLeftWidth(animatableValueRoundClampTo<unsigned>(value));
        return;
    case CSSPropertyBorderRightColor:
        style->setBorderRightColor(toAnimatableColor(value)->color());
        style->setVisitedLinkBorderRightColor(toAnimatableColor(value)->visitedLinkColor());
        return;
    case CSSPropertyBorderRightWidth:
        style->setBorderRightWidth(animatableValueRoundClampTo<unsigned>(value));
        return;
    case CSSPropertyBorderTopColor:
        style->setBorderTopColor(toAnimatableColor(value)->color());
        style->setVisitedLinkBorderTopColor(toAnimatableColor(value)->visitedLinkColor());
        return;
    case CSSPropertyBorderTopLeftRadius:
        style->setBorderTopLeftRadius(animatableValueToLengthSize(value, state, NonNegativeValues));
        return;
    case CSSPropertyBorderTopRightRadius:
        style->setBorderTopRightRadius(animatableValueToLengthSize(value, state, NonNegativeValues));
        return;
    case CSSPropertyBorderTopWidth:
        style->setBorderTopWidth(animatableValueRoundClampTo<unsigned>(value));
        return;
    case CSSPropertyBottom:
        style->setBottom(animatableValueToLength(value, state));
        return;
    case CSSPropertyBoxShadow:
    case CSSPropertyWebkitBoxShadow:
        style->setBoxShadow(toAnimatableShadow(value)->shadowList());
        return;
    case CSSPropertyClip:
        style->setClip(animatableValueToLengthBox(value, state));
        style->setHasClip(true);
        return;
    case CSSPropertyColor:
        style->setColor(toAnimatableColor(value)->color());
        style->setVisitedLinkColor(toAnimatableColor(value)->visitedLinkColor());
        return;
    case CSSPropertyFillOpacity:
<<<<<<< HEAD
        style->setFillOpacity(clampTo<float>(toAnimatableDouble(value)->toDouble(), 0, 1));
=======
        // Avoiding a value of 1 forces a layer to be created.
        style->setFillOpacity(clampTo<float>(toAnimatableDouble(value)->toDouble(), 0, nextafterf(1, 0)));
>>>>>>> 8c15b39e
        return;
    case CSSPropertyFill:
        {
            const AnimatableSVGPaint* svgPaint = toAnimatableSVGPaint(value);
            style->accessSVGStyle()->setFillPaint(svgPaint->paintType(), svgPaint->color(), svgPaint->uri());
        }
        return;
    case CSSPropertyFlexGrow:
        style->setFlexGrow(clampTo<float>(toAnimatableDouble(value)->toDouble(), 0));
        return;
    case CSSPropertyFlexShrink:
        style->setFlexShrink(clampTo<float>(toAnimatableDouble(value)->toDouble(), 0));
        return;
    case CSSPropertyFlexBasis:
        style->setFlexBasis(animatableValueToLength(value, state, NonNegativeValues));
        return;
    case CSSPropertyFloodColor:
        style->setFloodColor(toAnimatableColor(value)->color());
        return;
    case CSSPropertyFloodOpacity:
        style->setFloodOpacity(clampTo<float>(toAnimatableDouble(value)->toDouble(), 0, 1));
        return;
    case CSSPropertyFontSize:
        style->setFontSize(clampTo<float>(toAnimatableDouble(value)->toDouble(), 0));
        return;
    case CSSPropertyHeight:
        style->setHeight(animatableValueToLength(value, state, NonNegativeValues));
        return;
    case CSSPropertyKerning:
        style->setKerning(toAnimatableSVGLength(value)->toSVGLength());
        return;
    case CSSPropertyLeft:
        style->setLeft(animatableValueToLength(value, state));
        return;
    case CSSPropertyLightingColor:
        style->setLightingColor(toAnimatableColor(value)->color());
        return;
    case CSSPropertyLineHeight:
        if (value->isLength())
            style->setLineHeight(animatableValueToLength(value, state, NonNegativeValues));
        else
            style->setLineHeight(Length(clampTo<float>(toAnimatableDouble(value)->toDouble(), 0), Percent));
        return;
    case CSSPropertyListStyleImage:
        style->setListStyleImage(toAnimatableImage(value)->toStyleImage());
        return;
    case CSSPropertyLetterSpacing:
        style->setLetterSpacing(clampTo<float>(toAnimatableDouble(value)->toDouble()));
        return;
    case CSSPropertyMarginBottom:
        style->setMarginBottom(animatableValueToLength(value, state));
        return;
    case CSSPropertyMarginLeft:
        style->setMarginLeft(animatableValueToLength(value, state));
        return;
    case CSSPropertyMarginRight:
        style->setMarginRight(animatableValueToLength(value, state));
        return;
    case CSSPropertyMarginTop:
        style->setMarginTop(animatableValueToLength(value, state));
        return;
    case CSSPropertyMaxHeight:
        style->setMaxHeight(animatableValueToLength(value, state, NonNegativeValues));
        return;
    case CSSPropertyMaxWidth:
        style->setMaxWidth(animatableValueToLength(value, state, NonNegativeValues));
        return;
    case CSSPropertyMinHeight:
        style->setMinHeight(animatableValueToLength(value, state, NonNegativeValues));
        return;
    case CSSPropertyMinWidth:
        style->setMinWidth(animatableValueToLength(value, state, NonNegativeValues));
        return;
    case CSSPropertyObjectPosition:
        style->setObjectPosition(animatableValueToLengthPoint(value, state));
        return;
    case CSSPropertyOpacity:
<<<<<<< HEAD
        style->setOpacity(toAnimatableDouble(value)->toDouble());
=======
        // Avoiding a value of 1 forces a layer to be created.
        style->setOpacity(clampTo<float>(toAnimatableDouble(value)->toDouble(), 0, nextafterf(1, 0)));
>>>>>>> 8c15b39e
        return;
    case CSSPropertyOrphans:
        style->setOrphans(animatableValueRoundClampTo<unsigned short>(value, 1));
        return;
    case CSSPropertyOutlineColor:
        style->setOutlineColor(toAnimatableColor(value)->color());
        style->setVisitedLinkOutlineColor(toAnimatableColor(value)->visitedLinkColor());
        return;
    case CSSPropertyOutlineOffset:
        style->setOutlineOffset(animatableValueRoundClampTo<int>(value));
        return;
    case CSSPropertyOutlineWidth:
        style->setOutlineWidth(animatableValueRoundClampTo<unsigned short>(value));
        return;
    case CSSPropertyPaddingBottom:
        style->setPaddingBottom(animatableValueToLength(value, state, NonNegativeValues));
        return;
    case CSSPropertyPaddingLeft:
        style->setPaddingLeft(animatableValueToLength(value, state, NonNegativeValues));
        return;
    case CSSPropertyPaddingRight:
        style->setPaddingRight(animatableValueToLength(value, state, NonNegativeValues));
        return;
    case CSSPropertyPaddingTop:
        style->setPaddingTop(animatableValueToLength(value, state, NonNegativeValues));
        return;
    case CSSPropertyRight:
        style->setRight(animatableValueToLength(value, state));
        return;
    case CSSPropertyStrokeWidth:
        style->setStrokeWidth(animatableValueToNonNegativeSVGLength(value));
        return;
    case CSSPropertyStopColor:
        style->setStopColor(toAnimatableColor(value)->color());
        return;
    case CSSPropertyStopOpacity:
        style->setStopOpacity(clampTo<float>(toAnimatableDouble(value)->toDouble(), 0, 1));
        return;
    case CSSPropertyStrokeDasharray:
        style->setStrokeDashArray(toAnimatableStrokeDasharrayList(value)->toSVGLengthVector());
        return;
    case CSSPropertyStrokeDashoffset:
        style->setStrokeDashOffset(toAnimatableSVGLength(value)->toSVGLength());
        return;
    case CSSPropertyStrokeMiterlimit:
        style->setStrokeMiterLimit(clampTo<float>(toAnimatableDouble(value)->toDouble(), 1));
        return;
    case CSSPropertyStrokeOpacity:
        style->setStrokeOpacity(clampTo<float>(toAnimatableDouble(value)->toDouble(), 0, 1));
        return;
    case CSSPropertyStroke:
        {
            const AnimatableSVGPaint* svgPaint = toAnimatableSVGPaint(value);
            style->accessSVGStyle()->setStrokePaint(svgPaint->paintType(), svgPaint->color(), svgPaint->uri());
        }
        return;
    case CSSPropertyTextDecorationColor:
        style->setTextDecorationColor(toAnimatableColor(value)->color());
        style->setVisitedLinkTextDecorationColor(toAnimatableColor(value)->visitedLinkColor());
        return;
    case CSSPropertyTextIndent:
        style->setTextIndent(animatableValueToLength(value, state));
        return;
    case CSSPropertyTextShadow:
        style->setTextShadow(toAnimatableShadow(value)->shadowList());
        return;
    case CSSPropertyTop:
        style->setTop(animatableValueToLength(value, state));
        return;
    case CSSPropertyWebkitBackgroundSize:
        setOnFillLayers<CSSPropertyWebkitBackgroundSize>(style->accessBackgroundLayers(), value, state);
        return;
    case CSSPropertyWebkitBorderHorizontalSpacing:
        style->setHorizontalBorderSpacing(animatableValueRoundClampTo<unsigned short>(value));
        return;
    case CSSPropertyWebkitBorderVerticalSpacing:
        style->setVerticalBorderSpacing(animatableValueRoundClampTo<unsigned short>(value));
        return;
    case CSSPropertyWebkitClipPath:
        style->setClipPath(toAnimatableClipPathOperation(value)->clipPathOperation());
        return;
    case CSSPropertyWebkitColumnCount:
        style->setColumnCount(animatableValueRoundClampTo<unsigned short>(value, 1));
        return;
    case CSSPropertyWebkitColumnGap:
        style->setColumnGap(clampTo(toAnimatableDouble(value)->toDouble(), 0));
        return;
    case CSSPropertyWebkitColumnRuleColor:
        style->setColumnRuleColor(toAnimatableColor(value)->color());
        style->setVisitedLinkColumnRuleColor(toAnimatableColor(value)->visitedLinkColor());
        return;
    case CSSPropertyWebkitColumnWidth:
        style->setColumnWidth(clampTo(toAnimatableDouble(value)->toDouble(), std::numeric_limits<float>::epsilon()));
        return;
    case CSSPropertyWebkitColumnRuleWidth:
        style->setColumnRuleWidth(animatableValueRoundClampTo<unsigned short>(value));
        return;
    case CSSPropertyWebkitFilter:
        style->setFilter(toAnimatableFilterOperations(value)->operations());
        return;
    case CSSPropertyWebkitMaskBoxImageOutset:
<<<<<<< HEAD
        style->setMaskBoxImageOutset(animatableValueToLengthBox(value, state, NonNegativeValues));
=======
        style->setMaskBoxImageOutset(animatableValueToBorderImageLengthBox(value, state));
>>>>>>> 8c15b39e
        return;
    case CSSPropertyWebkitMaskBoxImageSlice:
        style->setMaskBoxImageSlices(animatableValueToLengthBox(toAnimatableLengthBoxAndBool(value)->box(), state, NonNegativeValues));
        style->setMaskBoxImageSlicesFill(toAnimatableLengthBoxAndBool(value)->flag());
        return;
    case CSSPropertyWebkitMaskBoxImageSource:
        style->setMaskBoxImageSource(toAnimatableImage(value)->toStyleImage());
        return;
    case CSSPropertyWebkitMaskBoxImageWidth:
<<<<<<< HEAD
        style->setMaskBoxImageWidth(animatableValueToLengthBox(value, state, NonNegativeValues));
=======
        style->setMaskBoxImageWidth(animatableValueToBorderImageLengthBox(value, state));
>>>>>>> 8c15b39e
        return;
    case CSSPropertyWebkitMaskImage:
        setOnFillLayers<CSSPropertyWebkitMaskImage>(style->accessMaskLayers(), value, state);
        return;
    case CSSPropertyWebkitMaskPositionX:
        setOnFillLayers<CSSPropertyWebkitMaskPositionX>(style->accessMaskLayers(), value, state);
        return;
    case CSSPropertyWebkitMaskPositionY:
        setOnFillLayers<CSSPropertyWebkitMaskPositionY>(style->accessMaskLayers(), value, state);
        return;
    case CSSPropertyWebkitMaskSize:
        setOnFillLayers<CSSPropertyWebkitMaskSize>(style->accessMaskLayers(), value, state);
        return;
    case CSSPropertyWebkitPerspective:
        style->setPerspective(clampTo<float>(toAnimatableDouble(value)->toDouble()));
        return;
    case CSSPropertyWebkitPerspectiveOriginX:
        style->setPerspectiveOriginX(animatableValueToLength(value, state));
        return;
    case CSSPropertyWebkitPerspectiveOriginY:
        style->setPerspectiveOriginY(animatableValueToLength(value, state));
        return;
    case CSSPropertyShapeInside:
        style->setShapeInside(toAnimatableShapeValue(value)->shapeValue());
        return;
    case CSSPropertyShapeOutside:
        style->setShapeOutside(toAnimatableShapeValue(value)->shapeValue());
<<<<<<< HEAD
        return;
    case CSSPropertyShapeMargin:
        style->setShapeMargin(animatableValueToLength(value, state, NonNegativeValues));
=======
        return;
    case CSSPropertyShapeMargin:
        style->setShapeMargin(animatableValueToLength(value, state, NonNegativeValues));
        return;
    case CSSPropertyShapeImageThreshold:
        style->setShapeImageThreshold(clampTo<float>(toAnimatableDouble(value)->toDouble(), 0, 1));
>>>>>>> 8c15b39e
        return;
    case CSSPropertyWebkitTextStrokeColor:
        style->setTextStrokeColor(toAnimatableColor(value)->color());
        style->setVisitedLinkTextStrokeColor(toAnimatableColor(value)->visitedLinkColor());
        return;
    case CSSPropertyWebkitTransform: {
        const TransformOperations& operations = toAnimatableTransform(value)->transformOperations();
        // FIXME: Using identity matrix here when the transform list is empty
        // forces a layer to be created in the presence of a transform animation.
        style->setTransform(operations.size() ? operations : TransformOperations(true));
        return;
    }
    case CSSPropertyWebkitTransformOriginX:
        style->setTransformOriginX(animatableValueToLength(value, state));
        return;
    case CSSPropertyWebkitTransformOriginY:
        style->setTransformOriginY(animatableValueToLength(value, state));
        return;
    case CSSPropertyWebkitTransformOriginZ:
        style->setTransformOriginZ(toAnimatableDouble(value)->toDouble());
        return;
    case CSSPropertyWidows:
        style->setWidows(animatableValueRoundClampTo<unsigned short>(value, 1));
        return;
    case CSSPropertyWidth:
        style->setWidth(animatableValueToLength(value, state, NonNegativeValues));
        return;
    case CSSPropertyWordSpacing:
        style->setWordSpacing(clampTo<float>(toAnimatableDouble(value)->toDouble()));
        return;
    case CSSPropertyVisibility:
        style->setVisibility(toAnimatableVisibility(value)->visibility());
        return;
    case CSSPropertyZIndex:
        style->setZIndex(animatableValueRoundClampTo<int>(value));
        return;
    case CSSPropertyZoom:
        style->setZoom(clampTo<float>(toAnimatableDouble(value)->toDouble(), std::numeric_limits<float>::denorm_min()));
        return;
    default:
        ASSERT_WITH_MESSAGE(!CSSAnimations::isAnimatableProperty(property), "Web Animations not yet implemented: Unable to apply AnimatableValue to RenderStyle: %s", getPropertyNameString(property).utf8().data());
        ASSERT_NOT_REACHED();
    }
}

} // namespace WebCore<|MERGE_RESOLUTION|>--- conflicted
+++ resolved
@@ -65,21 +65,13 @@
 
 Length animatableValueToLength(const AnimatableValue* value, const StyleResolverState& state, NumberRange range = AllValues)
 {
-<<<<<<< HEAD
-    const RenderStyle* style = state.style();
-    if (value->isLength())
-        return toAnimatableLength(value)->toLength(style, state.rootElementStyle(), style->effectiveZoom(), range);
-=======
     if (value->isLength())
         return toAnimatableLength(value)->toLength(state.cssToLengthConversionData(), range);
->>>>>>> 8c15b39e
     RefPtr<CSSValue> cssValue = toAnimatableUnknown(value)->toCSSValue();
     CSSPrimitiveValue* cssPrimitiveValue = toCSSPrimitiveValue(cssValue.get());
     return cssPrimitiveValue->convertToLength<AnyConversion>(state.cssToLengthConversionData());
 }
 
-<<<<<<< HEAD
-=======
 BorderImageLength animatableValueToBorderImageLength(const AnimatableValue* value, const StyleResolverState& state)
 {
     if (value->isLength())
@@ -91,7 +83,6 @@
     return BorderImageLength(cssPrimitiveValue->convertToLength<AnyConversion>(state.cssToLengthConversionData()));
 }
 
->>>>>>> 8c15b39e
 template<typename T> T animatableValueRoundClampTo(const AnimatableValue* value, T min = defaultMinimumForClamp<T>(), T max = defaultMaximumForClamp<T>())
 {
     COMPILE_ASSERT(WTF::IsInteger<T>::value, ShouldUseIntegralTypeTWhenRoundingValues);
@@ -108,8 +99,6 @@
         animatableValueToLength(animatableLengthBox->left(), state, range));
 }
 
-<<<<<<< HEAD
-=======
 BorderImageLengthBox animatableValueToBorderImageLengthBox(const AnimatableValue* value, const StyleResolverState& state)
 {
     const AnimatableLengthBox* animatableLengthBox = toAnimatableLengthBox(value);
@@ -120,7 +109,6 @@
         animatableValueToBorderImageLength(animatableLengthBox->left(), state));
 }
 
->>>>>>> 8c15b39e
 LengthPoint animatableValueToLengthPoint(const AnimatableValue* value, const StyleResolverState& state, NumberRange range = AllValues)
 {
     const AnimatableLengthPoint* animatableLengthPoint = toAnimatableLengthPoint(value);
@@ -281,11 +269,7 @@
         style->setBorderBottomWidth(animatableValueRoundClampTo<unsigned>(value));
         return;
     case CSSPropertyBorderImageOutset:
-<<<<<<< HEAD
-        style->setBorderImageOutset(animatableValueToLengthBox(value, state, NonNegativeValues));
-=======
         style->setBorderImageOutset(animatableValueToBorderImageLengthBox(value, state));
->>>>>>> 8c15b39e
         return;
     case CSSPropertyBorderImageSlice:
         style->setBorderImageSlices(animatableValueToLengthBox(value, state, NonNegativeValues));
@@ -294,11 +278,7 @@
         style->setBorderImageSource(toAnimatableImage(value)->toStyleImage());
         return;
     case CSSPropertyBorderImageWidth:
-<<<<<<< HEAD
-        style->setBorderImageWidth(animatableValueToLengthBox(value, state, NonNegativeValues));
-=======
         style->setBorderImageWidth(animatableValueToBorderImageLengthBox(value, state));
->>>>>>> 8c15b39e
         return;
     case CSSPropertyBorderLeftColor:
         style->setBorderLeftColor(toAnimatableColor(value)->color());
@@ -343,12 +323,8 @@
         style->setVisitedLinkColor(toAnimatableColor(value)->visitedLinkColor());
         return;
     case CSSPropertyFillOpacity:
-<<<<<<< HEAD
-        style->setFillOpacity(clampTo<float>(toAnimatableDouble(value)->toDouble(), 0, 1));
-=======
         // Avoiding a value of 1 forces a layer to be created.
         style->setFillOpacity(clampTo<float>(toAnimatableDouble(value)->toDouble(), 0, nextafterf(1, 0)));
->>>>>>> 8c15b39e
         return;
     case CSSPropertyFill:
         {
@@ -426,12 +402,8 @@
         style->setObjectPosition(animatableValueToLengthPoint(value, state));
         return;
     case CSSPropertyOpacity:
-<<<<<<< HEAD
-        style->setOpacity(toAnimatableDouble(value)->toDouble());
-=======
         // Avoiding a value of 1 forces a layer to be created.
         style->setOpacity(clampTo<float>(toAnimatableDouble(value)->toDouble(), 0, nextafterf(1, 0)));
->>>>>>> 8c15b39e
         return;
     case CSSPropertyOrphans:
         style->setOrphans(animatableValueRoundClampTo<unsigned short>(value, 1));
@@ -533,11 +505,7 @@
         style->setFilter(toAnimatableFilterOperations(value)->operations());
         return;
     case CSSPropertyWebkitMaskBoxImageOutset:
-<<<<<<< HEAD
-        style->setMaskBoxImageOutset(animatableValueToLengthBox(value, state, NonNegativeValues));
-=======
         style->setMaskBoxImageOutset(animatableValueToBorderImageLengthBox(value, state));
->>>>>>> 8c15b39e
         return;
     case CSSPropertyWebkitMaskBoxImageSlice:
         style->setMaskBoxImageSlices(animatableValueToLengthBox(toAnimatableLengthBoxAndBool(value)->box(), state, NonNegativeValues));
@@ -547,11 +515,7 @@
         style->setMaskBoxImageSource(toAnimatableImage(value)->toStyleImage());
         return;
     case CSSPropertyWebkitMaskBoxImageWidth:
-<<<<<<< HEAD
-        style->setMaskBoxImageWidth(animatableValueToLengthBox(value, state, NonNegativeValues));
-=======
         style->setMaskBoxImageWidth(animatableValueToBorderImageLengthBox(value, state));
->>>>>>> 8c15b39e
         return;
     case CSSPropertyWebkitMaskImage:
         setOnFillLayers<CSSPropertyWebkitMaskImage>(style->accessMaskLayers(), value, state);
@@ -579,18 +543,12 @@
         return;
     case CSSPropertyShapeOutside:
         style->setShapeOutside(toAnimatableShapeValue(value)->shapeValue());
-<<<<<<< HEAD
         return;
     case CSSPropertyShapeMargin:
         style->setShapeMargin(animatableValueToLength(value, state, NonNegativeValues));
-=======
-        return;
-    case CSSPropertyShapeMargin:
-        style->setShapeMargin(animatableValueToLength(value, state, NonNegativeValues));
         return;
     case CSSPropertyShapeImageThreshold:
         style->setShapeImageThreshold(clampTo<float>(toAnimatableDouble(value)->toDouble(), 0, 1));
->>>>>>> 8c15b39e
         return;
     case CSSPropertyWebkitTextStrokeColor:
         style->setTextStrokeColor(toAnimatableColor(value)->color());
