--- conflicted
+++ resolved
@@ -195,17 +195,11 @@
 
     fontDescription.setGenericFamily(familyDescription.genericFamily);
     fontDescription.setFamily(isInitial ? standardFontFamily() : familyDescription.family);
-<<<<<<< HEAD
-=======
 
     if (familyDescription.boldOverride)
         fontDescription.setWeight(FontWeightBold);
     if (familyDescription.italicOverride)
         fontDescription.setStyle(FontStyleItalic);
-
-    if (fontDescription.keywordSize() && fontDescription.fixedPitchFontType() != oldFixedPitchFontType)
-        setSize(fontDescription, FontDescription::Size(fontDescription.keywordSize(), 0.0f, false));
->>>>>>> 46be08be
 }
 
 void FontBuilder::setSize(FontDescription& fontDescription, const FontDescription::Size& size)
