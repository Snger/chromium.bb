--- conflicted
+++ resolved
@@ -120,19 +120,11 @@
     PassRefPtr<RenderStyle> styleForElement(Element*, RenderStyle* parentStyle = 0, StyleSharingBehavior = AllowStyleSharing,
         RuleMatchingBehavior = MatchAllRules, RenderRegion* regionForStyling = 0);
 
-<<<<<<< HEAD
-    // FIXME: The following logic related to animations and keyframes should be factored out of StyleResolver
-    void resolveKeyframes(Element*, const RenderStyle*, const AtomicString& animationName, TimingFunction* defaultTimingFunction, Vector<std::pair<KeyframeAnimationEffect::KeyframeVector, RefPtr<TimingFunction> > >&);
-    void keyframeStylesForAnimation(Element*, const RenderStyle*, KeyframeList&);
-    const StyleRuleKeyframes* matchScopedKeyframesRule(const Element*, const StringImpl* animationName);
-    PassRefPtr<RenderStyle> styleForKeyframe(Element*, const RenderStyle*, const StyleKeyframe*);
-=======
     // FIXME: keyframeStylesForAnimation is only used in the legacy animations implementation
     // and should be removed when that is replaced by Web Animations.
     void keyframeStylesForAnimation(Element*, const RenderStyle&, KeyframeList&);
     PassRefPtr<RenderStyle> styleForKeyframe(Element*, const RenderStyle&, RenderStyle* parentStyle, const StyleKeyframe*, const AtomicString& animationName);
     static PassRefPtr<KeyframeAnimationEffect> createKeyframeAnimationEffect(Element&, const Vector<RefPtr<MutableStylePropertySet> >&, KeyframeAnimationEffect::KeyframeVector&);
->>>>>>> 8c15b39e
 
     PassRefPtr<RenderStyle> pseudoStyleForElement(Element*, const PseudoStyleRequest&, RenderStyle* parentStyle);
 
@@ -150,10 +142,6 @@
     // https://bugs.webkit.org/show_bug.cgi?id=108890
     void appendAuthorStyleSheets(unsigned firstNew, const Vector<RefPtr<CSSStyleSheet> >&);
     void resetAuthorStyle(const ContainerNode*);
-<<<<<<< HEAD
-    void resetAtHostRules(const ShadowRoot*);
-=======
->>>>>>> 8c15b39e
     void finishAppendAuthorStyleSheets();
 
     TreeBoundaryCrossingRules& treeBoundaryCrossingRules() { return m_treeBoundaryCrossingRules; }
@@ -177,14 +165,11 @@
         return m_styleTree.ensureScopedStyleResolver(*scope);
     }
 
-<<<<<<< HEAD
-=======
     void styleTreeResolveScopedKeyframesRules(const Element* element, Vector<ScopedStyleResolver*, 8>& resolvers)
     {
         m_styleTree.resolveScopedKeyframesRules(element, resolvers);
     }
 
->>>>>>> 8c15b39e
     // These methods will give back the set of rules that matched for a given element (or a pseudo-element).
     enum CSSRuleFilter {
         UAAndUserCSSRules   = 1 << 1,
@@ -203,11 +188,7 @@
 
     ViewportStyleResolver* viewportStyleResolver() { return m_viewportStyleResolver.get(); }
 
-<<<<<<< HEAD
-    typedef Vector<OwnPtr<MediaQueryResult> > MediaQueryResultList;
-=======
     void addMediaQueryResults(const MediaQueryResultList&);
->>>>>>> 8c15b39e
     MediaQueryResultList* viewportDependentMediaQueryResults() { return &m_viewportDependentMediaQueryResults; }
     bool hasViewportDependentMediaQueries() const { return !m_viewportDependentMediaQueryResults.isEmpty(); }
     bool affectedByViewportChange() const;
@@ -224,16 +205,12 @@
     // FIXME: StyleResolver should not have this member or method.
     InspectorCSSOMWrappers& inspectorCSSOMWrappers() { return m_inspectorCSSOMWrappers; }
 
-<<<<<<< HEAD
-    const RuleFeatureSet& ruleFeatureSet() const { return m_features; }
-=======
     const RuleFeatureSet& ensureRuleFeatureSet()
     {
         if (hasPendingAuthorStyleSheets())
             appendPendingAuthorStyleSheets();
         return m_features;
     }
->>>>>>> 8c15b39e
 
     StyleSharingList& styleSharingList() { return m_styleSharingList; }
 
@@ -242,11 +219,6 @@
     void addToStyleSharingList(Element&);
     void clearStyleSharingList();
 
-<<<<<<< HEAD
-#ifdef STYLE_STATS
-    ALWAYS_INLINE static StyleSharingStats& styleSharingStats() { return m_styleSharingStats; }
-#endif
-=======
     StyleResolverStats* stats() { return m_styleResolverStats.get(); }
     StyleResolverStats* statsTotals() { return m_styleResolverStatsTotals.get(); }
     enum StatsReportType { ReportDefaultStats, ReportSlowStats };
@@ -258,7 +230,6 @@
     void didAccess() { ++m_accessCount; }
 
     PassRefPtr<PseudoElement> createPseudoElementIfNeeded(Element&, PseudoId);
->>>>>>> 8c15b39e
 
 private:
     // FontSelectorClient implementation.
@@ -272,31 +243,19 @@
     // FIXME: This should probably go away, folded into FontBuilder.
     void updateFont(StyleResolverState&);
 
-<<<<<<< HEAD
-=======
     void appendCSSStyleSheet(CSSStyleSheet*);
 
->>>>>>> 8c15b39e
     void collectPseudoRulesForElement(Element*, ElementRuleCollector&, PseudoId, unsigned rulesToInclude);
     void matchUARules(ElementRuleCollector&, RuleSet*);
     void matchAuthorRules(Element*, ElementRuleCollector&, bool includeEmptyRules);
     void matchAuthorRulesForShadowHost(Element*, ElementRuleCollector&, bool includeEmptyRules, Vector<ScopedStyleResolver*, 8>& resolvers, Vector<ScopedStyleResolver*, 8>& resolversInShadowTree);
-<<<<<<< HEAD
-    void matchHostRules(Element*, ScopedStyleResolver*, ElementRuleCollector&, bool includeEmptyRules);
-    void matchAllRules(StyleResolverState&, ElementRuleCollector&, bool matchAuthorAndUserStyles, bool includeSMILProperties);
-=======
     void matchAllRules(StyleResolverState&, ElementRuleCollector&, bool includeSMILProperties);
->>>>>>> 8c15b39e
     void matchUARules(ElementRuleCollector&);
     // FIXME: watched selectors should be implemented using injected author stylesheets: http://crbug.com/316960
     void matchWatchSelectorRules(ElementRuleCollector&);
     void collectFeatures();
-<<<<<<< HEAD
-    void collectTreeBoundaryCrossingRules(ElementRuleCollector&, bool includeEmptyRules);
-=======
     void collectTreeBoundaryCrossingRules(Element*, ElementRuleCollector&, bool includeEmptyRules);
     void resetRuleFeatures();
->>>>>>> 8c15b39e
 
     bool fastRejectSelector(const RuleData&) const;
 
@@ -316,11 +275,7 @@
     template <StyleApplicationPass pass>
     void applyProperties(StyleResolverState&, const StylePropertySet* properties, StyleRule*, bool isImportant, bool inheritedOnly, PropertyWhitelistType = PropertyWhitelistNone);
     template <StyleApplicationPass pass>
-<<<<<<< HEAD
-    bool applyAnimatedProperties(StyleResolverState&, const AnimationEffect::CompositableValueMap&);
-=======
     void applyAnimatedProperties(StyleResolverState&, const AnimationEffect::CompositableValueMap&);
->>>>>>> 8c15b39e
     void matchPageRules(MatchResult&, RuleSet*, bool isLeftPage, bool isFirstPage, const String& pageName);
     void matchPageRulesForList(Vector<StyleRulePage*>& matchedRules, const Vector<StyleRulePage*>&, bool isLeftPage, bool isFirstPage, const String& pageName);
     void collectViewportRules();
@@ -351,13 +306,6 @@
     Document& m_document;
     SelectorFilter m_selectorFilter;
 
-<<<<<<< HEAD
-    bool m_matchAuthorAndUserStyles;
-
-    RefPtr<CSSFontSelector> m_fontSelector;
-
-=======
->>>>>>> 8c15b39e
     RefPtr<ViewportStyleResolver> m_viewportStyleResolver;
 
     ListHashSet<CSSStyleSheet*, 16> m_pendingStyleSheets;
