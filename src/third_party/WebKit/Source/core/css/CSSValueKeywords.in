//
// CSS value names
//

// The mode argument is used to limit the keyword to be used only for certain
// CSSParserModes. Values that have the prefix -internal- are only allowed by
// CSSParserModes listed in allowInternalPropertyAndValue()

inherit
initial
//
// outline-style
// border-top-style
// border-bottom-style
// border-left-style
// border-right-style
// The order here must match the order of the EBorderStyle enum in ComputedStyleConstants.h.
none
hidden
inset
groove
outset
ridge
dotted
dashed
solid
double

//
// font
//
caption
icon
menu
message-box
small-caption
-webkit-mini-control
-webkit-small-control
-webkit-control
status-bar

//
// font-style
//
//normal
italic
oblique
// The following is only allowed in @font-face:
all

//
// font-variant
//
//normal
small-caps

// font-variant-ligatures:
//
// normal
common-ligatures
no-common-ligatures
discretionary-ligatures
no-discretionary-ligatures
historical-ligatures
no-historical-ligatures
contextual
no-contextual

//
// font-weigth
//
normal
bold
bolder
lighter
100
200
300
400
500
600
700
800
900

//
// font-stretch
//
ultra-condensed
extra-condensed
condensed
semi-condensed
semi-expanded
expanded
extra-expanded
ultra-expanded

//
// font-size
//
xx-small
x-small
small
medium
large
x-large
xx-large
-webkit-xxx-large
smaller
larger

//
// font-family (<generic-family> in CSS 2.1)
//
serif
sans-serif
cursive
fantasy
monospace
-webkit-body
-webkit-pictograph

//
//
// *-color
//
aqua
black
blue
fuchsia
gray
green
lime
maroon
navy
olive
orange
purple
red
silver
teal
white
yellow
transparent
-webkit-link
-webkit-activelink
activeborder
activecaption
appworkspace
background
buttonface
buttonhighlight
buttonshadow
buttontext
captiontext
graytext
highlight
highlighttext
inactiveborder
inactivecaption
inactivecaptiontext
infobackground
infotext
menutext
scrollbar
threeddarkshadow
threedface
threedhighlight
threedlightshadow
threedshadow
window
windowframe
windowtext
-internal-active-list-box-selection
-internal-active-list-box-selection-text
-internal-inactive-list-box-selection
-internal-inactive-list-box-selection-text
-webkit-focus-ring-color mode=QuirksOrUASheet
currentcolor
grey
//
// colors in non strict mode
-webkit-text mode=QuirksOrUASheet
//
// background-repeat
//
repeat
repeat-x
repeat-y
no-repeat
// round
// space
//
// -webkit-background-composite
//
clear
copy
source-over
source-in
source-out
source-atop
destination-over
destination-in
destination-out
destination-atop
xor
// highlight
plus-lighter
//
// vertical-align
//
baseline
middle
sub
super
text-top
text-bottom
top
bottom
// HTML alignment MIDDLE has no corresponding CSS alignment
-webkit-baseline-middle
//
// text-align
// The order here must match the order of the ETextAlign enum in ComputedStyleConstants.h.
//
-webkit-auto
left
right
center
justify
-webkit-left
-webkit-right
-webkit-center
-webkit-match-parent
//
// text-justify
//
//auto
//none
inter-word
distribute
//
// list-style-position
//
outside
inside
//
// list-style-type
// The order here must match the order of the EListStyleType enum in ComputedStyleConstants.h.
//
disc
circle
square
decimal
decimal-leading-zero
arabic-indic
binary
bengali
cambodian
khmer
devanagari
gujarati
gurmukhi
kannada
lower-hexadecimal
lao
malayalam
mongolian
myanmar
octal
oriya
persian
urdu
telugu
tibetan
thai
upper-hexadecimal
lower-roman
upper-roman
lower-greek
lower-alpha
lower-latin
upper-alpha
upper-latin
afar
ethiopic-halehame-aa-et
ethiopic-halehame-aa-er
amharic
ethiopic-halehame-am-et
amharic-abegede
ethiopic-abegede-am-et
cjk-earthly-branch
cjk-heavenly-stem
ethiopic
ethiopic-halehame-gez
ethiopic-abegede
ethiopic-abegede-gez
hangul-consonant
hangul
lower-norwegian
oromo
ethiopic-halehame-om-et
sidama
ethiopic-halehame-sid-et
somali
ethiopic-halehame-so-et
tigre
ethiopic-halehame-tig
tigrinya-er
ethiopic-halehame-ti-er
tigrinya-er-abegede
ethiopic-abegede-ti-er
tigrinya-et
ethiopic-halehame-ti-et
tigrinya-et-abegede
ethiopic-abegede-ti-et
upper-greek
upper-norwegian
asterisks
footnotes
hebrew
armenian
lower-armenian
upper-armenian
georgian
cjk-ideographic
hiragana
katakana
hiragana-iroha
katakana-iroha
//none
//
// display
// The order here must match the order of the EDisplay enum in ComputedStyleConstants.h.
//
inline
block
list-item
inline-block
table
inline-table
table-row-group
table-header-group
table-footer-group
table-row
table-column-group
table-column
table-cell
table-caption
-webkit-box
-webkit-inline-box
flex
inline-flex
grid
inline-grid
//none
-webkit-flex
-webkit-inline-flex
//
// cursor
// The order here must match the order of the ECursor enum in ComputedStyleConstants.h.
//
auto
crosshair
default
pointer
move
vertical-text
cell
context-menu
alias
// copy
progress
no-drop
not-allowed
zoom-in
zoom-out
e-resize
ne-resize
nw-resize
n-resize
se-resize
sw-resize
s-resize
w-resize
ew-resize
ns-resize
nesw-resize
nwse-resize
col-resize
row-resize
text
wait
help
all-scroll
-webkit-grab
-webkit-grabbing
-webkit-zoom-in
-webkit-zoom-out
// none
//
// direction
//
ltr
rtl
//
// text-transform
//
capitalize
uppercase
lowercase
//none
//
// visibility
//
visible
//hidden
collapse
//
// Unordered rest
//
a3
a4
a5
above
absolute
always
avoid
b4
b5
below
bidi-override
blink
both
close-quote
embed
fixed
hand
hide
invert
-webkit-isolate
-webkit-isolate-override
-webkit-plaintext
landscape
ledger
legal
letter
line-through
local
no-close-quote
no-open-quote
nowrap
open-quote
overlay
overline
portrait
pre
pre-line
pre-wrap
relative
scroll
separate
show
static
thick
thin
underline
wavy
-webkit-nowrap

// CSS3 Values
// box-align
stretch
start
end
//center
//baseline

// box-decoration-break
clone
slice

// box-direction
// normal
reverse

// box-orient
horizontal
vertical
inline-axis
block-axis

// box-pack
// start
// end
// center
// justify

// box-lines
single
multiple

// align-content
// start
// end
flex-start
flex-end
// center
space-between
space-around
space-evenly
// stretch

// align-items / align-self
// flex-start
// flex-end
// center
// baseline
// stretch

// justify-content
// start
// end
// flex-start
// flex-end
// center
// space-between
// space-around
// space-evenly
// stretch


// flex-flow
row
row-reverse
column
column-reverse
// nowrap
wrap
wrap-reverse

// grid-auto-flow
dense

//
// -webkit-user-modify
//
read-only
read-write
read-write-plaintext-only

//
// -webkit-user-drag
//
element

//
// width/min-width/max-width
//
intrinsic
min-intrinsic

//
// CSS3 intrinsic dimension keywords
//
-webkit-min-content
-webkit-max-content
-webkit-fill-available
-webkit-fit-content
// Unprefixed for CSS Grid Layout.
min-content
max-content

//
// text-overflow
//
clip
ellipsis

//
// -webkit-margin-collapse
//
// collapse
// separate
discard

//
// word-break
//
break-all
keep-all
<<<<<<< HEAD
=======
-bb-keep-all-if-korean
>>>>>>> 901964d0

//
// word-wrap
//
break-word

//
// nbsp-mode
//
space

//
// -webkit-line-break
//
// auto
loose
// normal
strict
after-white-space

// -webkit-appearance
// The order here must match the order in the ControlPart enum in ThemeTypes.h.
// All appearance values that should be accepted by the parser should be listed between 'checkbox' and 'textarea':
checkbox
radio
push-button
square-button
button
button-bevel
inner-spin-button
listbox
listitem
media-enter-fullscreen-button
media-exit-fullscreen-button
media-fullscreen-volume-slider
media-fullscreen-volume-slider-thumb
media-mute-button
media-play-button
media-overlay-play-button
media-toggle-closed-captions-button
media-slider
media-sliderthumb
media-volume-slider-container
media-volume-slider
media-volume-sliderthumb
media-controls-background
media-controls-fullscreen-background
media-current-time-display
media-time-remaining-display
-internal-media-cast-off-button
-internal-media-overlay-cast-off-button
menulist
menulist-button
menulist-text
menulist-textfield
meter
progress-bar
progress-bar-value
slider-horizontal
slider-vertical
sliderthumb-horizontal
sliderthumb-vertical
caret
searchfield
searchfield-decoration
searchfield-results-decoration
searchfield-cancel-button
textfield
relevancy-level-indicator
continuous-capacity-level-indicator
discrete-capacity-level-indicator
rating-level-indicator
textarea
// An appearance value that should not be accepted by the parser:
caps-lock-indicator

//
// border-image
//
// stretch
// repeat
round

//
// background-clip/background-origin
//
// border/content/padding are deprecated and ultimately will only apply to the -webkit- form of these properties.
// border-box/content-box/padding-box should be used instead.
//
border
border-box
content
content-box
padding
padding-box

// CSS 3 SHAPES
margin-box

//
// background-size
//
contain
cover

//
// -webkit-rtl-ordering
//
logical
visual

//
// animation-direction
//
alternate
alternate-reverse

//
// animation-fill-mode
//
forwards
backwards
// both

//
// animation-iteration-count
infinite

//
// animation-play-state
//
running
paused

//
// transform-style
//
flat
preserve-3d

//
// transition-timing-function
// animation-timing-function
//
ease
linear
ease-in
ease-out
ease-in-out
step-start
step-middle
step-end
steps
cubic-bezier

//
// zoom
//
document
reset

//
// user-zoom
//
// fixed
zoom

//
// pointer-events
//
visiblePainted
visibleFill
visibleStroke
//visible
painted
fill
stroke
bounding-box
//all
//none

//
// speech
//
spell-out
digits
literal-punctuation
no-punctuation

//
// -webkit-font-smoothing
//
// auto
// none
antialiased
subpixel-antialiased

// text-rendering
//auto
optimizeSpeed
optimizeLegibility
geometricPrecision

// -webkit-color-adjust
economy
exact

// -webkit-writing-mode
// SVG compatibility
lr
rl
tb
lr-tb
rl-tb
tb-rl
// Standard values from CSS3
horizontal-tb
vertical-rl
vertical-lr
horizontal-bt

// -webkit-ruby-position
after
before

// -webkit-text-emphasis-position
over
under

// -webkit-text-emphasis-style
filled
open
dot
// circle
double-circle
triangle
sesame

// -webkit-radial-gradient
// circle
ellipse
closest-side
closest-corner
farthest-side
farthest-corner
// contain
// cover

// -webkit-text-orientation
sideways
sideways-right
upright
vertical-right

// -webkit-line-box-contain
font
glyphs
inline-box
replaced

// -webkit-font-feature-settings
on
off

// image-rendering
//auto
//optimizeSpeed
optimizeQuality
pixelated
-webkit-optimize-contrast

// shape-outside
nonzero
evenodd
at
// closest-side
// farthest-side

alphabetic

// (display-mode:) media feature
fullscreen
standalone
minimal-ui
browser

// (pointer:) media feature
// none
coarse
fine

// (hover:) media feature
//  none
on-demand
hover

// blend modes
// normal
multiply
screen
// overlay
darken
lighten
color-dodge
color-burn
hard-light
soft-light
difference
exclusion
hue
saturation
color
luminosity

// object-fit
scale-down

// column-fill
balance

// overflow
-webkit-paged-x
-webkit-paged-y

// -webkit-app-region
drag
no-drag

// grid-{column|row}-{start|end}
span

// grid-template-{columns|rows}
minmax

// text-indent
each-line
//hanging   // hanging exists in SVGCSSValueKeywords.in

// (scan:) media feature
progressive
interlace

//
// paint-order
//
// normal
// fill
// stroke
markers

//
// CSS3 viewport-length keywords
//
-internal-extend-to-zoom

// isolation
// auto
isolate

// scroll-blocks-on
// none
start-touch
wheel-event
scroll-event

// touch-action
pan-x
pan-y
pan-left
pan-right
pan-up
pan-down
manipulation

// justify-items / justify-self
// auto
// stretch
// baseline
last-baseline
// center
// start
// end
self-start
self-end
// flex-start
// flex-end
// left
// right
true
safe
legacy

// scroll-behavior
// auto
smooth

// will-change
// auto
contents
scroll-position

// all
// initial
// inherit
unset

// background-image, etc.
linear-gradient
radial-gradient
repeating-linear-gradient
repeating-radial-gradient
-webkit-canvas
-webkit-cross-fade
-webkit-gradient
-webkit-linear-gradient
-webkit-radial-gradient
-webkit-repeating-linear-gradient
-webkit-repeating-radial-gradient
-webkit-image-set

// deprecated gradients
from
to
color-stop
radial

// content
attr
counter
counters

// clip
rect

// shapes
polygon

// @font-face src
format

// (-webkit-)filter
grayscale
sepia
saturate
hue-rotate
opacity
brightness
contrast
blur
drop-shadow
url

// colors
rgb
rgba
hsl
hsla

// transform
matrix
matrix3d
perspective
rotate
rotateX
rotateY
rotateZ
rotate3d
scale
scaleX
scaleY
scaleZ
scale3d
skew
skewX
skewY
translate
translateX
translateY
translateZ
translate3d

// motion path
path

calc
-webkit-calc<|MERGE_RESOLUTION|>--- conflicted
+++ resolved
@@ -589,10 +589,7 @@
 //
 break-all
 keep-all
-<<<<<<< HEAD
-=======
 -bb-keep-all-if-korean
->>>>>>> 901964d0
 
 //
 // word-wrap
