//
// CSS value names
//

// The mode argument is used to limit the keyword to be used only for certain
// CSSParserModes. Values that have the prefix -internal- are only allowed by
// CSSParserModes listed in allowInternalPropertyAndValue()

inherit
initial
//
// outline-style
// border-top-style
// border-bottom-style
// border-left-style
// border-right-style
// The order here must match the order of the EBorderStyle enum in RenderStyleConstants.h.
none
hidden
inset
groove
outset
ridge
dotted
dashed
solid
double

//
// font
//
caption
icon
menu
message-box
small-caption
-webkit-mini-control
-webkit-small-control
-webkit-control
status-bar

//
// font-style
//
//normal
italic
oblique
// The following is only allowed in @font-face:
all

//
// font-variant
//
//normal
small-caps

// font-variant-ligatures:
//
// normal
common-ligatures
no-common-ligatures
discretionary-ligatures
no-discretionary-ligatures
historical-ligatures
no-historical-ligatures
contextual
no-contextual

//
// font-weigth
//
normal
bold
bolder
lighter
100
200
300
400
500
600
700
800
900

//
// font-stretch
//
ultra-condensed
extra-condensed
condensed
semi-condensed
semi-expanded
expanded
extra-expanded
ultra-expanded

//
// font-size
//
xx-small
x-small
small
medium
large
x-large
xx-large
-webkit-xxx-large
smaller
larger

//
// font-family (<generic-family> in CSS 2.1)
//
serif
sans-serif
cursive
fantasy
monospace
-webkit-body
-webkit-pictograph

//
//
// *-color
//
aqua
black
blue
fuchsia
gray
green
lime
maroon
navy
olive
orange
purple
red
silver
teal
white
yellow
transparent
-webkit-link
-webkit-activelink
activeborder
activecaption
appworkspace
background
buttonface
buttonhighlight
buttonshadow
buttontext
captiontext
graytext
highlight
highlighttext
inactiveborder
inactivecaption
inactivecaptiontext
infobackground
infotext
menutext
scrollbar
threeddarkshadow
threedface
threedhighlight
threedlightshadow
threedshadow
window
windowframe
windowtext
-internal-active-list-box-selection
-internal-active-list-box-selection-text
-internal-inactive-list-box-selection
-internal-inactive-list-box-selection-text
-webkit-focus-ring-color mode=QuirksOrUASheet
currentcolor
grey
//
// colors in non strict mode
-webkit-text mode=QuirksOrUASheet
//
// background-repeat
//
repeat
repeat-x
repeat-y
no-repeat
// round
// space
//
// -webkit-background-composite
//
clear
copy
source-over
source-in
source-out
source-atop
destination-over
destination-in
destination-out
destination-atop
xor
plus-darker
// highlight
plus-lighter
//
// vertical-align
//
baseline
middle
sub
super
text-top
text-bottom
top
bottom
// HTML alignment MIDDLE has no corresponding CSS alignment
-webkit-baseline-middle
//
// text-align
// The order here must match the order of the ETextAlign enum in RenderStyleConstants.h.
//
-webkit-auto
left
right
center
justify
-webkit-left
-webkit-right
-webkit-center
-webkit-match-parent
//
// text-justify
//
//auto
//none
inter-word
distribute
//
// list-style-position
//
outside
inside
//
// list-style-type
// The order here must match the order of the EListStyleType enum in RenderStyleConstants.h.
//
disc
circle
square
decimal
decimal-leading-zero
arabic-indic
binary
bengali
cambodian
khmer
devanagari
gujarati
gurmukhi
kannada
lower-hexadecimal
lao
malayalam
mongolian
myanmar
octal
oriya
persian
urdu
telugu
tibetan
thai
upper-hexadecimal
lower-roman
upper-roman
lower-greek
lower-alpha
lower-latin
upper-alpha
upper-latin
afar
ethiopic-halehame-aa-et
ethiopic-halehame-aa-er
amharic
ethiopic-halehame-am-et
amharic-abegede
ethiopic-abegede-am-et
cjk-earthly-branch
cjk-heavenly-stem
ethiopic
ethiopic-halehame-gez
ethiopic-abegede
ethiopic-abegede-gez
hangul-consonant
hangul
lower-norwegian
oromo
ethiopic-halehame-om-et
sidama
ethiopic-halehame-sid-et
somali
ethiopic-halehame-so-et
tigre
ethiopic-halehame-tig
tigrinya-er
ethiopic-halehame-ti-er
tigrinya-er-abegede
ethiopic-abegede-ti-er
tigrinya-et
ethiopic-halehame-ti-et
tigrinya-et-abegede
ethiopic-abegede-ti-et
upper-greek
upper-norwegian
asterisks
footnotes
hebrew
armenian
lower-armenian
upper-armenian
georgian
cjk-ideographic
hiragana
katakana
hiragana-iroha
katakana-iroha
//none
//
// display
// The order here must match the order of the EDisplay enum in RenderStyleConstants.h.
//
inline
block
list-item
inline-block
table
inline-table
table-row-group
table-header-group
table-footer-group
table-row
table-column-group
table-column
table-cell
table-caption
-webkit-box
-webkit-inline-box
flex
inline-flex
grid
inline-grid
//none
-webkit-flex
-webkit-inline-flex
//
// cursor
// The order here must match the order of the ECursor enum in RenderStyleConstants.h.
//
auto
crosshair
default
pointer
move
vertical-text
cell
context-menu
alias
// copy
progress
no-drop
not-allowed
zoom-in
zoom-out
e-resize
ne-resize
nw-resize
n-resize
se-resize
sw-resize
s-resize
w-resize
ew-resize
ns-resize
nesw-resize
nwse-resize
col-resize
row-resize
text
wait
help
all-scroll
-webkit-grab
-webkit-grabbing
-webkit-zoom-in
-webkit-zoom-out
// none
//
// direction
//
ltr
rtl
//
// text-transform
//
capitalize
uppercase
lowercase
//none
//
// visibility
//
visible
//hidden
collapse
//
// Unordered rest
//
a3
a4
a5
above
absolute
always
avoid
b4
b5
below
bidi-override
blink
both
close-quote
embed
fixed
hand
hide
invert
-webkit-isolate
-webkit-isolate-override
-webkit-plaintext
landscape
ledger
legal
letter
line-through
local
no-close-quote
no-open-quote
nowrap
open-quote
overlay
overline
portrait
pre
pre-line
pre-wrap
-internal-presence
relative
scroll
separate
show
static
thick
thin
underline
wavy
-webkit-nowrap

// CSS3 Values
// box-align
stretch
start
end
//center
//baseline

// box-decoration-break
clone
slice

// box-direction
// normal
reverse

// box-orient
horizontal
vertical
inline-axis
block-axis

// box-pack
// start
// end
// center
// justify

// box-lines
single
multiple

// align-content
flex-start
flex-end
// center
space-between
space-around
// stretch

// align-items / align-self
// flex-start
// flex-end
// center
// baseline
// stretch

// justify-content
// flex-start
// flex-end
// center
// space-between
// space-around

// flex-flow
row
row-reverse
column
column-reverse
// nowrap
wrap
wrap-reverse

// grid-auto-flow
dense
stack

// -internal-marquee-direction
forwards
backwards
ahead
// reverse
// left
// right
up
down
// auto

// -internal-marquee-repetition
infinite

// -internal-marquee-style
// none
slide
// scroll
alternate

//
// -webkit-user-modify
//
read-only
read-write
read-write-plaintext-only

//
// -webkit-user-drag
//
element

//
// width/min-width/max-width
//
intrinsic
min-intrinsic

//
// CSS3 intrinsic dimension keywords
//
-webkit-min-content
-webkit-max-content
-webkit-fill-available
-webkit-fit-content
// Unprefixed for CSS Grid Layout.
min-content
max-content

//
// text-overflow
//
clip
ellipsis

//
// -webkit-margin-collapse
//
// collapse
// separate
discard

//
<<<<<<< HEAD
=======
// text-*-color
//
dot-dash
dot-dot-dash
wave

//
// text-*-mode
//
continuous
skip-white-space

//
// bb-rubberbandable
//
// auto
// none
// text
text-with-leading-tab

>>>>>>> 7512bf8b
// word-break
//
break-all

//
// word-wrap
//
break-word

//
// nbsp-mode
//
space

//
// -webkit-line-break
//
// auto
loose
// normal
strict
after-white-space

// -webkit-appearance
// The order here must match the order in the ControlPart enum in ThemeTypes.h.
// All appearance values that should be accepted by the parser should be listed between 'checkbox' and 'textarea':
checkbox
radio
push-button
square-button
button
button-bevel
inner-spin-button
listbox
listitem
media-enter-fullscreen-button
media-exit-fullscreen-button
media-fullscreen-volume-slider
media-fullscreen-volume-slider-thumb
media-mute-button
media-play-button
media-overlay-play-button
media-toggle-closed-captions-button
media-slider
media-sliderthumb
media-volume-slider-container
media-volume-slider
media-volume-sliderthumb
media-controls-background
media-controls-fullscreen-background
media-current-time-display
media-time-remaining-display
menulist
menulist-button
menulist-text
menulist-textfield
meter
progress-bar
progress-bar-value
slider-horizontal
slider-vertical
sliderthumb-horizontal
sliderthumb-vertical
caret
searchfield
searchfield-decoration
searchfield-results-decoration
searchfield-cancel-button
textfield
relevancy-level-indicator
continuous-capacity-level-indicator
discrete-capacity-level-indicator
rating-level-indicator
textarea
// An appearance value that should not be accepted by the parser:
caps-lock-indicator

//
// border-image
//
// stretch
// repeat
round

//
// background-clip/background-origin
//
// border/content/padding are deprecated and ultimately will only apply to the -webkit- form of these properties.
// border-box/content-box/padding-box should be used instead.
//
border
border-box
content
content-box
padding
padding-box

// CSS 3 SHAPES
margin-box

//
// background-size
//
contain
cover

//
// -webkit-rtl-ordering
//
logical
visual

//
// -webkit-border-fit
//
lines

//
// animation-direction
//
// alternate

alternate-reverse

//
// animation-fill-mode
//
// forwards
// backwards
// both

//
// animation-iteration-count
//
// infinite

//
// animation-play-state
//
running
paused

//
// transform-style
//
flat
preserve-3d

//
// transition-timing-function
// animation-timing-function
//
ease
linear
ease-in
ease-out
ease-in-out
step-start
step-middle
step-end

//
// zoom
//
document
reset

//
// user-zoom
//
// fixed
zoom

//
// pointer-events
//
visiblePainted
visibleFill
visibleStroke
//visible
painted
fill
stroke
bounding-box
//all
//none

//
// speech
//
spell-out
digits
literal-punctuation
no-punctuation

//
// -webkit-font-smoothing
//
// auto
// none
antialiased
subpixel-antialiased

// text-rendering
//auto
optimizeSpeed
optimizeLegibility
geometricPrecision

// -webkit-color-adjust
economy
exact

// -webkit-writing-mode
// SVG compatibility
lr
rl
tb
lr-tb
rl-tb
tb-rl
// Standard values from CSS3
horizontal-tb
vertical-rl
vertical-lr
horizontal-bt

// -webkit-ruby-position
after
before

// -webkit-text-emphasis-position
over
under

// -webkit-text-emphasis-style
filled
open
dot
// circle
double-circle
triangle
sesame

// -webkit-radial-gradient
// circle
ellipse
closest-side
closest-corner
farthest-side
farthest-corner
// contain
// cover

// -webkit-text-orientation
sideways
sideways-right
upright
vertical-right

// -webkit-line-box-contain
font
glyphs
inline-box
replaced

// -webkit-font-feature-settings
on
off

// image-rendering
//auto
//optimizeSpeed
optimizeQuality
pixelated
-webkit-optimize-contrast

// shape-outside
nonzero
evenodd
at
// closest-side
// farthest-side

alphabetic

// (pointer:) media feature
// none
coarse
fine

// (hover:) media feature
//  none
on-demand
hover

// blend modes
// normal
multiply
screen
// overlay
darken
lighten
color-dodge
color-burn
hard-light
soft-light
difference
exclusion
hue
saturation
color
luminosity

// object-fit
scale-down

// column-fill
balance

// overflow
-webkit-paged-x
-webkit-paged-y

// -webkit-app-region
drag
no-drag

// grid-{column|row}-{start|end}
span

// text-indent
each-line
//hanging   // hanging exists in SVGCSSValueKeywords.in

// (scan:) media feature
progressive
interlace

//
// paint-order
//
// normal
// fill
// stroke
markers

//
// CSS3 viewport-length keywords
//
-internal-extend-to-zoom

// isolation
// auto
isolate

// touch-action-delay
// none
script

// touch-action
pan-x
pan-y
manipulation

// justify-items / justify-self
// auto
// stretch
// baseline
last-baseline
// center
// start
// end
self-start
self-end
// flex-start
// flex-end
// left
// right
true
safe
legacy

// scroll-behavior
instant
smooth

// will-change
// auto
contents
scroll-position

// all
// initial
// inherit
unset<|MERGE_RESOLUTION|>--- conflicted
+++ resolved
@@ -600,21 +600,6 @@
 discard
 
 //
-<<<<<<< HEAD
-=======
-// text-*-color
-//
-dot-dash
-dot-dot-dash
-wave
-
-//
-// text-*-mode
-//
-continuous
-skip-white-space
-
-//
 // bb-rubberbandable
 //
 // auto
@@ -622,7 +607,7 @@
 // text
 text-with-leading-tab
 
->>>>>>> 7512bf8b
+//
 // word-break
 //
 break-all
