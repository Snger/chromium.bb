//
// CSS value names
//

// The mode argument is used to limit the keyword to be used only for certain
// CSSParserModes. Values that have the prefix -internal- are only allowed by
// CSSParserModes listed in allowInternalPropertyAndValue()

inherit
initial
//
// outline-style
// border-top-style
// border-bottom-style
// border-left-style
// border-right-style
// The order here must match the order of the EBorderStyle enum in RenderStyleConstants.h.
none
hidden
inset
groove
outset
ridge
dotted
dashed
solid
double

//
// font
//
caption
icon
menu
message-box
small-caption
-webkit-mini-control
-webkit-small-control
-webkit-control
status-bar

//
// font-style
//
//normal
italic
oblique
// The following is only allowed in @font-face:
all

//
// font-variant
//
//normal
small-caps

// font-variant-ligatures:
//
// normal
common-ligatures
no-common-ligatures
discretionary-ligatures
no-discretionary-ligatures
historical-ligatures
no-historical-ligatures
contextual
no-contextual

//
// font-weigth
//
normal
bold
bolder
lighter
100
200
300
400
500
600
700
800
900

//
// font-size
//
xx-small
x-small
small
medium
large
x-large
xx-large
-webkit-xxx-large
smaller
larger

//
// font-family (<generic-family> in CSS 2.1)
//
serif
sans-serif
cursive
fantasy
monospace
-webkit-body
-webkit-pictograph

//
//
// *-color
//
aqua
black
blue
fuchsia
gray
green
lime
maroon
navy
olive
orange
purple
red
silver
teal
white
yellow
transparent
-webkit-link
-webkit-activelink
activeborder
activecaption
appworkspace
background
buttonface
buttonhighlight
buttonshadow
buttontext
captiontext
graytext
highlight
highlighttext
inactiveborder
inactivecaption
inactivecaptiontext
infobackground
infotext
menutext
scrollbar
threeddarkshadow
threedface
threedhighlight
threedlightshadow
threedshadow
window
windowframe
windowtext
-internal-active-list-box-selection
-internal-active-list-box-selection-text
-internal-inactive-list-box-selection
-internal-inactive-list-box-selection-text
-webkit-focus-ring-color mode=QuirksOrUASheet
currentcolor
grey
//
// colors in non strict mode
-webkit-text mode=QuirksOrUASheet
//
// background-repeat
//
repeat
repeat-x
repeat-y
no-repeat
// round
// space
//
// -webkit-background-composite
//
clear
copy
source-over
source-in
source-out
source-atop
destination-over
destination-in
destination-out
destination-atop
xor
plus-darker
// highlight
plus-lighter
//
// vertical-align
//
baseline
middle
sub
super
text-top
text-bottom
top
bottom
// HTML alignment MIDDLE has no corresponding CSS alignment
-webkit-baseline-middle
//
// text-align
// The order here must match the order of the ETextAlign enum in RenderStyleConstants.h.
//
-webkit-auto
left
right
center
justify
-webkit-left
-webkit-right
-webkit-center
-webkit-match-parent
//
// text-justify
//
//auto
//none
inter-word
distribute
//
// list-style-position
//
outside
inside
//
// list-style-type
// The order here must match the order of the EListStyleType enum in RenderStyleConstants.h.
//
disc
circle
square
decimal
decimal-leading-zero
arabic-indic
binary
bengali
cambodian
khmer
devanagari
gujarati
gurmukhi
kannada
lower-hexadecimal
lao
malayalam
mongolian
myanmar
octal
oriya
persian
urdu
telugu
tibetan
thai
upper-hexadecimal
lower-roman
upper-roman
lower-greek
lower-alpha
lower-latin
upper-alpha
upper-latin
afar
ethiopic-halehame-aa-et
ethiopic-halehame-aa-er
amharic
ethiopic-halehame-am-et
amharic-abegede
ethiopic-abegede-am-et
cjk-earthly-branch
cjk-heavenly-stem
ethiopic
ethiopic-halehame-gez
ethiopic-abegede
ethiopic-abegede-gez
hangul-consonant
hangul
lower-norwegian
oromo
ethiopic-halehame-om-et
sidama
ethiopic-halehame-sid-et
somali
ethiopic-halehame-so-et
tigre
ethiopic-halehame-tig
tigrinya-er
ethiopic-halehame-ti-er
tigrinya-er-abegede
ethiopic-abegede-ti-er
tigrinya-et
ethiopic-halehame-ti-et
tigrinya-et-abegede
ethiopic-abegede-ti-et
upper-greek
upper-norwegian
asterisks
footnotes
hebrew
armenian
lower-armenian
upper-armenian
georgian
cjk-ideographic
hiragana
katakana
hiragana-iroha
katakana-iroha
//none
//
// display
// The order here must match the order of the EDisplay enum in RenderStyleConstants.h.
//
inline
block
list-item
inline-block
table
inline-table
table-row-group
table-header-group
table-footer-group
table-row
table-column-group
table-column
table-cell
table-caption
-webkit-box
-webkit-inline-box
flex
inline-flex
grid
inline-grid
//none
-webkit-flex
-webkit-inline-flex
//
// cursor
// The order here must match the order of the ECursor enum in RenderStyleConstants.h.
//
auto
crosshair
default
pointer
move
vertical-text
cell
context-menu
alias
// copy
progress
no-drop
not-allowed
zoom-in
zoom-out
e-resize
ne-resize
nw-resize
n-resize
se-resize
sw-resize
s-resize
w-resize
ew-resize
ns-resize
nesw-resize
nwse-resize
col-resize
row-resize
text
wait
help
all-scroll
-webkit-grab
-webkit-grabbing
-webkit-zoom-in
-webkit-zoom-out
// none
//
// direction
//
ltr
rtl
//
// text-transform
//
capitalize
uppercase
lowercase
//none
//
// visibility
//
visible
//hidden
collapse
//
// Unordered rest
//
a3
a4
a5
above
absolute
always
avoid
b4
b5
below
bidi-override
blink
both
close-quote
embed
fixed
hand
hide
invert
-webkit-isolate
-webkit-isolate-override
-webkit-plaintext
landscape
ledger
legal
letter
line-through
local
no-close-quote
no-open-quote
nowrap
open-quote
overlay
overline
portrait
pre
pre-line
pre-wrap
-internal-presence
relative
scroll
separate
show
static
thick
thin
underline
wavy
-webkit-nowrap

// CSS3 Values
// box-align
stretch
start
end
//center
//baseline

// box-decoration-break
clone
slice

// box-direction
// normal
reverse

// box-orient
horizontal
vertical
inline-axis
block-axis

// box-pack
// start
// end
// center
// justify

// box-lines
single
multiple

// align-content
flex-start
flex-end
// center
space-between
space-around
// stretch

// align-items / align-self
// flex-start
// flex-end
// center
// baseline
// stretch

// justify-content
// flex-start
// flex-end
// center
// space-between
// space-around

// flex-flow
row
row-reverse
column
column-reverse
// nowrap
// wrap
wrap-reverse

// -internal-marquee-direction
forwards
backwards
ahead
// reverse
// left
// right
up
down
// auto

// -internal-marquee-speed
slow
// normal
fast

// -internal-marquee-repetition
infinite

// -internal-marquee-style
// none
slide
// scroll
alternate

//
// -webkit-user-modify
//
read-only
read-write
read-write-plaintext-only

//
// -webkit-user-drag
//
element

//
// width/min-width/max-width
//
intrinsic
min-intrinsic

//
// CSS3 intrinsic dimension keywords
//
-webkit-min-content
-webkit-max-content
-webkit-fill-available
-webkit-fit-content
// Unprefixed for CSS Grid Layout.
min-content
max-content

//
// text-overflow
//
clip
ellipsis

//
// -webkit-margin-collapse
//
// collapse
// separate
discard

//
// text-*-color
//
dot-dash
dot-dot-dash
wave

//
// text-*-mode
//
continuous
skip-white-space

//
<<<<<<< HEAD
// word-break
=======
// CSS_PROP_BB_RUBBERBANDABLE
//
// auto
// none
// text
text-with-leading-tab

//
// CSS_PROP_WORD_BREAK
>>>>>>> b83767dd
//
break-all

//
// word-wrap
//
break-word

//
// nbsp-mode
//
space

//
// -webkit-line-break
//
// auto
loose
// normal
strict
after-white-space

// -webkit-appearance
// The order here must match the order in the ControlPart enum in ThemeTypes.h.
// All appearance values that should be accepted by the parser should be listed between 'checkbox' and 'textarea':
checkbox
radio
push-button
square-button
button
button-bevel
inner-spin-button
listbox
listitem
media-enter-fullscreen-button
media-exit-fullscreen-button
media-fullscreen-volume-slider
media-fullscreen-volume-slider-thumb
media-mute-button
media-play-button
media-overlay-play-button
media-toggle-closed-captions-button
media-slider
media-sliderthumb
media-volume-slider-container
media-volume-slider
media-volume-sliderthumb
media-controls-background
media-controls-fullscreen-background
media-current-time-display
media-time-remaining-display
menulist
menulist-button
menulist-text
menulist-textfield
meter
progress-bar
progress-bar-value
slider-horizontal
slider-vertical
sliderthumb-horizontal
sliderthumb-vertical
caret
searchfield
searchfield-decoration
searchfield-results-decoration
searchfield-cancel-button
textfield
relevancy-level-indicator
continuous-capacity-level-indicator
discrete-capacity-level-indicator
rating-level-indicator
textarea
// An appearance value that should not be accepted by the parser:
caps-lock-indicator

//
// border-image
//
// stretch
// repeat
round

//
// background-clip/background-origin
//
// border/content/padding are deprecated and ultimately will only apply to the -webkit- form of these properties.
// border-box/content-box/padding-box should be used instead.
//
border
border-box
content
content-box
padding
padding-box

// CSS 3 SHAPES
margin-box

//
// background-size
//
contain
cover

//
// -webkit-rtl-ordering
//
logical
visual

//
// -webkit-border-fit
//
lines

//
// animation-direction
//
// alternate

alternate-reverse

//
// animation-fill-mode
//
// forwards
// backwards
// both

//
// animation-iteration-count
//
// infinite

//
// animation-play-state
//
running
paused

//
// transform-style
//
flat
preserve-3d

//
// transition-timing-function
// animation-timing-function
//
ease
linear
ease-in
ease-out
ease-in-out
step-start
step-middle
step-end

//
// zoom
//
document
reset

//
// user-zoom
//
// fixed
zoom

//
// pointer-events
//
visiblePainted
visibleFill
visibleStroke
//visible
painted
fill
stroke
bounding-box
//all
//none

//
// speech
//
spell-out
digits
literal-punctuation
no-punctuation

//
// -webkit-font-smoothing
//
// auto
// none
antialiased
subpixel-antialiased

// text-rendering
//auto
optimizeSpeed
optimizeLegibility
geometricPrecision

// -webkit-color-adjust
economy
exact

// -webkit-writing-mode
// SVG compatibility
lr
rl
tb
lr-tb
rl-tb
tb-rl
// Standard values from CSS3
horizontal-tb
vertical-rl
vertical-lr
horizontal-bt

// -webkit-ruby-position
after
before

// -webkit-text-emphasis-position
over
under

// -webkit-text-emphasis-style
filled
open
dot
// circle
double-circle
triangle
sesame

// -webkit-radial-gradient
// circle
ellipse
closest-side
closest-corner
farthest-side
farthest-corner
// contain
// cover

// -webkit-text-orientation
sideways
sideways-right
upright
vertical-right

// -webkit-line-box-contain
font
glyphs
inline-box
replaced

// -webkit-font-feature-settings
on
off

// image-rendering
//auto
//optimizeSpeed
optimizeQuality
-webkit-optimize-contrast

// shape-outside
nonzero
evenodd
at
// closest-side
// farthest-side

// -webkit-wrap-flow
// auto
// both
// left
// right
maximum
// clear

// -webkit-wrap-through
wrap
// none

alphabetic

// position
sticky

// (pointer:) media feature
// none
coarse
fine

// blend modes
// normal
multiply
screen
// overlay
darken
lighten
color-dodge
color-burn
hard-light
soft-light
difference
exclusion
hue
saturation
color
luminosity

// object-fit
scale-down

// column-fill
balance

// overflow
-webkit-paged-x
-webkit-paged-y

// -webkit-app-region
drag
no-drag

// grid-{column|row}-{start|end}
span

// text-indent
each-line
//hanging   // hanging exists in SVGCSSValueKeywords.in

// (scan:) media feature
progressive
interlace

//
// paint-order
//
// normal
// fill
// stroke
markers

//
// CSS3 viewport-length keywords
//
-internal-extend-to-zoom

// isolation
// auto
isolate

// touch-action-delay
// none
script

// touch-action
pan-x
pan-y
manipulation

// justify-self
// auto
// stretch
// baseline
// center
// start
// end
self-start
self-end
// flex-start
// flex-end
// left
// right
true
safe

// scroll-behavior
instant
smooth

// will-change
// auto
contents
scroll-position

// all
// initial
// inherit
unset<|MERGE_RESOLUTION|>--- conflicted
+++ resolved
@@ -602,19 +602,14 @@
 skip-white-space
 
 //
-<<<<<<< HEAD
-// word-break
-=======
-// CSS_PROP_BB_RUBBERBANDABLE
+// bb-rubberbandable
 //
 // auto
 // none
 // text
 text-with-leading-tab
 
-//
-// CSS_PROP_WORD_BREAK
->>>>>>> b83767dd
+// word-break
 //
 break-all
 
