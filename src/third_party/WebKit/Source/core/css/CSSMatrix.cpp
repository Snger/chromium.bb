/*
 * Copyright (C) 2008 Apple Inc. All Rights Reserved.
 *
 * Redistribution and use in source and binary forms, with or without
 * modification, are permitted provided that the following conditions
 * are met:
 * 1. Redistributions of source code must retain the above copyright
 *    notice, this list of conditions and the following disclaimer.
 * 2. Redistributions in binary form must reproduce the above copyright
 *    notice, this list of conditions and the following disclaimer in the
 *    documentation and/or other materials provided with the distribution.
 *
 * THIS SOFTWARE IS PROVIDED BY APPLE INC. ``AS IS'' AND ANY
 * EXPRESS OR IMPLIED WARRANTIES, INCLUDING, BUT NOT LIMITED TO, THE
 * IMPLIED WARRANTIES OF MERCHANTABILITY AND FITNESS FOR A PARTICULAR
 * PURPOSE ARE DISCLAIMED.  IN NO EVENT SHALL APPLE INC. OR
 * CONTRIBUTORS BE LIABLE FOR ANY DIRECT, INDIRECT, INCIDENTAL, SPECIAL,
 * EXEMPLARY, OR CONSEQUENTIAL DAMAGES (INCLUDING, BUT NOT LIMITED TO,
 * PROCUREMENT OF SUBSTITUTE GOODS OR SERVICES; LOSS OF USE, DATA, OR
 * PROFITS; OR BUSINESS INTERRUPTION) HOWEVER CAUSED AND ON ANY THEORY
 * OF LIABILITY, WHETHER IN CONTRACT, STRICT LIABILITY, OR TORT
 * (INCLUDING NEGLIGENCE OR OTHERWISE) ARISING IN ANY WAY OUT OF THE USE
 * OF THIS SOFTWARE, EVEN IF ADVISED OF THE POSSIBILITY OF SUCH DAMAGE.
 */

#include "config.h"
#include "core/css/CSSMatrix.h"

#include "CSSPropertyNames.h"
#include "CSSValueKeywords.h"
#include "bindings/v8/ExceptionState.h"
#include "core/css/CSSParser.h"
#include "core/css/CSSToLengthConversionData.h"
#include "core/css/StylePropertySet.h"
#include "core/css/resolver/TransformBuilder.h"
#include "core/dom/ExceptionCode.h"
#include "core/rendering/style/RenderStyle.h"
#include "core/rendering/style/StyleInheritedData.h"
#include "wtf/MathExtras.h"

namespace WebCore {

CSSMatrix::CSSMatrix(const TransformationMatrix& m)
    : m_matrix(m)
{
    ScriptWrappable::init(this);
}

CSSMatrix::CSSMatrix(const String& s, ExceptionState& exceptionState)
{
    ScriptWrappable::init(this);
    setMatrixValue(s, exceptionState);
}

<<<<<<< HEAD
void CSSMatrix::setMatrixValue(const String& string, ExceptionState& es)
=======
void CSSMatrix::setMatrixValue(const String& string, ExceptionState& exceptionState)
>>>>>>> 8c15b39e
{
    if (string.isEmpty())
        return;

    RefPtr<MutableStylePropertySet> styleDeclaration = MutableStylePropertySet::create();
    if (CSSParser::parseValue(styleDeclaration.get(), CSSPropertyWebkitTransform, string, true, HTMLStandardMode, 0)) {
        // Convert to TransformOperations. This can fail if a property
        // requires style (i.e., param uses 'ems' or 'exs')
        RefPtr<CSSValue> value = styleDeclaration->getPropertyCSSValue(CSSPropertyWebkitTransform);

        // Check for a "none" or empty transform. In these cases we can use the default identity matrix.
        if (!value || (value->isPrimitiveValue() && (toCSSPrimitiveValue(value.get()))->getValueID() == CSSValueNone))
            return;

        DEFINE_STATIC_REF(RenderStyle, defaultStyle, RenderStyle::createDefaultStyle());
        TransformOperations operations;
<<<<<<< HEAD
        if (!TransformBuilder::createTransformOperations(value.get(), 0, 0, operations)) {
            es.throwUninformativeAndGenericDOMException(SyntaxError);
=======
        if (!TransformBuilder::createTransformOperations(value.get(), CSSToLengthConversionData(defaultStyle, defaultStyle), operations)) {
            exceptionState.throwUninformativeAndGenericDOMException(SyntaxError);
>>>>>>> 8c15b39e
            return;
        }

        // Convert transform operations to a TransformationMatrix. This can fail
        // if a param has a percentage ('%')
        if (operations.dependsOnBoxSize())
            exceptionState.throwUninformativeAndGenericDOMException(SyntaxError);
        TransformationMatrix t;
<<<<<<< HEAD
        for (unsigned i = 0; i < operations.operations().size(); ++i) {
            if (operations.operations()[i].get()->apply(t, IntSize(0, 0))) {
                es.throwUninformativeAndGenericDOMException(SyntaxError);
                return;
            }
        }
=======
        operations.apply(FloatSize(0, 0), t);
>>>>>>> 8c15b39e

        // set the matrix
        m_matrix = t;
    } else { // There is something there but parsing failed.
<<<<<<< HEAD
        es.throwUninformativeAndGenericDOMException(SyntaxError);
=======
        exceptionState.throwUninformativeAndGenericDOMException(SyntaxError);
>>>>>>> 8c15b39e
    }
}

// Perform a concatenation of the matrices (this * secondMatrix)
PassRefPtr<CSSMatrix> CSSMatrix::multiply(CSSMatrix* secondMatrix) const
{
    if (!secondMatrix)
        return 0;

    return CSSMatrix::create(TransformationMatrix(m_matrix).multiply(secondMatrix->m_matrix));
}

PassRefPtr<CSSMatrix> CSSMatrix::inverse(ExceptionState& exceptionState) const
{
    if (!m_matrix.isInvertible()) {
<<<<<<< HEAD
        es.throwUninformativeAndGenericDOMException(NotSupportedError);
=======
        exceptionState.throwUninformativeAndGenericDOMException(NotSupportedError);
>>>>>>> 8c15b39e
        return 0;
    }

    return CSSMatrix::create(m_matrix.inverse());
}

PassRefPtr<CSSMatrix> CSSMatrix::translate(double x, double y, double z) const
{
    if (std::isnan(x))
        x = 0;
    if (std::isnan(y))
        y = 0;
    if (std::isnan(z))
        z = 0;
    return CSSMatrix::create(TransformationMatrix(m_matrix).translate3d(x, y, z));
}

PassRefPtr<CSSMatrix> CSSMatrix::scale(double scaleX, double scaleY, double scaleZ) const
{
    if (std::isnan(scaleX))
        scaleX = 1;
    if (std::isnan(scaleY))
        scaleY = scaleX;
    if (std::isnan(scaleZ))
        scaleZ = 1;
    return CSSMatrix::create(TransformationMatrix(m_matrix).scale3d(scaleX, scaleY, scaleZ));
}

PassRefPtr<CSSMatrix> CSSMatrix::rotate(double rotX, double rotY, double rotZ) const
{
    if (std::isnan(rotX))
        rotX = 0;

    if (std::isnan(rotY) && std::isnan(rotZ)) {
        rotZ = rotX;
        rotX = 0;
        rotY = 0;
    }

    if (std::isnan(rotY))
        rotY = 0;
    if (std::isnan(rotZ))
        rotZ = 0;
    return CSSMatrix::create(TransformationMatrix(m_matrix).rotate3d(rotX, rotY, rotZ));
}

PassRefPtr<CSSMatrix> CSSMatrix::rotateAxisAngle(double x, double y, double z, double angle) const
{
    if (std::isnan(x))
        x = 0;
    if (std::isnan(y))
        y = 0;
    if (std::isnan(z))
        z = 0;
    if (std::isnan(angle))
        angle = 0;
    if (!x && !y && !z)
        z = 1;
    return CSSMatrix::create(TransformationMatrix(m_matrix).rotate3d(x, y, z, angle));
}

PassRefPtr<CSSMatrix> CSSMatrix::skewX(double angle) const
{
    if (std::isnan(angle))
        angle = 0;
    return CSSMatrix::create(TransformationMatrix(m_matrix).skewX(angle));
}

PassRefPtr<CSSMatrix> CSSMatrix::skewY(double angle) const
{
    if (std::isnan(angle))
        angle = 0;
    return CSSMatrix::create(TransformationMatrix(m_matrix).skewY(angle));
}

String CSSMatrix::toString() const
{
    // FIXME - Need to ensure valid CSS floating point values (https://bugs.webkit.org/show_bug.cgi?id=20674)
    if (m_matrix.isAffine())
        return String::format("matrix(%f, %f, %f, %f, %f, %f)", m_matrix.a(), m_matrix.b(), m_matrix.c(), m_matrix.d(), m_matrix.e(), m_matrix.f());
    return String::format("matrix3d(%f, %f, %f, %f, %f, %f, %f, %f, %f, %f, %f, %f, %f, %f, %f, %f)",
    m_matrix.m11(), m_matrix.m12(), m_matrix.m13(), m_matrix.m14(),
    m_matrix.m21(), m_matrix.m22(), m_matrix.m23(), m_matrix.m24(),
    m_matrix.m31(), m_matrix.m32(), m_matrix.m33(), m_matrix.m34(),
    m_matrix.m41(), m_matrix.m42(), m_matrix.m43(), m_matrix.m44());
}

} // namespace WebCore<|MERGE_RESOLUTION|>--- conflicted
+++ resolved
@@ -52,11 +52,7 @@
     setMatrixValue(s, exceptionState);
 }
 
-<<<<<<< HEAD
-void CSSMatrix::setMatrixValue(const String& string, ExceptionState& es)
-=======
 void CSSMatrix::setMatrixValue(const String& string, ExceptionState& exceptionState)
->>>>>>> 8c15b39e
 {
     if (string.isEmpty())
         return;
@@ -73,13 +69,8 @@
 
         DEFINE_STATIC_REF(RenderStyle, defaultStyle, RenderStyle::createDefaultStyle());
         TransformOperations operations;
-<<<<<<< HEAD
-        if (!TransformBuilder::createTransformOperations(value.get(), 0, 0, operations)) {
-            es.throwUninformativeAndGenericDOMException(SyntaxError);
-=======
         if (!TransformBuilder::createTransformOperations(value.get(), CSSToLengthConversionData(defaultStyle, defaultStyle), operations)) {
             exceptionState.throwUninformativeAndGenericDOMException(SyntaxError);
->>>>>>> 8c15b39e
             return;
         }
 
@@ -88,25 +79,12 @@
         if (operations.dependsOnBoxSize())
             exceptionState.throwUninformativeAndGenericDOMException(SyntaxError);
         TransformationMatrix t;
-<<<<<<< HEAD
-        for (unsigned i = 0; i < operations.operations().size(); ++i) {
-            if (operations.operations()[i].get()->apply(t, IntSize(0, 0))) {
-                es.throwUninformativeAndGenericDOMException(SyntaxError);
-                return;
-            }
-        }
-=======
         operations.apply(FloatSize(0, 0), t);
->>>>>>> 8c15b39e
 
         // set the matrix
         m_matrix = t;
     } else { // There is something there but parsing failed.
-<<<<<<< HEAD
-        es.throwUninformativeAndGenericDOMException(SyntaxError);
-=======
         exceptionState.throwUninformativeAndGenericDOMException(SyntaxError);
->>>>>>> 8c15b39e
     }
 }
 
@@ -122,11 +100,7 @@
 PassRefPtr<CSSMatrix> CSSMatrix::inverse(ExceptionState& exceptionState) const
 {
     if (!m_matrix.isInvertible()) {
-<<<<<<< HEAD
-        es.throwUninformativeAndGenericDOMException(NotSupportedError);
-=======
         exceptionState.throwUninformativeAndGenericDOMException(NotSupportedError);
->>>>>>> 8c15b39e
         return 0;
     }
 
