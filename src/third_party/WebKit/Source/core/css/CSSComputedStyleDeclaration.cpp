/*
 * Copyright (C) 2004 Zack Rusin <zack@kde.org>
 * Copyright (C) 2004, 2005, 2006, 2007, 2008, 2009, 2010, 2011, 2012 Apple Inc. All rights reserved.
 * Copyright (C) 2007 Alexey Proskuryakov <ap@webkit.org>
 * Copyright (C) 2007 Nicholas Shanks <webkit@nickshanks.com>
 * Copyright (C) 2011 Sencha, Inc. All rights reserved.
 *
 * This library is free software; you can redistribute it and/or
 * modify it under the terms of the GNU Lesser General Public
 * License as published by the Free Software Foundation; either
 * version 2 of the License, or (at your option) any later version.
 *
 * This library is distributed in the hope that it will be useful,
 * but WITHOUT ANY WARRANTY; without even the implied warranty of
 * MERCHANTABILITY or FITNESS FOR A PARTICULAR PURPOSE.  See the GNU
 * Lesser General Public License for more details.
 *
 * You should have received a copy of the GNU Lesser General Public
 * License along with this library; if not, write to the Free Software
 * Foundation, Inc., 51 Franklin Street, Fifth Floor, Boston, MA
 * 02110-1301  USA
 */

#include "config.h"
#include "core/css/CSSComputedStyleDeclaration.h"

#include "CSSPropertyNames.h"
#include "FontFamilyNames.h"
#include "RuntimeEnabledFeatures.h"
#include "StylePropertyShorthand.h"
#include "bindings/v8/ExceptionState.h"
#include "core/animation/DocumentAnimations.h"
#include "core/css/BasicShapeFunctions.h"
#include "core/css/CSSArrayFunctionValue.h"
#include "core/css/CSSAspectRatioValue.h"
#include "core/css/CSSBorderImage.h"
#include "core/css/CSSFilterValue.h"
#include "core/css/CSSFontFeatureValue.h"
#include "core/css/CSSFontValue.h"
#include "core/css/CSSFunctionValue.h"
#include "core/css/CSSGridLineNamesValue.h"
#include "core/css/CSSGridTemplateValue.h"
#include "core/css/CSSLineBoxContainValue.h"
#include "core/css/CSSMixFunctionValue.h"
#include "core/css/CSSParser.h"
#include "core/css/CSSPrimitiveValue.h"
#include "core/css/CSSPrimitiveValueMappings.h"
#include "core/css/CSSReflectValue.h"
#include "core/css/CSSSelector.h"
#include "core/css/CSSShadowValue.h"
#include "core/css/CSSTimingFunctionValue.h"
#include "core/css/CSSTransformValue.h"
#include "core/css/CSSValueList.h"
#include "core/css/CSSValuePool.h"
#include "core/css/Pair.h"
#include "core/css/Rect.h"
<<<<<<< HEAD
=======
#include "core/css/RuntimeCSSEnabled.h"
>>>>>>> 8c15b39e
#include "core/css/StylePropertySet.h"
#include "core/css/resolver/StyleResolver.h"
#include "core/dom/Document.h"
#include "core/dom/ExceptionCode.h"
#include "core/dom/PseudoElement.h"
<<<<<<< HEAD
#include "core/page/RuntimeCSSEnabled.h"
=======
>>>>>>> 8c15b39e
#include "core/frame/animation/AnimationController.h"
#include "core/rendering/RenderBox.h"
#include "core/rendering/RenderGrid.h"
#include "core/rendering/RenderView.h"
#include "core/rendering/style/ContentData.h"
#include "core/rendering/style/CounterContent.h"
#include "core/rendering/style/CursorList.h"
#include "core/rendering/style/RenderStyle.h"
#include "core/rendering/style/ShadowList.h"
#include "core/rendering/style/ShapeValue.h"
<<<<<<< HEAD
#include "platform/fonts/FontFeatureSettings.h"
#include "wtf/text/StringBuilder.h"

#include "core/platform/graphics/filters/custom/CustomFilterOperation.h"
#include "core/platform/graphics/filters/custom/CustomFilterTransformParameter.h"
#include "core/rendering/style/StyleCustomFilterProgram.h"
#include "platform/graphics/filters/custom/CustomFilterArrayParameter.h"
#include "platform/graphics/filters/custom/CustomFilterNumberParameter.h"
#include "platform/graphics/filters/custom/CustomFilterParameter.h"
=======
#include "core/rendering/style/StyleCustomFilterProgram.h"
#include "platform/fonts/FontFeatureSettings.h"
#include "platform/graphics/filters/custom/CustomFilterArrayParameter.h"
#include "platform/graphics/filters/custom/CustomFilterNumberParameter.h"
#include "platform/graphics/filters/custom/CustomFilterOperation.h"
#include "platform/graphics/filters/custom/CustomFilterParameter.h"
#include "platform/graphics/filters/custom/CustomFilterTransformParameter.h"
#include "wtf/text/StringBuilder.h"
>>>>>>> 8c15b39e

namespace WebCore {

// List of all properties we know how to compute, omitting shorthands.
// NOTE: Do not use this list, use computableProperties() instead
// to respect runtime enabling of CSS properties.
static const CSSPropertyID staticComputableProperties[] = {
    CSSPropertyAnimationDelay,
    CSSPropertyAnimationDirection,
    CSSPropertyAnimationDuration,
    CSSPropertyAnimationFillMode,
    CSSPropertyAnimationIterationCount,
    CSSPropertyAnimationName,
    CSSPropertyAnimationPlayState,
    CSSPropertyAnimationTimingFunction,
    CSSPropertyBackgroundAttachment,
    CSSPropertyBackgroundBlendMode,
    CSSPropertyBackgroundClip,
    CSSPropertyBackgroundColor,
    CSSPropertyBackgroundImage,
    CSSPropertyBackgroundOrigin,
    CSSPropertyBackgroundPosition, // more-specific background-position-x/y are non-standard
    CSSPropertyBackgroundRepeat,
    CSSPropertyBackgroundSize,
    CSSPropertyBorderBottomColor,
    CSSPropertyBorderBottomLeftRadius,
    CSSPropertyBorderBottomRightRadius,
    CSSPropertyBorderBottomStyle,
    CSSPropertyBorderBottomWidth,
    CSSPropertyBorderCollapse,
    CSSPropertyBorderImageOutset,
    CSSPropertyBorderImageRepeat,
    CSSPropertyBorderImageSlice,
    CSSPropertyBorderImageSource,
    CSSPropertyBorderImageWidth,
    CSSPropertyBorderLeftColor,
    CSSPropertyBorderLeftStyle,
    CSSPropertyBorderLeftWidth,
    CSSPropertyBorderRightColor,
    CSSPropertyBorderRightStyle,
    CSSPropertyBorderRightWidth,
    CSSPropertyBorderTopColor,
    CSSPropertyBorderTopLeftRadius,
    CSSPropertyBorderTopRightRadius,
    CSSPropertyBorderTopStyle,
    CSSPropertyBorderTopWidth,
    CSSPropertyBottom,
    CSSPropertyBoxShadow,
    CSSPropertyBoxSizing,
    CSSPropertyCaptionSide,
    CSSPropertyClear,
    CSSPropertyClip,
    CSSPropertyColor,
    CSSPropertyCursor,
    CSSPropertyDirection,
    CSSPropertyDisplay,
    CSSPropertyEmptyCells,
    CSSPropertyFloat,
    CSSPropertyFontFamily,
    CSSPropertyFontKerning,
    CSSPropertyFontSize,
    CSSPropertyFontStyle,
    CSSPropertyFontVariant,
    CSSPropertyFontWeight,
    CSSPropertyHeight,
    CSSPropertyImageRendering,
    CSSPropertyIsolation,
    CSSPropertyLeft,
    CSSPropertyLetterSpacing,
    CSSPropertyLineHeight,
    CSSPropertyListStyleImage,
    CSSPropertyListStylePosition,
    CSSPropertyListStyleType,
    CSSPropertyMarginBottom,
    CSSPropertyMarginLeft,
    CSSPropertyMarginRight,
    CSSPropertyMarginTop,
    CSSPropertyMaxHeight,
    CSSPropertyMaxWidth,
    CSSPropertyMinHeight,
    CSSPropertyMinWidth,
    CSSPropertyMixBlendMode,
    CSSPropertyObjectFit,
    CSSPropertyObjectPosition,
    CSSPropertyOpacity,
    CSSPropertyOrphans,
    CSSPropertyOutlineColor,
    CSSPropertyOutlineOffset,
    CSSPropertyOutlineStyle,
    CSSPropertyOutlineWidth,
    CSSPropertyOverflowWrap,
    CSSPropertyOverflowX,
    CSSPropertyOverflowY,
    CSSPropertyPaddingBottom,
    CSSPropertyPaddingLeft,
    CSSPropertyPaddingRight,
    CSSPropertyPaddingTop,
    CSSPropertyPageBreakAfter,
    CSSPropertyPageBreakBefore,
    CSSPropertyPageBreakInside,
    CSSPropertyPointerEvents,
    CSSPropertyPosition,
    CSSPropertyResize,
    CSSPropertyRight,
    CSSPropertySpeak,
    CSSPropertyTableLayout,
    CSSPropertyTabSize,
    CSSPropertyTextAlign,
    CSSPropertyTextAlignLast,
    CSSPropertyTextDecoration,
    CSSPropertyTextDecorationLine,
    CSSPropertyTextDecorationStyle,
    CSSPropertyTextDecorationColor,
    CSSPropertyTextJustify,
    CSSPropertyTextUnderlinePosition,
    CSSPropertyTextIndent,
    CSSPropertyTextRendering,
    CSSPropertyTextShadow,
    CSSPropertyTextOverflow,
    CSSPropertyTextTransform,
    CSSPropertyTop,
    CSSPropertyTouchAction,
    CSSPropertyTouchActionDelay,
    CSSPropertyTransitionDelay,
    CSSPropertyTransitionDuration,
    CSSPropertyTransitionProperty,
    CSSPropertyTransitionTimingFunction,
    CSSPropertyUnicodeBidi,
    CSSPropertyVerticalAlign,
    CSSPropertyVisibility,
    CSSPropertyWhiteSpace,
    CSSPropertyWidows,
    CSSPropertyWidth,
    CSSPropertyWordBreak,
    CSSPropertyWordSpacing,
    CSSPropertyWordWrap,
    CSSPropertyZIndex,
    CSSPropertyZoom,

    CSSPropertyWebkitAnimationDelay,
    CSSPropertyWebkitAnimationDirection,
    CSSPropertyWebkitAnimationDuration,
    CSSPropertyWebkitAnimationFillMode,
    CSSPropertyWebkitAnimationIterationCount,
    CSSPropertyWebkitAnimationName,
    CSSPropertyWebkitAnimationPlayState,
    CSSPropertyWebkitAnimationTimingFunction,
    CSSPropertyWebkitAppearance,
    CSSPropertyWebkitBackfaceVisibility,
    CSSPropertyWebkitBackgroundClip,
    CSSPropertyWebkitBackgroundComposite,
    CSSPropertyWebkitBackgroundOrigin,
    CSSPropertyWebkitBackgroundSize,
    CSSPropertyWebkitBorderFit,
    CSSPropertyWebkitBorderHorizontalSpacing,
    CSSPropertyWebkitBorderImage,
    CSSPropertyWebkitBorderVerticalSpacing,
    CSSPropertyWebkitBoxAlign,
    CSSPropertyWebkitBoxDecorationBreak,
    CSSPropertyWebkitBoxDirection,
    CSSPropertyWebkitBoxFlex,
    CSSPropertyWebkitBoxFlexGroup,
    CSSPropertyWebkitBoxLines,
    CSSPropertyWebkitBoxOrdinalGroup,
    CSSPropertyWebkitBoxOrient,
    CSSPropertyWebkitBoxPack,
    CSSPropertyWebkitBoxReflect,
    CSSPropertyWebkitBoxShadow,
    CSSPropertyWebkitCaretColor,
    CSSPropertyWebkitClipPath,
    CSSPropertyWebkitColumnBreakAfter,
    CSSPropertyWebkitColumnBreakBefore,
    CSSPropertyWebkitColumnBreakInside,
    CSSPropertyWebkitColumnAxis,
    CSSPropertyWebkitColumnCount,
    CSSPropertyWebkitColumnGap,
    CSSPropertyWebkitColumnProgression,
    CSSPropertyWebkitColumnRuleColor,
    CSSPropertyWebkitColumnRuleStyle,
    CSSPropertyWebkitColumnRuleWidth,
    CSSPropertyWebkitColumnSpan,
    CSSPropertyWebkitColumnWidth,
    CSSPropertyWebkitFilter,
    CSSPropertyAlignContent,
    CSSPropertyAlignItems,
    CSSPropertyAlignSelf,
    CSSPropertyFlexBasis,
    CSSPropertyFlexGrow,
    CSSPropertyFlexShrink,
    CSSPropertyFlexDirection,
    CSSPropertyFlexWrap,
    CSSPropertyJustifyContent,
    CSSPropertyWebkitFontSmoothing,
    CSSPropertyWebkitFontVariantLigatures,
    CSSPropertyGridAutoColumns,
    CSSPropertyGridAutoFlow,
    CSSPropertyGridAutoRows,
    CSSPropertyGridColumnEnd,
    CSSPropertyGridColumnStart,
    CSSPropertyGridDefinitionColumns,
    CSSPropertyGridDefinitionRows,
    CSSPropertyGridRowEnd,
    CSSPropertyGridRowStart,
    CSSPropertyWebkitHighlight,
    CSSPropertyWebkitHyphenateCharacter,
    CSSPropertyWebkitLineAlign,
    CSSPropertyWebkitLineBoxContain,
    CSSPropertyWebkitLineBreak,
    CSSPropertyWebkitLineClamp,
    CSSPropertyWebkitLineGrid,
    CSSPropertyWebkitLineSnap,
    CSSPropertyWebkitLocale,
    CSSPropertyWebkitMarginBeforeCollapse,
    CSSPropertyWebkitMarginAfterCollapse,
    CSSPropertyWebkitMaskBoxImage,
    CSSPropertyWebkitMaskBoxImageOutset,
    CSSPropertyWebkitMaskBoxImageRepeat,
    CSSPropertyWebkitMaskBoxImageSlice,
    CSSPropertyWebkitMaskBoxImageSource,
    CSSPropertyWebkitMaskBoxImageWidth,
    CSSPropertyWebkitMaskClip,
    CSSPropertyWebkitMaskComposite,
    CSSPropertyWebkitMaskImage,
    CSSPropertyWebkitMaskOrigin,
    CSSPropertyWebkitMaskPosition,
    CSSPropertyWebkitMaskRepeat,
    CSSPropertyWebkitMaskSize,
    CSSPropertyOrder,
    CSSPropertyWebkitPerspective,
    CSSPropertyWebkitPerspectiveOrigin,
    CSSPropertyWebkitPrintColorAdjust,
    CSSPropertyWebkitRtlOrdering,
    CSSPropertyShapeInside,
    CSSPropertyShapeOutside,
    CSSPropertyShapePadding,
    CSSPropertyShapeImageThreshold,
    CSSPropertyShapeMargin,
    CSSPropertyWebkitTapHighlightColor,
    CSSPropertyWebkitTextCombine,
    CSSPropertyWebkitTextDecorationsInEffect,
    CSSPropertyWebkitTextEmphasisColor,
    CSSPropertyWebkitTextEmphasisPosition,
    CSSPropertyWebkitTextEmphasisStyle,
    CSSPropertyWebkitTextFillColor,
    CSSPropertyWebkitTextOrientation,
    CSSPropertyWebkitTextSecurity,
    CSSPropertyWebkitTextStrokeColor,
    CSSPropertyWebkitTextStrokeWidth,
    CSSPropertyWebkitTransform,
    CSSPropertyWebkitTransformOrigin,
    CSSPropertyWebkitTransformStyle,
    CSSPropertyWebkitTransitionDelay,
    CSSPropertyWebkitTransitionDuration,
    CSSPropertyWebkitTransitionProperty,
    CSSPropertyWebkitTransitionTimingFunction,
    CSSPropertyWebkitUserDrag,
    CSSPropertyWebkitUserModify,
    CSSPropertyWebkitUserSelect,
    CSSPropertyBbRubberbandable,
    CSSPropertyWebkitWritingMode,
    CSSPropertyWebkitFlowInto,
    CSSPropertyWebkitFlowFrom,
    CSSPropertyWebkitRegionBreakAfter,
    CSSPropertyWebkitRegionBreakBefore,
    CSSPropertyWebkitRegionBreakInside,
    CSSPropertyWebkitRegionFragment,
    CSSPropertyWebkitAppRegion,
    CSSPropertyWebkitWrapFlow,
    CSSPropertyWebkitWrapThrough,
    CSSPropertyBufferedRendering,
    CSSPropertyClipPath,
    CSSPropertyClipRule,
    CSSPropertyMask,
    CSSPropertyFilter,
    CSSPropertyFloodColor,
    CSSPropertyFloodOpacity,
    CSSPropertyLightingColor,
    CSSPropertyStopColor,
    CSSPropertyStopOpacity,
    CSSPropertyColorInterpolation,
    CSSPropertyColorInterpolationFilters,
    CSSPropertyColorRendering,
    CSSPropertyFill,
    CSSPropertyFillOpacity,
    CSSPropertyFillRule,
    CSSPropertyMarkerEnd,
    CSSPropertyMarkerMid,
    CSSPropertyMarkerStart,
    CSSPropertyMaskType,
    CSSPropertyMaskSourceType,
    CSSPropertyShapeRendering,
    CSSPropertyStroke,
    CSSPropertyStrokeDasharray,
    CSSPropertyStrokeDashoffset,
    CSSPropertyStrokeLinecap,
    CSSPropertyStrokeLinejoin,
    CSSPropertyStrokeMiterlimit,
    CSSPropertyStrokeOpacity,
    CSSPropertyStrokeWidth,
    CSSPropertyAlignmentBaseline,
    CSSPropertyBaselineShift,
    CSSPropertyDominantBaseline,
    CSSPropertyKerning,
    CSSPropertyTextAnchor,
    CSSPropertyWritingMode,
    CSSPropertyGlyphOrientationHorizontal,
    CSSPropertyGlyphOrientationVertical,
    CSSPropertyVectorEffect,
    CSSPropertyPaintOrder
};

static const Vector<CSSPropertyID>& computableProperties()
{
    DEFINE_STATIC_LOCAL(Vector<CSSPropertyID>, properties, ());
    if (properties.isEmpty())
        RuntimeCSSEnabled::filterEnabledCSSPropertiesIntoVector(staticComputableProperties, WTF_ARRAY_LENGTH(staticComputableProperties), properties);
    return properties;
}

static CSSValueID valueForRepeatRule(int rule)
{
    switch (rule) {
        case RepeatImageRule:
            return CSSValueRepeat;
        case RoundImageRule:
            return CSSValueRound;
        case SpaceImageRule:
            return CSSValueSpace;
        default:
            return CSSValueStretch;
    }
}

static PassRefPtr<CSSBorderImageSliceValue> valueForNinePieceImageSlice(const NinePieceImage& image)
{
    // Create the slices.
    RefPtr<CSSPrimitiveValue> top;
    RefPtr<CSSPrimitiveValue> right;
    RefPtr<CSSPrimitiveValue> bottom;
    RefPtr<CSSPrimitiveValue> left;

    if (image.imageSlices().top().isPercent())
        top = cssValuePool().createValue(image.imageSlices().top().value(), CSSPrimitiveValue::CSS_PERCENTAGE);
    else
        top = cssValuePool().createValue(image.imageSlices().top().value(), CSSPrimitiveValue::CSS_NUMBER);

    if (image.imageSlices().right() == image.imageSlices().top() && image.imageSlices().bottom() == image.imageSlices().top()
        && image.imageSlices().left() == image.imageSlices().top()) {
        right = top;
        bottom = top;
        left = top;
    } else {
        if (image.imageSlices().right().isPercent())
            right = cssValuePool().createValue(image.imageSlices().right().value(), CSSPrimitiveValue::CSS_PERCENTAGE);
        else
            right = cssValuePool().createValue(image.imageSlices().right().value(), CSSPrimitiveValue::CSS_NUMBER);

        if (image.imageSlices().bottom() == image.imageSlices().top() && image.imageSlices().right() == image.imageSlices().left()) {
            bottom = top;
            left = right;
        } else {
            if (image.imageSlices().bottom().isPercent())
                bottom = cssValuePool().createValue(image.imageSlices().bottom().value(), CSSPrimitiveValue::CSS_PERCENTAGE);
            else
                bottom = cssValuePool().createValue(image.imageSlices().bottom().value(), CSSPrimitiveValue::CSS_NUMBER);

            if (image.imageSlices().left() == image.imageSlices().right())
                left = right;
            else {
                if (image.imageSlices().left().isPercent())
                    left = cssValuePool().createValue(image.imageSlices().left().value(), CSSPrimitiveValue::CSS_PERCENTAGE);
                else
                    left = cssValuePool().createValue(image.imageSlices().left().value(), CSSPrimitiveValue::CSS_NUMBER);
            }
        }
    }

    RefPtr<Quad> quad = Quad::create();
    quad->setTop(top);
    quad->setRight(right);
    quad->setBottom(bottom);
    quad->setLeft(left);

    return CSSBorderImageSliceValue::create(cssValuePool().createValue(quad.release()), image.fill());
}

static PassRefPtr<CSSPrimitiveValue> valueForNinePieceImageQuad(const BorderImageLengthBox& box, const RenderStyle& style)
{
    // Create the slices.
    RefPtr<CSSPrimitiveValue> top;
    RefPtr<CSSPrimitiveValue> right;
    RefPtr<CSSPrimitiveValue> bottom;
    RefPtr<CSSPrimitiveValue> left;

    if (box.top().isNumber())
        top = cssValuePool().createValue(box.top().number(), CSSPrimitiveValue::CSS_NUMBER);
    else
        top = cssValuePool().createValue(box.top().length(), style);

    if (box.right() == box.top() && box.bottom() == box.top() && box.left() == box.top()) {
        right = top;
        bottom = top;
        left = top;
    } else {
        if (box.right().isNumber())
            right = cssValuePool().createValue(box.right().number(), CSSPrimitiveValue::CSS_NUMBER);
        else
            right = cssValuePool().createValue(box.right().length(), style);

        if (box.bottom() == box.top() && box.right() == box.left()) {
            bottom = top;
            left = right;
        } else {
            if (box.bottom().isNumber())
                bottom = cssValuePool().createValue(box.bottom().number(), CSSPrimitiveValue::CSS_NUMBER);
            else
                bottom = cssValuePool().createValue(box.bottom().length(), style);

            if (box.left() == box.right())
                left = right;
            else {
                if (box.left().isNumber())
                    left = cssValuePool().createValue(box.left().number(), CSSPrimitiveValue::CSS_NUMBER);
                else
                    left = cssValuePool().createValue(box.left().length(), style);
            }
        }
    }

    RefPtr<Quad> quad = Quad::create();
    quad->setTop(top);
    quad->setRight(right);
    quad->setBottom(bottom);
    quad->setLeft(left);

    return cssValuePool().createValue(quad.release());
}

static PassRefPtr<CSSValue> valueForNinePieceImageRepeat(const NinePieceImage& image)
{
    RefPtr<CSSPrimitiveValue> horizontalRepeat;
    RefPtr<CSSPrimitiveValue> verticalRepeat;

    horizontalRepeat = cssValuePool().createIdentifierValue(valueForRepeatRule(image.horizontalRule()));
    if (image.horizontalRule() == image.verticalRule())
        verticalRepeat = horizontalRepeat;
    else
        verticalRepeat = cssValuePool().createIdentifierValue(valueForRepeatRule(image.verticalRule()));
    return cssValuePool().createValue(Pair::create(horizontalRepeat.release(), verticalRepeat.release(), Pair::DropIdenticalValues));
}

static PassRefPtr<CSSValue> valueForNinePieceImage(const NinePieceImage& image, const RenderStyle& style)
{
    if (!image.hasImage())
        return cssValuePool().createIdentifierValue(CSSValueNone);

    // Image first.
    RefPtr<CSSValue> imageValue;
    if (image.image())
        imageValue = image.image()->cssValue();

    // Create the image slice.
    RefPtr<CSSBorderImageSliceValue> imageSlices = valueForNinePieceImageSlice(image);

    // Create the border area slices.
    RefPtr<CSSValue> borderSlices = valueForNinePieceImageQuad(image.borderSlices(), style);

    // Create the border outset.
    RefPtr<CSSValue> outset = valueForNinePieceImageQuad(image.outset(), style);

    // Create the repeat rules.
    RefPtr<CSSValue> repeat = valueForNinePieceImageRepeat(image);

    return createBorderImageValue(imageValue.release(), imageSlices.release(), borderSlices.release(), outset.release(), repeat.release());
}

inline static PassRefPtr<CSSPrimitiveValue> zoomAdjustedPixelValue(double value, const RenderStyle& style)
{
    return cssValuePool().createValue(adjustFloatForAbsoluteZoom(value, style), CSSPrimitiveValue::CSS_PX);
}

inline static PassRefPtr<CSSPrimitiveValue> zoomAdjustedNumberValue(double value, const RenderStyle& style)
{
    return cssValuePool().createValue(value / style.effectiveZoom(), CSSPrimitiveValue::CSS_NUMBER);
}

<<<<<<< HEAD
static PassRefPtr<CSSPrimitiveValue> zoomAdjustedPixelValueForLength(const Length& length, const RenderStyle* style)
=======
static PassRefPtr<CSSPrimitiveValue> zoomAdjustedPixelValueForLength(const Length& length, const RenderStyle& style)
>>>>>>> 8c15b39e
{
    if (length.isFixed())
        return zoomAdjustedPixelValue(length.value(), style);
    return cssValuePool().createValue(length, style);
}

static PassRefPtr<CSSValue> valueForReflection(const StyleReflection* reflection, const RenderStyle& style)
{
    if (!reflection)
        return cssValuePool().createIdentifierValue(CSSValueNone);

    RefPtr<CSSPrimitiveValue> offset;
    if (reflection->offset().isPercent())
        offset = cssValuePool().createValue(reflection->offset().percent(), CSSPrimitiveValue::CSS_PERCENTAGE);
    else
        offset = zoomAdjustedPixelValue(reflection->offset().value(), style);

    RefPtr<CSSPrimitiveValue> direction;
    switch (reflection->direction()) {
    case ReflectionBelow:
        direction = cssValuePool().createIdentifierValue(CSSValueBelow);
        break;
    case ReflectionAbove:
        direction = cssValuePool().createIdentifierValue(CSSValueAbove);
        break;
    case ReflectionLeft:
        direction = cssValuePool().createIdentifierValue(CSSValueLeft);
        break;
    case ReflectionRight:
        direction = cssValuePool().createIdentifierValue(CSSValueRight);
        break;
    }

    return CSSReflectValue::create(direction.release(), offset.release(), valueForNinePieceImage(reflection->mask(), style));
}

static PassRefPtr<CSSValueList> createPositionListForLayer(CSSPropertyID propertyID, const FillLayer* layer, const RenderStyle& style)
{
    RefPtr<CSSValueList> positionList = CSSValueList::createSpaceSeparated();
    if (layer->isBackgroundXOriginSet()) {
        ASSERT_UNUSED(propertyID, propertyID == CSSPropertyBackgroundPosition || propertyID == CSSPropertyWebkitMaskPosition);
        positionList->append(cssValuePool().createValue(layer->backgroundXOrigin()));
    }
    positionList->append(zoomAdjustedPixelValueForLength(layer->xPosition(), style));
    if (layer->isBackgroundYOriginSet()) {
        ASSERT(propertyID == CSSPropertyBackgroundPosition || propertyID == CSSPropertyWebkitMaskPosition);
        positionList->append(cssValuePool().createValue(layer->backgroundYOrigin()));
    }
    positionList->append(zoomAdjustedPixelValueForLength(layer->yPosition(), style));
    return positionList.release();
}

static PassRefPtr<CSSValue> valueForPositionOffset(RenderStyle& style, CSSPropertyID propertyID, const RenderObject* renderer, RenderView* renderView)
{
    Length l;
    switch (propertyID) {
        case CSSPropertyLeft:
            l = style.left();
            break;
        case CSSPropertyRight:
            l = style.right();
            break;
        case CSSPropertyTop:
            l = style.top();
            break;
        case CSSPropertyBottom:
            l = style.bottom();
            break;
        default:
            return 0;
    }

    if (l.isPercent() && renderer && renderer->isBox()) {
        LayoutUnit containingBlockSize = (propertyID == CSSPropertyLeft || propertyID == CSSPropertyRight) ?
            toRenderBox(renderer)->containingBlockLogicalWidthForContent() :
            toRenderBox(renderer)->containingBlockLogicalHeightForContent(ExcludeMarginBorderPadding);
        return zoomAdjustedPixelValue(valueForLength(l, containingBlockSize, 0), style);
    }
    if (l.isViewportPercentage())
        return zoomAdjustedPixelValue(valueForLength(l, 0, renderView), style);
    if (l.isAuto()) {
        // FIXME: It's not enough to simply return "auto" values for one offset if the other side is defined.
        // In other words if left is auto and right is not auto, then left's computed value is negative right().
        // So we should get the opposite length unit and see if it is auto.
        return cssValuePool().createValue(l);
    }

    return zoomAdjustedPixelValueForLength(l, style);
}

<<<<<<< HEAD
PassRefPtr<CSSPrimitiveValue> CSSComputedStyleDeclaration::currentColorOrValidColor(const RenderStyle* style, const Color& color) const
=======
PassRefPtr<CSSPrimitiveValue> CSSComputedStyleDeclaration::currentColorOrValidColor(const RenderStyle& style, const Color& color) const
>>>>>>> 8c15b39e
{
    // This function does NOT look at visited information, so that computed style doesn't expose that.
    if (!color.isValid())
        return cssValuePool().createColorValue(style.color().rgb());
    return cssValuePool().createColorValue(color.rgb());
}

<<<<<<< HEAD
static PassRefPtr<CSSValueList> valuesForBorderRadiusCorner(LengthSize radius, const RenderStyle* style)
=======
static PassRefPtr<CSSValueList> valuesForBorderRadiusCorner(LengthSize radius, const RenderStyle& style)
>>>>>>> 8c15b39e
{
    RefPtr<CSSValueList> list = CSSValueList::createSpaceSeparated();
    if (radius.width().type() == Percent)
        list->append(cssValuePool().createValue(radius.width().percent(), CSSPrimitiveValue::CSS_PERCENTAGE));
    else
        list->append(zoomAdjustedPixelValueForLength(radius.width(), style));
    if (radius.height().type() == Percent)
        list->append(cssValuePool().createValue(radius.height().percent(), CSSPrimitiveValue::CSS_PERCENTAGE));
    else
        list->append(zoomAdjustedPixelValueForLength(radius.height(), style));
    return list.release();
}

<<<<<<< HEAD
static PassRefPtr<CSSValue> valueForBorderRadiusCorner(LengthSize radius, const RenderStyle* style)
=======
static PassRefPtr<CSSValue> valueForBorderRadiusCorner(LengthSize radius, const RenderStyle& style)
>>>>>>> 8c15b39e
{
    RefPtr<CSSValueList> list = valuesForBorderRadiusCorner(radius, style);
    if (list->item(0)->equals(*list->item(1)))
        return list->item(0);
    return list.release();
}

<<<<<<< HEAD
static PassRefPtr<CSSValueList> valueForBorderRadiusShorthand(const RenderStyle* style)
{
    RefPtr<CSSValueList> list = CSSValueList::createSlashSeparated();

    bool showHorizontalBottomLeft = style->borderTopRightRadius().width() != style->borderBottomLeftRadius().width();
    bool showHorizontalBottomRight = showHorizontalBottomLeft || (style->borderBottomRightRadius().width() != style->borderTopLeftRadius().width());
    bool showHorizontalTopRight = showHorizontalBottomRight || (style->borderTopRightRadius().width() != style->borderTopLeftRadius().width());

    bool showVerticalBottomLeft = style->borderTopRightRadius().height() != style->borderBottomLeftRadius().height();
    bool showVerticalBottomRight = showVerticalBottomLeft || (style->borderBottomRightRadius().height() != style->borderTopLeftRadius().height());
    bool showVerticalTopRight = showVerticalBottomRight || (style->borderTopRightRadius().height() != style->borderTopLeftRadius().height());

    RefPtr<CSSValueList> topLeftRadius = valuesForBorderRadiusCorner(style->borderTopLeftRadius(), style);
    RefPtr<CSSValueList> topRightRadius = valuesForBorderRadiusCorner(style->borderTopRightRadius(), style);
    RefPtr<CSSValueList> bottomRightRadius = valuesForBorderRadiusCorner(style->borderBottomRightRadius(), style);
    RefPtr<CSSValueList> bottomLeftRadius = valuesForBorderRadiusCorner(style->borderBottomLeftRadius(), style);
=======
static PassRefPtr<CSSValueList> valueForBorderRadiusShorthand(const RenderStyle& style)
{
    RefPtr<CSSValueList> list = CSSValueList::createSlashSeparated();

    bool showHorizontalBottomLeft = style.borderTopRightRadius().width() != style.borderBottomLeftRadius().width();
    bool showHorizontalBottomRight = showHorizontalBottomLeft || (style.borderBottomRightRadius().width() != style.borderTopLeftRadius().width());
    bool showHorizontalTopRight = showHorizontalBottomRight || (style.borderTopRightRadius().width() != style.borderTopLeftRadius().width());

    bool showVerticalBottomLeft = style.borderTopRightRadius().height() != style.borderBottomLeftRadius().height();
    bool showVerticalBottomRight = showVerticalBottomLeft || (style.borderBottomRightRadius().height() != style.borderTopLeftRadius().height());
    bool showVerticalTopRight = showVerticalBottomRight || (style.borderTopRightRadius().height() != style.borderTopLeftRadius().height());

    RefPtr<CSSValueList> topLeftRadius = valuesForBorderRadiusCorner(style.borderTopLeftRadius(), style);
    RefPtr<CSSValueList> topRightRadius = valuesForBorderRadiusCorner(style.borderTopRightRadius(), style);
    RefPtr<CSSValueList> bottomRightRadius = valuesForBorderRadiusCorner(style.borderBottomRightRadius(), style);
    RefPtr<CSSValueList> bottomLeftRadius = valuesForBorderRadiusCorner(style.borderBottomLeftRadius(), style);
>>>>>>> 8c15b39e

    RefPtr<CSSValueList> horizontalRadii = CSSValueList::createSpaceSeparated();
    horizontalRadii->append(topLeftRadius->item(0));
    if (showHorizontalTopRight)
        horizontalRadii->append(topRightRadius->item(0));
    if (showHorizontalBottomRight)
        horizontalRadii->append(bottomRightRadius->item(0));
    if (showHorizontalBottomLeft)
        horizontalRadii->append(bottomLeftRadius->item(0));

    list->append(horizontalRadii.release());

    RefPtr<CSSValueList> verticalRadii = CSSValueList::createSpaceSeparated();
    verticalRadii->append(topLeftRadius->item(1));
    if (showVerticalTopRight)
        verticalRadii->append(topRightRadius->item(1));
    if (showVerticalBottomRight)
        verticalRadii->append(bottomRightRadius->item(1));
    if (showVerticalBottomLeft)
        verticalRadii->append(bottomLeftRadius->item(1));

    if (!verticalRadii->equals(*toCSSValueList(list->item(0))))
        list->append(verticalRadii.release());

    return list.release();
}

static LayoutRect sizingBox(RenderObject* renderer)
{
    if (!renderer->isBox())
        return LayoutRect();

    RenderBox* box = toRenderBox(renderer);
    return box->style()->boxSizing() == BORDER_BOX ? box->borderBoxRect() : box->computedCSSContentBoxRect();
}

static PassRefPtr<CSSTransformValue> valueForMatrixTransform(const TransformationMatrix& transform, const RenderStyle& style)
{
    RefPtr<CSSTransformValue> transformValue;
    if (transform.isAffine()) {
        transformValue = CSSTransformValue::create(CSSTransformValue::MatrixTransformOperation);

        transformValue->append(cssValuePool().createValue(transform.a(), CSSPrimitiveValue::CSS_NUMBER));
        transformValue->append(cssValuePool().createValue(transform.b(), CSSPrimitiveValue::CSS_NUMBER));
        transformValue->append(cssValuePool().createValue(transform.c(), CSSPrimitiveValue::CSS_NUMBER));
        transformValue->append(cssValuePool().createValue(transform.d(), CSSPrimitiveValue::CSS_NUMBER));
        transformValue->append(zoomAdjustedNumberValue(transform.e(), style));
        transformValue->append(zoomAdjustedNumberValue(transform.f(), style));
    } else {
        transformValue = CSSTransformValue::create(CSSTransformValue::Matrix3DTransformOperation);

        transformValue->append(cssValuePool().createValue(transform.m11(), CSSPrimitiveValue::CSS_NUMBER));
        transformValue->append(cssValuePool().createValue(transform.m12(), CSSPrimitiveValue::CSS_NUMBER));
        transformValue->append(cssValuePool().createValue(transform.m13(), CSSPrimitiveValue::CSS_NUMBER));
        transformValue->append(cssValuePool().createValue(transform.m14(), CSSPrimitiveValue::CSS_NUMBER));

        transformValue->append(cssValuePool().createValue(transform.m21(), CSSPrimitiveValue::CSS_NUMBER));
        transformValue->append(cssValuePool().createValue(transform.m22(), CSSPrimitiveValue::CSS_NUMBER));
        transformValue->append(cssValuePool().createValue(transform.m23(), CSSPrimitiveValue::CSS_NUMBER));
        transformValue->append(cssValuePool().createValue(transform.m24(), CSSPrimitiveValue::CSS_NUMBER));

        transformValue->append(cssValuePool().createValue(transform.m31(), CSSPrimitiveValue::CSS_NUMBER));
        transformValue->append(cssValuePool().createValue(transform.m32(), CSSPrimitiveValue::CSS_NUMBER));
        transformValue->append(cssValuePool().createValue(transform.m33(), CSSPrimitiveValue::CSS_NUMBER));
        transformValue->append(cssValuePool().createValue(transform.m34(), CSSPrimitiveValue::CSS_NUMBER));

        transformValue->append(zoomAdjustedNumberValue(transform.m41(), style));
        transformValue->append(zoomAdjustedNumberValue(transform.m42(), style));
        transformValue->append(zoomAdjustedNumberValue(transform.m43(), style));
        transformValue->append(cssValuePool().createValue(transform.m44(), CSSPrimitiveValue::CSS_NUMBER));
    }

    return transformValue.release();
}

static PassRefPtr<CSSValue> computedTransform(RenderObject* renderer, const RenderStyle& style)
{
    if (!renderer || !renderer->hasTransform() || !style.hasTransform())
        return cssValuePool().createIdentifierValue(CSSValueNone);

    IntRect box;
    if (renderer->isBox())
        box = pixelSnappedIntRect(toRenderBox(renderer)->borderBoxRect());

    TransformationMatrix transform;
    style.applyTransform(transform, box.size(), RenderStyle::ExcludeTransformOrigin);

    // FIXME: Need to print out individual functions (https://bugs.webkit.org/show_bug.cgi?id=23924)
    RefPtr<CSSValueList> list = CSSValueList::createSpaceSeparated();
    list->append(valueForMatrixTransform(transform, style));

    return list.release();
}

static PassRefPtr<CSSValue> valueForCustomFilterArrayParameter(const CustomFilterArrayParameter* arrayParameter)
{
    RefPtr<CSSArrayFunctionValue> arrayParameterValue = CSSArrayFunctionValue::create();
    for (unsigned i = 0, size = arrayParameter->size(); i < size; ++i)
        arrayParameterValue->append(cssValuePool().createValue(arrayParameter->valueAt(i), CSSPrimitiveValue::CSS_NUMBER));
    return arrayParameterValue.release();
}

static PassRefPtr<CSSValue> valueForCustomFilterNumberParameter(const CustomFilterNumberParameter* numberParameter)
{
    RefPtr<CSSValueList> numberParameterValue = CSSValueList::createSpaceSeparated();
    for (unsigned i = 0; i < numberParameter->size(); ++i)
        numberParameterValue->append(cssValuePool().createValue(numberParameter->valueAt(i), CSSPrimitiveValue::CSS_NUMBER));
    return numberParameterValue.release();
}

static PassRefPtr<CSSValue> valueForCustomFilterTransformParameter(const RenderObject* renderer, const RenderStyle& style, const CustomFilterTransformParameter* transformParameter)
{
    IntSize size;
    if (renderer && renderer->isBox())
        size = pixelSnappedIntRect(toRenderBox(renderer)->borderBoxRect()).size();

    TransformationMatrix transform;
    transformParameter->applyTransform(transform, size);
    // FIXME: Need to print out individual functions (https://bugs.webkit.org/show_bug.cgi?id=23924)
    return valueForMatrixTransform(transform, style);
}

static PassRefPtr<CSSValue> valueForCustomFilterParameter(const RenderObject* renderer, const RenderStyle& style, const CustomFilterParameter* parameter)
{
    // FIXME: Add here computed style for the other types: boolean, transform, matrix, texture.
    ASSERT(parameter);
    switch (parameter->parameterType()) {
    case CustomFilterParameter::Array:
        return valueForCustomFilterArrayParameter(static_cast<const CustomFilterArrayParameter*>(parameter));
    case CustomFilterParameter::Number:
        return valueForCustomFilterNumberParameter(static_cast<const CustomFilterNumberParameter*>(parameter));
    case CustomFilterParameter::Transform:
        return valueForCustomFilterTransformParameter(renderer, style, static_cast<const CustomFilterTransformParameter*>(parameter));
    }

    ASSERT_NOT_REACHED();
    return 0;
}

PassRefPtr<CSSValue> CSSComputedStyleDeclaration::valueForFilter(const RenderObject* renderer, const RenderStyle& style) const
{
    if (style.filter().operations().isEmpty())
        return cssValuePool().createIdentifierValue(CSSValueNone);

    RefPtr<CSSValueList> list = CSSValueList::createSpaceSeparated();

    RefPtr<CSSFilterValue> filterValue;

    Vector<RefPtr<FilterOperation> >::const_iterator end = style.filter().operations().end();
    for (Vector<RefPtr<FilterOperation> >::const_iterator it = style.filter().operations().begin(); it != end; ++it) {
        FilterOperation* filterOperation = (*it).get();
        switch (filterOperation->type()) {
        case FilterOperation::REFERENCE:
            filterValue = CSSFilterValue::create(CSSFilterValue::ReferenceFilterOperation);
            filterValue->append(cssValuePool().createValue(toReferenceFilterOperation(filterOperation)->url(), CSSPrimitiveValue::CSS_STRING));
            break;
        case FilterOperation::GRAYSCALE:
            filterValue = CSSFilterValue::create(CSSFilterValue::GrayscaleFilterOperation);
            filterValue->append(cssValuePool().createValue(toBasicColorMatrixFilterOperation(filterOperation)->amount(), CSSPrimitiveValue::CSS_NUMBER));
            break;
        case FilterOperation::SEPIA:
            filterValue = CSSFilterValue::create(CSSFilterValue::SepiaFilterOperation);
            filterValue->append(cssValuePool().createValue(toBasicColorMatrixFilterOperation(filterOperation)->amount(), CSSPrimitiveValue::CSS_NUMBER));
            break;
        case FilterOperation::SATURATE:
            filterValue = CSSFilterValue::create(CSSFilterValue::SaturateFilterOperation);
            filterValue->append(cssValuePool().createValue(toBasicColorMatrixFilterOperation(filterOperation)->amount(), CSSPrimitiveValue::CSS_NUMBER));
            break;
        case FilterOperation::HUE_ROTATE:
            filterValue = CSSFilterValue::create(CSSFilterValue::HueRotateFilterOperation);
            filterValue->append(cssValuePool().createValue(toBasicColorMatrixFilterOperation(filterOperation)->amount(), CSSPrimitiveValue::CSS_DEG));
            break;
        case FilterOperation::INVERT:
            filterValue = CSSFilterValue::create(CSSFilterValue::InvertFilterOperation);
            filterValue->append(cssValuePool().createValue(toBasicComponentTransferFilterOperation(filterOperation)->amount(), CSSPrimitiveValue::CSS_NUMBER));
            break;
        case FilterOperation::OPACITY:
            filterValue = CSSFilterValue::create(CSSFilterValue::OpacityFilterOperation);
            filterValue->append(cssValuePool().createValue(toBasicComponentTransferFilterOperation(filterOperation)->amount(), CSSPrimitiveValue::CSS_NUMBER));
            break;
        case FilterOperation::BRIGHTNESS:
            filterValue = CSSFilterValue::create(CSSFilterValue::BrightnessFilterOperation);
            filterValue->append(cssValuePool().createValue(toBasicComponentTransferFilterOperation(filterOperation)->amount(), CSSPrimitiveValue::CSS_NUMBER));
            break;
        case FilterOperation::CONTRAST:
            filterValue = CSSFilterValue::create(CSSFilterValue::ContrastFilterOperation);
            filterValue->append(cssValuePool().createValue(toBasicComponentTransferFilterOperation(filterOperation)->amount(), CSSPrimitiveValue::CSS_NUMBER));
            break;
        case FilterOperation::BLUR:
            filterValue = CSSFilterValue::create(CSSFilterValue::BlurFilterOperation);
            filterValue->append(zoomAdjustedPixelValue(toBlurFilterOperation(filterOperation)->stdDeviation().value(), style));
            break;
        case FilterOperation::DROP_SHADOW: {
            DropShadowFilterOperation* dropShadowOperation = toDropShadowFilterOperation(filterOperation);
            filterValue = CSSFilterValue::create(CSSFilterValue::DropShadowFilterOperation);
            // We want our computed style to look like that of a text shadow (has neither spread nor inset style).
            ShadowData shadow(dropShadowOperation->location(), dropShadowOperation->stdDeviation(), 0, Normal, dropShadowOperation->color());
            filterValue->append(valueForShadowData(shadow, style, false));
            break;
        }
        case FilterOperation::VALIDATED_CUSTOM:
            // ValidatedCustomFilterOperation is not supposed to end up in the RenderStyle.
            ASSERT_NOT_REACHED();
            break;
        case FilterOperation::CUSTOM: {
            CustomFilterOperation* customOperation = toCustomFilterOperation(filterOperation);
            filterValue = CSSFilterValue::create(CSSFilterValue::CustomFilterOperation);

            // The output should be verbose, even if the values are the default ones.

            ASSERT(customOperation->program());
            StyleCustomFilterProgram* program = static_cast<StyleCustomFilterProgram*>(customOperation->program());

            RefPtr<CSSValueList> shadersList = CSSValueList::createSpaceSeparated();
            if (program->vertexShader())
                shadersList->append(program->vertexShader()->cssValue());
            else
                shadersList->append(cssValuePool().createIdentifierValue(CSSValueNone));

            const CustomFilterProgramMixSettings mixSettings = program->mixSettings();
            if (program->fragmentShader()) {
                if (program->programType() == ProgramTypeBlendsElementTexture) {
                    RefPtr<CSSMixFunctionValue> mixFunction = CSSMixFunctionValue::create();
                    mixFunction->append(program->fragmentShader()->cssValue());
                    mixFunction->append(cssValuePool().createValue(mixSettings.blendMode));
                    mixFunction->append(cssValuePool().createValue(mixSettings.compositeOperator));
                    shadersList->append(mixFunction.release());
                } else
                    shadersList->append(program->fragmentShader()->cssValue());
            }
            else
                shadersList->append(cssValuePool().createIdentifierValue(CSSValueNone));

            filterValue->append(shadersList.release());

            RefPtr<CSSValueList> meshParameters = CSSValueList::createSpaceSeparated();
            meshParameters->append(cssValuePool().createValue(customOperation->meshColumns(), CSSPrimitiveValue::CSS_NUMBER));
            meshParameters->append(cssValuePool().createValue(customOperation->meshRows(), CSSPrimitiveValue::CSS_NUMBER));

            // FIXME: The specification doesn't have any "attached" identifier. Should we add one?
            // https://bugs.webkit.org/show_bug.cgi?id=72700
            if (customOperation->meshType() == MeshTypeDetached)
                meshParameters->append(cssValuePool().createIdentifierValue(CSSValueDetached));

            filterValue->append(meshParameters.release());

            const CustomFilterParameterList& parameters = customOperation->parameters();
            size_t parametersSize = parameters.size();
            if (!parametersSize)
                break;
            RefPtr<CSSValueList> parametersCSSValue = CSSValueList::createCommaSeparated();
            for (size_t i = 0; i < parametersSize; ++i) {
                const CustomFilterParameter* parameter = parameters.at(i).get();
                RefPtr<CSSValueList> parameterCSSNameAndValue = CSSValueList::createSpaceSeparated();
                parameterCSSNameAndValue->append(cssValuePool().createValue(parameter->name(), CSSPrimitiveValue::CSS_STRING));
                parameterCSSNameAndValue->append(valueForCustomFilterParameter(renderer, style, parameter));
                parametersCSSValue->append(parameterCSSNameAndValue.release());
            }

            filterValue->append(parametersCSSValue.release());
            break;
        }
        default:
            filterValue = CSSFilterValue::create(CSSFilterValue::UnknownFilterOperation);
            break;
        }
        list->append(filterValue.release());
    }

    return list.release();
}

static PassRefPtr<CSSValue> specifiedValueForGridTrackBreadth(const GridLength& trackBreadth, const RenderStyle& style, RenderView* renderView)
{
    if (!trackBreadth.isLength())
        return cssValuePool().createValue(trackBreadth.flex(), CSSPrimitiveValue::CSS_FR);

    const Length& trackBreadthLength = trackBreadth.length();
    if (trackBreadthLength.isAuto())
        return cssValuePool().createIdentifierValue(CSSValueAuto);
    if (trackBreadthLength.isViewportPercentage())
        return zoomAdjustedPixelValue(valueForLength(trackBreadthLength, 0, renderView), style);
    return zoomAdjustedPixelValueForLength(trackBreadthLength, style);
}

<<<<<<< HEAD
static PassRefPtr<CSSValue> specifiedValueForGridTrackSize(const GridTrackSize& trackSize, const RenderStyle* style, RenderView* renderView)
=======
static PassRefPtr<CSSValue> specifiedValueForGridTrackSize(const GridTrackSize& trackSize, const RenderStyle& style, RenderView* renderView)
>>>>>>> 8c15b39e
{
    switch (trackSize.type()) {
    case LengthTrackSizing:
        return specifiedValueForGridTrackBreadth(trackSize.length(), style, renderView);
    case MinMaxTrackSizing:
        RefPtr<CSSValueList> minMaxTrackBreadths = CSSValueList::createCommaSeparated();
        minMaxTrackBreadths->append(specifiedValueForGridTrackBreadth(trackSize.minTrackBreadth(), style, renderView));
        minMaxTrackBreadths->append(specifiedValueForGridTrackBreadth(trackSize.maxTrackBreadth(), style, renderView));
        return CSSFunctionValue::create("minmax(", minMaxTrackBreadths);
    }
    ASSERT_NOT_REACHED();
    return 0;
}

static void addValuesForNamedGridLinesAtIndex(const OrderedNamedGridLines& orderedNamedGridLines, size_t i, CSSValueList& list)
{
    const Vector<String>& namedGridLines = orderedNamedGridLines.get(i);
    if (namedGridLines.isEmpty())
        return;

    RefPtr<CSSGridLineNamesValue> lineNames = CSSGridLineNamesValue::create();
    for (size_t j = 0; j < namedGridLines.size(); ++j)
        lineNames->append(cssValuePool().createValue(namedGridLines[j], CSSPrimitiveValue::CSS_STRING));
    list.append(lineNames.release());
}

<<<<<<< HEAD
static PassRefPtr<CSSValue> valueForGridTrackList(GridTrackSizingDirection direction, RenderObject* renderer, const RenderStyle* style, RenderView* renderView)
{
    const Vector<GridTrackSize>& trackSizes = direction == ForColumns ? style->gridDefinitionColumns() : style->gridDefinitionRows();
    const OrderedNamedGridLines& orderedNamedGridLines = direction == ForColumns ? style->orderedNamedGridColumnLines() : style->orderedNamedGridRowLines();
=======
static PassRefPtr<CSSValue> valueForGridTrackList(GridTrackSizingDirection direction, RenderObject* renderer, const RenderStyle& style, RenderView* renderView)
{
    const Vector<GridTrackSize>& trackSizes = direction == ForColumns ? style.gridDefinitionColumns() : style.gridDefinitionRows();
    const OrderedNamedGridLines& orderedNamedGridLines = direction == ForColumns ? style.orderedNamedGridColumnLines() : style.orderedNamedGridRowLines();
>>>>>>> 8c15b39e

    // Handle the 'none' case here.
    if (!trackSizes.size()) {
        ASSERT(orderedNamedGridLines.isEmpty());
        return cssValuePool().createIdentifierValue(CSSValueNone);
    }

    RefPtr<CSSValueList> list = CSSValueList::createSpaceSeparated();
    if (renderer && renderer->isRenderGrid()) {
        const Vector<LayoutUnit>& trackPositions = direction == ForColumns ? toRenderGrid(renderer)->columnPositions() : toRenderGrid(renderer)->rowPositions();
        // There are at least #tracks + 1 grid lines (trackPositions). Apart from that, the grid container can generate implicit grid tracks,
        // so we'll have more trackPositions than trackSizes as the latter only contain the explicit grid.
        ASSERT(trackPositions.size() - 1 >= trackSizes.size());

        for (size_t i = 0; i < trackSizes.size(); ++i) {
            addValuesForNamedGridLinesAtIndex(orderedNamedGridLines, i, *list);
            list->append(zoomAdjustedPixelValue(trackPositions[i + 1] - trackPositions[i], style));
        }
    } else {
        for (size_t i = 0; i < trackSizes.size(); ++i) {
            addValuesForNamedGridLinesAtIndex(orderedNamedGridLines, i, *list);
            list->append(specifiedValueForGridTrackSize(trackSizes[i], style, renderView));
        }
    }
    // Those are the trailing <string>* allowed in the syntax.
    addValuesForNamedGridLinesAtIndex(orderedNamedGridLines, trackSizes.size(), *list);
    return list.release();
}

static PassRefPtr<CSSValue> valueForGridPosition(const GridPosition& position)
{
    if (position.isAuto())
        return cssValuePool().createIdentifierValue(CSSValueAuto);

    if (position.isNamedGridArea())
        return cssValuePool().createValue(position.namedGridLine(), CSSPrimitiveValue::CSS_STRING);

    RefPtr<CSSValueList> list = CSSValueList::createSpaceSeparated();
    if (position.isSpan()) {
        list->append(cssValuePool().createIdentifierValue(CSSValueSpan));
        list->append(cssValuePool().createValue(position.spanPosition(), CSSPrimitiveValue::CSS_NUMBER));
    } else
        list->append(cssValuePool().createValue(position.integerPosition(), CSSPrimitiveValue::CSS_NUMBER));

    if (!position.namedGridLine().isNull())
        list->append(cssValuePool().createValue(position.namedGridLine(), CSSPrimitiveValue::CSS_STRING));
    return list;
}
static PassRefPtr<CSSValue> createTransitionPropertyValue(const CSSAnimationData* animation)
{
    RefPtr<CSSValue> propertyValue;
    if (animation->animationMode() == CSSAnimationData::AnimateNone)
        propertyValue = cssValuePool().createIdentifierValue(CSSValueNone);
    else if (animation->animationMode() == CSSAnimationData::AnimateAll)
        propertyValue = cssValuePool().createIdentifierValue(CSSValueAll);
    else
        propertyValue = cssValuePool().createValue(getPropertyNameString(animation->property()), CSSPrimitiveValue::CSS_STRING);
    return propertyValue.release();
}
static PassRefPtr<CSSValue> valueForTransitionProperty(const CSSAnimationDataList* animList)
{
    RefPtr<CSSValueList> list = CSSValueList::createCommaSeparated();
    if (animList) {
        for (size_t i = 0; i < animList->size(); ++i)
            list->append(createTransitionPropertyValue(animList->animation(i)));
    } else
        list->append(cssValuePool().createIdentifierValue(CSSValueAll));
    return list.release();
}

static PassRefPtr<CSSValue> valueForAnimationDelay(const CSSAnimationDataList* animList)
{
    RefPtr<CSSValueList> list = CSSValueList::createCommaSeparated();
    if (animList) {
        for (size_t i = 0; i < animList->size(); ++i)
            list->append(cssValuePool().createValue(animList->animation(i)->delay(), CSSPrimitiveValue::CSS_S));
    } else {
        // Note that initialAnimationDelay() is used for both transitions and animations
        list->append(cssValuePool().createValue(CSSAnimationData::initialAnimationDelay(), CSSPrimitiveValue::CSS_S));
    }
    return list.release();
}

static PassRefPtr<CSSValue> valueForAnimationDuration(const CSSAnimationDataList* animList)
{
    RefPtr<CSSValueList> list = CSSValueList::createCommaSeparated();
    if (animList) {
        for (size_t i = 0; i < animList->size(); ++i)
            list->append(cssValuePool().createValue(animList->animation(i)->duration(), CSSPrimitiveValue::CSS_S));
    } else {
        // Note that initialAnimationDuration() is used for both transitions and animations
        list->append(cssValuePool().createValue(CSSAnimationData::initialAnimationDuration(), CSSPrimitiveValue::CSS_S));
    }
    return list.release();
}

static PassRefPtr<CSSValue> createTimingFunctionValue(const TimingFunction* timingFunction)
{
    switch (timingFunction->type()) {
    case TimingFunction::CubicBezierFunction:
        {
            const CubicBezierTimingFunction* bezierTimingFunction = toCubicBezierTimingFunction(timingFunction);
            if (bezierTimingFunction->subType() != CubicBezierTimingFunction::Custom) {
                CSSValueID valueId = CSSValueInvalid;
                switch (bezierTimingFunction->subType()) {
                case CubicBezierTimingFunction::Ease:
                    valueId = CSSValueEase;
                    break;
                case CubicBezierTimingFunction::EaseIn:
                    valueId = CSSValueEaseIn;
                    break;
                case CubicBezierTimingFunction::EaseOut:
                    valueId = CSSValueEaseOut;
                    break;
                case CubicBezierTimingFunction::EaseInOut:
                    valueId = CSSValueEaseInOut;
                    break;
                default:
                    ASSERT_NOT_REACHED();
                    return 0;
                }
                return cssValuePool().createIdentifierValue(valueId);
            }
            return CSSCubicBezierTimingFunctionValue::create(bezierTimingFunction->x1(), bezierTimingFunction->y1(), bezierTimingFunction->x2(), bezierTimingFunction->y2());
        }

    case TimingFunction::StepsFunction:
        {
            const StepsTimingFunction* stepsTimingFunction = toStepsTimingFunction(timingFunction);
            if (stepsTimingFunction->subType() == StepsTimingFunction::Custom)
                return CSSStepsTimingFunctionValue::create(stepsTimingFunction->numberOfSteps(), stepsTimingFunction->stepAtStart());
            CSSValueID valueId;
            switch (stepsTimingFunction->subType()) {
            case StepsTimingFunction::Start:
                valueId = CSSValueStepStart;
                break;
            case StepsTimingFunction::End:
                valueId = CSSValueStepEnd;
                break;
            default:
                ASSERT_NOT_REACHED();
                return 0;
            }
            return cssValuePool().createIdentifierValue(valueId);
        }

    default:
        return cssValuePool().createIdentifierValue(CSSValueLinear);
    }
}

static PassRefPtr<CSSValue> valueForAnimationTimingFunction(const CSSAnimationDataList* animList)
{
    RefPtr<CSSValueList> list = CSSValueList::createCommaSeparated();
    if (animList) {
        for (size_t i = 0; i < animList->size(); ++i)
            list->append(createTimingFunctionValue(animList->animation(i)->timingFunction()));
    } else
        // Note that initialAnimationTimingFunction() is used for both transitions and animations
        list->append(createTimingFunctionValue(CSSAnimationData::initialAnimationTimingFunction().get()));
    return list.release();
}

static PassRefPtr<CSSValue> valueForAnimationFillMode(unsigned fillMode)
{
    switch (fillMode) {
    case AnimationFillModeNone:
        return cssValuePool().createIdentifierValue(CSSValueNone);
    case AnimationFillModeForwards:
        return cssValuePool().createIdentifierValue(CSSValueForwards);
    case AnimationFillModeBackwards:
        return cssValuePool().createIdentifierValue(CSSValueBackwards);
    case AnimationFillModeBoth:
        return cssValuePool().createIdentifierValue(CSSValueBoth);
    default:
        ASSERT_NOT_REACHED();
        return 0;
    }
}

static PassRefPtr<CSSValue> valueForAnimationDirection(CSSAnimationData::AnimationDirection direction)
{
    switch (direction) {
    case CSSAnimationData::AnimationDirectionNormal:
        return cssValuePool().createIdentifierValue(CSSValueNormal);
    case CSSAnimationData::AnimationDirectionAlternate:
        return cssValuePool().createIdentifierValue(CSSValueAlternate);
    case CSSAnimationData::AnimationDirectionReverse:
        return cssValuePool().createIdentifierValue(CSSValueReverse);
    case CSSAnimationData::AnimationDirectionAlternateReverse:
        return cssValuePool().createIdentifierValue(CSSValueAlternateReverse);
    default:
        ASSERT_NOT_REACHED();
        return 0;
    }
}

static PassRefPtr<CSSValue> createLineBoxContainValue(unsigned lineBoxContain)
{
    if (!lineBoxContain)
        return cssValuePool().createIdentifierValue(CSSValueNone);
    return CSSLineBoxContainValue::create(lineBoxContain);
}

CSSComputedStyleDeclaration::CSSComputedStyleDeclaration(PassRefPtr<Node> n, bool allowVisitedStyle, const String& pseudoElementName)
    : m_node(n)
    , m_allowVisitedStyle(allowVisitedStyle)
    , m_refCount(1)
{
    unsigned nameWithoutColonsStart = pseudoElementName[0] == ':' ? (pseudoElementName[1] == ':' ? 2 : 1) : 0;
    m_pseudoElementSpecifier = CSSSelector::pseudoId(CSSSelector::parsePseudoType(
        AtomicString(pseudoElementName.substring(nameWithoutColonsStart))));
}

CSSComputedStyleDeclaration::~CSSComputedStyleDeclaration()
{
}

void CSSComputedStyleDeclaration::ref()
{
    ++m_refCount;
}

void CSSComputedStyleDeclaration::deref()
{
    ASSERT(m_refCount);
    if (!--m_refCount)
        delete this;
}

String CSSComputedStyleDeclaration::cssText() const
{
    StringBuilder result;
    const Vector<CSSPropertyID>& properties = computableProperties();

    for (unsigned i = 0; i < properties.size(); i++) {
        if (i)
            result.append(' ');
        result.append(getPropertyName(properties[i]));
        result.append(": ", 2);
        result.append(getPropertyValue(properties[i]));
        result.append(';');
    }

    return result.toString();
}

<<<<<<< HEAD
void CSSComputedStyleDeclaration::setCSSText(const String&, ExceptionState& es)
=======
void CSSComputedStyleDeclaration::setCSSText(const String&, ExceptionState& exceptionState)
>>>>>>> 8c15b39e
{
    exceptionState.throwDOMException(NoModificationAllowedError, "These styles are computed, and therefore read-only.");
}

static CSSValueID cssIdentifierForFontSizeKeyword(int keywordSize)
{
    ASSERT_ARG(keywordSize, keywordSize);
    ASSERT_ARG(keywordSize, keywordSize <= 8);
    return static_cast<CSSValueID>(CSSValueXxSmall + keywordSize - 1);
}

PassRefPtr<CSSValue> CSSComputedStyleDeclaration::getFontSizeCSSValuePreferringKeyword() const
{
    if (!m_node)
        return 0;

    m_node->document().updateLayoutIgnorePendingStylesheets();

    RefPtr<RenderStyle> style = m_node->computedStyle(m_pseudoElementSpecifier);
    if (!style)
        return 0;

    if (int keywordSize = style->fontDescription().keywordSize())
        return cssValuePool().createIdentifierValue(cssIdentifierForFontSizeKeyword(keywordSize));


    return zoomAdjustedPixelValue(style->fontDescription().computedPixelSize(), *style);
}

bool CSSComputedStyleDeclaration::useFixedFontDefaultSize() const
{
    if (!m_node)
        return false;

    RefPtr<RenderStyle> style = m_node->computedStyle(m_pseudoElementSpecifier);
    if (!style)
        return false;

    return style->fontDescription().useFixedDefaultSize();
}

<<<<<<< HEAD
PassRefPtr<CSSValue> CSSComputedStyleDeclaration::valueForShadowData(const ShadowData& shadow, const RenderStyle* style, bool useSpread) const
{
    RefPtr<CSSPrimitiveValue> x = zoomAdjustedPixelValue(shadow.x(), style);
    RefPtr<CSSPrimitiveValue> y = zoomAdjustedPixelValue(shadow.y(), style);
    RefPtr<CSSPrimitiveValue> blur = zoomAdjustedPixelValue(shadow.blur(), style);
    RefPtr<CSSPrimitiveValue> spread = useSpread ? zoomAdjustedPixelValue(shadow.spread(), style) : PassRefPtr<CSSPrimitiveValue>();
    RefPtr<CSSPrimitiveValue> shadowStyle = shadow.style() == Normal ? PassRefPtr<CSSPrimitiveValue>() : cssValuePool().createIdentifierValue(CSSValueInset);
    RefPtr<CSSPrimitiveValue> color = currentColorOrValidColor(style, shadow.color());
    return CSSShadowValue::create(x.release(), y.release(), blur.release(), spread.release(), shadowStyle.release(), color.release());
}

PassRefPtr<CSSValue> CSSComputedStyleDeclaration::valueForShadowList(const ShadowList* shadowList, const RenderStyle* style, bool useSpread) const
{
=======
PassRefPtr<CSSValue> CSSComputedStyleDeclaration::valueForShadowData(const ShadowData& shadow, const RenderStyle& style, bool useSpread) const
{
    RefPtr<CSSPrimitiveValue> x = zoomAdjustedPixelValue(shadow.x(), style);
    RefPtr<CSSPrimitiveValue> y = zoomAdjustedPixelValue(shadow.y(), style);
    RefPtr<CSSPrimitiveValue> blur = zoomAdjustedPixelValue(shadow.blur(), style);
    RefPtr<CSSPrimitiveValue> spread = useSpread ? zoomAdjustedPixelValue(shadow.spread(), style) : PassRefPtr<CSSPrimitiveValue>();
    RefPtr<CSSPrimitiveValue> shadowStyle = shadow.style() == Normal ? PassRefPtr<CSSPrimitiveValue>() : cssValuePool().createIdentifierValue(CSSValueInset);
    RefPtr<CSSPrimitiveValue> color = currentColorOrValidColor(style, shadow.color());
    return CSSShadowValue::create(x.release(), y.release(), blur.release(), spread.release(), shadowStyle.release(), color.release());
}

PassRefPtr<CSSValue> CSSComputedStyleDeclaration::valueForShadowList(const ShadowList* shadowList, const RenderStyle& style, bool useSpread) const
{
>>>>>>> 8c15b39e
    if (!shadowList)
        return cssValuePool().createIdentifierValue(CSSValueNone);

    RefPtr<CSSValueList> list = CSSValueList::createCommaSeparated();
    size_t shadowCount = shadowList->shadows().size();
    for (size_t i = 0; i < shadowCount; ++i)
        list->append(valueForShadowData(shadowList->shadows()[i], style, useSpread));
    return list.release();
}

PassRefPtr<CSSValue> CSSComputedStyleDeclaration::getPropertyCSSValue(CSSPropertyID propertyID) const
{
    return getPropertyCSSValue(propertyID, UpdateLayout);
}

static CSSValueID identifierForFamily(const AtomicString& family)
{
    if (family == FontFamilyNames::webkit_cursive)
        return CSSValueCursive;
    if (family == FontFamilyNames::webkit_fantasy)
        return CSSValueFantasy;
    if (family == FontFamilyNames::webkit_monospace)
        return CSSValueMonospace;
    if (family == FontFamilyNames::webkit_pictograph)
        return CSSValueWebkitPictograph;
    if (family == FontFamilyNames::webkit_sans_serif)
        return CSSValueSansSerif;
    if (family == FontFamilyNames::webkit_serif)
        return CSSValueSerif;
    return CSSValueInvalid;
}

static PassRefPtr<CSSPrimitiveValue> valueForFamily(const AtomicString& family)
{
    if (CSSValueID familyIdentifier = identifierForFamily(family))
        return cssValuePool().createIdentifierValue(familyIdentifier);
    return cssValuePool().createValue(family.string(), CSSPrimitiveValue::CSS_STRING);
}

static PassRefPtr<CSSValue> renderTextDecorationFlagsToCSSValue(int textDecoration)
{
    // Blink value is ignored.
    RefPtr<CSSValueList> list = CSSValueList::createSpaceSeparated();
    if (textDecoration & TextDecorationUnderline)
        list->append(cssValuePool().createIdentifierValue(CSSValueUnderline));
    if (textDecoration & TextDecorationOverline)
        list->append(cssValuePool().createIdentifierValue(CSSValueOverline));
    if (textDecoration & TextDecorationLineThrough)
        list->append(cssValuePool().createIdentifierValue(CSSValueLineThrough));

    if (!list->length())
        return cssValuePool().createIdentifierValue(CSSValueNone);
    return list.release();
}

static PassRefPtr<CSSValue> valueForTextDecorationStyle(TextDecorationStyle textDecorationStyle)
{
    switch (textDecorationStyle) {
    case TextDecorationStyleSolid:
        return cssValuePool().createIdentifierValue(CSSValueSolid);
    case TextDecorationStyleDouble:
        return cssValuePool().createIdentifierValue(CSSValueDouble);
    case TextDecorationStyleDotted:
        return cssValuePool().createIdentifierValue(CSSValueDotted);
    case TextDecorationStyleDashed:
        return cssValuePool().createIdentifierValue(CSSValueDashed);
    case TextDecorationStyleWavy:
        return cssValuePool().createIdentifierValue(CSSValueWavy);
    }

    ASSERT_NOT_REACHED();
    return cssValuePool().createExplicitInitialValue();
}

static PassRefPtr<CSSValue> valueForFillRepeat(EFillRepeat xRepeat, EFillRepeat yRepeat)
{
    // For backwards compatibility, if both values are equal, just return one of them. And
    // if the two values are equivalent to repeat-x or repeat-y, just return the shorthand.
    if (xRepeat == yRepeat)
        return cssValuePool().createValue(xRepeat);
    if (xRepeat == RepeatFill && yRepeat == NoRepeatFill)
        return cssValuePool().createIdentifierValue(CSSValueRepeatX);
    if (xRepeat == NoRepeatFill && yRepeat == RepeatFill)
        return cssValuePool().createIdentifierValue(CSSValueRepeatY);

    RefPtr<CSSValueList> list = CSSValueList::createSpaceSeparated();
    list->append(cssValuePool().createValue(xRepeat));
    list->append(cssValuePool().createValue(yRepeat));
    return list.release();
}

static PassRefPtr<CSSValue> valueForFillSourceType(EMaskSourceType type)
{
    switch (type) {
    case MaskAlpha:
        return cssValuePool().createValue(CSSValueAlpha);
    case MaskLuminance:
        return cssValuePool().createValue(CSSValueLuminance);
    }

    ASSERT_NOT_REACHED();

    return 0;
}

static PassRefPtr<CSSValue> valueForFillSize(const FillSize& fillSize, const RenderStyle& style)
{
    if (fillSize.type == Contain)
        return cssValuePool().createIdentifierValue(CSSValueContain);

    if (fillSize.type == Cover)
        return cssValuePool().createIdentifierValue(CSSValueCover);

    if (fillSize.size.height().isAuto())
        return zoomAdjustedPixelValueForLength(fillSize.size.width(), style);

    RefPtr<CSSValueList> list = CSSValueList::createSpaceSeparated();
    list->append(zoomAdjustedPixelValueForLength(fillSize.size.width(), style));
    list->append(zoomAdjustedPixelValueForLength(fillSize.size.height(), style));
    return list.release();
}

static PassRefPtr<CSSValue> valueForContentData(const RenderStyle& style)
{
    RefPtr<CSSValueList> list = CSSValueList::createSpaceSeparated();
    for (const ContentData* contentData = style.contentData(); contentData; contentData = contentData->next()) {
        if (contentData->isCounter()) {
            const CounterContent* counter = static_cast<const CounterContentData*>(contentData)->counter();
            ASSERT(counter);
            list->append(cssValuePool().createValue(counter->identifier(), CSSPrimitiveValue::CSS_COUNTER_NAME));
        } else if (contentData->isImage()) {
            const StyleImage* image = static_cast<const ImageContentData*>(contentData)->image();
            ASSERT(image);
            list->append(image->cssValue());
        } else if (contentData->isText())
            list->append(cssValuePool().createValue(static_cast<const TextContentData*>(contentData)->text(), CSSPrimitiveValue::CSS_STRING));
    }
<<<<<<< HEAD
    if (style->hasFlowFrom())
        list->append(cssValuePool().createValue(style->regionThread(), CSSPrimitiveValue::CSS_STRING));
=======
    if (style.hasFlowFrom())
        list->append(cssValuePool().createValue(style.regionThread(), CSSPrimitiveValue::CSS_STRING));
>>>>>>> 8c15b39e
    return list.release();
}

static PassRefPtr<CSSValue> valueForCounterDirectives(const RenderStyle& style, CSSPropertyID propertyID)
{
    const CounterDirectiveMap* map = style.counterDirectives();
    if (!map)
        return 0;

    RefPtr<CSSValueList> list = CSSValueList::createSpaceSeparated();
    for (CounterDirectiveMap::const_iterator it = map->begin(); it != map->end(); ++it) {
        list->append(cssValuePool().createValue(it->key, CSSPrimitiveValue::CSS_STRING));
        short number = propertyID == CSSPropertyCounterIncrement ? it->value.incrementValue() : it->value.resetValue();
        list->append(cssValuePool().createValue((double)number, CSSPrimitiveValue::CSS_NUMBER));
    }
    return list.release();
}

static void logUnimplementedPropertyID(CSSPropertyID propertyID)
{
    DEFINE_STATIC_LOCAL(HashSet<CSSPropertyID>, propertyIDSet, ());
    if (!propertyIDSet.add(propertyID).isNewEntry)
        return;

    WTF_LOG_ERROR("WebKit does not yet implement getComputedStyle for '%s'.", getPropertyName(propertyID));
}

static PassRefPtr<CSSValueList> valueForFontFamily(RenderStyle& style)
{
    const FontFamily& firstFamily = style.fontDescription().family();
    RefPtr<CSSValueList> list = CSSValueList::createCommaSeparated();
    for (const FontFamily* family = &firstFamily; family; family = family->next())
        list->append(valueForFamily(family->family()));
    return list.release();
}

static PassRefPtr<CSSPrimitiveValue> valueForLineHeight(RenderStyle& style, RenderView* renderView)
{
    Length length = style.lineHeight();
    if (length.isNegative())
        return cssValuePool().createIdentifierValue(CSSValueNormal);

<<<<<<< HEAD
    return zoomAdjustedPixelValue(floatValueForLength(length, style->fontDescription().specifiedSize(), renderView), style);
=======
    return zoomAdjustedPixelValue(floatValueForLength(length, style.fontDescription().specifiedSize(), renderView), style);
>>>>>>> 8c15b39e
}

static PassRefPtr<CSSPrimitiveValue> valueForFontSize(RenderStyle& style)
{
    return zoomAdjustedPixelValue(style.fontDescription().computedPixelSize(), style);
}

static PassRefPtr<CSSPrimitiveValue> valueForFontStyle(RenderStyle& style)
{
    if (style.fontDescription().italic())
        return cssValuePool().createIdentifierValue(CSSValueItalic);
    return cssValuePool().createIdentifierValue(CSSValueNormal);
}

static PassRefPtr<CSSPrimitiveValue> valueForFontVariant(RenderStyle& style)
{
    if (style.fontDescription().smallCaps())
        return cssValuePool().createIdentifierValue(CSSValueSmallCaps);
    return cssValuePool().createIdentifierValue(CSSValueNormal);
}

static PassRefPtr<CSSPrimitiveValue> valueForFontWeight(RenderStyle& style)
{
    switch (style.fontDescription().weight()) {
    case FontWeight100:
        return cssValuePool().createIdentifierValue(CSSValue100);
    case FontWeight200:
        return cssValuePool().createIdentifierValue(CSSValue200);
    case FontWeight300:
        return cssValuePool().createIdentifierValue(CSSValue300);
    case FontWeightNormal:
        return cssValuePool().createIdentifierValue(CSSValueNormal);
    case FontWeight500:
        return cssValuePool().createIdentifierValue(CSSValue500);
    case FontWeight600:
        return cssValuePool().createIdentifierValue(CSSValue600);
    case FontWeightBold:
        return cssValuePool().createIdentifierValue(CSSValueBold);
    case FontWeight800:
        return cssValuePool().createIdentifierValue(CSSValue800);
    case FontWeight900:
        return cssValuePool().createIdentifierValue(CSSValue900);
    }
    ASSERT_NOT_REACHED();
    return cssValuePool().createIdentifierValue(CSSValueNormal);
}

static PassRefPtr<CSSValue> touchActionFlagsToCSSValue(TouchAction touchAction)
{
    RefPtr<CSSValueList> list = CSSValueList::createSpaceSeparated();
    if (touchAction == TouchActionAuto)
        list->append(cssValuePool().createIdentifierValue(CSSValueAuto));
    if (touchAction & TouchActionNone) {
        ASSERT(touchAction == TouchActionNone);
        list->append(cssValuePool().createIdentifierValue(CSSValueNone));
    }
    if (touchAction & TouchActionPanX)
        list->append(cssValuePool().createIdentifierValue(CSSValuePanX));
    if (touchAction & TouchActionPanY)
        list->append(cssValuePool().createIdentifierValue(CSSValuePanY));

    ASSERT(list->length());
    return list.release();
}

static bool isLayoutDependent(CSSPropertyID propertyID, PassRefPtr<RenderStyle> style, RenderObject* renderer)
{
    // Some properties only depend on layout in certain conditions which
    // are specified in the main switch statement below. So we can avoid
    // forcing layout in those conditions. The conditions in this switch
    // statement must remain in sync with the conditions in the main switch.
    // FIXME: Some of these cases could be narrowed down or optimized better.
    switch (propertyID) {
    case CSSPropertyBottom:
    case CSSPropertyGridDefinitionColumns:
    case CSSPropertyGridDefinitionRows:
    case CSSPropertyHeight:
    case CSSPropertyLeft:
    case CSSPropertyRight:
    case CSSPropertyTop:
    case CSSPropertyWebkitPerspectiveOrigin:
    case CSSPropertyWebkitTransform:
    case CSSPropertyWebkitTransformOrigin:
    case CSSPropertyWidth:
    case CSSPropertyWebkitFilter:
        return true;
    case CSSPropertyMargin:
        return renderer && renderer->isBox() && (!style || !style->marginBottom().isFixed() || !style->marginTop().isFixed() || !style->marginLeft().isFixed() || !style->marginRight().isFixed());
    case CSSPropertyMarginLeft:
        return renderer && renderer->isBox() && (!style || !style->marginLeft().isFixed());
    case CSSPropertyMarginRight:
        return renderer && renderer->isBox() && (!style || !style->marginRight().isFixed());
    case CSSPropertyMarginTop:
        return renderer && renderer->isBox() && (!style || !style->marginTop().isFixed());
    case CSSPropertyMarginBottom:
        return renderer && renderer->isBox() && (!style || !style->marginBottom().isFixed());
    case CSSPropertyPadding:
        return renderer && renderer->isBox() && (!style || !style->paddingBottom().isFixed() || !style->paddingTop().isFixed() || !style->paddingLeft().isFixed() || !style->paddingRight().isFixed());
    case CSSPropertyPaddingBottom:
        return renderer && renderer->isBox() && (!style || !style->paddingBottom().isFixed());
    case CSSPropertyPaddingLeft:
        return renderer && renderer->isBox() && (!style || !style->paddingLeft().isFixed());
    case CSSPropertyPaddingRight:
        return renderer && renderer->isBox() && (!style || !style->paddingRight().isFixed());
    case CSSPropertyPaddingTop:
        return renderer && renderer->isBox() && (!style || !style->paddingTop().isFixed());
    default:
        return false;
    }
}

PassRefPtr<RenderStyle> CSSComputedStyleDeclaration::computeRenderStyle(CSSPropertyID propertyID) const
{
    Node* styledNode = this->styledNode();
    ASSERT(styledNode);
    RenderObject* renderer = styledNode->renderer();
    if (renderer && renderer->compositingState() == PaintsIntoOwnBacking
        && !RuntimeEnabledFeatures::webAnimationsCSSEnabled() && AnimationController::supportsAcceleratedAnimationOfProperty(propertyID)) {
        AnimationUpdateBlock animationUpdateBlock(renderer->animation());
        if (m_pseudoElementSpecifier && !styledNode->isPseudoElement()) {
            // FIXME: This cached pseudo style will only exist if the animation has been run at least once.
            return renderer->animation().getAnimatedStyleForRenderer(renderer)->getCachedPseudoStyle(m_pseudoElementSpecifier);
        }
        return renderer->animation().getAnimatedStyleForRenderer(renderer);
    }
    return styledNode->computedStyle(styledNode->isPseudoElement() ? NOPSEUDO : m_pseudoElementSpecifier);
}

Node* CSSComputedStyleDeclaration::styledNode() const
{
    if (!m_node)
        return 0;
    if (m_node->isElementNode()) {
        if (PseudoElement* element = toElement(m_node)->pseudoElement(m_pseudoElementSpecifier))
            return element;
    }
    return m_node.get();
}

PassRefPtr<CSSValue> CSSComputedStyleDeclaration::getPropertyCSSValue(CSSPropertyID propertyID, EUpdateLayout updateLayout) const
{
    Node* styledNode = this->styledNode();
    if (!styledNode)
        return 0;
    RenderObject* renderer = styledNode->renderer();
    RefPtr<RenderStyle> style;

    if (updateLayout) {
        Document& document = styledNode->document();

        // If a compositor animation is running we may need to service animations
        // in order to generate an up to date value.
        DocumentAnimations::serviceBeforeGetComputedStyle(*styledNode, propertyID);

        document.updateStyleForNodeIfNeeded(styledNode);

        // The style recalc could have caused the styled node to be discarded or replaced
        // if it was a PseudoElement so we need to update it.
        styledNode = this->styledNode();
        renderer = styledNode->renderer();

        style = computeRenderStyle(propertyID);

        bool forceFullLayout = isLayoutDependent(propertyID, style, renderer)
            || styledNode->isInShadowTree()
            || (document.ownerElement() && document.ensureStyleResolver().hasViewportDependentMediaQueries())
            || document.seamlessParentIFrame();

        if (forceFullLayout) {
            document.updateLayoutIgnorePendingStylesheets();
            styledNode = this->styledNode();
            style = computeRenderStyle(propertyID);
            renderer = styledNode->renderer();
        }
    } else {
        style = computeRenderStyle(propertyID);
    }

    if (!style)
        return 0;

    propertyID = CSSProperty::resolveDirectionAwareProperty(propertyID, style->direction(), style->writingMode());

    switch (propertyID) {
        case CSSPropertyInvalid:
        case CSSPropertyVariable:
            break;

        case CSSPropertyBackgroundColor:
            return cssValuePool().createColorValue(m_allowVisitedStyle? style->visitedDependentColor(CSSPropertyBackgroundColor).rgb() : style->backgroundColor().rgb());
        case CSSPropertyBackgroundImage:
        case CSSPropertyWebkitMaskImage: {
            const FillLayer* layers = propertyID == CSSPropertyWebkitMaskImage ? style->maskLayers() : style->backgroundLayers();
            if (!layers)
                return cssValuePool().createIdentifierValue(CSSValueNone);

            if (!layers->next()) {
                if (layers->image())
                    return layers->image()->cssValue();

                return cssValuePool().createIdentifierValue(CSSValueNone);
            }

            RefPtr<CSSValueList> list = CSSValueList::createCommaSeparated();
            for (const FillLayer* currLayer = layers; currLayer; currLayer = currLayer->next()) {
                if (currLayer->image())
                    list->append(currLayer->image()->cssValue());
                else
                    list->append(cssValuePool().createIdentifierValue(CSSValueNone));
            }
            return list.release();
        }
        case CSSPropertyBackgroundSize:
        case CSSPropertyWebkitBackgroundSize:
        case CSSPropertyWebkitMaskSize: {
            const FillLayer* layers = propertyID == CSSPropertyWebkitMaskSize ? style->maskLayers() : style->backgroundLayers();
            if (!layers->next())
                return valueForFillSize(layers->size(), *style);

            RefPtr<CSSValueList> list = CSSValueList::createCommaSeparated();
            for (const FillLayer* currLayer = layers; currLayer; currLayer = currLayer->next())
                list->append(valueForFillSize(currLayer->size(), *style));

            return list.release();
        }
        case CSSPropertyBackgroundRepeat:
        case CSSPropertyWebkitMaskRepeat: {
            const FillLayer* layers = propertyID == CSSPropertyWebkitMaskRepeat ? style->maskLayers() : style->backgroundLayers();
            if (!layers->next())
                return valueForFillRepeat(layers->repeatX(), layers->repeatY());

            RefPtr<CSSValueList> list = CSSValueList::createCommaSeparated();
            for (const FillLayer* currLayer = layers; currLayer; currLayer = currLayer->next())
                list->append(valueForFillRepeat(currLayer->repeatX(), currLayer->repeatY()));

            return list.release();
        }
        case CSSPropertyMaskSourceType: {
            const FillLayer* layers = style->maskLayers();

            if (!layers)
                return cssValuePool().createIdentifierValue(CSSValueNone);

            if (!layers->next())
                return valueForFillSourceType(layers->maskSourceType());

            RefPtr<CSSValueList> list = CSSValueList::createCommaSeparated();
            for (const FillLayer* currLayer = layers; currLayer; currLayer = currLayer->next())
                list->append(valueForFillSourceType(currLayer->maskSourceType()));

            return list.release();
        }
        case CSSPropertyWebkitBackgroundComposite:
        case CSSPropertyWebkitMaskComposite: {
            const FillLayer* layers = propertyID == CSSPropertyWebkitMaskComposite ? style->maskLayers() : style->backgroundLayers();
            if (!layers->next())
                return cssValuePool().createValue(layers->composite());

            RefPtr<CSSValueList> list = CSSValueList::createCommaSeparated();
            for (const FillLayer* currLayer = layers; currLayer; currLayer = currLayer->next())
                list->append(cssValuePool().createValue(currLayer->composite()));

            return list.release();
        }
        case CSSPropertyBackgroundAttachment: {
            const FillLayer* layers = style->backgroundLayers();
            if (!layers->next())
                return cssValuePool().createValue(layers->attachment());

            RefPtr<CSSValueList> list = CSSValueList::createCommaSeparated();
            for (const FillLayer* currLayer = layers; currLayer; currLayer = currLayer->next())
                list->append(cssValuePool().createValue(currLayer->attachment()));

            return list.release();
        }
        case CSSPropertyBackgroundClip:
        case CSSPropertyBackgroundOrigin:
        case CSSPropertyWebkitBackgroundClip:
        case CSSPropertyWebkitBackgroundOrigin:
        case CSSPropertyWebkitMaskClip:
        case CSSPropertyWebkitMaskOrigin: {
            const FillLayer* layers = (propertyID == CSSPropertyWebkitMaskClip || propertyID == CSSPropertyWebkitMaskOrigin) ? style->maskLayers() : style->backgroundLayers();
            bool isClip = propertyID == CSSPropertyBackgroundClip || propertyID == CSSPropertyWebkitBackgroundClip || propertyID == CSSPropertyWebkitMaskClip;
            if (!layers->next()) {
                EFillBox box = isClip ? layers->clip() : layers->origin();
                return cssValuePool().createValue(box);
            }

            RefPtr<CSSValueList> list = CSSValueList::createCommaSeparated();
            for (const FillLayer* currLayer = layers; currLayer; currLayer = currLayer->next()) {
                EFillBox box = isClip ? currLayer->clip() : currLayer->origin();
                list->append(cssValuePool().createValue(box));
            }

            return list.release();
        }
        case CSSPropertyBackgroundPosition:
        case CSSPropertyWebkitMaskPosition: {
            const FillLayer* layers = propertyID == CSSPropertyWebkitMaskPosition ? style->maskLayers() : style->backgroundLayers();
            if (!layers->next())
                return createPositionListForLayer(propertyID, layers, *style);

            RefPtr<CSSValueList> list = CSSValueList::createCommaSeparated();
            for (const FillLayer* currLayer = layers; currLayer; currLayer = currLayer->next())
                list->append(createPositionListForLayer(propertyID, currLayer, *style));
            return list.release();
        }
        case CSSPropertyBackgroundPositionX:
        case CSSPropertyWebkitMaskPositionX: {
            const FillLayer* layers = propertyID == CSSPropertyWebkitMaskPositionX ? style->maskLayers() : style->backgroundLayers();
            if (!layers->next())
                return cssValuePool().createValue(layers->xPosition());

            RefPtr<CSSValueList> list = CSSValueList::createCommaSeparated();
            for (const FillLayer* currLayer = layers; currLayer; currLayer = currLayer->next())
                list->append(cssValuePool().createValue(currLayer->xPosition()));

            return list.release();
        }
        case CSSPropertyBackgroundPositionY:
        case CSSPropertyWebkitMaskPositionY: {
            const FillLayer* layers = propertyID == CSSPropertyWebkitMaskPositionY ? style->maskLayers() : style->backgroundLayers();
            if (!layers->next())
                return cssValuePool().createValue(layers->yPosition());

            RefPtr<CSSValueList> list = CSSValueList::createCommaSeparated();
            for (const FillLayer* currLayer = layers; currLayer; currLayer = currLayer->next())
                list->append(cssValuePool().createValue(currLayer->yPosition()));

            return list.release();
        }
        case CSSPropertyBorderCollapse:
            if (style->borderCollapse())
                return cssValuePool().createIdentifierValue(CSSValueCollapse);
            return cssValuePool().createIdentifierValue(CSSValueSeparate);
        case CSSPropertyBorderSpacing: {
            RefPtr<CSSValueList> list = CSSValueList::createSpaceSeparated();
            list->append(zoomAdjustedPixelValue(style->horizontalBorderSpacing(), *style));
            list->append(zoomAdjustedPixelValue(style->verticalBorderSpacing(), *style));
            return list.release();
        }
        case CSSPropertyWebkitBorderHorizontalSpacing:
            return zoomAdjustedPixelValue(style->horizontalBorderSpacing(), *style);
        case CSSPropertyWebkitBorderVerticalSpacing:
            return zoomAdjustedPixelValue(style->verticalBorderSpacing(), *style);
        case CSSPropertyBorderImageSource:
            if (style->borderImageSource())
                return style->borderImageSource()->cssValue();
            return cssValuePool().createIdentifierValue(CSSValueNone);
        case CSSPropertyBorderTopColor:
            return m_allowVisitedStyle ? cssValuePool().createColorValue(style->visitedDependentColor(CSSPropertyBorderTopColor).rgb()) : currentColorOrValidColor(*style, style->borderTopColor());
        case CSSPropertyBorderRightColor:
            return m_allowVisitedStyle ? cssValuePool().createColorValue(style->visitedDependentColor(CSSPropertyBorderRightColor).rgb()) : currentColorOrValidColor(*style, style->borderRightColor());
        case CSSPropertyBorderBottomColor:
            return m_allowVisitedStyle ? cssValuePool().createColorValue(style->visitedDependentColor(CSSPropertyBorderBottomColor).rgb()) : currentColorOrValidColor(*style, style->borderBottomColor());
        case CSSPropertyBorderLeftColor:
            return m_allowVisitedStyle ? cssValuePool().createColorValue(style->visitedDependentColor(CSSPropertyBorderLeftColor).rgb()) : currentColorOrValidColor(*style, style->borderLeftColor());
        case CSSPropertyBorderTopStyle:
            return cssValuePool().createValue(style->borderTopStyle());
        case CSSPropertyBorderRightStyle:
            return cssValuePool().createValue(style->borderRightStyle());
        case CSSPropertyBorderBottomStyle:
            return cssValuePool().createValue(style->borderBottomStyle());
        case CSSPropertyBorderLeftStyle:
            return cssValuePool().createValue(style->borderLeftStyle());
        case CSSPropertyBorderTopWidth:
            return zoomAdjustedPixelValue(style->borderTopWidth(), *style);
        case CSSPropertyBorderRightWidth:
            return zoomAdjustedPixelValue(style->borderRightWidth(), *style);
        case CSSPropertyBorderBottomWidth:
            return zoomAdjustedPixelValue(style->borderBottomWidth(), *style);
        case CSSPropertyBorderLeftWidth:
            return zoomAdjustedPixelValue(style->borderLeftWidth(), *style);
        case CSSPropertyBottom:
            return valueForPositionOffset(*style, CSSPropertyBottom, renderer, m_node->document().renderView());
        case CSSPropertyWebkitBoxAlign:
            return cssValuePool().createValue(style->boxAlign());
        case CSSPropertyWebkitBoxDecorationBreak:
            if (style->boxDecorationBreak() == DSLICE)
                return cssValuePool().createIdentifierValue(CSSValueSlice);
        return cssValuePool().createIdentifierValue(CSSValueClone);
        case CSSPropertyWebkitBoxDirection:
            return cssValuePool().createValue(style->boxDirection());
        case CSSPropertyWebkitBoxFlex:
            return cssValuePool().createValue(style->boxFlex(), CSSPrimitiveValue::CSS_NUMBER);
        case CSSPropertyWebkitBoxFlexGroup:
            return cssValuePool().createValue(style->boxFlexGroup(), CSSPrimitiveValue::CSS_NUMBER);
        case CSSPropertyWebkitBoxLines:
            return cssValuePool().createValue(style->boxLines());
        case CSSPropertyWebkitBoxOrdinalGroup:
            return cssValuePool().createValue(style->boxOrdinalGroup(), CSSPrimitiveValue::CSS_NUMBER);
        case CSSPropertyWebkitBoxOrient:
            return cssValuePool().createValue(style->boxOrient());
        case CSSPropertyWebkitBoxPack:
            return cssValuePool().createValue(style->boxPack());
        case CSSPropertyWebkitBoxReflect:
            return valueForReflection(style->boxReflect(), *style);
        case CSSPropertyBoxShadow:
        case CSSPropertyWebkitBoxShadow:
<<<<<<< HEAD
            return valueForShadowList(style->boxShadow(), style.get(), true);
        case CSSPropertyCaptionSide:
            return cssValuePool().createValue(style->captionSide());
        case CSSPropertyWebkitCaretColor:
            return currentColorOrValidColor(style.get(), style->caretColor());
=======
            return valueForShadowList(style->boxShadow(), *style, true);
        case CSSPropertyCaptionSide:
            return cssValuePool().createValue(style->captionSide());
        case CSSPropertyWebkitCaretColor:
            return currentColorOrValidColor(*style, style->caretColor());
>>>>>>> 8c15b39e
        case CSSPropertyClear:
            return cssValuePool().createValue(style->clear());
        case CSSPropertyColor:
            return cssValuePool().createColorValue(m_allowVisitedStyle ? style->visitedDependentColor(CSSPropertyColor).rgb() : style->color().rgb());
        case CSSPropertyWebkitPrintColorAdjust:
            return cssValuePool().createValue(style->printColorAdjust());
        case CSSPropertyWebkitColumnAxis:
            return cssValuePool().createValue(style->columnAxis());
        case CSSPropertyWebkitColumnCount:
            if (style->hasAutoColumnCount())
                return cssValuePool().createIdentifierValue(CSSValueAuto);
            return cssValuePool().createValue(style->columnCount(), CSSPrimitiveValue::CSS_NUMBER);
        case CSSPropertyColumnFill:
            if (RuntimeEnabledFeatures::regionBasedColumnsEnabled())
                return cssValuePool().createValue(style->columnFill());
            return 0;
        case CSSPropertyWebkitColumnGap:
            if (style->hasNormalColumnGap())
                return cssValuePool().createIdentifierValue(CSSValueNormal);
            return zoomAdjustedPixelValue(style->columnGap(), *style);
        case CSSPropertyWebkitColumnProgression:
            return cssValuePool().createValue(style->columnProgression());
        case CSSPropertyWebkitColumnRuleColor:
            return m_allowVisitedStyle ? cssValuePool().createColorValue(style->visitedDependentColor(CSSPropertyOutlineColor).rgb()) : currentColorOrValidColor(*style, style->columnRuleColor());
        case CSSPropertyWebkitColumnRuleStyle:
            return cssValuePool().createValue(style->columnRuleStyle());
        case CSSPropertyWebkitColumnRuleWidth:
            return zoomAdjustedPixelValue(style->columnRuleWidth(), *style);
        case CSSPropertyWebkitColumnSpan:
            if (style->hasSpanAllColumns())
                return cssValuePool().createIdentifierValue(CSSValueAll);
            if (1 == style->columnSpanCount())
                return cssValuePool().createIdentifierValue(CSSValueNone);
            return cssValuePool().createValue(style->columnSpanCount(), CSSPrimitiveValue::CSS_NUMBER);
        case CSSPropertyWebkitColumnBreakAfter:
            return cssValuePool().createValue(style->columnBreakAfter());
        case CSSPropertyWebkitColumnBreakBefore:
            return cssValuePool().createValue(style->columnBreakBefore());
        case CSSPropertyWebkitColumnBreakInside:
            return cssValuePool().createValue(style->columnBreakInside());
        case CSSPropertyWebkitColumnWidth:
            if (style->hasAutoColumnWidth())
                return cssValuePool().createIdentifierValue(CSSValueAuto);
            return zoomAdjustedPixelValue(style->columnWidth(), *style);
        case CSSPropertyTabSize:
            return cssValuePool().createValue(style->tabSize(), CSSPrimitiveValue::CSS_NUMBER);
        case CSSPropertyWebkitRegionBreakAfter:
            return cssValuePool().createValue(style->regionBreakAfter());
        case CSSPropertyWebkitRegionBreakBefore:
            return cssValuePool().createValue(style->regionBreakBefore());
        case CSSPropertyWebkitRegionBreakInside:
            return cssValuePool().createValue(style->regionBreakInside());
        case CSSPropertyCursor: {
            RefPtr<CSSValueList> list;
            CursorList* cursors = style->cursors();
            if (cursors && cursors->size() > 0) {
                list = CSSValueList::createCommaSeparated();
                for (unsigned i = 0; i < cursors->size(); ++i)
                    if (StyleImage* image = cursors->at(i).image())
                        list->append(image->cssValue());
            }
            RefPtr<CSSValue> value = cssValuePool().createValue(style->cursor());
            if (list) {
                list->append(value.release());
                return list.release();
            }
            return value.release();
        }
        case CSSPropertyDirection:
            return cssValuePool().createValue(style->direction());
        case CSSPropertyDisplay:
            return cssValuePool().createValue(style->display());
        case CSSPropertyEmptyCells:
            return cssValuePool().createValue(style->emptyCells());
        case CSSPropertyAlignContent:
            return cssValuePool().createValue(style->alignContent());
        case CSSPropertyAlignItems:
            return cssValuePool().createValue(style->alignItems());
        case CSSPropertyAlignSelf:
            if (style->alignSelf() == AlignAuto) {
                Node* parent = styledNode->parentNode();
                if (parent && parent->computedStyle())
                    return cssValuePool().createValue(parent->computedStyle()->alignItems());
                return cssValuePool().createValue(AlignStretch);
            }
            return cssValuePool().createValue(style->alignSelf());
        case CSSPropertyFlex:
            return valuesForShorthandProperty(flexShorthand());
        case CSSPropertyFlexBasis:
            return cssValuePool().createValue(style->flexBasis());
        case CSSPropertyFlexDirection:
            return cssValuePool().createValue(style->flexDirection());
        case CSSPropertyFlexFlow:
            return valuesForShorthandProperty(flexFlowShorthand());
        case CSSPropertyFlexGrow:
            return cssValuePool().createValue(style->flexGrow());
        case CSSPropertyFlexShrink:
            return cssValuePool().createValue(style->flexShrink());
        case CSSPropertyFlexWrap:
            return cssValuePool().createValue(style->flexWrap());
        case CSSPropertyJustifyContent:
            return cssValuePool().createValue(style->justifyContent());
        case CSSPropertyOrder:
            return cssValuePool().createValue(style->order(), CSSPrimitiveValue::CSS_NUMBER);
        case CSSPropertyFloat:
            if (style->display() != NONE && style->hasOutOfFlowPosition())
                return cssValuePool().createIdentifierValue(CSSValueNone);
            return cssValuePool().createValue(style->floating());
        case CSSPropertyFont: {
            RefPtr<CSSFontValue> computedFont = CSSFontValue::create();
<<<<<<< HEAD
            computedFont->style = valueForFontStyle(style.get());
            computedFont->variant = valueForFontVariant(style.get());
            computedFont->weight = valueForFontWeight(style.get());
            computedFont->size = valueForFontSize(style.get());
            computedFont->lineHeight = valueForLineHeight(style.get(), m_node->document().renderView());
            computedFont->family = valueForFontFamily(style.get());
=======
            computedFont->style = valueForFontStyle(*style);
            computedFont->variant = valueForFontVariant(*style);
            computedFont->weight = valueForFontWeight(*style);
            computedFont->size = valueForFontSize(*style);
            computedFont->lineHeight = valueForLineHeight(*style, m_node->document().renderView());
            computedFont->family = valueForFontFamily(*style);
>>>>>>> 8c15b39e
            return computedFont.release();
        }
        case CSSPropertyFontFamily: {
            RefPtr<CSSValueList> fontFamilyList = valueForFontFamily(*style);
            // If there's only a single family, return that as a CSSPrimitiveValue.
            // NOTE: Gecko always returns this as a comma-separated CSSPrimitiveValue string.
            if (fontFamilyList->length() == 1)
                return fontFamilyList->item(0);
            return fontFamilyList.release();
        }
        case CSSPropertyFontSize:
            return valueForFontSize(*style);
        case CSSPropertyFontStyle:
            return valueForFontStyle(*style);
        case CSSPropertyFontVariant:
            return valueForFontVariant(*style);
        case CSSPropertyFontWeight:
            return valueForFontWeight(*style);
        case CSSPropertyWebkitFontFeatureSettings: {
            const FontFeatureSettings* featureSettings = style->fontDescription().featureSettings();
            if (!featureSettings || !featureSettings->size())
                return cssValuePool().createIdentifierValue(CSSValueNormal);
            RefPtr<CSSValueList> list = CSSValueList::createCommaSeparated();
            for (unsigned i = 0; i < featureSettings->size(); ++i) {
                const FontFeature& feature = featureSettings->at(i);
                RefPtr<CSSFontFeatureValue> featureValue = CSSFontFeatureValue::create(feature.tag(), feature.value());
                list->append(featureValue.release());
            }
            return list.release();
        }
        case CSSPropertyGridAutoFlow:
            return cssValuePool().createValue(style->gridAutoFlow());

        // Specs mention that getComputedStyle() should return the used value of the property instead of the computed
        // one for grid-definition-{rows|columns} but not for the grid-auto-{rows|columns} as things like
        // grid-auto-columns: 2fr; cannot be resolved to a value in pixels as the '2fr' means very different things
        // depending on the size of the explicit grid or the number of implicit tracks added to the grid. See
        // http://lists.w3.org/Archives/Public/www-style/2013Nov/0014.html
        case CSSPropertyGridAutoColumns:
<<<<<<< HEAD
            return specifiedValueForGridTrackSize(style->gridAutoColumns(), style.get(), m_node->document().renderView());
        case CSSPropertyGridAutoRows:
            return specifiedValueForGridTrackSize(style->gridAutoRows(), style.get(), m_node->document().renderView());

        case CSSPropertyGridDefinitionColumns:
            return valueForGridTrackList(ForColumns, renderer, style.get(), m_node->document().renderView());
        case CSSPropertyGridDefinitionRows:
            return valueForGridTrackList(ForRows, renderer, style.get(), m_node->document().renderView());
=======
            return specifiedValueForGridTrackSize(style->gridAutoColumns(), *style, m_node->document().renderView());
        case CSSPropertyGridAutoRows:
            return specifiedValueForGridTrackSize(style->gridAutoRows(), *style, m_node->document().renderView());

        case CSSPropertyGridDefinitionColumns:
            return valueForGridTrackList(ForColumns, renderer, *style, m_node->document().renderView());
        case CSSPropertyGridDefinitionRows:
            return valueForGridTrackList(ForRows, renderer, *style, m_node->document().renderView());
>>>>>>> 8c15b39e

        case CSSPropertyGridColumnStart:
            return valueForGridPosition(style->gridColumnStart());
        case CSSPropertyGridColumnEnd:
            return valueForGridPosition(style->gridColumnEnd());
        case CSSPropertyGridRowStart:
            return valueForGridPosition(style->gridRowStart());
        case CSSPropertyGridRowEnd:
            return valueForGridPosition(style->gridRowEnd());
        case CSSPropertyGridColumn:
            return valuesForGridShorthand(gridColumnShorthand());
        case CSSPropertyGridRow:
            return valuesForGridShorthand(gridRowShorthand());
        case CSSPropertyGridArea:
            return valuesForGridShorthand(gridAreaShorthand());

        case CSSPropertyGridTemplate:
            if (!style->namedGridAreaRowCount()) {
                ASSERT(!style->namedGridAreaColumnCount());
                return cssValuePool().createIdentifierValue(CSSValueNone);
            }

            return CSSGridTemplateValue::create(style->namedGridArea(), style->namedGridAreaRowCount(), style->namedGridAreaColumnCount());

        case CSSPropertyHeight:
            if (renderer) {
                // According to http://www.w3.org/TR/CSS2/visudet.html#the-height-property,
                // the "height" property does not apply for non-replaced inline elements.
                if (!renderer->isReplaced() && renderer->isInline())
                    return cssValuePool().createIdentifierValue(CSSValueAuto);
                return zoomAdjustedPixelValue(sizingBox(renderer).height(), *style);
            }
            return zoomAdjustedPixelValueForLength(style->height(), *style);
        case CSSPropertyWebkitHighlight:
            if (style->highlight() == nullAtom)
                return cssValuePool().createIdentifierValue(CSSValueNone);
            return cssValuePool().createValue(style->highlight(), CSSPrimitiveValue::CSS_STRING);
        case CSSPropertyWebkitHyphenateCharacter:
            if (style->hyphenationString().isNull())
                return cssValuePool().createIdentifierValue(CSSValueAuto);
            return cssValuePool().createValue(style->hyphenationString(), CSSPrimitiveValue::CSS_STRING);
        case CSSPropertyWebkitBorderFit:
            if (style->borderFit() == BorderFitBorder)
                return cssValuePool().createIdentifierValue(CSSValueBorder);
            return cssValuePool().createIdentifierValue(CSSValueLines);
        case CSSPropertyImageRendering:
            return CSSPrimitiveValue::create(style->imageRendering());
        case CSSPropertyIsolation:
            return cssValuePool().createValue(style->isolation());
        case CSSPropertyLeft:
            return valueForPositionOffset(*style, CSSPropertyLeft, renderer, m_node->document().renderView());
        case CSSPropertyLetterSpacing:
            if (!style->letterSpacing())
                return cssValuePool().createIdentifierValue(CSSValueNormal);
            return zoomAdjustedPixelValue(style->letterSpacing(), *style);
        case CSSPropertyWebkitLineClamp:
            if (style->lineClamp().isNone())
                return cssValuePool().createIdentifierValue(CSSValueNone);
            return cssValuePool().createValue(style->lineClamp().value(), style->lineClamp().isPercentage() ? CSSPrimitiveValue::CSS_PERCENTAGE : CSSPrimitiveValue::CSS_NUMBER);
        case CSSPropertyLineHeight:
            return valueForLineHeight(*style, m_node->document().renderView());
        case CSSPropertyListStyleImage:
            if (style->listStyleImage())
                return style->listStyleImage()->cssValue();
            return cssValuePool().createIdentifierValue(CSSValueNone);
        case CSSPropertyListStylePosition:
            return cssValuePool().createValue(style->listStylePosition());
        case CSSPropertyListStyleType:
            return cssValuePool().createValue(style->listStyleType());
        case CSSPropertyWebkitLocale:
            if (style->locale().isNull())
                return cssValuePool().createIdentifierValue(CSSValueAuto);
            return cssValuePool().createValue(style->locale(), CSSPrimitiveValue::CSS_STRING);
        case CSSPropertyMarginTop: {
            Length marginTop = style->marginTop();
            if (marginTop.isFixed() || !renderer || !renderer->isBox())
                return zoomAdjustedPixelValueForLength(marginTop, *style);
            return zoomAdjustedPixelValue(toRenderBox(renderer)->marginTop(), *style);
        }
        case CSSPropertyMarginRight: {
            Length marginRight = style->marginRight();
            if (marginRight.isFixed() || !renderer || !renderer->isBox())
                return zoomAdjustedPixelValueForLength(marginRight, *style);
            float value;
            if (marginRight.isPercent() || marginRight.isViewportPercentage()) {
                // RenderBox gives a marginRight() that is the distance between the right-edge of the child box
                // and the right-edge of the containing box, when display == BLOCK. Let's calculate the absolute
                // value of the specified margin-right % instead of relying on RenderBox's marginRight() value.
                value = minimumValueForLength(marginRight, toRenderBox(renderer)->containingBlockLogicalWidthForContent(), m_node->document().renderView());
            } else {
                value = toRenderBox(renderer)->marginRight();
            }
            return zoomAdjustedPixelValue(value, *style);
        }
        case CSSPropertyMarginBottom: {
            Length marginBottom = style->marginBottom();
            if (marginBottom.isFixed() || !renderer || !renderer->isBox())
                return zoomAdjustedPixelValueForLength(marginBottom, *style);
            return zoomAdjustedPixelValue(toRenderBox(renderer)->marginBottom(), *style);
        }
        case CSSPropertyMarginLeft: {
            Length marginLeft = style->marginLeft();
            if (marginLeft.isFixed() || !renderer || !renderer->isBox())
                return zoomAdjustedPixelValueForLength(marginLeft, *style);
            return zoomAdjustedPixelValue(toRenderBox(renderer)->marginLeft(), *style);
        }
        case CSSPropertyWebkitUserModify:
            return cssValuePool().createValue(style->userModify());
        case CSSPropertyMaxHeight: {
            const Length& maxHeight = style->maxHeight();
            if (maxHeight.isUndefined())
                return cssValuePool().createIdentifierValue(CSSValueNone);
            return zoomAdjustedPixelValueForLength(maxHeight, *style);
        }
        case CSSPropertyMaxWidth: {
            const Length& maxWidth = style->maxWidth();
            if (maxWidth.isUndefined())
                return cssValuePool().createIdentifierValue(CSSValueNone);
            return zoomAdjustedPixelValueForLength(maxWidth, *style);
        }
        case CSSPropertyMinHeight:
            // FIXME: For flex-items, min-height:auto should compute to min-content.
            if (style->minHeight().isAuto())
                return zoomAdjustedPixelValue(0, *style);
            return zoomAdjustedPixelValueForLength(style->minHeight(), *style);
        case CSSPropertyMinWidth:
            // FIXME: For flex-items, min-width:auto should compute to min-content.
            if (style->minWidth().isAuto())
                return zoomAdjustedPixelValue(0, *style);
            return zoomAdjustedPixelValueForLength(style->minWidth(), *style);
        case CSSPropertyObjectFit:
            return cssValuePool().createValue(style->objectFit());
        case CSSPropertyObjectPosition:
            return cssValuePool().createValue(
                Pair::create(
<<<<<<< HEAD
                    zoomAdjustedPixelValueForLength(style->objectPosition().x(), style.get()),
                    zoomAdjustedPixelValueForLength(style->objectPosition().y(), style.get()),
=======
                    zoomAdjustedPixelValueForLength(style->objectPosition().x(), *style),
                    zoomAdjustedPixelValueForLength(style->objectPosition().y(), *style),
>>>>>>> 8c15b39e
                    Pair::KeepIdenticalValues));
        case CSSPropertyOpacity:
            return cssValuePool().createValue(style->opacity(), CSSPrimitiveValue::CSS_NUMBER);
        case CSSPropertyOrphans:
            if (style->hasAutoOrphans())
                return cssValuePool().createIdentifierValue(CSSValueAuto);
            return cssValuePool().createValue(style->orphans(), CSSPrimitiveValue::CSS_NUMBER);
        case CSSPropertyOutlineColor:
            return m_allowVisitedStyle ? cssValuePool().createColorValue(style->visitedDependentColor(CSSPropertyOutlineColor).rgb()) : currentColorOrValidColor(*style, style->outlineColor());
        case CSSPropertyOutlineOffset:
            return zoomAdjustedPixelValue(style->outlineOffset(), *style);
        case CSSPropertyOutlineStyle:
            if (style->outlineStyleIsAuto())
                return cssValuePool().createIdentifierValue(CSSValueAuto);
            return cssValuePool().createValue(style->outlineStyle());
        case CSSPropertyOutlineWidth:
            return zoomAdjustedPixelValue(style->outlineWidth(), *style);
        case CSSPropertyOverflow:
            return cssValuePool().createValue(max(style->overflowX(), style->overflowY()));
        case CSSPropertyOverflowWrap:
            return cssValuePool().createValue(style->overflowWrap());
        case CSSPropertyOverflowX:
            return cssValuePool().createValue(style->overflowX());
        case CSSPropertyOverflowY:
            return cssValuePool().createValue(style->overflowY());
        case CSSPropertyPaddingTop: {
            Length paddingTop = style->paddingTop();
            if (paddingTop.isFixed() || !renderer || !renderer->isBox())
                return zoomAdjustedPixelValueForLength(paddingTop, *style);
            return zoomAdjustedPixelValue(toRenderBox(renderer)->computedCSSPaddingTop(), *style);
        }
        case CSSPropertyPaddingRight: {
            Length paddingRight = style->paddingRight();
            if (paddingRight.isFixed() || !renderer || !renderer->isBox())
                return zoomAdjustedPixelValueForLength(paddingRight, *style);
            return zoomAdjustedPixelValue(toRenderBox(renderer)->computedCSSPaddingRight(), *style);
        }
        case CSSPropertyPaddingBottom: {
            Length paddingBottom = style->paddingBottom();
            if (paddingBottom.isFixed() || !renderer || !renderer->isBox())
                return zoomAdjustedPixelValueForLength(paddingBottom, *style);
            return zoomAdjustedPixelValue(toRenderBox(renderer)->computedCSSPaddingBottom(), *style);
        }
        case CSSPropertyPaddingLeft: {
            Length paddingLeft = style->paddingLeft();
            if (paddingLeft.isFixed() || !renderer || !renderer->isBox())
                return zoomAdjustedPixelValueForLength(paddingLeft, *style);
            return zoomAdjustedPixelValue(toRenderBox(renderer)->computedCSSPaddingLeft(), *style);
        }
        case CSSPropertyPageBreakAfter:
            return cssValuePool().createValue(style->pageBreakAfter());
        case CSSPropertyPageBreakBefore:
            return cssValuePool().createValue(style->pageBreakBefore());
        case CSSPropertyPageBreakInside: {
            EPageBreak pageBreak = style->pageBreakInside();
            ASSERT(pageBreak != PBALWAYS);
            if (pageBreak == PBALWAYS)
                return 0;
            return cssValuePool().createValue(style->pageBreakInside());
        }
        case CSSPropertyPosition:
            return cssValuePool().createValue(style->position());
        case CSSPropertyRight:
            return valueForPositionOffset(*style, CSSPropertyRight, renderer, m_node->document().renderView());
        case CSSPropertyWebkitRubyPosition:
            return cssValuePool().createValue(style->rubyPosition());
        case CSSPropertyTableLayout:
            return cssValuePool().createValue(style->tableLayout());
        case CSSPropertyTextAlign:
            return cssValuePool().createValue(style->textAlign());
        case CSSPropertyTextAlignLast:
            return cssValuePool().createValue(style->textAlignLast());
        case CSSPropertyTextDecoration:
            return valuesForShorthandProperty(textDecorationShorthand());
        case CSSPropertyTextDecorationLine:
            return renderTextDecorationFlagsToCSSValue(style->textDecoration());
        case CSSPropertyTextDecorationStyle:
            return valueForTextDecorationStyle(style->textDecorationStyle());
        case CSSPropertyTextDecorationColor:
<<<<<<< HEAD
            return currentColorOrValidColor(style.get(), style->textDecorationColor());
=======
            return currentColorOrValidColor(*style, style->textDecorationColor());
>>>>>>> 8c15b39e
        case CSSPropertyTextJustify:
            return cssValuePool().createValue(style->textJustify());
        case CSSPropertyTextUnderlinePosition:
            return cssValuePool().createValue(style->textUnderlinePosition());
        case CSSPropertyWebkitTextDecorationsInEffect:
            return renderTextDecorationFlagsToCSSValue(style->textDecorationsInEffect());
        case CSSPropertyWebkitTextFillColor:
            return currentColorOrValidColor(*style, style->textFillColor());
        case CSSPropertyWebkitTextEmphasisColor:
            return currentColorOrValidColor(*style, style->textEmphasisColor());
        case CSSPropertyWebkitTextEmphasisPosition:
            return cssValuePool().createValue(style->textEmphasisPosition());
        case CSSPropertyWebkitTextEmphasisStyle:
            switch (style->textEmphasisMark()) {
            case TextEmphasisMarkNone:
                return cssValuePool().createIdentifierValue(CSSValueNone);
            case TextEmphasisMarkCustom:
                return cssValuePool().createValue(style->textEmphasisCustomMark(), CSSPrimitiveValue::CSS_STRING);
            case TextEmphasisMarkAuto:
                ASSERT_NOT_REACHED();
                // Fall through
            case TextEmphasisMarkDot:
            case TextEmphasisMarkCircle:
            case TextEmphasisMarkDoubleCircle:
            case TextEmphasisMarkTriangle:
            case TextEmphasisMarkSesame: {
                RefPtr<CSSValueList> list = CSSValueList::createSpaceSeparated();
                list->append(cssValuePool().createValue(style->textEmphasisFill()));
                list->append(cssValuePool().createValue(style->textEmphasisMark()));
                return list.release();
            }
            }
        case CSSPropertyTextIndent: {
            RefPtr<CSSValue> textIndent = zoomAdjustedPixelValueForLength(style->textIndent(), *style);
            if (RuntimeEnabledFeatures::css3TextEnabled() && style->textIndentLine() == TextIndentEachLine) {
                RefPtr<CSSValueList> list = CSSValueList::createSpaceSeparated();
                list->append(textIndent.release());
                list->append(cssValuePool().createIdentifierValue(CSSValueEachLine));
                return list.release();
            }
            return textIndent.release();
        }
        case CSSPropertyTextShadow:
<<<<<<< HEAD
            return valueForShadowList(style->textShadow(), style.get(), false);
=======
            return valueForShadowList(style->textShadow(), *style, false);
>>>>>>> 8c15b39e
        case CSSPropertyTextRendering:
            return cssValuePool().createValue(style->fontDescription().textRenderingMode());
        case CSSPropertyTextOverflow:
            if (style->textOverflow())
                return cssValuePool().createIdentifierValue(CSSValueEllipsis);
            return cssValuePool().createIdentifierValue(CSSValueClip);
        case CSSPropertyWebkitTextSecurity:
            return cssValuePool().createValue(style->textSecurity());
        case CSSPropertyWebkitTextStrokeColor:
            return currentColorOrValidColor(*style, style->textStrokeColor());
        case CSSPropertyWebkitTextStrokeWidth:
            return zoomAdjustedPixelValue(style->textStrokeWidth(), *style);
        case CSSPropertyTextTransform:
            return cssValuePool().createValue(style->textTransform());
        case CSSPropertyTop:
            return valueForPositionOffset(*style, CSSPropertyTop, renderer, m_node->document().renderView());
        case CSSPropertyTouchAction:
<<<<<<< HEAD
            return cssValuePool().createValue(style->touchAction());
=======
            return touchActionFlagsToCSSValue(style->touchAction());
>>>>>>> 8c15b39e
        case CSSPropertyTouchActionDelay:
            return cssValuePool().createValue(style->touchActionDelay());
        case CSSPropertyUnicodeBidi:
            return cssValuePool().createValue(style->unicodeBidi());
        case CSSPropertyVerticalAlign:
            switch (style->verticalAlign()) {
                case BASELINE:
                    return cssValuePool().createIdentifierValue(CSSValueBaseline);
                case MIDDLE:
                    return cssValuePool().createIdentifierValue(CSSValueMiddle);
                case SUB:
                    return cssValuePool().createIdentifierValue(CSSValueSub);
                case SUPER:
                    return cssValuePool().createIdentifierValue(CSSValueSuper);
                case TEXT_TOP:
                    return cssValuePool().createIdentifierValue(CSSValueTextTop);
                case TEXT_BOTTOM:
                    return cssValuePool().createIdentifierValue(CSSValueTextBottom);
                case TOP:
                    return cssValuePool().createIdentifierValue(CSSValueTop);
                case BOTTOM:
                    return cssValuePool().createIdentifierValue(CSSValueBottom);
                case BASELINE_MIDDLE:
                    return cssValuePool().createIdentifierValue(CSSValueWebkitBaselineMiddle);
                case LENGTH:
                    return cssValuePool().createValue(style->verticalAlignLength());
            }
            ASSERT_NOT_REACHED();
            return 0;
        case CSSPropertyVisibility:
            return cssValuePool().createValue(style->visibility());
        case CSSPropertyWhiteSpace:
            return cssValuePool().createValue(style->whiteSpace());
        case CSSPropertyWidows:
            if (style->hasAutoWidows())
                return cssValuePool().createIdentifierValue(CSSValueAuto);
            return cssValuePool().createValue(style->widows(), CSSPrimitiveValue::CSS_NUMBER);
        case CSSPropertyWidth:
            if (renderer) {
                // According to http://www.w3.org/TR/CSS2/visudet.html#the-width-property,
                // the "width" property does not apply for non-replaced inline elements.
                if (!renderer->isReplaced() && renderer->isInline())
                    return cssValuePool().createIdentifierValue(CSSValueAuto);
                return zoomAdjustedPixelValue(sizingBox(renderer).width(), *style);
            }
            return zoomAdjustedPixelValueForLength(style->width(), *style);
        case CSSPropertyWordBreak:
            return cssValuePool().createValue(style->wordBreak());
        case CSSPropertyWordSpacing:
            return zoomAdjustedPixelValue(style->wordSpacing(), *style);
        case CSSPropertyWordWrap:
            return cssValuePool().createValue(style->overflowWrap());
        case CSSPropertyWebkitLineBreak:
            return cssValuePool().createValue(style->lineBreak());
        case CSSPropertyResize:
            return cssValuePool().createValue(style->resize());
        case CSSPropertyFontKerning:
            return cssValuePool().createValue(style->fontDescription().kerning());
        case CSSPropertyWebkitFontSmoothing:
            return cssValuePool().createValue(style->fontDescription().fontSmoothing());
        case CSSPropertyWebkitFontVariantLigatures: {
            FontDescription::LigaturesState commonLigaturesState = style->fontDescription().commonLigaturesState();
            FontDescription::LigaturesState discretionaryLigaturesState = style->fontDescription().discretionaryLigaturesState();
            FontDescription::LigaturesState historicalLigaturesState = style->fontDescription().historicalLigaturesState();
            if (commonLigaturesState == FontDescription::NormalLigaturesState && discretionaryLigaturesState == FontDescription::NormalLigaturesState
                && historicalLigaturesState == FontDescription::NormalLigaturesState)
                return cssValuePool().createIdentifierValue(CSSValueNormal);

            RefPtr<CSSValueList> valueList = CSSValueList::createSpaceSeparated();
            if (commonLigaturesState != FontDescription::NormalLigaturesState)
                valueList->append(cssValuePool().createIdentifierValue(commonLigaturesState == FontDescription::DisabledLigaturesState ? CSSValueNoCommonLigatures : CSSValueCommonLigatures));
            if (discretionaryLigaturesState != FontDescription::NormalLigaturesState)
                valueList->append(cssValuePool().createIdentifierValue(discretionaryLigaturesState == FontDescription::DisabledLigaturesState ? CSSValueNoDiscretionaryLigatures : CSSValueDiscretionaryLigatures));
            if (historicalLigaturesState != FontDescription::NormalLigaturesState)
                valueList->append(cssValuePool().createIdentifierValue(historicalLigaturesState == FontDescription::DisabledLigaturesState ? CSSValueNoHistoricalLigatures : CSSValueHistoricalLigatures));
            return valueList;
        }
        case CSSPropertyZIndex:
            if (style->hasAutoZIndex())
                return cssValuePool().createIdentifierValue(CSSValueAuto);
            return cssValuePool().createValue(style->zIndex(), CSSPrimitiveValue::CSS_NUMBER);
        case CSSPropertyZoom:
            return cssValuePool().createValue(style->zoom(), CSSPrimitiveValue::CSS_NUMBER);
        case CSSPropertyBoxSizing:
            if (style->boxSizing() == CONTENT_BOX)
                return cssValuePool().createIdentifierValue(CSSValueContentBox);
            return cssValuePool().createIdentifierValue(CSSValueBorderBox);
        case CSSPropertyWebkitAppRegion:
            return cssValuePool().createIdentifierValue(style->getDraggableRegionMode() == DraggableRegionDrag ? CSSValueDrag : CSSValueNoDrag);
        case CSSPropertyAnimationDelay:
            ASSERT(RuntimeEnabledFeatures::cssAnimationUnprefixedEnabled());
        case CSSPropertyWebkitAnimationDelay:
            return valueForAnimationDelay(style->animations());
        case CSSPropertyAnimationDirection:
            ASSERT(RuntimeEnabledFeatures::cssAnimationUnprefixedEnabled());
        case CSSPropertyWebkitAnimationDirection: {
            RefPtr<CSSValueList> list = CSSValueList::createCommaSeparated();
            const CSSAnimationDataList* t = style->animations();
            if (t) {
                for (size_t i = 0; i < t->size(); ++i)
                    list->append(valueForAnimationDirection(t->animation(i)->direction()));
            } else
                list->append(cssValuePool().createIdentifierValue(CSSValueNormal));
            return list.release();
        }
        case CSSPropertyAnimationDuration:
            ASSERT(RuntimeEnabledFeatures::cssAnimationUnprefixedEnabled());
        case CSSPropertyWebkitAnimationDuration:
            return valueForAnimationDuration(style->animations());
        case CSSPropertyAnimationFillMode:
            ASSERT(RuntimeEnabledFeatures::cssAnimationUnprefixedEnabled());
        case CSSPropertyWebkitAnimationFillMode: {
            RefPtr<CSSValueList> list = CSSValueList::createCommaSeparated();
            const CSSAnimationDataList* t = style->animations();
            if (t) {
                for (size_t i = 0; i < t->size(); ++i)
                    list->append(valueForAnimationFillMode(t->animation(i)->fillMode()));
            } else
                list->append(cssValuePool().createIdentifierValue(CSSValueNone));
            return list.release();
        }
        case CSSPropertyAnimationIterationCount:
            ASSERT(RuntimeEnabledFeatures::cssAnimationUnprefixedEnabled());
        case CSSPropertyWebkitAnimationIterationCount: {
            RefPtr<CSSValueList> list = CSSValueList::createCommaSeparated();
            const CSSAnimationDataList* t = style->animations();
            if (t) {
                for (size_t i = 0; i < t->size(); ++i) {
                    double iterationCount = t->animation(i)->iterationCount();
                    if (iterationCount == CSSAnimationData::IterationCountInfinite)
                        list->append(cssValuePool().createIdentifierValue(CSSValueInfinite));
                    else
                        list->append(cssValuePool().createValue(iterationCount, CSSPrimitiveValue::CSS_NUMBER));
                }
            } else
                list->append(cssValuePool().createValue(CSSAnimationData::initialAnimationIterationCount(), CSSPrimitiveValue::CSS_NUMBER));
            return list.release();
        }
        case CSSPropertyAnimationName:
            ASSERT(RuntimeEnabledFeatures::cssAnimationUnprefixedEnabled());
        case CSSPropertyWebkitAnimationName: {
            RefPtr<CSSValueList> list = CSSValueList::createCommaSeparated();
            const CSSAnimationDataList* t = style->animations();
            if (t) {
                for (size_t i = 0; i < t->size(); ++i)
                    list->append(cssValuePool().createValue(t->animation(i)->name(), CSSPrimitiveValue::CSS_STRING));
            } else
                list->append(cssValuePool().createIdentifierValue(CSSValueNone));
            return list.release();
        }
        case CSSPropertyAnimationPlayState:
            ASSERT(RuntimeEnabledFeatures::cssAnimationUnprefixedEnabled());
        case CSSPropertyWebkitAnimationPlayState: {
            RefPtr<CSSValueList> list = CSSValueList::createCommaSeparated();
            const CSSAnimationDataList* t = style->animations();
            if (t) {
                for (size_t i = 0; i < t->size(); ++i) {
                    int prop = t->animation(i)->playState();
                    if (prop == AnimPlayStatePlaying)
                        list->append(cssValuePool().createIdentifierValue(CSSValueRunning));
                    else
                        list->append(cssValuePool().createIdentifierValue(CSSValuePaused));
                }
            } else
                list->append(cssValuePool().createIdentifierValue(CSSValueRunning));
            return list.release();
        }
        case CSSPropertyAnimationTimingFunction:
            ASSERT(RuntimeEnabledFeatures::cssAnimationUnprefixedEnabled());
        case CSSPropertyWebkitAnimationTimingFunction:
            return valueForAnimationTimingFunction(style->animations());
        case CSSPropertyAnimation:
        case CSSPropertyWebkitAnimation: {
            const CSSAnimationDataList* animations = style->animations();
            if (animations) {
                RefPtr<CSSValueList> animationsList = CSSValueList::createCommaSeparated();
                for (size_t i = 0; i < animations->size(); ++i) {
                    RefPtr<CSSValueList> list = CSSValueList::createSpaceSeparated();
                    const CSSAnimationData* animation = animations->animation(i);
                    list->append(cssValuePool().createValue(animation->name(), CSSPrimitiveValue::CSS_STRING));
                    list->append(cssValuePool().createValue(animation->duration(), CSSPrimitiveValue::CSS_S));
                    list->append(createTimingFunctionValue(animation->timingFunction()));
                    list->append(cssValuePool().createValue(animation->delay(), CSSPrimitiveValue::CSS_S));
                    if (animation->iterationCount() == CSSAnimationData::IterationCountInfinite)
                        list->append(cssValuePool().createIdentifierValue(CSSValueInfinite));
                    else
                        list->append(cssValuePool().createValue(animation->iterationCount(), CSSPrimitiveValue::CSS_NUMBER));
                    list->append(valueForAnimationDirection(animation->direction()));
                    list->append(valueForAnimationFillMode(animation->fillMode()));
                    if (animation->playState() == AnimPlayStatePaused)
                        list->append(cssValuePool().createIdentifierValue(CSSValuePaused));
                    else
                        list->append(cssValuePool().createIdentifierValue(CSSValueRunning));
                    animationsList->append(list);
                }
                return animationsList.release();
            }

            RefPtr<CSSValueList> list = CSSValueList::createSpaceSeparated();
            // animation-name default value.
            list->append(cssValuePool().createIdentifierValue(CSSValueNone));
            list->append(cssValuePool().createValue(CSSAnimationData::initialAnimationDuration(), CSSPrimitiveValue::CSS_S));
            list->append(createTimingFunctionValue(CSSAnimationData::initialAnimationTimingFunction().get()));
            list->append(cssValuePool().createValue(CSSAnimationData::initialAnimationDelay(), CSSPrimitiveValue::CSS_S));
            list->append(cssValuePool().createValue(CSSAnimationData::initialAnimationIterationCount(), CSSPrimitiveValue::CSS_NUMBER));
            list->append(valueForAnimationDirection(CSSAnimationData::initialAnimationDirection()));
            list->append(valueForAnimationFillMode(CSSAnimationData::initialAnimationFillMode()));
            // Initial animation-play-state.
            list->append(cssValuePool().createIdentifierValue(CSSValueRunning));
            return list.release();
        }
        case CSSPropertyWebkitAppearance:
            return cssValuePool().createValue(style->appearance());
        case CSSPropertyWebkitAspectRatio:
            if (!style->hasAspectRatio())
                return cssValuePool().createIdentifierValue(CSSValueNone);
            return CSSAspectRatioValue::create(style->aspectRatioNumerator(), style->aspectRatioDenominator());
        case CSSPropertyWebkitBackfaceVisibility:
            return cssValuePool().createIdentifierValue((style->backfaceVisibility() == BackfaceVisibilityHidden) ? CSSValueHidden : CSSValueVisible);
        case CSSPropertyWebkitBorderImage:
            return valueForNinePieceImage(style->borderImage(), *style);
        case CSSPropertyBorderImageOutset:
            return valueForNinePieceImageQuad(style->borderImage().outset(), *style);
        case CSSPropertyBorderImageRepeat:
            return valueForNinePieceImageRepeat(style->borderImage());
        case CSSPropertyBorderImageSlice:
            return valueForNinePieceImageSlice(style->borderImage());
        case CSSPropertyBorderImageWidth:
            return valueForNinePieceImageQuad(style->borderImage().borderSlices(), *style);
        case CSSPropertyWebkitMaskBoxImage:
            return valueForNinePieceImage(style->maskBoxImage(), *style);
        case CSSPropertyWebkitMaskBoxImageOutset:
            return valueForNinePieceImageQuad(style->maskBoxImage().outset(), *style);
        case CSSPropertyWebkitMaskBoxImageRepeat:
            return valueForNinePieceImageRepeat(style->maskBoxImage());
        case CSSPropertyWebkitMaskBoxImageSlice:
            return valueForNinePieceImageSlice(style->maskBoxImage());
        case CSSPropertyWebkitMaskBoxImageWidth:
            return valueForNinePieceImageQuad(style->maskBoxImage().borderSlices(), *style);
        case CSSPropertyWebkitMaskBoxImageSource:
            if (style->maskBoxImageSource())
                return style->maskBoxImageSource()->cssValue();
            return cssValuePool().createIdentifierValue(CSSValueNone);
        case CSSPropertyWebkitFontSizeDelta:
            // Not a real style property -- used by the editing engine -- so has no computed value.
            break;
        case CSSPropertyWebkitMarginBottomCollapse:
        case CSSPropertyWebkitMarginAfterCollapse:
            return cssValuePool().createValue(style->marginAfterCollapse());
        case CSSPropertyWebkitMarginTopCollapse:
        case CSSPropertyWebkitMarginBeforeCollapse:
            return cssValuePool().createValue(style->marginBeforeCollapse());
        case CSSPropertyWebkitPerspective:
            if (!style->hasPerspective())
                return cssValuePool().createIdentifierValue(CSSValueNone);
            return zoomAdjustedPixelValue(style->perspective(), *style);
        case CSSPropertyWebkitPerspectiveOrigin: {
            RefPtr<CSSValueList> list = CSSValueList::createSpaceSeparated();
            if (renderer) {
                LayoutRect box;
                if (renderer->isBox())
                    box = toRenderBox(renderer)->borderBoxRect();

                RenderView* renderView = m_node->document().renderView();
                list->append(zoomAdjustedPixelValue(minimumValueForLength(style->perspectiveOriginX(), box.width(), renderView), *style));
                list->append(zoomAdjustedPixelValue(minimumValueForLength(style->perspectiveOriginY(), box.height(), renderView), *style));
            }
            else {
                list->append(zoomAdjustedPixelValueForLength(style->perspectiveOriginX(), *style));
                list->append(zoomAdjustedPixelValueForLength(style->perspectiveOriginY(), *style));

            }
            return list.release();
        }
        case CSSPropertyWebkitRtlOrdering:
            return cssValuePool().createIdentifierValue(style->rtlOrdering() ? CSSValueVisual : CSSValueLogical);
        case CSSPropertyWebkitTapHighlightColor:
            return currentColorOrValidColor(*style, style->tapHighlightColor());
        case CSSPropertyWebkitUserDrag:
            return cssValuePool().createValue(style->userDrag());
        case CSSPropertyWebkitUserSelect:
            return cssValuePool().createValue(style->userSelect());
        case CSSPropertyBbRubberbandable:
            return cssValuePool().createValue(style->rubberbandable());
        case CSSPropertyBorderBottomLeftRadius:
<<<<<<< HEAD
            return valueForBorderRadiusCorner(style->borderBottomLeftRadius(), style.get());
        case CSSPropertyBorderBottomRightRadius:
            return valueForBorderRadiusCorner(style->borderBottomRightRadius(), style.get());
        case CSSPropertyBorderTopLeftRadius:
            return valueForBorderRadiusCorner(style->borderTopLeftRadius(), style.get());
        case CSSPropertyBorderTopRightRadius:
            return valueForBorderRadiusCorner(style->borderTopRightRadius(), style.get());
=======
            return valueForBorderRadiusCorner(style->borderBottomLeftRadius(), *style);
        case CSSPropertyBorderBottomRightRadius:
            return valueForBorderRadiusCorner(style->borderBottomRightRadius(), *style);
        case CSSPropertyBorderTopLeftRadius:
            return valueForBorderRadiusCorner(style->borderTopLeftRadius(), *style);
        case CSSPropertyBorderTopRightRadius:
            return valueForBorderRadiusCorner(style->borderTopRightRadius(), *style);
>>>>>>> 8c15b39e
        case CSSPropertyClip: {
            if (!style->hasClip())
                return cssValuePool().createIdentifierValue(CSSValueAuto);
            RefPtr<Rect> rect = Rect::create();
            rect->setTop(zoomAdjustedPixelValue(style->clip().top().value(), *style));
            rect->setRight(zoomAdjustedPixelValue(style->clip().right().value(), *style));
            rect->setBottom(zoomAdjustedPixelValue(style->clip().bottom().value(), *style));
            rect->setLeft(zoomAdjustedPixelValue(style->clip().left().value(), *style));
            return cssValuePool().createValue(rect.release());
        }
        case CSSPropertySpeak:
            return cssValuePool().createValue(style->speak());
        case CSSPropertyWebkitTransform:
            return computedTransform(renderer, *style);
        case CSSPropertyWebkitTransformOrigin: {
            RefPtr<CSSValueList> list = CSSValueList::createSpaceSeparated();
            if (renderer) {
                LayoutRect box;
                if (renderer->isBox())
                    box = toRenderBox(renderer)->borderBoxRect();

                RenderView* renderView = m_node->document().renderView();
                list->append(zoomAdjustedPixelValue(minimumValueForLength(style->transformOriginX(), box.width(), renderView), *style));
                list->append(zoomAdjustedPixelValue(minimumValueForLength(style->transformOriginY(), box.height(), renderView), *style));
                if (style->transformOriginZ() != 0)
                    list->append(zoomAdjustedPixelValue(style->transformOriginZ(), *style));
            } else {
                list->append(zoomAdjustedPixelValueForLength(style->transformOriginX(), *style));
                list->append(zoomAdjustedPixelValueForLength(style->transformOriginY(), *style));
                if (style->transformOriginZ() != 0)
                    list->append(zoomAdjustedPixelValue(style->transformOriginZ(), *style));
            }
            return list.release();
        }
        case CSSPropertyWebkitTransformStyle:
            return cssValuePool().createIdentifierValue((style->transformStyle3D() == TransformStyle3DPreserve3D) ? CSSValuePreserve3d : CSSValueFlat);
        case CSSPropertyTransitionDelay:
        case CSSPropertyWebkitTransitionDelay:
            return valueForAnimationDelay(style->transitions());
        case CSSPropertyTransitionDuration:
        case CSSPropertyWebkitTransitionDuration:
            return valueForAnimationDuration(style->transitions());
        case CSSPropertyTransitionProperty:
        case CSSPropertyWebkitTransitionProperty:
            return valueForTransitionProperty(style->transitions());
        case CSSPropertyTransitionTimingFunction:
        case CSSPropertyWebkitTransitionTimingFunction:
            return valueForAnimationTimingFunction(style->transitions());
        case CSSPropertyTransition:
        case CSSPropertyWebkitTransition: {
            const CSSAnimationDataList* animList = style->transitions();
            if (animList) {
                RefPtr<CSSValueList> transitionsList = CSSValueList::createCommaSeparated();
                for (size_t i = 0; i < animList->size(); ++i) {
                    RefPtr<CSSValueList> list = CSSValueList::createSpaceSeparated();
                    const CSSAnimationData* animation = animList->animation(i);
                    list->append(createTransitionPropertyValue(animation));
                    list->append(cssValuePool().createValue(animation->duration(), CSSPrimitiveValue::CSS_S));
                    list->append(createTimingFunctionValue(animation->timingFunction()));
                    list->append(cssValuePool().createValue(animation->delay(), CSSPrimitiveValue::CSS_S));
                    transitionsList->append(list);
                }
                return transitionsList.release();
            }

            RefPtr<CSSValueList> list = CSSValueList::createSpaceSeparated();
            // transition-property default value.
            list->append(cssValuePool().createIdentifierValue(CSSValueAll));
            list->append(cssValuePool().createValue(CSSAnimationData::initialAnimationDuration(), CSSPrimitiveValue::CSS_S));
            list->append(createTimingFunctionValue(CSSAnimationData::initialAnimationTimingFunction().get()));
            list->append(cssValuePool().createValue(CSSAnimationData::initialAnimationDelay(), CSSPrimitiveValue::CSS_S));
            return list.release();
        }
        case CSSPropertyPointerEvents:
            return cssValuePool().createValue(style->pointerEvents());
        case CSSPropertyWebkitLineGrid:
            if (style->lineGrid().isNull())
                return cssValuePool().createIdentifierValue(CSSValueNone);
            return cssValuePool().createValue(style->lineGrid(), CSSPrimitiveValue::CSS_STRING);
        case CSSPropertyWebkitLineSnap:
            return CSSPrimitiveValue::create(style->lineSnap());
        case CSSPropertyWebkitLineAlign:
            return CSSPrimitiveValue::create(style->lineAlign());
        case CSSPropertyWebkitWritingMode:
            return cssValuePool().createValue(style->writingMode());
        case CSSPropertyWebkitTextCombine:
            return cssValuePool().createValue(style->textCombine());
        case CSSPropertyWebkitTextOrientation:
            return CSSPrimitiveValue::create(style->textOrientation());
        case CSSPropertyWebkitLineBoxContain:
            return createLineBoxContainValue(style->lineBoxContain());
        case CSSPropertyContent:
            return valueForContentData(*style);
        case CSSPropertyCounterIncrement:
            return valueForCounterDirectives(*style, propertyID);
        case CSSPropertyCounterReset:
            return valueForCounterDirectives(*style, propertyID);
        case CSSPropertyWebkitClipPath:
            if (ClipPathOperation* operation = style->clipPath()) {
<<<<<<< HEAD
                if (operation->getOperationType() == ClipPathOperation::SHAPE)
                    return valueForBasicShape(style.get(), static_cast<ShapeClipPathOperation*>(operation)->basicShape());
                if (operation->getOperationType() == ClipPathOperation::REFERENCE) {
                    ReferenceClipPathOperation* referenceOperation = static_cast<ReferenceClipPathOperation*>(operation);
                    return CSSPrimitiveValue::create(referenceOperation->url(), CSSPrimitiveValue::CSS_URI);
                }
=======
                if (operation->type() == ClipPathOperation::SHAPE)
                    return valueForBasicShape(*style, toShapeClipPathOperation(operation)->basicShape());
                if (operation->type() == ClipPathOperation::REFERENCE)
                    return CSSPrimitiveValue::create(toReferenceClipPathOperation(operation)->url(), CSSPrimitiveValue::CSS_URI);
>>>>>>> 8c15b39e
            }
            return cssValuePool().createIdentifierValue(CSSValueNone);
        case CSSPropertyWebkitFlowInto:
            if (style->flowThread().isNull())
                return cssValuePool().createIdentifierValue(CSSValueNone);
            return cssValuePool().createValue(style->flowThread(), CSSPrimitiveValue::CSS_STRING);
        case CSSPropertyWebkitFlowFrom:
            if (!style->hasFlowFrom())
                return cssValuePool().createIdentifierValue(CSSValueNone);
            return cssValuePool().createValue(style->regionThread(), CSSPrimitiveValue::CSS_STRING);
        case CSSPropertyWebkitRegionFragment:
            return cssValuePool().createValue(style->regionFragment());
        case CSSPropertyWebkitWrapFlow:
            return cssValuePool().createValue(style->wrapFlow());
        case CSSPropertyShapeMargin:
            return cssValuePool().createValue(style->shapeMargin());
        case CSSPropertyShapePadding:
            return cssValuePool().createValue(style->shapePadding());
        case CSSPropertyShapeImageThreshold:
            return cssValuePool().createValue(style->shapeImageThreshold(), CSSPrimitiveValue::CSS_NUMBER);
        case CSSPropertyShapeInside:
            if (!style->shapeInside())
                return cssValuePool().createIdentifierValue(CSSValueAuto);
            if (style->shapeInside()->type() == ShapeValue::Box)
                return cssValuePool().createValue(style->shapeInside()->layoutBox());
            if (style->shapeInside()->type() == ShapeValue::Outside)
                return cssValuePool().createIdentifierValue(CSSValueOutsideShape);
            if (style->shapeInside()->type() == ShapeValue::Image) {
                if (style->shapeInside()->image())
                    return style->shapeInside()->image()->cssValue();
                return cssValuePool().createIdentifierValue(CSSValueNone);
            }
            ASSERT(style->shapeInside()->type() == ShapeValue::Shape);
<<<<<<< HEAD
            return valueForBasicShape(style.get(), style->shapeInside()->shape());
=======
            return valueForBasicShape(*style, style->shapeInside()->shape());
>>>>>>> 8c15b39e
        case CSSPropertyShapeOutside:
            if (!style->shapeOutside())
                return cssValuePool().createIdentifierValue(CSSValueAuto);
            if (style->shapeOutside()->type() == ShapeValue::Box)
                return cssValuePool().createValue(style->shapeOutside()->layoutBox());
            if (style->shapeOutside()->type() == ShapeValue::Image) {
                if (style->shapeOutside()->image())
                    return style->shapeOutside()->image()->cssValue();
                return cssValuePool().createIdentifierValue(CSSValueNone);
            }
            ASSERT(style->shapeOutside()->type() == ShapeValue::Shape);
<<<<<<< HEAD
            return valueForBasicShape(style.get(), style->shapeOutside()->shape());
=======
            return valueForBasicShape(*style, style->shapeOutside()->shape());
>>>>>>> 8c15b39e
        case CSSPropertyWebkitWrapThrough:
            return cssValuePool().createValue(style->wrapThrough());
        case CSSPropertyWebkitFilter:
            return valueForFilter(renderer, *style);
        case CSSPropertyMixBlendMode:
            return cssValuePool().createValue(style->blendMode());

        case CSSPropertyBackgroundBlendMode: {
            const FillLayer* layers = style->backgroundLayers();
            if (!layers->next())
                return cssValuePool().createValue(layers->blendMode());

            RefPtr<CSSValueList> list = CSSValueList::createCommaSeparated();
            for (const FillLayer* currLayer = layers; currLayer; currLayer = currLayer->next())
                list->append(cssValuePool().createValue(currLayer->blendMode()));

            return list.release();
        }
        case CSSPropertyBackground:
            return valuesForBackgroundShorthand();
        case CSSPropertyBorder: {
            RefPtr<CSSValue> value = getPropertyCSSValue(CSSPropertyBorderTop, DoNotUpdateLayout);
            const CSSPropertyID properties[3] = { CSSPropertyBorderRight, CSSPropertyBorderBottom,
                                        CSSPropertyBorderLeft };
            for (size_t i = 0; i < WTF_ARRAY_LENGTH(properties); ++i) {
                if (!compareCSSValuePtr<CSSValue>(value, getPropertyCSSValue(properties[i], DoNotUpdateLayout)))
                    return 0;
            }
            return value.release();
        }
        case CSSPropertyBorderBottom:
            return valuesForShorthandProperty(borderBottomShorthand());
        case CSSPropertyBorderColor:
            return valuesForSidesShorthand(borderColorShorthand());
        case CSSPropertyBorderLeft:
            return valuesForShorthandProperty(borderLeftShorthand());
        case CSSPropertyBorderImage:
            return valueForNinePieceImage(style->borderImage(), *style);
        case CSSPropertyBorderRadius:
<<<<<<< HEAD
            return valueForBorderRadiusShorthand(style.get());
=======
            return valueForBorderRadiusShorthand(*style);
>>>>>>> 8c15b39e
        case CSSPropertyBorderRight:
            return valuesForShorthandProperty(borderRightShorthand());
        case CSSPropertyBorderStyle:
            return valuesForSidesShorthand(borderStyleShorthand());
        case CSSPropertyBorderTop:
            return valuesForShorthandProperty(borderTopShorthand());
        case CSSPropertyBorderWidth:
            return valuesForSidesShorthand(borderWidthShorthand());
        case CSSPropertyWebkitColumnRule:
            return valuesForShorthandProperty(webkitColumnRuleShorthand());
        case CSSPropertyWebkitColumns:
            return valuesForShorthandProperty(webkitColumnsShorthand());
        case CSSPropertyListStyle:
            return valuesForShorthandProperty(listStyleShorthand());
        case CSSPropertyMargin:
            return valuesForSidesShorthand(marginShorthand());
        case CSSPropertyOutline:
            return valuesForShorthandProperty(outlineShorthand());
        case CSSPropertyPadding:
            return valuesForSidesShorthand(paddingShorthand());
        /* Individual properties not part of the spec */
        case CSSPropertyBackgroundRepeatX:
        case CSSPropertyBackgroundRepeatY:
            break;
        case CSSPropertyInternalCallback:
            // This property is hidden from the web.
            return 0;

        /* Unimplemented CSS 3 properties (including CSS3 shorthand properties) */
        case CSSPropertyWebkitTextEmphasis:
        case CSSPropertyTextLineThroughColor:
        case CSSPropertyTextLineThroughMode:
        case CSSPropertyTextLineThroughStyle:
        case CSSPropertyTextLineThroughWidth:
        case CSSPropertyTextOverlineColor:
        case CSSPropertyTextOverlineMode:
        case CSSPropertyTextOverlineStyle:
        case CSSPropertyTextOverlineWidth:
        case CSSPropertyTextUnderlineColor:
        case CSSPropertyTextUnderlineMode:
        case CSSPropertyTextUnderlineStyle:
        case CSSPropertyTextUnderlineWidth:
            break;

        /* Directional properties are resolved by resolveDirectionAwareProperty() before the switch. */
        case CSSPropertyWebkitBorderEnd:
        case CSSPropertyWebkitBorderEndColor:
        case CSSPropertyWebkitBorderEndStyle:
        case CSSPropertyWebkitBorderEndWidth:
        case CSSPropertyWebkitBorderStart:
        case CSSPropertyWebkitBorderStartColor:
        case CSSPropertyWebkitBorderStartStyle:
        case CSSPropertyWebkitBorderStartWidth:
        case CSSPropertyWebkitBorderAfter:
        case CSSPropertyWebkitBorderAfterColor:
        case CSSPropertyWebkitBorderAfterStyle:
        case CSSPropertyWebkitBorderAfterWidth:
        case CSSPropertyWebkitBorderBefore:
        case CSSPropertyWebkitBorderBeforeColor:
        case CSSPropertyWebkitBorderBeforeStyle:
        case CSSPropertyWebkitBorderBeforeWidth:
        case CSSPropertyWebkitMarginEnd:
        case CSSPropertyWebkitMarginStart:
        case CSSPropertyWebkitMarginAfter:
        case CSSPropertyWebkitMarginBefore:
        case CSSPropertyWebkitPaddingEnd:
        case CSSPropertyWebkitPaddingStart:
        case CSSPropertyWebkitPaddingAfter:
        case CSSPropertyWebkitPaddingBefore:
        case CSSPropertyWebkitLogicalWidth:
        case CSSPropertyWebkitLogicalHeight:
        case CSSPropertyWebkitMinLogicalWidth:
        case CSSPropertyWebkitMinLogicalHeight:
        case CSSPropertyWebkitMaxLogicalWidth:
        case CSSPropertyWebkitMaxLogicalHeight:
            ASSERT_NOT_REACHED();
            break;

        /* Unimplemented @font-face properties */
        case CSSPropertyFontStretch:
        case CSSPropertySrc:
        case CSSPropertyUnicodeRange:
            break;

        /* Other unimplemented properties */
        case CSSPropertyPage: // for @page
        case CSSPropertyQuotes: // FIXME: needs implementation
        case CSSPropertySize: // for @page
            break;

        /* Unimplemented -webkit- properties */
        case CSSPropertyWebkitBorderRadius:
        case CSSPropertyWebkitMarginCollapse:
        case CSSPropertyWebkitMask:
        case CSSPropertyWebkitMaskRepeatX:
        case CSSPropertyWebkitMaskRepeatY:
        case CSSPropertyWebkitPerspectiveOriginX:
        case CSSPropertyWebkitPerspectiveOriginY:
        case CSSPropertyWebkitTextStroke:
        case CSSPropertyWebkitTransformOriginX:
        case CSSPropertyWebkitTransformOriginY:
        case CSSPropertyWebkitTransformOriginZ:
            break;

        /* @viewport rule properties */
        case CSSPropertyMaxZoom:
        case CSSPropertyMinZoom:
        case CSSPropertyOrientation:
        case CSSPropertyUserZoom:
            break;

        // Internal properties that shouldn't be exposed throught getComputedStyle.
        case CSSPropertyInternalMarqueeDirection:
        case CSSPropertyInternalMarqueeIncrement:
        case CSSPropertyInternalMarqueeRepetition:
        case CSSPropertyInternalMarqueeSpeed:
        case CSSPropertyInternalMarqueeStyle:
            ASSERT_NOT_REACHED();
            return 0;

        case CSSPropertyBufferedRendering:
        case CSSPropertyClipPath:
        case CSSPropertyClipRule:
        case CSSPropertyMask:
        case CSSPropertyEnableBackground:
        case CSSPropertyFilter:
        case CSSPropertyFloodColor:
        case CSSPropertyFloodOpacity:
        case CSSPropertyLightingColor:
        case CSSPropertyStopColor:
        case CSSPropertyStopOpacity:
        case CSSPropertyColorInterpolation:
        case CSSPropertyColorInterpolationFilters:
        case CSSPropertyColorProfile:
        case CSSPropertyColorRendering:
        case CSSPropertyFill:
        case CSSPropertyFillOpacity:
        case CSSPropertyFillRule:
        case CSSPropertyMarker:
        case CSSPropertyMarkerEnd:
        case CSSPropertyMarkerMid:
        case CSSPropertyMarkerStart:
        case CSSPropertyMaskType:
        case CSSPropertyShapeRendering:
        case CSSPropertyStroke:
        case CSSPropertyStrokeDasharray:
        case CSSPropertyStrokeDashoffset:
        case CSSPropertyStrokeLinecap:
        case CSSPropertyStrokeLinejoin:
        case CSSPropertyStrokeMiterlimit:
        case CSSPropertyStrokeOpacity:
        case CSSPropertyStrokeWidth:
        case CSSPropertyAlignmentBaseline:
        case CSSPropertyBaselineShift:
        case CSSPropertyDominantBaseline:
        case CSSPropertyGlyphOrientationHorizontal:
        case CSSPropertyGlyphOrientationVertical:
        case CSSPropertyKerning:
        case CSSPropertyTextAnchor:
        case CSSPropertyVectorEffect:
        case CSSPropertyPaintOrder:
        case CSSPropertyWritingMode:
            return getSVGPropertyCSSValue(propertyID, DoNotUpdateLayout);
    }

    logUnimplementedPropertyID(propertyID);
    return 0;
}

String CSSComputedStyleDeclaration::getPropertyValue(CSSPropertyID propertyID) const
{
    RefPtr<CSSValue> value = getPropertyCSSValue(propertyID);
    if (value)
        return value->cssText();
    return "";
}


unsigned CSSComputedStyleDeclaration::length() const
{
    Node* node = m_node.get();
    if (!node)
        return 0;

    RenderStyle* style = node->computedStyle(m_pseudoElementSpecifier);
    if (!style)
        return 0;

    return computableProperties().size();
}

String CSSComputedStyleDeclaration::item(unsigned i) const
{
    if (i >= length())
        return "";

    return getPropertyNameString(computableProperties()[i]);
}

bool CSSComputedStyleDeclaration::cssPropertyMatches(CSSPropertyID propertyID, const CSSValue* propertyValue) const
{
    if (propertyID == CSSPropertyFontSize && propertyValue->isPrimitiveValue() && m_node) {
        m_node->document().updateLayoutIgnorePendingStylesheets();
        RenderStyle* style = m_node->computedStyle(m_pseudoElementSpecifier);
        if (style && style->fontDescription().keywordSize()) {
            CSSValueID sizeValue = cssIdentifierForFontSizeKeyword(style->fontDescription().keywordSize());
            const CSSPrimitiveValue* primitiveValue = toCSSPrimitiveValue(propertyValue);
            if (primitiveValue->isValueID() && primitiveValue->getValueID() == sizeValue)
                return true;
        }
    }
    RefPtr<CSSValue> value = getPropertyCSSValue(propertyID);
    return value && propertyValue && value->equals(*propertyValue);
}

PassRefPtr<MutableStylePropertySet> CSSComputedStyleDeclaration::copyProperties() const
{
    return copyPropertiesInSet(computableProperties());
}

PassRefPtr<CSSValueList> CSSComputedStyleDeclaration::valuesForShorthandProperty(const StylePropertyShorthand& shorthand) const
{
    RefPtr<CSSValueList> list = CSSValueList::createSpaceSeparated();
    for (size_t i = 0; i < shorthand.length(); ++i) {
        RefPtr<CSSValue> value = getPropertyCSSValue(shorthand.properties()[i], DoNotUpdateLayout);
        list->append(value);
    }
    return list.release();
}

PassRefPtr<CSSValueList> CSSComputedStyleDeclaration::valuesForSidesShorthand(const StylePropertyShorthand& shorthand) const
{
    RefPtr<CSSValueList> list = CSSValueList::createSpaceSeparated();
    // Assume the properties are in the usual order top, right, bottom, left.
    RefPtr<CSSValue> topValue = getPropertyCSSValue(shorthand.properties()[0], DoNotUpdateLayout);
    RefPtr<CSSValue> rightValue = getPropertyCSSValue(shorthand.properties()[1], DoNotUpdateLayout);
    RefPtr<CSSValue> bottomValue = getPropertyCSSValue(shorthand.properties()[2], DoNotUpdateLayout);
    RefPtr<CSSValue> leftValue = getPropertyCSSValue(shorthand.properties()[3], DoNotUpdateLayout);

    // All 4 properties must be specified.
    if (!topValue || !rightValue || !bottomValue || !leftValue)
        return 0;

    bool showLeft = !compareCSSValuePtr(rightValue, leftValue);
    bool showBottom = !compareCSSValuePtr(topValue, bottomValue) || showLeft;
    bool showRight = !compareCSSValuePtr(topValue, rightValue) || showBottom;

    list->append(topValue.release());
    if (showRight)
        list->append(rightValue.release());
    if (showBottom)
        list->append(bottomValue.release());
    if (showLeft)
        list->append(leftValue.release());

    return list.release();
}

PassRefPtr<CSSValueList> CSSComputedStyleDeclaration::valuesForGridShorthand(const StylePropertyShorthand& shorthand) const
{
    RefPtr<CSSValueList> list = CSSValueList::createSlashSeparated();
    for (size_t i = 0; i < shorthand.length(); ++i) {
        RefPtr<CSSValue> value = getPropertyCSSValue(shorthand.properties()[i], DoNotUpdateLayout);
        list->append(value.release());
    }
    return list.release();
}

PassRefPtr<MutableStylePropertySet> CSSComputedStyleDeclaration::copyPropertiesInSet(const Vector<CSSPropertyID>& properties) const
{
    Vector<CSSProperty, 256> list;
    list.reserveInitialCapacity(properties.size());
    for (unsigned i = 0; i < properties.size(); ++i) {
        RefPtr<CSSValue> value = getPropertyCSSValue(properties[i]);
        if (value)
            list.append(CSSProperty(properties[i], value.release(), false));
    }
    return MutableStylePropertySet::create(list.data(), list.size());
}

CSSRule* CSSComputedStyleDeclaration::parentRule() const
{
    return 0;
}

PassRefPtr<CSSValue> CSSComputedStyleDeclaration::getPropertyCSSValue(const String& propertyName)
{
    CSSPropertyID propertyID = cssPropertyID(propertyName);
    if (!propertyID)
        return 0;
    RefPtr<CSSValue> value = getPropertyCSSValue(propertyID);
    return value ? value->cloneForCSSOM() : 0;
}

String CSSComputedStyleDeclaration::getPropertyValue(const String& propertyName)
{
    CSSPropertyID propertyID = cssPropertyID(propertyName);
    if (!propertyID || !RuntimeCSSEnabled::isCSSPropertyEnabled(propertyID))
        return String();
    return getPropertyValue(propertyID);
}

String CSSComputedStyleDeclaration::getPropertyPriority(const String&)
{
    // All computed styles have a priority of not "important".
    return "";
}

String CSSComputedStyleDeclaration::getPropertyShorthand(const String&)
{
    return "";
}

bool CSSComputedStyleDeclaration::isPropertyImplicit(const String&)
{
    return false;
}

void CSSComputedStyleDeclaration::setProperty(const String& name, const String&, const String&, ExceptionState& exceptionState)
{
    exceptionState.throwDOMException(NoModificationAllowedError, "These styles are computed, and therefore the '" + name + "' property is read-only.");
}

String CSSComputedStyleDeclaration::removeProperty(const String& name, ExceptionState& exceptionState)
{
    exceptionState.throwDOMException(NoModificationAllowedError, "These styles are computed, and therefore the '" + name + "' property is read-only.");
    return String();
}

PassRefPtr<CSSValue> CSSComputedStyleDeclaration::getPropertyCSSValueInternal(CSSPropertyID propertyID)
{
    return getPropertyCSSValue(propertyID);
}

String CSSComputedStyleDeclaration::getPropertyValueInternal(CSSPropertyID propertyID)
{
    return getPropertyValue(propertyID);
}

void CSSComputedStyleDeclaration::setPropertyInternal(CSSPropertyID id, const String&, bool, ExceptionState& exceptionState)
{
    exceptionState.throwDOMException(NoModificationAllowedError, "These styles are computed, and therefore the '" + getPropertyNameString(id) + "' property is read-only.");
}

const HashMap<AtomicString, String>* CSSComputedStyleDeclaration::variableMap() const
{
    ASSERT(RuntimeEnabledFeatures::cssVariablesEnabled());
    Node* styledNode = this->styledNode();
    if (!styledNode)
        return 0;
    RefPtr<RenderStyle> style = styledNode->computedStyle(styledNode->isPseudoElement() ? NOPSEUDO : m_pseudoElementSpecifier);
    if (!style)
        return 0;
    return style->variables();
}

unsigned CSSComputedStyleDeclaration::variableCount() const
{
    ASSERT(RuntimeEnabledFeatures::cssVariablesEnabled());
    const HashMap<AtomicString, String>* variables = variableMap();
    if (!variables)
        return 0;
    return variables->size();
}

String CSSComputedStyleDeclaration::variableValue(const AtomicString& name) const
{
    ASSERT(RuntimeEnabledFeatures::cssVariablesEnabled());
    const HashMap<AtomicString, String>* variables = variableMap();
    if (!variables)
        return emptyString();
    HashMap<AtomicString, String>::const_iterator it = variables->find(name);
    if (it == variables->end())
        return emptyString();
    return it->value;
}

<<<<<<< HEAD
bool CSSComputedStyleDeclaration::setVariableValue(const AtomicString& name, const String&, ExceptionState& es)
{
    ASSERT(RuntimeEnabledFeatures::cssVariablesEnabled());
    es.throwDOMException(NoModificationAllowedError, "Failed to set the '" + name + "' property on a computed 'CSSStyleDeclaration': computed styles are read-only.");
=======
bool CSSComputedStyleDeclaration::setVariableValue(const AtomicString& name, const String&, ExceptionState& exceptionState)
{
    ASSERT(RuntimeEnabledFeatures::cssVariablesEnabled());
    exceptionState.throwDOMException(NoModificationAllowedError, "These styles are computed, and therefore the '" + name + "' property is read-only.");
>>>>>>> 8c15b39e
    return false;
}

bool CSSComputedStyleDeclaration::removeVariable(const AtomicString&)
{
    ASSERT(RuntimeEnabledFeatures::cssVariablesEnabled());
    return false;
}

<<<<<<< HEAD
bool CSSComputedStyleDeclaration::clearVariables(ExceptionState& es)
{
    ASSERT(RuntimeEnabledFeatures::cssVariablesEnabled());
    es.throwDOMException(NoModificationAllowedError, "Failed to clear variables from a computed 'CSSStyleDeclaration': computed styles are read-only.");
    return false;
}

CSSComputedStyleDeclaration::ComputedCSSVariablesIterator::ComputedCSSVariablesIterator(const HashMap<AtomicString, String>* variables)
    : m_active(variables)
{
    ASSERT(RuntimeEnabledFeatures::cssVariablesEnabled());
=======
bool CSSComputedStyleDeclaration::clearVariables(ExceptionState& exceptionState)
{
    ASSERT(RuntimeEnabledFeatures::cssVariablesEnabled());
    exceptionState.throwDOMException(NoModificationAllowedError, "These styles are computed, and therefore variables may not be cleared.");
    return false;
}

CSSComputedStyleDeclaration::ComputedCSSVariablesIterator::ComputedCSSVariablesIterator(const HashMap<AtomicString, String>* variables)
    : m_active(variables)
{
    ASSERT(RuntimeEnabledFeatures::cssVariablesEnabled());
>>>>>>> 8c15b39e
    if (m_active) {
        m_it = variables->begin();
        m_end = variables->end();
    }
}

void CSSComputedStyleDeclaration::ComputedCSSVariablesIterator::advance()
{
    ASSERT(m_active);
    ++m_it;
    m_active = !atEnd();
}

AtomicString CSSComputedStyleDeclaration::ComputedCSSVariablesIterator::name() const
{
    ASSERT(m_active);
    return m_it->key;
}

String CSSComputedStyleDeclaration::ComputedCSSVariablesIterator::value() const
{
    ASSERT(m_active);
    return m_it->value;
}

PassRefPtr<CSSValueList> CSSComputedStyleDeclaration::valuesForBackgroundShorthand() const
{
    static const CSSPropertyID propertiesBeforeSlashSeperator[5] = { CSSPropertyBackgroundColor, CSSPropertyBackgroundImage,
                                                                     CSSPropertyBackgroundRepeat, CSSPropertyBackgroundAttachment,
                                                                     CSSPropertyBackgroundPosition };
    static const CSSPropertyID propertiesAfterSlashSeperator[3] = { CSSPropertyBackgroundSize, CSSPropertyBackgroundOrigin,
                                                                    CSSPropertyBackgroundClip };

    RefPtr<CSSValueList> list = CSSValueList::createSlashSeparated();
    list->append(valuesForShorthandProperty(StylePropertyShorthand(CSSPropertyBackground, propertiesBeforeSlashSeperator, WTF_ARRAY_LENGTH(propertiesBeforeSlashSeperator))));
    list->append(valuesForShorthandProperty(StylePropertyShorthand(CSSPropertyBackground, propertiesAfterSlashSeperator, WTF_ARRAY_LENGTH(propertiesAfterSlashSeperator))));
    return list.release();
}

} // namespace WebCore<|MERGE_RESOLUTION|>--- conflicted
+++ resolved
@@ -54,19 +54,12 @@
 #include "core/css/CSSValuePool.h"
 #include "core/css/Pair.h"
 #include "core/css/Rect.h"
-<<<<<<< HEAD
-=======
 #include "core/css/RuntimeCSSEnabled.h"
->>>>>>> 8c15b39e
 #include "core/css/StylePropertySet.h"
 #include "core/css/resolver/StyleResolver.h"
 #include "core/dom/Document.h"
 #include "core/dom/ExceptionCode.h"
 #include "core/dom/PseudoElement.h"
-<<<<<<< HEAD
-#include "core/page/RuntimeCSSEnabled.h"
-=======
->>>>>>> 8c15b39e
 #include "core/frame/animation/AnimationController.h"
 #include "core/rendering/RenderBox.h"
 #include "core/rendering/RenderGrid.h"
@@ -77,17 +70,6 @@
 #include "core/rendering/style/RenderStyle.h"
 #include "core/rendering/style/ShadowList.h"
 #include "core/rendering/style/ShapeValue.h"
-<<<<<<< HEAD
-#include "platform/fonts/FontFeatureSettings.h"
-#include "wtf/text/StringBuilder.h"
-
-#include "core/platform/graphics/filters/custom/CustomFilterOperation.h"
-#include "core/platform/graphics/filters/custom/CustomFilterTransformParameter.h"
-#include "core/rendering/style/StyleCustomFilterProgram.h"
-#include "platform/graphics/filters/custom/CustomFilterArrayParameter.h"
-#include "platform/graphics/filters/custom/CustomFilterNumberParameter.h"
-#include "platform/graphics/filters/custom/CustomFilterParameter.h"
-=======
 #include "core/rendering/style/StyleCustomFilterProgram.h"
 #include "platform/fonts/FontFeatureSettings.h"
 #include "platform/graphics/filters/custom/CustomFilterArrayParameter.h"
@@ -96,7 +78,6 @@
 #include "platform/graphics/filters/custom/CustomFilterParameter.h"
 #include "platform/graphics/filters/custom/CustomFilterTransformParameter.h"
 #include "wtf/text/StringBuilder.h"
->>>>>>> 8c15b39e
 
 namespace WebCore {
 
@@ -583,11 +564,7 @@
     return cssValuePool().createValue(value / style.effectiveZoom(), CSSPrimitiveValue::CSS_NUMBER);
 }
 
-<<<<<<< HEAD
-static PassRefPtr<CSSPrimitiveValue> zoomAdjustedPixelValueForLength(const Length& length, const RenderStyle* style)
-=======
 static PassRefPtr<CSSPrimitiveValue> zoomAdjustedPixelValueForLength(const Length& length, const RenderStyle& style)
->>>>>>> 8c15b39e
 {
     if (length.isFixed())
         return zoomAdjustedPixelValue(length.value(), style);
@@ -678,11 +655,7 @@
     return zoomAdjustedPixelValueForLength(l, style);
 }
 
-<<<<<<< HEAD
-PassRefPtr<CSSPrimitiveValue> CSSComputedStyleDeclaration::currentColorOrValidColor(const RenderStyle* style, const Color& color) const
-=======
 PassRefPtr<CSSPrimitiveValue> CSSComputedStyleDeclaration::currentColorOrValidColor(const RenderStyle& style, const Color& color) const
->>>>>>> 8c15b39e
 {
     // This function does NOT look at visited information, so that computed style doesn't expose that.
     if (!color.isValid())
@@ -690,11 +663,7 @@
     return cssValuePool().createColorValue(color.rgb());
 }
 
-<<<<<<< HEAD
-static PassRefPtr<CSSValueList> valuesForBorderRadiusCorner(LengthSize radius, const RenderStyle* style)
-=======
 static PassRefPtr<CSSValueList> valuesForBorderRadiusCorner(LengthSize radius, const RenderStyle& style)
->>>>>>> 8c15b39e
 {
     RefPtr<CSSValueList> list = CSSValueList::createSpaceSeparated();
     if (radius.width().type() == Percent)
@@ -708,11 +677,7 @@
     return list.release();
 }
 
-<<<<<<< HEAD
-static PassRefPtr<CSSValue> valueForBorderRadiusCorner(LengthSize radius, const RenderStyle* style)
-=======
 static PassRefPtr<CSSValue> valueForBorderRadiusCorner(LengthSize radius, const RenderStyle& style)
->>>>>>> 8c15b39e
 {
     RefPtr<CSSValueList> list = valuesForBorderRadiusCorner(radius, style);
     if (list->item(0)->equals(*list->item(1)))
@@ -720,24 +685,6 @@
     return list.release();
 }
 
-<<<<<<< HEAD
-static PassRefPtr<CSSValueList> valueForBorderRadiusShorthand(const RenderStyle* style)
-{
-    RefPtr<CSSValueList> list = CSSValueList::createSlashSeparated();
-
-    bool showHorizontalBottomLeft = style->borderTopRightRadius().width() != style->borderBottomLeftRadius().width();
-    bool showHorizontalBottomRight = showHorizontalBottomLeft || (style->borderBottomRightRadius().width() != style->borderTopLeftRadius().width());
-    bool showHorizontalTopRight = showHorizontalBottomRight || (style->borderTopRightRadius().width() != style->borderTopLeftRadius().width());
-
-    bool showVerticalBottomLeft = style->borderTopRightRadius().height() != style->borderBottomLeftRadius().height();
-    bool showVerticalBottomRight = showVerticalBottomLeft || (style->borderBottomRightRadius().height() != style->borderTopLeftRadius().height());
-    bool showVerticalTopRight = showVerticalBottomRight || (style->borderTopRightRadius().height() != style->borderTopLeftRadius().height());
-
-    RefPtr<CSSValueList> topLeftRadius = valuesForBorderRadiusCorner(style->borderTopLeftRadius(), style);
-    RefPtr<CSSValueList> topRightRadius = valuesForBorderRadiusCorner(style->borderTopRightRadius(), style);
-    RefPtr<CSSValueList> bottomRightRadius = valuesForBorderRadiusCorner(style->borderBottomRightRadius(), style);
-    RefPtr<CSSValueList> bottomLeftRadius = valuesForBorderRadiusCorner(style->borderBottomLeftRadius(), style);
-=======
 static PassRefPtr<CSSValueList> valueForBorderRadiusShorthand(const RenderStyle& style)
 {
     RefPtr<CSSValueList> list = CSSValueList::createSlashSeparated();
@@ -754,7 +701,6 @@
     RefPtr<CSSValueList> topRightRadius = valuesForBorderRadiusCorner(style.borderTopRightRadius(), style);
     RefPtr<CSSValueList> bottomRightRadius = valuesForBorderRadiusCorner(style.borderBottomRightRadius(), style);
     RefPtr<CSSValueList> bottomLeftRadius = valuesForBorderRadiusCorner(style.borderBottomLeftRadius(), style);
->>>>>>> 8c15b39e
 
     RefPtr<CSSValueList> horizontalRadii = CSSValueList::createSpaceSeparated();
     horizontalRadii->append(topLeftRadius->item(0));
@@ -1040,11 +986,7 @@
     return zoomAdjustedPixelValueForLength(trackBreadthLength, style);
 }
 
-<<<<<<< HEAD
-static PassRefPtr<CSSValue> specifiedValueForGridTrackSize(const GridTrackSize& trackSize, const RenderStyle* style, RenderView* renderView)
-=======
 static PassRefPtr<CSSValue> specifiedValueForGridTrackSize(const GridTrackSize& trackSize, const RenderStyle& style, RenderView* renderView)
->>>>>>> 8c15b39e
 {
     switch (trackSize.type()) {
     case LengthTrackSizing:
@@ -1071,17 +1013,10 @@
     list.append(lineNames.release());
 }
 
-<<<<<<< HEAD
-static PassRefPtr<CSSValue> valueForGridTrackList(GridTrackSizingDirection direction, RenderObject* renderer, const RenderStyle* style, RenderView* renderView)
-{
-    const Vector<GridTrackSize>& trackSizes = direction == ForColumns ? style->gridDefinitionColumns() : style->gridDefinitionRows();
-    const OrderedNamedGridLines& orderedNamedGridLines = direction == ForColumns ? style->orderedNamedGridColumnLines() : style->orderedNamedGridRowLines();
-=======
 static PassRefPtr<CSSValue> valueForGridTrackList(GridTrackSizingDirection direction, RenderObject* renderer, const RenderStyle& style, RenderView* renderView)
 {
     const Vector<GridTrackSize>& trackSizes = direction == ForColumns ? style.gridDefinitionColumns() : style.gridDefinitionRows();
     const OrderedNamedGridLines& orderedNamedGridLines = direction == ForColumns ? style.orderedNamedGridColumnLines() : style.orderedNamedGridRowLines();
->>>>>>> 8c15b39e
 
     // Handle the 'none' case here.
     if (!trackSizes.size()) {
@@ -1329,11 +1264,7 @@
     return result.toString();
 }
 
-<<<<<<< HEAD
-void CSSComputedStyleDeclaration::setCSSText(const String&, ExceptionState& es)
-=======
 void CSSComputedStyleDeclaration::setCSSText(const String&, ExceptionState& exceptionState)
->>>>>>> 8c15b39e
 {
     exceptionState.throwDOMException(NoModificationAllowedError, "These styles are computed, and therefore read-only.");
 }
@@ -1375,8 +1306,7 @@
     return style->fontDescription().useFixedDefaultSize();
 }
 
-<<<<<<< HEAD
-PassRefPtr<CSSValue> CSSComputedStyleDeclaration::valueForShadowData(const ShadowData& shadow, const RenderStyle* style, bool useSpread) const
+PassRefPtr<CSSValue> CSSComputedStyleDeclaration::valueForShadowData(const ShadowData& shadow, const RenderStyle& style, bool useSpread) const
 {
     RefPtr<CSSPrimitiveValue> x = zoomAdjustedPixelValue(shadow.x(), style);
     RefPtr<CSSPrimitiveValue> y = zoomAdjustedPixelValue(shadow.y(), style);
@@ -1387,23 +1317,8 @@
     return CSSShadowValue::create(x.release(), y.release(), blur.release(), spread.release(), shadowStyle.release(), color.release());
 }
 
-PassRefPtr<CSSValue> CSSComputedStyleDeclaration::valueForShadowList(const ShadowList* shadowList, const RenderStyle* style, bool useSpread) const
-{
-=======
-PassRefPtr<CSSValue> CSSComputedStyleDeclaration::valueForShadowData(const ShadowData& shadow, const RenderStyle& style, bool useSpread) const
-{
-    RefPtr<CSSPrimitiveValue> x = zoomAdjustedPixelValue(shadow.x(), style);
-    RefPtr<CSSPrimitiveValue> y = zoomAdjustedPixelValue(shadow.y(), style);
-    RefPtr<CSSPrimitiveValue> blur = zoomAdjustedPixelValue(shadow.blur(), style);
-    RefPtr<CSSPrimitiveValue> spread = useSpread ? zoomAdjustedPixelValue(shadow.spread(), style) : PassRefPtr<CSSPrimitiveValue>();
-    RefPtr<CSSPrimitiveValue> shadowStyle = shadow.style() == Normal ? PassRefPtr<CSSPrimitiveValue>() : cssValuePool().createIdentifierValue(CSSValueInset);
-    RefPtr<CSSPrimitiveValue> color = currentColorOrValidColor(style, shadow.color());
-    return CSSShadowValue::create(x.release(), y.release(), blur.release(), spread.release(), shadowStyle.release(), color.release());
-}
-
 PassRefPtr<CSSValue> CSSComputedStyleDeclaration::valueForShadowList(const ShadowList* shadowList, const RenderStyle& style, bool useSpread) const
 {
->>>>>>> 8c15b39e
     if (!shadowList)
         return cssValuePool().createIdentifierValue(CSSValueNone);
 
@@ -1541,13 +1456,8 @@
         } else if (contentData->isText())
             list->append(cssValuePool().createValue(static_cast<const TextContentData*>(contentData)->text(), CSSPrimitiveValue::CSS_STRING));
     }
-<<<<<<< HEAD
-    if (style->hasFlowFrom())
-        list->append(cssValuePool().createValue(style->regionThread(), CSSPrimitiveValue::CSS_STRING));
-=======
     if (style.hasFlowFrom())
         list->append(cssValuePool().createValue(style.regionThread(), CSSPrimitiveValue::CSS_STRING));
->>>>>>> 8c15b39e
     return list.release();
 }
 
@@ -1590,11 +1500,7 @@
     if (length.isNegative())
         return cssValuePool().createIdentifierValue(CSSValueNormal);
 
-<<<<<<< HEAD
-    return zoomAdjustedPixelValue(floatValueForLength(length, style->fontDescription().specifiedSize(), renderView), style);
-=======
     return zoomAdjustedPixelValue(floatValueForLength(length, style.fontDescription().specifiedSize(), renderView), style);
->>>>>>> 8c15b39e
 }
 
 static PassRefPtr<CSSPrimitiveValue> valueForFontSize(RenderStyle& style)
@@ -1994,19 +1900,11 @@
             return valueForReflection(style->boxReflect(), *style);
         case CSSPropertyBoxShadow:
         case CSSPropertyWebkitBoxShadow:
-<<<<<<< HEAD
-            return valueForShadowList(style->boxShadow(), style.get(), true);
-        case CSSPropertyCaptionSide:
-            return cssValuePool().createValue(style->captionSide());
-        case CSSPropertyWebkitCaretColor:
-            return currentColorOrValidColor(style.get(), style->caretColor());
-=======
             return valueForShadowList(style->boxShadow(), *style, true);
         case CSSPropertyCaptionSide:
             return cssValuePool().createValue(style->captionSide());
         case CSSPropertyWebkitCaretColor:
             return currentColorOrValidColor(*style, style->caretColor());
->>>>>>> 8c15b39e
         case CSSPropertyClear:
             return cssValuePool().createValue(style->clear());
         case CSSPropertyColor:
@@ -2117,21 +2015,12 @@
             return cssValuePool().createValue(style->floating());
         case CSSPropertyFont: {
             RefPtr<CSSFontValue> computedFont = CSSFontValue::create();
-<<<<<<< HEAD
-            computedFont->style = valueForFontStyle(style.get());
-            computedFont->variant = valueForFontVariant(style.get());
-            computedFont->weight = valueForFontWeight(style.get());
-            computedFont->size = valueForFontSize(style.get());
-            computedFont->lineHeight = valueForLineHeight(style.get(), m_node->document().renderView());
-            computedFont->family = valueForFontFamily(style.get());
-=======
             computedFont->style = valueForFontStyle(*style);
             computedFont->variant = valueForFontVariant(*style);
             computedFont->weight = valueForFontWeight(*style);
             computedFont->size = valueForFontSize(*style);
             computedFont->lineHeight = valueForLineHeight(*style, m_node->document().renderView());
             computedFont->family = valueForFontFamily(*style);
->>>>>>> 8c15b39e
             return computedFont.release();
         }
         case CSSPropertyFontFamily: {
@@ -2171,16 +2060,6 @@
         // depending on the size of the explicit grid or the number of implicit tracks added to the grid. See
         // http://lists.w3.org/Archives/Public/www-style/2013Nov/0014.html
         case CSSPropertyGridAutoColumns:
-<<<<<<< HEAD
-            return specifiedValueForGridTrackSize(style->gridAutoColumns(), style.get(), m_node->document().renderView());
-        case CSSPropertyGridAutoRows:
-            return specifiedValueForGridTrackSize(style->gridAutoRows(), style.get(), m_node->document().renderView());
-
-        case CSSPropertyGridDefinitionColumns:
-            return valueForGridTrackList(ForColumns, renderer, style.get(), m_node->document().renderView());
-        case CSSPropertyGridDefinitionRows:
-            return valueForGridTrackList(ForRows, renderer, style.get(), m_node->document().renderView());
-=======
             return specifiedValueForGridTrackSize(style->gridAutoColumns(), *style, m_node->document().renderView());
         case CSSPropertyGridAutoRows:
             return specifiedValueForGridTrackSize(style->gridAutoRows(), *style, m_node->document().renderView());
@@ -2189,7 +2068,6 @@
             return valueForGridTrackList(ForColumns, renderer, *style, m_node->document().renderView());
         case CSSPropertyGridDefinitionRows:
             return valueForGridTrackList(ForRows, renderer, *style, m_node->document().renderView());
->>>>>>> 8c15b39e
 
         case CSSPropertyGridColumnStart:
             return valueForGridPosition(style->gridColumnStart());
@@ -2325,13 +2203,8 @@
         case CSSPropertyObjectPosition:
             return cssValuePool().createValue(
                 Pair::create(
-<<<<<<< HEAD
-                    zoomAdjustedPixelValueForLength(style->objectPosition().x(), style.get()),
-                    zoomAdjustedPixelValueForLength(style->objectPosition().y(), style.get()),
-=======
                     zoomAdjustedPixelValueForLength(style->objectPosition().x(), *style),
                     zoomAdjustedPixelValueForLength(style->objectPosition().y(), *style),
->>>>>>> 8c15b39e
                     Pair::KeepIdenticalValues));
         case CSSPropertyOpacity:
             return cssValuePool().createValue(style->opacity(), CSSPrimitiveValue::CSS_NUMBER);
@@ -2411,11 +2284,7 @@
         case CSSPropertyTextDecorationStyle:
             return valueForTextDecorationStyle(style->textDecorationStyle());
         case CSSPropertyTextDecorationColor:
-<<<<<<< HEAD
-            return currentColorOrValidColor(style.get(), style->textDecorationColor());
-=======
             return currentColorOrValidColor(*style, style->textDecorationColor());
->>>>>>> 8c15b39e
         case CSSPropertyTextJustify:
             return cssValuePool().createValue(style->textJustify());
         case CSSPropertyTextUnderlinePosition:
@@ -2459,11 +2328,7 @@
             return textIndent.release();
         }
         case CSSPropertyTextShadow:
-<<<<<<< HEAD
-            return valueForShadowList(style->textShadow(), style.get(), false);
-=======
             return valueForShadowList(style->textShadow(), *style, false);
->>>>>>> 8c15b39e
         case CSSPropertyTextRendering:
             return cssValuePool().createValue(style->fontDescription().textRenderingMode());
         case CSSPropertyTextOverflow:
@@ -2481,11 +2346,7 @@
         case CSSPropertyTop:
             return valueForPositionOffset(*style, CSSPropertyTop, renderer, m_node->document().renderView());
         case CSSPropertyTouchAction:
-<<<<<<< HEAD
-            return cssValuePool().createValue(style->touchAction());
-=======
             return touchActionFlagsToCSSValue(style->touchAction());
->>>>>>> 8c15b39e
         case CSSPropertyTouchActionDelay:
             return cssValuePool().createValue(style->touchActionDelay());
         case CSSPropertyUnicodeBidi:
@@ -2771,15 +2632,6 @@
         case CSSPropertyBbRubberbandable:
             return cssValuePool().createValue(style->rubberbandable());
         case CSSPropertyBorderBottomLeftRadius:
-<<<<<<< HEAD
-            return valueForBorderRadiusCorner(style->borderBottomLeftRadius(), style.get());
-        case CSSPropertyBorderBottomRightRadius:
-            return valueForBorderRadiusCorner(style->borderBottomRightRadius(), style.get());
-        case CSSPropertyBorderTopLeftRadius:
-            return valueForBorderRadiusCorner(style->borderTopLeftRadius(), style.get());
-        case CSSPropertyBorderTopRightRadius:
-            return valueForBorderRadiusCorner(style->borderTopRightRadius(), style.get());
-=======
             return valueForBorderRadiusCorner(style->borderBottomLeftRadius(), *style);
         case CSSPropertyBorderBottomRightRadius:
             return valueForBorderRadiusCorner(style->borderBottomRightRadius(), *style);
@@ -2787,7 +2639,6 @@
             return valueForBorderRadiusCorner(style->borderTopLeftRadius(), *style);
         case CSSPropertyBorderTopRightRadius:
             return valueForBorderRadiusCorner(style->borderTopRightRadius(), *style);
->>>>>>> 8c15b39e
         case CSSPropertyClip: {
             if (!style->hasClip())
                 return cssValuePool().createIdentifierValue(CSSValueAuto);
@@ -2887,19 +2738,10 @@
             return valueForCounterDirectives(*style, propertyID);
         case CSSPropertyWebkitClipPath:
             if (ClipPathOperation* operation = style->clipPath()) {
-<<<<<<< HEAD
-                if (operation->getOperationType() == ClipPathOperation::SHAPE)
-                    return valueForBasicShape(style.get(), static_cast<ShapeClipPathOperation*>(operation)->basicShape());
-                if (operation->getOperationType() == ClipPathOperation::REFERENCE) {
-                    ReferenceClipPathOperation* referenceOperation = static_cast<ReferenceClipPathOperation*>(operation);
-                    return CSSPrimitiveValue::create(referenceOperation->url(), CSSPrimitiveValue::CSS_URI);
-                }
-=======
                 if (operation->type() == ClipPathOperation::SHAPE)
                     return valueForBasicShape(*style, toShapeClipPathOperation(operation)->basicShape());
                 if (operation->type() == ClipPathOperation::REFERENCE)
                     return CSSPrimitiveValue::create(toReferenceClipPathOperation(operation)->url(), CSSPrimitiveValue::CSS_URI);
->>>>>>> 8c15b39e
             }
             return cssValuePool().createIdentifierValue(CSSValueNone);
         case CSSPropertyWebkitFlowInto:
@@ -2933,11 +2775,7 @@
                 return cssValuePool().createIdentifierValue(CSSValueNone);
             }
             ASSERT(style->shapeInside()->type() == ShapeValue::Shape);
-<<<<<<< HEAD
-            return valueForBasicShape(style.get(), style->shapeInside()->shape());
-=======
             return valueForBasicShape(*style, style->shapeInside()->shape());
->>>>>>> 8c15b39e
         case CSSPropertyShapeOutside:
             if (!style->shapeOutside())
                 return cssValuePool().createIdentifierValue(CSSValueAuto);
@@ -2949,11 +2787,7 @@
                 return cssValuePool().createIdentifierValue(CSSValueNone);
             }
             ASSERT(style->shapeOutside()->type() == ShapeValue::Shape);
-<<<<<<< HEAD
-            return valueForBasicShape(style.get(), style->shapeOutside()->shape());
-=======
             return valueForBasicShape(*style, style->shapeOutside()->shape());
->>>>>>> 8c15b39e
         case CSSPropertyWebkitWrapThrough:
             return cssValuePool().createValue(style->wrapThrough());
         case CSSPropertyWebkitFilter:
@@ -2993,11 +2827,7 @@
         case CSSPropertyBorderImage:
             return valueForNinePieceImage(style->borderImage(), *style);
         case CSSPropertyBorderRadius:
-<<<<<<< HEAD
-            return valueForBorderRadiusShorthand(style.get());
-=======
             return valueForBorderRadiusShorthand(*style);
->>>>>>> 8c15b39e
         case CSSPropertyBorderRight:
             return valuesForShorthandProperty(borderRightShorthand());
         case CSSPropertyBorderStyle:
@@ -3375,17 +3205,10 @@
     return it->value;
 }
 
-<<<<<<< HEAD
-bool CSSComputedStyleDeclaration::setVariableValue(const AtomicString& name, const String&, ExceptionState& es)
-{
-    ASSERT(RuntimeEnabledFeatures::cssVariablesEnabled());
-    es.throwDOMException(NoModificationAllowedError, "Failed to set the '" + name + "' property on a computed 'CSSStyleDeclaration': computed styles are read-only.");
-=======
 bool CSSComputedStyleDeclaration::setVariableValue(const AtomicString& name, const String&, ExceptionState& exceptionState)
 {
     ASSERT(RuntimeEnabledFeatures::cssVariablesEnabled());
     exceptionState.throwDOMException(NoModificationAllowedError, "These styles are computed, and therefore the '" + name + "' property is read-only.");
->>>>>>> 8c15b39e
     return false;
 }
 
@@ -3395,19 +3218,6 @@
     return false;
 }
 
-<<<<<<< HEAD
-bool CSSComputedStyleDeclaration::clearVariables(ExceptionState& es)
-{
-    ASSERT(RuntimeEnabledFeatures::cssVariablesEnabled());
-    es.throwDOMException(NoModificationAllowedError, "Failed to clear variables from a computed 'CSSStyleDeclaration': computed styles are read-only.");
-    return false;
-}
-
-CSSComputedStyleDeclaration::ComputedCSSVariablesIterator::ComputedCSSVariablesIterator(const HashMap<AtomicString, String>* variables)
-    : m_active(variables)
-{
-    ASSERT(RuntimeEnabledFeatures::cssVariablesEnabled());
-=======
 bool CSSComputedStyleDeclaration::clearVariables(ExceptionState& exceptionState)
 {
     ASSERT(RuntimeEnabledFeatures::cssVariablesEnabled());
@@ -3419,7 +3229,6 @@
     : m_active(variables)
 {
     ASSERT(RuntimeEnabledFeatures::cssVariablesEnabled());
->>>>>>> 8c15b39e
     if (m_active) {
         m_it = variables->begin();
         m_end = variables->end();
