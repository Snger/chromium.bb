/*
 * Copyright (C) 2004 Zack Rusin <zack@kde.org>
 * Copyright (C) 2004, 2005, 2006, 2007, 2008, 2009, 2010, 2011, 2012 Apple Inc.
 * All rights reserved.
 * Copyright (C) 2007 Alexey Proskuryakov <ap@webkit.org>
 * Copyright (C) 2007 Nicholas Shanks <webkit@nickshanks.com>
 * Copyright (C) 2011 Sencha, Inc. All rights reserved.
 *
 * This library is free software; you can redistribute it and/or
 * modify it under the terms of the GNU Lesser General Public
 * License as published by the Free Software Foundation; either
 * version 2 of the License, or (at your option) any later version.
 *
 * This library is distributed in the hope that it will be useful,
 * but WITHOUT ANY WARRANTY; without even the implied warranty of
 * MERCHANTABILITY or FITNESS FOR A PARTICULAR PURPOSE.  See the GNU
 * Lesser General Public License for more details.
 *
 * You should have received a copy of the GNU Lesser General Public
 * License along with this library; if not, write to the Free Software
 * Foundation, Inc., 51 Franklin Street, Fifth Floor, Boston, MA
 * 02110-1301  USA
 */

#include "core/css/CSSComputedStyleDeclaration.h"

#include "bindings/core/v8/ExceptionState.h"
#include "core/CSSPropertyNames.h"
#include "core/css/CSSIdentifierValue.h"
#include "core/css/CSSPrimitiveValue.h"
#include "core/css/CSSPrimitiveValueMappings.h"
#include "core/css/CSSPropertyIDTemplates.h"
#include "core/css/CSSPropertyMetadata.h"
#include "core/css/CSSSelector.h"
#include "core/css/CSSVariableData.h"
#include "core/css/ComputedStyleCSSValueMapping.h"
#include "core/css/parser/CSSParser.h"
#include "core/css/resolver/StyleResolver.h"
#include "core/dom/Document.h"
#include "core/dom/ExceptionCode.h"
#include "core/dom/PseudoElement.h"
#include "core/layout/LayoutObject.h"
#include "core/style/ComputedStyle.h"
#include "wtf/text/StringBuilder.h"

namespace blink {

// List of all properties we know how to compute, omitting shorthands.
// NOTE: Do not use this list, use computableProperties() instead
// to respect runtime enabling of CSS properties.
static const CSSPropertyID staticComputableProperties[] = {
    CSSPropertyAnimationDelay, CSSPropertyAnimationDirection,
    CSSPropertyAnimationDuration, CSSPropertyAnimationFillMode,
    CSSPropertyAnimationIterationCount, CSSPropertyAnimationName,
    CSSPropertyAnimationPlayState, CSSPropertyAnimationTimingFunction,
    CSSPropertyBackgroundAttachment, CSSPropertyBackgroundBlendMode,
    CSSPropertyBackgroundClip, CSSPropertyBackgroundColor,
    CSSPropertyBackgroundImage, CSSPropertyBackgroundOrigin,
    // more-specific background-position-x/y are non-standard
    CSSPropertyBackgroundPosition, CSSPropertyBackgroundRepeat,
    CSSPropertyBackgroundSize, CSSPropertyBorderBottomColor,
    CSSPropertyBorderBottomLeftRadius, CSSPropertyBorderBottomRightRadius,
    CSSPropertyBorderBottomStyle, CSSPropertyBorderBottomWidth,
    CSSPropertyBorderCollapse, CSSPropertyBorderImageOutset,
    CSSPropertyBorderImageRepeat, CSSPropertyBorderImageSlice,
    CSSPropertyBorderImageSource, CSSPropertyBorderImageWidth,
    CSSPropertyBorderLeftColor, CSSPropertyBorderLeftStyle,
    CSSPropertyBorderLeftWidth, CSSPropertyBorderRightColor,
    CSSPropertyBorderRightStyle, CSSPropertyBorderRightWidth,
    CSSPropertyBorderTopColor, CSSPropertyBorderTopLeftRadius,
    CSSPropertyBorderTopRightRadius, CSSPropertyBorderTopStyle,
    CSSPropertyBorderTopWidth, CSSPropertyBottom, CSSPropertyBoxShadow,
    CSSPropertyBoxSizing, CSSPropertyBreakAfter, CSSPropertyBreakBefore,
    CSSPropertyBreakInside, CSSPropertyCaptionSide, CSSPropertyClear,
    CSSPropertyClip, CSSPropertyColor, CSSPropertyContent, CSSPropertyCursor,
    CSSPropertyDirection, CSSPropertyDisplay, CSSPropertyEmptyCells,
    CSSPropertyFloat, CSSPropertyFontFamily, CSSPropertyFontKerning,
    CSSPropertyFontSize, CSSPropertyFontSizeAdjust, CSSPropertyFontStretch,
    CSSPropertyFontStyle, CSSPropertyFontVariant,
    CSSPropertyFontVariantLigatures, CSSPropertyFontVariantCaps,
    CSSPropertyFontVariantNumeric, CSSPropertyFontWeight, CSSPropertyHeight,
    CSSPropertyImageOrientation, CSSPropertyImageRendering,
    CSSPropertyIsolation, CSSPropertyJustifyItems, CSSPropertyJustifySelf,
    CSSPropertyLeft, CSSPropertyLetterSpacing, CSSPropertyLineHeight,
    CSSPropertyListStyleImage, CSSPropertyListStylePosition,
    CSSPropertyListStyleType, CSSPropertyMarginBottom, CSSPropertyMarginLeft,
    CSSPropertyMarginRight, CSSPropertyMarginTop, CSSPropertyMaxHeight,
    CSSPropertyMaxWidth, CSSPropertyMinHeight, CSSPropertyMinWidth,
    CSSPropertyMixBlendMode, CSSPropertyObjectFit, CSSPropertyObjectPosition,
    CSSPropertyOffsetAnchor, CSSPropertyOffsetDistance, CSSPropertyOffsetPath,
    CSSPropertyOffsetPosition, CSSPropertyOffsetRotate,
    CSSPropertyOffsetRotation, CSSPropertyOpacity, CSSPropertyOrphans,
    CSSPropertyOutlineColor, CSSPropertyOutlineOffset, CSSPropertyOutlineStyle,
    CSSPropertyOutlineWidth, CSSPropertyOverflowAnchor, CSSPropertyOverflowWrap,
    CSSPropertyOverflowX, CSSPropertyOverflowY, CSSPropertyPaddingBottom,
    CSSPropertyPaddingLeft, CSSPropertyPaddingRight, CSSPropertyPaddingTop,
    CSSPropertyPointerEvents, CSSPropertyPosition, CSSPropertyResize,
    CSSPropertyRight, CSSPropertyScrollBehavior, CSSPropertySnapHeight,
    CSSPropertySpeak, CSSPropertyTableLayout, CSSPropertyTabSize,
    CSSPropertyTextAlign, CSSPropertyTextAlignLast, CSSPropertyTextDecoration,
    CSSPropertyTextDecorationLine, CSSPropertyTextDecorationStyle,
    CSSPropertyTextDecorationColor, CSSPropertyTextDecorationSkip,
    CSSPropertyTextJustify, CSSPropertyTextUnderlinePosition,
    CSSPropertyTextIndent, CSSPropertyTextRendering, CSSPropertyTextShadow,
    CSSPropertyTextSizeAdjust, CSSPropertyTextOverflow,
    CSSPropertyTextTransform, CSSPropertyTop, CSSPropertyTouchAction,
    CSSPropertyTransitionDelay, CSSPropertyTransitionDuration,
    CSSPropertyTransitionProperty, CSSPropertyTransitionTimingFunction,
    CSSPropertyUnicodeBidi, CSSPropertyVerticalAlign, CSSPropertyVisibility,
    CSSPropertyWhiteSpace, CSSPropertyWidows, CSSPropertyWidth,
    CSSPropertyWillChange, CSSPropertyWordBreak, CSSPropertyWordSpacing,
    CSSPropertyWordWrap, CSSPropertyZIndex, CSSPropertyZoom,

    CSSPropertyWebkitAppearance, CSSPropertyBackfaceVisibility,
    CSSPropertyWebkitBackgroundClip, CSSPropertyWebkitBackgroundOrigin,
    CSSPropertyWebkitBorderHorizontalSpacing, CSSPropertyWebkitBorderImage,
    CSSPropertyWebkitBorderVerticalSpacing, CSSPropertyWebkitBoxAlign,
    CSSPropertyWebkitBoxDecorationBreak, CSSPropertyWebkitBoxDirection,
    CSSPropertyWebkitBoxFlex, CSSPropertyWebkitBoxFlexGroup,
    CSSPropertyWebkitBoxLines, CSSPropertyWebkitBoxOrdinalGroup,
    CSSPropertyWebkitBoxOrient, CSSPropertyWebkitBoxPack,
    CSSPropertyWebkitBoxReflect, CSSPropertyWebkitCaretColor, CSSPropertyColumnCount, CSSPropertyColumnGap,
    CSSPropertyColumnRuleColor, CSSPropertyColumnRuleStyle,
    CSSPropertyColumnRuleWidth, CSSPropertyColumnSpan, CSSPropertyColumnWidth,
    CSSPropertyBackdropFilter, CSSPropertyAlignContent, CSSPropertyAlignItems,
    CSSPropertyAlignSelf, CSSPropertyFlexBasis, CSSPropertyFlexGrow,
    CSSPropertyFlexShrink, CSSPropertyFlexDirection, CSSPropertyFlexWrap,
    CSSPropertyJustifyContent, CSSPropertyWebkitFontSmoothing,
    CSSPropertyGridAutoColumns, CSSPropertyGridAutoFlow,
    CSSPropertyGridAutoRows, CSSPropertyGridColumnEnd,
    CSSPropertyGridColumnStart, CSSPropertyGridTemplateAreas,
    CSSPropertyGridTemplateColumns, CSSPropertyGridTemplateRows,
    CSSPropertyGridRowEnd, CSSPropertyGridRowStart, CSSPropertyGridColumnGap,
    CSSPropertyGridRowGap, CSSPropertyWebkitHighlight, CSSPropertyHyphens,
    CSSPropertyWebkitHyphenateCharacter, CSSPropertyWebkitLineBreak,
    CSSPropertyWebkitLineClamp, CSSPropertyWebkitLocale,
    CSSPropertyWebkitMarginBeforeCollapse, CSSPropertyWebkitMarginAfterCollapse,
    CSSPropertyWebkitMaskBoxImage, CSSPropertyWebkitMaskBoxImageOutset,
    CSSPropertyWebkitMaskBoxImageRepeat, CSSPropertyWebkitMaskBoxImageSlice,
    CSSPropertyWebkitMaskBoxImageSource, CSSPropertyWebkitMaskBoxImageWidth,
    CSSPropertyWebkitMaskClip, CSSPropertyWebkitMaskComposite,
    CSSPropertyWebkitMaskImage, CSSPropertyWebkitMaskOrigin,
    CSSPropertyWebkitMaskPosition, CSSPropertyWebkitMaskRepeat,
    CSSPropertyWebkitMaskSize, CSSPropertyOrder, CSSPropertyPerspective,
    CSSPropertyPerspectiveOrigin, CSSPropertyWebkitPrintColorAdjust,
    CSSPropertyWebkitRtlOrdering, CSSPropertyShapeOutside,
    CSSPropertyShapeImageThreshold, CSSPropertyShapeMargin,
    CSSPropertyWebkitTapHighlightColor, CSSPropertyWebkitTextCombine,
    CSSPropertyWebkitTextDecorationsInEffect,
    CSSPropertyWebkitTextEmphasisColor, CSSPropertyWebkitTextEmphasisPosition,
    CSSPropertyWebkitTextEmphasisStyle, CSSPropertyWebkitTextFillColor,
    CSSPropertyWebkitTextOrientation, CSSPropertyWebkitTextSecurity,
    CSSPropertyWebkitTextStrokeColor, CSSPropertyWebkitTextStrokeWidth,
    CSSPropertyTransform, CSSPropertyTransformOrigin, CSSPropertyTransformStyle,
    CSSPropertyWebkitUserDrag, CSSPropertyWebkitUserModify,
    CSSPropertyUserSelect, CSSPropertyWebkitWritingMode,
    CSSPropertyWebkitAppRegion, CSSPropertyBufferedRendering,
    CSSPropertyClipPath, CSSPropertyClipRule, CSSPropertyMask,
    CSSPropertyFilter, CSSPropertyFloodColor, CSSPropertyFloodOpacity,
    CSSPropertyLightingColor, CSSPropertyStopColor, CSSPropertyStopOpacity,
    CSSPropertyColorInterpolation, CSSPropertyColorInterpolationFilters,
    CSSPropertyColorRendering, CSSPropertyFill, CSSPropertyFillOpacity,
    CSSPropertyFillRule, CSSPropertyMarkerEnd, CSSPropertyMarkerMid,
    CSSPropertyMarkerStart, CSSPropertyMaskType, CSSPropertyMaskSourceType,
    CSSPropertyShapeRendering, CSSPropertyStroke, CSSPropertyStrokeDasharray,
    CSSPropertyStrokeDashoffset, CSSPropertyStrokeLinecap,
    CSSPropertyStrokeLinejoin, CSSPropertyStrokeMiterlimit,
    CSSPropertyStrokeOpacity, CSSPropertyStrokeWidth,
    CSSPropertyAlignmentBaseline, CSSPropertyBaselineShift,
    CSSPropertyDominantBaseline, CSSPropertyTextAnchor, CSSPropertyWritingMode,
    CSSPropertyVectorEffect, CSSPropertyPaintOrder, CSSPropertyD, CSSPropertyCx,
    CSSPropertyCy, CSSPropertyX, CSSPropertyY, CSSPropertyR, CSSPropertyRx,
    CSSPropertyRy, CSSPropertyScrollSnapType, CSSPropertyScrollSnapPointsX,
    CSSPropertyScrollSnapPointsY, CSSPropertyScrollSnapCoordinate,
    CSSPropertyScrollSnapDestination, CSSPropertyTranslate, CSSPropertyRotate,
<<<<<<< HEAD
    CSSPropertyBbRubberbandable,
    CSSPropertyScale,
=======
    CSSPropertyScale, CSSPropertyBbLcdBackgroundColor,
>>>>>>> 44f80cc2
};

static const Vector<CSSPropertyID>& computableProperties() {
  DEFINE_STATIC_LOCAL(Vector<CSSPropertyID>, properties, ());
  if (properties.isEmpty())
    CSSPropertyMetadata::filterEnabledCSSPropertiesIntoVector(
        staticComputableProperties,
        WTF_ARRAY_LENGTH(staticComputableProperties), properties);
  return properties;
}

CSSComputedStyleDeclaration::CSSComputedStyleDeclaration(
    Node* n,
    bool allowVisitedStyle,
    const String& pseudoElementName)
    : m_node(n),
      m_pseudoElementSpecifier(CSSSelector::parsePseudoId(pseudoElementName)),
      m_allowVisitedStyle(allowVisitedStyle) {}

CSSComputedStyleDeclaration::~CSSComputedStyleDeclaration() {}

String CSSComputedStyleDeclaration::cssText() const {
  StringBuilder result;
  const Vector<CSSPropertyID>& properties = computableProperties();

  for (unsigned i = 0; i < properties.size(); i++) {
    if (i)
      result.append(' ');
    result.append(getPropertyName(properties[i]));
    result.append(": ");
    result.append(getPropertyValue(properties[i]));
    result.append(';');
  }

  return result.toString();
}

void CSSComputedStyleDeclaration::setCSSText(const String&,
                                             ExceptionState& exceptionState) {
  exceptionState.throwDOMException(
      NoModificationAllowedError,
      "These styles are computed, and therefore read-only.");
}

static CSSValueID cssIdentifierForFontSizeKeyword(int keywordSize) {
  DCHECK_NE(keywordSize, 0);
  DCHECK_LE(keywordSize, 8);
  return static_cast<CSSValueID>(CSSValueXxSmall + keywordSize - 1);
}

inline static CSSPrimitiveValue* zoomAdjustedPixelValue(
    double value,
    const ComputedStyle& style) {
  return CSSPrimitiveValue::create(adjustFloatForAbsoluteZoom(value, style),
                                   CSSPrimitiveValue::UnitType::Pixels);
}

const CSSValue*
CSSComputedStyleDeclaration::getFontSizeCSSValuePreferringKeyword() const {
  if (!m_node)
    return nullptr;

  m_node->document().updateStyleAndLayoutIgnorePendingStylesheets();

  const ComputedStyle* style =
      m_node->ensureComputedStyle(m_pseudoElementSpecifier);
  if (!style)
    return nullptr;

  if (int keywordSize = style->getFontDescription().keywordSize())
    return CSSIdentifierValue::create(
        cssIdentifierForFontSizeKeyword(keywordSize));

  return zoomAdjustedPixelValue(style->getFontDescription().computedPixelSize(),
                                *style);
}

bool CSSComputedStyleDeclaration::isMonospaceFont() const {
  if (!m_node)
    return false;

  const ComputedStyle* style =
      m_node->ensureComputedStyle(m_pseudoElementSpecifier);
  if (!style)
    return false;

  return style->getFontDescription().isMonospace();
}

static void logUnimplementedPropertyID(CSSPropertyID propertyID) {
  DEFINE_STATIC_LOCAL(HashSet<CSSPropertyID>, propertyIDSet, ());
  if (!propertyIDSet.add(propertyID).isNewEntry)
    return;

  DLOG(ERROR) << "Blink does not yet implement getComputedStyle for '"
              << getPropertyName(propertyID) << "'.";
}

static bool isLayoutDependent(CSSPropertyID propertyID,
                              const ComputedStyle* style,
                              LayoutObject* layoutObject) {
  if (!layoutObject)
    return false;

  // Some properties only depend on layout in certain conditions which
  // are specified in the main switch statement below. So we can avoid
  // forcing layout in those conditions. The conditions in this switch
  // statement must remain in sync with the conditions in the main switch.
  // FIXME: Some of these cases could be narrowed down or optimized better.
  switch (propertyID) {
    case CSSPropertyBottom:
    case CSSPropertyHeight:
    case CSSPropertyLeft:
    case CSSPropertyRight:
    case CSSPropertyTop:
    case CSSPropertyPerspectiveOrigin:
    case CSSPropertyTransform:
    case CSSPropertyTranslate:
    case CSSPropertyTransformOrigin:
    case CSSPropertyWidth:
      return layoutObject->isBox();
    case CSSPropertyMargin:
      return layoutObject->isBox() &&
             (!style || !style->marginBottom().isFixed() ||
              !style->marginTop().isFixed() || !style->marginLeft().isFixed() ||
              !style->marginRight().isFixed());
    case CSSPropertyMarginLeft:
      return layoutObject->isBox() &&
             (!style || !style->marginLeft().isFixed());
    case CSSPropertyMarginRight:
      return layoutObject->isBox() &&
             (!style || !style->marginRight().isFixed());
    case CSSPropertyMarginTop:
      return layoutObject->isBox() && (!style || !style->marginTop().isFixed());
    case CSSPropertyMarginBottom:
      return layoutObject->isBox() &&
             (!style || !style->marginBottom().isFixed());
    case CSSPropertyPadding:
      return layoutObject->isBox() &&
             (!style || !style->paddingBottom().isFixed() ||
              !style->paddingTop().isFixed() ||
              !style->paddingLeft().isFixed() ||
              !style->paddingRight().isFixed());
    case CSSPropertyPaddingBottom:
      return layoutObject->isBox() &&
             (!style || !style->paddingBottom().isFixed());
    case CSSPropertyPaddingLeft:
      return layoutObject->isBox() &&
             (!style || !style->paddingLeft().isFixed());
    case CSSPropertyPaddingRight:
      return layoutObject->isBox() &&
             (!style || !style->paddingRight().isFixed());
    case CSSPropertyPaddingTop:
      return layoutObject->isBox() &&
             (!style || !style->paddingTop().isFixed());
    case CSSPropertyGridTemplateColumns:
    case CSSPropertyGridTemplateRows:
    case CSSPropertyGridTemplate:
    case CSSPropertyGrid:
      return layoutObject->isLayoutGrid();
    default:
      return false;
  }
}

const ComputedStyle* CSSComputedStyleDeclaration::computeComputedStyle() const {
  Node* styledNode = this->styledNode();
  ASSERT(styledNode);
  return styledNode->ensureComputedStyle(
      styledNode->isPseudoElement() ? PseudoIdNone : m_pseudoElementSpecifier);
}

Node* CSSComputedStyleDeclaration::styledNode() const {
  if (!m_node)
    return nullptr;
  if (m_node->isElementNode()) {
    if (PseudoElement* element =
            toElement(m_node)->pseudoElement(m_pseudoElementSpecifier))
      return element;
  }
  return m_node.get();
}

const CSSValue* CSSComputedStyleDeclaration::getPropertyCSSValue(
    AtomicString customPropertyName) const {
  Node* styledNode = this->styledNode();
  if (!styledNode)
    return nullptr;

  styledNode->document().updateStyleAndLayoutTreeForNode(styledNode);

  const ComputedStyle* style = computeComputedStyle();
  if (!style)
    return nullptr;
  return ComputedStyleCSSValueMapping::get(
      customPropertyName, *style, styledNode->document().propertyRegistry());
}

std::unique_ptr<HashMap<AtomicString, RefPtr<CSSVariableData>>>
CSSComputedStyleDeclaration::getVariables() const {
  const ComputedStyle* style = computeComputedStyle();
  if (!style)
    return nullptr;
  return ComputedStyleCSSValueMapping::getVariables(*style);
}

const CSSValue* CSSComputedStyleDeclaration::getPropertyCSSValue(
    CSSPropertyID propertyID) const {
  Node* styledNode = this->styledNode();
  if (!styledNode)
    return nullptr;

  Document& document = styledNode->document();
  document.updateStyleAndLayoutTreeForNode(styledNode);

  // The style recalc could have caused the styled node to be discarded or
  // replaced if it was a PseudoElement so we need to update it.
  styledNode = this->styledNode();
  LayoutObject* layoutObject = styledNode->layoutObject();

  const ComputedStyle* style = computeComputedStyle();

  bool forceFullLayout =
      isLayoutDependent(propertyID, style, layoutObject) ||
      styledNode->isInShadowTree() ||
      (document.localOwner() &&
       document.ensureStyleResolver().hasViewportDependentMediaQueries());

  if (forceFullLayout) {
    document.updateStyleAndLayoutIgnorePendingStylesheetsForNode(styledNode);
    styledNode = this->styledNode();
    style = computeComputedStyle();
    layoutObject = styledNode->layoutObject();
  }

  if (!style)
    return nullptr;

  const CSSValue* value = ComputedStyleCSSValueMapping::get(
      propertyID, *style, layoutObject, styledNode, m_allowVisitedStyle);
  if (value)
    return value;

  logUnimplementedPropertyID(propertyID);
  return nullptr;
}

String CSSComputedStyleDeclaration::getPropertyValue(
    CSSPropertyID propertyID) const {
  const CSSValue* value = getPropertyCSSValue(propertyID);
  if (value)
    return value->cssText();
  return "";
}

unsigned CSSComputedStyleDeclaration::length() const {
  if (!m_node || !m_node->inActiveDocument())
    return 0;
  return computableProperties().size();
}

String CSSComputedStyleDeclaration::item(unsigned i) const {
  if (i >= length())
    return "";

  return getPropertyNameString(computableProperties()[i]);
}

bool CSSComputedStyleDeclaration::cssPropertyMatches(
    CSSPropertyID propertyID,
    const CSSValue* propertyValue) const {
  if (propertyID == CSSPropertyFontSize &&
      (propertyValue->isPrimitiveValue() ||
       propertyValue->isIdentifierValue()) &&
      m_node) {
    m_node->document().updateStyleAndLayoutIgnorePendingStylesheets();
    const ComputedStyle* style =
        m_node->ensureComputedStyle(m_pseudoElementSpecifier);
    if (style && style->getFontDescription().keywordSize()) {
      CSSValueID sizeValue = cssIdentifierForFontSizeKeyword(
          style->getFontDescription().keywordSize());
      if (propertyValue->isIdentifierValue() &&
          toCSSIdentifierValue(propertyValue)->getValueID() == sizeValue)
        return true;
    }
  }
  const CSSValue* value = getPropertyCSSValue(propertyID);
  return value && propertyValue && value->equals(*propertyValue);
}

MutableStylePropertySet* CSSComputedStyleDeclaration::copyProperties() const {
  return copyPropertiesInSet(computableProperties());
}

MutableStylePropertySet* CSSComputedStyleDeclaration::copyPropertiesInSet(
    const Vector<CSSPropertyID>& properties) const {
  HeapVector<CSSProperty, 256> list;
  list.reserveInitialCapacity(properties.size());
  for (unsigned i = 0; i < properties.size(); ++i) {
    const CSSValue* value = getPropertyCSSValue(properties[i]);
    if (value)
      list.append(CSSProperty(properties[i], *value, false));
  }
  return MutableStylePropertySet::create(list.data(), list.size());
}

CSSRule* CSSComputedStyleDeclaration::parentRule() const {
  return nullptr;
}

String CSSComputedStyleDeclaration::getPropertyValue(
    const String& propertyName) {
  CSSPropertyID propertyID = cssPropertyID(propertyName);
  if (!propertyID)
    return String();
  if (propertyID == CSSPropertyVariable) {
    const CSSValue* value = getPropertyCSSValue(AtomicString(propertyName));
    if (value)
      return value->cssText();
    return String();
  }
  ASSERT(CSSPropertyMetadata::isEnabledProperty(propertyID));
  return getPropertyValue(propertyID);
}

String CSSComputedStyleDeclaration::getPropertyPriority(const String&) {
  // All computed styles have a priority of not "important".
  return "";
}

String CSSComputedStyleDeclaration::getPropertyShorthand(const String&) {
  return "";
}

bool CSSComputedStyleDeclaration::isPropertyImplicit(const String&) {
  return false;
}

void CSSComputedStyleDeclaration::setProperty(const String& name,
                                              const String&,
                                              const String&,
                                              ExceptionState& exceptionState) {
  exceptionState.throwDOMException(
      NoModificationAllowedError,
      "These styles are computed, and therefore the '" + name +
          "' property is read-only.");
}

String CSSComputedStyleDeclaration::removeProperty(
    const String& name,
    ExceptionState& exceptionState) {
  exceptionState.throwDOMException(
      NoModificationAllowedError,
      "These styles are computed, and therefore the '" + name +
          "' property is read-only.");
  return String();
}

const CSSValue* CSSComputedStyleDeclaration::getPropertyCSSValueInternal(
    CSSPropertyID propertyID) {
  return getPropertyCSSValue(propertyID);
}

const CSSValue* CSSComputedStyleDeclaration::getPropertyCSSValueInternal(
    AtomicString customPropertyName) {
  return getPropertyCSSValue(customPropertyName);
}

String CSSComputedStyleDeclaration::getPropertyValueInternal(
    CSSPropertyID propertyID) {
  return getPropertyValue(propertyID);
}

void CSSComputedStyleDeclaration::setPropertyInternal(
    CSSPropertyID id,
    const String&,
    const String&,
    bool,
    ExceptionState& exceptionState) {
  // TODO(leviw): This code is currently unreachable, but shouldn't be.
  exceptionState.throwDOMException(
      NoModificationAllowedError,
      "These styles are computed, and therefore the '" +
          getPropertyNameString(id) + "' property is read-only.");
}

DEFINE_TRACE(CSSComputedStyleDeclaration) {
  visitor->trace(m_node);
  CSSStyleDeclaration::trace(visitor);
}

}  // namespace blink<|MERGE_RESOLUTION|>--- conflicted
+++ resolved
@@ -173,12 +173,8 @@
     CSSPropertyRy, CSSPropertyScrollSnapType, CSSPropertyScrollSnapPointsX,
     CSSPropertyScrollSnapPointsY, CSSPropertyScrollSnapCoordinate,
     CSSPropertyScrollSnapDestination, CSSPropertyTranslate, CSSPropertyRotate,
-<<<<<<< HEAD
     CSSPropertyBbRubberbandable,
-    CSSPropertyScale,
-=======
     CSSPropertyScale, CSSPropertyBbLcdBackgroundColor,
->>>>>>> 44f80cc2
 };
 
 static const Vector<CSSPropertyID>& computableProperties() {
