--- conflicted
+++ resolved
@@ -152,11 +152,7 @@
     return m_propertySet->asText();
 }
 
-<<<<<<< HEAD
-void PropertySetCSSStyleDeclaration::setCSSText(const String& text, ExceptionState& es)
-=======
 void PropertySetCSSStyleDeclaration::setCSSText(const String& text, ExceptionState& exceptionState)
->>>>>>> 8c15b39e
 {
     StyleAttributeMutationScope mutationScope(this);
     willMutate();
