/*
 * Copyright (C) 2004 Zack Rusin <zack@kde.org>
 * Copyright (C) 2004, 2005, 2006, 2008, 2012 Apple Inc. All rights reserved.
 *
 * This library is free software; you can redistribute it and/or
 * modify it under the terms of the GNU Lesser General Public
 * License as published by the Free Software Foundation; either
 * version 2 of the License, or (at your option) any later version.
 *
 * This library is distributed in the hope that it will be useful,
 * but WITHOUT ANY WARRANTY; without even the implied warranty of
 * MERCHANTABILITY or FITNESS FOR A PARTICULAR PURPOSE.  See the GNU
 * Lesser General Public License for more details.
 *
 * You should have received a copy of the GNU Lesser General Public
 * License along with this library; if not, write to the Free Software
 * Foundation, Inc., 51 Franklin Street, Fifth Floor, Boston, MA
 * 02110-1301  USA
 */

#ifndef CSSComputedStyleDeclaration_h
#define CSSComputedStyleDeclaration_h

#include "core/css/CSSStyleDeclaration.h"
#include "core/rendering/style/RenderStyleConstants.h"
#include "wtf/HashMap.h"
#include "wtf/RefPtr.h"
#include "wtf/text/AtomicString.h"
#include "wtf/text/AtomicStringHash.h"
#include "wtf/text/WTFString.h"

namespace WebCore {

class CSSPrimitiveValue;
class CSSValueList;
class Color;
class CustomFilterNumberParameter;
class CustomFilterParameter;
class ExceptionState;
class MutableStylePropertySet;
class Node;
class RenderObject;
class RenderStyle;
class SVGPaint;
class ShadowData;
class ShadowList;
class StylePropertySet;
class StylePropertyShorthand;

enum EUpdateLayout { DoNotUpdateLayout = false, UpdateLayout = true };

class CSSComputedStyleDeclaration : public CSSStyleDeclaration {
private:
    class ComputedCSSVariablesIterator : public CSSVariablesIterator {
    public:
        virtual ~ComputedCSSVariablesIterator() { }
        static PassRefPtr<ComputedCSSVariablesIterator> create(const HashMap<AtomicString, String>* variableMap) { return adoptRef(new ComputedCSSVariablesIterator(variableMap)); }
    private:
        explicit ComputedCSSVariablesIterator(const HashMap<AtomicString, String>* variableMap);
        virtual void advance() OVERRIDE;
        virtual bool atEnd() const OVERRIDE { return m_it == m_end; }
        virtual AtomicString name() const OVERRIDE;
        virtual String value() const OVERRIDE;
        bool m_active;
        typedef HashMap<AtomicString, String>::const_iterator VariablesMapIterator;
        VariablesMapIterator m_it;
        VariablesMapIterator m_end;
    };

public:
    static PassRefPtr<CSSComputedStyleDeclaration> create(PassRefPtr<Node> node, bool allowVisitedStyle = false, const String& pseudoElementName = String())
    {
        return adoptRef(new CSSComputedStyleDeclaration(node, allowVisitedStyle, pseudoElementName));
    }
    virtual ~CSSComputedStyleDeclaration();

    virtual void ref() OVERRIDE;
    virtual void deref() OVERRIDE;

    PassRefPtr<CSSValue> getPropertyCSSValue(CSSPropertyID) const;
    String getPropertyValue(CSSPropertyID) const;
    bool getPropertyPriority(CSSPropertyID) const;

    virtual PassRefPtr<MutableStylePropertySet> copyProperties() const OVERRIDE;

    PassRefPtr<CSSValue> getPropertyCSSValue(CSSPropertyID, EUpdateLayout) const;
    PassRefPtr<CSSValue> getFontSizeCSSValuePreferringKeyword() const;
    bool useFixedFontDefaultSize() const;
    PassRefPtr<CSSValue> getSVGPropertyCSSValue(CSSPropertyID, EUpdateLayout) const;

    PassRefPtr<MutableStylePropertySet> copyPropertiesInSet(const Vector<CSSPropertyID>&) const;

private:
    CSSComputedStyleDeclaration(PassRefPtr<Node>, bool allowVisitedStyle, const String&);

    // The styled node is either the node passed into getComputedStyle, or the
    // PseudoElement for :before and :after if they exist.
    // FIXME: This should be styledElement since in JS getComputedStyle only works
    // on Elements, but right now editing creates these for text nodes. We should fix
    // that.
    Node* styledNode() const;

    // CSSOM functions. Don't make these public.
    virtual CSSRule* parentRule() const;
    virtual unsigned length() const;
    virtual String item(unsigned index) const;
    PassRefPtr<RenderStyle> computeRenderStyle(CSSPropertyID) const;
    virtual PassRefPtr<CSSValue> getPropertyCSSValue(const String& propertyName);
    virtual String getPropertyValue(const String& propertyName);
    virtual String getPropertyPriority(const String& propertyName);
    virtual String getPropertyShorthand(const String& propertyName);
    virtual bool isPropertyImplicit(const String& propertyName);
    virtual void setProperty(const String& propertyName, const String& value, const String& priority, ExceptionState&);
    virtual String removeProperty(const String& propertyName, ExceptionState&);
    virtual String cssText() const;
    virtual void setCSSText(const String&, ExceptionState&);
    virtual PassRefPtr<CSSValue> getPropertyCSSValueInternal(CSSPropertyID);
    virtual String getPropertyValueInternal(CSSPropertyID);
    virtual void setPropertyInternal(CSSPropertyID, const String& value, bool important, ExceptionState&);

    const HashMap<AtomicString, String>* variableMap() const;
    virtual unsigned variableCount() const OVERRIDE;
    virtual String variableValue(const AtomicString& name) const OVERRIDE;
    virtual bool setVariableValue(const AtomicString& name, const String& value, ExceptionState&) OVERRIDE;
    virtual bool removeVariable(const AtomicString& name) OVERRIDE;
    virtual bool clearVariables(ExceptionState&) OVERRIDE;
    virtual PassRefPtr<CSSVariablesIterator> variablesIterator() const OVERRIDE { return ComputedCSSVariablesIterator::create(variableMap()); }

    virtual bool cssPropertyMatches(CSSPropertyID, const CSSValue*) const OVERRIDE;

<<<<<<< HEAD
    PassRefPtr<CSSValue> valueForShadowData(const ShadowData&, const RenderStyle*, bool useSpread) const;
    PassRefPtr<CSSValue> valueForShadowList(const ShadowList*, const RenderStyle*, bool useSpread) const;
    PassRefPtr<CSSPrimitiveValue> currentColorOrValidColor(const RenderStyle*, const Color&) const;
    PassRefPtr<SVGPaint> adjustSVGPaintForCurrentColor(PassRefPtr<SVGPaint>, RenderStyle*) const;
=======
    PassRefPtr<CSSValue> valueForShadowData(const ShadowData&, const RenderStyle&, bool useSpread) const;
    PassRefPtr<CSSValue> valueForShadowList(const ShadowList*, const RenderStyle&, bool useSpread) const;
    PassRefPtr<CSSPrimitiveValue> currentColorOrValidColor(const RenderStyle&, const Color&) const;
    PassRefPtr<SVGPaint> adjustSVGPaintForCurrentColor(PassRefPtr<SVGPaint>, RenderStyle&) const;
>>>>>>> 8c15b39e

    PassRefPtr<CSSValue> valueForFilter(const RenderObject*, const RenderStyle&) const;

    PassRefPtr<CSSValueList> valuesForShorthandProperty(const StylePropertyShorthand&) const;
    PassRefPtr<CSSValueList> valuesForSidesShorthand(const StylePropertyShorthand&) const;
    PassRefPtr<CSSValueList> valuesForBackgroundShorthand() const;
    PassRefPtr<CSSValueList> valuesForGridShorthand(const StylePropertyShorthand&) const;

    RefPtr<Node> m_node;
    PseudoId m_pseudoElementSpecifier;
    bool m_allowVisitedStyle;
    unsigned m_refCount;
};

} // namespace WebCore

#endif // CSSComputedStyleDeclaration_h<|MERGE_RESOLUTION|>--- conflicted
+++ resolved
@@ -128,17 +128,10 @@
 
     virtual bool cssPropertyMatches(CSSPropertyID, const CSSValue*) const OVERRIDE;
 
-<<<<<<< HEAD
-    PassRefPtr<CSSValue> valueForShadowData(const ShadowData&, const RenderStyle*, bool useSpread) const;
-    PassRefPtr<CSSValue> valueForShadowList(const ShadowList*, const RenderStyle*, bool useSpread) const;
-    PassRefPtr<CSSPrimitiveValue> currentColorOrValidColor(const RenderStyle*, const Color&) const;
-    PassRefPtr<SVGPaint> adjustSVGPaintForCurrentColor(PassRefPtr<SVGPaint>, RenderStyle*) const;
-=======
     PassRefPtr<CSSValue> valueForShadowData(const ShadowData&, const RenderStyle&, bool useSpread) const;
     PassRefPtr<CSSValue> valueForShadowList(const ShadowList*, const RenderStyle&, bool useSpread) const;
     PassRefPtr<CSSPrimitiveValue> currentColorOrValidColor(const RenderStyle&, const Color&) const;
     PassRefPtr<SVGPaint> adjustSVGPaintForCurrentColor(PassRefPtr<SVGPaint>, RenderStyle&) const;
->>>>>>> 8c15b39e
 
     PassRefPtr<CSSValue> valueForFilter(const RenderObject*, const RenderStyle&) const;
 
