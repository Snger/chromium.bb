/*
 * Copyright (C) 2007, 2008, 2011 Apple Inc. All rights reserved.
 *           (C) 2007, 2008 Nikolas Zimmermann <zimmermann@kde.org>
 *
 * Redistribution and use in source and binary forms, with or without
 * modification, are permitted provided that the following conditions
 * are met:
 * 1. Redistributions of source code must retain the above copyright
 *    notice, this list of conditions and the following disclaimer.
 * 2. Redistributions in binary form must reproduce the above copyright
 *    notice, this list of conditions and the following disclaimer in the
 *    documentation and/or other materials provided with the distribution.
 *
 * THIS SOFTWARE IS PROVIDED BY APPLE COMPUTER, INC. ``AS IS'' AND ANY
 * EXPRESS OR IMPLIED WARRANTIES, INCLUDING, BUT NOT LIMITED TO, THE
 * IMPLIED WARRANTIES OF MERCHANTABILITY AND FITNESS FOR A PARTICULAR
 * PURPOSE ARE DISCLAIMED.  IN NO EVENT SHALL APPLE COMPUTER, INC. OR
 * CONTRIBUTORS BE LIABLE FOR ANY DIRECT, INDIRECT, INCIDENTAL, SPECIAL,
 * EXEMPLARY, OR CONSEQUENTIAL DAMAGES (INCLUDING, BUT NOT LIMITED TO,
 * PROCUREMENT OF SUBSTITUTE GOODS OR SERVICES; LOSS OF USE, DATA, OR
 * PROFITS; OR BUSINESS INTERRUPTION) HOWEVER CAUSED AND ON ANY THEORY
 * OF LIABILITY, WHETHER IN CONTRACT, STRICT LIABILITY, OR TORT
 * (INCLUDING NEGLIGENCE OR OTHERWISE) ARISING IN ANY WAY OUT OF THE USE
 * OF THIS SOFTWARE, EVEN IF ADVISED OF THE POSSIBILITY OF SUCH DAMAGE.
 */

#include "config.h"
#include "core/css/CSSFontSelector.h"

#include "RuntimeEnabledFeatures.h"
#include "core/css/CSSFontFace.h"
#include "core/css/CSSFontFaceRule.h"
#include "core/css/CSSFontFaceSource.h"
#include "core/css/CSSSegmentedFontFace.h"
#include "core/css/CSSValueList.h"
#include "core/css/resolver/StyleResolver.h"
#include "core/dom/Document.h"
#include "core/fetch/FontResource.h"
#include "core/fetch/ResourceFetcher.h"
#include "core/loader/FrameLoader.h"
#include "core/frame/Frame.h"
<<<<<<< HEAD
#include "core/page/Settings.h"
#include "core/platform/graphics/FontCache.h"
#include "core/platform/graphics/SimpleFontData.h"
=======
#include "core/frame/Settings.h"
#include "platform/fonts/FontCache.h"
#include "platform/fonts/SimpleFontData.h"
>>>>>>> 8c15b39e
#include "wtf/text/AtomicString.h"

using namespace std;

namespace WebCore {

FontLoader::FontLoader(ResourceFetcher* resourceFetcher)
    : m_beginLoadingTimer(this, &FontLoader::beginLoadTimerFired)
    , m_resourceFetcher(resourceFetcher)
{
}

void FontLoader::addFontToBeginLoading(FontResource* fontResource)
{
<<<<<<< HEAD
    if (!m_resourceFetcher)
        return;

    m_fontsToBeginLoading.append(fontResource);
    // FIXME: Use RequestCountTracker??!!
    // Increment the request count now, in order to prevent didFinishLoad from being dispatched
    // after this font has been requested but before it began loading. Balanced by
    // decrementRequestCount() in beginLoadTimerFired() and in clearDocument().
    m_resourceFetcher->incrementRequestCount(fontResource);
    m_beginLoadingTimer.startOneShot(0);
}

void FontLoader::beginLoadTimerFired(Timer<WebCore::FontLoader>*)
=======
    if (!m_resourceFetcher || !fontResource->stillNeedsLoad())
        return;

    m_fontsToBeginLoading.append(fontResource);
    // FIXME: Use RequestCountTracker??!!
    // Increment the request count now, in order to prevent didFinishLoad from being dispatched
    // after this font has been requested but before it began loading. Balanced by
    // decrementRequestCount() in beginLoadTimerFired() and in clearDocument().
    m_resourceFetcher->incrementRequestCount(fontResource);
    m_beginLoadingTimer.startOneShot(0);
}

void FontLoader::beginLoadTimerFired(Timer<WebCore::FontLoader>*)
{
    loadPendingFonts();
}

void FontLoader::loadPendingFonts()
>>>>>>> 8c15b39e
{
    ASSERT(m_resourceFetcher);

    Vector<ResourcePtr<FontResource> > fontsToBeginLoading;
    fontsToBeginLoading.swap(m_fontsToBeginLoading);

    for (size_t i = 0; i < fontsToBeginLoading.size(); ++i) {
        fontsToBeginLoading[i]->beginLoadIfNeeded(m_resourceFetcher);
        // Balances incrementRequestCount() in beginLoadingFontSoon().
        m_resourceFetcher->decrementRequestCount(fontsToBeginLoading[i].get());
    }
}

void FontLoader::clearResourceFetcher()
{
    if (!m_resourceFetcher) {
        ASSERT(m_fontsToBeginLoading.isEmpty());
        return;
    }

    m_beginLoadingTimer.stop();

    for (size_t i = 0; i < m_fontsToBeginLoading.size(); ++i) {
        // Balances incrementRequestCount() in beginLoadingFontSoon().
        m_resourceFetcher->decrementRequestCount(m_fontsToBeginLoading[i].get());
    }

    m_fontsToBeginLoading.clear();
    m_resourceFetcher = 0;
}
<<<<<<< HEAD

CSSFontSelector::CSSFontSelector(Document* document)
    : m_document(document)
    , m_fontLoader(document->fetcher())
{
    // FIXME: An old comment used to say there was no need to hold a reference to m_document
    // because "we are guaranteed to be destroyed before the document". But there does not
    // seem to be any such guarantee.

    ASSERT(m_document);
    fontCache()->addClient(this);
=======

CSSFontSelector::CSSFontSelector(Document* document)
    : m_document(document)
    , m_fontLoader(document->fetcher())
    , m_genericFontFamilySettings(document->frame()->settings()->genericFontFamilySettings())
{
    // FIXME: An old comment used to say there was no need to hold a reference to m_document
    // because "we are guaranteed to be destroyed before the document". But there does not
    // seem to be any such guarantee.

    ASSERT(m_document);
    ASSERT(m_document->frame());
    FontCache::fontCache()->addClient(this);
>>>>>>> 8c15b39e
}

CSSFontSelector::~CSSFontSelector()
{
    clearDocument();
<<<<<<< HEAD
    fontCache()->removeClient(this);
=======
    FontCache::fontCache()->removeClient(this);
>>>>>>> 8c15b39e
}

void CSSFontSelector::registerForInvalidationCallbacks(FontSelectorClient* client)
{
    m_clients.add(client);
}

void CSSFontSelector::unregisterForInvalidationCallbacks(FontSelectorClient* client)
{
    m_clients.remove(client);
}

void CSSFontSelector::dispatchInvalidationCallbacks()
{
    Vector<FontSelectorClient*> clients;
    copyToVector(m_clients, clients);
    for (size_t i = 0; i < clients.size(); ++i)
        clients[i]->fontsNeedUpdate(this);
}

void CSSFontSelector::fontLoaded()
{
    dispatchInvalidationCallbacks();
}

void CSSFontSelector::fontCacheInvalidated()
{
    dispatchInvalidationCallbacks();
}

<<<<<<< HEAD
void CSSFontSelector::addFontFaceRule(const StyleRuleFontFace* fontFaceRule)
{
    m_cssSegmentedFontFaceCache.addFontFaceRule(this, fontFaceRule);
=======
void CSSFontSelector::addFontFaceRule(const StyleRuleFontFace* fontFaceRule, PassRefPtr<CSSFontFace> cssFontFace)
{
    m_cssSegmentedFontFaceCache.add(this, fontFaceRule, cssFontFace);
}

void CSSFontSelector::removeFontFaceRule(const StyleRuleFontFace* fontFaceRule)
{
    m_cssSegmentedFontFaceCache.remove(fontFaceRule);
}

static AtomicString familyNameFromSettings(const GenericFontFamilySettings& settings, const FontDescription& fontDescription, const AtomicString& genericFamilyName)
{
    UScriptCode script = fontDescription.script();

#if OS(ANDROID)
    if (fontDescription.genericFamily() == FontDescription::StandardFamily && !fontDescription.isSpecifiedFont())
        return FontCache::getGenericFamilyNameForScript(FontFamilyNames::webkit_standard, script);

    if (genericFamilyName.startsWith("-webkit-"))
        return FontCache::getGenericFamilyNameForScript(genericFamilyName, script);
#else
    if (fontDescription.genericFamily() == FontDescription::StandardFamily && !fontDescription.isSpecifiedFont())
        return settings.standard(script);
    if (genericFamilyName == FontFamilyNames::webkit_serif)
        return settings.serif(script);
    if (genericFamilyName == FontFamilyNames::webkit_sans_serif)
        return settings.sansSerif(script);
    if (genericFamilyName == FontFamilyNames::webkit_cursive)
        return settings.cursive(script);
    if (genericFamilyName == FontFamilyNames::webkit_fantasy)
        return settings.fantasy(script);
    if (genericFamilyName == FontFamilyNames::webkit_monospace)
        return settings.fixed(script);
    if (genericFamilyName == FontFamilyNames::webkit_pictograph)
        return settings.pictograph(script);
    if (genericFamilyName == FontFamilyNames::webkit_standard)
        return settings.standard(script);
#endif
    return emptyAtom;
>>>>>>> 8c15b39e
}

PassRefPtr<FontData> CSSFontSelector::getFontData(const FontDescription& fontDescription, const AtomicString& familyName)
{
<<<<<<< HEAD
    if (!m_document || !m_document->frame())
        return 0;

    return m_cssSegmentedFontFaceCache.getFontData(m_document->frame()->settings(), fontDescription, familyName);
=======
    if (CSSSegmentedFontFace* face = m_cssSegmentedFontFaceCache.get(fontDescription, familyName))
        return face->getFontData(fontDescription);

    // Try to return the correct font based off our settings, in case we were handed the generic font family name.
    AtomicString settingsFamilyName = familyNameFromSettings(m_genericFontFamilySettings, fontDescription, familyName);
    if (settingsFamilyName.isEmpty())
        return 0;

    return FontCache::fontCache()->getFontData(fontDescription, settingsFamilyName);
>>>>>>> 8c15b39e
}

CSSSegmentedFontFace* CSSFontSelector::getFontFace(const FontDescription& fontDescription, const AtomicString& familyName)
{
<<<<<<< HEAD
    return m_cssSegmentedFontFaceCache.getFontFace(fontDescription, familyName);
=======
    return m_cssSegmentedFontFaceCache.get(fontDescription, familyName);
>>>>>>> 8c15b39e
}

void CSSFontSelector::willUseFontData(const FontDescription& fontDescription, const AtomicString& family)
{
    CSSSegmentedFontFace* face = getFontFace(fontDescription, family);
    if (face)
        face->willUseFontData(fontDescription);
}

void CSSFontSelector::clearDocument()
{
    m_fontLoader.clearResourceFetcher();
    m_document = 0;
}

void CSSFontSelector::beginLoadingFontSoon(FontResource* font)
{
    m_fontLoader.addFontToBeginLoading(font);
<<<<<<< HEAD
=======
}

void CSSFontSelector::loadPendingFonts()
{
    m_fontLoader.loadPendingFonts();
>>>>>>> 8c15b39e
}

}<|MERGE_RESOLUTION|>--- conflicted
+++ resolved
@@ -39,15 +39,9 @@
 #include "core/fetch/ResourceFetcher.h"
 #include "core/loader/FrameLoader.h"
 #include "core/frame/Frame.h"
-<<<<<<< HEAD
-#include "core/page/Settings.h"
-#include "core/platform/graphics/FontCache.h"
-#include "core/platform/graphics/SimpleFontData.h"
-=======
 #include "core/frame/Settings.h"
 #include "platform/fonts/FontCache.h"
 #include "platform/fonts/SimpleFontData.h"
->>>>>>> 8c15b39e
 #include "wtf/text/AtomicString.h"
 
 using namespace std;
@@ -62,8 +56,7 @@
 
 void FontLoader::addFontToBeginLoading(FontResource* fontResource)
 {
-<<<<<<< HEAD
-    if (!m_resourceFetcher)
+    if (!m_resourceFetcher || !fontResource->stillNeedsLoad())
         return;
 
     m_fontsToBeginLoading.append(fontResource);
@@ -76,26 +69,11 @@
 }
 
 void FontLoader::beginLoadTimerFired(Timer<WebCore::FontLoader>*)
-=======
-    if (!m_resourceFetcher || !fontResource->stillNeedsLoad())
-        return;
-
-    m_fontsToBeginLoading.append(fontResource);
-    // FIXME: Use RequestCountTracker??!!
-    // Increment the request count now, in order to prevent didFinishLoad from being dispatched
-    // after this font has been requested but before it began loading. Balanced by
-    // decrementRequestCount() in beginLoadTimerFired() and in clearDocument().
-    m_resourceFetcher->incrementRequestCount(fontResource);
-    m_beginLoadingTimer.startOneShot(0);
-}
-
-void FontLoader::beginLoadTimerFired(Timer<WebCore::FontLoader>*)
 {
     loadPendingFonts();
 }
 
 void FontLoader::loadPendingFonts()
->>>>>>> 8c15b39e
 {
     ASSERT(m_resourceFetcher);
 
@@ -126,19 +104,6 @@
     m_fontsToBeginLoading.clear();
     m_resourceFetcher = 0;
 }
-<<<<<<< HEAD
-
-CSSFontSelector::CSSFontSelector(Document* document)
-    : m_document(document)
-    , m_fontLoader(document->fetcher())
-{
-    // FIXME: An old comment used to say there was no need to hold a reference to m_document
-    // because "we are guaranteed to be destroyed before the document". But there does not
-    // seem to be any such guarantee.
-
-    ASSERT(m_document);
-    fontCache()->addClient(this);
-=======
 
 CSSFontSelector::CSSFontSelector(Document* document)
     : m_document(document)
@@ -152,17 +117,12 @@
     ASSERT(m_document);
     ASSERT(m_document->frame());
     FontCache::fontCache()->addClient(this);
->>>>>>> 8c15b39e
 }
 
 CSSFontSelector::~CSSFontSelector()
 {
     clearDocument();
-<<<<<<< HEAD
-    fontCache()->removeClient(this);
-=======
     FontCache::fontCache()->removeClient(this);
->>>>>>> 8c15b39e
 }
 
 void CSSFontSelector::registerForInvalidationCallbacks(FontSelectorClient* client)
@@ -193,11 +153,6 @@
     dispatchInvalidationCallbacks();
 }
 
-<<<<<<< HEAD
-void CSSFontSelector::addFontFaceRule(const StyleRuleFontFace* fontFaceRule)
-{
-    m_cssSegmentedFontFaceCache.addFontFaceRule(this, fontFaceRule);
-=======
 void CSSFontSelector::addFontFaceRule(const StyleRuleFontFace* fontFaceRule, PassRefPtr<CSSFontFace> cssFontFace)
 {
     m_cssSegmentedFontFaceCache.add(this, fontFaceRule, cssFontFace);
@@ -237,17 +192,10 @@
         return settings.standard(script);
 #endif
     return emptyAtom;
->>>>>>> 8c15b39e
 }
 
 PassRefPtr<FontData> CSSFontSelector::getFontData(const FontDescription& fontDescription, const AtomicString& familyName)
 {
-<<<<<<< HEAD
-    if (!m_document || !m_document->frame())
-        return 0;
-
-    return m_cssSegmentedFontFaceCache.getFontData(m_document->frame()->settings(), fontDescription, familyName);
-=======
     if (CSSSegmentedFontFace* face = m_cssSegmentedFontFaceCache.get(fontDescription, familyName))
         return face->getFontData(fontDescription);
 
@@ -257,16 +205,11 @@
         return 0;
 
     return FontCache::fontCache()->getFontData(fontDescription, settingsFamilyName);
->>>>>>> 8c15b39e
 }
 
 CSSSegmentedFontFace* CSSFontSelector::getFontFace(const FontDescription& fontDescription, const AtomicString& familyName)
 {
-<<<<<<< HEAD
-    return m_cssSegmentedFontFaceCache.getFontFace(fontDescription, familyName);
-=======
     return m_cssSegmentedFontFaceCache.get(fontDescription, familyName);
->>>>>>> 8c15b39e
 }
 
 void CSSFontSelector::willUseFontData(const FontDescription& fontDescription, const AtomicString& family)
@@ -285,14 +228,11 @@
 void CSSFontSelector::beginLoadingFontSoon(FontResource* font)
 {
     m_fontLoader.addFontToBeginLoading(font);
-<<<<<<< HEAD
-=======
 }
 
 void CSSFontSelector::loadPendingFonts()
 {
     m_fontLoader.loadPendingFonts();
->>>>>>> 8c15b39e
 }
 
 }