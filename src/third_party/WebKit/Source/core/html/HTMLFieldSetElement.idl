--- conflicted
+++ resolved
@@ -19,13 +19,8 @@
 
 interface HTMLFieldSetElement : HTMLElement {
     [Reflect] attribute boolean disabled;
-<<<<<<< HEAD
-    readonly attribute HTMLFormElement form;
-    [Reflect, TreatNullAs=NullString] attribute DOMString name;
-=======
     [ImplementedAs=formOwner] readonly attribute HTMLFormElement form;
     [Reflect] attribute DOMString name;
->>>>>>> 8c15b39e
 
     readonly attribute DOMString type;
 
