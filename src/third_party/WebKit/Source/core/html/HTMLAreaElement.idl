--- conflicted
+++ resolved
@@ -19,17 +19,6 @@
  */
 
 interface HTMLAreaElement : HTMLElement {
-<<<<<<< HEAD
-    [Reflect, TreatNullAs=NullString] attribute DOMString alt;
-    [Reflect, TreatNullAs=NullString] attribute DOMString coords;
-    [Reflect] attribute boolean noHref;
-    [Reflect, TreatNullAs=NullString] attribute DOMString ping;
-    [Reflect, TreatNullAs=NullString] attribute DOMString shape;
-    [Reflect, TreatNullAs=NullString] attribute DOMString target;
-};
-
-// Force rebuild: crbug.com/307023
-=======
     [Reflect] attribute DOMString alt;
     [Reflect] attribute DOMString coords;
     [Reflect] attribute boolean noHref;
@@ -39,5 +28,4 @@
 };
 
 // force rebuild: crbug.com/307023
->>>>>>> 8c15b39e
 HTMLAreaElement implements URLUtils;