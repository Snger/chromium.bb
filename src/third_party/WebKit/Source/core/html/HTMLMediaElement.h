--- conflicted
+++ resolved
@@ -32,14 +32,9 @@
 #include "core/html/MediaControllerInterface.h"
 #include "core/html/track/TextTrack.h"
 #include "core/html/track/TextTrackCue.h"
-<<<<<<< HEAD
-#include "core/platform/graphics/MediaPlayer.h"
-#include "platform/PODIntervalTree.h"
-=======
 #include "core/html/track/vtt/VTTCue.h"
 #include "platform/PODIntervalTree.h"
 #include "platform/graphics/media/MediaPlayer.h"
->>>>>>> 8c15b39e
 #include "public/platform/WebMimeRegistry.h"
 
 namespace blink {
@@ -107,11 +102,7 @@
     PassRefPtr<MediaError> error() const;
 
     // network state
-<<<<<<< HEAD
-    void setSrc(const String&);
-=======
     void setSrc(const AtomicString&);
->>>>>>> 8c15b39e
     const KURL& currentSrc() const { return m_currentSrc; }
 
     enum NetworkState { NETWORK_EMPTY, NETWORK_IDLE, NETWORK_LOADING, NETWORK_NO_SOURCE };
@@ -283,11 +274,7 @@
     bool isSafeToLoadURL(const KURL&, InvalidURLAction);
 
     MediaController* controller() const;
-<<<<<<< HEAD
-    void setController(PassRefPtr<MediaController>);
-=======
     void setController(PassRefPtr<MediaController>); // Resets the MediaGroup and sets the MediaController.
->>>>>>> 8c15b39e
 
 protected:
     HTMLMediaElement(const QualifiedName&, Document&, bool);
@@ -305,11 +292,8 @@
     virtual void setDisplayMode(DisplayMode mode) { m_displayMode = mode; }
 
     virtual bool isMediaElement() const OVERRIDE { return true; }
-<<<<<<< HEAD
-=======
 
     void setControllerInternal(PassRefPtr<MediaController>);
->>>>>>> 8c15b39e
 
     // Restrictions to change default behaviors.
     enum BehaviorRestrictionFlags {
