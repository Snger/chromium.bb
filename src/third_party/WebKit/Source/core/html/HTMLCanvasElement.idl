--- conflicted
+++ resolved
@@ -32,9 +32,5 @@
     [Custom, RaisesException] DOMString toDataURL([TreatNullAs=NullString, TreatUndefinedAs=NullString,Default=Undefined] optional DOMString type);
 
     // The custom binding is needed to handle context creation attributes.
-<<<<<<< HEAD
-    [Custom, PerWorldBindings, ActivityLogging=AccessForIsolatedWorlds] any getContext([Default=Undefined] optional DOMString contextId);
-=======
     [Custom, PerWorldBindings, ActivityLogging=ForIsolatedWorlds] any getContext([Default=Undefined] optional DOMString contextId);
->>>>>>> 8c15b39e
 };
