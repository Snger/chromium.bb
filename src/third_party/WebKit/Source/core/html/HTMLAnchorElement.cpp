/*
 * Copyright (C) 1999 Lars Knoll (knoll@kde.org)
 *           (C) 1999 Antti Koivisto (koivisto@kde.org)
 *           (C) 2000 Simon Hausmann <hausmann@kde.org>
 * Copyright (C) 2003, 2006, 2007, 2008, 2009, 2010 Apple Inc. All rights reserved.
 *           (C) 2006 Graham Dennis (graham.dennis@gmail.com)
 *
 * This library is free software; you can redistribute it and/or
 * modify it under the terms of the GNU Library General Public
 * License as published by the Free Software Foundation; either
 * version 2 of the License, or (at your option) any later version.
 *
 * This library is distributed in the hope that it will be useful,
 * but WITHOUT ANY WARRANTY; without even the implied warranty of
 * MERCHANTABILITY or FITNESS FOR A PARTICULAR PURPOSE.  See the GNU
 * Library General Public License for more details.
 *
 * You should have received a copy of the GNU Library General Public License
 * along with this library; see the file COPYING.LIB.  If not, write to
 * the Free Software Foundation, Inc., 51 Franklin Street, Fifth Floor,
 * Boston, MA 02110-1301, USA.
 */

#include "config.h"
#include "core/html/HTMLAnchorElement.h"

#include "core/dom/Attribute.h"
#include "core/editing/FrameSelection.h"
#include "core/events/KeyboardEvent.h"
#include "core/events/MouseEvent.h"
#include "core/events/ThreadLocalEventNames.h"
#include "core/frame/Frame.h"
#include "core/html/HTMLFormElement.h"
#include "core/html/HTMLImageElement.h"
#include "core/html/parser/HTMLParserIdioms.h"
#include "core/loader/FrameLoadRequest.h"
#include "core/loader/FrameLoader.h"
#include "core/loader/FrameLoaderClient.h"
#include "core/loader/FrameLoaderTypes.h"
#include "core/loader/PingLoader.h"
#include "core/page/Chrome.h"
#include "core/page/ChromeClient.h"
#include "core/page/Page.h"
<<<<<<< HEAD
#include "core/page/Settings.h"
=======
#include "core/frame/Settings.h"
>>>>>>> 8c15b39e
#include "core/rendering/RenderImage.h"
#include "core/svg/graphics/SVGImage.h"
#include "platform/PlatformMouseEvent.h"
#include "platform/network/DNS.h"
#include "platform/network/ResourceRequest.h"
<<<<<<< HEAD
=======
#include "platform/weborigin/KnownPorts.h"
#include "platform/weborigin/SecurityOrigin.h"
#include "platform/weborigin/SecurityPolicy.h"
>>>>>>> 8c15b39e
#include "public/platform/Platform.h"
#include "public/platform/WebPrescientNetworking.h"
#include "public/platform/WebURL.h"
#include "wtf/text/StringBuilder.h"

namespace WebCore {

namespace {

void preconnectToURL(const KURL& url, blink::WebPreconnectMotivation motivation)
{
    blink::WebPrescientNetworking* prescientNetworking = blink::Platform::current()->prescientNetworking();
    if (!prescientNetworking)
        return;

    prescientNetworking->preconnect(url, motivation);
}

}

class HTMLAnchorElement::PrefetchEventHandler {
public:
    static PassOwnPtr<PrefetchEventHandler> create(HTMLAnchorElement* anchorElement)
    {
        return adoptPtr(new HTMLAnchorElement::PrefetchEventHandler(anchorElement));
    }

    void reset();

    void handleEvent(Event* e);
    void didChangeHREF() { m_hadHREFChanged = true; }
    bool hasIssuedPreconnect() const { return m_hasIssuedPreconnect; }

private:
    explicit PrefetchEventHandler(HTMLAnchorElement*);

    void handleMouseOver(Event* event);
    void handleMouseOut(Event* event);
    void handleLeftMouseDown(Event* event);
    void handleGestureTapUnconfirmed(Event*);
    void handleGestureShowPress(Event*);
    void handleClick(Event* event);

    bool shouldPrefetch(const KURL&);
    void prefetch(blink::WebPreconnectMotivation);

    HTMLAnchorElement* m_anchorElement;
    double m_mouseOverTimestamp;
    double m_mouseDownTimestamp;
    double m_tapDownTimestamp;
    bool m_hadHREFChanged;
    bool m_hadTapUnconfirmed;
    bool m_hasIssuedPreconnect;
};

using namespace HTMLNames;

HTMLAnchorElement::HTMLAnchorElement(const QualifiedName& tagName, Document& document)
    : HTMLElement(tagName, document)
    , m_hasRootEditableElementForSelectionOnMouseDown(false)
    , m_wasShiftKeyDownOnMouseDown(false)
    , m_linkRelations(0)
    , m_cachedVisitedLinkHash(0)
{
    ScriptWrappable::init(this);
}

PassRefPtr<HTMLAnchorElement> HTMLAnchorElement::create(Document& document)
{
    return adoptRef(new HTMLAnchorElement(aTag, document));
}

PassRefPtr<HTMLAnchorElement> HTMLAnchorElement::create(const QualifiedName& tagName, Document& document)
{
    return adoptRef(new HTMLAnchorElement(tagName, document));
}

HTMLAnchorElement::~HTMLAnchorElement()
{
    clearRootEditableElementForSelectionOnMouseDown();
}

bool HTMLAnchorElement::supportsFocus() const
{
    if (rendererIsEditable())
        return HTMLElement::supportsFocus();
    // If not a link we should still be able to focus the element if it has tabIndex.
    return isLink() || HTMLElement::supportsFocus();
}

bool HTMLAnchorElement::isMouseFocusable() const
{
    // Links are focusable by default, but only allow links with tabindex or contenteditable to be mouse focusable.
    // https://bugs.webkit.org/show_bug.cgi?id=26856
    if (isLink())
        return HTMLElement::supportsFocus();

    return HTMLElement::isMouseFocusable();
}

bool HTMLAnchorElement::isKeyboardFocusable() const
{
    if (isFocusable() && Element::supportsFocus())
        return HTMLElement::isKeyboardFocusable();

    if (isLink()) {
        Page* page = document().page();
        if (!page)
            return false;
        if (!page->chrome().client().tabsToLinks())
            return false;
    }
    return HTMLElement::isKeyboardFocusable();
}

static void appendServerMapMousePosition(StringBuilder& url, Event* event)
{
    if (!event->isMouseEvent())
        return;

    ASSERT(event->target());
    Node* target = event->target()->toNode();
    ASSERT(target);
    if (!target->hasTagName(imgTag))
        return;

    HTMLImageElement* imageElement = toHTMLImageElement(event->target()->toNode());
    if (!imageElement || !imageElement->isServerMap())
        return;

    if (!imageElement->renderer() || !imageElement->renderer()->isRenderImage())
        return;
    RenderImage* renderer = toRenderImage(imageElement->renderer());

    // FIXME: This should probably pass true for useTransforms.
    FloatPoint absolutePosition = renderer->absoluteToLocal(FloatPoint(toMouseEvent(event)->pageX(), toMouseEvent(event)->pageY()));
    int x = absolutePosition.x();
    int y = absolutePosition.y();
    url.append('?');
    url.appendNumber(x);
    url.append(',');
    url.appendNumber(y);
}

void HTMLAnchorElement::defaultEventHandler(Event* event)
{
    if (isLink()) {
        if (focused() && isEnterKeyKeydownEvent(event) && treatLinkAsLiveForEventType(NonMouseEvent)) {
            event->setDefaultHandled();
            dispatchSimulatedClick(event);
            return;
        }

        prefetchEventHandler()->handleEvent(event);

        if (isLinkClick(event) && treatLinkAsLiveForEventType(eventType(event))) {
            handleClick(event);
            prefetchEventHandler()->reset();
            return;
        }

        if (rendererIsEditable()) {
            // This keeps track of the editable block that the selection was in (if it was in one) just before the link was clicked
            // for the LiveWhenNotFocused editable link behavior
            if (event->type() == EventTypeNames::mousedown && event->isMouseEvent() && toMouseEvent(event)->button() != RightButton && document().frame()) {
                setRootEditableElementForSelectionOnMouseDown(document().frame()->selection().rootEditableElement());
                m_wasShiftKeyDownOnMouseDown = toMouseEvent(event)->shiftKey();
            } else if (event->type() == EventTypeNames::mouseover) {
                // These are cleared on mouseover and not mouseout because their values are needed for drag events,
                // but drag events happen after mouse out events.
                clearRootEditableElementForSelectionOnMouseDown();
                m_wasShiftKeyDownOnMouseDown = false;
            }
        }
    }

    HTMLElement::defaultEventHandler(event);
}

void HTMLAnchorElement::setActive(bool down)
{
    if (rendererIsEditable()) {
        EditableLinkBehavior editableLinkBehavior = EditableLinkDefaultBehavior;
        if (Settings* settings = document().settings())
            editableLinkBehavior = settings->editableLinkBehavior();

        switch (editableLinkBehavior) {
            default:
            case EditableLinkDefaultBehavior:
            case EditableLinkAlwaysLive:
                break;

            case EditableLinkNeverLive:
                return;

            // Don't set the link to be active if the current selection is in the same editable block as
            // this link
            case EditableLinkLiveWhenNotFocused:
                if (down && document().frame() && document().frame()->selection().rootEditableElement() == rootEditableElement())
                    return;
                break;

            case EditableLinkOnlyLiveWithShiftKey:
                return;
        }

    }

    ContainerNode::setActive(down);
}

void HTMLAnchorElement::parseAttribute(const QualifiedName& name, const AtomicString& value)
{
    if (name == hrefAttr) {
        bool wasLink = isLink();
        setIsLink(!value.isNull());
        if (wasLink != isLink()) {
            didAffectSelector(AffectedSelectorLink | AffectedSelectorVisited | AffectedSelectorEnabled);
            if (wasLink && treeScope().adjustedFocusedElement() == this) {
                // We might want to call blur(), but it's dangerous to dispatch
                // events here.
                document().setNeedsFocusedElementCheck();
            }
        }
        if (isLink()) {
            String parsedURL = stripLeadingAndTrailingHTMLSpaces(value);
            if (document().isDNSPrefetchEnabled()) {
                if (protocolIs(parsedURL, "http") || protocolIs(parsedURL, "https") || parsedURL.startsWith("//"))
                    prefetchDNS(document().completeURL(parsedURL).host());
            }

            if (wasLink)
                prefetchEventHandler()->didChangeHREF();
        }
        invalidateCachedVisitedLinkHash();
    } else if (name == nameAttr || name == titleAttr) {
        // Do nothing.
    } else if (name == relAttr)
        setRel(value);
    else
        HTMLElement::parseAttribute(name, value);
}

void HTMLAnchorElement::accessKeyAction(bool sendMouseEvents)
{
    dispatchSimulatedClick(0, sendMouseEvents ? SendMouseUpDownEvents : SendNoEvents);
}

bool HTMLAnchorElement::isURLAttribute(const Attribute& attribute) const
{
    return attribute.name().localName() == hrefAttr || HTMLElement::isURLAttribute(attribute);
}

bool HTMLAnchorElement::canStartSelection() const
{
    // FIXME: We probably want this same behavior in SVGAElement too
    if (!isLink())
        return HTMLElement::canStartSelection();
    return rendererIsEditable();
}

bool HTMLAnchorElement::draggable() const
{
    // Should be draggable if we have an href attribute.
    const AtomicString& value = getAttribute(draggableAttr);
    if (equalIgnoringCase(value, "true"))
        return true;
    if (equalIgnoringCase(value, "false"))
        return false;
    return hasAttribute(hrefAttr);
}

KURL HTMLAnchorElement::href() const
{
    return document().completeURL(stripLeadingAndTrailingHTMLSpaces(getAttribute(hrefAttr)));
}

void HTMLAnchorElement::setHref(const AtomicString& value)
{
    setAttribute(hrefAttr, value);
}

KURL HTMLAnchorElement::url() const
{
    return href();
}

void HTMLAnchorElement::setURL(const KURL& url)
{
<<<<<<< HEAD
    setHref(url.string());
=======
    setHref(AtomicString(url.string()));
>>>>>>> 8c15b39e
}

String HTMLAnchorElement::input() const
{
    return getAttribute(hrefAttr);
}

void HTMLAnchorElement::setInput(const String& value)
{
    setHref(value);
}

bool HTMLAnchorElement::hasRel(uint32_t relation) const
{
    return m_linkRelations & relation;
}

void HTMLAnchorElement::setRel(const String& value)
{
    m_linkRelations = 0;
    SpaceSplitString newLinkRelations(value, true);
    // FIXME: Add link relations as they are implemented
    if (newLinkRelations.contains("noreferrer"))
        m_linkRelations |= RelationNoReferrer;
}

const AtomicString& HTMLAnchorElement::name() const
{
    return getNameAttribute();
}

short HTMLAnchorElement::tabIndex() const
{
    // Skip the supportsFocus check in HTMLElement.
    return Element::tabIndex();
}

String HTMLAnchorElement::target() const
{
    return getAttribute(targetAttr);
}


String HTMLAnchorElement::text()
{
    return innerText();
}

bool HTMLAnchorElement::isLiveLink() const
{
    return isLink() && treatLinkAsLiveForEventType(m_wasShiftKeyDownOnMouseDown ? MouseEventWithShiftKey : MouseEventWithoutShiftKey);
}

void HTMLAnchorElement::sendPings(const KURL& destinationURL)
{
    if (!hasAttribute(pingAttr) || !document().settings() || !document().settings()->hyperlinkAuditingEnabled())
        return;

    SpaceSplitString pingURLs(getAttribute(pingAttr), false);
    for (unsigned i = 0; i < pingURLs.size(); i++)
        PingLoader::sendPing(document().frame(), document().completeURL(pingURLs[i]), destinationURL);
}

void HTMLAnchorElement::handleClick(Event* event)
{
    event->setDefaultHandled();

    Frame* frame = document().frame();
    if (!frame)
        return;

    StringBuilder url;
    url.append(stripLeadingAndTrailingHTMLSpaces(fastGetAttribute(hrefAttr)));
    appendServerMapMousePosition(url, event);
    KURL completedURL = document().completeURL(url.toString());

    // Schedule the ping before the frame load. Prerender in Chrome may kill the renderer as soon as the navigation is
    // sent out.
    sendPings(completedURL);

    ResourceRequest request(completedURL);
    if (prefetchEventHandler()->hasIssuedPreconnect())
        frame->loader().client()->dispatchWillRequestAfterPreconnect(request);
    if (hasAttribute(downloadAttr)) {
        if (!hasRel(RelationNoReferrer)) {
<<<<<<< HEAD
            String referrer = SecurityPolicy::generateReferrerHeader(document().referrerPolicy(), completedURL, frame->loader().outgoingReferrer());
=======
            String referrer = SecurityPolicy::generateReferrerHeader(document().referrerPolicy(), completedURL, document().outgoingReferrer());
>>>>>>> 8c15b39e
            if (!referrer.isEmpty())
                request.setHTTPReferrer(referrer);
        }

        frame->loader().client()->loadURLExternally(request, NavigationPolicyDownload, fastGetAttribute(downloadAttr));
    } else {
        FrameLoadRequest frameRequest(&document(), request, target());
        frameRequest.setTriggeringEvent(event);
        if (hasRel(RelationNoReferrer))
            frameRequest.setShouldSendReferrer(NeverSendReferrer);
        frame->loader().load(frameRequest);
    }
}

HTMLAnchorElement::EventType HTMLAnchorElement::eventType(Event* event)
{
    if (!event->isMouseEvent())
        return NonMouseEvent;
    return toMouseEvent(event)->shiftKey() ? MouseEventWithShiftKey : MouseEventWithoutShiftKey;
}

bool HTMLAnchorElement::treatLinkAsLiveForEventType(EventType eventType) const
{
    if (!rendererIsEditable())
        return true;

    Settings* settings = document().settings();
    if (!settings)
        return true;

    switch (settings->editableLinkBehavior()) {
    case EditableLinkDefaultBehavior:
    case EditableLinkAlwaysLive:
        return true;

    case EditableLinkNeverLive:
        return false;

    // If the selection prior to clicking on this link resided in the same editable block as this link,
    // and the shift key isn't pressed, we don't want to follow the link.
    case EditableLinkLiveWhenNotFocused:
        return eventType == MouseEventWithShiftKey || (eventType == MouseEventWithoutShiftKey && rootEditableElementForSelectionOnMouseDown() != rootEditableElement());

    case EditableLinkOnlyLiveWithShiftKey:
        return eventType == MouseEventWithShiftKey;
    }

    ASSERT_NOT_REACHED();
    return false;
}

bool isEnterKeyKeydownEvent(Event* event)
{
    return event->type() == EventTypeNames::keydown && event->isKeyboardEvent() && toKeyboardEvent(event)->keyIdentifier() == "Enter";
}

bool isLinkClick(Event* event)
{
    return event->type() == EventTypeNames::click && (!event->isMouseEvent() || toMouseEvent(event)->button() != RightButton);
}

bool HTMLAnchorElement::willRespondToMouseClickEvents()
{
    return isLink() || HTMLElement::willRespondToMouseClickEvents();
}

typedef HashMap<const HTMLAnchorElement*, RefPtr<Element> > RootEditableElementMap;

static RootEditableElementMap& rootEditableElementMap()
{
    DEFINE_STATIC_LOCAL(RootEditableElementMap, map, ());
    return map;
}

Element* HTMLAnchorElement::rootEditableElementForSelectionOnMouseDown() const
{
    if (!m_hasRootEditableElementForSelectionOnMouseDown)
        return 0;
    return rootEditableElementMap().get(this);
}

void HTMLAnchorElement::clearRootEditableElementForSelectionOnMouseDown()
{
    if (!m_hasRootEditableElementForSelectionOnMouseDown)
        return;
    rootEditableElementMap().remove(this);
    m_hasRootEditableElementForSelectionOnMouseDown = false;
}

void HTMLAnchorElement::setRootEditableElementForSelectionOnMouseDown(Element* element)
{
    if (!element) {
        clearRootEditableElementForSelectionOnMouseDown();
        return;
    }

    rootEditableElementMap().set(this, element);
    m_hasRootEditableElementForSelectionOnMouseDown = true;
}

HTMLAnchorElement::PrefetchEventHandler* HTMLAnchorElement::prefetchEventHandler()
{
    if (!m_prefetchEventHandler)
        m_prefetchEventHandler = PrefetchEventHandler::create(this);

    return m_prefetchEventHandler.get();
}

HTMLAnchorElement::PrefetchEventHandler::PrefetchEventHandler(HTMLAnchorElement* anchorElement)
    : m_anchorElement(anchorElement)
{
    ASSERT(m_anchorElement);

    reset();
}

void HTMLAnchorElement::PrefetchEventHandler::reset()
{
    m_hadHREFChanged = false;
    m_mouseOverTimestamp = 0;
    m_mouseDownTimestamp = 0;
    m_hadTapUnconfirmed = false;
    m_tapDownTimestamp = 0;
    m_hasIssuedPreconnect = false;
}

void HTMLAnchorElement::PrefetchEventHandler::handleEvent(Event* event)
{
    if (!shouldPrefetch(m_anchorElement->href()))
        return;

    if (event->type() == EventTypeNames::mouseover)
        handleMouseOver(event);
    else if (event->type() == EventTypeNames::mouseout)
        handleMouseOut(event);
    else if (event->type() == EventTypeNames::mousedown && event->isMouseEvent() && toMouseEvent(event)->button() == LeftButton)
        handleLeftMouseDown(event);
    else if (event->type() == EventTypeNames::gestureshowpress)
        handleGestureShowPress(event);
    else if (event->type() == EventTypeNames::gesturetapunconfirmed)
        handleGestureTapUnconfirmed(event);
    else if (isLinkClick(event))
        handleClick(event);
}

void HTMLAnchorElement::PrefetchEventHandler::handleMouseOver(Event* event)
{
    if (m_mouseOverTimestamp == 0.0) {
        m_mouseOverTimestamp = event->timeStamp();

<<<<<<< HEAD
        WebKit::Platform::current()->histogramEnumeration("MouseEventPrefetch.MouseOvers", 0, 2);
=======
        blink::Platform::current()->histogramEnumeration("MouseEventPrefetch.MouseOvers", 0, 2);
>>>>>>> 8c15b39e

        prefetch(blink::WebPreconnectMotivationLinkMouseOver);
    }
}

void HTMLAnchorElement::PrefetchEventHandler::handleMouseOut(Event* event)
{
    if (m_mouseOverTimestamp > 0.0) {
        double mouseOverDuration = convertDOMTimeStampToSeconds(event->timeStamp() - m_mouseOverTimestamp);
<<<<<<< HEAD
        WebKit::Platform::current()->histogramCustomCounts("MouseEventPrefetch.MouseOverDuration_NoClick", mouseOverDuration * 1000, 0, 10000, 100);
=======
        blink::Platform::current()->histogramCustomCounts("MouseEventPrefetch.MouseOverDuration_NoClick", mouseOverDuration * 1000, 0, 10000, 100);
>>>>>>> 8c15b39e

        m_mouseOverTimestamp = 0.0;
    }
}

void HTMLAnchorElement::PrefetchEventHandler::handleLeftMouseDown(Event* event)
{
    m_mouseDownTimestamp = event->timeStamp();

<<<<<<< HEAD
    WebKit::Platform::current()->histogramEnumeration("MouseEventPrefetch.MouseDowns", 0, 2);
=======
    blink::Platform::current()->histogramEnumeration("MouseEventPrefetch.MouseDowns", 0, 2);
>>>>>>> 8c15b39e

    prefetch(blink::WebPreconnectMotivationLinkMouseDown);
}

void HTMLAnchorElement::PrefetchEventHandler::handleGestureTapUnconfirmed(Event* event)
{
    m_hadTapUnconfirmed = true;

<<<<<<< HEAD
    WebKit::Platform::current()->histogramEnumeration("MouseEventPrefetch.TapUnconfirmeds", 0, 2);
=======
    blink::Platform::current()->histogramEnumeration("MouseEventPrefetch.TapUnconfirmeds", 0, 2);
>>>>>>> 8c15b39e

    prefetch(blink::WebPreconnectMotivationLinkTapUnconfirmed);
}

void HTMLAnchorElement::PrefetchEventHandler::handleGestureShowPress(Event* event)
{
    m_tapDownTimestamp = event->timeStamp();

<<<<<<< HEAD
    WebKit::Platform::current()->histogramEnumeration("MouseEventPrefetch.TapDowns", 0, 2);
=======
    blink::Platform::current()->histogramEnumeration("MouseEventPrefetch.TapDowns", 0, 2);
>>>>>>> 8c15b39e

    prefetch(blink::WebPreconnectMotivationLinkTapDown);
}

void HTMLAnchorElement::PrefetchEventHandler::handleClick(Event* event)
{
    bool capturedMouseOver = (m_mouseOverTimestamp > 0.0);
    if (capturedMouseOver) {
        double mouseOverDuration = convertDOMTimeStampToSeconds(event->timeStamp() - m_mouseOverTimestamp);

<<<<<<< HEAD
        WebKit::Platform::current()->histogramCustomCounts("MouseEventPrefetch.MouseOverDuration_Click", mouseOverDuration * 1000, 0, 10000, 100);
    }

    bool capturedMouseDown = (m_mouseDownTimestamp > 0.0);
    WebKit::Platform::current()->histogramEnumeration("MouseEventPrefetch.MouseDownFollowedByClick", capturedMouseDown, 2);
=======
        blink::Platform::current()->histogramCustomCounts("MouseEventPrefetch.MouseOverDuration_Click", mouseOverDuration * 1000, 0, 10000, 100);
    }

    bool capturedMouseDown = (m_mouseDownTimestamp > 0.0);
    blink::Platform::current()->histogramEnumeration("MouseEventPrefetch.MouseDownFollowedByClick", capturedMouseDown, 2);
>>>>>>> 8c15b39e

    if (capturedMouseDown) {
        double mouseDownDuration = convertDOMTimeStampToSeconds(event->timeStamp() - m_mouseDownTimestamp);

<<<<<<< HEAD
        WebKit::Platform::current()->histogramCustomCounts("MouseEventPrefetch.MouseDownDuration_Click", mouseDownDuration * 1000, 0, 10000, 100);
=======
        blink::Platform::current()->histogramCustomCounts("MouseEventPrefetch.MouseDownDuration_Click", mouseDownDuration * 1000, 0, 10000, 100);
>>>>>>> 8c15b39e
    }

    bool capturedTapDown = (m_tapDownTimestamp > 0.0);
    if (capturedTapDown) {
        double tapDownDuration = convertDOMTimeStampToSeconds(event->timeStamp() - m_tapDownTimestamp);

<<<<<<< HEAD
        WebKit::Platform::current()->histogramCustomCounts("MouseEventPrefetch.TapDownDuration_Click", tapDownDuration * 1000, 0, 10000, 100);
    }

    int flags = (m_hadTapUnconfirmed ? 2 : 0) | (capturedTapDown ? 1 : 0);
    WebKit::Platform::current()->histogramEnumeration("MouseEventPrefetch.PreTapEventsFollowedByClick", flags, 4);
=======
        blink::Platform::current()->histogramCustomCounts("MouseEventPrefetch.TapDownDuration_Click", tapDownDuration * 1000, 0, 10000, 100);
    }

    int flags = (m_hadTapUnconfirmed ? 2 : 0) | (capturedTapDown ? 1 : 0);
    blink::Platform::current()->histogramEnumeration("MouseEventPrefetch.PreTapEventsFollowedByClick", flags, 4);
>>>>>>> 8c15b39e
}

bool HTMLAnchorElement::PrefetchEventHandler::shouldPrefetch(const KURL& url)
{
    if (m_hadHREFChanged)
        return false;

    if (m_anchorElement->hasEventListeners(EventTypeNames::click))
        return false;

    if (!url.protocolIsInHTTPFamily())
        return false;

    Document& document = m_anchorElement->document();

    if (!document.securityOrigin()->canDisplay(url))
        return false;

    if (url.hasFragmentIdentifier() && equalIgnoringFragmentIdentifier(document.url(), url))
        return false;

    Frame* frame = document.frame();
    if (!frame)
        return false;

    // Links which create new window/tab are avoided because they may require user approval interaction.
    if (!m_anchorElement->target().isEmpty())
        return false;

    return true;
}

void HTMLAnchorElement::PrefetchEventHandler::prefetch(blink::WebPreconnectMotivation motivation)
{
    const KURL& url = m_anchorElement->href();

    if (!shouldPrefetch(url))
        return;

    // The precision of current MouseOver trigger is too low to actually trigger preconnects.
    if (motivation == blink::WebPreconnectMotivationLinkMouseOver)
        return;

    preconnectToURL(url, motivation);
    m_hasIssuedPreconnect = true;
}

bool HTMLAnchorElement::isInteractiveContent() const
{
    return isLink();
}

}<|MERGE_RESOLUTION|>--- conflicted
+++ resolved
@@ -41,22 +41,15 @@
 #include "core/page/Chrome.h"
 #include "core/page/ChromeClient.h"
 #include "core/page/Page.h"
-<<<<<<< HEAD
-#include "core/page/Settings.h"
-=======
 #include "core/frame/Settings.h"
->>>>>>> 8c15b39e
 #include "core/rendering/RenderImage.h"
 #include "core/svg/graphics/SVGImage.h"
 #include "platform/PlatformMouseEvent.h"
 #include "platform/network/DNS.h"
 #include "platform/network/ResourceRequest.h"
-<<<<<<< HEAD
-=======
 #include "platform/weborigin/KnownPorts.h"
 #include "platform/weborigin/SecurityOrigin.h"
 #include "platform/weborigin/SecurityPolicy.h"
->>>>>>> 8c15b39e
 #include "public/platform/Platform.h"
 #include "public/platform/WebPrescientNetworking.h"
 #include "public/platform/WebURL.h"
@@ -346,11 +339,7 @@
 
 void HTMLAnchorElement::setURL(const KURL& url)
 {
-<<<<<<< HEAD
-    setHref(url.string());
-=======
     setHref(AtomicString(url.string()));
->>>>>>> 8c15b39e
 }
 
 String HTMLAnchorElement::input() const
@@ -436,11 +425,7 @@
         frame->loader().client()->dispatchWillRequestAfterPreconnect(request);
     if (hasAttribute(downloadAttr)) {
         if (!hasRel(RelationNoReferrer)) {
-<<<<<<< HEAD
-            String referrer = SecurityPolicy::generateReferrerHeader(document().referrerPolicy(), completedURL, frame->loader().outgoingReferrer());
-=======
             String referrer = SecurityPolicy::generateReferrerHeader(document().referrerPolicy(), completedURL, document().outgoingReferrer());
->>>>>>> 8c15b39e
             if (!referrer.isEmpty())
                 request.setHTTPReferrer(referrer);
         }
@@ -591,11 +576,7 @@
     if (m_mouseOverTimestamp == 0.0) {
         m_mouseOverTimestamp = event->timeStamp();
 
-<<<<<<< HEAD
-        WebKit::Platform::current()->histogramEnumeration("MouseEventPrefetch.MouseOvers", 0, 2);
-=======
         blink::Platform::current()->histogramEnumeration("MouseEventPrefetch.MouseOvers", 0, 2);
->>>>>>> 8c15b39e
 
         prefetch(blink::WebPreconnectMotivationLinkMouseOver);
     }
@@ -605,11 +586,7 @@
 {
     if (m_mouseOverTimestamp > 0.0) {
         double mouseOverDuration = convertDOMTimeStampToSeconds(event->timeStamp() - m_mouseOverTimestamp);
-<<<<<<< HEAD
-        WebKit::Platform::current()->histogramCustomCounts("MouseEventPrefetch.MouseOverDuration_NoClick", mouseOverDuration * 1000, 0, 10000, 100);
-=======
         blink::Platform::current()->histogramCustomCounts("MouseEventPrefetch.MouseOverDuration_NoClick", mouseOverDuration * 1000, 0, 10000, 100);
->>>>>>> 8c15b39e
 
         m_mouseOverTimestamp = 0.0;
     }
@@ -619,11 +596,7 @@
 {
     m_mouseDownTimestamp = event->timeStamp();
 
-<<<<<<< HEAD
-    WebKit::Platform::current()->histogramEnumeration("MouseEventPrefetch.MouseDowns", 0, 2);
-=======
     blink::Platform::current()->histogramEnumeration("MouseEventPrefetch.MouseDowns", 0, 2);
->>>>>>> 8c15b39e
 
     prefetch(blink::WebPreconnectMotivationLinkMouseDown);
 }
@@ -632,11 +605,7 @@
 {
     m_hadTapUnconfirmed = true;
 
-<<<<<<< HEAD
-    WebKit::Platform::current()->histogramEnumeration("MouseEventPrefetch.TapUnconfirmeds", 0, 2);
-=======
     blink::Platform::current()->histogramEnumeration("MouseEventPrefetch.TapUnconfirmeds", 0, 2);
->>>>>>> 8c15b39e
 
     prefetch(blink::WebPreconnectMotivationLinkTapUnconfirmed);
 }
@@ -645,11 +614,7 @@
 {
     m_tapDownTimestamp = event->timeStamp();
 
-<<<<<<< HEAD
-    WebKit::Platform::current()->histogramEnumeration("MouseEventPrefetch.TapDowns", 0, 2);
-=======
     blink::Platform::current()->histogramEnumeration("MouseEventPrefetch.TapDowns", 0, 2);
->>>>>>> 8c15b39e
 
     prefetch(blink::WebPreconnectMotivationLinkTapDown);
 }
@@ -660,47 +625,27 @@
     if (capturedMouseOver) {
         double mouseOverDuration = convertDOMTimeStampToSeconds(event->timeStamp() - m_mouseOverTimestamp);
 
-<<<<<<< HEAD
-        WebKit::Platform::current()->histogramCustomCounts("MouseEventPrefetch.MouseOverDuration_Click", mouseOverDuration * 1000, 0, 10000, 100);
-    }
-
-    bool capturedMouseDown = (m_mouseDownTimestamp > 0.0);
-    WebKit::Platform::current()->histogramEnumeration("MouseEventPrefetch.MouseDownFollowedByClick", capturedMouseDown, 2);
-=======
         blink::Platform::current()->histogramCustomCounts("MouseEventPrefetch.MouseOverDuration_Click", mouseOverDuration * 1000, 0, 10000, 100);
     }
 
     bool capturedMouseDown = (m_mouseDownTimestamp > 0.0);
     blink::Platform::current()->histogramEnumeration("MouseEventPrefetch.MouseDownFollowedByClick", capturedMouseDown, 2);
->>>>>>> 8c15b39e
 
     if (capturedMouseDown) {
         double mouseDownDuration = convertDOMTimeStampToSeconds(event->timeStamp() - m_mouseDownTimestamp);
 
-<<<<<<< HEAD
-        WebKit::Platform::current()->histogramCustomCounts("MouseEventPrefetch.MouseDownDuration_Click", mouseDownDuration * 1000, 0, 10000, 100);
-=======
         blink::Platform::current()->histogramCustomCounts("MouseEventPrefetch.MouseDownDuration_Click", mouseDownDuration * 1000, 0, 10000, 100);
->>>>>>> 8c15b39e
     }
 
     bool capturedTapDown = (m_tapDownTimestamp > 0.0);
     if (capturedTapDown) {
         double tapDownDuration = convertDOMTimeStampToSeconds(event->timeStamp() - m_tapDownTimestamp);
 
-<<<<<<< HEAD
-        WebKit::Platform::current()->histogramCustomCounts("MouseEventPrefetch.TapDownDuration_Click", tapDownDuration * 1000, 0, 10000, 100);
-    }
-
-    int flags = (m_hadTapUnconfirmed ? 2 : 0) | (capturedTapDown ? 1 : 0);
-    WebKit::Platform::current()->histogramEnumeration("MouseEventPrefetch.PreTapEventsFollowedByClick", flags, 4);
-=======
         blink::Platform::current()->histogramCustomCounts("MouseEventPrefetch.TapDownDuration_Click", tapDownDuration * 1000, 0, 10000, 100);
     }
 
     int flags = (m_hadTapUnconfirmed ? 2 : 0) | (capturedTapDown ? 1 : 0);
     blink::Platform::current()->histogramEnumeration("MouseEventPrefetch.PreTapEventsFollowedByClick", flags, 4);
->>>>>>> 8c15b39e
 }
 
 bool HTMLAnchorElement::PrefetchEventHandler::shouldPrefetch(const KURL& url)
