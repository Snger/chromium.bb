--- conflicted
+++ resolved
@@ -26,11 +26,7 @@
 [
     RuntimeEnabled=Media
 ] interface HTMLSourceElement : HTMLElement {
-<<<<<<< HEAD
-[Reflect, TreatNullAs=NullString, URL, PerWorldBindings, ActivityLogging=SetterForIsolatedWorlds] attribute DOMString src;
-=======
     [Reflect, URL, PerWorldBindings, ActivityLogging=SetterForIsolatedWorlds] attribute DOMString src;
->>>>>>> 8c15b39e
     attribute DOMString type;
     attribute DOMString media;
 };