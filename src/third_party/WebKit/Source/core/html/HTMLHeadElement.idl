--- conflicted
+++ resolved
@@ -18,10 +18,5 @@
  */
 
 interface HTMLHeadElement : HTMLElement {
-<<<<<<< HEAD
-    [Reflect, TreatNullAs=NullString] attribute DOMString profile;
-};
-=======
     [Reflect, TreatNullAs=NullString, MeasureAs=HTMLHeadElementProfile] attribute DOMString profile;
-};
->>>>>>> 8c15b39e
+};