/*
 * Copyright (C) 1999 Lars Knoll (knoll@kde.org)
 *           (C) 1999 Antti Koivisto (koivisto@kde.org)
 * Copyright (C) 2004, 2005, 2006, 2007, 2008, 2010 Apple Inc. All rights reserved.
 * Copyright (C) 2010 Google Inc. All rights reserved.
 *
 * This library is free software; you can redistribute it and/or
 * modify it under the terms of the GNU Library General Public
 * License as published by the Free Software Foundation; either
 * version 2 of the License, or (at your option) any later version.
 *
 * This library is distributed in the hope that it will be useful,
 * but WITHOUT ANY WARRANTY; without even the implied warranty of
 * MERCHANTABILITY or FITNESS FOR A PARTICULAR PURPOSE.  See the GNU
 * Library General Public License for more details.
 *
 * You should have received a copy of the GNU Library General Public License
 * along with this library; see the file COPYING.LIB.  If not, write to
 * the Free Software Foundation, Inc., 51 Franklin Street, Fifth Floor,
 * Boston, MA 02110-1301, USA.
 */

#include "config.h"
#include "core/html/HTMLImageElement.h"

#include "CSSPropertyNames.h"
#include "HTMLNames.h"
#include "RuntimeEnabledFeatures.h"
#include "bindings/v8/ScriptEventListener.h"
#include "core/dom/Attribute.h"
#include "core/events/ThreadLocalEventNames.h"
#include "core/fetch/ImageResource.h"
#include "core/html/HTMLAnchorElement.h"
#include "core/html/HTMLFormElement.h"
#include "core/html/parser/HTMLParserIdioms.h"
#include "core/html/parser/HTMLSrcsetParser.h"
#include "core/rendering/RenderImage.h"

using namespace std;

namespace WebCore {

using namespace HTMLNames;

HTMLImageElement::HTMLImageElement(Document& document, HTMLFormElement* form)
    : HTMLElement(imgTag, document)
    , m_imageLoader(this)
    , m_form(form)
    , m_compositeOperator(CompositeSourceOver)
    , m_imageDevicePixelRatio(1.0f)
{
    ScriptWrappable::init(this);
    if (form)
        form->registerImgElement(this);
}

PassRefPtr<HTMLImageElement> HTMLImageElement::create(Document& document)
{
    return adoptRef(new HTMLImageElement(document));
}

PassRefPtr<HTMLImageElement> HTMLImageElement::create(Document& document, HTMLFormElement* form)
{
    return adoptRef(new HTMLImageElement(document, form));
}

HTMLImageElement::~HTMLImageElement()
{
    if (m_form)
        m_form->removeImgElement(this);
}

PassRefPtr<HTMLImageElement> HTMLImageElement::createForJSConstructor(Document& document, int width, int height)
{
<<<<<<< HEAD
    RefPtr<HTMLImageElement> image = adoptRef(new HTMLImageElement(imgTag, document));
=======
    RefPtr<HTMLImageElement> image = adoptRef(new HTMLImageElement(document));
>>>>>>> 8c15b39e
    if (width)
        image->setWidth(width);
    if (height)
        image->setHeight(height);
    return image.release();
}

bool HTMLImageElement::isPresentationAttribute(const QualifiedName& name) const
{
    if (name == widthAttr || name == heightAttr || name == borderAttr || name == vspaceAttr || name == hspaceAttr || name == alignAttr || name == valignAttr)
        return true;
    return HTMLElement::isPresentationAttribute(name);
}

void HTMLImageElement::collectStyleForPresentationAttribute(const QualifiedName& name, const AtomicString& value, MutableStylePropertySet* style)
{
    if (name == widthAttr)
        addHTMLLengthToStyle(style, CSSPropertyWidth, value);
    else if (name == heightAttr)
        addHTMLLengthToStyle(style, CSSPropertyHeight, value);
    else if (name == borderAttr)
        applyBorderAttributeToStyle(value, style);
    else if (name == vspaceAttr) {
        addHTMLLengthToStyle(style, CSSPropertyMarginTop, value);
        addHTMLLengthToStyle(style, CSSPropertyMarginBottom, value);
    } else if (name == hspaceAttr) {
        addHTMLLengthToStyle(style, CSSPropertyMarginLeft, value);
        addHTMLLengthToStyle(style, CSSPropertyMarginRight, value);
    } else if (name == alignAttr)
        applyAlignmentAttributeToStyle(value, style);
    else if (name == valignAttr)
        addPropertyToPresentationAttributeStyle(style, CSSPropertyVerticalAlign, value);
    else
        HTMLElement::collectStyleForPresentationAttribute(name, value, style);
}

const AtomicString HTMLImageElement::imageSourceURL() const
{
    return m_bestFitImageURL.isNull() ? fastGetAttribute(srcAttr) : m_bestFitImageURL;
}

HTMLFormElement* HTMLImageElement::formOwner() const
{
    return findFormAncestor();
}

void HTMLImageElement::parseAttribute(const QualifiedName& name, const AtomicString& value)
{
    if (name == altAttr) {
        if (renderer() && renderer()->isImage())
            toRenderImage(renderer())->updateAltText();
    } else if (name == srcAttr || name == srcsetAttr) {
        if (RuntimeEnabledFeatures::srcsetEnabled()) {
            ImageCandidate candidate = bestFitSourceForImageAttributes(document().devicePixelRatio(), fastGetAttribute(srcAttr), fastGetAttribute(srcsetAttr));
            m_bestFitImageURL = candidate.toString();
            float candidateScaleFactor = candidate.scaleFactor();
            if (candidateScaleFactor > 0)
                m_imageDevicePixelRatio = 1 / candidateScaleFactor;
            if (renderer() && renderer()->isImage())
                toRenderImage(renderer())->setImageDevicePixelRatio(m_imageDevicePixelRatio);
        }
        m_imageLoader.updateFromElementIgnoringPreviousError();
    }
    else if (name == usemapAttr)
        setIsLink(!value.isNull());
    else if (name == onbeforeloadAttr)
        setAttributeEventListener(EventTypeNames::beforeload, createAttributeEventListener(this, name, value));
    else if (name == compositeAttr) {
        // FIXME: images don't support blend modes in their compositing attribute.
        blink::WebBlendMode blendOp = blink::WebBlendModeNormal;
        if (!parseCompositeAndBlendOperator(value, m_compositeOperator, blendOp))
            m_compositeOperator = CompositeSourceOver;
    } else
        HTMLElement::parseAttribute(name, value);
}

const AtomicString& HTMLImageElement::altText() const
{
    // lets figure out the alt text.. magic stuff
    // http://www.w3.org/TR/1998/REC-html40-19980424/appendix/notes.html#altgen
    // also heavily discussed by Hixie on bugzilla
    if (!getAttribute(altAttr).isNull())
        return getAttribute(altAttr);
    // fall back to title attribute
    return getAttribute(titleAttr);
}

RenderObject* HTMLImageElement::createRenderer(RenderStyle* style)
{
    if (style->hasContent())
        return RenderObject::createObject(this, style);

    RenderImage* image = new RenderImage(this);
    image->setImageResource(RenderImageResource::create());
    image->setImageDevicePixelRatio(m_imageDevicePixelRatio);
    return image;
}

bool HTMLImageElement::canStartSelection() const
{
    if (shadow())
        return HTMLElement::canStartSelection();

    return false;
}

void HTMLImageElement::attach(const AttachContext& context)
{
    HTMLElement::attach(context);

    if (renderer() && renderer()->isImage() && !m_imageLoader.hasPendingBeforeLoadEvent()) {
        RenderImage* renderImage = toRenderImage(renderer());
        RenderImageResource* renderImageResource = renderImage->imageResource();
        if (renderImageResource->hasImage())
            return;

        // If we have no image at all because we have no src attribute, set
        // image height and width for the alt text instead.
        if (!m_imageLoader.image() && !renderImageResource->cachedImage())
            renderImage->setImageSizeForAltText();
        else
            renderImageResource->setImageResource(m_imageLoader.image());

    }
}

Node::InsertionNotificationRequest HTMLImageElement::insertedInto(ContainerNode* insertionPoint)
{
    // m_form can be non-null if it was set in constructor.
    if (m_form && insertionPoint->highestAncestor() != m_form->highestAncestor()) {
        m_form->removeImgElement(this);
        m_form = 0;
    }

    if (!m_form) {
        m_form = findFormAncestor();
        if (m_form)
            m_form->registerImgElement(this);
    }

    // If we have been inserted from a renderer-less document,
    // our loader may have not fetched the image, so do it now.
    if (insertionPoint->inDocument() && !m_imageLoader.image())
        m_imageLoader.updateFromElement();

    return HTMLElement::insertedInto(insertionPoint);
}

void HTMLImageElement::removedFrom(ContainerNode* insertionPoint)
{
    if (m_form)
        m_form->removeImgElement(this);
    m_form = 0;
    HTMLElement::removedFrom(insertionPoint);
}

int HTMLImageElement::width(bool ignorePendingStylesheets)
{
    if (!renderer()) {
        // check the attribute first for an explicit pixel value
        bool ok;
        int width = getAttribute(widthAttr).toInt(&ok);
        if (ok)
            return width;

        // if the image is available, use its width
        if (m_imageLoader.image())
            return m_imageLoader.image()->imageSizeForRenderer(renderer(), 1.0f).width();
    }

    if (ignorePendingStylesheets)
        document().updateLayoutIgnorePendingStylesheets();
    else
        document().updateLayout();

    RenderBox* box = renderBox();
    return box ? adjustForAbsoluteZoom(box->contentBoxRect().pixelSnappedWidth(), box) : 0;
}

int HTMLImageElement::height(bool ignorePendingStylesheets)
{
    if (!renderer()) {
        // check the attribute first for an explicit pixel value
        bool ok;
        int height = getAttribute(heightAttr).toInt(&ok);
        if (ok)
            return height;

        // if the image is available, use its height
        if (m_imageLoader.image())
            return m_imageLoader.image()->imageSizeForRenderer(renderer(), 1.0f).height();
    }

    if (ignorePendingStylesheets)
        document().updateLayoutIgnorePendingStylesheets();
    else
        document().updateLayout();

    RenderBox* box = renderBox();
    return box ? adjustForAbsoluteZoom(box->contentBoxRect().pixelSnappedHeight(), box) : 0;
}

int HTMLImageElement::naturalWidth() const
{
    if (!m_imageLoader.image())
        return 0;

    return m_imageLoader.image()->imageSizeForRenderer(renderer(), 1.0f).width();
}

int HTMLImageElement::naturalHeight() const
{
    if (!m_imageLoader.image())
        return 0;

    return m_imageLoader.image()->imageSizeForRenderer(renderer(), 1.0f).height();
}

bool HTMLImageElement::isURLAttribute(const Attribute& attribute) const
{
    return attribute.name() == srcAttr
        || attribute.name() == lowsrcAttr
        || attribute.name() == longdescAttr
        || (attribute.name() == usemapAttr && attribute.value().string()[0] != '#')
        || HTMLElement::isURLAttribute(attribute);
}

const AtomicString& HTMLImageElement::alt() const
{
    return getAttribute(altAttr);
}

bool HTMLImageElement::draggable() const
{
    // Image elements are draggable by default.
    return !equalIgnoringCase(getAttribute(draggableAttr), "false");
}

void HTMLImageElement::setHeight(int value)
{
    setIntegralAttribute(heightAttr, value);
}

KURL HTMLImageElement::src() const
{
    return document().completeURL(getAttribute(srcAttr));
}

void HTMLImageElement::setSrc(const String& value)
{
    setAttribute(srcAttr, AtomicString(value));
}

void HTMLImageElement::setWidth(int value)
{
    setIntegralAttribute(widthAttr, value);
}

int HTMLImageElement::x() const
{
    RenderObject* r = renderer();
    if (!r)
        return 0;

    // FIXME: This doesn't work correctly with transforms.
    FloatPoint absPos = r->localToAbsolute();
    return absPos.x();
}

int HTMLImageElement::y() const
{
    RenderObject* r = renderer();
    if (!r)
        return 0;

    // FIXME: This doesn't work correctly with transforms.
    FloatPoint absPos = r->localToAbsolute();
    return absPos.y();
}

bool HTMLImageElement::complete() const
{
    return m_imageLoader.imageComplete();
}

void HTMLImageElement::addSubresourceAttributeURLs(ListHashSet<KURL>& urls) const
{
    HTMLElement::addSubresourceAttributeURLs(urls);

    addSubresourceURL(urls, src());
    // FIXME: What about when the usemap attribute begins with "#"?
    addSubresourceURL(urls, document().completeURL(getAttribute(usemapAttr)));
}

void HTMLImageElement::didMoveToNewDocument(Document& oldDocument)
{
    m_imageLoader.elementDidMoveToNewDocument();
    HTMLElement::didMoveToNewDocument(oldDocument);
}

bool HTMLImageElement::isServerMap() const
{
    if (!fastHasAttribute(ismapAttr))
        return false;

    const AtomicString& usemap = fastGetAttribute(usemapAttr);

    // If the usemap attribute starts with '#', it refers to a map element in the document.
    if (usemap.string()[0] == '#')
        return false;

    return document().completeURL(stripLeadingAndTrailingHTMLSpaces(usemap)).isEmpty();
}

Image* HTMLImageElement::imageContents()
{
    if (!m_imageLoader.imageComplete())
        return 0;

    return m_imageLoader.image()->image();
}

bool HTMLImageElement::isInteractiveContent() const
{
    return fastHasAttribute(usemapAttr);
}

}<|MERGE_RESOLUTION|>--- conflicted
+++ resolved
@@ -72,11 +72,7 @@
 
 PassRefPtr<HTMLImageElement> HTMLImageElement::createForJSConstructor(Document& document, int width, int height)
 {
-<<<<<<< HEAD
-    RefPtr<HTMLImageElement> image = adoptRef(new HTMLImageElement(imgTag, document));
-=======
     RefPtr<HTMLImageElement> image = adoptRef(new HTMLImageElement(document));
->>>>>>> 8c15b39e
     if (width)
         image->setWidth(width);
     if (height)
