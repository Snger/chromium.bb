--- conflicted
+++ resolved
@@ -27,15 +27,9 @@
     RuntimeEnabled=VideoTrack
 ] interface HTMLTrackElement : HTMLElement {
     attribute DOMString kind;
-<<<<<<< HEAD
-    [Reflect, TreatNullAs=NullString, URL, PerWorldBindings, ActivityLogging=SetterForIsolatedWorlds] attribute DOMString src;
-    attribute DOMString srclang;
-    attribute DOMString label;
-=======
     [Reflect, URL, PerWorldBindings, ActivityLogging=SetterForIsolatedWorlds] attribute DOMString src;
     [Reflect] attribute DOMString srclang;
     [Reflect] attribute DOMString label;
->>>>>>> 8c15b39e
     [Reflect] attribute boolean default;
 
     const unsigned short NONE = 0;
