/*
 * Copyright (C) 2010 Google Inc. All rights reserved.
 *
 * Redistribution and use in source and binary forms, with or without
 * modification, are permitted provided that the following conditions are
 * met:
 *
 *     * Redistributions of source code must retain the above copyright
 * notice, this list of conditions and the following disclaimer.
 *     * Redistributions in binary form must reproduce the above
 * copyright notice, this list of conditions and the following disclaimer
 * in the documentation and/or other materials provided with the
 * distribution.
 *     * Neither the name of Google Inc. nor the names of its
 * contributors may be used to endorse or promote products derived from
 * this software without specific prior written permission.
 *
 * THIS SOFTWARE IS PROVIDED BY THE COPYRIGHT HOLDERS AND CONTRIBUTORS
 * "AS IS" AND ANY EXPRESS OR IMPLIED WARRANTIES, INCLUDING, BUT NOT
 * LIMITED TO, THE IMPLIED WARRANTIES OF MERCHANTABILITY AND FITNESS FOR
 * A PARTICULAR PURPOSE ARE DISCLAIMED. IN NO EVENT SHALL THE COPYRIGHT
 * OWNER OR CONTRIBUTORS BE LIABLE FOR ANY DIRECT, INDIRECT, INCIDENTAL,
 * SPECIAL, EXEMPLARY, OR CONSEQUENTIAL DAMAGES (INCLUDING, BUT NOT
 * LIMITED TO, PROCUREMENT OF SUBSTITUTE GOODS OR SERVICES; LOSS OF USE,
 * DATA, OR PROFITS; OR BUSINESS INTERRUPTION) HOWEVER CAUSED AND ON ANY
 * THEORY OF LIABILITY, WHETHER IN CONTRACT, STRICT LIABILITY, OR TORT
 * (INCLUDING NEGLIGENCE OR OTHERWISE) ARISING IN ANY WAY OUT OF THE USE
 * OF THIS SOFTWARE, EVEN IF ADVISED OF THE POSSIBILITY OF SUCH DAMAGE.
 */

#include "config.h"
#include "core/html/forms/BaseDateAndTimeInputType.h"

#include <limits>
#include "core/html/HTMLInputElement.h"
#include "platform/text/PlatformLocale.h"
#include "wtf/CurrentTime.h"
#include "wtf/DateMath.h"
#include "wtf/MathExtras.h"
#include "wtf/text/WTFString.h"

namespace WebCore {

<<<<<<< HEAD
using WebKit::WebLocalizedString;
=======
using blink::WebLocalizedString;
>>>>>>> 8c15b39e
using namespace HTMLNames;
using namespace std;

static const int msecPerMinute = 60 * 1000;
static const int msecPerSecond = 1000;

double BaseDateAndTimeInputType::valueAsDate() const
{
    return valueAsDouble();
}

void BaseDateAndTimeInputType::setValueAsDate(double value, ExceptionState&) const
{
    element().setValue(serializeWithMilliseconds(value));
}

double BaseDateAndTimeInputType::valueAsDouble() const
{
    const Decimal value = parseToNumber(element().value(), Decimal::nan());
    return value.isFinite() ? value.toDouble() : DateComponents::invalidMilliseconds();
}

void BaseDateAndTimeInputType::setValueAsDecimal(const Decimal& newValue, TextFieldEventBehavior eventBehavior, ExceptionState&) const
{
    element().setValue(serialize(newValue), eventBehavior);
}

bool BaseDateAndTimeInputType::typeMismatchFor(const String& value) const
{
    return !value.isEmpty() && !parseToDateComponents(value, 0);
}

bool BaseDateAndTimeInputType::typeMismatch() const
{
    return typeMismatchFor(element().value());
}

String BaseDateAndTimeInputType::rangeOverflowText(const Decimal& maximum) const
{
    return locale().queryString(WebLocalizedString::ValidationRangeOverflowDateTime, localizeValue(serialize(maximum)));
}

String BaseDateAndTimeInputType::rangeUnderflowText(const Decimal& minimum) const
{
    return locale().queryString(WebLocalizedString::ValidationRangeUnderflowDateTime, localizeValue(serialize(minimum)));
}

Decimal BaseDateAndTimeInputType::defaultValueForStepUp() const
{
    double ms = currentTimeMS();
    double utcOffset = calculateUTCOffset();
    double dstOffset = calculateDSTOffset(ms, utcOffset);
    int offset = static_cast<int>((utcOffset + dstOffset) / msPerMinute);
    return Decimal::fromDouble(ms + (offset * msPerMinute));
}

bool BaseDateAndTimeInputType::isSteppable() const
{
    return true;
}

Decimal BaseDateAndTimeInputType::parseToNumber(const String& source, const Decimal& defaultValue) const
{
    DateComponents date;
    if (!parseToDateComponents(source, &date))
        return defaultValue;
    double msec = date.millisecondsSinceEpoch();
    ASSERT(std::isfinite(msec));
    return Decimal::fromDouble(msec);
}

bool BaseDateAndTimeInputType::parseToDateComponents(const String& source, DateComponents* out) const
{
    if (source.isEmpty())
        return false;
    DateComponents ignoredResult;
    if (!out)
        out = &ignoredResult;
    return parseToDateComponentsInternal(source, out);
}

String BaseDateAndTimeInputType::serialize(const Decimal& value) const
{
    if (!value.isFinite())
        return String();
    DateComponents date;
    if (!setMillisecondToDateComponents(value.toDouble(), &date))
        return String();
    return serializeWithComponents(date);
}

String BaseDateAndTimeInputType::serializeWithComponents(const DateComponents& date) const
{
    Decimal step;
    if (!element().getAllowedValueStep(&step))
        return date.toString();
    if (step.remainder(msecPerMinute).isZero())
        return date.toString(DateComponents::None);
    if (step.remainder(msecPerSecond).isZero())
        return date.toString(DateComponents::Second);
    return date.toString(DateComponents::Millisecond);
}

String BaseDateAndTimeInputType::serializeWithMilliseconds(double value) const
{
    return serialize(Decimal::fromDouble(value));
}

String BaseDateAndTimeInputType::localizeValue(const String& proposedValue) const
{
    DateComponents date;
    if (!parseToDateComponents(proposedValue, &date))
        return proposedValue;

    String localized = element().locale().formatDateTime(date);
    return localized.isEmpty() ? proposedValue : localized;
}

String BaseDateAndTimeInputType::visibleValue() const
{
    return localizeValue(element().value());
}

String BaseDateAndTimeInputType::sanitizeValue(const String& proposedValue) const
{
    return typeMismatchFor(proposedValue) ? emptyString() : proposedValue;
}

bool BaseDateAndTimeInputType::supportsReadOnly() const
{
    return true;
}

bool BaseDateAndTimeInputType::shouldRespectListAttribute()
{
    return InputType::themeSupportsDataListUI(this);
}

bool BaseDateAndTimeInputType::valueMissing(const String& value) const
{
    return element().isRequired() && value.isEmpty();
}

bool BaseDateAndTimeInputType::shouldShowFocusRingOnMouseFocus() const
{
    return true;
}

} // namespace WebCore<|MERGE_RESOLUTION|>--- conflicted
+++ resolved
@@ -41,11 +41,7 @@
 
 namespace WebCore {
 
-<<<<<<< HEAD
-using WebKit::WebLocalizedString;
-=======
 using blink::WebLocalizedString;
->>>>>>> 8c15b39e
 using namespace HTMLNames;
 using namespace std;
 
