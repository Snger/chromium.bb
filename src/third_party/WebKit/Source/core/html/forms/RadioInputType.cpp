/*
 * Copyright (C) 2005, 2011 Apple Inc. All rights reserved.
 * Copyright (C) 2010 Google Inc. All rights reserved.
 *
 * This library is free software; you can redistribute it and/or
 * modify it under the terms of the GNU Library General Public
 * License as published by the Free Software Foundation; either
 * version 2 of the License, or (at your option) any later version.
 *
 * This library is distributed in the hope that it will be useful,
 * but WITHOUT ANY WARRANTY; without even the implied warranty of
 * MERCHANTABILITY or FITNESS FOR A PARTICULAR PURPOSE.  See the GNU
 * Library General Public License for more details.
 *
 * You should have received a copy of the GNU Library General Public License
 * along with this library; see the file COPYING.LIB.  If not, write to
 * the Free Software Foundation, Inc., 51 Franklin Street, Fifth Floor,
 * Boston, MA 02110-1301, USA.
 *
 */

#include "config.h"
#include "core/html/forms/RadioInputType.h"

#include "HTMLNames.h"
<<<<<<< HEAD
=======
#include "InputTypeNames.h"
>>>>>>> 8c15b39e
#include "core/dom/NodeTraversal.h"
#include "core/events/KeyboardEvent.h"
#include "core/events/MouseEvent.h"
#include "core/html/HTMLInputElement.h"
#include "core/page/SpatialNavigation.h"
#include "platform/text/PlatformLocale.h"
#include "wtf/PassOwnPtr.h"

namespace WebCore {

using namespace HTMLNames;

PassRefPtr<InputType> RadioInputType::create(HTMLInputElement& element)
{
    return adoptRef(new RadioInputType(element));
}

const AtomicString& RadioInputType::formControlType() const
{
    return InputTypeNames::radio;
}

bool RadioInputType::valueMissing(const String&) const
{
    return element().isInRequiredRadioButtonGroup() && !element().checkedRadioButtonForGroup();
}

String RadioInputType::valueMissingText() const
{
<<<<<<< HEAD
    return locale().queryString(WebKit::WebLocalizedString::ValidationValueMissingForRadio);
=======
    return locale().queryString(blink::WebLocalizedString::ValidationValueMissingForRadio);
>>>>>>> 8c15b39e
}

void RadioInputType::handleClickEvent(MouseEvent* event)
{
    event->setDefaultHandled();
}

void RadioInputType::handleKeydownEvent(KeyboardEvent* event)
{
    BaseCheckableInputType::handleKeydownEvent(event);
    if (event->defaultHandled())
        return;
    const String& key = event->keyIdentifier();
    if (key != "Up" && key != "Down" && key != "Left" && key != "Right")
        return;

    // Left and up mean "previous radio button".
    // Right and down mean "next radio button".
    // Tested in WinIE, and even for RTL, left still means previous radio button
    // (and so moves to the right). Seems strange, but we'll match it. However,
    // when using Spatial Navigation, we need to be able to navigate without
    // changing the selection.
    Document& document = element().document();
    if (isSpatialNavigationEnabled(document.frame()))
        return;
    bool forward = (key == "Down" || key == "Right");

    // We can only stay within the form's children if the form hasn't been demoted to a leaf because
    // of malformed HTML.
    Node* node = &element();
<<<<<<< HEAD
    while ((node = (forward ? NodeTraversal::next(node) : NodeTraversal::previous(node)))) {
=======
    while ((node = (forward ? NodeTraversal::next(*node) : NodeTraversal::previous(*node)))) {
>>>>>>> 8c15b39e
        // Once we encounter a form element, we know we're through.
        if (node->hasTagName(formTag))
            break;
        // Look for more radio buttons.
        if (!node->hasTagName(inputTag))
            continue;
        HTMLInputElement* inputElement = toHTMLInputElement(node);
        if (inputElement->form() != element().form())
            break;
        if (inputElement->isRadioButton() && inputElement->name() == element().name() && inputElement->isFocusable()) {
            RefPtr<HTMLInputElement> protector(inputElement);
            document.setFocusedElement(inputElement);
            inputElement->dispatchSimulatedClick(event, SendNoEvents);
            event->setDefaultHandled();
            return;
        }
    }
}

void RadioInputType::handleKeyupEvent(KeyboardEvent* event)
{
    const String& key = event->keyIdentifier();
    if (key != "U+0020")
        return;
    // If an unselected radio is tabbed into (because the entire group has nothing
    // checked, or because of some explicit .focus() call), then allow space to check it.
    if (element().checked())
        return;
    dispatchSimulatedClickIfActive(event);
}

bool RadioInputType::isKeyboardFocusable() const
{
    if (!InputType::isKeyboardFocusable())
        return false;

    // When using Spatial Navigation, every radio button should be focusable.
    if (isSpatialNavigationEnabled(element().document().frame()))
        return true;

    // Never allow keyboard tabbing to leave you in the same radio group. Always
    // skip any other elements in the group.
    Element* currentFocusedElement = element().document().focusedElement();
    if (currentFocusedElement && currentFocusedElement->hasTagName(inputTag)) {
        HTMLInputElement* focusedInput = toHTMLInputElement(currentFocusedElement);
        if (focusedInput->isRadioButton() && focusedInput->form() == element().form() && focusedInput->name() == element().name())
            return false;
    }

    // Allow keyboard focus if we're checked or if nothing in the group is checked.
    return element().checked() || !element().checkedRadioButtonForGroup();
}

bool RadioInputType::shouldSendChangeEventAfterCheckedChanged()
{
    // Don't send a change event for a radio button that's getting unchecked.
    // This was done to match the behavior of other browsers.
    return element().checked();
}

PassOwnPtr<ClickHandlingState> RadioInputType::willDispatchClick()
{
    // An event handler can use preventDefault or "return false" to reverse the selection we do here.
    // The ClickHandlingState object contains what we need to undo what we did here in didDispatchClick.

    // We want radio groups to end up in sane states, i.e., to have something checked.
    // Therefore if nothing is currently selected, we won't allow the upcoming action to be "undone", since
    // we want some object in the radio group to actually get selected.

    OwnPtr<ClickHandlingState> state = adoptPtr(new ClickHandlingState);

    state->checked = element().checked();
    state->checkedRadioButton = element().checkedRadioButtonForGroup();
    element().setChecked(true, DispatchChangeEvent);

    return state.release();
}

void RadioInputType::didDispatchClick(Event* event, const ClickHandlingState& state)
{
    if (event->defaultPrevented() || event->defaultHandled()) {
        // Restore the original selected radio button if possible.
        // Make sure it is still a radio button and only do the restoration if it still belongs to our group.
        HTMLInputElement* checkedRadioButton = state.checkedRadioButton.get();
        if (checkedRadioButton
            && checkedRadioButton->isRadioButton()
            && checkedRadioButton->form() == element().form()
            && checkedRadioButton->name() == element().name()) {
            checkedRadioButton->setChecked(true);
        }
    }

    // The work we did in willDispatchClick was default handling.
    event->setDefaultHandled();
}

bool RadioInputType::isRadioButton() const
{
    return true;
}

bool RadioInputType::supportsIndeterminateAppearance() const
{
    return false;
}

} // namespace WebCore<|MERGE_RESOLUTION|>--- conflicted
+++ resolved
@@ -23,10 +23,7 @@
 #include "core/html/forms/RadioInputType.h"
 
 #include "HTMLNames.h"
-<<<<<<< HEAD
-=======
 #include "InputTypeNames.h"
->>>>>>> 8c15b39e
 #include "core/dom/NodeTraversal.h"
 #include "core/events/KeyboardEvent.h"
 #include "core/events/MouseEvent.h"
@@ -56,11 +53,7 @@
 
 String RadioInputType::valueMissingText() const
 {
-<<<<<<< HEAD
-    return locale().queryString(WebKit::WebLocalizedString::ValidationValueMissingForRadio);
-=======
     return locale().queryString(blink::WebLocalizedString::ValidationValueMissingForRadio);
->>>>>>> 8c15b39e
 }
 
 void RadioInputType::handleClickEvent(MouseEvent* event)
@@ -91,11 +84,7 @@
     // We can only stay within the form's children if the form hasn't been demoted to a leaf because
     // of malformed HTML.
     Node* node = &element();
-<<<<<<< HEAD
-    while ((node = (forward ? NodeTraversal::next(node) : NodeTraversal::previous(node)))) {
-=======
     while ((node = (forward ? NodeTraversal::next(*node) : NodeTraversal::previous(*node)))) {
->>>>>>> 8c15b39e
         // Once we encounter a form element, we know we're through.
         if (node->hasTagName(formTag))
             break;
