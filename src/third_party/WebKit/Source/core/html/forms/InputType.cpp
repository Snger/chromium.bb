--- conflicted
+++ resolved
@@ -32,10 +32,6 @@
 #include "RuntimeEnabledFeatures.h"
 #include "core/accessibility/AXObjectCache.h"
 #include "core/dom/NodeRenderStyle.h"
-<<<<<<< HEAD
-#include "core/dom/shadow/ShadowRoot.h"
-=======
->>>>>>> 8c15b39e
 #include "core/events/KeyboardEvent.h"
 #include "core/events/ScopedEventQueue.h"
 #include "core/fileapi/FileList.h"
@@ -214,11 +210,7 @@
 
 void InputType::setValueAsDate(double, ExceptionState& exceptionState) const
 {
-<<<<<<< HEAD
-    es.throwUninformativeAndGenericDOMException(InvalidStateError);
-=======
     exceptionState.throwUninformativeAndGenericDOMException(InvalidStateError);
->>>>>>> 8c15b39e
 }
 
 double InputType::valueAsDouble() const
@@ -233,11 +225,7 @@
 
 void InputType::setValueAsDecimal(const Decimal&, TextFieldEventBehavior, ExceptionState& exceptionState) const
 {
-<<<<<<< HEAD
-    es.throwUninformativeAndGenericDOMException(InvalidStateError);
-=======
     exceptionState.throwUninformativeAndGenericDOMException(InvalidStateError);
->>>>>>> 8c15b39e
 }
 
 bool InputType::supportsValidation() const
@@ -436,19 +424,6 @@
 bool InputType::shouldSubmitImplicitly(Event* event)
 {
     return event->isKeyboardEvent() && event->type() == EventTypeNames::keypress && toKeyboardEvent(event)->charCode() == '\r';
-<<<<<<< HEAD
-}
-
-void InputType::createShadowSubtree()
-{
-}
-
-void InputType::destroyShadowSubtree()
-{
-    if (ShadowRoot* root = element().userAgentShadowRoot())
-        root->removeChildren();
-=======
->>>>>>> 8c15b39e
 }
 
 Decimal InputType::parseToNumber(const String&, const Decimal& defaultValue) const
@@ -529,13 +504,6 @@
 void InputType::accessKeyAction(bool)
 {
     element().focus(false);
-<<<<<<< HEAD
-}
-
-void InputType::detach()
-{
-=======
->>>>>>> 8c15b39e
 }
 
 void InputType::countUsage()
@@ -844,40 +812,24 @@
 {
     StepRange stepRange(createStepRange(anyStepHandling));
     if (!stepRange.hasStep()) {
-<<<<<<< HEAD
-        es.throwUninformativeAndGenericDOMException(InvalidStateError);
-=======
         exceptionState.throwUninformativeAndGenericDOMException(InvalidStateError);
->>>>>>> 8c15b39e
         return;
     }
 
     const Decimal current = parseToNumberOrNaN(element().value());
     if (!current.isFinite()) {
-<<<<<<< HEAD
-        es.throwUninformativeAndGenericDOMException(InvalidStateError);
-=======
         exceptionState.throwUninformativeAndGenericDOMException(InvalidStateError);
->>>>>>> 8c15b39e
         return;
     }
     Decimal newValue = current + stepRange.step() * count;
     if (!newValue.isFinite()) {
-<<<<<<< HEAD
-        es.throwUninformativeAndGenericDOMException(InvalidStateError);
-=======
         exceptionState.throwUninformativeAndGenericDOMException(InvalidStateError);
->>>>>>> 8c15b39e
         return;
     }
 
     const Decimal acceptableErrorValue = stepRange.acceptableError();
     if (newValue - stepRange.minimum() < -acceptableErrorValue) {
-<<<<<<< HEAD
-        es.throwUninformativeAndGenericDOMException(InvalidStateError);
-=======
         exceptionState.throwUninformativeAndGenericDOMException(InvalidStateError);
->>>>>>> 8c15b39e
         return;
     }
     if (newValue < stepRange.minimum())
@@ -888,11 +840,7 @@
         newValue = stepRange.alignValueForStep(current, newValue);
 
     if (newValue - stepRange.maximum() > acceptableErrorValue) {
-<<<<<<< HEAD
-        es.throwUninformativeAndGenericDOMException(InvalidStateError);
-=======
         exceptionState.throwUninformativeAndGenericDOMException(InvalidStateError);
->>>>>>> 8c15b39e
         return;
     }
     if (newValue > stepRange.maximum())
@@ -920,11 +868,7 @@
 void InputType::stepUp(int n, ExceptionState& exceptionState)
 {
     if (!isSteppable()) {
-<<<<<<< HEAD
-        es.throwUninformativeAndGenericDOMException(InvalidStateError);
-=======
         exceptionState.throwUninformativeAndGenericDOMException(InvalidStateError);
->>>>>>> 8c15b39e
         return;
     }
     applyStep(n, RejectAny, DispatchNoEvent, exceptionState);
