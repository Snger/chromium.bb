--- conflicted
+++ resolved
@@ -64,11 +64,7 @@
 {
     const String& key = event->keyIdentifier();
     if (key == "U+0020") {
-<<<<<<< HEAD
-        element().setActive(true, true);
-=======
         element().setActive(true);
->>>>>>> 8c15b39e
         // No setDefaultHandled(), because IE dispatches a keypress in this case
         // and the caller will only dispatch a keypress if we don't call setDefaultHandled().
     }
@@ -107,11 +103,7 @@
 
 void BaseCheckableInputType::setValue(const String& sanitizedValue, bool, TextFieldEventBehavior)
 {
-<<<<<<< HEAD
-    element().setAttribute(valueAttr, sanitizedValue);
-=======
     element().setAttribute(valueAttr, AtomicString(sanitizedValue));
->>>>>>> 8c15b39e
 }
 
 bool BaseCheckableInputType::isCheckable()
