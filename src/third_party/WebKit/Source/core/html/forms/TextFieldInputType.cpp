/*
 * Copyright (C) 2010 Google Inc. All rights reserved.
 * Copyright (C) 2011 Apple Inc. All rights reserved.
 *
 * Redistribution and use in source and binary forms, with or without
 * modification, are permitted provided that the following conditions are
 * met:
 *
 *     * Redistributions of source code must retain the above copyright
 * notice, this list of conditions and the following disclaimer.
 *     * Redistributions in binary form must reproduce the above
 * copyright notice, this list of conditions and the following disclaimer
 * in the documentation and/or other materials provided with the
 * distribution.
 *     * Neither the name of Google Inc. nor the names of its
 * contributors may be used to endorse or promote products derived from
 * this software without specific prior written permission.
 *
 * THIS SOFTWARE IS PROVIDED BY THE COPYRIGHT HOLDERS AND CONTRIBUTORS
 * "AS IS" AND ANY EXPRESS OR IMPLIED WARRANTIES, INCLUDING, BUT NOT
 * LIMITED TO, THE IMPLIED WARRANTIES OF MERCHANTABILITY AND FITNESS FOR
 * A PARTICULAR PURPOSE ARE DISCLAIMED. IN NO EVENT SHALL THE COPYRIGHT
 * OWNER OR CONTRIBUTORS BE LIABLE FOR ANY DIRECT, INDIRECT, INCIDENTAL,
 * SPECIAL, EXEMPLARY, OR CONSEQUENTIAL DAMAGES (INCLUDING, BUT NOT
 * LIMITED TO, PROCUREMENT OF SUBSTITUTE GOODS OR SERVICES; LOSS OF USE,
 * DATA, OR PROFITS; OR BUSINESS INTERRUPTION) HOWEVER CAUSED AND ON ANY
 * THEORY OF LIABILITY, WHETHER IN CONTRACT, STRICT LIABILITY, OR TORT
 * (INCLUDING NEGLIGENCE OR OTHERWISE) ARISING IN ANY WAY OUT OF THE USE
 * OF THIS SOFTWARE, EVEN IF ADVISED OF THE POSSIBILITY OF SUCH DAMAGE.
 */

#include "config.h"
#include "core/html/forms/TextFieldInputType.h"

#include "HTMLNames.h"
#include "bindings/v8/ExceptionStatePlaceholder.h"
#include "core/events/BeforeTextInsertedEvent.h"
#include "core/events/KeyboardEvent.h"
#include "core/dom/NodeRenderStyle.h"
#include "core/events/TextEvent.h"
#include "core/dom/shadow/ShadowRoot.h"
#include "core/editing/FrameSelection.h"
#include "core/editing/TextIterator.h"
#include "core/html/FormDataList.h"
#include "core/html/HTMLInputElement.h"
#include "core/html/shadow/ShadowElementNames.h"
#include "core/html/shadow/TextControlInnerElements.h"
#include "core/frame/Frame.h"
<<<<<<< HEAD
=======
#include "core/frame/Settings.h"
#include "core/page/Chrome.h"
#include "core/page/ChromeClient.h"
>>>>>>> 8c15b39e
#include "core/page/Page.h"
#include "core/rendering/RenderDetailsMarker.h"
#include "core/rendering/RenderLayer.h"
#include "core/rendering/RenderTextControlSingleLine.h"
#include "core/rendering/RenderTheme.h"
#include "wtf/text/WTFString.h"

namespace WebCore {

using namespace HTMLNames;

<<<<<<< HEAD
=======
class DataListIndicatorElement FINAL : public HTMLDivElement {
private:
    inline DataListIndicatorElement(Document& document) : HTMLDivElement(document) { }
    inline HTMLInputElement* hostInput() const { return toHTMLInputElement(shadowHost()); }

    virtual RenderObject* createRenderer(RenderStyle*) OVERRIDE
    {
        return new RenderDetailsMarker(this);
    }

    virtual void* preDispatchEventHandler(Event* event) OVERRIDE
    {
        // Chromium opens autofill popup in a mousedown event listener
        // associated to the document. We don't want to open it in this case
        // because we opens a datalist chooser later.
        // FIXME: We should dispatch mousedown events even in such case.
        if (event->type() == EventTypeNames::mousedown)
            event->stopPropagation();
        return 0;
    }

    virtual void defaultEventHandler(Event* event) OVERRIDE
    {
        if (event->type() != EventTypeNames::click)
            return;
        HTMLInputElement* host = hostInput();
        if (host && !host->isDisabledOrReadOnly() && document().page()) {
            document().page()->chrome().openTextDataListChooser(*host);
            event->setDefaultHandled();
        }
    }

    virtual bool willRespondToMouseClickEvents() OVERRIDE
    {
        return hostInput() && !hostInput()->isDisabledOrReadOnly() && document().page();
    }

public:
    static PassRefPtr<DataListIndicatorElement> create(Document& document)
    {
        RefPtr<DataListIndicatorElement> element = adoptRef(new DataListIndicatorElement(document));
        element->setPseudo(AtomicString("-webkit-calendar-picker-indicator", AtomicString::ConstructFromLiteral));
        element->setAttribute(idAttr, ShadowElementNames::pickerIndicator());
        return element.release();
    }

};

>>>>>>> 8c15b39e
TextFieldInputType::TextFieldInputType(HTMLInputElement& element)
    : InputType(element)
{
}

TextFieldInputType::~TextFieldInputType()
{
    if (SpinButtonElement* spinButton = spinButtonElement())
        spinButton->removeSpinButtonOwner();
}

SpinButtonElement* TextFieldInputType::spinButtonElement() const
{
    return toSpinButtonElement(element().userAgentShadowRoot()->getElementById(ShadowElementNames::spinButton()));
}

bool TextFieldInputType::shouldShowFocusRingOnMouseFocus() const
{
    return true;
}

bool TextFieldInputType::isTextField() const
{
    return true;
}

static inline bool shouldIgnoreRequiredAttribute(const HTMLInputElement& input)
{
    if (!input.document().settings() || !input.document().settings()->needsSiteSpecificQuirks())
        return false;
    if (!equalIgnoringCase(input.document().url().host(), "egov.uscis.gov"))
        return false;
    return input.fastGetAttribute(requiredAttr) == "no";
}

bool TextFieldInputType::valueMissing(const String& value) const
{
    return !shouldIgnoreRequiredAttribute(element()) && element().isRequired() && value.isEmpty();
}

bool TextFieldInputType::canSetSuggestedValue()
{
    return true;
}

void TextFieldInputType::setValue(const String& sanitizedValue, bool valueChanged, TextFieldEventBehavior eventBehavior)
{
    // Grab this input element to keep reference even if JS event handler
    // changes input type.
    RefPtr<HTMLInputElement> input(element());

    // We don't ask InputType::setValue to dispatch events because
    // TextFieldInputType dispatches events different way from InputType.
    InputType::setValue(sanitizedValue, valueChanged, DispatchNoEvent);

    if (valueChanged)
        updateView();

    unsigned max = visibleValue().length();
    if (input->focused())
        input->setSelectionRange(max, max);
    else
        input->cacheSelectionInResponseToSetValue(max);

    if (!valueChanged)
        return;

    switch (eventBehavior) {
    case DispatchChangeEvent:
        // If the user is still editing this field, dispatch an input event rather than a change event.
        // The change event will be dispatched when editing finishes.
        if (input->focused())
            input->dispatchFormControlInputEvent();
        else
            input->dispatchFormControlChangeEvent();
        break;

    case DispatchInputAndChangeEvent: {
        input->dispatchFormControlInputEvent();
        input->dispatchFormControlChangeEvent();
        break;
    }

    case DispatchNoEvent:
        break;
    }

    if (!input->focused())
        input->setTextAsOfLastFormControlChangeEvent(sanitizedValue);
}

void TextFieldInputType::handleKeydownEvent(KeyboardEvent* event)
{
    if (!element().focused())
        return;
<<<<<<< HEAD
    Frame* frame = element().document().frame();
    if (!frame || !frame->editor().doTextFieldCommandFromEvent(&element(), event))
=======
    if (Chrome* chrome = this->chrome()) {
        chrome->client().handleKeyboardEventOnTextField(element(), *event);
>>>>>>> 8c15b39e
        return;
    }
    event->setDefaultHandled();
}

void TextFieldInputType::handleKeydownEventForSpinButton(KeyboardEvent* event)
{
    if (element().isDisabledOrReadOnly())
        return;
    const String& key = event->keyIdentifier();
    if (key == "Up")
        spinButtonStepUp();
    else if (key == "Down")
        spinButtonStepDown();
    else
        return;
    event->setDefaultHandled();
}

void TextFieldInputType::forwardEvent(Event* event)
{
    if (SpinButtonElement* spinButton = spinButtonElement()) {
        spinButton->forwardEvent(event);
        if (event->defaultHandled())
            return;
    }

    if (element().renderer() && (event->isMouseEvent() || event->isDragEvent() || event->hasInterface(EventNames::WheelEvent) || event->type() == EventTypeNames::blur || event->type() == EventTypeNames::focus)) {
        RenderTextControlSingleLine* renderTextControl = toRenderTextControlSingleLine(element().renderer());
        if (event->type() == EventTypeNames::blur) {
            if (RenderBox* innerTextRenderer = element().innerTextElement()->renderBox()) {
                // FIXME: This class has no need to know about RenderLayer!
                if (RenderLayer* innerLayer = innerTextRenderer->layer()) {
                    RenderLayerScrollableArea* innerScrollableArea = innerLayer->scrollableArea();
                    IntSize scrollOffset(!renderTextControl->style()->isLeftToRightDirection() ? innerScrollableArea->scrollWidth() : 0, 0);
                    innerScrollableArea->scrollToOffset(scrollOffset, ScrollOffsetClamped);
                }
            }

            renderTextControl->capsLockStateMayHaveChanged();
        } else if (event->type() == EventTypeNames::focus) {
            renderTextControl->capsLockStateMayHaveChanged();
        }

        element().forwardEvent(event);
    }
}

void TextFieldInputType::handleFocusEvent(Element* oldFocusedNode, FocusDirection focusDirection)
{
    InputType::handleFocusEvent(oldFocusedNode, focusDirection);
    element().beginEditing();
}

void TextFieldInputType::handleBlurEvent()
{
    InputType::handleBlurEvent();
    element().endEditing();
}

bool TextFieldInputType::shouldSubmitImplicitly(Event* event)
{
    return (event->type() == EventTypeNames::textInput && event->hasInterface(EventNames::TextEvent) && toTextEvent(event)->data() == "\n") || InputType::shouldSubmitImplicitly(event);
}

RenderObject* TextFieldInputType::createRenderer(RenderStyle*) const
{
    return new RenderTextControlSingleLine(&element());
}

bool TextFieldInputType::needsContainer() const
{
#if ENABLE(INPUT_SPEECH)
    return element().isSpeechEnabled();
#else
    return false;
#endif
}

bool TextFieldInputType::shouldHaveSpinButton() const
{
    return RenderTheme::theme().shouldHaveSpinButton(&element());
}

void TextFieldInputType::createShadowSubtree()
{
    ASSERT(element().shadow());
    ShadowRoot* shadowRoot = element().userAgentShadowRoot();
    ASSERT(!shadowRoot->hasChildNodes());

    Document& document = element().document();
    bool shouldHaveSpinButton = this->shouldHaveSpinButton();
    bool shouldHaveDataListIndicator = element().hasValidDataListOptions();
    bool createsContainer = shouldHaveSpinButton || shouldHaveDataListIndicator || needsContainer();

    RefPtr<TextControlInnerTextElement> innerEditor = TextControlInnerTextElement::create(document);
    if (!createsContainer) {
        shadowRoot->appendChild(innerEditor.release());
        return;
    }

    RefPtr<TextControlInnerContainer> container = TextControlInnerContainer::create(document);
<<<<<<< HEAD
    container->setPart(AtomicString("-webkit-textfield-decoration-container", AtomicString::ConstructFromLiteral));
=======
    container->setPseudo(AtomicString("-webkit-textfield-decoration-container", AtomicString::ConstructFromLiteral));
>>>>>>> 8c15b39e
    shadowRoot->appendChild(container);

    RefPtr<EditingViewPortElement> editingViewPort = EditingViewPortElement::create(document);
    editingViewPort->appendChild(innerEditor.release());
    container->appendChild(editingViewPort.release());

#if ENABLE(INPUT_SPEECH)
    if (element().isSpeechEnabled())
        container->appendChild(InputFieldSpeechButtonElement::create(document));
#endif

    if (shouldHaveDataListIndicator)
        container->appendChild(DataListIndicatorElement::create(document));
    // FIXME: Because of a special handling for a spin button in
    // RenderTextControlSingleLine, we need to put it to the last position. It's
    // inconsistent with multiple-fields date/time types.
    if (shouldHaveSpinButton)
        container->appendChild(SpinButtonElement::create(document, *this));
<<<<<<< HEAD
}

=======

    // See listAttributeTargetChanged too.
}

>>>>>>> 8c15b39e
Element* TextFieldInputType::containerElement() const
{
    return element().userAgentShadowRoot()->getElementById(ShadowElementNames::textFieldContainer());
}

void TextFieldInputType::destroyShadowSubtree()
{
    InputType::destroyShadowSubtree();
    if (SpinButtonElement* spinButton = spinButtonElement())
        spinButton->removeSpinButtonOwner();
<<<<<<< HEAD
=======
}

void TextFieldInputType::listAttributeTargetChanged()
{
    Element* picker = element().userAgentShadowRoot()->getElementById(ShadowElementNames::pickerIndicator());
    bool didHavePickerIndicator = picker;
    bool willHavePickerIndicator = element().hasValidDataListOptions();
    if (didHavePickerIndicator == willHavePickerIndicator)
        return;
    if (willHavePickerIndicator) {
        Document& document = element().document();
        if (Element* container = containerElement()) {
            container->insertBefore(DataListIndicatorElement::create(document), spinButtonElement());
        } else {
            // FIXME: The following code is similar to createShadowSubtree(),
            // but they are different. We should simplify the code by making
            // containerElement mandatory.
            RefPtr<Element> rpContainer = TextControlInnerContainer::create(document);
            rpContainer->setPseudo(AtomicString("-webkit-textfield-decoration-container", AtomicString::ConstructFromLiteral));
            RefPtr<Element> innerEditor = element().innerTextElement();
            innerEditor->parentNode()->replaceChild(rpContainer.get(), innerEditor.get());
            RefPtr<Element> editingViewPort = EditingViewPortElement::create(document);
            editingViewPort->appendChild(innerEditor.release());
            rpContainer->appendChild(editingViewPort.release());
            rpContainer->appendChild(DataListIndicatorElement::create(document));
        }
    } else {
        picker->remove(ASSERT_NO_EXCEPTION);
    }
>>>>>>> 8c15b39e
}

void TextFieldInputType::attributeChanged()
{
    // FIXME: Updating on any attribute update should be unnecessary. We should
    // figure out what attributes affect.
    updateView();
}

void TextFieldInputType::disabledAttributeChanged()
{
    if (SpinButtonElement* spinButton = spinButtonElement())
        spinButton->releaseCapture();
}

void TextFieldInputType::readonlyAttributeChanged()
{
    if (SpinButtonElement* spinButton = spinButtonElement())
        spinButton->releaseCapture();
}

bool TextFieldInputType::supportsReadOnly() const
{
    return true;
}

bool TextFieldInputType::shouldUseInputMethod() const
{
    return true;
}

static bool isASCIILineBreak(UChar c)
{
    return c == '\r' || c == '\n';
}

static String limitLength(const String& string, unsigned maxLength)
{
    unsigned newLength = std::min(maxLength, string.length());
    // FIXME: We should not truncate the string at a control character. It's not
    // compatible with IE and Firefox.
    for (unsigned i = 0; i < newLength; ++i) {
        const UChar current = string[i];
        if (current < ' ' && current != '\t') {
            newLength = i;
            break;
        }
    }
    if (newLength == string.length())
        return string;
    if (newLength > 0 && U16_IS_LEAD(string[newLength - 1]))
        --newLength;
    return string.left(newLength);
}

String TextFieldInputType::sanitizeValue(const String& proposedValue) const
{
    return limitLength(proposedValue.removeCharacters(isASCIILineBreak), HTMLInputElement::maximumLength);
}

void TextFieldInputType::handleBeforeTextInsertedEvent(BeforeTextInsertedEvent* event)
{
    // Make sure that the text to be inserted will not violate the maxLength.

    // We use HTMLInputElement::innerTextValue() instead of
    // HTMLInputElement::value() because they can be mismatched by
    // sanitizeValue() in HTMLInputElement::subtreeHasChanged() in some cases.
    unsigned oldLength = element().innerTextValue().length();

    // selectionLength represents the selection length of this text field to be
    // removed by this insertion.
    // If the text field has no focus, we don't need to take account of the
    // selection length. The selection is the source of text drag-and-drop in
    // that case, and nothing in the text field will be removed.
    unsigned selectionLength = element().focused() ? plainText(element().document().frame()->selection().selection().toNormalizedRange().get()).length() : 0;
    ASSERT(oldLength >= selectionLength);

    // Selected characters will be removed by the next text event.
    unsigned baseLength = oldLength - selectionLength;
    unsigned maxLength = static_cast<unsigned>(isTextType() ? element().maxLength() : HTMLInputElement::maximumLength); // maxLength can never be negative.
    unsigned appendableLength = maxLength > baseLength ? maxLength - baseLength : 0;

    // Truncate the inserted text to avoid violating the maxLength and other constraints.
    String eventText = event->text();
    unsigned textLength = eventText.length();
    while (textLength > 0 && isASCIILineBreak(eventText[textLength - 1]))
        textLength--;
    eventText.truncate(textLength);
    eventText.replace("\r\n", " ");
    eventText.replace('\r', ' ');
    eventText.replace('\n', ' ');

    event->setText(limitLength(eventText, appendableLength));
}

bool TextFieldInputType::shouldRespectListAttribute()
{
    return InputType::themeSupportsDataListUI(this);
}

void TextFieldInputType::updatePlaceholderText()
{
    if (!supportsPlaceholder())
        return;
    HTMLElement* placeholder = element().placeholderElement();
    String placeholderText = element().strippedPlaceholder();
    if (placeholderText.isEmpty()) {
        if (placeholder)
            placeholder->remove(ASSERT_NO_EXCEPTION);
        return;
    }
    if (!placeholder) {
        RefPtr<HTMLElement> newElement = HTMLDivElement::create(element().document());
        placeholder = newElement.get();
        placeholder->setPseudo(AtomicString("-webkit-input-placeholder", AtomicString::ConstructFromLiteral));
        placeholder->setAttribute(idAttr, ShadowElementNames::placeholder());
        Element* container = containerElement();
        Node* previous = container ? container : element().innerTextElement();
        previous->parentNode()->insertBefore(placeholder, previous->nextSibling());
        ASSERT_WITH_SECURITY_IMPLICATION(placeholder->parentNode() == previous->parentNode());
    }
    placeholder->setTextContent(placeholderText);
}

bool TextFieldInputType::appendFormData(FormDataList& list, bool multipart) const
{
    InputType::appendFormData(list, multipart);
    const AtomicString& dirnameAttrValue = element().fastGetAttribute(dirnameAttr);
    if (!dirnameAttrValue.isNull())
        list.appendData(dirnameAttrValue, element().directionForFormData());
    return true;
}

String TextFieldInputType::convertFromVisibleValue(const String& visibleValue) const
{
    return visibleValue;
}

void TextFieldInputType::subtreeHasChanged()
{
    ASSERT(element().renderer());

    bool wasChanged = element().wasChangedSinceLastFormControlChangeEvent();
    element().setChangedSinceLastFormControlChangeEvent(true);

    // We don't need to call sanitizeUserInputValue() function here because
    // HTMLInputElement::handleBeforeTextInsertedEvent() has already called
    // sanitizeUserInputValue().
    // sanitizeValue() is needed because IME input doesn't dispatch BeforeTextInsertedEvent.
    element().setValueFromRenderer(sanitizeValue(convertFromVisibleValue(element().innerTextValue())));
    element().updatePlaceholderVisibility(false);
    // Recalc for :invalid change.
    element().setNeedsStyleRecalc();

    didSetValueByUserEdit(wasChanged ? ValueChangeStateChanged : ValueChangeStateNone);
}

void TextFieldInputType::didSetValueByUserEdit(ValueChangeState state)
{
    if (!element().focused())
        return;
<<<<<<< HEAD
    if (Frame* frame = element().document().frame())
        frame->editor().textDidChangeInTextField(&element());
=======
    if (Chrome* chrome = this->chrome())
        chrome->client().didChangeValueInTextField(element());
>>>>>>> 8c15b39e
}

void TextFieldInputType::spinButtonStepDown()
{
    stepUpFromRenderer(-1);
}

void TextFieldInputType::spinButtonStepUp()
{
    stepUpFromRenderer(1);
}

void TextFieldInputType::updateView()
{
    if (!element().suggestedValue().isNull()) {
        element().setInnerTextValue(element().suggestedValue());
        element().updatePlaceholderVisibility(false);
    } else if (!element().formControlValueMatchesRenderer()) {
        // Update the renderer value if the formControlValueMatchesRenderer() flag is false.
        // It protects an unacceptable renderer value from being overwritten with the DOM value.
        element().setInnerTextValue(visibleValue());
        element().updatePlaceholderVisibility(false);
    }
}

void TextFieldInputType::focusAndSelectSpinButtonOwner()
{
    RefPtr<HTMLInputElement> input(element());
    input->focus();
    input->select();
}

bool TextFieldInputType::shouldSpinButtonRespondToMouseEvents()
{
    return !element().isDisabledOrReadOnly();
}

bool TextFieldInputType::shouldSpinButtonRespondToWheelEvents()
{
    return shouldSpinButtonRespondToMouseEvents() && element().focused();
}

} // namespace WebCore<|MERGE_RESOLUTION|>--- conflicted
+++ resolved
@@ -46,12 +46,9 @@
 #include "core/html/shadow/ShadowElementNames.h"
 #include "core/html/shadow/TextControlInnerElements.h"
 #include "core/frame/Frame.h"
-<<<<<<< HEAD
-=======
 #include "core/frame/Settings.h"
 #include "core/page/Chrome.h"
 #include "core/page/ChromeClient.h"
->>>>>>> 8c15b39e
 #include "core/page/Page.h"
 #include "core/rendering/RenderDetailsMarker.h"
 #include "core/rendering/RenderLayer.h"
@@ -63,8 +60,6 @@
 
 using namespace HTMLNames;
 
-<<<<<<< HEAD
-=======
 class DataListIndicatorElement FINAL : public HTMLDivElement {
 private:
     inline DataListIndicatorElement(Document& document) : HTMLDivElement(document) { }
@@ -113,7 +108,6 @@
 
 };
 
->>>>>>> 8c15b39e
 TextFieldInputType::TextFieldInputType(HTMLInputElement& element)
     : InputType(element)
 {
@@ -209,13 +203,8 @@
 {
     if (!element().focused())
         return;
-<<<<<<< HEAD
-    Frame* frame = element().document().frame();
-    if (!frame || !frame->editor().doTextFieldCommandFromEvent(&element(), event))
-=======
     if (Chrome* chrome = this->chrome()) {
         chrome->client().handleKeyboardEventOnTextField(element(), *event);
->>>>>>> 8c15b39e
         return;
     }
     event->setDefaultHandled();
@@ -318,11 +307,7 @@
     }
 
     RefPtr<TextControlInnerContainer> container = TextControlInnerContainer::create(document);
-<<<<<<< HEAD
-    container->setPart(AtomicString("-webkit-textfield-decoration-container", AtomicString::ConstructFromLiteral));
-=======
     container->setPseudo(AtomicString("-webkit-textfield-decoration-container", AtomicString::ConstructFromLiteral));
->>>>>>> 8c15b39e
     shadowRoot->appendChild(container);
 
     RefPtr<EditingViewPortElement> editingViewPort = EditingViewPortElement::create(document);
@@ -341,15 +326,10 @@
     // inconsistent with multiple-fields date/time types.
     if (shouldHaveSpinButton)
         container->appendChild(SpinButtonElement::create(document, *this));
-<<<<<<< HEAD
-}
-
-=======
 
     // See listAttributeTargetChanged too.
 }
 
->>>>>>> 8c15b39e
 Element* TextFieldInputType::containerElement() const
 {
     return element().userAgentShadowRoot()->getElementById(ShadowElementNames::textFieldContainer());
@@ -360,8 +340,6 @@
     InputType::destroyShadowSubtree();
     if (SpinButtonElement* spinButton = spinButtonElement())
         spinButton->removeSpinButtonOwner();
-<<<<<<< HEAD
-=======
 }
 
 void TextFieldInputType::listAttributeTargetChanged()
@@ -391,7 +369,6 @@
     } else {
         picker->remove(ASSERT_NO_EXCEPTION);
     }
->>>>>>> 8c15b39e
 }
 
 void TextFieldInputType::attributeChanged()
@@ -553,13 +530,8 @@
 {
     if (!element().focused())
         return;
-<<<<<<< HEAD
-    if (Frame* frame = element().document().frame())
-        frame->editor().textDidChangeInTextField(&element());
-=======
     if (Chrome* chrome = this->chrome())
         chrome->client().didChangeValueInTextField(element());
->>>>>>> 8c15b39e
 }
 
 void TextFieldInputType::spinButtonStepDown()
