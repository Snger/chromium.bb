--- conflicted
+++ resolved
@@ -43,11 +43,7 @@
 {
     const String& key = event->keyIdentifier();
     if (key == "U+0020") {
-<<<<<<< HEAD
-        element.setActive(true, true);
-=======
         element.setActive(true);
->>>>>>> 8c15b39e
         // No setDefaultHandled(), because IE dispatches a keypress in this case
         // and the caller will only dispatch a keypress if we don't call setDefaultHandled().
     }
