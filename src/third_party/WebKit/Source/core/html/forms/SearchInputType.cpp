--- conflicted
+++ resolved
@@ -170,12 +170,6 @@
     Element* button = element().userAgentShadowRoot()->getElementById(ShadowElementNames::clearButton());
     if (!button)
         return;
-<<<<<<< HEAD
-    if (element().value().isEmpty())
-        button->setInlineStyleProperty(CSSPropertyVisibility, CSSValueHidden);
-    else
-        button->removeInlineStyleProperty(CSSPropertyVisibility);
-=======
     if (element().value().isEmpty()) {
         button->setInlineStyleProperty(CSSPropertyOpacity, 0.0, CSSPrimitiveValue::CSS_NUMBER);
         button->setInlineStyleProperty(CSSPropertyPointerEvents, CSSValueNone);
@@ -183,7 +177,6 @@
         button->removeInlineStyleProperty(CSSPropertyOpacity);
         button->removeInlineStyleProperty(CSSPropertyPointerEvents);
     }
->>>>>>> 8c15b39e
 }
 
 bool SearchInputType::supportsInputModeAttribute() const
