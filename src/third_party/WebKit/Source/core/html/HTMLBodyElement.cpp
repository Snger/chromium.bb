--- conflicted
+++ resolved
@@ -321,8 +321,6 @@
     return view ? adjustForZoom(view->contentsWidth(), &document) : 0;
 }
 
-<<<<<<< HEAD
-=======
 int HTMLBodyElement::bbScrollLeftNoZoomAdjust()
 {
     // Update the document's layout.
@@ -385,12 +383,4 @@
     return view ? view->contentsHeight() : 0;
 }
 
-void HTMLBodyElement::addSubresourceAttributeURLs(ListHashSet<KURL>& urls) const
-{
-    HTMLElement::addSubresourceAttributeURLs(urls);
-
-    addSubresourceURL(urls, document().completeURL(getAttribute(backgroundAttr)));
-}
-
->>>>>>> 08432d01
 } // namespace WebCore