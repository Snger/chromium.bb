/*
 * Copyright (C) 1999 Lars Knoll (knoll@kde.org)
 *           (C) 1999 Antti Koivisto (koivisto@kde.org)
 *           (C) 2000 Simon Hausmann (hausmann@kde.org)
 *           (C) 2001 Dirk Mueller (mueller@kde.org)
 * Copyright (C) 2004, 2006, 2007, 2008, 2009, 2010 Apple Inc. All rights reserved.
 *
 * This library is free software; you can redistribute it and/or
 * modify it under the terms of the GNU Library General Public
 * License as published by the Free Software Foundation; either
 * version 2 of the License, or (at your option) any later version.
 *
 * This library is distributed in the hope that it will be useful,
 * but WITHOUT ANY WARRANTY; without even the implied warranty of
 * MERCHANTABILITY or FITNESS FOR A PARTICULAR PURPOSE.  See the GNU
 * Library General Public License for more details.
 *
 * You should have received a copy of the GNU Library General Public License
 * along with this library; see the file COPYING.LIB.  If not, write to
 * the Free Software Foundation, Inc., 51 Franklin Street, Fifth Floor,
 * Boston, MA 02110-1301, USA.
 */

#include "config.h"
#include "core/html/HTMLBodyElement.h"

#include "CSSValueKeywords.h"
#include "HTMLNames.h"
#include "bindings/v8/ScriptEventListener.h"
#include "core/css/CSSImageValue.h"
#include "core/css/parser/BisonCSSParser.h"
#include "core/css/StylePropertySet.h"
#include "core/dom/Attribute.h"
#include "core/frame/FrameView.h"
#include "core/frame/LocalFrame.h"
#include "core/html/HTMLFrameElementBase.h"
#include "core/html/parser/HTMLParserIdioms.h"
#include "core/rendering/RenderBox.h"

namespace WebCore {

using namespace HTMLNames;

HTMLBodyElement::HTMLBodyElement(Document& document)
    : HTMLElement(bodyTag, document)
{
    ScriptWrappable::init(this);
}

PassRefPtr<HTMLBodyElement> HTMLBodyElement::create(Document& document)
{
    return adoptRef(new HTMLBodyElement(document));
}

HTMLBodyElement::~HTMLBodyElement()
{
}

bool HTMLBodyElement::isPresentationAttribute(const QualifiedName& name) const
{
    if (name == backgroundAttr || name == marginwidthAttr || name == leftmarginAttr || name == marginheightAttr || name == topmarginAttr || name == bgcolorAttr || name == textAttr || name == bgpropertiesAttr)
        return true;
    return HTMLElement::isPresentationAttribute(name);
}

void HTMLBodyElement::collectStyleForPresentationAttribute(const QualifiedName& name, const AtomicString& value, MutableStylePropertySet* style)
{
    if (name == backgroundAttr) {
        String url = stripLeadingAndTrailingHTMLSpaces(value);
        if (!url.isEmpty()) {
            RefPtrWillBeRawPtr<CSSImageValue> imageValue = CSSImageValue::create(url, document().completeURL(url));
            imageValue->setInitiator(localName());
            style->setProperty(CSSProperty(CSSPropertyBackgroundImage, imageValue.release()));
        }
    } else if (name == marginwidthAttr || name == leftmarginAttr) {
        addHTMLLengthToStyle(style, CSSPropertyMarginRight, value);
        addHTMLLengthToStyle(style, CSSPropertyMarginLeft, value);
    } else if (name == marginheightAttr || name == topmarginAttr) {
        addHTMLLengthToStyle(style, CSSPropertyMarginBottom, value);
        addHTMLLengthToStyle(style, CSSPropertyMarginTop, value);
    } else if (name == bgcolorAttr) {
        addHTMLColorToStyle(style, CSSPropertyBackgroundColor, value);
    } else if (name == textAttr) {
        addHTMLColorToStyle(style, CSSPropertyColor, value);
    } else if (name == bgpropertiesAttr) {
        if (equalIgnoringCase(value, "fixed"))
           addPropertyToPresentationAttributeStyle(style, CSSPropertyBackgroundAttachment, CSSValueFixed);
    } else
        HTMLElement::collectStyleForPresentationAttribute(name, value, style);
}

void HTMLBodyElement::parseAttribute(const QualifiedName& name, const AtomicString& value)
{
    if (name == vlinkAttr || name == alinkAttr || name == linkAttr) {
        if (value.isNull()) {
            if (name == linkAttr)
                document().textLinkColors().resetLinkColor();
            else if (name == vlinkAttr)
                document().textLinkColors().resetVisitedLinkColor();
            else
                document().textLinkColors().resetActiveLinkColor();
        } else {
            RGBA32 color;
            if (BisonCSSParser::parseColor(color, value, !document().inQuirksMode())) {
                if (name == linkAttr)
                    document().textLinkColors().setLinkColor(color);
                else if (name == vlinkAttr)
                    document().textLinkColors().setVisitedLinkColor(color);
                else
                    document().textLinkColors().setActiveLinkColor(color);
            }
        }

        setNeedsStyleRecalc(SubtreeStyleChange);
    } else if (name == onloadAttr)
        document().setWindowAttributeEventListener(EventTypeNames::load, createAttributeEventListener(document().frame(), name, value));
    else if (name == onbeforeunloadAttr)
        document().setWindowAttributeEventListener(EventTypeNames::beforeunload, createAttributeEventListener(document().frame(), name, value));
    else if (name == onunloadAttr)
        document().setWindowAttributeEventListener(EventTypeNames::unload, createAttributeEventListener(document().frame(), name, value));
    else if (name == onpagehideAttr)
        document().setWindowAttributeEventListener(EventTypeNames::pagehide, createAttributeEventListener(document().frame(), name, value));
    else if (name == onpageshowAttr)
        document().setWindowAttributeEventListener(EventTypeNames::pageshow, createAttributeEventListener(document().frame(), name, value));
    else if (name == onpopstateAttr)
        document().setWindowAttributeEventListener(EventTypeNames::popstate, createAttributeEventListener(document().frame(), name, value));
    else if (name == onblurAttr)
        document().setWindowAttributeEventListener(EventTypeNames::blur, createAttributeEventListener(document().frame(), name, value));
    else if (name == onerrorAttr)
        document().setWindowAttributeEventListener(EventTypeNames::error, createAttributeEventListener(document().frame(), name, value));
    else if (name == onfocusAttr)
        document().setWindowAttributeEventListener(EventTypeNames::focus, createAttributeEventListener(document().frame(), name, value));
    else if (RuntimeEnabledFeatures::orientationEventEnabled() && name == onorientationchangeAttr)
        document().setWindowAttributeEventListener(EventTypeNames::orientationchange, createAttributeEventListener(document().frame(), name, value));
    else if (name == onhashchangeAttr)
        document().setWindowAttributeEventListener(EventTypeNames::hashchange, createAttributeEventListener(document().frame(), name, value));
    else if (name == onmessageAttr)
        document().setWindowAttributeEventListener(EventTypeNames::message, createAttributeEventListener(document().frame(), name, value));
    else if (name == onresizeAttr)
        document().setWindowAttributeEventListener(EventTypeNames::resize, createAttributeEventListener(document().frame(), name, value));
    else if (name == onscrollAttr)
        document().setWindowAttributeEventListener(EventTypeNames::scroll, createAttributeEventListener(document().frame(), name, value));
    else if (name == onselectionchangeAttr)
        document().setAttributeEventListener(EventTypeNames::selectionchange, createAttributeEventListener(document().frame(), name, value));
    else if (name == onstorageAttr)
        document().setWindowAttributeEventListener(EventTypeNames::storage, createAttributeEventListener(document().frame(), name, value));
    else if (name == ononlineAttr)
        document().setWindowAttributeEventListener(EventTypeNames::online, createAttributeEventListener(document().frame(), name, value));
    else if (name == onofflineAttr)
        document().setWindowAttributeEventListener(EventTypeNames::offline, createAttributeEventListener(document().frame(), name, value));
    else
        HTMLElement::parseAttribute(name, value);
}

Node::InsertionNotificationRequest HTMLBodyElement::insertedInto(ContainerNode* insertionPoint)
{
    HTMLElement::insertedInto(insertionPoint);
    return InsertionShouldCallDidNotifySubtreeInsertions;
}

void HTMLBodyElement::didNotifySubtreeInsertionsToDocument()
{
    // FIXME: It's surprising this is web compatible since it means a
    // marginwidth and marginheight attribute can magically appear on the <body>
    // of all documents embedded through <iframe> or <frame>.
    Element* ownerElement = document().ownerElement();
    if (!isHTMLFrameElementBase(ownerElement))
        return;
    HTMLFrameElementBase& ownerFrameElement = toHTMLFrameElementBase(*ownerElement);
    int marginWidth = ownerFrameElement.marginWidth();
    int marginHeight = ownerFrameElement.marginHeight();
    if (marginWidth != -1)
        setIntegralAttribute(marginwidthAttr, marginWidth);
    if (marginHeight != -1)
        setIntegralAttribute(marginheightAttr, marginHeight);
}

bool HTMLBodyElement::isURLAttribute(const Attribute& attribute) const
{
    return attribute.name() == backgroundAttr || HTMLElement::isURLAttribute(attribute);
}

bool HTMLBodyElement::hasLegalLinkAttribute(const QualifiedName& name) const
{
    return name == backgroundAttr || HTMLElement::hasLegalLinkAttribute(name);
}

const QualifiedName& HTMLBodyElement::subResourceAttributeName() const
{
    return backgroundAttr;
}

bool HTMLBodyElement::supportsFocus() const
{
    // This override is needed because the inherited method bails if the parent is editable.
    // The <body> should be focusable even if <html> is editable.
    return rendererIsEditable() || HTMLElement::supportsFocus();
}

static int adjustForZoom(int value, Document* document)
{
    LocalFrame* frame = document->frame();
    float zoomFactor = frame->pageZoomFactor();
    if (zoomFactor == 1)
        return value;
    // Needed because of truncation (rather than rounding) when scaling up.
    if (zoomFactor > 1)
        value++;
    return static_cast<int>(value / zoomFactor);
}

// Blink, Gecko and Presto's quirks mode implementations of overflow set to the
// body element differ from IE's: the formers can create a scrollable area for the
// body element that is not the same as the root elements's one. On IE's quirks mode
// though, as body is the root element, body's and the root element's scrollable areas,
// if any, are the same.
// In order words, a <body> will only have an overflow clip (that differs from
// documentElement's) if  both html and body nodes have its overflow set to either hidden,
// auto or scroll.
// That said, Blink's {set}scroll{Top,Left} behaviors match Gecko's: even if there is a non-overflown
// scrollable area, scrolling should not get propagated to the viewport in neither strict
// or quirks modes.
int HTMLBodyElement::scrollLeft()
{
    Document& document = this->document();
    document.updateLayoutIgnorePendingStylesheets();

    if (RuntimeEnabledFeatures::scrollTopLeftInteropEnabled()) {
        RenderBox* render = renderBox();
        if (!render)
            return 0;
        if (render->hasOverflowClip())
            return adjustForAbsoluteZoom(render->scrollLeft(), render);
        if (!document.inQuirksMode())
            return 0;
    }

    FrameView* view = document.view();
    return view ? adjustForZoom(view->scrollX(), &document) : 0;
}

void HTMLBodyElement::setScrollLeft(int scrollLeft)
{
    Document& document = this->document();
    document.updateLayoutIgnorePendingStylesheets();

    if (RuntimeEnabledFeatures::scrollTopLeftInteropEnabled()) {
        RenderBox* render = renderBox();
        if (!render)
            return;
        if (render->hasOverflowClip()) {
            // FIXME: Investigate how are other browsers casting to int (rounding, ceiling, ...).
            render->setScrollLeft(static_cast<int>(scrollLeft * render->style()->effectiveZoom()));
            return;
        }
        if (!document.inQuirksMode())
            return;
    }

    LocalFrame* frame = document.frame();
    if (!frame)
        return;
    FrameView* view = frame->view();
    if (!view)
        return;
    view->setScrollPosition(IntPoint(static_cast<int>(scrollLeft * frame->pageZoomFactor()), view->scrollY()));
}

int HTMLBodyElement::scrollTop()
{
    Document& document = this->document();
    document.updateLayoutIgnorePendingStylesheets();

    if (RuntimeEnabledFeatures::scrollTopLeftInteropEnabled()) {
        RenderBox* render = renderBox();
        if (!render)
            return 0;
        if (render->hasOverflowClip())
            return adjustForAbsoluteZoom(render->scrollTop(), render);
        if (!document.inQuirksMode())
            return 0;
    }

    FrameView* view = document.view();
    return view ? adjustForZoom(view->scrollY(), &document) : 0;
}

void HTMLBodyElement::setScrollTop(int scrollTop)
{
    Document& document = this->document();
    document.updateLayoutIgnorePendingStylesheets();

    if (RuntimeEnabledFeatures::scrollTopLeftInteropEnabled()) {
        RenderBox* render = renderBox();
        if (!render)
            return;
        if (render->hasOverflowClip()) {
            // FIXME: Investigate how are other browsers casting to int (rounding, ceiling, ...).
            render->setScrollTop(static_cast<int>(scrollTop * render->style()->effectiveZoom()));
            return;
        }
        if (!document.inQuirksMode())
            return;
    }

    LocalFrame* frame = document.frame();
    if (!frame)
        return;
    FrameView* view = frame->view();
    if (!view)
        return;
    view->setScrollPosition(IntPoint(view->scrollX(), static_cast<int>(scrollTop * frame->pageZoomFactor())));
}

int HTMLBodyElement::scrollHeight()
{
    // Update the document's layout.
    Document& document = this->document();
    document.updateLayoutIgnorePendingStylesheets();
    FrameView* view = document.view();
    return view ? adjustForZoom(view->contentsHeight(), &document) : 0;
}

int HTMLBodyElement::scrollWidth()
{
    // Update the document's layout.
    Document& document = this->document();
    document.updateLayoutIgnorePendingStylesheets();
    FrameView* view = document.view();
    return view ? adjustForZoom(view->contentsWidth(), &document) : 0;
}

int HTMLBodyElement::bbScrollLeftNoZoomAdjust()
{
    // Update the document's layout.
    Document& document = this->document();
    document.updateLayoutIgnorePendingStylesheets();
    FrameView* view = document.view();
    return view ? view->scrollX() : 0;
}

int HTMLBodyElement::bbScrollTopNoZoomAdjust()
{
    // Update the document's layout.
    Document& document = this->document();
    document.updateLayoutIgnorePendingStylesheets();
    FrameView* view = document.view();
    return view ? view->scrollY() : 0;
}

void HTMLBodyElement::setBbScrollLeftNoZoomAdjust(int scrollLeft)
{
    Document& document = this->document();
    document.updateLayoutIgnorePendingStylesheets();
<<<<<<< HEAD
    Frame* frame = document.frame();
=======
    LocalFrame* frame = document.frame();
>>>>>>> 7c415e25
    if (!frame)
        return;
    FrameView* view = frame->view();
    if (!view)
        return;
    view->setScrollPosition(IntPoint(scrollLeft, view->scrollY()));
}

void HTMLBodyElement::setBbScrollTopNoZoomAdjust(int scrollTop)
{
    Document& document = this->document();
    document.updateLayoutIgnorePendingStylesheets();
<<<<<<< HEAD
    Frame* frame = document.frame();
=======
    LocalFrame* frame = document.frame();
>>>>>>> 7c415e25
    if (!frame)
        return;
    FrameView* view = frame->view();
    if (!view)
        return;
    view->setScrollPosition(IntPoint(view->scrollX(), scrollTop));
}

int HTMLBodyElement::bbScrollWidthNoZoomAdjust()
{
    // Update the document's layout.
    Document& document = this->document();
    document.updateLayoutIgnorePendingStylesheets();
    FrameView* view = document.view();
    return view ? view->contentsWidth() : 0;
}

int HTMLBodyElement::bbScrollHeightNoZoomAdjust()
{
    // Update the document's layout.
    Document& document = this->document();
    document.updateLayoutIgnorePendingStylesheets();
    FrameView* view = document.view();
    return view ? view->contentsHeight() : 0;
}

} // namespace WebCore<|MERGE_RESOLUTION|>--- conflicted
+++ resolved
@@ -352,11 +352,7 @@
 {
     Document& document = this->document();
     document.updateLayoutIgnorePendingStylesheets();
-<<<<<<< HEAD
-    Frame* frame = document.frame();
-=======
     LocalFrame* frame = document.frame();
->>>>>>> 7c415e25
     if (!frame)
         return;
     FrameView* view = frame->view();
@@ -369,11 +365,7 @@
 {
     Document& document = this->document();
     document.updateLayoutIgnorePendingStylesheets();
-<<<<<<< HEAD
-    Frame* frame = document.frame();
-=======
     LocalFrame* frame = document.frame();
->>>>>>> 7c415e25
     if (!frame)
         return;
     FrameView* view = frame->view();
