--- conflicted
+++ resolved
@@ -19,10 +19,5 @@
 
 interface HTMLUListElement : HTMLElement {
     [Reflect] attribute boolean compact;
-<<<<<<< HEAD
-    [Reflect, TreatNullAs=NullString] attribute DOMString type;
-};
-=======
     [Reflect] attribute DOMString type;
-};
->>>>>>> 8c15b39e
+};