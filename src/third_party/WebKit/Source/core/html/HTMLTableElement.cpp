/*
 * Copyright (C) 1997 Martin Jones (mjones@kde.org)
 *           (C) 1997 Torben Weis (weis@kde.org)
 *           (C) 1998 Waldo Bastian (bastian@kde.org)
 *           (C) 1999 Lars Knoll (knoll@kde.org)
 *           (C) 1999 Antti Koivisto (koivisto@kde.org)
 * Copyright (C) 2003, 2004, 2005, 2006, 2008, 2010, 2011 Apple Inc. All rights reserved.
 *
 * This library is free software; you can redistribute it and/or
 * modify it under the terms of the GNU Library General Public
 * License as published by the Free Software Foundation; either
 * version 2 of the License, or (at your option) any later version.
 *
 * This library is distributed in the hope that it will be useful,
 * but WITHOUT ANY WARRANTY; without even the implied warranty of
 * MERCHANTABILITY or FITNESS FOR A PARTICULAR PURPOSE.  See the GNU
 * Library General Public License for more details.
 *
 * You should have received a copy of the GNU Library General Public License
 * along with this library; see the file COPYING.LIB.  If not, write to
 * the Free Software Foundation, Inc., 51 Franklin Street, Fifth Floor,
 * Boston, MA 02110-1301, USA.
 */

#include "config.h"
#include "core/html/HTMLTableElement.h"

#include "CSSPropertyNames.h"
#include "CSSValueKeywords.h"
#include "HTMLNames.h"
#include "bindings/v8/ExceptionState.h"
#include "bindings/v8/ExceptionStatePlaceholder.h"
#include "core/css/CSSImageValue.h"
#include "core/css/CSSValuePool.h"
#include "core/css/StylePropertySet.h"
#include "core/dom/Attribute.h"
#include "core/dom/ExceptionCode.h"
#include "core/html/HTMLTableCaptionElement.h"
#include "core/html/HTMLTableRowElement.h"
#include "core/html/HTMLTableRowsCollection.h"
#include "core/html/HTMLTableSectionElement.h"
#include "core/html/parser/HTMLParserIdioms.h"
#include "core/rendering/RenderTable.h"
#include "wtf/StdLibExtras.h"

namespace WebCore {

using namespace HTMLNames;

HTMLTableElement::HTMLTableElement(Document& document)
    : HTMLElement(tableTag, document)
    , m_borderAttr(false)
    , m_borderColorAttr(false)
    , m_frameAttr(false)
    , m_rulesAttr(UnsetRules)
    , m_padding(1)
{
    ScriptWrappable::init(this);
}

PassRefPtr<HTMLTableElement> HTMLTableElement::create(Document& document)
{
    return adoptRef(new HTMLTableElement(document));
}

HTMLTableCaptionElement* HTMLTableElement::caption() const
{
    for (Node* child = firstChild(); child; child = child->nextSibling()) {
        if (child->hasTagName(captionTag))
            return toHTMLTableCaptionElement(child);
    }
    return 0;
}

void HTMLTableElement::setCaption(PassRefPtr<HTMLTableCaptionElement> newCaption, ExceptionState& exceptionState)
{
    deleteCaption();
    insertBefore(newCaption, firstChild(), exceptionState);
}

HTMLTableSectionElement* HTMLTableElement::tHead() const
{
    for (Node* child = firstChild(); child; child = child->nextSibling()) {
        if (child->hasTagName(theadTag))
            return toHTMLTableSectionElement(child);
    }
    return 0;
}

void HTMLTableElement::setTHead(PassRefPtr<HTMLTableSectionElement> newHead, ExceptionState& exceptionState)
{
    deleteTHead();

    Node* child;
    for (child = firstChild(); child; child = child->nextSibling())
        if (child->isElementNode() && !child->hasTagName(captionTag) && !child->hasTagName(colgroupTag))
            break;

    insertBefore(newHead, child, exceptionState);
}

HTMLTableSectionElement* HTMLTableElement::tFoot() const
{
    for (Node* child = firstChild(); child; child = child->nextSibling()) {
        if (child->hasTagName(tfootTag))
            return toHTMLTableSectionElement(child);
    }
    return 0;
}

void HTMLTableElement::setTFoot(PassRefPtr<HTMLTableSectionElement> newFoot, ExceptionState& exceptionState)
{
    deleteTFoot();

    Node* child;
    for (child = firstChild(); child; child = child->nextSibling())
        if (child->isElementNode() && !child->hasTagName(captionTag) && !child->hasTagName(colgroupTag) && !child->hasTagName(theadTag))
            break;

    insertBefore(newFoot, child, exceptionState);
}

PassRefPtr<HTMLElement> HTMLTableElement::createTHead()
{
    if (HTMLTableSectionElement* existingHead = tHead())
        return existingHead;
    RefPtr<HTMLTableSectionElement> head = HTMLTableSectionElement::create(theadTag, document());
    setTHead(head, IGNORE_EXCEPTION);
    return head.release();
}

void HTMLTableElement::deleteTHead()
{
    removeChild(tHead(), IGNORE_EXCEPTION);
}

PassRefPtr<HTMLElement> HTMLTableElement::createTFoot()
{
    if (HTMLTableSectionElement* existingFoot = tFoot())
        return existingFoot;
    RefPtr<HTMLTableSectionElement> foot = HTMLTableSectionElement::create(tfootTag, document());
    setTFoot(foot, IGNORE_EXCEPTION);
    return foot.release();
}

void HTMLTableElement::deleteTFoot()
{
    removeChild(tFoot(), IGNORE_EXCEPTION);
}

PassRefPtr<HTMLElement> HTMLTableElement::createTBody()
{
    RefPtr<HTMLTableSectionElement> body = HTMLTableSectionElement::create(tbodyTag, document());
    Node* referenceElement = lastBody() ? lastBody()->nextSibling() : 0;

    insertBefore(body, referenceElement);
    return body.release();
}

PassRefPtr<HTMLElement> HTMLTableElement::createCaption()
{
    if (HTMLTableCaptionElement* existingCaption = caption())
        return existingCaption;
    RefPtr<HTMLTableCaptionElement> caption = HTMLTableCaptionElement::create(document());
    setCaption(caption, IGNORE_EXCEPTION);
    return caption.release();
}

void HTMLTableElement::deleteCaption()
{
    removeChild(caption(), IGNORE_EXCEPTION);
}

HTMLTableSectionElement* HTMLTableElement::lastBody() const
{
    for (Node* child = lastChild(); child; child = child->previousSibling()) {
        if (child->hasTagName(tbodyTag))
            return toHTMLTableSectionElement(child);
    }
    return 0;
}

PassRefPtr<HTMLElement> HTMLTableElement::insertRow(int index, ExceptionState& exceptionState)
{
    if (index < -1) {
<<<<<<< HEAD
        es.throwUninformativeAndGenericDOMException(IndexSizeError);
=======
        exceptionState.throwDOMException(IndexSizeError, "The index provided (" + String::number(index) + ") is less than -1.");
>>>>>>> 8c15b39e
        return 0;
    }

    RefPtr<Node> protectFromMutationEvents(this);

    RefPtr<HTMLTableRowElement> lastRow = 0;
    RefPtr<HTMLTableRowElement> row = 0;
    if (index == -1)
        lastRow = HTMLTableRowsCollection::lastRow(this);
    else {
        for (int i = 0; i <= index; ++i) {
            row = HTMLTableRowsCollection::rowAfter(this, lastRow.get());
            if (!row) {
                if (i != index) {
<<<<<<< HEAD
                    es.throwUninformativeAndGenericDOMException(IndexSizeError);
=======
                    exceptionState.throwDOMException(IndexSizeError, "The index provided (" + String::number(index) + ") is greater than the number of rows in the table (" + String::number(i) + ").");
>>>>>>> 8c15b39e
                    return 0;
                }
                break;
            }
            lastRow = row;
        }
    }

    RefPtr<ContainerNode> parent;
    if (lastRow)
        parent = row ? row->parentNode() : lastRow->parentNode();
    else {
        parent = lastBody();
        if (!parent) {
            RefPtr<HTMLTableSectionElement> newBody = HTMLTableSectionElement::create(tbodyTag, document());
            RefPtr<HTMLTableRowElement> newRow = HTMLTableRowElement::create(document());
            newBody->appendChild(newRow, exceptionState);
            appendChild(newBody.release(), exceptionState);
            return newRow.release();
        }
    }

    RefPtr<HTMLTableRowElement> newRow = HTMLTableRowElement::create(document());
    parent->insertBefore(newRow, row.get(), exceptionState);
    return newRow.release();
}

void HTMLTableElement::deleteRow(int index, ExceptionState& exceptionState)
{
    if (index < -1) {
        exceptionState.throwDOMException(IndexSizeError, "The index provided (" + String::number(index) + ") is less than -1.");
        return;
    }

    HTMLTableRowElement* row = 0;
    int i = 0;
    if (index == -1)
        row = HTMLTableRowsCollection::lastRow(this);
    else {
        for (i = 0; i <= index; ++i) {
            row = HTMLTableRowsCollection::rowAfter(this, row);
            if (!row)
                break;
        }
    }
    if (!row) {
<<<<<<< HEAD
        es.throwUninformativeAndGenericDOMException(IndexSizeError);
=======
        exceptionState.throwDOMException(IndexSizeError, "The index provided (" + String::number(index) + ") is greater than the number of rows in the table (" + String::number(i) + ").");
>>>>>>> 8c15b39e
        return;
    }
    row->remove(exceptionState);
}

static inline bool isTableCellAncestor(Node* n)
{
    return n->hasTagName(theadTag) || n->hasTagName(tbodyTag) ||
           n->hasTagName(tfootTag) || n->hasTagName(trTag) ||
           n->hasTagName(thTag);
}

static bool setTableCellsChanged(Node* n)
{
    ASSERT(n);
    bool cellChanged = false;

    if (n->hasTagName(tdTag))
        cellChanged = true;
    else if (isTableCellAncestor(n)) {
        for (Node* child = n->firstChild(); child; child = child->nextSibling())
            cellChanged |= setTableCellsChanged(child);
    }

    if (cellChanged)
       n->setNeedsStyleRecalc();

    return cellChanged;
}

static bool getBordersFromFrameAttributeValue(const AtomicString& value, bool& borderTop, bool& borderRight, bool& borderBottom, bool& borderLeft)
{
    borderTop = false;
    borderRight = false;
    borderBottom = false;
    borderLeft = false;

    if (equalIgnoringCase(value, "above"))
        borderTop = true;
    else if (equalIgnoringCase(value, "below"))
        borderBottom = true;
    else if (equalIgnoringCase(value, "hsides"))
        borderTop = borderBottom = true;
    else if (equalIgnoringCase(value, "vsides"))
        borderLeft = borderRight = true;
    else if (equalIgnoringCase(value, "lhs"))
        borderLeft = true;
    else if (equalIgnoringCase(value, "rhs"))
        borderRight = true;
    else if (equalIgnoringCase(value, "box") || equalIgnoringCase(value, "border"))
        borderTop = borderBottom = borderLeft = borderRight = true;
    else if (!equalIgnoringCase(value, "void"))
        return false;
    return true;
}

void HTMLTableElement::collectStyleForPresentationAttribute(const QualifiedName& name, const AtomicString& value, MutableStylePropertySet* style)
{
    if (name == widthAttr)
        addHTMLLengthToStyle(style, CSSPropertyWidth, value);
    else if (name == heightAttr)
        addHTMLLengthToStyle(style, CSSPropertyHeight, value);
    else if (name == borderAttr)
        addPropertyToPresentationAttributeStyle(style, CSSPropertyBorderWidth, parseBorderWidthAttribute(value), CSSPrimitiveValue::CSS_PX);
    else if (name == bordercolorAttr) {
        if (!value.isEmpty())
            addHTMLColorToStyle(style, CSSPropertyBorderColor, value);
    } else if (name == bgcolorAttr)
        addHTMLColorToStyle(style, CSSPropertyBackgroundColor, value);
    else if (name == backgroundAttr) {
        String url = stripLeadingAndTrailingHTMLSpaces(value);
        if (!url.isEmpty())
            style->setProperty(CSSProperty(CSSPropertyBackgroundImage, CSSImageValue::create(document().completeURL(url).string())));
    } else if (name == valignAttr) {
        if (!value.isEmpty())
            addPropertyToPresentationAttributeStyle(style, CSSPropertyVerticalAlign, value);
    } else if (name == cellspacingAttr) {
        if (!value.isEmpty())
            addHTMLLengthToStyle(style, CSSPropertyBorderSpacing, value);
    } else if (name == vspaceAttr) {
        addHTMLLengthToStyle(style, CSSPropertyMarginTop, value);
        addHTMLLengthToStyle(style, CSSPropertyMarginBottom, value);
    } else if (name == hspaceAttr) {
        addHTMLLengthToStyle(style, CSSPropertyMarginLeft, value);
        addHTMLLengthToStyle(style, CSSPropertyMarginRight, value);
    } else if (name == alignAttr) {
        if (!value.isEmpty()) {
            if (equalIgnoringCase(value, "center")) {
                addPropertyToPresentationAttributeStyle(style, CSSPropertyWebkitMarginStart, CSSValueAuto);
                addPropertyToPresentationAttributeStyle(style, CSSPropertyWebkitMarginEnd, CSSValueAuto);
            } else
                addPropertyToPresentationAttributeStyle(style, CSSPropertyFloat, value);
        }
    } else if (name == rulesAttr) {
        // The presence of a valid rules attribute causes border collapsing to be enabled.
        if (m_rulesAttr != UnsetRules)
            addPropertyToPresentationAttributeStyle(style, CSSPropertyBorderCollapse, CSSValueCollapse);
    } else if (name == frameAttr) {
        bool borderTop;
        bool borderRight;
        bool borderBottom;
        bool borderLeft;
        if (getBordersFromFrameAttributeValue(value, borderTop, borderRight, borderBottom, borderLeft)) {
            addPropertyToPresentationAttributeStyle(style, CSSPropertyBorderWidth, CSSValueThin);
            addPropertyToPresentationAttributeStyle(style, CSSPropertyBorderTopStyle, borderTop ? CSSValueSolid : CSSValueHidden);
            addPropertyToPresentationAttributeStyle(style, CSSPropertyBorderBottomStyle, borderBottom ? CSSValueSolid : CSSValueHidden);
            addPropertyToPresentationAttributeStyle(style, CSSPropertyBorderLeftStyle, borderLeft ? CSSValueSolid : CSSValueHidden);
            addPropertyToPresentationAttributeStyle(style, CSSPropertyBorderRightStyle, borderRight ? CSSValueSolid : CSSValueHidden);
        }
    } else
        HTMLElement::collectStyleForPresentationAttribute(name, value, style);
}

bool HTMLTableElement::isPresentationAttribute(const QualifiedName& name) const
{
    if (name == widthAttr || name == heightAttr || name == bgcolorAttr || name == backgroundAttr || name == valignAttr || name == vspaceAttr || name == hspaceAttr || name == alignAttr || name == cellspacingAttr || name == borderAttr || name == bordercolorAttr || name == frameAttr || name == rulesAttr)
        return true;
    return HTMLElement::isPresentationAttribute(name);
}

void HTMLTableElement::parseAttribute(const QualifiedName& name, const AtomicString& value)
{
    CellBorders bordersBefore = cellBorders();
    unsigned short oldPadding = m_padding;

    if (name == borderAttr)  {
        // FIXME: This attribute is a mess.
        m_borderAttr = parseBorderWidthAttribute(value);
    } else if (name == bordercolorAttr) {
        m_borderColorAttr = !value.isEmpty();
    } else if (name == frameAttr) {
        // FIXME: This attribute is a mess.
        bool borderTop;
        bool borderRight;
        bool borderBottom;
        bool borderLeft;
        m_frameAttr = getBordersFromFrameAttributeValue(value, borderTop, borderRight, borderBottom, borderLeft);
    } else if (name == rulesAttr) {
        m_rulesAttr = UnsetRules;
        if (equalIgnoringCase(value, "none"))
            m_rulesAttr = NoneRules;
        else if (equalIgnoringCase(value, "groups"))
            m_rulesAttr = GroupsRules;
        else if (equalIgnoringCase(value, "rows"))
            m_rulesAttr = RowsRules;
        else if (equalIgnoringCase(value, "cols"))
            m_rulesAttr = ColsRules;
        else if (equalIgnoringCase(value, "all"))
            m_rulesAttr = AllRules;
    } else if (name == cellpaddingAttr) {
        if (!value.isEmpty())
            m_padding = max(0, value.toInt());
        else
            m_padding = 1;
    } else if (name == colsAttr) {
        // ###
    } else
        HTMLElement::parseAttribute(name, value);

    if (bordersBefore != cellBorders() || oldPadding != m_padding) {
        m_sharedCellStyle = 0;
        bool cellChanged = false;
        for (Node* child = firstChild(); child; child = child->nextSibling())
            cellChanged |= setTableCellsChanged(child);
        if (cellChanged)
            setNeedsStyleRecalc();
    }
}

static PassRefPtr<StylePropertySet> createBorderStyle(CSSValueID value)
{
    RefPtr<MutableStylePropertySet> style = MutableStylePropertySet::create();
    style->setProperty(CSSPropertyBorderTopStyle, value);
    style->setProperty(CSSPropertyBorderBottomStyle, value);
    style->setProperty(CSSPropertyBorderLeftStyle, value);
    style->setProperty(CSSPropertyBorderRightStyle, value);
    return style.release();
}

const StylePropertySet* HTMLTableElement::additionalPresentationAttributeStyle()
{
    if (m_frameAttr)
        return 0;

    if (!m_borderAttr && !m_borderColorAttr) {
        // Setting the border to 'hidden' allows it to win over any border
        // set on the table's cells during border-conflict resolution.
        if (m_rulesAttr != UnsetRules) {
            DEFINE_STATIC_REF(StylePropertySet, solidBorderStyle, (createBorderStyle(CSSValueHidden)));
            return solidBorderStyle;
        }
        return 0;
    }

    if (m_borderColorAttr) {
        DEFINE_STATIC_REF(StylePropertySet, solidBorderStyle, (createBorderStyle(CSSValueSolid)));
        return solidBorderStyle;
    }
    DEFINE_STATIC_REF(StylePropertySet, outsetBorderStyle, (createBorderStyle(CSSValueOutset)));
    return outsetBorderStyle;
}

HTMLTableElement::CellBorders HTMLTableElement::cellBorders() const
{
    switch (m_rulesAttr) {
        case NoneRules:
        case GroupsRules:
            return NoBorders;
        case AllRules:
            return SolidBorders;
        case ColsRules:
            return SolidBordersColsOnly;
        case RowsRules:
            return SolidBordersRowsOnly;
        case UnsetRules:
            if (!m_borderAttr)
                return NoBorders;
            if (m_borderColorAttr)
                return SolidBorders;
            return InsetBorders;
    }
    ASSERT_NOT_REACHED();
    return NoBorders;
}

PassRefPtr<StylePropertySet> HTMLTableElement::createSharedCellStyle()
{
    RefPtr<MutableStylePropertySet> style = MutableStylePropertySet::create();

    switch (cellBorders()) {
    case SolidBordersColsOnly:
        style->setProperty(CSSPropertyBorderLeftWidth, CSSValueThin);
        style->setProperty(CSSPropertyBorderRightWidth, CSSValueThin);
        style->setProperty(CSSPropertyBorderLeftStyle, CSSValueSolid);
        style->setProperty(CSSPropertyBorderRightStyle, CSSValueSolid);
        style->setProperty(CSSPropertyBorderColor, cssValuePool().createInheritedValue());
        break;
    case SolidBordersRowsOnly:
        style->setProperty(CSSPropertyBorderTopWidth, CSSValueThin);
        style->setProperty(CSSPropertyBorderBottomWidth, CSSValueThin);
        style->setProperty(CSSPropertyBorderTopStyle, CSSValueSolid);
        style->setProperty(CSSPropertyBorderBottomStyle, CSSValueSolid);
        style->setProperty(CSSPropertyBorderColor, cssValuePool().createInheritedValue());
        break;
    case SolidBorders:
        style->setProperty(CSSPropertyBorderWidth, cssValuePool().createValue(1, CSSPrimitiveValue::CSS_PX));
        style->setProperty(CSSPropertyBorderStyle, cssValuePool().createIdentifierValue(CSSValueSolid));
        style->setProperty(CSSPropertyBorderColor, cssValuePool().createInheritedValue());
        break;
    case InsetBorders:
        style->setProperty(CSSPropertyBorderWidth, cssValuePool().createValue(1, CSSPrimitiveValue::CSS_PX));
        style->setProperty(CSSPropertyBorderStyle, cssValuePool().createIdentifierValue(CSSValueInset));
        style->setProperty(CSSPropertyBorderColor, cssValuePool().createInheritedValue());
        break;
    case NoBorders:
        // If 'rules=none' then allow any borders set at cell level to take effect.
        break;
    }

    if (m_padding)
        style->setProperty(CSSPropertyPadding, cssValuePool().createValue(m_padding, CSSPrimitiveValue::CSS_PX));

    return style.release();
}

const StylePropertySet* HTMLTableElement::additionalCellStyle()
{
    if (!m_sharedCellStyle)
        m_sharedCellStyle = createSharedCellStyle();
    return m_sharedCellStyle.get();
}

static PassRefPtr<StylePropertySet> createGroupBorderStyle(int rows)
{
    RefPtr<MutableStylePropertySet> style = MutableStylePropertySet::create();
    if (rows) {
        style->setProperty(CSSPropertyBorderTopWidth, CSSValueThin);
        style->setProperty(CSSPropertyBorderBottomWidth, CSSValueThin);
        style->setProperty(CSSPropertyBorderTopStyle, CSSValueSolid);
        style->setProperty(CSSPropertyBorderBottomStyle, CSSValueSolid);
    } else {
        style->setProperty(CSSPropertyBorderLeftWidth, CSSValueThin);
        style->setProperty(CSSPropertyBorderRightWidth, CSSValueThin);
        style->setProperty(CSSPropertyBorderLeftStyle, CSSValueSolid);
        style->setProperty(CSSPropertyBorderRightStyle, CSSValueSolid);
    }
    return style.release();
}

const StylePropertySet* HTMLTableElement::additionalGroupStyle(bool rows)
{
    if (m_rulesAttr != GroupsRules)
        return 0;

    if (rows) {
        DEFINE_STATIC_REF(StylePropertySet, rowBorderStyle, (createGroupBorderStyle(true)));
        return rowBorderStyle;
    }
    DEFINE_STATIC_REF(StylePropertySet, columnBorderStyle, (createGroupBorderStyle(false)));
    return columnBorderStyle;
}

bool HTMLTableElement::isURLAttribute(const Attribute& attribute) const
{
    return attribute.name() == backgroundAttr || HTMLElement::isURLAttribute(attribute);
}

PassRefPtr<HTMLCollection> HTMLTableElement::rows()
{
    return ensureCachedHTMLCollection(TableRows);
}

PassRefPtr<HTMLCollection> HTMLTableElement::tBodies()
{
    return ensureCachedHTMLCollection(TableTBodies);
}

const AtomicString& HTMLTableElement::rules() const
{
    return getAttribute(rulesAttr);
}

const AtomicString& HTMLTableElement::summary() const
{
    return getAttribute(summaryAttr);
}

void HTMLTableElement::addSubresourceAttributeURLs(ListHashSet<KURL>& urls) const
{
    HTMLElement::addSubresourceAttributeURLs(urls);

    addSubresourceURL(urls, document().completeURL(getAttribute(backgroundAttr)));
}

}<|MERGE_RESOLUTION|>--- conflicted
+++ resolved
@@ -183,11 +183,7 @@
 PassRefPtr<HTMLElement> HTMLTableElement::insertRow(int index, ExceptionState& exceptionState)
 {
     if (index < -1) {
-<<<<<<< HEAD
-        es.throwUninformativeAndGenericDOMException(IndexSizeError);
-=======
         exceptionState.throwDOMException(IndexSizeError, "The index provided (" + String::number(index) + ") is less than -1.");
->>>>>>> 8c15b39e
         return 0;
     }
 
@@ -202,11 +198,7 @@
             row = HTMLTableRowsCollection::rowAfter(this, lastRow.get());
             if (!row) {
                 if (i != index) {
-<<<<<<< HEAD
-                    es.throwUninformativeAndGenericDOMException(IndexSizeError);
-=======
                     exceptionState.throwDOMException(IndexSizeError, "The index provided (" + String::number(index) + ") is greater than the number of rows in the table (" + String::number(i) + ").");
->>>>>>> 8c15b39e
                     return 0;
                 }
                 break;
@@ -253,11 +245,7 @@
         }
     }
     if (!row) {
-<<<<<<< HEAD
-        es.throwUninformativeAndGenericDOMException(IndexSizeError);
-=======
         exceptionState.throwDOMException(IndexSizeError, "The index provided (" + String::number(index) + ") is greater than the number of rows in the table (" + String::number(i) + ").");
->>>>>>> 8c15b39e
         return;
     }
     row->remove(exceptionState);
