--- conflicted
+++ resolved
@@ -30,17 +30,11 @@
 
 interface HTMLKeygenElement : HTMLElement {
     [Reflect] attribute boolean autofocus;
-    [Reflect, TreatNullAs=NullString] attribute DOMString challenge;
+    [Reflect] attribute DOMString challenge;
     [Reflect] attribute boolean disabled;
-<<<<<<< HEAD
-    readonly attribute HTMLFormElement form;
-    [Reflect, TreatNullAs=NullString] attribute DOMString keytype;
-    [Reflect, TreatNullAs=NullString] attribute DOMString name;
-=======
     [ImplementedAs=formOwner] readonly attribute HTMLFormElement form;
     [Reflect] attribute DOMString keytype;
     [Reflect] attribute DOMString name;
->>>>>>> 8c15b39e
 
     readonly attribute DOMString type;
 
