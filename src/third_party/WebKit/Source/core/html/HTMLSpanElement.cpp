/*
 * Copyright (C) 2011 Google, Inc. All Rights Reserved.
 *
 * Redistribution and use in source and binary forms, with or without
 * modification, are permitted provided that the following conditions
 * are met:
 * 1. Redistributions of source code must retain the above copyright
 *    notice, this list of conditions and the following disclaimer.
 * 2. Redistributions in binary form must reproduce the above copyright
 *    notice, this list of conditions and the following disclaimer in the
 *    documentation and/or other materials provided with the distribution.
 *
 * THIS SOFTWARE IS PROVIDED BY APPLE INC. ``AS IS'' AND ANY
 * EXPRESS OR IMPLIED WARRANTIES, INCLUDING, BUT NOT LIMITED TO, THE
 * IMPLIED WARRANTIES OF MERCHANTABILITY AND FITNESS FOR A PARTICULAR
 * PURPOSE ARE DISCLAIMED.  IN NO EVENT SHALL APPLE INC. OR
 * CONTRIBUTORS BE LIABLE FOR ANY DIRECT, INDIRECT, INCIDENTAL, SPECIAL,
 * EXEMPLARY, OR CONSEQUENTIAL DAMAGES (INCLUDING, BUT NOT LIMITED TO,
 * PROCUREMENT OF SUBSTITUTE GOODS OR SERVICES; LOSS OF USE, DATA, OR
 * PROFITS; OR BUSINESS INTERRUPTION) HOWEVER CAUSED AND ON ANY THEORY
 * OF LIABILITY, WHETHER IN CONTRACT, STRICT LIABILITY, OR TORT
 * (INCLUDING NEGLIGENCE OR OTHERWISE) ARISING IN ANY WAY OUT OF THE USE
 * OF THIS SOFTWARE, EVEN IF ADVISED OF THE POSSIBILITY OF SUCH DAMAGE.
 */

#include "config.h"
#include "core/html/HTMLSpanElement.h"

#include "HTMLNames.h"

namespace WebCore {

using namespace HTMLNames;

HTMLSpanElement::HTMLSpanElement(Document& document)
    : HTMLElement(spanTag, document)
{
    ScriptWrappable::init(this);
}

PassRefPtr<HTMLSpanElement> HTMLSpanElement::create(Document& document)
<<<<<<< HEAD
{
    return adoptRef(new HTMLSpanElement(spanTag, document));
}

PassRefPtr<HTMLSpanElement> HTMLSpanElement::create(const QualifiedName& tagName, Document& document)
=======
>>>>>>> 8c15b39e
{
    return adoptRef(new HTMLSpanElement(document));
}

}<|MERGE_RESOLUTION|>--- conflicted
+++ resolved
@@ -39,14 +39,6 @@
 }
 
 PassRefPtr<HTMLSpanElement> HTMLSpanElement::create(Document& document)
-<<<<<<< HEAD
-{
-    return adoptRef(new HTMLSpanElement(spanTag, document));
-}
-
-PassRefPtr<HTMLSpanElement> HTMLSpanElement::create(const QualifiedName& tagName, Document& document)
-=======
->>>>>>> 8c15b39e
 {
     return adoptRef(new HTMLSpanElement(document));
 }
