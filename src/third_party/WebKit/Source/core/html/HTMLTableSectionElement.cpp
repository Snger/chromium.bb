--- conflicted
+++ resolved
@@ -62,11 +62,7 @@
     RefPtr<HTMLCollection> children = rows();
     int numRows = children ? (int)children->length() : 0;
     if (index < -1 || index > numRows)
-<<<<<<< HEAD
-        es.throwUninformativeAndGenericDOMException(IndexSizeError); // per the DOM
-=======
         exceptionState.throwUninformativeAndGenericDOMException(IndexSizeError); // per the DOM
->>>>>>> 8c15b39e
     else {
         row = HTMLTableRowElement::create(document());
         if (numRows == index || index == -1)
@@ -93,11 +89,7 @@
         RefPtr<Node> row = children->item(index);
         HTMLElement::removeChild(row.get(), exceptionState);
     } else {
-<<<<<<< HEAD
-        es.throwUninformativeAndGenericDOMException(IndexSizeError);
-=======
         exceptionState.throwUninformativeAndGenericDOMException(IndexSizeError);
->>>>>>> 8c15b39e
     }
 }
 
