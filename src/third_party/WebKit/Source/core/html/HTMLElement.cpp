/*
 * Copyright (C) 1999 Lars Knoll (knoll@kde.org)
 *           (C) 1999 Antti Koivisto (koivisto@kde.org)
 * Copyright (C) 2004, 2005, 2006, 2007, 2008 Apple Inc. All rights reserved.
 * Copyright (C) 2009 Torch Mobile Inc. All rights reserved. (http://www.torchmobile.com/)
 * Copyright (C) 2011 Motorola Mobility. All rights reserved.
 *
 * This library is free software; you can redistribute it and/or
 * modify it under the terms of the GNU Library General Public
 * License as published by the Free Software Foundation; either
 * version 2 of the License, or (at your option) any later version.
 *
 * This library is distributed in the hope that it will be useful,
 * but WITHOUT ANY WARRANTY; without even the implied warranty of
 * MERCHANTABILITY or FITNESS FOR A PARTICULAR PURPOSE.  See the GNU
 * Library General Public License for more details.
 *
 * You should have received a copy of the GNU Library General Public License
 * along with this library; see the file COPYING.LIB.  If not, write to
 * the Free Software Foundation, Inc., 51 Franklin Street, Fifth Floor,
 * Boston, MA 02110-1301, USA.
 *
 */

#include "config.h"
#include "core/html/HTMLElement.h"

#include "CSSPropertyNames.h"
#include "CSSValueKeywords.h"
#include "HTMLNames.h"
#include "XMLNames.h"
#include "bindings/v8/ExceptionState.h"
#include "bindings/v8/ScriptController.h"
#include "bindings/v8/ScriptEventListener.h"
#include "core/css/CSSParser.h"
#include "core/css/CSSValuePool.h"
#include "core/css/StylePropertySet.h"
#include "core/dom/DocumentFragment.h"
#include "core/dom/ExceptionCode.h"
#include "core/dom/NodeTraversal.h"
#include "core/dom/Text.h"
#include "core/editing/markup.h"
#include "core/editing/SpellChecker.h"
#include "core/events/EventListener.h"
#include "core/events/KeyboardEvent.h"
#include "core/events/ThreadLocalEventNames.h"
#include "core/html/HTMLBRElement.h"
#include "core/html/HTMLFormElement.h"
#include "core/html/HTMLInputElement.h"
#include "core/html/HTMLTemplateElement.h"
#include "core/html/HTMLTextFormControlElement.h"
#include "core/html/parser/HTMLParserIdioms.h"
#include "core/loader/FrameLoader.h"
#include "core/frame/Frame.h"
<<<<<<< HEAD
#include "core/page/Settings.h"
#include "core/rendering/RenderWordBreak.h"
#include "platform/graphics/TextRunIterator.h"
#include "platform/text/BidiResolver.h"
=======
#include "core/frame/Settings.h"
#include "core/rendering/RenderWordBreak.h"
#include "platform/text/BidiResolver.h"
#include "platform/text/TextRunIterator.h"
>>>>>>> 8c15b39e
#include "wtf/StdLibExtras.h"
#include "wtf/text/CString.h"

namespace WebCore {

using namespace HTMLNames;
using namespace WTF;

using std::min;
using std::max;

PassRefPtr<HTMLElement> HTMLElement::create(const QualifiedName& tagName, Document& document)
{
    return adoptRef(new HTMLElement(tagName, document));
}

String HTMLElement::nodeName() const
{
    // FIXME: Would be nice to have an atomicstring lookup based off uppercase
    // chars that does not have to copy the string on a hit in the hash.
    // FIXME: We should have a way to detect XHTML elements and replace the hasPrefix() check with it.
    if (document().isHTMLDocument() && !tagQName().hasPrefix())
        return tagQName().localNameUpper();
    return Element::nodeName();
}

bool HTMLElement::ieForbidsInsertHTML() const
{
    // FIXME: Supposedly IE disallows settting innerHTML, outerHTML
    // and createContextualFragment on these tags.  We have no tests to
    // verify this however, so this list could be totally wrong.
    // This list was moved from the previous endTagRequirement() implementation.
    // This is also called from editing and assumed to be the list of tags
    // for which no end tag should be serialized. It's unclear if the list for
    // IE compat and the list for serialization sanity are the same.
    if (hasLocalName(areaTag)
        || hasLocalName(baseTag)
        || hasLocalName(basefontTag)
        || hasLocalName(brTag)
        || hasLocalName(colTag)
        || hasLocalName(embedTag)
        || hasLocalName(frameTag)
        || hasLocalName(hrTag)
        || hasLocalName(imageTag)
        || hasLocalName(imgTag)
        || hasLocalName(inputTag)
        || hasLocalName(isindexTag)
        || hasLocalName(linkTag)
        || hasLocalName(metaTag)
        || hasLocalName(paramTag)
        || hasLocalName(sourceTag)
        || hasLocalName(wbrTag))
        return true;
    return false;
}

static inline CSSValueID unicodeBidiAttributeForDirAuto(HTMLElement* element)
{
    if (element->hasLocalName(preTag) || element->hasLocalName(textareaTag))
        return CSSValueWebkitPlaintext;
    // FIXME: For bdo element, dir="auto" should result in "bidi-override isolate" but we don't support having multiple values in unicode-bidi yet.
    // See https://bugs.webkit.org/show_bug.cgi?id=73164.
    return CSSValueWebkitIsolate;
}

unsigned HTMLElement::parseBorderWidthAttribute(const AtomicString& value) const
{
    unsigned borderWidth = 0;
    if (value.isEmpty() || !parseHTMLNonNegativeInteger(value, borderWidth))
        return hasLocalName(tableTag) ? 1 : borderWidth;
    return borderWidth;
}

void HTMLElement::applyBorderAttributeToStyle(const AtomicString& value, MutableStylePropertySet* style)
{
    addPropertyToPresentationAttributeStyle(style, CSSPropertyBorderWidth, parseBorderWidthAttribute(value), CSSPrimitiveValue::CSS_PX);
    addPropertyToPresentationAttributeStyle(style, CSSPropertyBorderStyle, CSSValueSolid);
}

void HTMLElement::mapLanguageAttributeToLocale(const AtomicString& value, MutableStylePropertySet* style)
{
    if (!value.isEmpty()) {
        // Have to quote so the locale id is treated as a string instead of as a CSS keyword.
        addPropertyToPresentationAttributeStyle(style, CSSPropertyWebkitLocale, quoteCSSString(value));
    } else {
        // The empty string means the language is explicitly unknown.
        addPropertyToPresentationAttributeStyle(style, CSSPropertyWebkitLocale, CSSValueAuto);
    }
}

bool HTMLElement::isPresentationAttribute(const QualifiedName& name) const
{
    if (name == alignAttr || name == contenteditableAttr || name == hiddenAttr || name == langAttr || name.matches(XMLNames::langAttr) || name == draggableAttr || name == dirAttr)
        return true;
    return Element::isPresentationAttribute(name);
}

static inline bool isValidDirAttribute(const AtomicString& value)
{
    return equalIgnoringCase(value, "auto") || equalIgnoringCase(value, "ltr") || equalIgnoringCase(value, "rtl");
}

void HTMLElement::collectStyleForPresentationAttribute(const QualifiedName& name, const AtomicString& value, MutableStylePropertySet* style)
{
    if (name == alignAttr) {
        if (equalIgnoringCase(value, "middle"))
            addPropertyToPresentationAttributeStyle(style, CSSPropertyTextAlign, CSSValueCenter);
        else
            addPropertyToPresentationAttributeStyle(style, CSSPropertyTextAlign, value);
    } else if (name == contenteditableAttr) {
        if (value.isEmpty() || equalIgnoringCase(value, "true")) {
            addPropertyToPresentationAttributeStyle(style, CSSPropertyWebkitUserModify, CSSValueReadWrite);
            addPropertyToPresentationAttributeStyle(style, CSSPropertyWordWrap, CSSValueBreakWord);
            addPropertyToPresentationAttributeStyle(style, CSSPropertyWebkitLineBreak, CSSValueAfterWhiteSpace);
        } else if (equalIgnoringCase(value, "plaintext-only")) {
            addPropertyToPresentationAttributeStyle(style, CSSPropertyWebkitUserModify, CSSValueReadWritePlaintextOnly);
            addPropertyToPresentationAttributeStyle(style, CSSPropertyWordWrap, CSSValueBreakWord);
            addPropertyToPresentationAttributeStyle(style, CSSPropertyWebkitLineBreak, CSSValueAfterWhiteSpace);
        } else if (equalIgnoringCase(value, "false"))
            addPropertyToPresentationAttributeStyle(style, CSSPropertyWebkitUserModify, CSSValueReadOnly);
    } else if (name == hiddenAttr) {
        addPropertyToPresentationAttributeStyle(style, CSSPropertyDisplay, CSSValueNone);
    } else if (name == draggableAttr) {
        if (equalIgnoringCase(value, "true")) {
            addPropertyToPresentationAttributeStyle(style, CSSPropertyWebkitUserDrag, CSSValueElement);
            addPropertyToPresentationAttributeStyle(style, CSSPropertyWebkitUserSelect, CSSValueNone);
        } else if (equalIgnoringCase(value, "false"))
            addPropertyToPresentationAttributeStyle(style, CSSPropertyWebkitUserDrag, CSSValueNone);
    } else if (name == dirAttr) {
        if (equalIgnoringCase(value, "auto"))
            addPropertyToPresentationAttributeStyle(style, CSSPropertyUnicodeBidi, unicodeBidiAttributeForDirAuto(this));
        else {
            if (isValidDirAttribute(value))
                addPropertyToPresentationAttributeStyle(style, CSSPropertyDirection, value);
            else
                addPropertyToPresentationAttributeStyle(style, CSSPropertyDirection, "ltr");
            if (!hasTagName(bdiTag) && !hasTagName(bdoTag) && !hasTagName(outputTag))
                addPropertyToPresentationAttributeStyle(style, CSSPropertyUnicodeBidi, CSSValueEmbed);
        }
    } else if (name.matches(XMLNames::langAttr))
        mapLanguageAttributeToLocale(value, style);
    else if (name == langAttr) {
        // xml:lang has a higher priority than lang.
        if (!fastHasAttribute(XMLNames::langAttr))
            mapLanguageAttributeToLocale(value, style);
    } else
        Element::collectStyleForPresentationAttribute(name, value, style);
}

const AtomicString& HTMLElement::eventNameForAttributeName(const QualifiedName& attrName) const
{
    if (!attrName.namespaceURI().isNull())
        return nullAtom;

    typedef HashMap<AtomicString, AtomicString> StringToStringMap;
    DEFINE_STATIC_LOCAL(StringToStringMap, attributeNameToEventNameMap, ());
    if (!attributeNameToEventNameMap.size()) {
        attributeNameToEventNameMap.set(onanimationstartAttr.localName(), EventTypeNames::animationstart);
        attributeNameToEventNameMap.set(onanimationiterationAttr.localName(), EventTypeNames::animationiteration);
        attributeNameToEventNameMap.set(onanimationendAttr.localName(), EventTypeNames::animationend);
        attributeNameToEventNameMap.set(oncancelAttr.localName(), EventTypeNames::cancel);
        attributeNameToEventNameMap.set(onclickAttr.localName(), EventTypeNames::click);
        attributeNameToEventNameMap.set(oncloseAttr.localName(), EventTypeNames::close);
        attributeNameToEventNameMap.set(oncontextmenuAttr.localName(), EventTypeNames::contextmenu);
        attributeNameToEventNameMap.set(ondblclickAttr.localName(), EventTypeNames::dblclick);
        attributeNameToEventNameMap.set(onmousedownAttr.localName(), EventTypeNames::mousedown);
        attributeNameToEventNameMap.set(onmouseenterAttr.localName(), EventTypeNames::mouseenter);
        attributeNameToEventNameMap.set(onmouseleaveAttr.localName(), EventTypeNames::mouseleave);
        attributeNameToEventNameMap.set(onmousemoveAttr.localName(), EventTypeNames::mousemove);
        attributeNameToEventNameMap.set(onmouseoutAttr.localName(), EventTypeNames::mouseout);
        attributeNameToEventNameMap.set(onmouseoverAttr.localName(), EventTypeNames::mouseover);
        attributeNameToEventNameMap.set(onmouseupAttr.localName(), EventTypeNames::mouseup);
        attributeNameToEventNameMap.set(onmousewheelAttr.localName(), EventTypeNames::mousewheel);
        attributeNameToEventNameMap.set(onwheelAttr.localName(), EventTypeNames::wheel);
        attributeNameToEventNameMap.set(onfocusAttr.localName(), EventTypeNames::focus);
        attributeNameToEventNameMap.set(onfocusinAttr.localName(), EventTypeNames::focusin);
        attributeNameToEventNameMap.set(onfocusoutAttr.localName(), EventTypeNames::focusout);
        attributeNameToEventNameMap.set(onblurAttr.localName(), EventTypeNames::blur);
        attributeNameToEventNameMap.set(onkeydownAttr.localName(), EventTypeNames::keydown);
        attributeNameToEventNameMap.set(onkeypressAttr.localName(), EventTypeNames::keypress);
        attributeNameToEventNameMap.set(onkeyupAttr.localName(), EventTypeNames::keyup);
        attributeNameToEventNameMap.set(onscrollAttr.localName(), EventTypeNames::scroll);
        attributeNameToEventNameMap.set(onbeforecutAttr.localName(), EventTypeNames::beforecut);
        attributeNameToEventNameMap.set(oncutAttr.localName(), EventTypeNames::cut);
        attributeNameToEventNameMap.set(onbeforecopyAttr.localName(), EventTypeNames::beforecopy);
        attributeNameToEventNameMap.set(oncopyAttr.localName(), EventTypeNames::copy);
        attributeNameToEventNameMap.set(onbeforepasteAttr.localName(), EventTypeNames::beforepaste);
        attributeNameToEventNameMap.set(onpasteAttr.localName(), EventTypeNames::paste);
        attributeNameToEventNameMap.set(ondragenterAttr.localName(), EventTypeNames::dragenter);
        attributeNameToEventNameMap.set(ondragoverAttr.localName(), EventTypeNames::dragover);
        attributeNameToEventNameMap.set(ondragleaveAttr.localName(), EventTypeNames::dragleave);
        attributeNameToEventNameMap.set(ondropAttr.localName(), EventTypeNames::drop);
        attributeNameToEventNameMap.set(ondragstartAttr.localName(), EventTypeNames::dragstart);
        attributeNameToEventNameMap.set(ondragAttr.localName(), EventTypeNames::drag);
        attributeNameToEventNameMap.set(ondragendAttr.localName(), EventTypeNames::dragend);
        attributeNameToEventNameMap.set(onselectstartAttr.localName(), EventTypeNames::selectstart);
        attributeNameToEventNameMap.set(onsubmitAttr.localName(), EventTypeNames::submit);
        attributeNameToEventNameMap.set(onerrorAttr.localName(), EventTypeNames::error);
        attributeNameToEventNameMap.set(onwebkitanimationstartAttr.localName(), EventTypeNames::webkitAnimationStart);
        attributeNameToEventNameMap.set(onwebkitanimationiterationAttr.localName(), EventTypeNames::webkitAnimationIteration);
        attributeNameToEventNameMap.set(onwebkitanimationendAttr.localName(), EventTypeNames::webkitAnimationEnd);
        attributeNameToEventNameMap.set(onwebkittransitionendAttr.localName(), EventTypeNames::webkitTransitionEnd);
        attributeNameToEventNameMap.set(ontransitionendAttr.localName(), EventTypeNames::webkitTransitionEnd);
        attributeNameToEventNameMap.set(oninputAttr.localName(), EventTypeNames::input);
        attributeNameToEventNameMap.set(oninvalidAttr.localName(), EventTypeNames::invalid);
        attributeNameToEventNameMap.set(ontouchstartAttr.localName(), EventTypeNames::touchstart);
        attributeNameToEventNameMap.set(ontouchmoveAttr.localName(), EventTypeNames::touchmove);
        attributeNameToEventNameMap.set(ontouchendAttr.localName(), EventTypeNames::touchend);
        attributeNameToEventNameMap.set(ontouchcancelAttr.localName(), EventTypeNames::touchcancel);
        attributeNameToEventNameMap.set(onwebkitfullscreenchangeAttr.localName(), EventTypeNames::webkitfullscreenchange);
        attributeNameToEventNameMap.set(onwebkitfullscreenerrorAttr.localName(), EventTypeNames::webkitfullscreenerror);
        attributeNameToEventNameMap.set(onabortAttr.localName(), EventTypeNames::abort);
        attributeNameToEventNameMap.set(oncanplayAttr.localName(), EventTypeNames::canplay);
        attributeNameToEventNameMap.set(oncanplaythroughAttr.localName(), EventTypeNames::canplaythrough);
        attributeNameToEventNameMap.set(onchangeAttr.localName(), EventTypeNames::change);
        attributeNameToEventNameMap.set(oncuechangeAttr.localName(), EventTypeNames::cuechange);
        attributeNameToEventNameMap.set(ondurationchangeAttr.localName(), EventTypeNames::durationchange);
        attributeNameToEventNameMap.set(onemptiedAttr.localName(), EventTypeNames::emptied);
        attributeNameToEventNameMap.set(onendedAttr.localName(), EventTypeNames::ended);
        attributeNameToEventNameMap.set(onloadeddataAttr.localName(), EventTypeNames::loadeddata);
        attributeNameToEventNameMap.set(onloadedmetadataAttr.localName(), EventTypeNames::loadedmetadata);
        attributeNameToEventNameMap.set(onloadstartAttr.localName(), EventTypeNames::loadstart);
        attributeNameToEventNameMap.set(onpauseAttr.localName(), EventTypeNames::pause);
        attributeNameToEventNameMap.set(onplayAttr.localName(), EventTypeNames::play);
        attributeNameToEventNameMap.set(onplayingAttr.localName(), EventTypeNames::playing);
        attributeNameToEventNameMap.set(onprogressAttr.localName(), EventTypeNames::progress);
        attributeNameToEventNameMap.set(onratechangeAttr.localName(), EventTypeNames::ratechange);
        attributeNameToEventNameMap.set(onresetAttr.localName(), EventTypeNames::reset);
        attributeNameToEventNameMap.set(onseekedAttr.localName(), EventTypeNames::seeked);
        attributeNameToEventNameMap.set(onseekingAttr.localName(), EventTypeNames::seeking);
        attributeNameToEventNameMap.set(onselectAttr.localName(), EventTypeNames::select);
        attributeNameToEventNameMap.set(onshowAttr.localName(), EventTypeNames::show);
        attributeNameToEventNameMap.set(onstalledAttr.localName(), EventTypeNames::stalled);
        attributeNameToEventNameMap.set(onsuspendAttr.localName(), EventTypeNames::suspend);
        attributeNameToEventNameMap.set(ontimeupdateAttr.localName(), EventTypeNames::timeupdate);
        attributeNameToEventNameMap.set(onvolumechangeAttr.localName(), EventTypeNames::volumechange);
        attributeNameToEventNameMap.set(onwaitingAttr.localName(), EventTypeNames::waiting);
        attributeNameToEventNameMap.set(onloadAttr.localName(), EventTypeNames::load);
    }

    return attributeNameToEventNameMap.get(attrName.localName());
}

void HTMLElement::parseAttribute(const QualifiedName& name, const AtomicString& value)
{
    if (isIdAttributeName(name) || name == classAttr || name == styleAttr)
        return Element::parseAttribute(name, value);

    if (name == dirAttr)
        dirAttributeChanged(value);
    else if (name == tabindexAttr) {
        int tabindex = 0;
        if (value.isEmpty()) {
            clearTabIndexExplicitlyIfNeeded();
            if (treeScope().adjustedFocusedElement() == this) {
                // We might want to call blur(), but it's dangerous to dispatch
                // events here.
                document().setNeedsFocusedElementCheck();
            }
        } else if (parseHTMLInteger(value, tabindex)) {
            // Clamp tabindex to the range of 'short' to match Firefox's behavior.
            setTabIndexExplicitly(max(static_cast<int>(std::numeric_limits<short>::min()), min(tabindex, static_cast<int>(std::numeric_limits<short>::max()))));
        }
    } else {
        if (name == contenteditableAttr) {
            if (value.isNull() || equalIgnoringCase(value, "false")) {
                RefPtr<Range> range = Range::create(document());

                TrackExceptionState es;
                range->selectNode(this, es);
                if (!es.hadException())
                    document().frame()->spellChecker().clearMisspellingsAndBadGrammar(VisibleSelection(range.get()));
            }
        }

<<<<<<< HEAD
        AtomicString eventName = eventNameForAttributeName(name);
=======
        const AtomicString& eventName = eventNameForAttributeName(name);
>>>>>>> 8c15b39e
        if (!eventName.isNull())
            setAttributeEventListener(eventName, createAttributeEventListener(this, name, value));
    }
}

<<<<<<< HEAD
PassRefPtr<DocumentFragment> HTMLElement::textToFragment(const String& text, ExceptionState& es)
=======
PassRefPtr<DocumentFragment> HTMLElement::textToFragment(const String& text, ExceptionState& exceptionState)
>>>>>>> 8c15b39e
{
    RefPtr<DocumentFragment> fragment = DocumentFragment::create(document());
    unsigned int i, length = text.length();
    UChar c = 0;
    for (unsigned int start = 0; start < length; ) {

        // Find next line break.
        for (i = start; i < length; i++) {
          c = text[i];
          if (c == '\r' || c == '\n')
              break;
        }

        fragment->appendChild(Text::create(document(), text.substring(start, i - start)), exceptionState);
        if (exceptionState.hadException())
            return 0;

        if (c == '\r' || c == '\n') {
            fragment->appendChild(HTMLBRElement::create(document()), exceptionState);
            if (exceptionState.hadException())
                return 0;
            // Make sure \r\n doesn't result in two line breaks.
            if (c == '\r' && i + 1 < length && text[i + 1] == '\n')
                i++;
        }

        start = i + 1; // Character after line break.
    }

    return fragment;
}

void HTMLElement::setInnerText(const String& text, ExceptionState& exceptionState)
{
    if (ieForbidsInsertHTML()) {
<<<<<<< HEAD
        es.throwUninformativeAndGenericDOMException(NoModificationAllowedError);
=======
        exceptionState.throwDOMException(NoModificationAllowedError, "The '" + localName() + "' element does not support text insertion.");
>>>>>>> 8c15b39e
        return;
    }
    if (hasLocalName(colTag) || hasLocalName(colgroupTag) || hasLocalName(framesetTag) ||
        hasLocalName(headTag) || hasLocalName(htmlTag) || hasLocalName(tableTag) ||
        hasLocalName(tbodyTag) || hasLocalName(tfootTag) || hasLocalName(theadTag) ||
        hasLocalName(trTag)) {
<<<<<<< HEAD
        es.throwUninformativeAndGenericDOMException(NoModificationAllowedError);
=======
        exceptionState.throwDOMException(NoModificationAllowedError, "The '" + localName() + "' element does not support text insertion.");
>>>>>>> 8c15b39e
        return;
    }

    // FIXME: This doesn't take whitespace collapsing into account at all.

    if (!text.contains('\n') && !text.contains('\r')) {
        if (text.isEmpty()) {
            removeChildren();
            return;
        }
        replaceChildrenWithText(this, text, exceptionState);
        return;
    }

    // FIXME: Do we need to be able to detect preserveNewline style even when there's no renderer?
    // FIXME: Can the renderer be out of date here? Do we need to call updateStyleIfNeeded?
    // For example, for the contents of textarea elements that are display:none?
    RenderObject* r = renderer();
    if (r && r->style()->preserveNewline()) {
        if (!text.contains('\r')) {
            replaceChildrenWithText(this, text, exceptionState);
            return;
        }
        String textWithConsistentLineBreaks = text;
        textWithConsistentLineBreaks.replace("\r\n", "\n");
        textWithConsistentLineBreaks.replace('\r', '\n');
        replaceChildrenWithText(this, textWithConsistentLineBreaks, exceptionState);
        return;
    }

    // Add text nodes and <br> elements.
    RefPtr<DocumentFragment> fragment = textToFragment(text, exceptionState);
    if (!exceptionState.hadException())
        replaceChildrenWithFragment(this, fragment.release(), exceptionState);
}

void HTMLElement::setOuterText(const String &text, ExceptionState& exceptionState)
{
    if (ieForbidsInsertHTML()) {
<<<<<<< HEAD
        es.throwUninformativeAndGenericDOMException(NoModificationAllowedError);
=======
        exceptionState.throwDOMException(NoModificationAllowedError, "The '" + localName() + "' element does not support text insertion.");
>>>>>>> 8c15b39e
        return;
    }
    if (hasLocalName(colTag) || hasLocalName(colgroupTag) || hasLocalName(framesetTag) ||
        hasLocalName(headTag) || hasLocalName(htmlTag) || hasLocalName(tableTag) ||
        hasLocalName(tbodyTag) || hasLocalName(tfootTag) || hasLocalName(theadTag) ||
        hasLocalName(trTag)) {
<<<<<<< HEAD
        es.throwUninformativeAndGenericDOMException(NoModificationAllowedError);
=======
        exceptionState.throwDOMException(NoModificationAllowedError, "The '" + localName() + "' element does not support text insertion.");
>>>>>>> 8c15b39e
        return;
    }

    ContainerNode* parent = parentNode();
    if (!parent) {
<<<<<<< HEAD
        es.throwUninformativeAndGenericDOMException(NoModificationAllowedError);
=======
        exceptionState.throwDOMException(NoModificationAllowedError, "The element has no parent.");
>>>>>>> 8c15b39e
        return;
    }

    RefPtr<Node> prev = previousSibling();
    RefPtr<Node> next = nextSibling();
    RefPtr<Node> newChild;

    // Convert text to fragment with <br> tags instead of linebreaks if needed.
    if (text.contains('\r') || text.contains('\n'))
        newChild = textToFragment(text, exceptionState);
    else
        newChild = Text::create(document(), text);

    // textToFragment might cause mutation events.
    if (!this || !parentNode())
<<<<<<< HEAD
        es.throwUninformativeAndGenericDOMException(HierarchyRequestError);
    if (es.hadException())
        return;
    parent->replaceChild(newChild.release(), this, es);
=======
        exceptionState.throwDOMException(HierarchyRequestError, "The element has no parent.");
>>>>>>> 8c15b39e

    if (exceptionState.hadException())
        return;

    parent->replaceChild(newChild.release(), this, exceptionState);

    RefPtr<Node> node = next ? next->previousSibling() : 0;
    if (!exceptionState.hadException() && node && node->isTextNode())
        mergeWithNextTextNode(node.release(), exceptionState);

<<<<<<< HEAD
    // IE throws COM Exception E_INVALIDARG; this is the best DOM exception alternative.
    es.throwUninformativeAndGenericDOMException(NotSupportedError);
    return 0;
=======
    if (!exceptionState.hadException() && prev && prev->isTextNode())
        mergeWithNextTextNode(prev.release(), exceptionState);
>>>>>>> 8c15b39e
}

Element* HTMLElement::insertAdjacentElement(const String& where, Element* newChild, ExceptionState& exceptionState)
{
    if (!newChild) {
        // IE throws COM Exception E_INVALIDARG; this is the best DOM exception alternative.
<<<<<<< HEAD
        es.throwUninformativeAndGenericDOMException(TypeMismatchError);
=======
        exceptionState.throwTypeError("The node provided is null.");
>>>>>>> 8c15b39e
        return 0;
    }

    Node* returnValue = insertAdjacent(where, newChild, exceptionState);
    return toElement(returnValue);
}

<<<<<<< HEAD
// Step 3 of http://www.whatwg.org/specs/web-apps/current-work/multipage/apis-in-html-documents.html#insertadjacenthtml()
static Element* contextElementForInsertion(const String& where, Element* element, ExceptionState& es)
{
    if (equalIgnoringCase(where, "beforeBegin") || equalIgnoringCase(where, "afterEnd")) {
        ContainerNode* parent = element->parentNode();
        if (parent && !parent->isElementNode()) {
            es.throwUninformativeAndGenericDOMException(NoModificationAllowedError);
            return 0;
        }
        return toElement(parent);
    }
    if (equalIgnoringCase(where, "afterBegin") || equalIgnoringCase(where, "beforeEnd"))
        return element;
    es.throwUninformativeAndGenericDOMException(SyntaxError);
    return 0;
}

void HTMLElement::insertAdjacentHTML(const String& where, const String& markup, ExceptionState& es)
{
    RefPtr<Element> contextElement = contextElementForInsertion(where, this, es);
    if (!contextElement)
        return;

    RefPtr<DocumentFragment> fragment = createFragmentForInnerOuterHTML(markup, contextElement.get(), AllowScriptingContent, "insertAdjacentHTML", es);
    if (!fragment)
        return;
    insertAdjacent(where, fragment.get(), es);
}

void HTMLElement::insertAdjacentText(const String& where, const String& text, ExceptionState& es)
=======
void HTMLElement::insertAdjacentText(const String& where, const String& text, ExceptionState& exceptionState)
>>>>>>> 8c15b39e
{
    RefPtr<Text> textNode = document().createTextNode(text);
    insertAdjacent(where, textNode.get(), exceptionState);
}

void HTMLElement::applyAlignmentAttributeToStyle(const AtomicString& alignment, MutableStylePropertySet* style)
{
    // Vertical alignment with respect to the current baseline of the text
    // right or left means floating images.
    CSSValueID floatValue = CSSValueInvalid;
    CSSValueID verticalAlignValue = CSSValueInvalid;

    if (equalIgnoringCase(alignment, "absmiddle"))
        verticalAlignValue = CSSValueMiddle;
    else if (equalIgnoringCase(alignment, "absbottom"))
        verticalAlignValue = CSSValueBottom;
    else if (equalIgnoringCase(alignment, "left")) {
        floatValue = CSSValueLeft;
        verticalAlignValue = CSSValueTop;
    } else if (equalIgnoringCase(alignment, "right")) {
        floatValue = CSSValueRight;
        verticalAlignValue = CSSValueTop;
    } else if (equalIgnoringCase(alignment, "top"))
        verticalAlignValue = CSSValueTop;
    else if (equalIgnoringCase(alignment, "middle"))
        verticalAlignValue = CSSValueWebkitBaselineMiddle;
    else if (equalIgnoringCase(alignment, "center"))
        verticalAlignValue = CSSValueMiddle;
    else if (equalIgnoringCase(alignment, "bottom"))
        verticalAlignValue = CSSValueBaseline;
    else if (equalIgnoringCase(alignment, "texttop"))
        verticalAlignValue = CSSValueTextTop;

    if (floatValue != CSSValueInvalid)
        addPropertyToPresentationAttributeStyle(style, CSSPropertyFloat, floatValue);

    if (verticalAlignValue != CSSValueInvalid)
        addPropertyToPresentationAttributeStyle(style, CSSPropertyVerticalAlign, verticalAlignValue);
}

bool HTMLElement::hasCustomFocusLogic() const
{
    return false;
}

bool HTMLElement::supportsSpatialNavigationFocus() const
{
    // This function checks whether the element satisfies the extended criteria
    // for the element to be focusable, introduced by spatial navigation feature,
    // i.e. checks if click or keyboard event handler is specified.
    // This is the way to make it possible to navigate to (focus) elements
    // which web designer meant for being active (made them respond to click events).

    if (!document().settings() || !document().settings()->spatialNavigationEnabled())
        return false;
    return hasEventListeners(EventTypeNames::click)
        || hasEventListeners(EventTypeNames::keydown)
        || hasEventListeners(EventTypeNames::keypress)
        || hasEventListeners(EventTypeNames::keyup);
}

bool HTMLElement::supportsFocus() const
{
    // FIXME: supportsFocus() can be called when layout is not up to date.
    // Logic that deals with the renderer should be moved to rendererIsFocusable().
    // But supportsFocus must return true when the element is editable, or else
    // it won't be focusable. Furthermore, supportsFocus cannot just return true
    // always or else tabIndex() will change for all HTML elements.
    return Element::supportsFocus() || (rendererIsEditable() && parentNode() && !parentNode()->rendererIsEditable())
        || supportsSpatialNavigationFocus();
}

String HTMLElement::contentEditable() const
{
    const AtomicString& value = fastGetAttribute(contenteditableAttr);

    if (value.isNull())
        return "inherit";
    if (value.isEmpty() || equalIgnoringCase(value, "true"))
        return "true";
    if (equalIgnoringCase(value, "false"))
         return "false";
    if (equalIgnoringCase(value, "plaintext-only"))
        return "plaintext-only";

    return "inherit";
}

void HTMLElement::setContentEditable(const String& enabled, ExceptionState& exceptionState)
{
    if (equalIgnoringCase(enabled, "true"))
        setAttribute(contenteditableAttr, "true");
    else if (equalIgnoringCase(enabled, "false"))
        setAttribute(contenteditableAttr, "false");
    else if (equalIgnoringCase(enabled, "plaintext-only"))
        setAttribute(contenteditableAttr, "plaintext-only");
    else if (equalIgnoringCase(enabled, "inherit"))
        removeAttribute(contenteditableAttr);
    else
<<<<<<< HEAD
        es.throwUninformativeAndGenericDOMException(SyntaxError);
=======
        exceptionState.throwDOMException(SyntaxError, "The value provided ('" + enabled + "') is not one of 'true', 'false', 'plaintext-only', or 'inherit'.");
>>>>>>> 8c15b39e
}

bool HTMLElement::draggable() const
{
    return equalIgnoringCase(getAttribute(draggableAttr), "true");
}

void HTMLElement::setDraggable(bool value)
{
    setAttribute(draggableAttr, value ? "true" : "false");
}

bool HTMLElement::spellcheck() const
{
    return isSpellCheckingEnabled();
}

void HTMLElement::setSpellcheck(bool enable)
{
    setAttribute(spellcheckAttr, enable ? "true" : "false");
}


void HTMLElement::click()
{
    dispatchSimulatedClick(0, SendNoEvents);
}

void HTMLElement::accessKeyAction(bool sendMouseEvents)
{
    dispatchSimulatedClick(0, sendMouseEvents ? SendMouseUpDownEvents : SendNoEvents);
}

String HTMLElement::title() const
{
    return getAttribute(titleAttr);
}

short HTMLElement::tabIndex() const
{
    if (supportsFocus())
        return Element::tabIndex();
    return -1;
}

void HTMLElement::setTabIndex(int value)
{
    setIntegralAttribute(tabindexAttr, value);
}

TranslateAttributeMode HTMLElement::translateAttributeMode() const
{
    const AtomicString& value = getAttribute(translateAttr);

    if (value == nullAtom)
        return TranslateAttributeInherit;
    if (equalIgnoringCase(value, "yes") || equalIgnoringCase(value, ""))
        return TranslateAttributeYes;
    if (equalIgnoringCase(value, "no"))
        return TranslateAttributeNo;

    return TranslateAttributeInherit;
}

bool HTMLElement::translate() const
{
    for (const Node* n = this; n; n = n->parentNode()) {
        if (n->isHTMLElement()) {
            TranslateAttributeMode mode = toHTMLElement(n)->translateAttributeMode();
            if (mode != TranslateAttributeInherit) {
                ASSERT(mode == TranslateAttributeYes || mode == TranslateAttributeNo);
                return mode == TranslateAttributeYes;
            }
        }
    }

    // Default on the root element is translate=yes.
    return true;
}

void HTMLElement::setTranslate(bool enable)
{
    setAttribute(translateAttr, enable ? "yes" : "no");
}

bool HTMLElement::rendererIsNeeded(const RenderStyle& style)
{
    if (hasLocalName(noscriptTag)) {
        Frame* frame = document().frame();
        if (frame && frame->script().canExecuteScripts(NotAboutToExecuteScript))
            return false;
    } else if (hasLocalName(noembedTag)) {
        Frame* frame = document().frame();
        if (frame && frame->loader().allowPlugins(NotAboutToInstantiatePlugin))
            return false;
    }
    return Element::rendererIsNeeded(style);
}

RenderObject* HTMLElement::createRenderer(RenderStyle* style)
{
    if (hasLocalName(wbrTag))
        return new RenderWordBreak(this);
    return RenderObject::createObject(this, style);
}

HTMLFormElement* HTMLElement::findFormAncestor() const
{
    for (ContainerNode* ancestor = parentNode(); ancestor; ancestor = ancestor->parentNode()) {
        if (ancestor->hasTagName(formTag))
            return toHTMLFormElement(ancestor);
    }
    return 0;
}

static inline bool elementAffectsDirectionality(const Node* node)
{
    return node->isHTMLElement() && (node->hasTagName(bdiTag) || toHTMLElement(node)->hasAttribute(dirAttr));
}

static void setHasDirAutoFlagRecursively(Node* firstNode, bool flag, Node* lastNode = 0)
{
    firstNode->setSelfOrAncestorHasDirAutoAttribute(flag);

    Node* node = firstNode->firstChild();

    while (node) {
        if (node->selfOrAncestorHasDirAutoAttribute() == flag)
            return;

        if (elementAffectsDirectionality(node)) {
            if (node == lastNode)
                return;
            node = NodeTraversal::nextSkippingChildren(*node, firstNode);
            continue;
        }
        node->setSelfOrAncestorHasDirAutoAttribute(flag);
        if (node == lastNode)
            return;
        node = NodeTraversal::next(*node, firstNode);
    }
}

void HTMLElement::childrenChanged(bool changedByParser, Node* beforeChange, Node* afterChange, int childCountDelta)
{
    Element::childrenChanged(changedByParser, beforeChange, afterChange, childCountDelta);
    adjustDirectionalityIfNeededAfterChildrenChanged(beforeChange, childCountDelta);
}

bool HTMLElement::hasDirectionAuto() const
{
    const AtomicString& direction = fastGetAttribute(dirAttr);
    return (hasTagName(bdiTag) && direction == nullAtom) || equalIgnoringCase(direction, "auto");
}

TextDirection HTMLElement::directionalityIfhasDirAutoAttribute(bool& isAuto) const
{
    if (!(selfOrAncestorHasDirAutoAttribute() && hasDirectionAuto())) {
        isAuto = false;
        return LTR;
    }

    isAuto = true;
    return directionality();
}

static TextDirection determineDirectionality(const String& value, bool& hasStrongDirectionality)
{
    TextRun run(value);
    BidiResolver<TextRunIterator, BidiCharacterRun> bidiResolver;
    bidiResolver.setStatus(BidiStatus(run.direction(), run.directionalOverride()));
    bidiResolver.setPositionIgnoringNestedIsolates(TextRunIterator(&run, 0));
    return bidiResolver.determineParagraphDirectionality(&hasStrongDirectionality);
}

TextDirection HTMLElement::directionality(Node** strongDirectionalityTextNode) const
{
    if (hasTagName(inputTag)) {
        HTMLInputElement* inputElement = toHTMLInputElement(const_cast<HTMLElement*>(this));
        bool hasStrongDirectionality;
        TextDirection textDirection = determineDirectionality(inputElement->value(), hasStrongDirectionality);
        if (strongDirectionalityTextNode)
            *strongDirectionalityTextNode = hasStrongDirectionality ? inputElement : 0;
        return textDirection;
    }

    Node* node = firstChild();
    while (node) {
        // Skip bdi, script, style and text form controls.
        if (equalIgnoringCase(node->nodeName(), "bdi") || node->hasTagName(scriptTag) || node->hasTagName(styleTag)
            || (node->isElementNode() && toElement(node)->isTextFormControl())) {
            node = NodeTraversal::nextSkippingChildren(*node, this);
            continue;
        }

        // Skip elements with valid dir attribute
        if (node->isElementNode()) {
            AtomicString dirAttributeValue = toElement(node)->fastGetAttribute(dirAttr);
            if (isValidDirAttribute(dirAttributeValue)) {
<<<<<<< HEAD
                node = NodeTraversal::nextSkippingChildren(node, this);
=======
                node = NodeTraversal::nextSkippingChildren(*node, this);
>>>>>>> 8c15b39e
                continue;
            }
        }

        if (node->isTextNode()) {
            bool hasStrongDirectionality;
            TextDirection textDirection = determineDirectionality(node->textContent(true), hasStrongDirectionality);
            if (hasStrongDirectionality) {
                if (strongDirectionalityTextNode)
                    *strongDirectionalityTextNode = node;
                return textDirection;
            }
        }
        node = NodeTraversal::next(*node, this);
    }
    if (strongDirectionalityTextNode)
        *strongDirectionalityTextNode = 0;
    return LTR;
}

void HTMLElement::dirAttributeChanged(const AtomicString& value)
{
    Element* parent = parentElement();

    if (parent && parent->isHTMLElement() && parent->selfOrAncestorHasDirAutoAttribute())
        toHTMLElement(parent)->adjustDirectionalityIfNeededAfterChildAttributeChanged(this);

    if (equalIgnoringCase(value, "auto"))
        calculateAndAdjustDirectionality();
}

void HTMLElement::adjustDirectionalityIfNeededAfterChildAttributeChanged(Element* child)
{
    ASSERT(selfOrAncestorHasDirAutoAttribute());
    Node* strongDirectionalityTextNode;
    TextDirection textDirection = directionality(&strongDirectionalityTextNode);
    setHasDirAutoFlagRecursively(child, false);
    if (renderer() && renderer()->style() && renderer()->style()->direction() != textDirection) {
        Element* elementToAdjust = this;
        for (; elementToAdjust; elementToAdjust = elementToAdjust->parentElement()) {
            if (elementAffectsDirectionality(elementToAdjust)) {
                elementToAdjust->setNeedsStyleRecalc();
                return;
            }
        }
    }
}

void HTMLElement::calculateAndAdjustDirectionality()
{
    Node* strongDirectionalityTextNode;
    TextDirection textDirection = directionality(&strongDirectionalityTextNode);
    setHasDirAutoFlagRecursively(this, true, strongDirectionalityTextNode);
    if (renderer() && renderer()->style() && renderer()->style()->direction() != textDirection)
        setNeedsStyleRecalc();
}

void HTMLElement::adjustDirectionalityIfNeededAfterChildrenChanged(Node* beforeChange, int childCountDelta)
{
    if (document().renderer() && childCountDelta < 0) {
        Node* node = beforeChange ? NodeTraversal::nextSkippingChildren(*beforeChange) : 0;
        for (int counter = 0; node && counter < childCountDelta; counter++, node = NodeTraversal::nextSkippingChildren(*node)) {
            if (elementAffectsDirectionality(node))
                continue;

            setHasDirAutoFlagRecursively(node, false);
        }
    }

    if (!selfOrAncestorHasDirAutoAttribute())
        return;

    Node* oldMarkedNode = beforeChange ? NodeTraversal::nextSkippingChildren(*beforeChange) : 0;
    while (oldMarkedNode && elementAffectsDirectionality(oldMarkedNode))
        oldMarkedNode = NodeTraversal::nextSkippingChildren(*oldMarkedNode, this);
    if (oldMarkedNode)
        setHasDirAutoFlagRecursively(oldMarkedNode, false);

    for (Element* elementToAdjust = this; elementToAdjust; elementToAdjust = elementToAdjust->parentElement()) {
        if (elementAffectsDirectionality(elementToAdjust)) {
            toHTMLElement(elementToAdjust)->calculateAndAdjustDirectionality();
            return;
        }
    }
}

void HTMLElement::addHTMLLengthToStyle(MutableStylePropertySet* style, CSSPropertyID propertyID, const String& value)
{
    // FIXME: This function should not spin up the CSS parser, but should instead just figure out the correct
    // length unit and make the appropriate parsed value.

    // strip attribute garbage..
    StringImpl* v = value.impl();
    if (v) {
        unsigned int l = 0;

        while (l < v->length() && (*v)[l] <= ' ')
            l++;

        for (; l < v->length(); l++) {
            UChar cc = (*v)[l];
            if (cc > '9')
                break;
            if (cc < '0') {
                if (cc == '%' || cc == '*')
                    l++;
                if (cc != '.')
                    break;
            }
        }

        if (l != v->length()) {
            addPropertyToPresentationAttributeStyle(style, propertyID, v->substring(0, l));
            return;
        }
    }

    addPropertyToPresentationAttributeStyle(style, propertyID, value);
}

static RGBA32 parseColorStringWithCrazyLegacyRules(const String& colorString)
{
    // Per spec, only look at the first 128 digits of the string.
    const size_t maxColorLength = 128;
    // We'll pad the buffer with two extra 0s later, so reserve two more than the max.
    Vector<char, maxColorLength+2> digitBuffer;

    size_t i = 0;
    // Skip a leading #.
    if (colorString[0] == '#')
        i = 1;

    // Grab the first 128 characters, replacing non-hex characters with 0.
    // Non-BMP characters are replaced with "00" due to them appearing as two "characters" in the String.
    for (; i < colorString.length() && digitBuffer.size() < maxColorLength; i++) {
        if (!isASCIIHexDigit(colorString[i]))
            digitBuffer.append('0');
        else
            digitBuffer.append(colorString[i]);
    }

    if (!digitBuffer.size())
        return Color::black;

    // Pad the buffer out to at least the next multiple of three in size.
    digitBuffer.append('0');
    digitBuffer.append('0');

    if (digitBuffer.size() < 6)
        return makeRGB(toASCIIHexValue(digitBuffer[0]), toASCIIHexValue(digitBuffer[1]), toASCIIHexValue(digitBuffer[2]));

    // Split the digits into three components, then search the last 8 digits of each component.
    ASSERT(digitBuffer.size() >= 6);
    size_t componentLength = digitBuffer.size() / 3;
    size_t componentSearchWindowLength = min<size_t>(componentLength, 8);
    size_t redIndex = componentLength - componentSearchWindowLength;
    size_t greenIndex = componentLength * 2 - componentSearchWindowLength;
    size_t blueIndex = componentLength * 3 - componentSearchWindowLength;
    // Skip digits until one of them is non-zero, or we've only got two digits left in the component.
    while (digitBuffer[redIndex] == '0' && digitBuffer[greenIndex] == '0' && digitBuffer[blueIndex] == '0' && (componentLength - redIndex) > 2) {
        redIndex++;
        greenIndex++;
        blueIndex++;
    }
    ASSERT(redIndex + 1 < componentLength);
    ASSERT(greenIndex >= componentLength);
    ASSERT(greenIndex + 1 < componentLength * 2);
    ASSERT(blueIndex >= componentLength * 2);
    ASSERT_WITH_SECURITY_IMPLICATION(blueIndex + 1 < digitBuffer.size());

    int redValue = toASCIIHexValue(digitBuffer[redIndex], digitBuffer[redIndex + 1]);
    int greenValue = toASCIIHexValue(digitBuffer[greenIndex], digitBuffer[greenIndex + 1]);
    int blueValue = toASCIIHexValue(digitBuffer[blueIndex], digitBuffer[blueIndex + 1]);
    return makeRGB(redValue, greenValue, blueValue);
}

// Color parsing that matches HTML's "rules for parsing a legacy color value"
void HTMLElement::addHTMLColorToStyle(MutableStylePropertySet* style, CSSPropertyID propertyID, const String& attributeValue)
{
    // An empty string doesn't apply a color. (One containing only whitespace does, which is why this check occurs before stripping.)
    if (attributeValue.isEmpty())
        return;

    String colorString = attributeValue.stripWhiteSpace();

    // "transparent" doesn't apply a color either.
    if (equalIgnoringCase(colorString, "transparent"))
        return;

    // If the string is a named CSS color or a 3/6-digit hex color, use that.
    Color parsedColor(colorString);
    if (!parsedColor.isValid())
        parsedColor.setRGB(parseColorStringWithCrazyLegacyRules(colorString));

    style->setProperty(propertyID, cssValuePool().createColorValue(parsedColor.rgb()));
}

bool HTMLElement::isInteractiveContent() const
{
    return false;
}

void HTMLElement::defaultEventHandler(Event* event)
{
    if (event->type() == EventTypeNames::keypress && event->isKeyboardEvent()) {
        handleKeypressEvent(toKeyboardEvent(event));
        if (event->defaultHandled())
            return;
    }

    Element::defaultEventHandler(event);
}

void HTMLElement::handleKeypressEvent(KeyboardEvent* event)
{
    if (!document().settings() || !document().settings()->spatialNavigationEnabled() || !supportsFocus())
        return;
    // if the element is a text form control (like <input type=text> or <textarea>)
    // or has contentEditable attribute on, we should enter a space or newline
    // even in spatial navigation mode instead of handling it as a "click" action.
    if (isTextFormControl() || isContentEditable())
        return;
    int charCode = event->charCode();
    if (charCode == '\r' || charCode == ' ') {
        dispatchSimulatedClick(event);
        event->setDefaultHandled();
    }
}

} // namespace WebCore

#ifndef NDEBUG

// For use in the debugger
void dumpInnerHTML(WebCore::HTMLElement*);

void dumpInnerHTML(WebCore::HTMLElement* element)
{
    printf("%s\n", element->innerHTML().ascii().data());
}
#endif<|MERGE_RESOLUTION|>--- conflicted
+++ resolved
@@ -52,17 +52,10 @@
 #include "core/html/parser/HTMLParserIdioms.h"
 #include "core/loader/FrameLoader.h"
 #include "core/frame/Frame.h"
-<<<<<<< HEAD
-#include "core/page/Settings.h"
-#include "core/rendering/RenderWordBreak.h"
-#include "platform/graphics/TextRunIterator.h"
-#include "platform/text/BidiResolver.h"
-=======
 #include "core/frame/Settings.h"
 #include "core/rendering/RenderWordBreak.h"
 #include "platform/text/BidiResolver.h"
 #include "platform/text/TextRunIterator.h"
->>>>>>> 8c15b39e
 #include "wtf/StdLibExtras.h"
 #include "wtf/text/CString.h"
 
@@ -338,21 +331,13 @@
             }
         }
 
-<<<<<<< HEAD
-        AtomicString eventName = eventNameForAttributeName(name);
-=======
         const AtomicString& eventName = eventNameForAttributeName(name);
->>>>>>> 8c15b39e
         if (!eventName.isNull())
             setAttributeEventListener(eventName, createAttributeEventListener(this, name, value));
     }
 }
 
-<<<<<<< HEAD
-PassRefPtr<DocumentFragment> HTMLElement::textToFragment(const String& text, ExceptionState& es)
-=======
 PassRefPtr<DocumentFragment> HTMLElement::textToFragment(const String& text, ExceptionState& exceptionState)
->>>>>>> 8c15b39e
 {
     RefPtr<DocumentFragment> fragment = DocumentFragment::create(document());
     unsigned int i, length = text.length();
@@ -388,22 +373,14 @@
 void HTMLElement::setInnerText(const String& text, ExceptionState& exceptionState)
 {
     if (ieForbidsInsertHTML()) {
-<<<<<<< HEAD
-        es.throwUninformativeAndGenericDOMException(NoModificationAllowedError);
-=======
         exceptionState.throwDOMException(NoModificationAllowedError, "The '" + localName() + "' element does not support text insertion.");
->>>>>>> 8c15b39e
         return;
     }
     if (hasLocalName(colTag) || hasLocalName(colgroupTag) || hasLocalName(framesetTag) ||
         hasLocalName(headTag) || hasLocalName(htmlTag) || hasLocalName(tableTag) ||
         hasLocalName(tbodyTag) || hasLocalName(tfootTag) || hasLocalName(theadTag) ||
         hasLocalName(trTag)) {
-<<<<<<< HEAD
-        es.throwUninformativeAndGenericDOMException(NoModificationAllowedError);
-=======
         exceptionState.throwDOMException(NoModificationAllowedError, "The '" + localName() + "' element does not support text insertion.");
->>>>>>> 8c15b39e
         return;
     }
 
@@ -443,32 +420,20 @@
 void HTMLElement::setOuterText(const String &text, ExceptionState& exceptionState)
 {
     if (ieForbidsInsertHTML()) {
-<<<<<<< HEAD
-        es.throwUninformativeAndGenericDOMException(NoModificationAllowedError);
-=======
         exceptionState.throwDOMException(NoModificationAllowedError, "The '" + localName() + "' element does not support text insertion.");
->>>>>>> 8c15b39e
         return;
     }
     if (hasLocalName(colTag) || hasLocalName(colgroupTag) || hasLocalName(framesetTag) ||
         hasLocalName(headTag) || hasLocalName(htmlTag) || hasLocalName(tableTag) ||
         hasLocalName(tbodyTag) || hasLocalName(tfootTag) || hasLocalName(theadTag) ||
         hasLocalName(trTag)) {
-<<<<<<< HEAD
-        es.throwUninformativeAndGenericDOMException(NoModificationAllowedError);
-=======
         exceptionState.throwDOMException(NoModificationAllowedError, "The '" + localName() + "' element does not support text insertion.");
->>>>>>> 8c15b39e
         return;
     }
 
     ContainerNode* parent = parentNode();
     if (!parent) {
-<<<<<<< HEAD
-        es.throwUninformativeAndGenericDOMException(NoModificationAllowedError);
-=======
         exceptionState.throwDOMException(NoModificationAllowedError, "The element has no parent.");
->>>>>>> 8c15b39e
         return;
     }
 
@@ -484,14 +449,7 @@
 
     // textToFragment might cause mutation events.
     if (!this || !parentNode())
-<<<<<<< HEAD
-        es.throwUninformativeAndGenericDOMException(HierarchyRequestError);
-    if (es.hadException())
-        return;
-    parent->replaceChild(newChild.release(), this, es);
-=======
         exceptionState.throwDOMException(HierarchyRequestError, "The element has no parent.");
->>>>>>> 8c15b39e
 
     if (exceptionState.hadException())
         return;
@@ -502,25 +460,15 @@
     if (!exceptionState.hadException() && node && node->isTextNode())
         mergeWithNextTextNode(node.release(), exceptionState);
 
-<<<<<<< HEAD
-    // IE throws COM Exception E_INVALIDARG; this is the best DOM exception alternative.
-    es.throwUninformativeAndGenericDOMException(NotSupportedError);
-    return 0;
-=======
     if (!exceptionState.hadException() && prev && prev->isTextNode())
         mergeWithNextTextNode(prev.release(), exceptionState);
->>>>>>> 8c15b39e
 }
 
 Element* HTMLElement::insertAdjacentElement(const String& where, Element* newChild, ExceptionState& exceptionState)
 {
     if (!newChild) {
         // IE throws COM Exception E_INVALIDARG; this is the best DOM exception alternative.
-<<<<<<< HEAD
-        es.throwUninformativeAndGenericDOMException(TypeMismatchError);
-=======
         exceptionState.throwTypeError("The node provided is null.");
->>>>>>> 8c15b39e
         return 0;
     }
 
@@ -528,40 +476,7 @@
     return toElement(returnValue);
 }
 
-<<<<<<< HEAD
-// Step 3 of http://www.whatwg.org/specs/web-apps/current-work/multipage/apis-in-html-documents.html#insertadjacenthtml()
-static Element* contextElementForInsertion(const String& where, Element* element, ExceptionState& es)
-{
-    if (equalIgnoringCase(where, "beforeBegin") || equalIgnoringCase(where, "afterEnd")) {
-        ContainerNode* parent = element->parentNode();
-        if (parent && !parent->isElementNode()) {
-            es.throwUninformativeAndGenericDOMException(NoModificationAllowedError);
-            return 0;
-        }
-        return toElement(parent);
-    }
-    if (equalIgnoringCase(where, "afterBegin") || equalIgnoringCase(where, "beforeEnd"))
-        return element;
-    es.throwUninformativeAndGenericDOMException(SyntaxError);
-    return 0;
-}
-
-void HTMLElement::insertAdjacentHTML(const String& where, const String& markup, ExceptionState& es)
-{
-    RefPtr<Element> contextElement = contextElementForInsertion(where, this, es);
-    if (!contextElement)
-        return;
-
-    RefPtr<DocumentFragment> fragment = createFragmentForInnerOuterHTML(markup, contextElement.get(), AllowScriptingContent, "insertAdjacentHTML", es);
-    if (!fragment)
-        return;
-    insertAdjacent(where, fragment.get(), es);
-}
-
-void HTMLElement::insertAdjacentText(const String& where, const String& text, ExceptionState& es)
-=======
 void HTMLElement::insertAdjacentText(const String& where, const String& text, ExceptionState& exceptionState)
->>>>>>> 8c15b39e
 {
     RefPtr<Text> textNode = document().createTextNode(text);
     insertAdjacent(where, textNode.get(), exceptionState);
@@ -661,11 +576,7 @@
     else if (equalIgnoringCase(enabled, "inherit"))
         removeAttribute(contenteditableAttr);
     else
-<<<<<<< HEAD
-        es.throwUninformativeAndGenericDOMException(SyntaxError);
-=======
         exceptionState.throwDOMException(SyntaxError, "The value provided ('" + enabled + "') is not one of 'true', 'false', 'plaintext-only', or 'inherit'.");
->>>>>>> 8c15b39e
 }
 
 bool HTMLElement::draggable() const
@@ -865,11 +776,7 @@
         if (node->isElementNode()) {
             AtomicString dirAttributeValue = toElement(node)->fastGetAttribute(dirAttr);
             if (isValidDirAttribute(dirAttributeValue)) {
-<<<<<<< HEAD
-                node = NodeTraversal::nextSkippingChildren(node, this);
-=======
                 node = NodeTraversal::nextSkippingChildren(*node, this);
->>>>>>> 8c15b39e
                 continue;
             }
         }
