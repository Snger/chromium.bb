/*
 * Copyright (C) 1999 Lars Knoll (knoll@kde.org)
 *           (C) 1999 Antti Koivisto (koivisto@kde.org)
 * Copyright (C) 2004, 2005, 2006, 2007, 2008 Apple Inc. All rights reserved.
 * Copyright (C) 2009 Torch Mobile Inc. All rights reserved. (http://www.torchmobile.com/)
 * Copyright (C) 2011 Motorola Mobility. All rights reserved.
 *
 * This library is free software; you can redistribute it and/or
 * modify it under the terms of the GNU Library General Public
 * License as published by the Free Software Foundation; either
 * version 2 of the License, or (at your option) any later version.
 *
 * This library is distributed in the hope that it will be useful,
 * but WITHOUT ANY WARRANTY; without even the implied warranty of
 * MERCHANTABILITY or FITNESS FOR A PARTICULAR PURPOSE.  See the GNU
 * Library General Public License for more details.
 *
 * You should have received a copy of the GNU Library General Public License
 * along with this library; see the file COPYING.LIB.  If not, write to
 * the Free Software Foundation, Inc., 51 Franklin Street, Fifth Floor,
 * Boston, MA 02110-1301, USA.
 *
 */

#include "config.h"
#include "core/html/HTMLElement.h"

#include "CSSPropertyNames.h"
#include "CSSValueKeywords.h"
#include "HTMLNames.h"
#include "XMLNames.h"
#include "bindings/v8/ExceptionState.h"
#include "bindings/v8/ScriptController.h"
#include "bindings/v8/ScriptEventListener.h"
#include "core/css/CSSParser.h"
#include "core/css/CSSValuePool.h"
#include "core/css/StylePropertySet.h"
#include "core/dom/DocumentFragment.h"
#include "core/dom/ExceptionCode.h"
#include "core/dom/NodeTraversal.h"
#include "core/dom/Text.h"
#include "core/editing/markup.h"
#include "core/editing/SpellChecker.h"
#include "core/events/EventListener.h"
#include "core/events/KeyboardEvent.h"
#include "core/events/ThreadLocalEventNames.h"
#include "core/html/HTMLBRElement.h"
#include "core/html/HTMLFormElement.h"
#include "core/html/HTMLInputElement.h"
#include "core/html/HTMLTemplateElement.h"
#include "core/html/HTMLTextFormControlElement.h"
#include "core/html/parser/HTMLParserIdioms.h"
#include "core/loader/FrameLoader.h"
#include "core/frame/Frame.h"
#include "core/frame/Settings.h"
#include "core/rendering/RenderWordBreak.h"
#include "platform/text/BidiResolver.h"
#include "platform/text/TextRunIterator.h"
#include "wtf/StdLibExtras.h"
#include "wtf/text/CString.h"

namespace WebCore {

using namespace HTMLNames;
using namespace WTF;

using std::min;
using std::max;

PassRefPtr<HTMLElement> HTMLElement::create(const QualifiedName& tagName, Document& document)
{
    return adoptRef(new HTMLElement(tagName, document));
}

String HTMLElement::nodeName() const
{
    // FIXME: Would be nice to have an atomicstring lookup based off uppercase
    // chars that does not have to copy the string on a hit in the hash.
    // FIXME: We should have a way to detect XHTML elements and replace the hasPrefix() check with it.
    if (document().isHTMLDocument() && !tagQName().hasPrefix())
        return tagQName().localNameUpper();
    return Element::nodeName();
}

bool HTMLElement::ieForbidsInsertHTML() const
{
    // FIXME: Supposedly IE disallows settting innerHTML, outerHTML
    // and createContextualFragment on these tags.  We have no tests to
    // verify this however, so this list could be totally wrong.
    // This list was moved from the previous endTagRequirement() implementation.
    // This is also called from editing and assumed to be the list of tags
    // for which no end tag should be serialized. It's unclear if the list for
    // IE compat and the list for serialization sanity are the same.
    if (hasLocalName(areaTag)
        || hasLocalName(baseTag)
        || hasLocalName(basefontTag)
        || hasLocalName(brTag)
        || hasLocalName(colTag)
        || hasLocalName(embedTag)
        || hasLocalName(frameTag)
        || hasLocalName(hrTag)
        || hasLocalName(imageTag)
        || hasLocalName(imgTag)
        || hasLocalName(inputTag)
        || hasLocalName(isindexTag)
        || hasLocalName(linkTag)
        || hasLocalName(metaTag)
        || hasLocalName(paramTag)
        || hasLocalName(sourceTag)
        || hasLocalName(wbrTag))
        return true;
    return false;
}

static inline CSSValueID unicodeBidiAttributeForDirAuto(HTMLElement* element)
{
    if (element->hasLocalName(preTag) || element->hasLocalName(textareaTag))
        return CSSValueWebkitPlaintext;
    // FIXME: For bdo element, dir="auto" should result in "bidi-override isolate" but we don't support having multiple values in unicode-bidi yet.
    // See https://bugs.webkit.org/show_bug.cgi?id=73164.
    return CSSValueWebkitIsolate;
}

unsigned HTMLElement::parseBorderWidthAttribute(const AtomicString& value) const
{
    unsigned borderWidth = 0;
    if (value.isEmpty() || !parseHTMLNonNegativeInteger(value, borderWidth))
        return hasLocalName(tableTag) ? 1 : borderWidth;
    return borderWidth;
}

void HTMLElement::applyBorderAttributeToStyle(const AtomicString& value, MutableStylePropertySet* style)
{
    addPropertyToPresentationAttributeStyle(style, CSSPropertyBorderWidth, parseBorderWidthAttribute(value), CSSPrimitiveValue::CSS_PX);
    addPropertyToPresentationAttributeStyle(style, CSSPropertyBorderStyle, CSSValueSolid);
}

void HTMLElement::mapLanguageAttributeToLocale(const AtomicString& value, MutableStylePropertySet* style)
{
    if (!value.isEmpty()) {
        // Have to quote so the locale id is treated as a string instead of as a CSS keyword.
        addPropertyToPresentationAttributeStyle(style, CSSPropertyWebkitLocale, quoteCSSString(value));
    } else {
        // The empty string means the language is explicitly unknown.
        addPropertyToPresentationAttributeStyle(style, CSSPropertyWebkitLocale, CSSValueAuto);
    }
}

bool HTMLElement::isPresentationAttribute(const QualifiedName& name) const
{
    if (name == alignAttr || name == contenteditableAttr || name == hiddenAttr || name == langAttr || name.matches(XMLNames::langAttr) || name == draggableAttr || name == dirAttr)
        return true;
    return Element::isPresentationAttribute(name);
}

static inline bool isValidDirAttribute(const AtomicString& value)
{
    return equalIgnoringCase(value, "auto") || equalIgnoringCase(value, "ltr") || equalIgnoringCase(value, "rtl");
}

void HTMLElement::collectStyleForPresentationAttribute(const QualifiedName& name, const AtomicString& value, MutableStylePropertySet* style)
{
    if (name == alignAttr) {
        if (equalIgnoringCase(value, "middle"))
            addPropertyToPresentationAttributeStyle(style, CSSPropertyTextAlign, CSSValueCenter);
        else
            addPropertyToPresentationAttributeStyle(style, CSSPropertyTextAlign, value);
    } else if (name == contenteditableAttr) {
        if (value.isEmpty() || equalIgnoringCase(value, "true")) {
            addPropertyToPresentationAttributeStyle(style, CSSPropertyWebkitUserModify, CSSValueReadWrite);
            addPropertyToPresentationAttributeStyle(style, CSSPropertyWordWrap, CSSValueBreakWord);
            addPropertyToPresentationAttributeStyle(style, CSSPropertyWebkitLineBreak, CSSValueAfterWhiteSpace);
        } else if (equalIgnoringCase(value, "plaintext-only")) {
            addPropertyToPresentationAttributeStyle(style, CSSPropertyWebkitUserModify, CSSValueReadWritePlaintextOnly);
            addPropertyToPresentationAttributeStyle(style, CSSPropertyWordWrap, CSSValueBreakWord);
            addPropertyToPresentationAttributeStyle(style, CSSPropertyWebkitLineBreak, CSSValueAfterWhiteSpace);
        } else if (equalIgnoringCase(value, "false"))
            addPropertyToPresentationAttributeStyle(style, CSSPropertyWebkitUserModify, CSSValueReadOnly);
    } else if (name == hiddenAttr) {
        addPropertyToPresentationAttributeStyle(style, CSSPropertyDisplay, CSSValueNone);
    } else if (name == draggableAttr) {
        if (equalIgnoringCase(value, "true")) {
            addPropertyToPresentationAttributeStyle(style, CSSPropertyWebkitUserDrag, CSSValueElement);
            addPropertyToPresentationAttributeStyle(style, CSSPropertyWebkitUserSelect, CSSValueNone);
        } else if (equalIgnoringCase(value, "false"))
            addPropertyToPresentationAttributeStyle(style, CSSPropertyWebkitUserDrag, CSSValueNone);
    } else if (name == dirAttr) {
        if (equalIgnoringCase(value, "auto"))
            addPropertyToPresentationAttributeStyle(style, CSSPropertyUnicodeBidi, unicodeBidiAttributeForDirAuto(this));
        else {
            if (isValidDirAttribute(value))
                addPropertyToPresentationAttributeStyle(style, CSSPropertyDirection, value);
            else
                addPropertyToPresentationAttributeStyle(style, CSSPropertyDirection, "ltr");
            if (!hasTagName(bdiTag) && !hasTagName(bdoTag) && !hasTagName(outputTag))
                addPropertyToPresentationAttributeStyle(style, CSSPropertyUnicodeBidi, CSSValueEmbed);
        }
    } else if (name.matches(XMLNames::langAttr))
        mapLanguageAttributeToLocale(value, style);
    else if (name == langAttr) {
        // xml:lang has a higher priority than lang.
        if (!fastHasAttribute(XMLNames::langAttr))
            mapLanguageAttributeToLocale(value, style);
    } else
        Element::collectStyleForPresentationAttribute(name, value, style);
}

const AtomicString& HTMLElement::eventNameForAttributeName(const QualifiedName& attrName) const
{
    if (!attrName.namespaceURI().isNull())
        return nullAtom;

    typedef HashMap<AtomicString, AtomicString> StringToStringMap;
    DEFINE_STATIC_LOCAL(StringToStringMap, attributeNameToEventNameMap, ());
    if (!attributeNameToEventNameMap.size()) {
        attributeNameToEventNameMap.set(onanimationstartAttr.localName(), EventTypeNames::animationstart);
        attributeNameToEventNameMap.set(onanimationiterationAttr.localName(), EventTypeNames::animationiteration);
        attributeNameToEventNameMap.set(onanimationendAttr.localName(), EventTypeNames::animationend);
        attributeNameToEventNameMap.set(oncancelAttr.localName(), EventTypeNames::cancel);
        attributeNameToEventNameMap.set(onclickAttr.localName(), EventTypeNames::click);
        attributeNameToEventNameMap.set(oncloseAttr.localName(), EventTypeNames::close);
        attributeNameToEventNameMap.set(oncontextmenuAttr.localName(), EventTypeNames::contextmenu);
        attributeNameToEventNameMap.set(ondblclickAttr.localName(), EventTypeNames::dblclick);
        attributeNameToEventNameMap.set(onmousedownAttr.localName(), EventTypeNames::mousedown);
        attributeNameToEventNameMap.set(onmouseenterAttr.localName(), EventTypeNames::mouseenter);
        attributeNameToEventNameMap.set(onmouseleaveAttr.localName(), EventTypeNames::mouseleave);
        attributeNameToEventNameMap.set(onmousemoveAttr.localName(), EventTypeNames::mousemove);
        attributeNameToEventNameMap.set(onmouseoutAttr.localName(), EventTypeNames::mouseout);
        attributeNameToEventNameMap.set(onmouseoverAttr.localName(), EventTypeNames::mouseover);
        attributeNameToEventNameMap.set(onmouseupAttr.localName(), EventTypeNames::mouseup);
        attributeNameToEventNameMap.set(onmousewheelAttr.localName(), EventTypeNames::mousewheel);
        attributeNameToEventNameMap.set(onwheelAttr.localName(), EventTypeNames::wheel);
        attributeNameToEventNameMap.set(onfocusAttr.localName(), EventTypeNames::focus);
        attributeNameToEventNameMap.set(onfocusinAttr.localName(), EventTypeNames::focusin);
        attributeNameToEventNameMap.set(onfocusoutAttr.localName(), EventTypeNames::focusout);
        attributeNameToEventNameMap.set(onblurAttr.localName(), EventTypeNames::blur);
        attributeNameToEventNameMap.set(onkeydownAttr.localName(), EventTypeNames::keydown);
        attributeNameToEventNameMap.set(onkeypressAttr.localName(), EventTypeNames::keypress);
        attributeNameToEventNameMap.set(onkeyupAttr.localName(), EventTypeNames::keyup);
        attributeNameToEventNameMap.set(onscrollAttr.localName(), EventTypeNames::scroll);
        attributeNameToEventNameMap.set(onbeforecutAttr.localName(), EventTypeNames::beforecut);
        attributeNameToEventNameMap.set(oncutAttr.localName(), EventTypeNames::cut);
        attributeNameToEventNameMap.set(onbeforecopyAttr.localName(), EventTypeNames::beforecopy);
        attributeNameToEventNameMap.set(oncopyAttr.localName(), EventTypeNames::copy);
        attributeNameToEventNameMap.set(onbeforepasteAttr.localName(), EventTypeNames::beforepaste);
        attributeNameToEventNameMap.set(onpasteAttr.localName(), EventTypeNames::paste);
        attributeNameToEventNameMap.set(ondragenterAttr.localName(), EventTypeNames::dragenter);
        attributeNameToEventNameMap.set(ondragoverAttr.localName(), EventTypeNames::dragover);
        attributeNameToEventNameMap.set(ondragleaveAttr.localName(), EventTypeNames::dragleave);
        attributeNameToEventNameMap.set(ondropAttr.localName(), EventTypeNames::drop);
        attributeNameToEventNameMap.set(ondragstartAttr.localName(), EventTypeNames::dragstart);
        attributeNameToEventNameMap.set(ondragAttr.localName(), EventTypeNames::drag);
        attributeNameToEventNameMap.set(ondragendAttr.localName(), EventTypeNames::dragend);
        attributeNameToEventNameMap.set(onselectstartAttr.localName(), EventTypeNames::selectstart);
        attributeNameToEventNameMap.set(onsubmitAttr.localName(), EventTypeNames::submit);
        attributeNameToEventNameMap.set(onerrorAttr.localName(), EventTypeNames::error);
        attributeNameToEventNameMap.set(onwebkitanimationstartAttr.localName(), EventTypeNames::webkitAnimationStart);
        attributeNameToEventNameMap.set(onwebkitanimationiterationAttr.localName(), EventTypeNames::webkitAnimationIteration);
        attributeNameToEventNameMap.set(onwebkitanimationendAttr.localName(), EventTypeNames::webkitAnimationEnd);
        attributeNameToEventNameMap.set(onwebkittransitionendAttr.localName(), EventTypeNames::webkitTransitionEnd);
        attributeNameToEventNameMap.set(ontransitionendAttr.localName(), EventTypeNames::webkitTransitionEnd);
        attributeNameToEventNameMap.set(oninputAttr.localName(), EventTypeNames::input);
        attributeNameToEventNameMap.set(oninvalidAttr.localName(), EventTypeNames::invalid);
        attributeNameToEventNameMap.set(ontouchstartAttr.localName(), EventTypeNames::touchstart);
        attributeNameToEventNameMap.set(ontouchmoveAttr.localName(), EventTypeNames::touchmove);
        attributeNameToEventNameMap.set(ontouchendAttr.localName(), EventTypeNames::touchend);
        attributeNameToEventNameMap.set(ontouchcancelAttr.localName(), EventTypeNames::touchcancel);
        attributeNameToEventNameMap.set(onwebkitfullscreenchangeAttr.localName(), EventTypeNames::webkitfullscreenchange);
        attributeNameToEventNameMap.set(onwebkitfullscreenerrorAttr.localName(), EventTypeNames::webkitfullscreenerror);
        attributeNameToEventNameMap.set(onabortAttr.localName(), EventTypeNames::abort);
        attributeNameToEventNameMap.set(oncanplayAttr.localName(), EventTypeNames::canplay);
        attributeNameToEventNameMap.set(oncanplaythroughAttr.localName(), EventTypeNames::canplaythrough);
        attributeNameToEventNameMap.set(onchangeAttr.localName(), EventTypeNames::change);
        attributeNameToEventNameMap.set(oncuechangeAttr.localName(), EventTypeNames::cuechange);
        attributeNameToEventNameMap.set(ondurationchangeAttr.localName(), EventTypeNames::durationchange);
        attributeNameToEventNameMap.set(onemptiedAttr.localName(), EventTypeNames::emptied);
        attributeNameToEventNameMap.set(onendedAttr.localName(), EventTypeNames::ended);
        attributeNameToEventNameMap.set(onloadeddataAttr.localName(), EventTypeNames::loadeddata);
        attributeNameToEventNameMap.set(onloadedmetadataAttr.localName(), EventTypeNames::loadedmetadata);
        attributeNameToEventNameMap.set(onloadstartAttr.localName(), EventTypeNames::loadstart);
        attributeNameToEventNameMap.set(onpauseAttr.localName(), EventTypeNames::pause);
        attributeNameToEventNameMap.set(onplayAttr.localName(), EventTypeNames::play);
        attributeNameToEventNameMap.set(onplayingAttr.localName(), EventTypeNames::playing);
        attributeNameToEventNameMap.set(onprogressAttr.localName(), EventTypeNames::progress);
        attributeNameToEventNameMap.set(onratechangeAttr.localName(), EventTypeNames::ratechange);
        attributeNameToEventNameMap.set(onresetAttr.localName(), EventTypeNames::reset);
        attributeNameToEventNameMap.set(onseekedAttr.localName(), EventTypeNames::seeked);
        attributeNameToEventNameMap.set(onseekingAttr.localName(), EventTypeNames::seeking);
        attributeNameToEventNameMap.set(onselectAttr.localName(), EventTypeNames::select);
        attributeNameToEventNameMap.set(onshowAttr.localName(), EventTypeNames::show);
        attributeNameToEventNameMap.set(onstalledAttr.localName(), EventTypeNames::stalled);
        attributeNameToEventNameMap.set(onsuspendAttr.localName(), EventTypeNames::suspend);
        attributeNameToEventNameMap.set(ontimeupdateAttr.localName(), EventTypeNames::timeupdate);
        attributeNameToEventNameMap.set(onvolumechangeAttr.localName(), EventTypeNames::volumechange);
        attributeNameToEventNameMap.set(onwaitingAttr.localName(), EventTypeNames::waiting);
        attributeNameToEventNameMap.set(onloadAttr.localName(), EventTypeNames::load);
    }

    return attributeNameToEventNameMap.get(attrName.localName());
}

void HTMLElement::parseAttribute(const QualifiedName& name, const AtomicString& value)
{
    if (isIdAttributeName(name) || name == classAttr || name == styleAttr)
        return Element::parseAttribute(name, value);

    if (name == dirAttr)
        dirAttributeChanged(value);
    else if (name == tabindexAttr) {
        int tabindex = 0;
        if (value.isEmpty()) {
            clearTabIndexExplicitlyIfNeeded();
            if (treeScope().adjustedFocusedElement() == this) {
                // We might want to call blur(), but it's dangerous to dispatch
                // events here.
                document().setNeedsFocusedElementCheck();
            }
        } else if (parseHTMLInteger(value, tabindex)) {
            // Clamp tabindex to the range of 'short' to match Firefox's behavior.
            setTabIndexExplicitly(max(static_cast<int>(std::numeric_limits<short>::min()), min(tabindex, static_cast<int>(std::numeric_limits<short>::max()))));
        }
    } else {
<<<<<<< HEAD
        const AtomicString& eventName = eventNameForAttributeName(name);
=======
        if (name == contenteditableAttr) {
            if (value.isNull() || equalIgnoringCase(value, "false")) {
                RefPtr<Range> range = Range::create(document());

                TrackExceptionState es;
                range->selectNode(this, es);
                if (!es.hadException())
                    document().frame()->spellChecker().clearMisspellingsAndBadGrammar(VisibleSelection(range.get()));
            }
        }

        AtomicString eventName = eventNameForAttributeName(name);
>>>>>>> 0b26a867
        if (!eventName.isNull())
            setAttributeEventListener(eventName, createAttributeEventListener(this, name, value));
    }
}

PassRefPtr<DocumentFragment> HTMLElement::textToFragment(const String& text, ExceptionState& exceptionState)
{
    RefPtr<DocumentFragment> fragment = DocumentFragment::create(document());
    unsigned int i, length = text.length();
    UChar c = 0;
    for (unsigned int start = 0; start < length; ) {

        // Find next line break.
        for (i = start; i < length; i++) {
          c = text[i];
          if (c == '\r' || c == '\n')
              break;
        }

        fragment->appendChild(Text::create(document(), text.substring(start, i - start)), exceptionState);
        if (exceptionState.hadException())
            return 0;

        if (c == '\r' || c == '\n') {
            fragment->appendChild(HTMLBRElement::create(document()), exceptionState);
            if (exceptionState.hadException())
                return 0;
            // Make sure \r\n doesn't result in two line breaks.
            if (c == '\r' && i + 1 < length && text[i + 1] == '\n')
                i++;
        }

        start = i + 1; // Character after line break.
    }

    return fragment;
}

void HTMLElement::setInnerText(const String& text, ExceptionState& exceptionState)
{
    if (ieForbidsInsertHTML()) {
        exceptionState.throwDOMException(NoModificationAllowedError, "The '" + localName() + "' element does not support text insertion.");
        return;
    }
    if (hasLocalName(colTag) || hasLocalName(colgroupTag) || hasLocalName(framesetTag) ||
        hasLocalName(headTag) || hasLocalName(htmlTag) || hasLocalName(tableTag) ||
        hasLocalName(tbodyTag) || hasLocalName(tfootTag) || hasLocalName(theadTag) ||
        hasLocalName(trTag)) {
        exceptionState.throwDOMException(NoModificationAllowedError, "The '" + localName() + "' element does not support text insertion.");
        return;
    }

    // FIXME: This doesn't take whitespace collapsing into account at all.

    if (!text.contains('\n') && !text.contains('\r')) {
        if (text.isEmpty()) {
            removeChildren();
            return;
        }
        replaceChildrenWithText(this, text, exceptionState);
        return;
    }

    // FIXME: Do we need to be able to detect preserveNewline style even when there's no renderer?
    // FIXME: Can the renderer be out of date here? Do we need to call updateStyleIfNeeded?
    // For example, for the contents of textarea elements that are display:none?
    RenderObject* r = renderer();
    if (r && r->style()->preserveNewline()) {
        if (!text.contains('\r')) {
            replaceChildrenWithText(this, text, exceptionState);
            return;
        }
        String textWithConsistentLineBreaks = text;
        textWithConsistentLineBreaks.replace("\r\n", "\n");
        textWithConsistentLineBreaks.replace('\r', '\n');
        replaceChildrenWithText(this, textWithConsistentLineBreaks, exceptionState);
        return;
    }

    // Add text nodes and <br> elements.
    RefPtr<DocumentFragment> fragment = textToFragment(text, exceptionState);
    if (!exceptionState.hadException())
        replaceChildrenWithFragment(this, fragment.release(), exceptionState);
}

void HTMLElement::setOuterText(const String &text, ExceptionState& exceptionState)
{
    if (ieForbidsInsertHTML()) {
        exceptionState.throwDOMException(NoModificationAllowedError, "The '" + localName() + "' element does not support text insertion.");
        return;
    }
    if (hasLocalName(colTag) || hasLocalName(colgroupTag) || hasLocalName(framesetTag) ||
        hasLocalName(headTag) || hasLocalName(htmlTag) || hasLocalName(tableTag) ||
        hasLocalName(tbodyTag) || hasLocalName(tfootTag) || hasLocalName(theadTag) ||
        hasLocalName(trTag)) {
        exceptionState.throwDOMException(NoModificationAllowedError, "The '" + localName() + "' element does not support text insertion.");
        return;
    }

    ContainerNode* parent = parentNode();
    if (!parent) {
        exceptionState.throwDOMException(NoModificationAllowedError, "The element has no parent.");
        return;
    }

    RefPtr<Node> prev = previousSibling();
    RefPtr<Node> next = nextSibling();
    RefPtr<Node> newChild;

    // Convert text to fragment with <br> tags instead of linebreaks if needed.
    if (text.contains('\r') || text.contains('\n'))
        newChild = textToFragment(text, exceptionState);
    else
        newChild = Text::create(document(), text);

    // textToFragment might cause mutation events.
    if (!this || !parentNode())
        exceptionState.throwDOMException(HierarchyRequestError, "The element has no parent.");

    if (exceptionState.hadException())
        return;

    parent->replaceChild(newChild.release(), this, exceptionState);

    RefPtr<Node> node = next ? next->previousSibling() : 0;
    if (!exceptionState.hadException() && node && node->isTextNode())
        mergeWithNextTextNode(node.release(), exceptionState);

    if (!exceptionState.hadException() && prev && prev->isTextNode())
        mergeWithNextTextNode(prev.release(), exceptionState);
}

Element* HTMLElement::insertAdjacentElement(const String& where, Element* newChild, ExceptionState& exceptionState)
{
    if (!newChild) {
        // IE throws COM Exception E_INVALIDARG; this is the best DOM exception alternative.
        exceptionState.throwTypeError("The node provided is null.");
        return 0;
    }

    Node* returnValue = insertAdjacent(where, newChild, exceptionState);
    return toElement(returnValue);
}

void HTMLElement::insertAdjacentText(const String& where, const String& text, ExceptionState& exceptionState)
{
    RefPtr<Text> textNode = document().createTextNode(text);
    insertAdjacent(where, textNode.get(), exceptionState);
}

void HTMLElement::applyAlignmentAttributeToStyle(const AtomicString& alignment, MutableStylePropertySet* style)
{
    // Vertical alignment with respect to the current baseline of the text
    // right or left means floating images.
    CSSValueID floatValue = CSSValueInvalid;
    CSSValueID verticalAlignValue = CSSValueInvalid;

    if (equalIgnoringCase(alignment, "absmiddle"))
        verticalAlignValue = CSSValueMiddle;
    else if (equalIgnoringCase(alignment, "absbottom"))
        verticalAlignValue = CSSValueBottom;
    else if (equalIgnoringCase(alignment, "left")) {
        floatValue = CSSValueLeft;
        verticalAlignValue = CSSValueTop;
    } else if (equalIgnoringCase(alignment, "right")) {
        floatValue = CSSValueRight;
        verticalAlignValue = CSSValueTop;
    } else if (equalIgnoringCase(alignment, "top"))
        verticalAlignValue = CSSValueTop;
    else if (equalIgnoringCase(alignment, "middle"))
        verticalAlignValue = CSSValueWebkitBaselineMiddle;
    else if (equalIgnoringCase(alignment, "center"))
        verticalAlignValue = CSSValueMiddle;
    else if (equalIgnoringCase(alignment, "bottom"))
        verticalAlignValue = CSSValueBaseline;
    else if (equalIgnoringCase(alignment, "texttop"))
        verticalAlignValue = CSSValueTextTop;

    if (floatValue != CSSValueInvalid)
        addPropertyToPresentationAttributeStyle(style, CSSPropertyFloat, floatValue);

    if (verticalAlignValue != CSSValueInvalid)
        addPropertyToPresentationAttributeStyle(style, CSSPropertyVerticalAlign, verticalAlignValue);
}

bool HTMLElement::hasCustomFocusLogic() const
{
    return false;
}

bool HTMLElement::supportsSpatialNavigationFocus() const
{
    // This function checks whether the element satisfies the extended criteria
    // for the element to be focusable, introduced by spatial navigation feature,
    // i.e. checks if click or keyboard event handler is specified.
    // This is the way to make it possible to navigate to (focus) elements
    // which web designer meant for being active (made them respond to click events).

    if (!document().settings() || !document().settings()->spatialNavigationEnabled())
        return false;
    return hasEventListeners(EventTypeNames::click)
        || hasEventListeners(EventTypeNames::keydown)
        || hasEventListeners(EventTypeNames::keypress)
        || hasEventListeners(EventTypeNames::keyup);
}

bool HTMLElement::supportsFocus() const
{
    // FIXME: supportsFocus() can be called when layout is not up to date.
    // Logic that deals with the renderer should be moved to rendererIsFocusable().
    // But supportsFocus must return true when the element is editable, or else
    // it won't be focusable. Furthermore, supportsFocus cannot just return true
    // always or else tabIndex() will change for all HTML elements.
    return Element::supportsFocus() || (rendererIsEditable() && parentNode() && !parentNode()->rendererIsEditable())
        || supportsSpatialNavigationFocus();
}

String HTMLElement::contentEditable() const
{
    const AtomicString& value = fastGetAttribute(contenteditableAttr);

    if (value.isNull())
        return "inherit";
    if (value.isEmpty() || equalIgnoringCase(value, "true"))
        return "true";
    if (equalIgnoringCase(value, "false"))
         return "false";
    if (equalIgnoringCase(value, "plaintext-only"))
        return "plaintext-only";

    return "inherit";
}

void HTMLElement::setContentEditable(const String& enabled, ExceptionState& exceptionState)
{
    if (equalIgnoringCase(enabled, "true"))
        setAttribute(contenteditableAttr, "true");
    else if (equalIgnoringCase(enabled, "false"))
        setAttribute(contenteditableAttr, "false");
    else if (equalIgnoringCase(enabled, "plaintext-only"))
        setAttribute(contenteditableAttr, "plaintext-only");
    else if (equalIgnoringCase(enabled, "inherit"))
        removeAttribute(contenteditableAttr);
    else
        exceptionState.throwDOMException(SyntaxError, "The value provided ('" + enabled + "') is not one of 'true', 'false', 'plaintext-only', or 'inherit'.");
}

bool HTMLElement::draggable() const
{
    return equalIgnoringCase(getAttribute(draggableAttr), "true");
}

void HTMLElement::setDraggable(bool value)
{
    setAttribute(draggableAttr, value ? "true" : "false");
}

bool HTMLElement::spellcheck() const
{
    return isSpellCheckingEnabled();
}

void HTMLElement::setSpellcheck(bool enable)
{
    setAttribute(spellcheckAttr, enable ? "true" : "false");
}


void HTMLElement::click()
{
    dispatchSimulatedClick(0, SendNoEvents);
}

void HTMLElement::accessKeyAction(bool sendMouseEvents)
{
    dispatchSimulatedClick(0, sendMouseEvents ? SendMouseUpDownEvents : SendNoEvents);
}

String HTMLElement::title() const
{
    return getAttribute(titleAttr);
}

short HTMLElement::tabIndex() const
{
    if (supportsFocus())
        return Element::tabIndex();
    return -1;
}

void HTMLElement::setTabIndex(int value)
{
    setIntegralAttribute(tabindexAttr, value);
}

TranslateAttributeMode HTMLElement::translateAttributeMode() const
{
    const AtomicString& value = getAttribute(translateAttr);

    if (value == nullAtom)
        return TranslateAttributeInherit;
    if (equalIgnoringCase(value, "yes") || equalIgnoringCase(value, ""))
        return TranslateAttributeYes;
    if (equalIgnoringCase(value, "no"))
        return TranslateAttributeNo;

    return TranslateAttributeInherit;
}

bool HTMLElement::translate() const
{
    for (const Node* n = this; n; n = n->parentNode()) {
        if (n->isHTMLElement()) {
            TranslateAttributeMode mode = toHTMLElement(n)->translateAttributeMode();
            if (mode != TranslateAttributeInherit) {
                ASSERT(mode == TranslateAttributeYes || mode == TranslateAttributeNo);
                return mode == TranslateAttributeYes;
            }
        }
    }

    // Default on the root element is translate=yes.
    return true;
}

void HTMLElement::setTranslate(bool enable)
{
    setAttribute(translateAttr, enable ? "yes" : "no");
}

bool HTMLElement::rendererIsNeeded(const RenderStyle& style)
{
    if (hasLocalName(noscriptTag)) {
        Frame* frame = document().frame();
        if (frame && frame->script().canExecuteScripts(NotAboutToExecuteScript))
            return false;
    } else if (hasLocalName(noembedTag)) {
        Frame* frame = document().frame();
        if (frame && frame->loader().allowPlugins(NotAboutToInstantiatePlugin))
            return false;
    }
    return Element::rendererIsNeeded(style);
}

RenderObject* HTMLElement::createRenderer(RenderStyle* style)
{
    if (hasLocalName(wbrTag))
        return new RenderWordBreak(this);
    return RenderObject::createObject(this, style);
}

HTMLFormElement* HTMLElement::findFormAncestor() const
{
    for (ContainerNode* ancestor = parentNode(); ancestor; ancestor = ancestor->parentNode()) {
        if (ancestor->hasTagName(formTag))
            return toHTMLFormElement(ancestor);
    }
    return 0;
}

static inline bool elementAffectsDirectionality(const Node* node)
{
    return node->isHTMLElement() && (node->hasTagName(bdiTag) || toHTMLElement(node)->hasAttribute(dirAttr));
}

static void setHasDirAutoFlagRecursively(Node* firstNode, bool flag, Node* lastNode = 0)
{
    firstNode->setSelfOrAncestorHasDirAutoAttribute(flag);

    Node* node = firstNode->firstChild();

    while (node) {
        if (node->selfOrAncestorHasDirAutoAttribute() == flag)
            return;

        if (elementAffectsDirectionality(node)) {
            if (node == lastNode)
                return;
            node = NodeTraversal::nextSkippingChildren(*node, firstNode);
            continue;
        }
        node->setSelfOrAncestorHasDirAutoAttribute(flag);
        if (node == lastNode)
            return;
        node = NodeTraversal::next(*node, firstNode);
    }
}

void HTMLElement::childrenChanged(bool changedByParser, Node* beforeChange, Node* afterChange, int childCountDelta)
{
    Element::childrenChanged(changedByParser, beforeChange, afterChange, childCountDelta);
    adjustDirectionalityIfNeededAfterChildrenChanged(beforeChange, childCountDelta);
}

bool HTMLElement::hasDirectionAuto() const
{
    const AtomicString& direction = fastGetAttribute(dirAttr);
    return (hasTagName(bdiTag) && direction == nullAtom) || equalIgnoringCase(direction, "auto");
}

TextDirection HTMLElement::directionalityIfhasDirAutoAttribute(bool& isAuto) const
{
    if (!(selfOrAncestorHasDirAutoAttribute() && hasDirectionAuto())) {
        isAuto = false;
        return LTR;
    }

    isAuto = true;
    return directionality();
}

static TextDirection determineDirectionality(const String& value, bool& hasStrongDirectionality)
{
    TextRun run(value);
    BidiResolver<TextRunIterator, BidiCharacterRun> bidiResolver;
    bidiResolver.setStatus(BidiStatus(run.direction(), run.directionalOverride()));
    bidiResolver.setPositionIgnoringNestedIsolates(TextRunIterator(&run, 0));
    return bidiResolver.determineParagraphDirectionality(&hasStrongDirectionality);
}

TextDirection HTMLElement::directionality(Node** strongDirectionalityTextNode) const
{
    if (hasTagName(inputTag)) {
        HTMLInputElement* inputElement = toHTMLInputElement(const_cast<HTMLElement*>(this));
        bool hasStrongDirectionality;
        TextDirection textDirection = determineDirectionality(inputElement->value(), hasStrongDirectionality);
        if (strongDirectionalityTextNode)
            *strongDirectionalityTextNode = hasStrongDirectionality ? inputElement : 0;
        return textDirection;
    }

    Node* node = firstChild();
    while (node) {
        // Skip bdi, script, style and text form controls.
        if (equalIgnoringCase(node->nodeName(), "bdi") || node->hasTagName(scriptTag) || node->hasTagName(styleTag)
            || (node->isElementNode() && toElement(node)->isTextFormControl())) {
            node = NodeTraversal::nextSkippingChildren(*node, this);
            continue;
        }

        // Skip elements with valid dir attribute
        if (node->isElementNode()) {
            AtomicString dirAttributeValue = toElement(node)->fastGetAttribute(dirAttr);
            if (isValidDirAttribute(dirAttributeValue)) {
                node = NodeTraversal::nextSkippingChildren(*node, this);
                continue;
            }
        }

        if (node->isTextNode()) {
            bool hasStrongDirectionality;
            TextDirection textDirection = determineDirectionality(node->textContent(true), hasStrongDirectionality);
            if (hasStrongDirectionality) {
                if (strongDirectionalityTextNode)
                    *strongDirectionalityTextNode = node;
                return textDirection;
            }
        }
        node = NodeTraversal::next(*node, this);
    }
    if (strongDirectionalityTextNode)
        *strongDirectionalityTextNode = 0;
    return LTR;
}

void HTMLElement::dirAttributeChanged(const AtomicString& value)
{
    Element* parent = parentElement();

    if (parent && parent->isHTMLElement() && parent->selfOrAncestorHasDirAutoAttribute())
        toHTMLElement(parent)->adjustDirectionalityIfNeededAfterChildAttributeChanged(this);

    if (equalIgnoringCase(value, "auto"))
        calculateAndAdjustDirectionality();
}

void HTMLElement::adjustDirectionalityIfNeededAfterChildAttributeChanged(Element* child)
{
    ASSERT(selfOrAncestorHasDirAutoAttribute());
    Node* strongDirectionalityTextNode;
    TextDirection textDirection = directionality(&strongDirectionalityTextNode);
    setHasDirAutoFlagRecursively(child, false);
    if (renderer() && renderer()->style() && renderer()->style()->direction() != textDirection) {
        Element* elementToAdjust = this;
        for (; elementToAdjust; elementToAdjust = elementToAdjust->parentElement()) {
            if (elementAffectsDirectionality(elementToAdjust)) {
                elementToAdjust->setNeedsStyleRecalc();
                return;
            }
        }
    }
}

void HTMLElement::calculateAndAdjustDirectionality()
{
    Node* strongDirectionalityTextNode;
    TextDirection textDirection = directionality(&strongDirectionalityTextNode);
    setHasDirAutoFlagRecursively(this, true, strongDirectionalityTextNode);
    if (renderer() && renderer()->style() && renderer()->style()->direction() != textDirection)
        setNeedsStyleRecalc();
}

void HTMLElement::adjustDirectionalityIfNeededAfterChildrenChanged(Node* beforeChange, int childCountDelta)
{
    if (document().renderer() && childCountDelta < 0) {
        Node* node = beforeChange ? NodeTraversal::nextSkippingChildren(*beforeChange) : 0;
        for (int counter = 0; node && counter < childCountDelta; counter++, node = NodeTraversal::nextSkippingChildren(*node)) {
            if (elementAffectsDirectionality(node))
                continue;

            setHasDirAutoFlagRecursively(node, false);
        }
    }

    if (!selfOrAncestorHasDirAutoAttribute())
        return;

    Node* oldMarkedNode = beforeChange ? NodeTraversal::nextSkippingChildren(*beforeChange) : 0;
    while (oldMarkedNode && elementAffectsDirectionality(oldMarkedNode))
        oldMarkedNode = NodeTraversal::nextSkippingChildren(*oldMarkedNode, this);
    if (oldMarkedNode)
        setHasDirAutoFlagRecursively(oldMarkedNode, false);

    for (Element* elementToAdjust = this; elementToAdjust; elementToAdjust = elementToAdjust->parentElement()) {
        if (elementAffectsDirectionality(elementToAdjust)) {
            toHTMLElement(elementToAdjust)->calculateAndAdjustDirectionality();
            return;
        }
    }
}

void HTMLElement::addHTMLLengthToStyle(MutableStylePropertySet* style, CSSPropertyID propertyID, const String& value)
{
    // FIXME: This function should not spin up the CSS parser, but should instead just figure out the correct
    // length unit and make the appropriate parsed value.

    // strip attribute garbage..
    StringImpl* v = value.impl();
    if (v) {
        unsigned int l = 0;

        while (l < v->length() && (*v)[l] <= ' ')
            l++;

        for (; l < v->length(); l++) {
            UChar cc = (*v)[l];
            if (cc > '9')
                break;
            if (cc < '0') {
                if (cc == '%' || cc == '*')
                    l++;
                if (cc != '.')
                    break;
            }
        }

        if (l != v->length()) {
            addPropertyToPresentationAttributeStyle(style, propertyID, v->substring(0, l));
            return;
        }
    }

    addPropertyToPresentationAttributeStyle(style, propertyID, value);
}

static RGBA32 parseColorStringWithCrazyLegacyRules(const String& colorString)
{
    // Per spec, only look at the first 128 digits of the string.
    const size_t maxColorLength = 128;
    // We'll pad the buffer with two extra 0s later, so reserve two more than the max.
    Vector<char, maxColorLength+2> digitBuffer;

    size_t i = 0;
    // Skip a leading #.
    if (colorString[0] == '#')
        i = 1;

    // Grab the first 128 characters, replacing non-hex characters with 0.
    // Non-BMP characters are replaced with "00" due to them appearing as two "characters" in the String.
    for (; i < colorString.length() && digitBuffer.size() < maxColorLength; i++) {
        if (!isASCIIHexDigit(colorString[i]))
            digitBuffer.append('0');
        else
            digitBuffer.append(colorString[i]);
    }

    if (!digitBuffer.size())
        return Color::black;

    // Pad the buffer out to at least the next multiple of three in size.
    digitBuffer.append('0');
    digitBuffer.append('0');

    if (digitBuffer.size() < 6)
        return makeRGB(toASCIIHexValue(digitBuffer[0]), toASCIIHexValue(digitBuffer[1]), toASCIIHexValue(digitBuffer[2]));

    // Split the digits into three components, then search the last 8 digits of each component.
    ASSERT(digitBuffer.size() >= 6);
    size_t componentLength = digitBuffer.size() / 3;
    size_t componentSearchWindowLength = min<size_t>(componentLength, 8);
    size_t redIndex = componentLength - componentSearchWindowLength;
    size_t greenIndex = componentLength * 2 - componentSearchWindowLength;
    size_t blueIndex = componentLength * 3 - componentSearchWindowLength;
    // Skip digits until one of them is non-zero, or we've only got two digits left in the component.
    while (digitBuffer[redIndex] == '0' && digitBuffer[greenIndex] == '0' && digitBuffer[blueIndex] == '0' && (componentLength - redIndex) > 2) {
        redIndex++;
        greenIndex++;
        blueIndex++;
    }
    ASSERT(redIndex + 1 < componentLength);
    ASSERT(greenIndex >= componentLength);
    ASSERT(greenIndex + 1 < componentLength * 2);
    ASSERT(blueIndex >= componentLength * 2);
    ASSERT_WITH_SECURITY_IMPLICATION(blueIndex + 1 < digitBuffer.size());

    int redValue = toASCIIHexValue(digitBuffer[redIndex], digitBuffer[redIndex + 1]);
    int greenValue = toASCIIHexValue(digitBuffer[greenIndex], digitBuffer[greenIndex + 1]);
    int blueValue = toASCIIHexValue(digitBuffer[blueIndex], digitBuffer[blueIndex + 1]);
    return makeRGB(redValue, greenValue, blueValue);
}

// Color parsing that matches HTML's "rules for parsing a legacy color value"
void HTMLElement::addHTMLColorToStyle(MutableStylePropertySet* style, CSSPropertyID propertyID, const String& attributeValue)
{
    // An empty string doesn't apply a color. (One containing only whitespace does, which is why this check occurs before stripping.)
    if (attributeValue.isEmpty())
        return;

    String colorString = attributeValue.stripWhiteSpace();

    // "transparent" doesn't apply a color either.
    if (equalIgnoringCase(colorString, "transparent"))
        return;

    // If the string is a named CSS color or a 3/6-digit hex color, use that.
    Color parsedColor(colorString);
    if (!parsedColor.isValid())
        parsedColor.setRGB(parseColorStringWithCrazyLegacyRules(colorString));

    style->setProperty(propertyID, cssValuePool().createColorValue(parsedColor.rgb()));
}

bool HTMLElement::isInteractiveContent() const
{
    return false;
}

void HTMLElement::defaultEventHandler(Event* event)
{
    if (event->type() == EventTypeNames::keypress && event->isKeyboardEvent()) {
        handleKeypressEvent(toKeyboardEvent(event));
        if (event->defaultHandled())
            return;
    }

    Element::defaultEventHandler(event);
}

void HTMLElement::handleKeypressEvent(KeyboardEvent* event)
{
    if (!document().settings() || !document().settings()->spatialNavigationEnabled() || !supportsFocus())
        return;
    // if the element is a text form control (like <input type=text> or <textarea>)
    // or has contentEditable attribute on, we should enter a space or newline
    // even in spatial navigation mode instead of handling it as a "click" action.
    if (isTextFormControl() || isContentEditable())
        return;
    int charCode = event->charCode();
    if (charCode == '\r' || charCode == ' ') {
        dispatchSimulatedClick(event);
        event->setDefaultHandled();
    }
}

} // namespace WebCore

#ifndef NDEBUG

// For use in the debugger
void dumpInnerHTML(WebCore::HTMLElement*);

void dumpInnerHTML(WebCore::HTMLElement* element)
{
    printf("%s\n", element->innerHTML().ascii().data());
}
#endif<|MERGE_RESOLUTION|>--- conflicted
+++ resolved
@@ -320,9 +320,6 @@
             setTabIndexExplicitly(max(static_cast<int>(std::numeric_limits<short>::min()), min(tabindex, static_cast<int>(std::numeric_limits<short>::max()))));
         }
     } else {
-<<<<<<< HEAD
-        const AtomicString& eventName = eventNameForAttributeName(name);
-=======
         if (name == contenteditableAttr) {
             if (value.isNull() || equalIgnoringCase(value, "false")) {
                 RefPtr<Range> range = Range::create(document());
@@ -334,8 +331,7 @@
             }
         }
 
-        AtomicString eventName = eventNameForAttributeName(name);
->>>>>>> 0b26a867
+        const AtomicString& eventName = eventNameForAttributeName(name);
         if (!eventName.isNull())
             setAttributeEventListener(eventName, createAttributeEventListener(this, name, value));
     }
