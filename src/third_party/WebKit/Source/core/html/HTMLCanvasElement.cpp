/*
 * Copyright (C) 2004, 2006, 2007 Apple Inc. All rights reserved.
 * Copyright (C) 2007 Alp Toker <alp@atoker.com>
 * Copyright (C) 2010 Torch Mobile (Beijing) Co. Ltd. All rights reserved.
 *
 * Redistribution and use in source and binary forms, with or without
 * modification, are permitted provided that the following conditions
 * are met:
 * 1. Redistributions of source code must retain the above copyright
 *    notice, this list of conditions and the following disclaimer.
 * 2. Redistributions in binary form must reproduce the above copyright
 *    notice, this list of conditions and the following disclaimer in the
 *    documentation and/or other materials provided with the distribution.
 *
 * THIS SOFTWARE IS PROVIDED BY APPLE COMPUTER, INC. ``AS IS'' AND ANY
 * EXPRESS OR IMPLIED WARRANTIES, INCLUDING, BUT NOT LIMITED TO, THE
 * IMPLIED WARRANTIES OF MERCHANTABILITY AND FITNESS FOR A PARTICULAR
 * PURPOSE ARE DISCLAIMED.  IN NO EVENT SHALL APPLE COMPUTER, INC. OR
 * CONTRIBUTORS BE LIABLE FOR ANY DIRECT, INDIRECT, INCIDENTAL, SPECIAL,
 * EXEMPLARY, OR CONSEQUENTIAL DAMAGES (INCLUDING, BUT NOT LIMITED TO,
 * PROCUREMENT OF SUBSTITUTE GOODS OR SERVICES; LOSS OF USE, DATA, OR
 * PROFITS; OR BUSINESS INTERRUPTION) HOWEVER CAUSED AND ON ANY THEORY
 * OF LIABILITY, WHETHER IN CONTRACT, STRICT LIABILITY, OR TORT
 * (INCLUDING NEGLIGENCE OR OTHERWISE) ARISING IN ANY WAY OUT OF THE USE
 * OF THIS SOFTWARE, EVEN IF ADVISED OF THE POSSIBILITY OF SUCH DAMAGE.
 */

#include "config.h"
#include "core/html/HTMLCanvasElement.h"

#include "bindings/core/v8/ExceptionMessages.h"
#include "bindings/core/v8/ExceptionState.h"
#include "bindings/core/v8/ScriptController.h"
#include "core/HTMLNames.h"
#include "core/dom/Document.h"
#include "core/dom/ExceptionCode.h"
#include "core/fileapi/File.h"
#include "core/frame/LocalFrame.h"
#include "core/frame/Settings.h"
#include "core/html/ImageData.h"
#include "core/html/canvas/CanvasAsyncBlobCreator.h"
#include "core/html/canvas/CanvasContextCreationAttributes.h"
#include "core/html/canvas/CanvasFontCache.h"
#include "core/html/canvas/CanvasRenderingContext.h"
#include "core/html/canvas/CanvasRenderingContextFactory.h"
#include "core/layout/LayoutHTMLCanvas.h"
#include "core/paint/PaintLayer.h"
#include "platform/MIMETypeRegistry.h"
#include "platform/RuntimeEnabledFeatures.h"
#include "platform/graphics/Canvas2DImageBufferSurface.h"
#include "platform/graphics/ExpensiveCanvasHeuristicParameters.h"
#include "platform/graphics/ImageBuffer.h"
#include "platform/graphics/RecordingImageBufferSurface.h"
#include "platform/graphics/StaticBitmapImage.h"
#include "platform/graphics/UnacceleratedImageBufferSurface.h"
#include "platform/graphics/gpu/AcceleratedImageBufferSurface.h"
#include "platform/transforms/AffineTransform.h"
#include "public/platform/Platform.h"
#include "public/platform/WebTraceLocation.h"
#include <math.h>
#include <v8.h>

namespace blink {

using namespace HTMLNames;

namespace {

// These values come from the WhatWG spec.
const int DefaultWidth = 300;
const int DefaultHeight = 150;

// Firefox limits width/height to 32767 pixels, but slows down dramatically before it
// reaches that limit. We limit by area instead, giving us larger maximum dimensions,
// in exchange for a smaller maximum canvas size.
const int MaxCanvasArea = 32768 * 8192; // Maximum canvas area in CSS pixels

// In Skia, we will also limit width/height to 32767.
const int MaxSkiaDim = 32767; // Maximum width/height in CSS pixels.

// A default value of quality argument for toDataURL and toBlob
// It is in an invalid range (outside 0.0 - 1.0) so that it will not be misinterpreted as a user-input value
const int UndefinedQualityValue = -1.0;

// Default image mime type for toDataURL and toBlob functions
const char DefaultMimeType[] = "image/png";

bool canCreateImageBuffer(const IntSize& size)
{
    if (size.isEmpty())
        return false;
    if (size.width() * size.height() > MaxCanvasArea)
        return false;
    if (size.width() > MaxSkiaDim || size.height() > MaxSkiaDim)
        return false;
    return true;
}

PassRefPtr<Image> createTransparentImage(const IntSize& size)
{
    ASSERT(canCreateImageBuffer(size));
    RefPtr<SkSurface> surface = adoptRef(SkSurface::NewRasterN32Premul(size.width(), size.height()));
    surface->getCanvas()->clear(SK_ColorTRANSPARENT);
    return StaticBitmapImage::create(adoptRef(surface->newImageSnapshot()));
}

} // namespace

inline HTMLCanvasElement::HTMLCanvasElement(Document& document)
    : HTMLElement(canvasTag, document)
    , DocumentVisibilityObserver(document)
    , m_size(DefaultWidth, DefaultHeight)
    , m_ignoreReset(false)
<<<<<<< HEAD
=======
    , m_accelerationDisabled(false)
    , m_bbDirectCompositingDisabled(false)
>>>>>>> b3c63f2c
    , m_externallyAllocatedMemory(0)
    , m_originClean(true)
    , m_didFailToCreateImageBuffer(false)
    , m_imageBufferIsClear(false)
{
    setHasCustomStyleCallbacks();
}

DEFINE_NODE_FACTORY(HTMLCanvasElement)

HTMLCanvasElement::~HTMLCanvasElement()
{
    v8::Isolate::GetCurrent()->AdjustAmountOfExternalAllocatedMemory(-m_externallyAllocatedMemory);
#if !ENABLE(OILPAN)
    // Ensure these go away before the ImageBuffer.
    m_context.clear();
#endif
}

void HTMLCanvasElement::parseAttribute(const QualifiedName& name, const AtomicString& value)
{
    if (name == widthAttr || name == heightAttr)
        reset();
    HTMLElement::parseAttribute(name, value);
}

LayoutObject* HTMLCanvasElement::createLayoutObject(const ComputedStyle& style)
{
    LocalFrame* frame = document().frame();
    if (frame && frame->script().canExecuteScripts(NotAboutToExecuteScript))
        return new LayoutHTMLCanvas(this);
    return HTMLElement::createLayoutObject(style);
}

void HTMLCanvasElement::didRecalcStyle(StyleRecalcChange)
{
    SkFilterQuality filterQuality;
    const ComputedStyle* style = ensureComputedStyle();
    if (style && style->imageRendering() == ImageRenderingPixelated) {
        filterQuality = kNone_SkFilterQuality;
    } else {
        filterQuality = kLow_SkFilterQuality;
    }

    if (is3D()) {
        m_context->setFilterQuality(filterQuality);
        setNeedsCompositingUpdate();
    } else if (hasImageBuffer()) {
        m_imageBuffer->setFilterQuality(filterQuality);
    }
}

Node::InsertionNotificationRequest HTMLCanvasElement::insertedInto(ContainerNode* node)
{
    setIsInCanvasSubtree(true);
    return HTMLElement::insertedInto(node);
}

void HTMLCanvasElement::setHeight(int value)
{
    setIntegralAttribute(heightAttr, value);
}

void HTMLCanvasElement::setWidth(int value)
{
    setIntegralAttribute(widthAttr, value);
}

HTMLCanvasElement::ContextFactoryVector& HTMLCanvasElement::renderingContextFactories()
{
    ASSERT(isMainThread());
    DEFINE_STATIC_LOCAL(ContextFactoryVector, s_contextFactories, (CanvasRenderingContext::ContextTypeCount));
    return s_contextFactories;
}

CanvasRenderingContextFactory* HTMLCanvasElement::getRenderingContextFactory(int type)
{
    ASSERT(type < CanvasRenderingContext::ContextTypeCount);
    return renderingContextFactories()[type].get();
}

void HTMLCanvasElement::registerRenderingContextFactory(PassOwnPtr<CanvasRenderingContextFactory> renderingContextFactory)
{
    CanvasRenderingContext::ContextType type = renderingContextFactory->contextType();
    ASSERT(type < CanvasRenderingContext::ContextTypeCount);
    ASSERT(!renderingContextFactories()[type]);
    renderingContextFactories()[type] = renderingContextFactory;
}

ScriptValue HTMLCanvasElement::getContext(ScriptState* scriptState, const String& type, const CanvasContextCreationAttributes& attributes)
{
    CanvasRenderingContext* context = getCanvasRenderingContext(type, attributes);
    if (!context) {
        return ScriptValue::createNull(scriptState);
    }
    return ScriptValue(scriptState, toV8(context, scriptState->context()->Global(), scriptState->isolate()));
}

CanvasRenderingContext* HTMLCanvasElement::getCanvasRenderingContext(const String& type, const CanvasContextCreationAttributes& attributes)
{
    CanvasRenderingContext::ContextType contextType = CanvasRenderingContext::contextTypeFromId(type);

    // Unknown type.
    if (contextType == CanvasRenderingContext::ContextTypeCount)
        return nullptr;

    // Log the aliased context type used.
    if (!m_context)
        Platform::current()->histogramEnumeration("Canvas.ContextType", contextType, CanvasRenderingContext::ContextTypeCount);

    contextType = CanvasRenderingContext::resolveContextTypeAliases(contextType);

    CanvasRenderingContextFactory* factory = getRenderingContextFactory(contextType);
    if (!factory)
        return nullptr;

    // FIXME - The code depends on the context not going away once created, to prevent JS from
    // seeing a dangling pointer. So for now we will disallow the context from being changed
    // once it is created.
    if (m_context) {
        if (m_context->contextType() == contextType)
            return m_context.get();

        factory->onError(this, "Canvas has an existing context of a different type");
        return nullptr;
    }

    m_context = factory->create(this, attributes, document());
    if (!m_context)
        return nullptr;

    if (m_context->is3d()) {
        const ComputedStyle* style = ensureComputedStyle();
        if (style)
            m_context->setFilterQuality(style->imageRendering() == ImageRenderingPixelated ? kNone_SkFilterQuality : kLow_SkFilterQuality);
        updateExternallyAllocatedMemory();
    }
    setNeedsCompositingUpdate();

    return m_context.get();
}

bool HTMLCanvasElement::shouldBeDirectComposited() const
{
    if (m_bbDirectCompositingDisabled)
        return false;
    return (m_context && m_context->isAccelerated()) || (hasImageBuffer() && buffer()->isExpensiveToPaint());
}

bool HTMLCanvasElement::isPaintable() const
{
    if (!m_context)
        return canCreateImageBuffer(size());
    return buffer();
}

void HTMLCanvasElement::didDraw(const FloatRect& rect)
{
    if (rect.isEmpty())
        return;
    m_imageBufferIsClear = false;
    clearCopiedImage();
    if (layoutObject())
        layoutObject()->setMayNeedPaintInvalidation();
    m_dirtyRect.unite(rect);
    if (m_context && m_context->is2d() && hasImageBuffer())
        buffer()->didDraw(rect);
}

void HTMLCanvasElement::didFinalizeFrame()
{
    if (m_dirtyRect.isEmpty())
        return;

    // Propagate the m_dirtyRect accumulated so far to the compositor
    // before restarting with a blank dirty rect.
    FloatRect srcRect(0, 0, size().width(), size().height());
    m_dirtyRect.intersect(srcRect);
    LayoutBox* ro = layoutBox();
    // Canvas content updates do not need to be propagated as
    // paint invalidations if the canvas is accelerated, since
    // the canvas contents are sent separately through a texture layer.
    if (ro && (!m_context || !m_context->isAccelerated())) {
        LayoutRect mappedDirtyRect(enclosingIntRect(mapRect(m_dirtyRect, srcRect, FloatRect(ro->contentBoxRect()))));
        // For querying PaintLayer::compositingState()
        // FIXME: is this invalidation using the correct compositing state?
        DisableCompositingQueryAsserts disabler;
        ro->invalidatePaintRectangle(mappedDirtyRect);
    }
    m_dirtyRect = FloatRect();
}

void HTMLCanvasElement::restoreCanvasMatrixClipStack(SkCanvas* canvas) const
{
    if (m_context)
        m_context->restoreCanvasMatrixClipStack(canvas);
}

void HTMLCanvasElement::doDeferredPaintInvalidation()
{
    ASSERT(!m_dirtyRect.isEmpty());
    if (is3D()) {
        didFinalizeFrame();
    } else {
        ASSERT(hasImageBuffer());
        FloatRect srcRect(0, 0, size().width(), size().height());
        m_dirtyRect.intersect(srcRect);
        LayoutBox* lb = layoutBox();
        if (lb) {
            FloatRect mappedDirtyRect = mapRect(m_dirtyRect, srcRect, FloatRect(lb->contentBoxRect()));
            if (m_context->isAccelerated()) {
                // Accelerated 2D canvases need the dirty rect to be expressed relative to the
                // content box, as opposed to the layout box.
                mappedDirtyRect.move(-lb->contentBoxOffset());
            }
            m_imageBuffer->finalizeFrame(mappedDirtyRect);
        } else {
            m_imageBuffer->finalizeFrame(m_dirtyRect);
        }
    }
    ASSERT(m_dirtyRect.isEmpty());
}

void HTMLCanvasElement::reset()
{
    if (m_ignoreReset)
        return;

    m_dirtyRect = FloatRect();

    bool ok;
    bool hadImageBuffer = hasImageBuffer();

    int w = getAttribute(widthAttr).toInt(&ok);
    if (!ok || w < 0)
        w = DefaultWidth;

    int h = getAttribute(heightAttr).toInt(&ok);
    if (!ok || h < 0)
        h = DefaultHeight;

    if (m_context && m_context->is2d())
        m_context->reset();

    IntSize oldSize = size();
    IntSize newSize(w, h);

    // If the size of an existing buffer matches, we can just clear it instead of reallocating.
    // This optimization is only done for 2D canvases for now.
    if (hadImageBuffer && oldSize == newSize && m_context && m_context->is2d() && !buffer()->isRecording()) {
        if (!m_imageBufferIsClear) {
            m_imageBufferIsClear = true;
            m_context->clearRect(0, 0, width(), height());
        }
        return;
    }

    setSurfaceSize(newSize);

    if (m_context && m_context->is3d() && oldSize != size())
        m_context->reshape(width(), height());

    if (LayoutObject* layoutObject = this->layoutObject()) {
        if (layoutObject->isCanvas()) {
            if (oldSize != size()) {
                toLayoutHTMLCanvas(layoutObject)->canvasSizeChanged();
                if (layoutBox() && layoutBox()->hasAcceleratedCompositing())
                    layoutBox()->contentChanged(CanvasChanged);
            }
            if (hadImageBuffer)
                layoutObject->setShouldDoFullPaintInvalidation();
        }
    }
}

bool HTMLCanvasElement::paintsIntoCanvasBuffer() const
{
    ASSERT(m_context);

    if (!m_context->isAccelerated())
        return true;

    if (layoutBox() && layoutBox()->hasAcceleratedCompositing())
        return false;

    return true;
}

void HTMLCanvasElement::paint(GraphicsContext* context, const LayoutRect& r)
{
    // FIXME: crbug.com/438240; there is a bug with the new CSS blending and compositing feature.
    if (!m_context)
        return;
    if (!paintsIntoCanvasBuffer() && !document().printing())
        return;

    m_context->paintRenderingResultsToCanvas(FrontBuffer);
    if (hasImageBuffer()) {
        if (!context->contextDisabled()) {
            SkXfermode::Mode compositeOperator = !m_context || m_context->hasAlpha() ? SkXfermode::kSrcOver_Mode : SkXfermode::kSrc_Mode;
            buffer()->draw(context, pixelSnappedIntRect(r), 0, compositeOperator);
        }
    } else {
        // When alpha is false, we should draw to opaque black.
        if (!m_context->hasAlpha())
            context->fillRect(FloatRect(r), Color(0, 0, 0));
    }

    if (is3D() && paintsIntoCanvasBuffer())
        m_context->markLayerComposited();
}

bool HTMLCanvasElement::is3D() const
{
    return m_context && m_context->is3d();
}

bool HTMLCanvasElement::isAnimated2D() const
{
    return m_context && m_context->is2d() && hasImageBuffer() && m_imageBuffer->wasDrawnToAfterSnapshot();
}

void HTMLCanvasElement::setSurfaceSize(const IntSize& size)
{
    m_size = size;
    m_didFailToCreateImageBuffer = false;
    discardImageBuffer();
    clearCopiedImage();
    if (m_context && m_context->is2d() && m_context->isContextLost()) {
        m_context->didSetSurfaceSize();
    }
}

String HTMLCanvasElement::toEncodingMimeType(const String& mimeType)
{
    String lowercaseMimeType = mimeType.lower();

    // FIXME: Make isSupportedImageMIMETypeForEncoding threadsafe (to allow this method to be used on a worker thread).
    if (mimeType.isNull() || !MIMETypeRegistry::isSupportedImageMIMETypeForEncoding(lowercaseMimeType))
        lowercaseMimeType = DefaultMimeType;

    return lowercaseMimeType;
}

const AtomicString HTMLCanvasElement::imageSourceURL() const
{
    return AtomicString(toDataURLInternal(DefaultMimeType, 0, FrontBuffer));
}

void HTMLCanvasElement::prepareSurfaceForPaintingIfNeeded() const
{
    ASSERT(m_context && m_context->is2d()); // This function is called by the 2d context
    if (buffer())
        m_imageBuffer->prepareSurfaceForPaintingIfNeeded();
}

ImageData* HTMLCanvasElement::toImageData(SourceDrawingBuffer sourceBuffer) const
{
    ImageData* imageData;
    if (is3D()) {
        // Get non-premultiplied data because of inaccurate premultiplied alpha conversion of buffer()->toDataURL().
        imageData = m_context->paintRenderingResultsToImageData(sourceBuffer);
        if (imageData)
            return imageData;

        m_context->paintRenderingResultsToCanvas(sourceBuffer);
        imageData = ImageData::create(m_size);
        RefPtr<SkImage> snapshot = buffer()->newSkImageSnapshot(PreferNoAcceleration);
        if (snapshot) {
            SkImageInfo imageInfo = SkImageInfo::Make(width(), height(), kRGBA_8888_SkColorType, kUnpremul_SkAlphaType);
            snapshot->readPixels(imageInfo, imageData->data()->data(), imageInfo.minRowBytes(), 0, 0);
        }
        return imageData;
    }

    imageData = ImageData::create(m_size);

    if (!m_context)
        return imageData;

    ASSERT(m_context->is2d());
    RefPtr<SkImage> snapshot = buffer()->newSkImageSnapshot(PreferNoAcceleration);
    if (snapshot) {
        SkImageInfo imageInfo = SkImageInfo::Make(width(), height(), kRGBA_8888_SkColorType, kUnpremul_SkAlphaType);
        snapshot->readPixels(imageInfo, imageData->data()->data(), imageInfo.minRowBytes(), 0, 0);
    }

    return imageData;
}

String HTMLCanvasElement::toDataURLInternal(const String& mimeType, const double& quality, SourceDrawingBuffer sourceBuffer) const
{
    if (!isPaintable())
        return String("data:,");

    String encodingMimeType = toEncodingMimeType(mimeType);

    ImageData* imageData = toImageData(sourceBuffer);
    ScopedDisposal<ImageData> disposer(imageData);

    return ImageDataBuffer(imageData->size(), imageData->data()->data()).toDataURL(encodingMimeType, quality);
}

String HTMLCanvasElement::toDataURL(const String& mimeType, const ScriptValue& qualityArgument, ExceptionState& exceptionState) const
{
    if (!originClean()) {
        exceptionState.throwSecurityError("Tainted canvases may not be exported.");
        return String();
    }
    double quality = UndefinedQualityValue;
    if (!qualityArgument.isEmpty()) {
        v8::Local<v8::Value> v8Value = qualityArgument.v8Value();
        if (v8Value->IsNumber()) {
            quality = v8Value.As<v8::Number>()->Value();
        }
    }
    return toDataURLInternal(mimeType, quality, BackBuffer);
}

void HTMLCanvasElement::toBlob(FileCallback* callback, const String& mimeType, const ScriptValue& qualityArgument, ExceptionState& exceptionState)
{
    if (!originClean()) {
        exceptionState.throwSecurityError("Tainted canvases may not be exported.");
        return;
    }

    if (!isPaintable()) {
        // If the canvas element's bitmap has no pixels
        Platform::current()->mainThread()->taskRunner()->postTask(BLINK_FROM_HERE, bind(&FileCallback::handleEvent, callback, nullptr));
        return;
    }

    double quality = UndefinedQualityValue;
    if (!qualityArgument.isEmpty()) {
        v8::Local<v8::Value> v8Value = qualityArgument.v8Value();
        if (v8Value->IsNumber()) {
            quality = v8Value.As<v8::Number>()->Value();
        }
    }

    String encodingMimeType = toEncodingMimeType(mimeType);

    ImageData* imageData = toImageData(BackBuffer);
    // imageData unref its data, which we still keep alive for the async toBlob thread
    ScopedDisposal<ImageData> disposer(imageData);
    // Add a ref to keep image data alive until completion of encoding
    RefPtr<DOMUint8ClampedArray> imageDataRef(imageData->data());

    RefPtr<CanvasAsyncBlobCreator> asyncCreatorRef = CanvasAsyncBlobCreator::create(imageDataRef.release(), encodingMimeType, imageData->size(), callback);
    if (Platform::current()->isThreadedCompositingEnabled() && (encodingMimeType == DefaultMimeType)) {
        asyncCreatorRef->scheduleAsyncBlobCreation(true);
    } else {
        asyncCreatorRef->scheduleAsyncBlobCreation(false, quality);
    }
}

SecurityOrigin* HTMLCanvasElement::securityOrigin() const
{
    return document().securityOrigin();
}

bool HTMLCanvasElement::originClean() const
{
    if (document().settings() && document().settings()->disableReadingFromCanvas())
        return false;
    return m_originClean;
}

bool HTMLCanvasElement::shouldAccelerate(const IntSize& size) const
{
    if (m_context && !m_context->is2d())
        return false;

    if (RuntimeEnabledFeatures::forceDisplayList2dCanvasEnabled())
        return false;

    Settings* settings = document().settings();
    if (!settings || !settings->accelerated2dCanvasEnabled())
        return false;

    int canvasPixelCount = size.width() * size.height();

    if (RuntimeEnabledFeatures::displayList2dCanvasEnabled()) {
#if 0
        // TODO(junov): re-enable this code once we solve the problem of recording
        // GPU-backed images to an SkPicture for cross-context rendering crbug.com/490328

        // If the compositor provides GPU acceleration to display list canvases, we
        // prefer that over direct acceleration.
        if (document().viewportDescription().matchesHeuristicsForGpuRasterization())
            return false;
#endif
        // If the GPU resources would be very expensive, prefer a display list.
        if (canvasPixelCount > ExpensiveCanvasHeuristicParameters::PreferDisplayListOverGpuSizeThreshold)
            return false;
    }

    // Do not use acceleration for small canvas.
    if (canvasPixelCount < settings->minimumAccelerated2dCanvasSize())
        return false;

    if (!Platform::current()->canAccelerate2dCanvas())
        return false;

    return true;
}

class UnacceleratedSurfaceFactory : public RecordingImageBufferFallbackSurfaceFactory {
public:
    virtual PassOwnPtr<ImageBufferSurface> createSurface(const IntSize& size, OpacityMode opacityMode)
    {
        return adoptPtr(new UnacceleratedImageBufferSurface(size, opacityMode));
    }

    virtual ~UnacceleratedSurfaceFactory() { }
};

bool HTMLCanvasElement::shouldUseDisplayList(const IntSize& deviceSize)
{
    if (RuntimeEnabledFeatures::forceDisplayList2dCanvasEnabled())
        return true;

    if (!RuntimeEnabledFeatures::displayList2dCanvasEnabled())
        return false;

    return true;
}

PassOwnPtr<ImageBufferSurface> HTMLCanvasElement::createImageBufferSurface(const IntSize& deviceSize, int* msaaSampleCount)
{
    OpacityMode opacityMode = !m_context || m_context->hasAlpha() ? NonOpaque : Opaque;

    *msaaSampleCount = 0;
    if (is3D()) {
        // If 3d, but the use of the canvas will be for non-accelerated content
        // then make a non-accelerated ImageBuffer. This means copying the internal
        // Image will require a pixel readback, but that is unavoidable in this case.
        return adoptPtr(new AcceleratedImageBufferSurface(deviceSize, opacityMode));
    }

    if (shouldAccelerate(deviceSize)) {
        if (document().settings())
            *msaaSampleCount = document().settings()->accelerated2dCanvasMSAASampleCount();
        OwnPtr<ImageBufferSurface> surface = adoptPtr(new Canvas2DImageBufferSurface(deviceSize, *msaaSampleCount, opacityMode, Canvas2DLayerBridge::EnableAcceleration));
        if (surface->isValid())
            return surface.release();
    }

    OwnPtr<RecordingImageBufferFallbackSurfaceFactory> surfaceFactory = adoptPtr(new UnacceleratedSurfaceFactory());

    if (shouldUseDisplayList(deviceSize)) {
        OwnPtr<ImageBufferSurface> surface = adoptPtr(new RecordingImageBufferSurface(deviceSize, surfaceFactory.release(), opacityMode));
        if (surface->isValid())
            return surface.release();
        surfaceFactory = adoptPtr(new UnacceleratedSurfaceFactory()); // recreate because previous one was released
    }

    return surfaceFactory->createSurface(deviceSize, opacityMode);
}

void HTMLCanvasElement::createImageBuffer()
{
    createImageBufferInternal(nullptr);
    if (m_didFailToCreateImageBuffer && m_context->is2d() && !size().isEmpty())
        m_context->loseContext(CanvasRenderingContext::SyntheticLostContext);
}

void HTMLCanvasElement::createImageBufferInternal(PassOwnPtr<ImageBufferSurface> externalSurface)
{
    ASSERT(!m_imageBuffer);

    m_didFailToCreateImageBuffer = true;
    m_imageBufferIsClear = true;

    if (!canCreateImageBuffer(size()))
        return;

    int msaaSampleCount = 0;
    OwnPtr<ImageBufferSurface> surface;
    if (externalSurface) {
        surface = externalSurface;
    } else {
        surface = createImageBufferSurface(size(), &msaaSampleCount);
    }
    m_imageBuffer = ImageBuffer::create(surface.release());
    if (!m_imageBuffer)
        return;
    m_imageBuffer->setClient(this);

    document().updateLayoutTreeIfNeeded();
    const ComputedStyle* style = ensureComputedStyle();
    m_imageBuffer->setFilterQuality((style && (style->imageRendering() == ImageRenderingPixelated)) ? kNone_SkFilterQuality : kLow_SkFilterQuality);

    m_didFailToCreateImageBuffer = false;

    updateExternallyAllocatedMemory();

    if (is3D()) {
        // Early out for WebGL canvases
        return;
    }

    m_imageBuffer->setClient(this);
    // Enabling MSAA overrides a request to disable antialiasing. This is true regardless of whether the
    // rendering mode is accelerated or not. For consistency, we don't want to apply AA in accelerated
    // canvases but not in unaccelerated canvases.
    if (!msaaSampleCount && document().settings() && !document().settings()->antialiased2dCanvasEnabled())
        m_context->setShouldAntialias(false);

    if (m_context)
        setNeedsCompositingUpdate();
}

void HTMLCanvasElement::notifySurfaceInvalid()
{
    if (m_context && m_context->is2d())
        m_context->loseContext(CanvasRenderingContext::RealLostContext);
}

DEFINE_TRACE(HTMLCanvasElement)
{
    visitor->trace(m_context);
    DocumentVisibilityObserver::trace(visitor);
    HTMLElement::trace(visitor);
}

void HTMLCanvasElement::updateExternallyAllocatedMemory() const
{
    int bufferCount = 0;
    if (m_imageBuffer) {
        bufferCount++;
        if (m_imageBuffer->isAccelerated()) {
            // The number of internal GPU buffers vary between one (stable
            // non-displayed state) and three (triple-buffered animations).
            // Adding 2 is a pessimistic but relevant estimate.
            // Note: These buffers might be allocated in GPU memory.
            bufferCount += 2;
        }
    }
    if (m_copiedImage)
        bufferCount++;

    // Four bytes per pixel per buffer.
    Checked<intptr_t, RecordOverflow> checkedExternallyAllocatedMemory = 4 * bufferCount;
    if (is3D())
        checkedExternallyAllocatedMemory += m_context->externallyAllocatedBytesPerPixel();

    checkedExternallyAllocatedMemory *= width();
    checkedExternallyAllocatedMemory *= height();
    intptr_t externallyAllocatedMemory;
    if (checkedExternallyAllocatedMemory.safeGet(externallyAllocatedMemory) == CheckedState::DidOverflow)
        externallyAllocatedMemory = std::numeric_limits<intptr_t>::max();

    // Subtracting two intptr_t that are known to be positive will never underflow.
    v8::Isolate::GetCurrent()->AdjustAmountOfExternalAllocatedMemory(externallyAllocatedMemory - m_externallyAllocatedMemory);
    m_externallyAllocatedMemory = externallyAllocatedMemory;
}

SkCanvas* HTMLCanvasElement::drawingCanvas() const
{
    return buffer() ? m_imageBuffer->canvas() : nullptr;
}

void HTMLCanvasElement::disableDeferral() const
{
    if (buffer())
        m_imageBuffer->disableDeferral();
}

SkCanvas* HTMLCanvasElement::existingDrawingCanvas() const
{
    if (!hasImageBuffer())
        return nullptr;

    return m_imageBuffer->canvas();
}

ImageBuffer* HTMLCanvasElement::buffer() const
{
    ASSERT(m_context);
    if (!hasImageBuffer() && !m_didFailToCreateImageBuffer)
        const_cast<HTMLCanvasElement*>(this)->createImageBuffer();
    return m_imageBuffer.get();
}

void HTMLCanvasElement::createImageBufferUsingSurfaceForTesting(PassOwnPtr<ImageBufferSurface> surface)
{
    discardImageBuffer();
    setWidth(surface->size().width());
    setHeight(surface->size().height());
    createImageBufferInternal(surface);
}

void HTMLCanvasElement::ensureUnacceleratedImageBuffer()
{
    ASSERT(m_context);
    if ((hasImageBuffer() && !m_imageBuffer->isAccelerated()) || m_didFailToCreateImageBuffer)
        return;
    discardImageBuffer();
    OpacityMode opacityMode = m_context->hasAlpha() ? NonOpaque : Opaque;
    m_imageBuffer = ImageBuffer::create(size(), opacityMode);
    m_didFailToCreateImageBuffer = !m_imageBuffer;
}

PassRefPtr<Image> HTMLCanvasElement::copiedImage(SourceDrawingBuffer sourceBuffer, AccelerationHint hint) const
{
    if (!isPaintable())
        return nullptr;
    if (!m_context)
        return createTransparentImage(size());

    bool needToUpdate = !m_copiedImage;
    // The concept of SourceDrawingBuffer is valid on only WebGL.
    if (m_context->is3d())
        needToUpdate |= m_context->paintRenderingResultsToCanvas(sourceBuffer);
    if (needToUpdate && buffer()) {
        m_copiedImage = buffer()->newImageSnapshot(hint);
        updateExternallyAllocatedMemory();
    }
    return m_copiedImage;
}

void HTMLCanvasElement::discardImageBuffer()
{
    m_imageBuffer.clear();
    m_dirtyRect = FloatRect();
    updateExternallyAllocatedMemory();
}

void HTMLCanvasElement::clearCopiedImage()
{
    if (m_copiedImage) {
        m_copiedImage.clear();
        updateExternallyAllocatedMemory();
    }
}

AffineTransform HTMLCanvasElement::baseTransform() const
{
    ASSERT(hasImageBuffer() && !m_didFailToCreateImageBuffer);
    return m_imageBuffer->baseTransform();
}

void HTMLCanvasElement::didChangeVisibilityState(PageVisibilityState visibility)
{
    if (!m_context)
        return;
    bool hidden = visibility != PageVisibilityStateVisible;
    m_context->setIsHidden(hidden);
    if (hidden) {
        clearCopiedImage();
        if (is3D()) {
            discardImageBuffer();
        }
    }
}

void HTMLCanvasElement::styleDidChange(const ComputedStyle* oldStyle, const ComputedStyle& newStyle)
{
    if (m_context)
        m_context->styleDidChange(oldStyle, newStyle);
}

void HTMLCanvasElement::didMoveToNewDocument(Document& oldDocument)
{
    setObservedDocument(document());
    if (m_context)
        m_context->didMoveToNewDocument(&document());
    HTMLElement::didMoveToNewDocument(oldDocument);
}

PassRefPtr<Image> HTMLCanvasElement::getSourceImageForCanvas(SourceImageStatus* status, AccelerationHint hint) const
{
    if (!width() || !height()) {
        *status = ZeroSizeCanvasSourceImageStatus;
        return nullptr;
    }

    if (!isPaintable()) {
        *status = InvalidSourceImageStatus;
        return nullptr;
    }

    if (!m_context) {
        *status = NormalSourceImageStatus;
        return createTransparentImage(size());
    }

    if (m_context->is3d()) {
        m_context->paintRenderingResultsToCanvas(BackBuffer);
    }

    RefPtr<SkImage> image = buffer()->newSkImageSnapshot(hint);
    if (image) {
        *status = NormalSourceImageStatus;
        return StaticBitmapImage::create(image.release());
    }

    *status = InvalidSourceImageStatus;
    return nullptr;
}

bool HTMLCanvasElement::wouldTaintOrigin(SecurityOrigin*) const
{
    return !originClean();
}

FloatSize HTMLCanvasElement::elementSize() const
{
    return FloatSize(width(), height());
}

bool HTMLCanvasElement::isOpaque() const
{
    return m_context && !m_context->hasAlpha();
}

} // blink<|MERGE_RESOLUTION|>--- conflicted
+++ resolved
@@ -111,11 +111,7 @@
     , DocumentVisibilityObserver(document)
     , m_size(DefaultWidth, DefaultHeight)
     , m_ignoreReset(false)
-<<<<<<< HEAD
-=======
-    , m_accelerationDisabled(false)
     , m_bbDirectCompositingDisabled(false)
->>>>>>> b3c63f2c
     , m_externallyAllocatedMemory(0)
     , m_originClean(true)
     , m_didFailToCreateImageBuffer(false)
