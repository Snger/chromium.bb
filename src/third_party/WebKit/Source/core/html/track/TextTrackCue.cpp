--- conflicted
+++ resolved
@@ -32,189 +32,18 @@
 #include "config.h"
 #include "core/html/track/TextTrackCue.h"
 
-<<<<<<< HEAD
-#include "CSSPropertyNames.h"
-#include "CSSValueKeywords.h"
-#include "RuntimeEnabledFeatures.h"
-#include "bindings/v8/ExceptionStatePlaceholder.h"
-#include "core/dom/DocumentFragment.h"
-#include "core/events/Event.h"
-#include "core/dom/NodeTraversal.h"
-#include "core/html/HTMLDivElement.h"
-#include "core/html/track/TextTrack.h"
-#include "core/html/track/TextTrackCueList.h"
-#include "core/html/track/VTTRegionList.h"
-#include "core/html/track/WebVTTElement.h"
-#include "core/html/track/WebVTTParser.h"
-#include "core/rendering/RenderTextTrackCue.h"
-#include "wtf/MathExtras.h"
-#include "wtf/text/StringBuilder.h"
-=======
 #include "bindings/v8/ExceptionMessages.h"
 #include "bindings/v8/ExceptionStatePlaceholder.h"
 #include "core/events/Event.h"
 #include "core/html/track/TextTrack.h"
 #include "core/html/track/TextTrackCueList.h"
->>>>>>> 8c15b39e
 
 namespace WebCore {
 
 static const int invalidCueIndex = -1;
-<<<<<<< HEAD
-static const int undefinedPosition = -1;
-
-static const CSSValueID displayWritingModeMap[] = {
-    CSSValueHorizontalTb, CSSValueVerticalRl, CSSValueVerticalLr
-};
-COMPILE_ASSERT(WTF_ARRAY_LENGTH(displayWritingModeMap) == TextTrackCue::NumberOfWritingDirections,
-    displayWritingModeMap_has_wrong_size);
-
-static const CSSValueID displayAlignmentMap[] = {
-    CSSValueStart, CSSValueCenter, CSSValueEnd, CSSValueLeft, CSSValueRight
-};
-COMPILE_ASSERT(WTF_ARRAY_LENGTH(displayAlignmentMap) == TextTrackCue::NumberOfAlignments,
-    displayAlignmentMap_has_wrong_size);
-
-static const String& startKeyword()
-{
-    DEFINE_STATIC_LOCAL(const String, start, ("start"));
-    return start;
-}
-
-static const String& middleKeyword()
-{
-    DEFINE_STATIC_LOCAL(const String, middle, ("middle"));
-    return middle;
-}
-
-static const String& endKeyword()
-{
-    DEFINE_STATIC_LOCAL(const String, end, ("end"));
-    return end;
-}
-
-static const String& leftKeyword()
-{
-    DEFINE_STATIC_LOCAL(const String, left, ("left"));
-    return left;
-}
-
-static const String& rightKeyword()
-{
-    DEFINE_STATIC_LOCAL(const String, right, ("right"));
-    return right;
-}
-
-static const String& horizontalKeyword()
-{
-    return emptyString();
-}
-
-static const String& verticalGrowingLeftKeyword()
-{
-    DEFINE_STATIC_LOCAL(const String, verticalrl, ("rl"));
-    return verticalrl;
-}
-
-static const String& verticalGrowingRightKeyword()
-{
-    DEFINE_STATIC_LOCAL(const String, verticallr, ("lr"));
-    return verticallr;
-}
-
-// ----------------------------
-=======
->>>>>>> 8c15b39e
 
 bool TextTrackCue::isInfiniteOrNonNumber(double value, ExceptionState& exceptionState)
 {
-<<<<<<< HEAD
-    setPart(textTrackCueBoxShadowPseudoId());
-}
-
-TextTrackCue* TextTrackCueBox::getCue() const
-{
-    return m_cue;
-}
-
-void TextTrackCueBox::applyCSSProperties(const IntSize&)
-{
-    // FIXME: Apply all the initial CSS positioning properties. http://wkb.ug/79916
-    if (!m_cue->regionId().isEmpty()) {
-        setInlineStyleProperty(CSSPropertyPosition, CSSValueRelative);
-        return;
-    }
-
-    // 3.5.1 On the (root) List of WebVTT Node Objects:
-
-    // the 'position' property must be set to 'absolute'
-    setInlineStyleProperty(CSSPropertyPosition, CSSValueAbsolute);
-
-    //  the 'unicode-bidi' property must be set to 'plaintext'
-    setInlineStyleProperty(CSSPropertyUnicodeBidi, CSSValueWebkitPlaintext);
-
-    // the 'direction' property must be set to direction
-    setInlineStyleProperty(CSSPropertyDirection, m_cue->getCSSWritingDirection());
-
-    // the 'writing-mode' property must be set to writing-mode
-    setInlineStyleProperty(CSSPropertyWebkitWritingMode, m_cue->getCSSWritingMode());
-
-    std::pair<float, float> position = m_cue->getCSSPosition();
-
-    // the 'top' property must be set to top,
-    setInlineStyleProperty(CSSPropertyTop, position.second, CSSPrimitiveValue::CSS_PERCENTAGE);
-
-    // the 'left' property must be set to left
-    setInlineStyleProperty(CSSPropertyLeft, position.first, CSSPrimitiveValue::CSS_PERCENTAGE);
-
-    // the 'width' property must be set to width, and the 'height' property  must be set to height
-    if (m_cue->vertical() == horizontalKeyword()) {
-        setInlineStyleProperty(CSSPropertyWidth, static_cast<double>(m_cue->getCSSSize()), CSSPrimitiveValue::CSS_PERCENTAGE);
-        setInlineStyleProperty(CSSPropertyHeight, CSSValueAuto);
-    } else {
-        setInlineStyleProperty(CSSPropertyWidth, CSSValueAuto);
-        setInlineStyleProperty(CSSPropertyHeight, static_cast<double>(m_cue->getCSSSize()),  CSSPrimitiveValue::CSS_PERCENTAGE);
-    }
-
-    // The 'text-align' property on the (root) List of WebVTT Node Objects must
-    // be set to the value in the second cell of the row of the table below
-    // whose first cell is the value of the corresponding cue's text track cue
-    // alignment:
-    setInlineStyleProperty(CSSPropertyTextAlign, m_cue->getCSSAlignment());
-
-    if (!m_cue->snapToLines()) {
-        // 10.13.1 Set up x and y:
-        // Note: x and y are set through the CSS left and top above.
-
-        // 10.13.2 Position the boxes in boxes such that the point x% along the
-        // width of the bounding box of the boxes in boxes is x% of the way
-        // across the width of the video's rendering area, and the point y%
-        // along the height of the bounding box of the boxes in boxes is y%
-        // of the way across the height of the video's rendering area, while
-        // maintaining the relative positions of the boxes in boxes to each
-        // other.
-        setInlineStyleProperty(CSSPropertyWebkitTransform,
-                String::format("translate(-%.2f%%, -%.2f%%)", position.first, position.second));
-
-        setInlineStyleProperty(CSSPropertyWhiteSpace, CSSValuePre);
-    }
-}
-
-const AtomicString& TextTrackCueBox::textTrackCueBoxShadowPseudoId()
-{
-    DEFINE_STATIC_LOCAL(const AtomicString, trackDisplayBoxShadowPseudoId, ("-webkit-media-text-track-display", AtomicString::ConstructFromLiteral));
-    return trackDisplayBoxShadowPseudoId;
-}
-
-RenderObject* TextTrackCueBox::createRenderer(RenderStyle*)
-{
-    return new RenderTextTrackCue(this);
-}
-
-// ----------------------------
-
-TextTrackCue::TextTrackCue(Document& document, double start, double end, const String& content)
-=======
     if (!std::isfinite(value)) {
         exceptionState.throwTypeError(ExceptionMessages::notAFiniteNumber(value));
         return true;
@@ -223,36 +52,13 @@
 }
 
 TextTrackCue::TextTrackCue(double start, double end)
->>>>>>> 8c15b39e
     : m_startTime(start)
     , m_endTime(end)
     , m_cueIndex(invalidCueIndex)
     , m_track(0)
     , m_isActive(false)
     , m_pauseOnExit(false)
-<<<<<<< HEAD
-    , m_snapToLines(true)
-    , m_cueBackgroundBox(HTMLDivElement::create(document))
-    , m_displayTreeShouldChange(true)
-    , m_displayDirection(CSSValueLtr)
-    , m_notifyRegion(true)
 {
-    ScriptWrappable::init(this);
-}
-
-TextTrackCue::~TextTrackCue()
-{
-    displayTreeInternal()->remove(ASSERT_NO_EXCEPTION);
-}
-
-PassRefPtr<TextTrackCueBox> TextTrackCue::displayTreeInternal()
-{
-    if (!m_displayTree)
-        m_displayTree = TextTrackCueBox::create(document(), this);
-    return m_displayTree;
-=======
-{
->>>>>>> 8c15b39e
 }
 
 void TextTrackCue::cueWillChange()
@@ -290,12 +96,7 @@
 void TextTrackCue::setStartTime(double value, ExceptionState& exceptionState)
 {
     // NaN, Infinity and -Infinity values should trigger a TypeError.
-<<<<<<< HEAD
-    if (std::isinf(value) || std::isnan(value)) {
-        es.throwUninformativeAndGenericTypeError();
-=======
     if (isInfiniteOrNonNumber(value, exceptionState))
->>>>>>> 8c15b39e
         return;
 
     // TODO(93143): Add spec-compliant behavior for negative time values.
@@ -310,12 +111,7 @@
 void TextTrackCue::setEndTime(double value, ExceptionState& exceptionState)
 {
     // NaN, Infinity and -Infinity values should trigger a TypeError.
-<<<<<<< HEAD
-    if (std::isinf(value) || std::isnan(value)) {
-        es.throwUninformativeAndGenericTypeError();
-=======
     if (isInfiniteOrNonNumber(value, exceptionState))
->>>>>>> 8c15b39e
         return;
 
     // TODO(93143): Add spec-compliant behavior for negative time values.
@@ -337,180 +133,6 @@
     cueDidChange();
 }
 
-<<<<<<< HEAD
-const String& TextTrackCue::vertical() const
-{
-    switch (m_writingDirection) {
-    case Horizontal:
-        return horizontalKeyword();
-    case VerticalGrowingLeft:
-        return verticalGrowingLeftKeyword();
-    case VerticalGrowingRight:
-        return verticalGrowingRightKeyword();
-    default:
-        ASSERT_NOT_REACHED();
-        return emptyString();
-    }
-}
-
-void TextTrackCue::setVertical(const String& value, ExceptionState& es)
-{
-    // http://www.whatwg.org/specs/web-apps/current-work/multipage/the-video-element.html#dom-texttrackcue-vertical
-    // On setting, the text track cue writing direction must be set to the value given
-    // in the first cell of the row in the table above whose second cell is a
-    // case-sensitive match for the new value, if any. If none of the values match, then
-    // the user agent must instead throw a SyntaxError exception.
-
-    WritingDirection direction = m_writingDirection;
-    if (value == horizontalKeyword())
-        direction = Horizontal;
-    else if (value == verticalGrowingLeftKeyword())
-        direction = VerticalGrowingLeft;
-    else if (value == verticalGrowingRightKeyword())
-        direction = VerticalGrowingRight;
-    else
-        es.throwUninformativeAndGenericDOMException(SyntaxError);
-
-    if (direction == m_writingDirection)
-        return;
-
-    cueWillChange();
-    m_writingDirection = direction;
-    cueDidChange();
-}
-
-void TextTrackCue::setSnapToLines(bool value)
-{
-    if (m_snapToLines == value)
-        return;
-
-    cueWillChange();
-    m_snapToLines = value;
-    cueDidChange();
-}
-
-void TextTrackCue::setLine(int position, ExceptionState& es)
-{
-    // http://www.whatwg.org/specs/web-apps/current-work/multipage/the-video-element.html#dom-texttrackcue-line
-    // On setting, if the text track cue snap-to-lines flag is not set, and the new
-    // value is negative or greater than 100, then throw an IndexSizeError exception.
-    if (!m_snapToLines && (position < 0 || position > 100)) {
-        es.throwUninformativeAndGenericDOMException(IndexSizeError);
-        return;
-    }
-
-    // Otherwise, set the text track cue line position to the new value.
-    if (m_linePosition == position)
-        return;
-
-    cueWillChange();
-    m_linePosition = position;
-    m_computedLinePosition = calculateComputedLinePosition();
-    cueDidChange();
-}
-
-void TextTrackCue::setPosition(int position, ExceptionState& es)
-{
-    // http://www.whatwg.org/specs/web-apps/current-work/multipage/the-video-element.html#dom-texttrackcue-position
-    // On setting, if the new value is negative or greater than 100, then throw an IndexSizeError exception.
-    // Otherwise, set the text track cue text position to the new value.
-    if (position < 0 || position > 100) {
-        es.throwUninformativeAndGenericDOMException(IndexSizeError);
-        return;
-    }
-
-    // Otherwise, set the text track cue line position to the new value.
-    if (m_textPosition == position)
-        return;
-
-    cueWillChange();
-    m_textPosition = position;
-    cueDidChange();
-}
-
-void TextTrackCue::setSize(int size, ExceptionState& es)
-{
-    // http://www.whatwg.org/specs/web-apps/current-work/multipage/the-video-element.html#dom-texttrackcue-size
-    // On setting, if the new value is negative or greater than 100, then throw an IndexSizeError
-    // exception. Otherwise, set the text track cue size to the new value.
-    if (size < 0 || size > 100) {
-        es.throwUninformativeAndGenericDOMException(IndexSizeError);
-        return;
-    }
-
-    // Otherwise, set the text track cue line position to the new value.
-    if (m_cueSize == size)
-        return;
-
-    cueWillChange();
-    m_cueSize = size;
-    cueDidChange();
-}
-
-const String& TextTrackCue::align() const
-{
-    switch (m_cueAlignment) {
-    case Start:
-        return startKeyword();
-    case Middle:
-        return middleKeyword();
-    case End:
-        return endKeyword();
-    case Left:
-        return leftKeyword();
-    case Right:
-        return rightKeyword();
-    default:
-        ASSERT_NOT_REACHED();
-        return emptyString();
-    }
-}
-
-void TextTrackCue::setAlign(const String& value, ExceptionState& es)
-{
-    // http://www.whatwg.org/specs/web-apps/current-work/multipage/the-video-element.html#dom-texttrackcue-align
-    // On setting, the text track cue alignment must be set to the value given in the
-    // first cell of the row in the table above whose second cell is a case-sensitive
-    // match for the new value, if any. If none of the values match, then the user
-    // agent must instead throw a SyntaxError exception.
-
-    CueAlignment alignment = m_cueAlignment;
-    if (value == startKeyword())
-        alignment = Start;
-    else if (value == middleKeyword())
-        alignment = Middle;
-    else if (value == endKeyword())
-        alignment = End;
-    else if (value == leftKeyword())
-        alignment = Left;
-    else if (value == rightKeyword())
-        alignment = Right;
-    else
-        es.throwUninformativeAndGenericDOMException(SyntaxError);
-
-    if (alignment == m_cueAlignment)
-        return;
-
-    cueWillChange();
-    m_cueAlignment = alignment;
-    cueDidChange();
-}
-
-void TextTrackCue::setText(const String& text)
-{
-    if (m_content == text)
-        return;
-
-    cueWillChange();
-    // Clear the document fragment but don't bother to create it again just yet as we can do that
-    // when it is requested.
-    m_webVTTNodeTree = 0;
-    m_content = text;
-    cueDidChange();
-}
-
-=======
->>>>>>> 8c15b39e
 int TextTrackCue::cueIndex()
 {
     if (m_cueIndex == invalidCueIndex)
@@ -524,46 +146,6 @@
     m_cueIndex = invalidCueIndex;
 }
 
-<<<<<<< HEAD
-void TextTrackCue::createWebVTTNodeTree()
-{
-    if (!m_webVTTNodeTree)
-        m_webVTTNodeTree = WebVTTParser::createDocumentFragmentFromCueText(document(), m_content);
-}
-
-void TextTrackCue::copyWebVTTNodeToDOMTree(ContainerNode* webVTTNode, ContainerNode* parent)
-{
-    for (Node* node = webVTTNode->firstChild(); node; node = node->nextSibling()) {
-        RefPtr<Node> clonedNode;
-        if (node->isWebVTTElement())
-            clonedNode = toWebVTTElement(node)->createEquivalentHTMLElement(&document());
-        else
-            clonedNode = node->cloneNode(false);
-        parent->appendChild(clonedNode);
-        if (node->isContainerNode())
-            copyWebVTTNodeToDOMTree(toContainerNode(node), toContainerNode(clonedNode));
-    }
-}
-
-PassRefPtr<DocumentFragment> TextTrackCue::getCueAsHTML()
-{
-    createWebVTTNodeTree();
-    RefPtr<DocumentFragment> clonedFragment = DocumentFragment::create(document());
-    copyWebVTTNodeToDOMTree(m_webVTTNodeTree.get(), clonedFragment.get());
-    return clonedFragment.release();
-}
-
-PassRefPtr<DocumentFragment> TextTrackCue::createCueRenderingTree()
-{
-    RefPtr<DocumentFragment> clonedFragment;
-    createWebVTTNodeTree();
-    clonedFragment = DocumentFragment::create(document());
-    m_webVTTNodeTree->cloneChildNodes(clonedFragment.get());
-    return clonedFragment.release();
-}
-
-=======
->>>>>>> 8c15b39e
 bool TextTrackCue::dispatchEvent(PassRefPtr<Event> event)
 {
     // When a TextTrack's mode is disabled: no cues are active, no events fired.
@@ -573,24 +155,6 @@
     return EventTarget::dispatchEvent(event);
 }
 
-<<<<<<< HEAD
-void TextTrackCue::setRegionId(const String& regionId)
-{
-    if (m_regionId == regionId)
-        return;
-
-    cueWillChange();
-    m_regionId = regionId;
-    cueDidChange();
-}
-
-void TextTrackCue::notifyRegionWhenRemovingDisplayTree(bool notifyRegion)
-{
-    m_notifyRegion = notifyRegion;
-}
-
-=======
->>>>>>> 8c15b39e
 bool TextTrackCue::isActive()
 {
     return m_isActive && track() && track()->mode() != TextTrack::disabledKeyword();
@@ -605,664 +169,9 @@
         removeDisplayTree();
 }
 
-<<<<<<< HEAD
-int TextTrackCue::calculateComputedLinePosition()
-{
-    // http://www.whatwg.org/specs/web-apps/current-work/multipage/the-video-element.html#text-track-cue-computed-line-position
-
-    // If the text track cue line position is numeric, then that is the text
-    // track cue computed line position.
-    if (m_linePosition != undefinedPosition)
-        return m_linePosition;
-
-    // If the text track cue snap-to-lines flag of the text track cue is not
-    // set, the text track cue computed line position is the value 100;
-    if (!m_snapToLines)
-        return 100;
-
-    // Otherwise, it is the value returned by the following algorithm:
-
-    // If cue is not associated with a text track, return -1 and abort these
-    // steps.
-    if (!track())
-        return -1;
-
-    // Let n be the number of text tracks whose text track mode is showing or
-    // showing by default and that are in the media element's list of text
-    // tracks before track.
-    int n = track()->trackIndexRelativeToRenderedTracks();
-
-    // Increment n by one.
-    n++;
-
-    // Negate n.
-    n = -n;
-
-    return n;
-}
-
-static bool isCueParagraphSeparator(UChar character)
-{
-    // Within a cue, paragraph boundaries are only denoted by Type B characters,
-    // such as U+000A LINE FEED (LF), U+0085 NEXT LINE (NEL), and U+2029 PARAGRAPH SEPARATOR.
-    return WTF::Unicode::category(character) & WTF::Unicode::Separator_Paragraph;
-}
-
-void TextTrackCue::determineTextDirection()
-{
-    DEFINE_STATIC_LOCAL(const String, rtTag, ("rt"));
-    createWebVTTNodeTree();
-
-    // Apply the Unicode Bidirectional Algorithm's Paragraph Level steps to the
-    // concatenation of the values of each WebVTT Text Object in nodes, in a
-    // pre-order, depth-first traversal, excluding WebVTT Ruby Text Objects and
-    // their descendants.
-    StringBuilder paragraphBuilder;
-    for (Node* node = m_webVTTNodeTree->firstChild(); node; node = NodeTraversal::next(node, m_webVTTNodeTree.get())) {
-        if (!node->isTextNode() || node->localName() == rtTag)
-            continue;
-
-        paragraphBuilder.append(node->nodeValue());
-    }
-
-    String paragraph = paragraphBuilder.toString();
-    if (!paragraph.length())
-        return;
-
-    for (size_t i = 0; i < paragraph.length(); ++i) {
-        UChar current = paragraph[i];
-        if (!current || isCueParagraphSeparator(current))
-            return;
-
-        if (UChar current = paragraph[i]) {
-            WTF::Unicode::Direction charDirection = WTF::Unicode::direction(current);
-            if (charDirection == WTF::Unicode::LeftToRight) {
-                m_displayDirection = CSSValueLtr;
-                return;
-            }
-            if (charDirection == WTF::Unicode::RightToLeft
-                || charDirection == WTF::Unicode::RightToLeftArabic) {
-                m_displayDirection = CSSValueRtl;
-                return;
-            }
-        }
-    }
-}
-
-void TextTrackCue::calculateDisplayParameters()
-{
-    // Steps 10.2, 10.3
-    determineTextDirection();
-
-    // 10.4 If the text track cue writing direction is horizontal, then let
-    // block-flow be 'tb'. Otherwise, if the text track cue writing direction is
-    // vertical growing left, then let block-flow be 'lr'. Otherwise, the text
-    // track cue writing direction is vertical growing right; let block-flow be
-    // 'rl'.
-
-    // The above step is done through the writing direction static map.
-
-    // 10.5 Determine the value of maximum size for cue as per the appropriate
-    // rules from the following list:
-    int maximumSize = m_textPosition;
-    if ((m_writingDirection == Horizontal && m_cueAlignment == Start && m_displayDirection == CSSValueLtr)
-            || (m_writingDirection == Horizontal && m_cueAlignment == End && m_displayDirection == CSSValueRtl)
-            || (m_writingDirection == Horizontal && m_cueAlignment == Left)
-            || (m_writingDirection == VerticalGrowingLeft && (m_cueAlignment == Start || m_cueAlignment == Left))
-            || (m_writingDirection == VerticalGrowingRight && (m_cueAlignment == Start || m_cueAlignment == Left))) {
-        maximumSize = 100 - m_textPosition;
-    } else if ((m_writingDirection == Horizontal && m_cueAlignment == End && m_displayDirection == CSSValueLtr)
-            || (m_writingDirection == Horizontal && m_cueAlignment == Start && m_displayDirection == CSSValueRtl)
-            || (m_writingDirection == Horizontal && m_cueAlignment == Right)
-            || (m_writingDirection == VerticalGrowingLeft && (m_cueAlignment == End || m_cueAlignment == Right))
-            || (m_writingDirection == VerticalGrowingRight && (m_cueAlignment == End || m_cueAlignment == Right))) {
-        maximumSize = m_textPosition;
-    } else if (m_cueAlignment == Middle) {
-        maximumSize = m_textPosition <= 50 ? m_textPosition : (100 - m_textPosition);
-        maximumSize = maximumSize * 2;
-    } else {
-        ASSERT_NOT_REACHED();
-    }
-
-    // 10.6 If the text track cue size is less than maximum size, then let size
-    // be text track cue size. Otherwise, let size be maximum size.
-    m_displaySize = std::min(m_cueSize, maximumSize);
-
-    // FIXME: Understand why step 10.7 is missing (just a copy/paste error?)
-    // Could be done within a spec implementation check - http://crbug.com/301580
-
-    // 10.8 Determine the value of x-position or y-position for cue as per the
-    // appropriate rules from the following list:
-    if (m_writingDirection == Horizontal) {
-        switch (m_cueAlignment) {
-        case Start:
-            if (m_displayDirection == CSSValueLtr)
-                m_displayPosition.first = m_textPosition;
-            else
-                m_displayPosition.first = 100 - m_textPosition - m_displaySize;
-            break;
-        case End:
-            if (m_displayDirection == CSSValueRtl)
-                m_displayPosition.first = 100 - m_textPosition;
-            else
-                m_displayPosition.first = m_textPosition - m_displaySize;
-            break;
-        case Left:
-            if (m_displayDirection == CSSValueLtr)
-                m_displayPosition.first = m_textPosition;
-            else
-                m_displayPosition.first = 100 - m_textPosition;
-            break;
-        case Right:
-            if (m_displayDirection == CSSValueLtr)
-                m_displayPosition.first = m_textPosition - m_displaySize;
-            else
-                m_displayPosition.first = 100 - m_textPosition - m_displaySize;
-            break;
-        case Middle:
-            if (m_displayDirection == CSSValueLtr)
-                m_displayPosition.first = m_textPosition - m_displaySize / 2;
-            else
-                m_displayPosition.first = 100 - m_textPosition - m_displaySize / 2;
-            break;
-        case NumberOfAlignments:
-            ASSERT_NOT_REACHED();
-        }
-    } else {
-        // Cases for m_writingDirection being VerticalGrowing{Left|Right}
-        switch (m_cueAlignment) {
-        case Start:
-        case Left:
-            m_displayPosition.second = m_textPosition;
-            break;
-        case End:
-        case Right:
-            m_displayPosition.second = m_textPosition - m_displaySize;
-            break;
-        case Middle:
-            m_displayPosition.second = m_textPosition - m_displaySize / 2;
-            break;
-        case NumberOfAlignments:
-            ASSERT_NOT_REACHED();
-        }
-    }
-
-    // A text track cue has a text track cue computed line position whose value
-    // is defined in terms of the other aspects of the cue.
-    m_computedLinePosition = calculateComputedLinePosition();
-
-    // 10.9 Determine the value of whichever of x-position or y-position is not
-    // yet calculated for cue as per the appropriate rules from the following
-    // list:
-    if (m_snapToLines && m_displayPosition.second == undefinedPosition && m_writingDirection == Horizontal)
-        m_displayPosition.second = 0;
-
-    if (!m_snapToLines && m_displayPosition.second == undefinedPosition && m_writingDirection == Horizontal)
-        m_displayPosition.second = m_computedLinePosition;
-
-    if (m_snapToLines && m_displayPosition.first == undefinedPosition
-            && (m_writingDirection == VerticalGrowingLeft || m_writingDirection == VerticalGrowingRight))
-        m_displayPosition.first = 0;
-
-    if (!m_snapToLines && (m_writingDirection == VerticalGrowingLeft || m_writingDirection == VerticalGrowingRight))
-        m_displayPosition.first = m_computedLinePosition;
-}
-
-void TextTrackCue::markFutureAndPastNodes(ContainerNode* root, double previousTimestamp, double movieTime)
-{
-    DEFINE_STATIC_LOCAL(const String, timestampTag, ("timestamp"));
-
-    bool isPastNode = true;
-    double currentTimestamp = previousTimestamp;
-    if (currentTimestamp > movieTime)
-        isPastNode = false;
-
-    for (Node* child = root->firstChild(); child; child = NodeTraversal::next(child, root)) {
-        if (child->nodeName() == timestampTag) {
-            unsigned position = 0;
-            String timestamp = child->nodeValue();
-            double currentTimestamp = WebVTTParser::collectTimeStamp(timestamp, &position);
-            ASSERT(currentTimestamp != -1);
-
-            if (currentTimestamp > movieTime)
-                isPastNode = false;
-        }
-
-        if (child->isWebVTTElement()) {
-            toWebVTTElement(child)->setIsPastNode(isPastNode);
-            // Make an elemenet id match a cue id for style matching purposes.
-            if (!m_id.isEmpty())
-                toElement(child)->setIdAttribute(m_id);
-        }
-    }
-}
-
-void TextTrackCue::updateDisplayTree(double movieTime)
-{
-    // The display tree may contain WebVTT timestamp objects representing
-    // timestamps (processing instructions), along with displayable nodes.
-
-    if (!track()->isRendered())
-      return;
-
-    // Clear the contents of the set.
-    m_cueBackgroundBox->removeChildren();
-
-    // Update the two sets containing past and future WebVTT objects.
-    RefPtr<DocumentFragment> referenceTree = createCueRenderingTree();
-    markFutureAndPastNodes(referenceTree.get(), startTime(), movieTime);
-    m_cueBackgroundBox->appendChild(referenceTree, ASSERT_NO_EXCEPTION);
-}
-
-PassRefPtr<TextTrackCueBox> TextTrackCue::getDisplayTree(const IntSize& videoSize)
-{
-    RefPtr<TextTrackCueBox> displayTree = displayTreeInternal();
-    if (!m_displayTreeShouldChange || !track()->isRendered())
-        return displayTree;
-
-    // 10.1 - 10.10
-    calculateDisplayParameters();
-
-    // 10.11. Apply the terms of the CSS specifications to nodes within the
-    // following constraints, thus obtaining a set of CSS boxes positioned
-    // relative to an initial containing block:
-    displayTree->removeChildren();
-
-    // The document tree is the tree of WebVTT Node Objects rooted at nodes.
-
-    // The children of the nodes must be wrapped in an anonymous box whose
-    // 'display' property has the value 'inline'. This is the WebVTT cue
-    // background box.
-
-    // Note: This is contained by default in m_cueBackgroundBox.
-    m_cueBackgroundBox->setPart(cueShadowPseudoId());
-    displayTree->appendChild(m_cueBackgroundBox);
-
-    // FIXME(BUG 79916): Runs of children of WebVTT Ruby Objects that are not
-    // WebVTT Ruby Text Objects must be wrapped in anonymous boxes whose
-    // 'display' property has the value 'ruby-base'.
-
-    // FIXME(BUG 79916): Text runs must be wrapped according to the CSS
-    // line-wrapping rules, except that additionally, regardless of the value of
-    // the 'white-space' property, lines must be wrapped at the edge of their
-    // containing blocks, even if doing so requires splitting a word where there
-    // is no line breaking opportunity. (Thus, normally text wraps as needed,
-    // but if there is a particularly long word, it does not overflow as it
-    // normally would in CSS, it is instead forcibly wrapped at the box's edge.)
-    displayTree->applyCSSProperties(videoSize);
-
-    m_displayTreeShouldChange = false;
-
-    // 10.15. Let cue's text track cue display state have the CSS boxes in
-    // boxes.
-    return displayTree;
-}
-
-void TextTrackCue::removeDisplayTree()
-{
-    if (m_notifyRegion && m_track->regions()) {
-        // The region needs to be informed about the cue removal.
-        VTTRegion* region = m_track->regions()->getRegionById(m_regionId);
-        if (region)
-            region->willRemoveTextTrackCueBox(m_displayTree.get());
-    }
-
-    displayTreeInternal()->remove(ASSERT_NO_EXCEPTION);
-}
-
-std::pair<double, double> TextTrackCue::getPositionCoordinates() const
-{
-    // This method is used for setting x and y when snap to lines is not set.
-    std::pair<double, double> coordinates;
-
-    if (m_writingDirection == Horizontal && m_displayDirection == CSSValueLtr) {
-        coordinates.first = m_textPosition;
-        coordinates.second = m_computedLinePosition;
-
-        return coordinates;
-    }
-
-    if (m_writingDirection == Horizontal && m_displayDirection == CSSValueRtl) {
-        coordinates.first = 100 - m_textPosition;
-        coordinates.second = m_computedLinePosition;
-
-        return coordinates;
-    }
-
-    if (m_writingDirection == VerticalGrowingLeft) {
-        coordinates.first = 100 - m_computedLinePosition;
-        coordinates.second = m_textPosition;
-
-        return coordinates;
-    }
-
-    if (m_writingDirection == VerticalGrowingRight) {
-        coordinates.first = m_computedLinePosition;
-        coordinates.second = m_textPosition;
-
-        return coordinates;
-    }
-
-    ASSERT_NOT_REACHED();
-
-    return coordinates;
-}
-
-TextTrackCue::CueSetting TextTrackCue::settingName(const String& name)
-{
-    DEFINE_STATIC_LOCAL(const String, verticalKeyword, ("vertical"));
-    DEFINE_STATIC_LOCAL(const String, lineKeyword, ("line"));
-    DEFINE_STATIC_LOCAL(const String, positionKeyword, ("position"));
-    DEFINE_STATIC_LOCAL(const String, sizeKeyword, ("size"));
-    DEFINE_STATIC_LOCAL(const String, alignKeyword, ("align"));
-    DEFINE_STATIC_LOCAL(const String, regionIdKeyword, ("region"));
-
-    if (name == verticalKeyword)
-        return Vertical;
-    else if (name == lineKeyword)
-        return Line;
-    else if (name == positionKeyword)
-        return Position;
-    else if (name == sizeKeyword)
-        return Size;
-    else if (name == alignKeyword)
-        return Align;
-    else if (RuntimeEnabledFeatures::webVTTRegionsEnabled() && name == regionIdKeyword)
-        return RegionId;
-
-    return None;
-}
-
-void TextTrackCue::setCueSettings(const String& input)
-{
-    m_settings = input;
-    unsigned position = 0;
-
-    while (position < input.length()) {
-
-        // The WebVTT cue settings part of a WebVTT cue consists of zero or more of the following components, in any order,
-        // separated from each other by one or more U+0020 SPACE characters or U+0009 CHARACTER TABULATION (tab) characters.
-        while (position < input.length() && WebVTTParser::isValidSettingDelimiter(input[position]))
-            position++;
-        if (position >= input.length())
-            break;
-
-        // When the user agent is to parse the WebVTT settings given by a string input for a text track cue cue,
-        // the user agent must run the following steps:
-        // 1. Let settings be the result of splitting input on spaces.
-        // 2. For each token setting in the list settings, run the following substeps:
-        //    1. If setting does not contain a U+003A COLON character (:), or if the first U+003A COLON character (:)
-        //       in setting is either the first or last character of setting, then jump to the step labeled next setting.
-        unsigned endOfSetting = position;
-        String setting = WebVTTParser::collectWord(input, &endOfSetting);
-        CueSetting name;
-        size_t colonOffset = setting.find(':', 1);
-        if (colonOffset == kNotFound || !colonOffset || colonOffset == setting.length() - 1)
-            goto NextSetting;
-
-        // 2. Let name be the leading substring of setting up to and excluding the first U+003A COLON character (:) in that string.
-        name = settingName(setting.substring(0, colonOffset));
-
-        // 3. Let value be the trailing substring of setting starting from the character immediately after the first U+003A COLON character (:) in that string.
-        position += colonOffset + 1;
-        if (position >= input.length())
-            break;
-
-        // 4. Run the appropriate substeps that apply for the value of name, as follows:
-        switch (name) {
-        case Vertical:
-            {
-            // If name is a case-sensitive match for "vertical"
-            // 1. If value is a case-sensitive match for the string "rl", then let cue's text track cue writing direction
-            //    be vertical growing left.
-            String writingDirection = WebVTTParser::collectWord(input, &position);
-            if (writingDirection == verticalGrowingLeftKeyword())
-                m_writingDirection = VerticalGrowingLeft;
-
-            // 2. Otherwise, if value is a case-sensitive match for the string "lr", then let cue's text track cue writing
-            //    direction be vertical growing right.
-            else if (writingDirection == verticalGrowingRightKeyword())
-                m_writingDirection = VerticalGrowingRight;
-            }
-            break;
-        case Line:
-            {
-            // 1-2 - Collect chars that are either '-', '%', or a digit.
-            // 1. If value contains any characters other than U+002D HYPHEN-MINUS characters (-), U+0025 PERCENT SIGN
-            //    characters (%), and characters in the range U+0030 DIGIT ZERO (0) to U+0039 DIGIT NINE (9), then jump
-            //    to the step labeled next setting.
-            StringBuilder linePositionBuilder;
-            while (position < input.length() && (input[position] == '-' || input[position] == '%' || isASCIIDigit(input[position])))
-                linePositionBuilder.append(input[position++]);
-            if (position < input.length() && !WebVTTParser::isValidSettingDelimiter(input[position]))
-                break;
-
-            // 2. If value does not contain at least one character in the range U+0030 DIGIT ZERO (0) to U+0039 DIGIT
-            //    NINE (9), then jump to the step labeled next setting.
-            // 3. If any character in value other than the first character is a U+002D HYPHEN-MINUS character (-), then
-            //    jump to the step labeled next setting.
-            // 4. If any character in value other than the last character is a U+0025 PERCENT SIGN character (%), then
-            //    jump to the step labeled next setting.
-            String linePosition = linePositionBuilder.toString();
-            if (linePosition.find('-', 1) != kNotFound || linePosition.reverseFind("%", linePosition.length() - 2) != kNotFound)
-                break;
-
-            // 5. If the first character in value is a U+002D HYPHEN-MINUS character (-) and the last character in value is a
-            //    U+0025 PERCENT SIGN character (%), then jump to the step labeled next setting.
-            if (linePosition[0] == '-' && linePosition[linePosition.length() - 1] == '%')
-                break;
-
-            // 6. Ignoring the trailing percent sign, if any, interpret value as a (potentially signed) integer, and
-            //    let number be that number.
-            // NOTE: toInt ignores trailing non-digit characters, such as '%'.
-            bool validNumber;
-            int number = linePosition.toInt(&validNumber);
-            if (!validNumber)
-                break;
-
-            // 7. If the last character in value is a U+0025 PERCENT SIGN character (%), but number is not in the range
-            //    0 ≤ number ≤ 100, then jump to the step labeled next setting.
-            // 8. Let cue's text track cue line position be number.
-            // 9. If the last character in value is a U+0025 PERCENT SIGN character (%), then let cue's text track cue
-            //    snap-to-lines flag be false. Otherwise, let it be true.
-            if (linePosition[linePosition.length() - 1] == '%') {
-                if (number < 0 || number > 100)
-                    break;
-
-                // 10 - If '%' then set snap-to-lines flag to false.
-                m_snapToLines = false;
-            }
-
-            m_linePosition = number;
-            }
-            break;
-        case Position:
-            {
-            // 1. If value contains any characters other than U+0025 PERCENT SIGN characters (%) and characters in the range
-            //    U+0030 DIGIT ZERO (0) to U+0039 DIGIT NINE (9), then jump to the step labeled next setting.
-            // 2. If value does not contain at least one character in the range U+0030 DIGIT ZERO (0) to U+0039 DIGIT NINE (9),
-            //    then jump to the step labeled next setting.
-            String textPosition = WebVTTParser::collectDigits(input, &position);
-            if (textPosition.isEmpty())
-                break;
-            if (position >= input.length())
-                break;
-
-            // 3. If any character in value other than the last character is a U+0025 PERCENT SIGN character (%), then jump
-            //    to the step labeled next setting.
-            // 4. If the last character in value is not a U+0025 PERCENT SIGN character (%), then jump to the step labeled
-            //    next setting.
-            if (input[position++] != '%')
-                break;
-            if (position < input.length() && !WebVTTParser::isValidSettingDelimiter(input[position]))
-                break;
-
-            // 5. Ignoring the trailing percent sign, interpret value as an integer, and let number be that number.
-            // 6. If number is not in the range 0 ≤ number ≤ 100, then jump to the step labeled next setting.
-            // NOTE: toInt ignores trailing non-digit characters, such as '%'.
-            bool validNumber;
-            int number = textPosition.toInt(&validNumber);
-            if (!validNumber)
-                break;
-            if (number < 0 || number > 100)
-              break;
-
-            // 7. Let cue's text track cue text position be number.
-            m_textPosition = number;
-            }
-            break;
-        case Size:
-            {
-            // 1. If value contains any characters other than U+0025 PERCENT SIGN characters (%) and characters in the
-            //    range U+0030 DIGIT ZERO (0) to U+0039 DIGIT NINE (9), then jump to the step labeled next setting.
-            // 2. If value does not contain at least one character in the range U+0030 DIGIT ZERO (0) to U+0039 DIGIT
-            //    NINE (9), then jump to the step labeled next setting.
-            String cueSize = WebVTTParser::collectDigits(input, &position);
-            if (cueSize.isEmpty())
-                break;
-            if (position >= input.length())
-                break;
-
-            // 3. If any character in value other than the last character is a U+0025 PERCENT SIGN character (%),
-            //    then jump to the step labeled next setting.
-            // 4. If the last character in value is not a U+0025 PERCENT SIGN character (%), then jump to the step
-            //    labeled next setting.
-            if (input[position++] != '%')
-                break;
-            if (position < input.length() && !WebVTTParser::isValidSettingDelimiter(input[position]))
-                break;
-
-            // 5. Ignoring the trailing percent sign, interpret value as an integer, and let number be that number.
-            // 6. If number is not in the range 0 ≤ number ≤ 100, then jump to the step labeled next setting.
-            bool validNumber;
-            int number = cueSize.toInt(&validNumber);
-            if (!validNumber)
-                break;
-            if (number < 0 || number > 100)
-                break;
-
-            // 7. Let cue's text track cue size be number.
-            m_cueSize = number;
-            }
-            break;
-        case Align:
-            {
-            String cueAlignment = WebVTTParser::collectWord(input, &position);
-
-            // 1. If value is a case-sensitive match for the string "start", then let cue's text track cue alignment be start alignment.
-            if (cueAlignment == startKeyword())
-                m_cueAlignment = Start;
-
-            // 2. If value is a case-sensitive match for the string "middle", then let cue's text track cue alignment be middle alignment.
-            else if (cueAlignment == middleKeyword())
-                m_cueAlignment = Middle;
-
-            // 3. If value is a case-sensitive match for the string "end", then let cue's text track cue alignment be end alignment.
-            else if (cueAlignment == endKeyword())
-                m_cueAlignment = End;
-
-            // 4. If value is a case-sensitive match for the string "left", then let cue's text track cue alignment be left alignment.
-            else if (cueAlignment == leftKeyword())
-                m_cueAlignment = Left;
-
-            // 5. If value is a case-sensitive match for the string "right", then let cue's text track cue alignment be right alignment.
-            else if (cueAlignment == rightKeyword())
-                m_cueAlignment = Right;
-            }
-            break;
-        case RegionId:
-            m_regionId = WebVTTParser::collectWord(input, &position);
-            break;
-        case None:
-            break;
-        }
-
-NextSetting:
-        position = endOfSetting;
-    }
-
-    // If cue's line position is not auto or cue's size is not 100 or cue's
-    // writing direction is not horizontal, but cue's region identifier is not
-    // the empty string, let cue's region identifier be the empty string.
-    if (m_regionId.isEmpty())
-        return;
-
-    if (m_linePosition != undefinedPosition || m_cueSize != 100 || m_writingDirection != Horizontal)
-        m_regionId = emptyString();
-}
-
-CSSValueID TextTrackCue::getCSSAlignment() const
-{
-    return displayAlignmentMap[m_cueAlignment];
-}
-
-CSSValueID TextTrackCue::getCSSWritingDirection() const
-{
-    return m_displayDirection;
-}
-
-CSSValueID TextTrackCue::getCSSWritingMode() const
-{
-    return displayWritingModeMap[m_writingDirection];
-}
-
-int TextTrackCue::getCSSSize() const
-{
-    return m_displaySize;
-}
-
-std::pair<double, double> TextTrackCue::getCSSPosition() const
-{
-    if (!m_snapToLines)
-        return getPositionCoordinates();
-
-    return m_displayPosition;
-}
-
 const AtomicString& TextTrackCue::interfaceName() const
 {
     return EventTargetNames::TextTrackCue;
 }
 
-ExecutionContext* TextTrackCue::executionContext() const
-{
-    ASSERT(m_cueBackgroundBox);
-    return m_cueBackgroundBox->executionContext();
-}
-
-Document& TextTrackCue::document() const
-{
-    ASSERT(m_cueBackgroundBox);
-    return m_cueBackgroundBox->document();
-}
-
-bool TextTrackCue::operator==(const TextTrackCue& cue) const
-{
-    if (m_endTime != cue.endTime())
-        return false;
-    if (m_startTime != cue.startTime())
-        return false;
-    if (m_content != cue.text())
-        return false;
-    if (m_settings != cue.cueSettings())
-        return false;
-    if (m_id != cue.id())
-        return false;
-    if (m_textPosition != cue.position())
-        return false;
-    if (m_linePosition != cue.line())
-        return false;
-    if (m_cueSize != cue.size())
-        return false;
-    if (align() != cue.align())
-        return false;
-
-    return true;
-=======
-const AtomicString& TextTrackCue::interfaceName() const
-{
-    return EventTargetNames::TextTrackCue;
->>>>>>> 8c15b39e
-}
-
 } // namespace WebCore