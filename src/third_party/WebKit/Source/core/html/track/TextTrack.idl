--- conflicted
+++ resolved
@@ -33,11 +33,8 @@
     readonly attribute DOMString label;
     readonly attribute DOMString language;
 
-<<<<<<< HEAD
-=======
     readonly attribute DOMString id;
 
->>>>>>> 8c15b39e
              attribute TextTrackMode mode;
 
     readonly attribute TextTrackCueList cues;
