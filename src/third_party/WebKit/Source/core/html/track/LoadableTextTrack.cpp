--- conflicted
+++ resolved
@@ -28,21 +28,12 @@
 
 #include "core/html/HTMLTrackElement.h"
 #include "core/html/track/TextTrackCueList.h"
-<<<<<<< HEAD
-#include "core/html/track/VTTRegionList.h"
-
-namespace WebCore {
-
-LoadableTextTrack::LoadableTextTrack(HTMLTrackElement* track, const String& kind, const String& label, const String& language)
-    : TextTrack(track->document(), track, kind, label, language, TrackElement)
-=======
 #include "core/html/track/vtt/VTTRegionList.h"
 
 namespace WebCore {
 
 LoadableTextTrack::LoadableTextTrack(HTMLTrackElement* track)
     : TextTrack(track->document(), track, emptyAtom, emptyAtom, emptyAtom, emptyAtom, TrackElement)
->>>>>>> 8c15b39e
     , m_trackElement(track)
     , m_loadTimer(this, &LoadableTextTrack::loadTimerFired)
     , m_isDefault(false)
