/*
 * Copyright (C) 2006, 2010 Apple Inc. All rights reserved.
 *
 * This library is free software; you can redistribute it and/or
 * modify it under the terms of the GNU Library General Public
 * License as published by the Free Software Foundation; either
 * version 2 of the License, or (at your option) any later version.
 *
 * This library is distributed in the hope that it will be useful,
 * but WITHOUT ANY WARRANTY; without even the implied warranty of
 * MERCHANTABILITY or FITNESS FOR A PARTICULAR PURPOSE.  See the GNU
 * Library General Public License for more details.
 *
 * You should have received a copy of the GNU Library General Public License
 * along with this library; see the file COPYING.LIB.  If not, write to
 * the Free Software Foundation, Inc., 51 Franklin Street, Fifth Floor,
 * Boston, MA 02110-1301, USA.
 */

interface HTMLMetaElement : HTMLElement {
<<<<<<< HEAD
    [Reflect, TreatNullAs=NullString] attribute DOMString content;
    [Reflect=http_equiv, TreatNullAs=NullString] attribute DOMString httpEquiv;
    [Reflect, TreatNullAs=NullString] attribute DOMString name;
    [Reflect, TreatNullAs=NullString] attribute DOMString scheme;
};
=======
    [Reflect] attribute DOMString content;
    [Reflect=http_equiv] attribute DOMString httpEquiv;
    [Reflect] attribute DOMString name;
    [Reflect] attribute DOMString scheme;
};
>>>>>>> 8c15b39e
<|MERGE_RESOLUTION|>--- conflicted
+++ resolved
@@ -18,16 +18,8 @@
  */
 
 interface HTMLMetaElement : HTMLElement {
-<<<<<<< HEAD
-    [Reflect, TreatNullAs=NullString] attribute DOMString content;
-    [Reflect=http_equiv, TreatNullAs=NullString] attribute DOMString httpEquiv;
-    [Reflect, TreatNullAs=NullString] attribute DOMString name;
-    [Reflect, TreatNullAs=NullString] attribute DOMString scheme;
-};
-=======
     [Reflect] attribute DOMString content;
     [Reflect=http_equiv] attribute DOMString httpEquiv;
     [Reflect] attribute DOMString name;
     [Reflect] attribute DOMString scheme;
-};
->>>>>>> 8c15b39e
+};