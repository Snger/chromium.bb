/*
 * Copyright (C) 2006, 2010 Apple Inc. All rights reserved.
 *
 * This library is free software; you can redistribute it and/or
 * modify it under the terms of the GNU Library General Public
 * License as published by the Free Software Foundation; either
 * version 2 of the License, or (at your option) any later version.
 *
 * This library is distributed in the hope that it will be useful,
 * but WITHOUT ANY WARRANTY; without even the implied warranty of
 * MERCHANTABILITY or FITNESS FOR A PARTICULAR PURPOSE.  See the GNU
 * Library General Public License for more details.
 *
 * You should have received a copy of the GNU Library General Public License
 * along with this library; see the file COPYING.LIB.  If not, write to
 * the Free Software Foundation, Inc., 51 Franklin Street, Fifth Floor,
 * Boston, MA 02110-1301, USA.
 */

interface HTMLParagraphElement : HTMLElement {
<<<<<<< HEAD
    [Reflect, TreatNullAs=NullString] attribute DOMString align;
};
=======
    [Reflect] attribute DOMString align;
};
>>>>>>> 8c15b39e
<|MERGE_RESOLUTION|>--- conflicted
+++ resolved
@@ -18,10 +18,5 @@
  */
 
 interface HTMLParagraphElement : HTMLElement {
-<<<<<<< HEAD
-    [Reflect, TreatNullAs=NullString] attribute DOMString align;
-};
-=======
     [Reflect] attribute DOMString align;
-};
->>>>>>> 8c15b39e
+};