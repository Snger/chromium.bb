/*
 * Copyright (C) 2006, 2010 Apple Inc. All rights reserved.
 * Copyright (C) 2006 Samuel Weinig <sam.weinig@gmail.com>
 *
 * This library is free software; you can redistribute it and/or
 * modify it under the terms of the GNU Library General Public
 * License as published by the Free Software Foundation; either
 * version 2 of the License, or (at your option) any later version.
 *
 * This library is distributed in the hope that it will be useful,
 * but WITHOUT ANY WARRANTY; without even the implied warranty of
 * MERCHANTABILITY or FITNESS FOR A PARTICULAR PURPOSE.  See the GNU
 * Library General Public License for more details.
 *
 * You should have received a copy of the GNU Library General Public License
 * along with this library; see the file COPYING.LIB.  If not, write to
 * the Free Software Foundation, Inc., 51 Franklin Street, Fifth Floor,
 * Boston, MA 02110-1301, USA.
 */

interface HTMLStyleElement : HTMLElement {
    attribute boolean disabled;
    [RuntimeEnabled=StyleScoped] attribute boolean scoped;
<<<<<<< HEAD
    [Reflect, TreatNullAs=NullString] attribute DOMString media;
    [Reflect, TreatNullAs=NullString] attribute DOMString type;
=======
    [Reflect] attribute DOMString media;
    [Reflect] attribute DOMString type;
>>>>>>> 8c15b39e

    // DOM Level 2 Style
    readonly attribute StyleSheet sheet;
};<|MERGE_RESOLUTION|>--- conflicted
+++ resolved
@@ -21,13 +21,8 @@
 interface HTMLStyleElement : HTMLElement {
     attribute boolean disabled;
     [RuntimeEnabled=StyleScoped] attribute boolean scoped;
-<<<<<<< HEAD
-    [Reflect, TreatNullAs=NullString] attribute DOMString media;
-    [Reflect, TreatNullAs=NullString] attribute DOMString type;
-=======
     [Reflect] attribute DOMString media;
     [Reflect] attribute DOMString type;
->>>>>>> 8c15b39e
 
     // DOM Level 2 Style
     readonly attribute StyleSheet sheet;
