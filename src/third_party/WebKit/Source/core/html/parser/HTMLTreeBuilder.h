/*
 * Copyright (C) 2010 Google, Inc. All Rights Reserved.
 * Copyright (C) 2011 Apple Inc. All rights reserved.
 *
 * Redistribution and use in source and binary forms, with or without
 * modification, are permitted provided that the following conditions
 * are met:
 * 1. Redistributions of source code must retain the above copyright
 *    notice, this list of conditions and the following disclaimer.
 * 2. Redistributions in binary form must reproduce the above copyright
 *    notice, this list of conditions and the following disclaimer in the
 *    documentation and/or other materials provided with the distribution.
 *
 * THIS SOFTWARE IS PROVIDED BY GOOGLE INC. ``AS IS'' AND ANY
 * EXPRESS OR IMPLIED WARRANTIES, INCLUDING, BUT NOT LIMITED TO, THE
 * IMPLIED WARRANTIES OF MERCHANTABILITY AND FITNESS FOR A PARTICULAR
 * PURPOSE ARE DISCLAIMED.  IN NO EVENT SHALL GOOGLE INC. OR
 * CONTRIBUTORS BE LIABLE FOR ANY DIRECT, INDIRECT, INCIDENTAL, SPECIAL,
 * EXEMPLARY, OR CONSEQUENTIAL DAMAGES (INCLUDING, BUT NOT LIMITED TO,
 * PROCUREMENT OF SUBSTITUTE GOODS OR SERVICES; LOSS OF USE, DATA, OR
 * PROFITS; OR BUSINESS INTERRUPTION) HOWEVER CAUSED AND ON ANY THEORY
 * OF LIABILITY, WHETHER IN CONTRACT, STRICT LIABILITY, OR TORT
 * (INCLUDING NEGLIGENCE OR OTHERWISE) ARISING IN ANY WAY OUT OF THE USE
 * OF THIS SOFTWARE, EVEN IF ADVISED OF THE POSSIBILITY OF SUCH DAMAGE.
 */

#ifndef HTMLTreeBuilder_h
#define HTMLTreeBuilder_h

#include "core/html/parser/HTMLConstructionSite.h"
#include "core/html/parser/HTMLElementStack.h"
#include "core/html/parser/HTMLParserOptions.h"
#include "wtf/Noncopyable.h"
#include "wtf/PassOwnPtr.h"
#include "wtf/PassRefPtr.h"
#include "wtf/RefPtr.h"
#include "wtf/Vector.h"
#include "wtf/text/StringBuilder.h"
#include "wtf/text/TextPosition.h"

namespace WebCore {

class AtomicHTMLToken;
class Document;
class DocumentFragment;
class Element;
class Frame;
class HTMLToken;
class HTMLDocument;
class Node;
class HTMLDocumentParser;

class HTMLTreeBuilder {
    WTF_MAKE_NONCOPYABLE(HTMLTreeBuilder); WTF_MAKE_FAST_ALLOCATED;
public:
    static PassOwnPtr<HTMLTreeBuilder> create(HTMLDocumentParser* parser, HTMLDocument* document, ParserContentPolicy parserContentPolicy, bool reportErrors, const HTMLParserOptions& options)
    {
        return adoptPtr(new HTMLTreeBuilder(parser, document, parserContentPolicy, reportErrors, options));
    }
    static PassOwnPtr<HTMLTreeBuilder> create(HTMLDocumentParser* parser, DocumentFragment* fragment, Element* contextElement, ParserContentPolicy parserContentPolicy, const HTMLParserOptions& options)
    {
        return adoptPtr(new HTMLTreeBuilder(parser, fragment, contextElement, parserContentPolicy, options));
    }
    ~HTMLTreeBuilder();

    const HTMLElementStack* openElements() const { return m_tree.openElements(); }

    bool isParsingFragment() const { return !!m_fragmentContext.fragment(); }
    bool isParsingTemplateContents() const { return m_tree.openElements()->hasTemplateInHTMLScope(); }
    bool isParsingFragmentOrTemplateContents() const { return isParsingFragment() || isParsingTemplateContents(); }

    void detach();

    void constructTree(AtomicHTMLToken*);

    bool hasParserBlockingScript() const { return !!m_scriptToProcess; }
    // Must be called to take the parser-blocking script before calling the parser again.
    PassRefPtr<Element> takeScriptToProcess(TextPosition& scriptStartPosition);

    // Done, close any open tags, etc.
    void finished();

    // Synchronously empty any queues, possibly creating more DOM nodes.
    void flush() { m_tree.flush(); }

    void setShouldSkipLeadingNewline(bool shouldSkip) { m_shouldSkipLeadingNewline = shouldSkip; }

private:
    class CharacterTokenBuffer;
    // Represents HTML5 "insertion mode"
    // http://www.whatwg.org/specs/web-apps/current-work/multipage/parsing.html#insertion-mode
    enum InsertionMode {
        InitialMode,
        BeforeHTMLMode,
        BeforeHeadMode,
        InHeadMode,
        InHeadNoscriptMode,
        AfterHeadMode,
        TemplateContentsMode,
        InBodyMode,
        TextMode,
        InTableMode,
        InTableTextMode,
        InCaptionMode,
        InColumnGroupMode,
        InTableBodyMode,
        InRowMode,
        InCellMode,
        InSelectMode,
        InSelectInTableMode,
        AfterBodyMode,
        InFramesetMode,
        AfterFramesetMode,
        AfterAfterBodyMode,
        AfterAfterFramesetMode,
    };

    HTMLTreeBuilder(HTMLDocumentParser*, HTMLDocument*, ParserContentPolicy, bool reportErrors, const HTMLParserOptions&);
    HTMLTreeBuilder(HTMLDocumentParser*, DocumentFragment*, Element* contextElement, ParserContentPolicy, const HTMLParserOptions&);

    void processToken(AtomicHTMLToken*);

    void processDoctypeToken(AtomicHTMLToken*);
    void processStartTag(AtomicHTMLToken*);
    void processEndTag(AtomicHTMLToken*);
    void processComment(AtomicHTMLToken*);
    void processCharacter(AtomicHTMLToken*);
    void processEndOfFile(AtomicHTMLToken*);

    bool processStartTagForInHead(AtomicHTMLToken*);
    void processStartTagForInBody(AtomicHTMLToken*);
    void processStartTagForInTable(AtomicHTMLToken*);
    void processEndTagForInBody(AtomicHTMLToken*);
    void processEndTagForInTable(AtomicHTMLToken*);
    void processEndTagForInTableBody(AtomicHTMLToken*);
    void processEndTagForInRow(AtomicHTMLToken*);
    void processEndTagForInCell(AtomicHTMLToken*);

    void processIsindexStartTagForInBody(AtomicHTMLToken*);
    void processHtmlStartTagForInBody(AtomicHTMLToken*);
    bool processBodyEndTagForInBody(AtomicHTMLToken*);
    bool processTableEndTagForInTable();
    bool processCaptionEndTagForInCaption();
    bool processColgroupEndTagForInColumnGroup();
    bool processTrEndTagForInRow();
    // FIXME: This function should be inlined into its one call site or it
    // needs to assert which tokens it can be called with.
    void processAnyOtherEndTagForInBody(AtomicHTMLToken*);

    void processCharacterBuffer(CharacterTokenBuffer&);
    inline void processCharacterBufferForInBody(CharacterTokenBuffer&);

    void processFakeStartTag(const QualifiedName&, const Vector<Attribute>& attributes = Vector<Attribute>());
    void processFakeEndTag(const QualifiedName&);
    void processFakeEndTag(const AtomicString&);
    void processFakeCharacters(const String&);
    void processFakePEndTagIfPInButtonScope();

    void processGenericRCDATAStartTag(AtomicHTMLToken*);
    void processGenericRawTextStartTag(AtomicHTMLToken*);
    void processScriptStartTag(AtomicHTMLToken*);

    // Default processing for the different insertion modes.
    void defaultForInitial();
    void defaultForBeforeHTML();
    void defaultForBeforeHead();
    void defaultForInHead();
    void defaultForInHeadNoscript();
    void defaultForAfterHead();
    void defaultForInTableText();

<<<<<<< HEAD
    inline PassRefPtr<HTMLStackItem> adjustedCurrentStackItem() const;
=======
    inline HTMLStackItem* adjustedCurrentStackItem() const;
>>>>>>> 8c15b39e
    inline bool shouldProcessTokenInForeignContent(AtomicHTMLToken*);
    void processTokenInForeignContent(AtomicHTMLToken*);

    Vector<Attribute> attributesForIsindexInput(AtomicHTMLToken*);

    void callTheAdoptionAgency(AtomicHTMLToken*);

    void closeTheCell();

    template <bool shouldClose(const HTMLStackItem*)>
    void processCloseWhenNestedTag(AtomicHTMLToken*);

    void parseError(AtomicHTMLToken*);

    InsertionMode insertionMode() const { return m_insertionMode; }
    void setInsertionMode(InsertionMode mode) { m_insertionMode = mode; }

    void resetInsertionModeAppropriately();

    void processTemplateStartTag(AtomicHTMLToken*);
    bool processTemplateEndTag(AtomicHTMLToken*);
    bool processEndOfFileForInTemplateContents(AtomicHTMLToken*);

    class FragmentParsingContext {
        WTF_MAKE_NONCOPYABLE(FragmentParsingContext);
    public:
        FragmentParsingContext();
        FragmentParsingContext(DocumentFragment*, Element* contextElement);
        ~FragmentParsingContext();

        DocumentFragment* fragment() const { return m_fragment; }
        Element* contextElement() const { ASSERT(m_fragment); return m_contextElementStackItem->element(); }
        HTMLStackItem* contextElementStackItem() const { ASSERT(m_fragment); return m_contextElementStackItem.get(); }

    private:
        DocumentFragment* m_fragment;
        RefPtr<HTMLStackItem> m_contextElementStackItem;
    };

    bool m_framesetOk;
#ifndef NDEBUG
    bool m_isAttached;
#endif
    FragmentParsingContext m_fragmentContext;
    HTMLConstructionSite m_tree;

    // http://www.whatwg.org/specs/web-apps/current-work/multipage/parsing.html#insertion-mode
    InsertionMode m_insertionMode;

    // http://www.whatwg.org/specs/web-apps/current-work/multipage/parsing.html#original-insertion-mode
    InsertionMode m_originalInsertionMode;

    Vector<InsertionMode> m_templateInsertionModes;

    // http://www.whatwg.org/specs/web-apps/current-work/multipage/tokenization.html#pending-table-character-tokens
    StringBuilder m_pendingTableCharacters;

    bool m_shouldSkipLeadingNewline;

    // We access parser because HTML5 spec requires that we be able to change the state of the tokenizer
    // from within parser actions. We also need it to track the current position.
    HTMLDocumentParser* m_parser;

    RefPtr<Element> m_scriptToProcess; // <script> tag which needs processing before resuming the parser.
    TextPosition m_scriptToProcessStartPosition; // Starting line number of the script tag needing processing.

    HTMLParserOptions m_options;
};

}

#endif<|MERGE_RESOLUTION|>--- conflicted
+++ resolved
@@ -169,11 +169,7 @@
     void defaultForAfterHead();
     void defaultForInTableText();
 
-<<<<<<< HEAD
-    inline PassRefPtr<HTMLStackItem> adjustedCurrentStackItem() const;
-=======
     inline HTMLStackItem* adjustedCurrentStackItem() const;
->>>>>>> 8c15b39e
     inline bool shouldProcessTokenInForeignContent(AtomicHTMLToken*);
     void processTokenInForeignContent(AtomicHTMLToken*);
 
