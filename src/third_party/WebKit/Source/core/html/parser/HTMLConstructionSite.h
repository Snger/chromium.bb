--- conflicted
+++ resolved
@@ -41,10 +41,7 @@
 struct HTMLConstructionSiteTask {
     enum Operation {
         Insert,
-<<<<<<< HEAD
-=======
         InsertText, // Handles possible merging of text nodes.
->>>>>>> 8c15b39e
         InsertAlreadyParsedChild, // Insert w/o calling begin/end parsing.
         Reparent,
         TakeAllChildren,
