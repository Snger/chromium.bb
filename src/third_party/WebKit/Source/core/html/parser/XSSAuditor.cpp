/*
 * Copyright (C) 2011 Adam Barth. All Rights Reserved.
 * Copyright (C) 2011 Daniel Bates (dbates@intudata.com).
 *
 * Redistribution and use in source and binary forms, with or without
 * modification, are permitted provided that the following conditions
 * are met:
 * 1. Redistributions of source code must retain the above copyright
 *    notice, this list of conditions and the following disclaimer.
 * 2. Redistributions in binary form must reproduce the above copyright
 *    notice, this list of conditions and the following disclaimer in the
 *    documentation and/or other materials provided with the distribution.
 *
 * THIS SOFTWARE IS PROVIDED BY APPLE INC. ``AS IS'' AND ANY
 * EXPRESS OR IMPLIED WARRANTIES, INCLUDING, BUT NOT LIMITED TO, THE
 * IMPLIED WARRANTIES OF MERCHANTABILITY AND FITNESS FOR A PARTICULAR
 * PURPOSE ARE DISCLAIMED.  IN NO EVENT SHALL APPLE INC. OR
 * CONTRIBUTORS BE LIABLE FOR ANY DIRECT, INDIRECT, INCIDENTAL, SPECIAL,
 * EXEMPLARY, OR CONSEQUENTIAL DAMAGES (INCLUDING, BUT NOT LIMITED TO,
 * PROCUREMENT OF SUBSTITUTE GOODS OR SERVICES; LOSS OF USE, DATA, OR
 * PROFITS; OR BUSINESS INTERRUPTION) HOWEVER CAUSED AND ON ANY THEORY
 * OF LIABILITY, WHETHER IN CONTRACT, STRICT LIABILITY, OR TORT
 * (INCLUDING NEGLIGENCE OR OTHERWISE) ARISING IN ANY WAY OUT OF THE USE
 * OF THIS SOFTWARE, EVEN IF ADVISED OF THE POSSIBILITY OF SUCH DAMAGE.
 */

#include "config.h"
#include "core/html/parser/XSSAuditor.h"

#include "HTMLNames.h"
#include "SVGNames.h"
#include "XLinkNames.h"
#include "core/dom/Document.h"
#include "core/fetch/TextResourceDecoder.h"
#include "core/frame/ContentSecurityPolicy.h"
#include "core/frame/Frame.h"
#include "core/html/HTMLParamElement.h"
#include "core/html/parser/HTMLDocumentParser.h"
#include "core/html/parser/HTMLParserIdioms.h"
#include "core/html/parser/XSSAuditorDelegate.h"
#include "core/loader/DocumentLoader.h"
<<<<<<< HEAD
#include "core/page/Settings.h"
#include "platform/JSONValues.h"
#include "platform/network/FormData.h"
#include "platform/text/DecodeEscapeSequences.h"
#include "weborigin/KURL.h"
=======
#include "core/frame/Settings.h"
#include "platform/JSONValues.h"
#include "platform/network/FormData.h"
#include "platform/text/DecodeEscapeSequences.h"
>>>>>>> 8c15b39e
#include "wtf/MainThread.h"

namespace {

// SecurityOrigin::urlWithUniqueSecurityOrigin() can't be used cross-thread, or we'd use it instead.
const char kURLWithUniqueOrigin[] = "data:,";

} // namespace

namespace WebCore {

using namespace HTMLNames;

static bool isNonCanonicalCharacter(UChar c)
{
    // We remove all non-ASCII characters, including non-printable ASCII characters.
    //
    // Note, we don't remove backslashes like PHP stripslashes(), which among other things converts "\\0" to the \0 character.
    // Instead, we remove backslashes and zeros (since the string "\\0" =(remove backslashes)=> "0"). However, this has the
    // adverse effect that we remove any legitimate zeros from a string.
    //
    // For instance: new String("http://localhost:8000") => new String("http://localhost:8").
    return (c == '\\' || c == '0' || c == '\0' || c >= 127);
}

static String canonicalize(const String& string)
{
    return string.removeCharacters(&isNonCanonicalCharacter);
}

static bool isRequiredForInjection(UChar c)
{
    return (c == '\'' || c == '"' || c == '<' || c == '>');
}

static bool isTerminatingCharacter(UChar c)
{
    return (c == '&' || c == '/' || c == '"' || c == '\'' || c == '<' || c == '>' || c == ',');
}

static bool isHTMLQuote(UChar c)
{
    return (c == '"' || c == '\'');
}

static bool isJSNewline(UChar c)
{
    // Per ecma-262 section 7.3 Line Terminators.
    return (c == '\n' || c == '\r' || c == 0x2028 || c == 0x2029);
}

static bool startsHTMLCommentAt(const String& string, size_t start)
{
    return (start + 3 < string.length() && string[start] == '<' && string[start+1] == '!' && string[start+2] == '-' && string[start+3] == '-');
}

static bool startsSingleLineCommentAt(const String& string, size_t start)
{
    return (start + 1 < string.length() && string[start] == '/' && string[start+1] == '/');
}

static bool startsMultiLineCommentAt(const String& string, size_t start)
{
    return (start + 1 < string.length() && string[start] == '/' && string[start+1] == '*');
}

// If other files need this, we should move this to core/html/parser/HTMLParserIdioms.h
template<size_t inlineCapacity>
bool threadSafeMatch(const Vector<UChar, inlineCapacity>& vector, const QualifiedName& qname)
{
    return equalIgnoringNullity(vector, qname.localName().impl());
}

static bool hasName(const HTMLToken& token, const QualifiedName& name)
{
    return threadSafeMatch(token.name(), name);
}

static bool findAttributeWithName(const HTMLToken& token, const QualifiedName& name, size_t& indexOfMatchingAttribute)
{
    // Notice that we're careful not to ref the StringImpl here because we might be on a background thread.
    const String& attrName = name.namespaceURI() == XLinkNames::xlinkNamespaceURI ? "xlink:" + name.localName().string() : name.localName().string();

    for (size_t i = 0; i < token.attributes().size(); ++i) {
        if (equalIgnoringNullity(token.attributes().at(i).name, attrName)) {
            indexOfMatchingAttribute = i;
            return true;
        }
    }
    return false;
}

static bool isNameOfInlineEventHandler(const Vector<UChar, 32>& name)
{
    const size_t lengthOfShortestInlineEventHandlerName = 5; // To wit: oncut.
    if (name.size() < lengthOfShortestInlineEventHandlerName)
        return false;
    return name[0] == 'o' && name[1] == 'n';
}

static bool isDangerousHTTPEquiv(const String& value)
{
    String equiv = value.stripWhiteSpace();
    return equalIgnoringCase(equiv, "refresh") || equalIgnoringCase(equiv, "set-cookie");
}

static inline String decode16BitUnicodeEscapeSequences(const String& string)
{
    // Note, the encoding is ignored since each %u-escape sequence represents a UTF-16 code unit.
    return decodeEscapeSequences<Unicode16BitEscapeSequence>(string, UTF8Encoding());
}

static inline String decodeStandardURLEscapeSequences(const String& string, const WTF::TextEncoding& encoding)
{
    // We use decodeEscapeSequences() instead of decodeURLEscapeSequences() (declared in weborigin/KURL.h) to
    // avoid platform-specific URL decoding differences (e.g. KURLGoogle).
    return decodeEscapeSequences<URLEscapeSequence>(string, encoding);
}

static String fullyDecodeString(const String& string, const WTF::TextEncoding& encoding)
{
    size_t oldWorkingStringLength;
    String workingString = string;
    do {
        oldWorkingStringLength = workingString.length();
        workingString = decode16BitUnicodeEscapeSequences(decodeStandardURLEscapeSequences(workingString, encoding));
    } while (workingString.length() < oldWorkingStringLength);
    workingString.replace('+', ' ');
    workingString = canonicalize(workingString);
    return workingString;
}

static ReflectedXSSDisposition combineXSSProtectionHeaderAndCSP(ReflectedXSSDisposition xssProtection, ReflectedXSSDisposition reflectedXSS)
{
    ReflectedXSSDisposition result = std::max(xssProtection, reflectedXSS);

    if (result == ReflectedXSSInvalid || result == FilterReflectedXSS || result == ReflectedXSSUnset)
        return FilterReflectedXSS;

    return result;
}

static bool isSemicolonSeparatedAttribute(const HTMLToken::Attribute& attribute)
{
    return threadSafeMatch(attribute.name, SVGNames::valuesAttr);
}

static bool semicolonSeparatedValueContainsJavaScriptURL(const String& value)
{
    Vector<String> valueList;
    value.split(';', valueList);
    for (size_t i = 0; i < valueList.size(); ++i) {
        if (protocolIsJavaScript(valueList[i]))
            return true;
    }
    return false;
}

XSSAuditor::XSSAuditor()
    : m_isEnabled(false)
    , m_xssProtection(FilterReflectedXSS)
    , m_didSendValidCSPHeader(false)
    , m_didSendValidXSSProtectionHeader(false)
    , m_state(Uninitialized)
    , m_scriptTagFoundInRequest(false)
    , m_scriptTagNestingLevel(0)
    , m_encoding(UTF8Encoding())
{
    // Although tempting to call init() at this point, the various objects
    // we want to reference might not all have been constructed yet.
}

void XSSAuditor::initForFragment()
{
    ASSERT(isMainThread());
    ASSERT(m_state == Uninitialized);
    m_state = FilteringTokens;
    // When parsing a fragment, we don't enable the XSS auditor because it's
    // too much overhead.
    ASSERT(!m_isEnabled);
}

void XSSAuditor::init(Document* document, XSSAuditorDelegate* auditorDelegate)
{
    const size_t miniumLengthForSuffixTree = 512; // FIXME: Tune this parameter.
    const int suffixTreeDepth = 5;

    ASSERT(isMainThread());
    if (m_state != Uninitialized)
        return;
    m_state = FilteringTokens;

    if (Settings* settings = document->settings())
        m_isEnabled = settings->xssAuditorEnabled();

    if (!m_isEnabled)
        return;

    m_documentURL = document->url().copy();

    // In theory, the Document could have detached from the Frame after the
    // XSSAuditor was constructed.
    if (!document->frame()) {
        m_isEnabled = false;
        return;
    }

    if (m_documentURL.isEmpty()) {
        // The URL can be empty when opening a new browser window or calling window.open("").
        m_isEnabled = false;
        return;
    }

    if (m_documentURL.protocolIsData()) {
        m_isEnabled = false;
        return;
    }

    if (document->encoding().isValid())
        m_encoding = document->encoding();

    m_decodedURL = fullyDecodeString(m_documentURL.string(), m_encoding);
    if (m_decodedURL.find(isRequiredForInjection) == kNotFound)
        m_decodedURL = String();

    String httpBodyAsString;
    if (DocumentLoader* documentLoader = document->frame()->loader().documentLoader()) {
<<<<<<< HEAD
        DEFINE_STATIC_LOCAL(String, XSSProtectionHeader, ("X-XSS-Protection"));
        String headerValue = documentLoader->response().httpHeaderField(XSSProtectionHeader);
=======
        DEFINE_STATIC_LOCAL(const AtomicString, XSSProtectionHeader, ("X-XSS-Protection", AtomicString::ConstructFromLiteral));
        const AtomicString& headerValue = documentLoader->response().httpHeaderField(XSSProtectionHeader);
>>>>>>> 8c15b39e
        String errorDetails;
        unsigned errorPosition = 0;
        String reportURL;
        KURL xssProtectionReportURL;

        // Process the X-XSS-Protection header, then mix in the CSP header's value.
        ReflectedXSSDisposition xssProtectionHeader = parseXSSProtectionHeader(headerValue, errorDetails, errorPosition, reportURL);
        m_didSendValidXSSProtectionHeader = xssProtectionHeader != ReflectedXSSUnset && xssProtectionHeader != ReflectedXSSInvalid;
        if ((xssProtectionHeader == FilterReflectedXSS || xssProtectionHeader == BlockReflectedXSS) && !reportURL.isEmpty()) {
            xssProtectionReportURL = document->completeURL(reportURL);
            if (MixedContentChecker::isMixedContent(document->securityOrigin(), xssProtectionReportURL)) {
                errorDetails = "insecure reporting URL for secure page";
                xssProtectionHeader = ReflectedXSSInvalid;
                xssProtectionReportURL = KURL();
            }
        }
        if (xssProtectionHeader == ReflectedXSSInvalid)
            document->addConsoleMessage(SecurityMessageSource, ErrorMessageLevel, "Error parsing header X-XSS-Protection: " + headerValue + ": "  + errorDetails + " at character position " + String::format("%u", errorPosition) + ". The default protections will be applied.");

        ReflectedXSSDisposition cspHeader = document->contentSecurityPolicy()->reflectedXSSDisposition();
        m_didSendValidCSPHeader = cspHeader != ReflectedXSSUnset && cspHeader != ReflectedXSSInvalid;

        m_xssProtection = combineXSSProtectionHeaderAndCSP(xssProtectionHeader, cspHeader);
        // FIXME: Combine the two report URLs in some reasonable way.
        if (auditorDelegate)
            auditorDelegate->setReportURL(xssProtectionReportURL.copy());
        FormData* httpBody = documentLoader->request().httpBody();
        if (httpBody && !httpBody->isEmpty()) {
            httpBodyAsString = httpBody->flattenToString();
            if (!httpBodyAsString.isEmpty()) {
                m_decodedHTTPBody = fullyDecodeString(httpBodyAsString, m_encoding);
                if (m_decodedHTTPBody.find(isRequiredForInjection) == kNotFound)
                    m_decodedHTTPBody = String();
                if (m_decodedHTTPBody.length() >= miniumLengthForSuffixTree)
                    m_decodedHTTPBodySuffixTree = adoptPtr(new SuffixTree<ASCIICodebook>(m_decodedHTTPBody, suffixTreeDepth));
            }
        }
    }

    if (m_decodedURL.isEmpty() && m_decodedHTTPBody.isEmpty()) {
        m_isEnabled = false;
        return;
    }
}

PassOwnPtr<XSSInfo> XSSAuditor::filterToken(const FilterTokenRequest& request)
{
    ASSERT(m_state != Uninitialized);
    if (!m_isEnabled || m_xssProtection == AllowReflectedXSS)
        return nullptr;

    bool didBlockScript = false;
    if (request.token.type() == HTMLToken::StartTag)
        didBlockScript = filterStartToken(request);
    else if (m_scriptTagNestingLevel) {
        if (request.token.type() == HTMLToken::Character)
            didBlockScript = filterCharacterToken(request);
        else if (request.token.type() == HTMLToken::EndTag)
            filterEndToken(request);
    }

    if (didBlockScript) {
        bool didBlockEntirePage = (m_xssProtection == BlockReflectedXSS);
        OwnPtr<XSSInfo> xssInfo = XSSInfo::create(m_documentURL, didBlockEntirePage, m_didSendValidXSSProtectionHeader, m_didSendValidCSPHeader);
        return xssInfo.release();
    }
    return nullptr;
}

bool XSSAuditor::filterStartToken(const FilterTokenRequest& request)
{
    m_state = FilteringTokens;
    bool didBlockScript = eraseDangerousAttributesIfInjected(request);

    if (hasName(request.token, scriptTag)) {
        didBlockScript |= filterScriptToken(request);
        ASSERT(request.shouldAllowCDATA || !m_scriptTagNestingLevel);
        m_scriptTagNestingLevel++;
    } else if (hasName(request.token, objectTag))
        didBlockScript |= filterObjectToken(request);
    else if (hasName(request.token, paramTag))
        didBlockScript |= filterParamToken(request);
    else if (hasName(request.token, embedTag))
        didBlockScript |= filterEmbedToken(request);
    else if (hasName(request.token, appletTag))
        didBlockScript |= filterAppletToken(request);
    else if (hasName(request.token, iframeTag) || hasName(request.token, frameTag))
        didBlockScript |= filterFrameToken(request);
    else if (hasName(request.token, metaTag))
        didBlockScript |= filterMetaToken(request);
    else if (hasName(request.token, baseTag))
        didBlockScript |= filterBaseToken(request);
    else if (hasName(request.token, formTag))
        didBlockScript |= filterFormToken(request);
    else if (hasName(request.token, inputTag))
        didBlockScript |= filterInputToken(request);
    else if (hasName(request.token, buttonTag))
        didBlockScript |= filterButtonToken(request);

    return didBlockScript;
}

void XSSAuditor::filterEndToken(const FilterTokenRequest& request)
{
    ASSERT(m_scriptTagNestingLevel);
    m_state = FilteringTokens;
    if (hasName(request.token, scriptTag)) {
        m_scriptTagNestingLevel--;
        ASSERT(request.shouldAllowCDATA || !m_scriptTagNestingLevel);
    }
}

bool XSSAuditor::filterCharacterToken(const FilterTokenRequest& request)
{
    ASSERT(m_scriptTagNestingLevel);
    ASSERT(m_state != Uninitialized);
    if (m_state == PermittingAdjacentCharacterTokens)
        return false;

    if ((m_state == SuppressingAdjacentCharacterTokens)
        || (m_scriptTagFoundInRequest && isContainedInRequest(decodedSnippetForJavaScript(request)))) {
        request.token.eraseCharacters();
        request.token.appendToCharacter(' '); // Technically, character tokens can't be empty.
        m_state = SuppressingAdjacentCharacterTokens;
        return true;
    }

    m_state = PermittingAdjacentCharacterTokens;
    return false;
}

bool XSSAuditor::filterScriptToken(const FilterTokenRequest& request)
{
    ASSERT(request.token.type() == HTMLToken::StartTag);
    ASSERT(hasName(request.token, scriptTag));

    bool didBlockScript = false;
    m_scriptTagFoundInRequest = isContainedInRequest(decodedSnippetForName(request));
    if (m_scriptTagFoundInRequest) {
        didBlockScript |= eraseAttributeIfInjected(request, srcAttr, blankURL().string(), SrcLikeAttribute);
        didBlockScript |= eraseAttributeIfInjected(request, XLinkNames::hrefAttr, blankURL().string(), SrcLikeAttribute);
    }
    return didBlockScript;
}

bool XSSAuditor::filterObjectToken(const FilterTokenRequest& request)
{
    ASSERT(request.token.type() == HTMLToken::StartTag);
    ASSERT(hasName(request.token, objectTag));

    bool didBlockScript = false;
    if (isContainedInRequest(decodedSnippetForName(request))) {
        didBlockScript |= eraseAttributeIfInjected(request, dataAttr, blankURL().string(), SrcLikeAttribute);
        didBlockScript |= eraseAttributeIfInjected(request, typeAttr);
        didBlockScript |= eraseAttributeIfInjected(request, classidAttr);
    }
    return didBlockScript;
}

bool XSSAuditor::filterParamToken(const FilterTokenRequest& request)
{
    ASSERT(request.token.type() == HTMLToken::StartTag);
    ASSERT(hasName(request.token, paramTag));

    size_t indexOfNameAttribute;
    if (!findAttributeWithName(request.token, nameAttr, indexOfNameAttribute))
        return false;

    const HTMLToken::Attribute& nameAttribute = request.token.attributes().at(indexOfNameAttribute);
    if (!HTMLParamElement::isURLParameter(String(nameAttribute.value)))
        return false;

    return eraseAttributeIfInjected(request, valueAttr, blankURL().string(), SrcLikeAttribute);
}

bool XSSAuditor::filterEmbedToken(const FilterTokenRequest& request)
{
    ASSERT(request.token.type() == HTMLToken::StartTag);
    ASSERT(hasName(request.token, embedTag));

    bool didBlockScript = false;
    if (isContainedInRequest(decodedSnippetForName(request))) {
        didBlockScript |= eraseAttributeIfInjected(request, codeAttr, String(), SrcLikeAttribute);
        didBlockScript |= eraseAttributeIfInjected(request, srcAttr, blankURL().string(), SrcLikeAttribute);
        didBlockScript |= eraseAttributeIfInjected(request, typeAttr);
    }
    return didBlockScript;
}

bool XSSAuditor::filterAppletToken(const FilterTokenRequest& request)
{
    ASSERT(request.token.type() == HTMLToken::StartTag);
    ASSERT(hasName(request.token, appletTag));

    bool didBlockScript = false;
    if (isContainedInRequest(decodedSnippetForName(request))) {
        didBlockScript |= eraseAttributeIfInjected(request, codeAttr, String(), SrcLikeAttribute);
        didBlockScript |= eraseAttributeIfInjected(request, objectAttr);
    }
    return didBlockScript;
}

bool XSSAuditor::filterFrameToken(const FilterTokenRequest& request)
{
    ASSERT(request.token.type() == HTMLToken::StartTag);
    ASSERT(hasName(request.token, iframeTag) || hasName(request.token, frameTag));

    bool didBlockScript = eraseAttributeIfInjected(request, srcdocAttr, String(), ScriptLikeAttribute);
    if (isContainedInRequest(decodedSnippetForName(request)))
        didBlockScript |= eraseAttributeIfInjected(request, srcAttr, String(), SrcLikeAttribute);

    return didBlockScript;
}

bool XSSAuditor::filterMetaToken(const FilterTokenRequest& request)
{
    ASSERT(request.token.type() == HTMLToken::StartTag);
    ASSERT(hasName(request.token, metaTag));

    return eraseAttributeIfInjected(request, http_equivAttr);
}

bool XSSAuditor::filterBaseToken(const FilterTokenRequest& request)
{
    ASSERT(request.token.type() == HTMLToken::StartTag);
    ASSERT(hasName(request.token, baseTag));

    return eraseAttributeIfInjected(request, hrefAttr);
}

bool XSSAuditor::filterFormToken(const FilterTokenRequest& request)
{
    ASSERT(request.token.type() == HTMLToken::StartTag);
    ASSERT(hasName(request.token, formTag));

    return eraseAttributeIfInjected(request, actionAttr, kURLWithUniqueOrigin);
}

bool XSSAuditor::filterInputToken(const FilterTokenRequest& request)
{
    ASSERT(request.token.type() == HTMLToken::StartTag);
    ASSERT(hasName(request.token, inputTag));

    return eraseAttributeIfInjected(request, formactionAttr, kURLWithUniqueOrigin, SrcLikeAttribute);
}

bool XSSAuditor::filterButtonToken(const FilterTokenRequest& request)
{
    ASSERT(request.token.type() == HTMLToken::StartTag);
    ASSERT(hasName(request.token, buttonTag));

    return eraseAttributeIfInjected(request, formactionAttr, kURLWithUniqueOrigin, SrcLikeAttribute);
}

bool XSSAuditor::eraseDangerousAttributesIfInjected(const FilterTokenRequest& request)
{
    DEFINE_STATIC_LOCAL(String, safeJavaScriptURL, ("javascript:void(0)"));

    bool didBlockScript = false;
    for (size_t i = 0; i < request.token.attributes().size(); ++i) {
        const HTMLToken::Attribute& attribute = request.token.attributes().at(i);
        bool isInlineEventHandler = isNameOfInlineEventHandler(attribute.name);
        // FIXME: It would be better if we didn't create a new String for every attribute in the document.
        String strippedValue = stripLeadingAndTrailingHTMLSpaces(String(attribute.value));
        bool valueContainsJavaScriptURL = (!isInlineEventHandler && protocolIsJavaScript(strippedValue)) || (isSemicolonSeparatedAttribute(attribute) && semicolonSeparatedValueContainsJavaScriptURL(strippedValue));
        if (!isInlineEventHandler && !valueContainsJavaScriptURL)
            continue;
        if (!isContainedInRequest(decodedSnippetForAttribute(request, attribute, ScriptLikeAttribute)))
            continue;
        request.token.eraseValueOfAttribute(i);
        if (valueContainsJavaScriptURL)
            request.token.appendToAttributeValue(i, safeJavaScriptURL);
        didBlockScript = true;
    }
    return didBlockScript;
}

bool XSSAuditor::eraseAttributeIfInjected(const FilterTokenRequest& request, const QualifiedName& attributeName, const String& replacementValue, AttributeKind treatment)
{
    size_t indexOfAttribute = 0;
    if (findAttributeWithName(request.token, attributeName, indexOfAttribute)) {
        const HTMLToken::Attribute& attribute = request.token.attributes().at(indexOfAttribute);
        if (isContainedInRequest(decodedSnippetForAttribute(request, attribute, treatment))) {
            if (threadSafeMatch(attributeName, srcAttr) && isLikelySafeResource(String(attribute.value)))
                return false;
            if (threadSafeMatch(attributeName, http_equivAttr) && !isDangerousHTTPEquiv(String(attribute.value)))
                return false;
            request.token.eraseValueOfAttribute(indexOfAttribute);
            if (!replacementValue.isEmpty())
                request.token.appendToAttributeValue(indexOfAttribute, replacementValue);
            return true;
        }
    }
    return false;
}

String XSSAuditor::decodedSnippetForName(const FilterTokenRequest& request)
{
    // Grab a fixed number of characters equal to the length of the token's name plus one (to account for the "<").
    return fullyDecodeString(request.sourceTracker.sourceForToken(request.token), m_encoding).substring(0, request.token.name().size() + 1);
}

String XSSAuditor::decodedSnippetForAttribute(const FilterTokenRequest& request, const HTMLToken::Attribute& attribute, AttributeKind treatment)
{
    // The range doesn't inlcude the character which terminates the value. So,
    // for an input of |name="value"|, the snippet is |name="value|. For an
    // unquoted input of |name=value |, the snippet is |name=value|.
    // FIXME: We should grab one character before the name also.
    int start = attribute.nameRange.start - request.token.startIndex();
    int end = attribute.valueRange.end - request.token.startIndex();
    String decodedSnippet = fullyDecodeString(request.sourceTracker.sourceForToken(request.token).substring(start, end - start), m_encoding);
    decodedSnippet.truncate(kMaximumFragmentLengthTarget);
    if (treatment == SrcLikeAttribute) {
        int slashCount = 0;
        bool commaSeen = false;
        // In HTTP URLs, characters following the first ?, #, or third slash may come from
        // the page itself and can be merely ignored by an attacker's server when a remote
        // script or script-like resource is requested. In DATA URLS, the payload starts at
        // the first comma, and the the first /*, //, or <!-- may introduce a comment. Characters
        // following this may come from the page itself and may be ignored when the script is
        // executed. For simplicity, we don't differentiate based on URL scheme, and stop at
        // the first # or ?, the third slash, or the first slash or < once a comma is seen.
        for (size_t currentLength = 0; currentLength < decodedSnippet.length(); ++currentLength) {
            UChar currentChar = decodedSnippet[currentLength];
            if (currentChar == '?'
                || currentChar == '#'
                || ((currentChar == '/' || currentChar == '\\') && (commaSeen || ++slashCount > 2))
                || (currentChar == '<' && commaSeen)) {
                decodedSnippet.truncate(currentLength);
                break;
            }
            if (currentChar == ',')
                commaSeen = true;
        }
    } else if (treatment == ScriptLikeAttribute) {
        // Beware of trailing characters which came from the page itself, not the
        // injected vector. Excluding the terminating character covers common cases
        // where the page immediately ends the attribute, but doesn't cover more
        // complex cases where there is other page data following the injection.
        // Generally, these won't parse as javascript, so the injected vector
        // typically excludes them from consideration via a single-line comment or
        // by enclosing them in a string literal terminated later by the page's own
        // closing punctuation. Since the snippet has not been parsed, the vector
        // may also try to introduce these via entities. As a result, we'd like to
        // stop before the first "//", the first <!--, the first entity, or the first
        // quote not immediately following the first equals sign (taking whitespace
        // into consideration). To keep things simpler, we don't try to distinguish
        // between entity-introducing amperands vs. other uses, nor do we bother to
        // check for a second slash for a comment, nor do we bother to check for
        // !-- following a less-than sign. We stop instead on any ampersand
        // slash, or less-than sign.
        size_t position = 0;
        if ((position = decodedSnippet.find("=")) != kNotFound
            && (position = decodedSnippet.find(isNotHTMLSpace<UChar>, position + 1)) != kNotFound
            && (position = decodedSnippet.find(isTerminatingCharacter, isHTMLQuote(decodedSnippet[position]) ? position + 1 : position)) != kNotFound) {
            decodedSnippet.truncate(position);
        }
    }
    return decodedSnippet;
}

String XSSAuditor::decodedSnippetForJavaScript(const FilterTokenRequest& request)
{
    String string = request.sourceTracker.sourceForToken(request.token);
    size_t startPosition = 0;
    size_t endPosition = string.length();
    size_t foundPosition = kNotFound;

    // Skip over initial comments to find start of code.
    while (startPosition < endPosition) {
        while (startPosition < endPosition && isHTMLSpace<UChar>(string[startPosition]))
            startPosition++;

        // Under SVG/XML rules, only HTML comment syntax matters and the parser returns
        // these as a separate comment tokens. Having consumed whitespace, we need not look
        // further for these.
        if (request.shouldAllowCDATA)
            break;

        // Under HTML rules, both the HTML and JS comment synatx matters, and the HTML
        // comment ends at the end of the line, not with -->.
        if (startsHTMLCommentAt(string, startPosition) || startsSingleLineCommentAt(string, startPosition)) {
            while (startPosition < endPosition && !isJSNewline(string[startPosition]))
                startPosition++;
        } else if (startsMultiLineCommentAt(string, startPosition)) {
            if (startPosition + 2 < endPosition && (foundPosition = string.find("*/", startPosition + 2)) != kNotFound)
                startPosition = foundPosition + 2;
            else
                startPosition = endPosition;
        } else
            break;
    }

    String result;
    while (startPosition < endPosition && !result.length()) {
        // Stop at next comment (using the same rules as above for SVG/XML vs HTML), when we
        // encounter a comma, or when we  exceed the maximum length target. The comma rule
        // covers a common parameter concatenation case performed by some webservers.
        // After hitting the length target, we can only stop at a point where we know we are
        // not in the middle of a %-escape sequence. For the sake of simplicity, approximate
        // not stopping inside a (possibly multiply encoded) %-esacpe sequence by breaking on
        // whitespace only. We should have enough text in these cases to avoid false positives.
        for (foundPosition = startPosition; foundPosition < endPosition; foundPosition++) {
            if (!request.shouldAllowCDATA) {
                if (startsSingleLineCommentAt(string, foundPosition) || startsMultiLineCommentAt(string, foundPosition)) {
                    foundPosition += 2;
                    break;
                }
                if (startsHTMLCommentAt(string, foundPosition)) {
                    foundPosition += 4;
                    break;
                }
            }
            if (string[foundPosition] == ',' || (foundPosition > startPosition + kMaximumFragmentLengthTarget && isHTMLSpace<UChar>(string[foundPosition]))) {
                break;
            }
        }

        result = fullyDecodeString(string.substring(startPosition, foundPosition - startPosition), m_encoding);
        startPosition = foundPosition + 1;
    }
    return result;
}

bool XSSAuditor::isContainedInRequest(const String& decodedSnippet)
{
    if (decodedSnippet.isEmpty())
        return false;
    if (m_decodedURL.find(decodedSnippet, 0, false) != kNotFound)
        return true;
    if (m_decodedHTTPBodySuffixTree && !m_decodedHTTPBodySuffixTree->mightContain(decodedSnippet))
        return false;
    return m_decodedHTTPBody.find(decodedSnippet, 0, false) != kNotFound;
}

bool XSSAuditor::isLikelySafeResource(const String& url)
{
    // Give empty URLs and about:blank a pass. Making a resourceURL from an
    // empty string below will likely later fail the "no query args test" as
    // it inherits the document's query args.
    if (url.isEmpty() || url == blankURL().string())
        return true;

    // If the resource is loaded from the same host as the enclosing page, it's
    // probably not an XSS attack, so we reduce false positives by allowing the
    // request, ignoring scheme and port considerations. If the resource has a
    // query string, we're more suspicious, however, because that's pretty rare
    // and the attacker might be able to trick a server-side script into doing
    // something dangerous with the query string.
    if (m_documentURL.host().isEmpty())
        return false;

    KURL resourceURL(m_documentURL, url);
    return (m_documentURL.host() == resourceURL.host() && resourceURL.query().isEmpty());
}

bool XSSAuditor::isSafeToSendToAnotherThread() const
{
    return m_documentURL.isSafeToSendToAnotherThread()
        && m_decodedURL.isSafeToSendToAnotherThread()
        && m_decodedHTTPBody.isSafeToSendToAnotherThread();
}

} // namespace WebCore<|MERGE_RESOLUTION|>--- conflicted
+++ resolved
@@ -39,18 +39,10 @@
 #include "core/html/parser/HTMLParserIdioms.h"
 #include "core/html/parser/XSSAuditorDelegate.h"
 #include "core/loader/DocumentLoader.h"
-<<<<<<< HEAD
-#include "core/page/Settings.h"
-#include "platform/JSONValues.h"
-#include "platform/network/FormData.h"
-#include "platform/text/DecodeEscapeSequences.h"
-#include "weborigin/KURL.h"
-=======
 #include "core/frame/Settings.h"
 #include "platform/JSONValues.h"
 #include "platform/network/FormData.h"
 #include "platform/text/DecodeEscapeSequences.h"
->>>>>>> 8c15b39e
 #include "wtf/MainThread.h"
 
 namespace {
@@ -278,13 +270,8 @@
 
     String httpBodyAsString;
     if (DocumentLoader* documentLoader = document->frame()->loader().documentLoader()) {
-<<<<<<< HEAD
-        DEFINE_STATIC_LOCAL(String, XSSProtectionHeader, ("X-XSS-Protection"));
-        String headerValue = documentLoader->response().httpHeaderField(XSSProtectionHeader);
-=======
         DEFINE_STATIC_LOCAL(const AtomicString, XSSProtectionHeader, ("X-XSS-Protection", AtomicString::ConstructFromLiteral));
         const AtomicString& headerValue = documentLoader->response().httpHeaderField(XSSProtectionHeader);
->>>>>>> 8c15b39e
         String errorDetails;
         unsigned errorPosition = 0;
         String reportURL;
