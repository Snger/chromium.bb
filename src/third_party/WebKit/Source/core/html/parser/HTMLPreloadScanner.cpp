--- conflicted
+++ resolved
@@ -182,11 +182,7 @@
             if (match(attributeName, srcAttr))
                 setUrlToLoad(attributeValue, DisallowURLReplacement);
             else if (match(attributeName, typeAttr))
-<<<<<<< HEAD
-                m_inputIsImage = equalIgnoringCase(attributeValue, "image");
-=======
                 m_inputIsImage = equalIgnoringCase(attributeValue, InputTypeNames::image);
->>>>>>> 8c15b39e
         }
     }
 
