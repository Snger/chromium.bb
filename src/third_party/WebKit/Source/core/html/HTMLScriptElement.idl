--- conflicted
+++ resolved
@@ -18,18 +18,6 @@
  */
 
 interface HTMLScriptElement : HTMLElement {
-<<<<<<< HEAD
-    [TreatNullAs=NullString] attribute DOMString text;
-    [Reflect=for, TreatNullAs=NullString] attribute DOMString htmlFor;
-    [Reflect, TreatNullAs=NullString] attribute DOMString event;
-    [Reflect, TreatNullAs=NullString] attribute DOMString charset;
-    attribute boolean async;
-    [Reflect] attribute boolean defer;
-    [Reflect, TreatNullAs=NullString, URL, PerWorldBindings, ActivityLogging=SetterForIsolatedWorlds] attribute DOMString src;
-    [Reflect, TreatNullAs=NullString] attribute DOMString type;
-    [Reflect, TreatNullAs=NullString] attribute DOMString crossOrigin;
-    [Reflect, TreatNullAs=NullString, RuntimeEnabled=ExperimentalContentSecurityPolicyFeatures] attribute DOMString nonce;
-=======
     attribute DOMString text;
     [Reflect=for] attribute DOMString htmlFor;
     [Reflect] attribute DOMString event;
@@ -40,5 +28,4 @@
     [Reflect] attribute DOMString type;
     [Reflect] attribute DOMString crossOrigin;
     [Reflect, RuntimeEnabled=ExperimentalContentSecurityPolicyFeatures] attribute DOMString nonce;
->>>>>>> 8c15b39e
 };