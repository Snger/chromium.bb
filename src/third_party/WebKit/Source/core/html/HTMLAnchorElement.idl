--- conflicted
+++ resolved
@@ -19,19 +19,6 @@
  */
 
 interface HTMLAnchorElement : HTMLElement {
-<<<<<<< HEAD
-    [Reflect, TreatNullAs=NullString] attribute DOMString charset;
-    [Reflect, TreatNullAs=NullString] attribute DOMString coords;
-    [Reflect, TreatNullAs=NullString] attribute DOMString download;
-    [Reflect, TreatNullAs=NullString] attribute DOMString hreflang;
-    [Reflect, TreatNullAs=NullString] attribute DOMString name;
-    [Reflect, TreatNullAs=NullString] attribute DOMString ping;
-    [Reflect, TreatNullAs=NullString] attribute DOMString rel;
-    [Reflect, TreatNullAs=NullString] attribute DOMString rev;
-    [Reflect, TreatNullAs=NullString] attribute DOMString shape;
-    [Reflect, TreatNullAs=NullString] attribute DOMString target;
-    [Reflect, TreatNullAs=NullString] attribute DOMString type;
-=======
     [Reflect] attribute DOMString charset;
     [Reflect] attribute DOMString coords;
     [Reflect] attribute DOMString download;
@@ -43,14 +30,9 @@
     [Reflect] attribute DOMString shape;
     [Reflect] attribute DOMString target;
     [Reflect] attribute DOMString type;
->>>>>>> 8c15b39e
 
     readonly attribute DOMString text;
 };
 
-<<<<<<< HEAD
-// Force rebuild: crbug.com/307023
-=======
 // force rebuild: crbug.com/307023
->>>>>>> 8c15b39e
 HTMLAnchorElement implements URLUtils;