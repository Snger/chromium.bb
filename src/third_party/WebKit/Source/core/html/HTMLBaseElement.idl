/*
 * Copyright (C) 2006, 2009, 2010 Apple Inc. All rights reserved.
 *
 * This library is free software; you can redistribute it and/or
 * modify it under the terms of the GNU Library General Public
 * License as published by the Free Software Foundation; either
 * version 2 of the License, or (at your option) any later version.
 *
 * This library is distributed in the hope that it will be useful,
 * but WITHOUT ANY WARRANTY; without even the implied warranty of
 * MERCHANTABILITY or FITNESS FOR A PARTICULAR PURPOSE.  See the GNU
 * Library General Public License for more details.
 *
 * You should have received a copy of the GNU Library General Public License
 * along with this library; see the file COPYING.LIB.  If not, write to
 * the Free Software Foundation, Inc., 51 Franklin Street, Fifth Floor,
 * Boston, MA 02110-1301, USA.
 */

interface HTMLBaseElement : HTMLElement {
<<<<<<< HEAD
    [TreatNullAs=NullString] attribute DOMString href;
    [Reflect, TreatNullAs=NullString] attribute DOMString target;
=======
    attribute DOMString href;
    [Reflect] attribute DOMString target;
>>>>>>> 8c15b39e
};<|MERGE_RESOLUTION|>--- conflicted
+++ resolved
@@ -18,11 +18,6 @@
  */
 
 interface HTMLBaseElement : HTMLElement {
-<<<<<<< HEAD
-    [TreatNullAs=NullString] attribute DOMString href;
-    [Reflect, TreatNullAs=NullString] attribute DOMString target;
-=======
     attribute DOMString href;
     [Reflect] attribute DOMString target;
->>>>>>> 8c15b39e
 };