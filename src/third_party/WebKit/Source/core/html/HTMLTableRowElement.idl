--- conflicted
+++ resolved
@@ -22,19 +22,11 @@
     readonly attribute long rowIndex;
     readonly attribute long sectionRowIndex;
     readonly attribute HTMLCollection cells;
-<<<<<<< HEAD
-    [Reflect, TreatNullAs=NullString] attribute DOMString align;
-    [Reflect, TreatNullAs=NullString] attribute DOMString bgColor;
-    [Reflect=char, TreatNullAs=NullString] attribute DOMString ch;
-    [Reflect=charoff, TreatNullAs=NullString] attribute DOMString chOff;
-    [Reflect, TreatNullAs=NullString] attribute DOMString vAlign;
-=======
     [Reflect] attribute DOMString align;
     [Reflect, TreatNullAs=NullString] attribute DOMString bgColor;
     [Reflect=char] attribute DOMString ch;
     [Reflect=charoff] attribute DOMString chOff;
     [Reflect] attribute DOMString vAlign;
->>>>>>> 8c15b39e
     [RaisesException] HTMLElement insertCell([Default=Undefined] optional long index);
     [RaisesException] void deleteCell([Default=Undefined] optional long index);
 };