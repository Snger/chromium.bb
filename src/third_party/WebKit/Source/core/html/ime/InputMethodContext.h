--- conflicted
+++ resolved
@@ -61,10 +61,6 @@
     unsigned compositionStartOffset();
     unsigned compositionEndOffset();
     void confirmComposition();
-<<<<<<< HEAD
-    void setCaretRectangle(Node* anchor, int x, int y, int w, int h);
-=======
->>>>>>> 8c15b39e
 
     String compositionText() const;
     int selectionStart() const;
