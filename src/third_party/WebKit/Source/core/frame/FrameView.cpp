--- conflicted
+++ resolved
@@ -1125,11 +1125,7 @@
 // method would setNeedsRedraw on the GraphicsLayers with invalidations and
 // let the compositor pick which to actually draw.
 // See http://crbug.com/306706
-<<<<<<< HEAD
-void FrameView::invalidateTreeIfNeeded(bool cachedOffsetsEnabled)
-=======
 void FrameView::invalidateTreeIfNeeded(Vector<LayoutObject*>& pendingDelayedPaintInvalidations, bool cachedOffsetsEnabled)
->>>>>>> d6a01d7b
 {
     ASSERT(layoutView());
     LayoutView& rootForPaintInvalidation = *layoutView();
@@ -1137,11 +1133,7 @@
 
     TRACE_EVENT1("blink", "FrameView::invalidateTree", "root", rootForPaintInvalidation.debugName().ascii());
 
-<<<<<<< HEAD
-    PaintInvalidationState rootPaintInvalidationState(rootForPaintInvalidation, cachedOffsetsEnabled);
-=======
     PaintInvalidationState rootPaintInvalidationState(rootForPaintInvalidation, pendingDelayedPaintInvalidations, cachedOffsetsEnabled);
->>>>>>> d6a01d7b
 
     // In slimming paint mode we do per-object invalidation.
     if (m_doFullPaintInvalidation && !RuntimeEnabledFeatures::slimmingPaintEnabled())
@@ -2649,14 +2641,10 @@
 {
     // FIXME: We should be more aggressive at cutting tree traversals.
     lifecycle().advanceTo(DocumentLifecycle::InPaintInvalidation);
-<<<<<<< HEAD
-    invalidateTreeIfNeeded(cachedOffsetsEnabled);
-=======
 
     Vector<LayoutObject*> pendingDelayedPaintInvalidations;
 
     invalidateTreeIfNeeded(pendingDelayedPaintInvalidations, cachedOffsetsEnabled);
->>>>>>> d6a01d7b
 
     for (Frame* child = m_frame->tree().firstChild(); child; child = child->tree().nextSibling()) {
         if (!child->isLocalFrame())
@@ -2664,11 +2652,7 @@
 
         bool childCachedOffsetsEnabled = cachedOffsetsEnabled;
         if (childCachedOffsetsEnabled) {
-<<<<<<< HEAD
-            for (const LayoutObject* current = child->ownerRenderer(); current; current = current->parent()) {
-=======
             for (const LayoutObject* current = child->ownerLayoutObject(); current; current = current->parent()) {
->>>>>>> d6a01d7b
                 if (current->hasLayer() && !current->supportsPaintInvalidationStateCachedOffsets()) {
                     childCachedOffsetsEnabled = false;
                     break;
