--- conflicted
+++ resolved
@@ -64,10 +64,6 @@
 #include "core/loader/SinkDocument.h"
 #include "core/loader/appcache/ApplicationCache.h"
 #include "core/page/BBWindowHooks.h"
-<<<<<<< HEAD
-#include "core/page/Chrome.h"
-=======
->>>>>>> 617677b2
 #include "core/page/ChromeClient.h"
 #include "core/page/CreateWindow.h"
 #include "core/page/Page.h"
@@ -1474,15 +1470,6 @@
     }
 
     return createWindow(urlString, frameName, WindowFeatures(windowFeaturesString), *callingWindow, *firstFrame, *frame());
-}
-
-BBWindowHooks* LocalDOMWindow::bbWindowHooks() const
-{
-    if (!isCurrentlyDisplayedInFrame())
-        return nullptr;
-    if (!m_bbWindowHooks)
-        m_bbWindowHooks = BBWindowHooks::create(frame());
-    return m_bbWindowHooks.get();
 }
 
 BBWindowHooks* LocalDOMWindow::bbWindowHooks() const
