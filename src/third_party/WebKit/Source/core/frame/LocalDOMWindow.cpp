/*
 * Copyright (C) 2006, 2007, 2008, 2010 Apple Inc. All rights reserved.
 * Copyright (C) 2010 Nokia Corporation and/or its subsidiary(-ies)
 *
 * Redistribution and use in source and binary forms, with or without
 * modification, are permitted provided that the following conditions
 * are met:
 * 1. Redistributions of source code must retain the above copyright
 *    notice, this list of conditions and the following disclaimer.
 * 2. Redistributions in binary form must reproduce the above copyright
 *    notice, this list of conditions and the following disclaimer in the
 *    documentation and/or other materials provided with the distribution.
 *
 * THIS SOFTWARE IS PROVIDED BY APPLE COMPUTER, INC. ``AS IS'' AND ANY
 * EXPRESS OR IMPLIED WARRANTIES, INCLUDING, BUT NOT LIMITED TO, THE
 * IMPLIED WARRANTIES OF MERCHANTABILITY AND FITNESS FOR A PARTICULAR
 * PURPOSE ARE DISCLAIMED.  IN NO EVENT SHALL APPLE COMPUTER, INC. OR
 * CONTRIBUTORS BE LIABLE FOR ANY DIRECT, INDIRECT, INCIDENTAL, SPECIAL,
 * EXEMPLARY, OR CONSEQUENTIAL DAMAGES (INCLUDING, BUT NOT LIMITED TO,
 * PROCUREMENT OF SUBSTITUTE GOODS OR SERVICES; LOSS OF USE, DATA, OR
 * PROFITS; OR BUSINESS INTERRUPTION) HOWEVER CAUSED AND ON ANY THEORY
 * OF LIABILITY, WHETHER IN CONTRACT, STRICT LIABILITY, OR TORT
 * (INCLUDING NEGLIGENCE OR OTHERWISE) ARISING IN ANY WAY OUT OF THE USE
 * OF THIS SOFTWARE, EVEN IF ADVISED OF THE POSSIBILITY OF SUCH DAMAGE.
 */

#include "config.h"
#include "core/frame/LocalDOMWindow.h"

#include "bindings/core/v8/Dictionary.h"
#include "bindings/core/v8/ExceptionMessages.h"
#include "bindings/core/v8/ExceptionState.h"
#include "bindings/core/v8/ExceptionStatePlaceholder.h"
#include "bindings/core/v8/ScriptCallStackFactory.h"
#include "bindings/core/v8/ScriptController.h"
#include "bindings/core/v8/SerializedScriptValue.h"
#include "bindings/core/v8/V8DOMActivityLogger.h"
#include "core/css/CSSComputedStyleDeclaration.h"
#include "core/css/CSSRuleList.h"
#include "core/css/DOMWindowCSS.h"
#include "core/css/MediaQueryList.h"
#include "core/css/MediaQueryMatcher.h"
#include "core/css/StyleMedia.h"
#include "core/css/resolver/StyleResolver.h"
#include "core/dom/ContextFeatures.h"
#include "core/dom/DOMImplementation.h"
#include "core/dom/Document.h"
#include "core/dom/Element.h"
#include "core/dom/ExceptionCode.h"
#include "core/dom/ExecutionContext.h"
#include "core/dom/RequestAnimationFrameCallback.h"
#include "core/editing/Editor.h"
#include "core/events/DOMWindowEventQueue.h"
#include "core/events/EventListener.h"
#include "core/events/HashChangeEvent.h"
#include "core/events/MessageEvent.h"
#include "core/events/PageTransitionEvent.h"
#include "core/events/PopStateEvent.h"
#include "core/frame/BarProp.h"
#include "core/frame/Console.h"
#include "core/frame/DOMWindowLifecycleNotifier.h"
#include "core/frame/EventHandlerRegistry.h"
#include "core/frame/FrameConsole.h"
#include "core/frame/FrameHost.h"
#include "core/frame/FrameView.h"
#include "core/frame/History.h"
#include "core/frame/LocalFrame.h"
#include "core/frame/Location.h"
#include "core/frame/Navigator.h"
#include "core/frame/Screen.h"
#include "core/frame/Settings.h"
#include "core/frame/WebKitPoint.h"
#include "core/html/HTMLFrameOwnerElement.h"
#include "core/inspector/ConsoleMessage.h"
#include "core/inspector/InspectorInstrumentation.h"
#include "core/inspector/InspectorTraceEvents.h"
#include "core/inspector/ScriptCallStack.h"
#include "core/loader/DocumentLoader.h"
#include "core/loader/FrameLoadRequest.h"
#include "core/loader/FrameLoader.h"
#include "core/loader/FrameLoaderClient.h"
#include "core/loader/MixedContentChecker.h"
#include "core/loader/SinkDocument.h"
#include "core/loader/appcache/ApplicationCache.h"
#include "core/page/BBWindowHooks.h"
#include "core/page/BackForwardClient.h"
#include "core/page/Chrome.h"
#include "core/page/ChromeClient.h"
#include "core/page/CreateWindow.h"
#include "core/page/EventHandler.h"
#include "core/page/FrameTree.h"
#include "core/page/Page.h"
#include "core/page/WindowFeatures.h"
#include "core/page/WindowFocusAllowedIndicator.h"
#include "core/page/scrolling/ScrollingCoordinator.h"
#include "core/storage/Storage.h"
#include "core/storage/StorageArea.h"
#include "core/storage/StorageNamespace.h"
#include "core/timing/Performance.h"
#include "platform/EventDispatchForbiddenScope.h"
#include "platform/PlatformScreen.h"
#include "platform/RuntimeEnabledFeatures.h"
#include "platform/UserGestureIndicator.h"
#include "platform/geometry/FloatRect.h"
#include "platform/graphics/media/MediaPlayer.h"
#include "platform/weborigin/KURL.h"
#include "platform/weborigin/SecurityOrigin.h"
#include "platform/weborigin/SecurityPolicy.h"
#include "public/platform/Platform.h"
#include "wtf/MainThread.h"
#include "wtf/MathExtras.h"
#include "wtf/text/WTFString.h"
#include <algorithm>

using std::min;
using std::max;

namespace blink {

class PostMessageTimer FINAL : public SuspendableTimer {
public:
    PostMessageTimer(LocalDOMWindow& window, PassRefPtr<SerializedScriptValue> message, const String& sourceOrigin, PassRefPtrWillBeRawPtr<LocalDOMWindow> source, PassOwnPtr<MessagePortChannelArray> channels, SecurityOrigin* targetOrigin, PassRefPtrWillBeRawPtr<ScriptCallStack> stackTrace, UserGestureToken* userGestureToken)
        : SuspendableTimer(window.document())
        , m_window(&window)
        , m_message(message)
        , m_origin(sourceOrigin)
        , m_source(source)
        , m_channels(channels)
        , m_targetOrigin(targetOrigin)
        , m_stackTrace(stackTrace)
        , m_userGestureToken(userGestureToken)
    {
        m_asyncOperationId = InspectorInstrumentation::traceAsyncOperationStarting(executionContext(), "postMessage");
    }

    PassRefPtrWillBeRawPtr<MessageEvent> event()
    {
        return MessageEvent::create(m_channels.release(), m_message, m_origin, String(), m_source.get());

    }
    SecurityOrigin* targetOrigin() const { return m_targetOrigin.get(); }
    ScriptCallStack* stackTrace() const { return m_stackTrace.get(); }
    UserGestureToken* userGestureToken() const { return m_userGestureToken.get(); }

private:
    virtual void fired() OVERRIDE
    {
        InspectorInstrumentationCookie cookie = InspectorInstrumentation::traceAsyncOperationCompletedCallbackStarting(executionContext(), m_asyncOperationId);
        m_window->postMessageTimerFired(this);
        // This object is deleted now.
        InspectorInstrumentation::traceAsyncCallbackCompleted(cookie);
    }

    // FIXME: Oilpan: This raw pointer is safe because the PostMessageTimer is
    // owned by the LocalDOMWindow. Ideally PostMessageTimer should be moved to
    // the heap and use Member<LocalDOMWindow>.
    LocalDOMWindow* m_window;
    RefPtr<SerializedScriptValue> m_message;
    String m_origin;
    RefPtrWillBePersistent<LocalDOMWindow> m_source;
    OwnPtr<MessagePortChannelArray> m_channels;
    RefPtr<SecurityOrigin> m_targetOrigin;
    RefPtrWillBePersistent<ScriptCallStack> m_stackTrace;
    RefPtr<UserGestureToken> m_userGestureToken;
    int m_asyncOperationId;
};

static void disableSuddenTermination()
{
    blink::Platform::current()->suddenTerminationChanged(false);
}

static void enableSuddenTermination()
{
    blink::Platform::current()->suddenTerminationChanged(true);
}

typedef HashCountedSet<LocalDOMWindow*> DOMWindowSet;

static DOMWindowSet& windowsWithUnloadEventListeners()
{
    DEFINE_STATIC_LOCAL(DOMWindowSet, windowsWithUnloadEventListeners, ());
    return windowsWithUnloadEventListeners;
}

static DOMWindowSet& windowsWithBeforeUnloadEventListeners()
{
    DEFINE_STATIC_LOCAL(DOMWindowSet, windowsWithBeforeUnloadEventListeners, ());
    return windowsWithBeforeUnloadEventListeners;
}

static void addUnloadEventListener(LocalDOMWindow* domWindow)
{
    DOMWindowSet& set = windowsWithUnloadEventListeners();
    if (set.isEmpty())
        disableSuddenTermination();
    set.add(domWindow);
}

static void removeUnloadEventListener(LocalDOMWindow* domWindow)
{
    DOMWindowSet& set = windowsWithUnloadEventListeners();
    DOMWindowSet::iterator it = set.find(domWindow);
    if (it == set.end())
        return;
    set.remove(it);
    if (set.isEmpty())
        enableSuddenTermination();
}

static void removeAllUnloadEventListeners(LocalDOMWindow* domWindow)
{
    DOMWindowSet& set = windowsWithUnloadEventListeners();
    DOMWindowSet::iterator it = set.find(domWindow);
    if (it == set.end())
        return;
    set.removeAll(it);
    if (set.isEmpty())
        enableSuddenTermination();
}

static void addBeforeUnloadEventListener(LocalDOMWindow* domWindow)
{
    DOMWindowSet& set = windowsWithBeforeUnloadEventListeners();
    if (set.isEmpty())
        disableSuddenTermination();
    set.add(domWindow);
}

static void removeBeforeUnloadEventListener(LocalDOMWindow* domWindow)
{
    DOMWindowSet& set = windowsWithBeforeUnloadEventListeners();
    DOMWindowSet::iterator it = set.find(domWindow);
    if (it == set.end())
        return;
    set.remove(it);
    if (set.isEmpty())
        enableSuddenTermination();
}

static void removeAllBeforeUnloadEventListeners(LocalDOMWindow* domWindow)
{
    DOMWindowSet& set = windowsWithBeforeUnloadEventListeners();
    DOMWindowSet::iterator it = set.find(domWindow);
    if (it == set.end())
        return;
    set.removeAll(it);
    if (set.isEmpty())
        enableSuddenTermination();
}

static bool allowsBeforeUnloadListeners(LocalDOMWindow* window)
{
    ASSERT_ARG(window, window);
    LocalFrame* frame = window->frame();
    if (!frame)
        return false;
    return frame->isMainFrame();
}

unsigned LocalDOMWindow::pendingUnloadEventListeners() const
{
    return windowsWithUnloadEventListeners().count(const_cast<LocalDOMWindow*>(this));
}

// This function:
// 1) Validates the pending changes are not changing any value to NaN; in that case keep original value.
// 2) Constrains the window rect to the minimum window size and no bigger than the float rect's dimensions.
// 3) Constrains the window rect to within the top and left boundaries of the available screen rect.
// 4) Constrains the window rect to within the bottom and right boundaries of the available screen rect.
// 5) Translate the window rect coordinates to be within the coordinate space of the screen.
FloatRect LocalDOMWindow::adjustWindowRect(LocalFrame& frame, const FloatRect& pendingChanges)
{
    FrameHost* host = frame.host();
    ASSERT(host);

    FloatRect screen = screenAvailableRect(frame.view());
    FloatRect window = host->chrome().windowRect();

    // Make sure we're in a valid state before adjusting dimensions.
    ASSERT(std::isfinite(screen.x()));
    ASSERT(std::isfinite(screen.y()));
    ASSERT(std::isfinite(screen.width()));
    ASSERT(std::isfinite(screen.height()));
    ASSERT(std::isfinite(window.x()));
    ASSERT(std::isfinite(window.y()));
    ASSERT(std::isfinite(window.width()));
    ASSERT(std::isfinite(window.height()));

    // Update window values if new requested values are not NaN.
    if (!std::isnan(pendingChanges.x()))
        window.setX(pendingChanges.x());
    if (!std::isnan(pendingChanges.y()))
        window.setY(pendingChanges.y());
    if (!std::isnan(pendingChanges.width()))
        window.setWidth(pendingChanges.width());
    if (!std::isnan(pendingChanges.height()))
        window.setHeight(pendingChanges.height());

    FloatSize minimumSize = host->chrome().client().minimumWindowSize();
    // Let size 0 pass through, since that indicates default size, not minimum size.
    if (window.width())
        window.setWidth(min(max(minimumSize.width(), window.width()), screen.width()));
    if (window.height())
        window.setHeight(min(max(minimumSize.height(), window.height()), screen.height()));

    // Constrain the window position within the valid screen area.
    window.setX(max(screen.x(), min(window.x(), screen.maxX() - window.width())));
    window.setY(max(screen.y(), min(window.y(), screen.maxY() - window.height())));

    return window;
}

bool LocalDOMWindow::allowPopUp(LocalFrame& firstFrame)
{
    if (UserGestureIndicator::processingUserGesture())
        return true;

    Settings* settings = firstFrame.settings();
    return settings && settings->javaScriptCanOpenWindowsAutomatically();
}

bool LocalDOMWindow::allowPopUp()
{
    return m_frame && allowPopUp(*m_frame);
}

bool LocalDOMWindow::canShowModalDialogNow(const LocalFrame* frame)
{
    if (!frame)
        return false;
    FrameHost* host = frame->host();
    if (!host)
        return false;
    return host->chrome().canRunModalNow();
}

LocalDOMWindow::LocalDOMWindow(LocalFrame& frame)
    : FrameDestructionObserver(&frame)
    , m_shouldPrintWhenFinishedLoading(false)
#if ENABLE(ASSERT)
    , m_hasBeenReset(false)
#endif
{
    ScriptWrappable::init(this);
}

void LocalDOMWindow::clearDocument()
{
    if (!m_document)
        return;

    if (m_document->isActive()) {
        // FIXME: We don't call willRemove here. Why is that OK?
        // This detach() call is also mostly redundant. Most of the calls to
        // this function come via DocumentLoader::createWriterFor, which
        // always detaches the previous Document first. Only XSLTProcessor
        // depends on this detach() call, so it seems like there's some room
        // for cleanup.
        m_document->detach();
    }

    // FIXME: This should be part of ActiveDOMObject shutdown
    clearEventQueue();

    m_document->clearDOMWindow();
    m_document = nullptr;
}

void LocalDOMWindow::clearEventQueue()
{
    if (!m_eventQueue)
        return;
    m_eventQueue->close();
    m_eventQueue.clear();
}

void LocalDOMWindow::acceptLanguagesChanged()
{
    if (m_navigator)
        m_navigator->setLanguagesChanged();

    dispatchEvent(Event::create(EventTypeNames::languagechange));
}

PassRefPtrWillBeRawPtr<Document> LocalDOMWindow::createDocument(const String& mimeType, const DocumentInit& init, bool forceXHTML)
{
    RefPtrWillBeRawPtr<Document> document = nullptr;
    if (forceXHTML) {
        // This is a hack for XSLTProcessor. See XSLTProcessor::createDocumentFromSource().
        document = Document::create(init);
    } else {
        document = DOMImplementation::createDocument(mimeType, init, init.frame() ? init.frame()->inViewSourceMode() : false);
        if (document->isPluginDocument() && document->isSandboxed(SandboxPlugins))
            document = SinkDocument::create(init);
    }

    return document.release();
}

PassRefPtrWillBeRawPtr<Document> LocalDOMWindow::installNewDocument(const String& mimeType, const DocumentInit& init, bool forceXHTML)
{
    ASSERT(init.frame() == m_frame);

    clearDocument();

    m_document = createDocument(mimeType, init, forceXHTML);
    m_eventQueue = DOMWindowEventQueue::create(m_document.get());
    m_document->attach();

    if (!m_frame)
        return m_document;

    m_frame->script().updateDocument();
    m_document->updateViewportDescription();

    if (m_frame->page() && m_frame->view()) {
        if (ScrollingCoordinator* scrollingCoordinator = m_frame->page()->scrollingCoordinator()) {
            scrollingCoordinator->scrollableAreaScrollbarLayerDidChange(m_frame->view(), HorizontalScrollbar);
            scrollingCoordinator->scrollableAreaScrollbarLayerDidChange(m_frame->view(), VerticalScrollbar);
            scrollingCoordinator->scrollableAreaScrollLayerDidChange(m_frame->view());
        }
    }

    m_frame->selection().updateSecureKeyboardEntryIfActive();
    return m_document;
}

EventQueue* LocalDOMWindow::eventQueue() const
{
    return m_eventQueue.get();
}

void LocalDOMWindow::enqueueWindowEvent(PassRefPtrWillBeRawPtr<Event> event)
{
    if (!m_eventQueue)
        return;
    event->setTarget(this);
    m_eventQueue->enqueueEvent(event);
}

void LocalDOMWindow::enqueueDocumentEvent(PassRefPtrWillBeRawPtr<Event> event)
{
    if (!m_eventQueue)
        return;
    event->setTarget(m_document.get());
    m_eventQueue->enqueueEvent(event);
}

void LocalDOMWindow::dispatchWindowLoadEvent()
{
    ASSERT(!EventDispatchForbiddenScope::isEventDispatchForbidden());
    dispatchLoadEvent();
}

void LocalDOMWindow::documentWasClosed()
{
    dispatchWindowLoadEvent();
    enqueuePageshowEvent(PageshowEventNotPersisted);
    if (m_pendingStateObject)
        enqueuePopstateEvent(m_pendingStateObject.release());
}

void LocalDOMWindow::enqueuePageshowEvent(PageshowEventPersistence persisted)
{
    // FIXME: https://bugs.webkit.org/show_bug.cgi?id=36334 Pageshow event needs to fire asynchronously.
    // As per spec pageshow must be triggered asynchronously.
    // However to be compatible with other browsers blink fires pageshow synchronously.
    dispatchEvent(PageTransitionEvent::create(EventTypeNames::pageshow, persisted), m_document.get());
}

void LocalDOMWindow::enqueueHashchangeEvent(const String& oldURL, const String& newURL)
{
    enqueueWindowEvent(HashChangeEvent::create(oldURL, newURL));
}

void LocalDOMWindow::enqueuePopstateEvent(PassRefPtr<SerializedScriptValue> stateObject)
{
    if (!ContextFeatures::pushStateEnabled(document()))
        return;

    // FIXME: https://bugs.webkit.org/show_bug.cgi?id=36202 Popstate event needs to fire asynchronously
    dispatchEvent(PopStateEvent::create(stateObject, &history()));
}

void LocalDOMWindow::statePopped(PassRefPtr<SerializedScriptValue> stateObject)
{
    if (!frame())
        return;

    // Per step 11 of section 6.5.9 (history traversal) of the HTML5 spec, we
    // defer firing of popstate until we're in the complete state.
    if (document()->isLoadCompleted())
        enqueuePopstateEvent(stateObject);
    else
        m_pendingStateObject = stateObject;
}

LocalDOMWindow::~LocalDOMWindow()
{
    ASSERT(m_hasBeenReset);
    reset();

#if ENABLE(OILPAN)
    // Oilpan: the frame host and document objects are
    // also garbage collected; cannot notify these
    // when removing event listeners.
    removeAllEventListenersInternal(DoNotBroadcastListenerRemoval);

    // Cleared when detaching document.
    ASSERT(!m_eventQueue);
#else
    removeAllEventListenersInternal(DoBroadcastListenerRemoval);

    ASSERT(m_document->isStopped());
    clearDocument();
#endif
}

const AtomicString& LocalDOMWindow::interfaceName() const
{
    return EventTargetNames::LocalDOMWindow;
}

ExecutionContext* LocalDOMWindow::executionContext() const
{
    return m_document.get();
}

LocalDOMWindow* LocalDOMWindow::toDOMWindow()
{
    return this;
}

PassRefPtrWillBeRawPtr<MediaQueryList> LocalDOMWindow::matchMedia(const String& media)
{
    return document() ? document()->mediaQueryMatcher().matchMedia(media) : nullptr;
}

Page* LocalDOMWindow::page()
{
    return frame() ? frame()->page() : 0;
}

void LocalDOMWindow::frameDestroyed()
{
    FrameDestructionObserver::frameDestroyed();
    reset();
}

void LocalDOMWindow::willDetachFrameHost()
{
    m_frame->host()->eventHandlerRegistry().didRemoveAllEventHandlers(*this);
    InspectorInstrumentation::frameWindowDiscarded(m_frame, this);
}

void LocalDOMWindow::willDestroyDocumentInFrame()
{
    // It is necessary to copy m_properties to a separate vector because the DOMWindowProperties may
    // unregister themselves from the LocalDOMWindow as a result of the call to willDestroyGlobalObjectInFrame.
    Vector<DOMWindowProperty*> properties;
    copyToVector(m_properties, properties);
    for (size_t i = 0; i < properties.size(); ++i)
        properties[i]->willDestroyGlobalObjectInFrame();
}

void LocalDOMWindow::willDetachDocumentFromFrame()
{
    // It is necessary to copy m_properties to a separate vector because the DOMWindowProperties may
    // unregister themselves from the LocalDOMWindow as a result of the call to willDetachGlobalObjectFromFrame.
    Vector<DOMWindowProperty*> properties;
    copyToVector(m_properties, properties);
    for (size_t i = 0; i < properties.size(); ++i)
        properties[i]->willDetachGlobalObjectFromFrame();
}

void LocalDOMWindow::registerProperty(DOMWindowProperty* property)
{
    m_properties.add(property);
}

void LocalDOMWindow::unregisterProperty(DOMWindowProperty* property)
{
    m_properties.remove(property);
}

void LocalDOMWindow::reset()
{
    willDestroyDocumentInFrame();
    resetDOMWindowProperties();
}

void LocalDOMWindow::resetDOMWindowProperties()
{
    m_properties.clear();

    m_screen = nullptr;
    m_history = nullptr;
    m_locationbar = nullptr;
    m_menubar = nullptr;
    m_personalbar = nullptr;
    m_scrollbars = nullptr;
    m_statusbar = nullptr;
    m_toolbar = nullptr;
    m_console = nullptr;
    m_navigator = nullptr;
    m_performance = nullptr;
    m_location = nullptr;
    m_media = nullptr;
    m_sessionStorage = nullptr;
    m_localStorage = nullptr;
    m_applicationCache = nullptr;
    m_bbWindowHooks = nullptr;
<<<<<<< HEAD
#if ASSERT_ENABLED
=======
#if ENABLE(ASSERT)
>>>>>>> e6de044b
    m_hasBeenReset = true;
#endif
}

bool LocalDOMWindow::isCurrentlyDisplayedInFrame() const
{
    return m_frame && m_frame->domWindow() == this && m_frame->host();
}

int LocalDOMWindow::orientation() const
{
    ASSERT(RuntimeEnabledFeatures::orientationEventEnabled());

    if (!m_frame)
        return 0;

    int orientation = screenOrientationAngle(m_frame->view());
    // For backward compatibility, we want to return a value in the range of
    // [-90; 180] instead of [0; 360[ because window.orientation used to behave
    // like that in WebKit (this is a WebKit proprietary API).
    if (orientation == 270)
        return -90;
    return orientation;
}

Screen& LocalDOMWindow::screen() const
{
    if (!m_screen)
        m_screen = Screen::create(m_frame);
    return *m_screen;
}

History& LocalDOMWindow::history() const
{
    if (!m_history)
        m_history = History::create(m_frame);
    return *m_history;
}

BarProp& LocalDOMWindow::locationbar() const
{
    if (!m_locationbar)
        m_locationbar = BarProp::create(m_frame, BarProp::Locationbar);
    return *m_locationbar;
}

BarProp& LocalDOMWindow::menubar() const
{
    if (!m_menubar)
        m_menubar = BarProp::create(m_frame, BarProp::Menubar);
    return *m_menubar;
}

BarProp& LocalDOMWindow::personalbar() const
{
    if (!m_personalbar)
        m_personalbar = BarProp::create(m_frame, BarProp::Personalbar);
    return *m_personalbar;
}

BarProp& LocalDOMWindow::scrollbars() const
{
    if (!m_scrollbars)
        m_scrollbars = BarProp::create(m_frame, BarProp::Scrollbars);
    return *m_scrollbars;
}

BarProp& LocalDOMWindow::statusbar() const
{
    if (!m_statusbar)
        m_statusbar = BarProp::create(m_frame, BarProp::Statusbar);
    return *m_statusbar;
}

BarProp& LocalDOMWindow::toolbar() const
{
    if (!m_toolbar)
        m_toolbar = BarProp::create(m_frame, BarProp::Toolbar);
    return *m_toolbar;
}

Console& LocalDOMWindow::console() const
{
    if (!m_console)
        m_console = Console::create(m_frame);
    return *m_console;
}

FrameConsole* LocalDOMWindow::frameConsole() const
{
    if (!isCurrentlyDisplayedInFrame())
        return 0;
    return &m_frame->console();
}

ApplicationCache* LocalDOMWindow::applicationCache() const
{
    if (!isCurrentlyDisplayedInFrame())
        return 0;
    if (!m_applicationCache)
        m_applicationCache = ApplicationCache::create(m_frame);
    return m_applicationCache.get();
}

Navigator& LocalDOMWindow::navigator() const
{
    if (!m_navigator)
        m_navigator = Navigator::create(m_frame);
    return *m_navigator;
}

Performance& LocalDOMWindow::performance() const
{
    if (!m_performance)
        m_performance = Performance::create(m_frame);
    return *m_performance;
}

Location& LocalDOMWindow::location() const
{
    if (!m_location)
        m_location = Location::create(m_frame);
    return *m_location;
}

Storage* LocalDOMWindow::sessionStorage(ExceptionState& exceptionState) const
{
    if (!isCurrentlyDisplayedInFrame())
        return 0;

    Document* document = this->document();
    if (!document)
        return 0;

    String accessDeniedMessage = "Access is denied for this document.";
    if (!document->securityOrigin()->canAccessLocalStorage()) {
        if (document->isSandboxed(SandboxOrigin))
            exceptionState.throwSecurityError("The document is sandboxed and lacks the 'allow-same-origin' flag.");
        else if (document->url().protocolIs("data"))
            exceptionState.throwSecurityError("Storage is disabled inside 'data:' URLs.");
        else
            exceptionState.throwSecurityError(accessDeniedMessage);
        return 0;
    }

    if (m_sessionStorage) {
        if (!m_sessionStorage->area()->canAccessStorage(m_frame)) {
            exceptionState.throwSecurityError(accessDeniedMessage);
            return 0;
        }
        return m_sessionStorage.get();
    }

    Page* page = document->page();
    if (!page)
        return 0;

    OwnPtrWillBeRawPtr<StorageArea> storageArea = page->sessionStorage()->storageArea(document->securityOrigin());
    if (!storageArea->canAccessStorage(m_frame)) {
        exceptionState.throwSecurityError(accessDeniedMessage);
        return 0;
    }

    m_sessionStorage = Storage::create(m_frame, storageArea.release());
    return m_sessionStorage.get();
}

Storage* LocalDOMWindow::localStorage(ExceptionState& exceptionState) const
{
    if (!isCurrentlyDisplayedInFrame())
        return 0;

    Document* document = this->document();
    if (!document)
        return 0;

    String accessDeniedMessage = "Access is denied for this document.";
    if (!document->securityOrigin()->canAccessLocalStorage()) {
        if (document->isSandboxed(SandboxOrigin))
            exceptionState.throwSecurityError("The document is sandboxed and lacks the 'allow-same-origin' flag.");
        else if (document->url().protocolIs("data"))
            exceptionState.throwSecurityError("Storage is disabled inside 'data:' URLs.");
        else
            exceptionState.throwSecurityError(accessDeniedMessage);
        return 0;
    }

    if (m_localStorage) {
        if (!m_localStorage->area()->canAccessStorage(m_frame)) {
            exceptionState.throwSecurityError(accessDeniedMessage);
            return 0;
        }
        return m_localStorage.get();
    }

    // FIXME: Seems this check should be much higher?
    FrameHost* host = document->frameHost();
    if (!host || !host->settings().localStorageEnabled())
        return 0;

    OwnPtrWillBeRawPtr<StorageArea> storageArea = StorageNamespace::localStorageArea(document->securityOrigin());
    if (!storageArea->canAccessStorage(m_frame)) {
        exceptionState.throwSecurityError(accessDeniedMessage);
        return 0;
    }

    m_localStorage = Storage::create(m_frame, storageArea.release());
    return m_localStorage.get();
}

void LocalDOMWindow::postMessage(PassRefPtr<SerializedScriptValue> message, const MessagePortArray* ports, const String& targetOrigin, LocalDOMWindow* source, ExceptionState& exceptionState)
{
    if (!isCurrentlyDisplayedInFrame())
        return;

    Document* sourceDocument = source->document();

    // Compute the target origin.  We need to do this synchronously in order
    // to generate the SyntaxError exception correctly.
    RefPtr<SecurityOrigin> target;
    if (targetOrigin == "/") {
        if (!sourceDocument)
            return;
        target = sourceDocument->securityOrigin();
    } else if (targetOrigin != "*") {
        target = SecurityOrigin::createFromString(targetOrigin);
        // It doesn't make sense target a postMessage at a unique origin
        // because there's no way to represent a unique origin in a string.
        if (target->isUnique()) {
            exceptionState.throwDOMException(SyntaxError, "Invalid target origin '" + targetOrigin + "' in a call to 'postMessage'.");
            return;
        }
    }

    OwnPtr<MessagePortChannelArray> channels = MessagePort::disentanglePorts(ports, exceptionState);
    if (exceptionState.hadException())
        return;

    // Capture the source of the message.  We need to do this synchronously
    // in order to capture the source of the message correctly.
    if (!sourceDocument)
        return;
    String sourceOrigin = sourceDocument->securityOrigin()->toString();

    if (MixedContentChecker::isMixedContent(sourceDocument->securityOrigin(), document()->url()))
        UseCounter::count(document(), UseCounter::PostMessageFromSecureToInsecure);
    else if (MixedContentChecker::isMixedContent(document()->securityOrigin(), sourceDocument->url()))
        UseCounter::count(document(), UseCounter::PostMessageFromInsecureToSecure);

    // Capture stack trace only when inspector front-end is loaded as it may be time consuming.
    RefPtrWillBeRawPtr<ScriptCallStack> stackTrace = nullptr;
    if (InspectorInstrumentation::consoleAgentEnabled(sourceDocument))
        stackTrace = createScriptCallStack(ScriptCallStack::maxCallStackSizeToCapture, true);

    // Schedule the message.
    OwnPtr<PostMessageTimer> timer = adoptPtr(new PostMessageTimer(*this, message, sourceOrigin, source, channels.release(), target.get(), stackTrace.release(), UserGestureIndicator::currentToken()));
    timer->startOneShot(0, FROM_HERE);
    timer->suspendIfNeeded();
    m_postMessageTimers.add(timer.release());
}

void LocalDOMWindow::postMessageTimerFired(PostMessageTimer* timer)
{
    if (!isCurrentlyDisplayedInFrame()) {
        m_postMessageTimers.remove(timer);
        return;
    }

    RefPtrWillBeRawPtr<MessageEvent> event = timer->event();

    // Give the embedder a chance to intercept this postMessage because this
    // LocalDOMWindow might be a proxy for another in browsers that support
    // postMessage calls across WebKit instances.
    if (m_frame->loader().client()->willCheckAndDispatchMessageEvent(timer->targetOrigin(), event.get())) {
        m_postMessageTimers.remove(timer);
        return;
    }

    UserGestureIndicator gestureIndicator(timer->userGestureToken());

    event->entangleMessagePorts(document());
    dispatchMessageEventWithOriginCheck(timer->targetOrigin(), event, timer->stackTrace());
    m_postMessageTimers.remove(timer);
}

void LocalDOMWindow::dispatchMessageEventWithOriginCheck(SecurityOrigin* intendedTargetOrigin, PassRefPtrWillBeRawPtr<Event> event, PassRefPtrWillBeRawPtr<ScriptCallStack> stackTrace)
{
    if (intendedTargetOrigin) {
        // Check target origin now since the target document may have changed since the timer was scheduled.
        if (!intendedTargetOrigin->isSameSchemeHostPort(document()->securityOrigin())) {
            String message = ExceptionMessages::failedToExecute("postMessage", "DOMWindow", "The target origin provided ('" + intendedTargetOrigin->toString() + "') does not match the recipient window's origin ('" + document()->securityOrigin()->toString() + "').");
            RefPtrWillBeRawPtr<ConsoleMessage> consoleMessage = ConsoleMessage::create(SecurityMessageSource, ErrorMessageLevel, message);
            consoleMessage->setCallStack(stackTrace);
            frameConsole()->addMessage(consoleMessage.release());
            return;
        }
    }

    dispatchEvent(event);
}

DOMSelection* LocalDOMWindow::getSelection()
{
    if (!isCurrentlyDisplayedInFrame() || !m_frame)
        return 0;

    return m_frame->document()->getSelection();
}

Element* LocalDOMWindow::frameElement() const
{
    if (!m_frame)
        return 0;

    // The bindings security check should ensure we're same origin...
    ASSERT(!m_frame->owner() || m_frame->owner()->isLocal());
    return m_frame->deprecatedLocalOwner();
}

void LocalDOMWindow::focus(ExecutionContext* context)
{
    if (!m_frame)
        return;

    FrameHost* host = m_frame->host();
    if (!host)
        return;

    bool allowFocus = WindowFocusAllowedIndicator::windowFocusAllowed();
    if (context) {
        ASSERT(isMainThread());
        Document* activeDocument = toDocument(context);
        if (opener() && opener() != this && activeDocument->domWindow() == opener())
            allowFocus = true;
    }

    // If we're a top level window, bring the window to the front.
    if (m_frame->isMainFrame() && allowFocus)
        host->chrome().focus();

    if (!m_frame)
        return;

    m_frame->eventHandler().focusDocumentView();
}

void LocalDOMWindow::blur()
{
}

void LocalDOMWindow::close(ExecutionContext* context)
{
    if (!m_frame || !m_frame->isMainFrame())
        return;

    Page* page = m_frame->page();
    if (!page)
        return;

    if (context) {
        ASSERT(isMainThread());
        Document* activeDocument = toDocument(context);
        if (!activeDocument)
            return;

        if (!activeDocument->canNavigate(*m_frame))
            return;
    }

    Settings* settings = m_frame->settings();
    bool allowScriptsToCloseWindows = settings && settings->allowScriptsToCloseWindows();

    if (!(page->openedByDOM() || page->backForward().backForwardListCount() <= 1 || allowScriptsToCloseWindows)) {
        frameConsole()->addMessage(ConsoleMessage::create(JSMessageSource, WarningMessageLevel, "Scripts may close only the windows that were opened by it."));
        return;
    }

    if (!m_frame->loader().shouldClose())
        return;

    InspectorInstrumentation::willCloseWindow(context);

    page->chrome().closeWindowSoon();
}

void LocalDOMWindow::print()
{
    if (!m_frame)
        return;

    FrameHost* host = m_frame->host();
    if (!host)
        return;

    if (m_frame->loader().state() != FrameStateComplete) {
        m_shouldPrintWhenFinishedLoading = true;
        return;
    }
    m_shouldPrintWhenFinishedLoading = false;
    host->chrome().print(m_frame);
}

void LocalDOMWindow::stop()
{
    if (!m_frame)
        return;
    m_frame->loader().stopAllLoaders();
}

void LocalDOMWindow::alert(const String& message)
{
    if (!m_frame)
        return;

    m_frame->document()->updateRenderTreeIfNeeded();

    FrameHost* host = m_frame->host();
    if (!host)
        return;

    host->chrome().runJavaScriptAlert(m_frame, message);
}

bool LocalDOMWindow::confirm(const String& message)
{
    if (!m_frame)
        return false;

    m_frame->document()->updateRenderTreeIfNeeded();

    FrameHost* host = m_frame->host();
    if (!host)
        return false;

    return host->chrome().runJavaScriptConfirm(m_frame, message);
}

String LocalDOMWindow::prompt(const String& message, const String& defaultValue)
{
    if (!m_frame)
        return String();

    m_frame->document()->updateRenderTreeIfNeeded();

    FrameHost* host = m_frame->host();
    if (!host)
        return String();

    String returnValue;
    if (host->chrome().runJavaScriptPrompt(m_frame, message, defaultValue, returnValue))
        return returnValue;

    return String();
}

bool LocalDOMWindow::find(const String& string, bool caseSensitive, bool backwards, bool wrap, bool /*wholeWord*/, bool /*searchInFrames*/, bool /*showDialog*/) const
{
    if (!isCurrentlyDisplayedInFrame())
        return false;

    // |m_frame| can be destructed during |Editor::findString()| via
    // |Document::updateLayou()|, e.g. event handler removes a frame.
    RefPtr<LocalFrame> protectFrame(m_frame);

    // FIXME (13016): Support wholeWord, searchInFrames and showDialog
    return m_frame->editor().findString(string, !backwards, caseSensitive, wrap, false);
}

bool LocalDOMWindow::offscreenBuffering() const
{
    return true;
}

int LocalDOMWindow::outerHeight() const
{
    if (!m_frame)
        return 0;

    FrameHost* host = m_frame->host();
    if (!host)
        return 0;

    if (host->settings().reportScreenSizeInPhysicalPixelsQuirk())
        return lroundf(host->chrome().windowRect().height() * host->deviceScaleFactor());
    return static_cast<int>(host->chrome().windowRect().height());
}

int LocalDOMWindow::outerWidth() const
{
    if (!m_frame)
        return 0;

    FrameHost* host = m_frame->host();
    if (!host)
        return 0;

    if (host->settings().reportScreenSizeInPhysicalPixelsQuirk())
        return lroundf(host->chrome().windowRect().width() * host->deviceScaleFactor());
    return static_cast<int>(host->chrome().windowRect().width());
}

int LocalDOMWindow::innerHeight() const
{
    if (!m_frame)
        return 0;

    FrameView* view = m_frame->view();
    if (!view)
        return 0;

    // FIXME: This is potentially too much work. We really only need to know the dimensions of the parent frame's renderer.
    if (Frame* parent = m_frame->tree().parent()) {
        if (parent && parent->isLocalFrame())
            toLocalFrame(parent)->document()->updateLayoutIgnorePendingStylesheets();
    }

    return adjustForAbsoluteZoom(view->visibleContentRect(IncludeScrollbars).height(), m_frame->pageZoomFactor());
}

int LocalDOMWindow::innerWidth() const
{
    if (!m_frame)
        return 0;

    FrameView* view = m_frame->view();
    if (!view)
        return 0;

    // FIXME: This is potentially too much work. We really only need to know the dimensions of the parent frame's renderer.
    if (Frame* parent = m_frame->tree().parent()) {
        if (parent && parent->isLocalFrame())
            toLocalFrame(parent)->document()->updateLayoutIgnorePendingStylesheets();
    }

    return adjustForAbsoluteZoom(view->visibleContentRect(IncludeScrollbars).width(), m_frame->pageZoomFactor());
}

int LocalDOMWindow::screenX() const
{
    if (!m_frame)
        return 0;

    FrameHost* host = m_frame->host();
    if (!host)
        return 0;

    if (host->settings().reportScreenSizeInPhysicalPixelsQuirk())
        return lroundf(host->chrome().windowRect().x() * host->deviceScaleFactor());
    return static_cast<int>(host->chrome().windowRect().x());
}

int LocalDOMWindow::screenY() const
{
    if (!m_frame)
        return 0;

    FrameHost* host = m_frame->host();
    if (!host)
        return 0;

    if (host->settings().reportScreenSizeInPhysicalPixelsQuirk())
        return lroundf(host->chrome().windowRect().y() * host->deviceScaleFactor());
    return static_cast<int>(host->chrome().windowRect().y());
}

int LocalDOMWindow::scrollX() const
{
    if (!m_frame)
        return 0;

    FrameView* view = m_frame->view();
    if (!view)
        return 0;

    m_frame->document()->updateLayoutIgnorePendingStylesheets();

    return adjustForAbsoluteZoom(view->scrollX(), m_frame->pageZoomFactor());
}

int LocalDOMWindow::scrollY() const
{
    if (!m_frame)
        return 0;

    FrameView* view = m_frame->view();
    if (!view)
        return 0;

    m_frame->document()->updateLayoutIgnorePendingStylesheets();

    return adjustForAbsoluteZoom(view->scrollY(), m_frame->pageZoomFactor());
}

bool LocalDOMWindow::closed() const
{
    return !m_frame;
}

unsigned LocalDOMWindow::length() const
{
    if (!isCurrentlyDisplayedInFrame())
        return 0;

    return m_frame->tree().scopedChildCount();
}

const AtomicString& LocalDOMWindow::name() const
{
    if (!isCurrentlyDisplayedInFrame())
        return nullAtom;

    return m_frame->tree().name();
}

void LocalDOMWindow::setName(const AtomicString& name)
{
    if (!isCurrentlyDisplayedInFrame())
        return;

    m_frame->tree().setName(name);
    ASSERT(m_frame->loader().client());
    m_frame->loader().client()->didChangeName(name);
}

void LocalDOMWindow::setStatus(const String& string)
{
    m_status = string;

    if (!m_frame)
        return;

    FrameHost* host = m_frame->host();
    if (!host)
        return;

    ASSERT(m_frame->document()); // Client calls shouldn't be made when the frame is in inconsistent state.
    host->chrome().setStatusbarText(m_frame, m_status);
}

void LocalDOMWindow::setDefaultStatus(const String& string)
{
    m_defaultStatus = string;

    if (!m_frame)
        return;

    FrameHost* host = m_frame->host();
    if (!host)
        return;

    ASSERT(m_frame->document()); // Client calls shouldn't be made when the frame is in inconsistent state.
    host->chrome().setStatusbarText(m_frame, m_defaultStatus);
}

LocalDOMWindow* LocalDOMWindow::self() const
{
    if (!m_frame)
        return 0;

    return m_frame->domWindow();
}

LocalDOMWindow* LocalDOMWindow::opener() const
{
    if (!m_frame)
        return 0;

    LocalFrame* opener = m_frame->loader().opener();
    if (!opener)
        return 0;

    return opener->domWindow();
}

LocalDOMWindow* LocalDOMWindow::parent() const
{
    if (!m_frame)
        return 0;

    Frame* parent = m_frame->tree().parent();
    if (parent)
        return parent->domWindow();

    return m_frame->domWindow();
}

LocalDOMWindow* LocalDOMWindow::top() const
{
    if (!m_frame)
        return 0;

    return m_frame->tree().top()->domWindow();
}

Document* LocalDOMWindow::document() const
{
    return m_document.get();
}

StyleMedia& LocalDOMWindow::styleMedia() const
{
    if (!m_media)
        m_media = StyleMedia::create(m_frame);
    return *m_media;
}

PassRefPtrWillBeRawPtr<CSSStyleDeclaration> LocalDOMWindow::getComputedStyle(Element* elt, const String& pseudoElt) const
{
    if (!elt)
        return nullptr;

    return CSSComputedStyleDeclaration::create(elt, false, pseudoElt);
}

PassRefPtrWillBeRawPtr<CSSRuleList> LocalDOMWindow::getMatchedCSSRules(Element* element, const String& pseudoElement) const
{
    if (!element)
        return nullptr;

    if (!isCurrentlyDisplayedInFrame())
        return nullptr;

    unsigned colonStart = pseudoElement[0] == ':' ? (pseudoElement[1] == ':' ? 2 : 1) : 0;
    CSSSelector::PseudoType pseudoType = CSSSelector::parsePseudoType(AtomicString(pseudoElement.substring(colonStart)));
    if (pseudoType == CSSSelector::PseudoUnknown && !pseudoElement.isEmpty())
        return nullptr;

    unsigned rulesToInclude = StyleResolver::AuthorCSSRules;
    PseudoId pseudoId = CSSSelector::pseudoId(pseudoType);
    return m_frame->document()->ensureStyleResolver().pseudoCSSRulesForElement(element, pseudoId, rulesToInclude);
}

PassRefPtrWillBeRawPtr<WebKitPoint> LocalDOMWindow::webkitConvertPointFromNodeToPage(Node* node, const WebKitPoint* p) const
{
    if (!node || !p)
        return nullptr;

    if (!document())
        return nullptr;

    document()->updateLayoutIgnorePendingStylesheets();

    FloatPoint pagePoint(p->x(), p->y());
    pagePoint = node->convertToPage(pagePoint);
    return WebKitPoint::create(pagePoint.x(), pagePoint.y());
}

PassRefPtrWillBeRawPtr<WebKitPoint> LocalDOMWindow::webkitConvertPointFromPageToNode(Node* node, const WebKitPoint* p) const
{
    if (!node || !p)
        return nullptr;

    if (!document())
        return nullptr;

    document()->updateLayoutIgnorePendingStylesheets();

    FloatPoint nodePoint(p->x(), p->y());
    nodePoint = node->convertFromPage(nodePoint);
    return WebKitPoint::create(nodePoint.x(), nodePoint.y());
}

double LocalDOMWindow::devicePixelRatio() const
{
    if (!m_frame)
        return 0.0;

    return m_frame->devicePixelRatio();
}

static bool scrollBehaviorFromScrollOptions(const Dictionary& scrollOptions, ScrollBehavior& scrollBehavior, ExceptionState& exceptionState)
{
    String scrollBehaviorString;
    if (!DictionaryHelper::get(scrollOptions, "behavior", scrollBehaviorString)) {
        scrollBehavior = ScrollBehaviorAuto;
        return true;
    }

    if (ScrollableArea::scrollBehaviorFromString(scrollBehaviorString, scrollBehavior))
        return true;

    exceptionState.throwTypeError("The ScrollBehavior provided is invalid.");
    return false;
}

void LocalDOMWindow::scrollBy(int x, int y, ScrollBehavior scrollBehavior) const
{
    if (!isCurrentlyDisplayedInFrame())
        return;

    document()->updateLayoutIgnorePendingStylesheets();

    FrameView* view = m_frame->view();
    if (!view)
        return;

    IntSize scaledOffset(x * m_frame->pageZoomFactor(), y * m_frame->pageZoomFactor());
    view->scrollBy(scaledOffset, scrollBehavior);
}

void LocalDOMWindow::scrollBy(int x, int y, const Dictionary& scrollOptions, ExceptionState &exceptionState) const
{
    ScrollBehavior scrollBehavior = ScrollBehaviorAuto;
    if (!scrollBehaviorFromScrollOptions(scrollOptions, scrollBehavior, exceptionState))
        return;
    scrollBy(x, y, scrollBehavior);
}

void LocalDOMWindow::scrollTo(int x, int y, ScrollBehavior scrollBehavior) const
{
    if (!isCurrentlyDisplayedInFrame())
        return;

    document()->updateLayoutIgnorePendingStylesheets();

    RefPtr<FrameView> view = m_frame->view();
    if (!view)
        return;

    IntPoint layoutPos(x * m_frame->pageZoomFactor(), y * m_frame->pageZoomFactor());
    view->setScrollPosition(layoutPos, scrollBehavior);
}

void LocalDOMWindow::scrollTo(int x, int y, const Dictionary& scrollOptions, ExceptionState& exceptionState) const
{
    ScrollBehavior scrollBehavior = ScrollBehaviorAuto;
    if (!scrollBehaviorFromScrollOptions(scrollOptions, scrollBehavior, exceptionState))
        return;
    scrollTo(x, y, scrollBehavior);
}

void LocalDOMWindow::moveBy(float x, float y) const
{
    if (!m_frame || !m_frame->isMainFrame())
        return;

    FrameHost* host = m_frame->host();
    if (!host)
        return;

    FloatRect windowRect = host->chrome().windowRect();
    windowRect.move(x, y);
    // Security check (the spec talks about UniversalBrowserWrite to disable this check...)
    host->chrome().setWindowRect(adjustWindowRect(*m_frame, windowRect));
}

void LocalDOMWindow::moveTo(float x, float y) const
{
    if (!m_frame || !m_frame->isMainFrame())
        return;

    FrameHost* host = m_frame->host();
    if (!host)
        return;

    FloatRect windowRect = host->chrome().windowRect();
    windowRect.setLocation(FloatPoint(x, y));
    // Security check (the spec talks about UniversalBrowserWrite to disable this check...)
    host->chrome().setWindowRect(adjustWindowRect(*m_frame, windowRect));
}

void LocalDOMWindow::resizeBy(float x, float y) const
{
    if (!m_frame || !m_frame->isMainFrame())
        return;

    FrameHost* host = m_frame->host();
    if (!host)
        return;

    FloatRect fr = host->chrome().windowRect();
    FloatSize dest = fr.size() + FloatSize(x, y);
    FloatRect update(fr.location(), dest);
    host->chrome().setWindowRect(adjustWindowRect(*m_frame, update));
}

void LocalDOMWindow::resizeTo(float width, float height) const
{
    if (!m_frame || !m_frame->isMainFrame())
        return;

    FrameHost* host = m_frame->host();
    if (!host)
        return;

    FloatRect fr = host->chrome().windowRect();
    FloatSize dest = FloatSize(width, height);
    FloatRect update(fr.location(), dest);
    host->chrome().setWindowRect(adjustWindowRect(*m_frame, update));
}

int LocalDOMWindow::requestAnimationFrame(PassOwnPtr<RequestAnimationFrameCallback> callback)
{
    callback->m_useLegacyTimeBase = false;
    if (Document* d = document())
        return d->requestAnimationFrame(callback);
    return 0;
}

int LocalDOMWindow::webkitRequestAnimationFrame(PassOwnPtr<RequestAnimationFrameCallback> callback)
{
    callback->m_useLegacyTimeBase = true;
    if (Document* d = document())
        return d->requestAnimationFrame(callback);
    return 0;
}

void LocalDOMWindow::cancelAnimationFrame(int id)
{
    if (Document* d = document())
        d->cancelAnimationFrame(id);
}

DOMWindowCSS& LocalDOMWindow::css() const
{
    if (!m_css)
        m_css = DOMWindowCSS::create();
    return *m_css;
}

static void didAddStorageEventListener(LocalDOMWindow* window)
{
    // Creating these blink::Storage objects informs the system that we'd like to receive
    // notifications about storage events that might be triggered in other processes. Rather
    // than subscribe to these notifications explicitly, we subscribe to them implicitly to
    // simplify the work done by the system.
    window->localStorage(IGNORE_EXCEPTION);
    window->sessionStorage(IGNORE_EXCEPTION);
}

bool LocalDOMWindow::addEventListener(const AtomicString& eventType, PassRefPtr<EventListener> listener, bool useCapture)
{
    if (!EventTarget::addEventListener(eventType, listener, useCapture))
        return false;

    if (m_frame && m_frame->host())
        m_frame->host()->eventHandlerRegistry().didAddEventHandler(*this, eventType);

    if (Document* document = this->document()) {
        document->addListenerTypeIfNeeded(eventType);
        if (eventType == EventTypeNames::storage)
            didAddStorageEventListener(this);
    }

    lifecycleNotifier().notifyAddEventListener(this, eventType);

    if (eventType == EventTypeNames::unload) {
        UseCounter::count(document(), UseCounter::DocumentUnloadRegistered);
        addUnloadEventListener(this);
    } else if (eventType == EventTypeNames::beforeunload) {
        UseCounter::count(document(), UseCounter::DocumentBeforeUnloadRegistered);
        if (allowsBeforeUnloadListeners(this)) {
            // This is confusingly named. It doesn't actually add the listener. It just increments a count
            // so that we know we have listeners registered for the purposes of determining if we can
            // fast terminate the renderer process.
            addBeforeUnloadEventListener(this);
        } else {
            // Subframes return false from allowsBeforeUnloadListeners.
            UseCounter::count(document(), UseCounter::SubFrameBeforeUnloadRegistered);
        }
    }

    return true;
}

bool LocalDOMWindow::removeEventListener(const AtomicString& eventType, PassRefPtr<EventListener> listener, bool useCapture)
{
    if (!EventTarget::removeEventListener(eventType, listener, useCapture))
        return false;

    if (m_frame && m_frame->host())
        m_frame->host()->eventHandlerRegistry().didRemoveEventHandler(*this, eventType);

    lifecycleNotifier().notifyRemoveEventListener(this, eventType);

    if (eventType == EventTypeNames::unload) {
        removeUnloadEventListener(this);
    } else if (eventType == EventTypeNames::beforeunload && allowsBeforeUnloadListeners(this)) {
        removeBeforeUnloadEventListener(this);
    }

    return true;
}

void LocalDOMWindow::dispatchLoadEvent()
{
    RefPtrWillBeRawPtr<Event> loadEvent(Event::create(EventTypeNames::load));
    if (m_frame && m_frame->loader().documentLoader() && !m_frame->loader().documentLoader()->timing()->loadEventStart()) {
        // The DocumentLoader (and thus its DocumentLoadTiming) might get destroyed while dispatching
        // the event, so protect it to prevent writing the end time into freed memory.
        RefPtr<DocumentLoader> documentLoader = m_frame->loader().documentLoader();
        DocumentLoadTiming* timing = documentLoader->timing();
        timing->markLoadEventStart();
        dispatchEvent(loadEvent, document());
        timing->markLoadEventEnd();
    } else
        dispatchEvent(loadEvent, document());

    // For load events, send a separate load event to the enclosing frame only.
    // This is a DOM extension and is independent of bubbling/capturing rules of
    // the DOM.
    FrameOwner* owner = m_frame ? m_frame->owner() : 0;
    if (owner)
        owner->dispatchLoad();

    TRACE_EVENT_INSTANT1(TRACE_DISABLED_BY_DEFAULT("devtools.timeline"), "MarkLoad", "data", InspectorMarkLoadEvent::data(frame()));
    // FIXME(361045): remove InspectorInstrumentation calls once DevTools Timeline migrates to tracing.
    InspectorInstrumentation::loadEventFired(frame());
}

bool LocalDOMWindow::dispatchEvent(PassRefPtrWillBeRawPtr<Event> prpEvent, PassRefPtrWillBeRawPtr<EventTarget> prpTarget)
{
    ASSERT(!EventDispatchForbiddenScope::isEventDispatchForbidden());

    RefPtrWillBeRawPtr<EventTarget> protect(this);
    RefPtrWillBeRawPtr<Event> event = prpEvent;

    event->setTarget(prpTarget ? prpTarget : this);
    event->setCurrentTarget(this);
    event->setEventPhase(Event::AT_TARGET);

    TRACE_EVENT1(TRACE_DISABLED_BY_DEFAULT("devtools.timeline"), "EventDispatch", "data", InspectorEventDispatchEvent::data(*event));
    // FIXME(361045): remove InspectorInstrumentation calls once DevTools Timeline migrates to tracing.
    InspectorInstrumentationCookie cookie = InspectorInstrumentation::willDispatchEventOnWindow(frame(), *event, this);

    bool result = fireEventListeners(event.get());

    InspectorInstrumentation::didDispatchEventOnWindow(cookie);

    return result;
}

void LocalDOMWindow::removeAllEventListenersInternal(BroadcastListenerRemoval mode)
{
    EventTarget::removeAllEventListeners();

    lifecycleNotifier().notifyRemoveAllEventListeners(this);

    if (mode == DoBroadcastListenerRemoval) {
        if (m_frame && m_frame->host())
            m_frame->host()->eventHandlerRegistry().didRemoveAllEventHandlers(*this);
    }

    removeAllUnloadEventListeners(this);
    removeAllBeforeUnloadEventListeners(this);
}

void LocalDOMWindow::removeAllEventListeners()
{
    removeAllEventListenersInternal(DoBroadcastListenerRemoval);
}

void LocalDOMWindow::finishedLoading()
{
    if (m_shouldPrintWhenFinishedLoading) {
        m_shouldPrintWhenFinishedLoading = false;
        print();
    }
}

void LocalDOMWindow::setLocation(const String& urlString, LocalDOMWindow* callingWindow, LocalDOMWindow* enteredWindow, SetLocationLocking locking)
{
    if (!isCurrentlyDisplayedInFrame())
        return;

    Document* activeDocument = callingWindow->document();
    if (!activeDocument)
        return;

    ASSERT(m_frame);
    if (!activeDocument->canNavigate(*m_frame))
        return;

    LocalFrame* firstFrame = enteredWindow->frame();
    if (!firstFrame)
        return;

    KURL completedURL = firstFrame->document()->completeURL(urlString);
    if (completedURL.isNull())
        return;

    if (isInsecureScriptAccess(*callingWindow, completedURL))
        return;

    V8DOMActivityLogger* activityLogger = V8DOMActivityLogger::currentActivityLoggerIfIsolatedWorld();
    if (activityLogger) {
        Vector<String> argv;
        argv.append("LocalDOMWindow");
        argv.append("url");
        argv.append(firstFrame->document()->url());
        argv.append(completedURL);
        activityLogger->logEvent("blinkSetAttribute", argv.size(), argv.data());
    }

    // We want a new history item if we are processing a user gesture.
    m_frame->navigationScheduler().scheduleLocationChange(activeDocument,
        // FIXME: What if activeDocument()->frame() is 0?
        completedURL, Referrer(activeDocument->outgoingReferrer(), activeDocument->referrerPolicy()),
        locking != LockHistoryBasedOnGestureState);
}

void LocalDOMWindow::printErrorMessage(const String& message)
{
    if (!isCurrentlyDisplayedInFrame())
        return;

    if (message.isEmpty())
        return;

    frameConsole()->addMessage(ConsoleMessage::create(JSMessageSource, ErrorMessageLevel, message));
}

// FIXME: Once we're throwing exceptions for cross-origin access violations, we will always sanitize the target
// frame details, so we can safely combine 'crossDomainAccessErrorMessage' with this method after considering
// exactly which details may be exposed to JavaScript.
//
// http://crbug.com/17325
String LocalDOMWindow::sanitizedCrossDomainAccessErrorMessage(LocalDOMWindow* callingWindow)
{
    if (!callingWindow || !callingWindow->document())
        return String();

    const KURL& callingWindowURL = callingWindow->document()->url();
    if (callingWindowURL.isNull())
        return String();

    ASSERT(!callingWindow->document()->securityOrigin()->canAccess(document()->securityOrigin()));

    SecurityOrigin* activeOrigin = callingWindow->document()->securityOrigin();
    String message = "Blocked a frame with origin \"" + activeOrigin->toString() + "\" from accessing a cross-origin frame.";

    // FIXME: Evaluate which details from 'crossDomainAccessErrorMessage' may safely be reported to JavaScript.

    return message;
}

String LocalDOMWindow::crossDomainAccessErrorMessage(LocalDOMWindow* callingWindow)
{
    if (!callingWindow || !callingWindow->document())
        return String();

    const KURL& callingWindowURL = callingWindow->document()->url();
    if (callingWindowURL.isNull())
        return String();

    ASSERT(!callingWindow->document()->securityOrigin()->canAccess(document()->securityOrigin()));

    // FIXME: This message, and other console messages, have extra newlines. Should remove them.
    SecurityOrigin* activeOrigin = callingWindow->document()->securityOrigin();
    SecurityOrigin* targetOrigin = document()->securityOrigin();
    String message = "Blocked a frame with origin \"" + activeOrigin->toString() + "\" from accessing a frame with origin \"" + targetOrigin->toString() + "\". ";

    // Sandbox errors: Use the origin of the frames' location, rather than their actual origin (since we know that at least one will be "null").
    KURL activeURL = callingWindow->document()->url();
    KURL targetURL = document()->url();
    if (document()->isSandboxed(SandboxOrigin) || callingWindow->document()->isSandboxed(SandboxOrigin)) {
        message = "Blocked a frame at \"" + SecurityOrigin::create(activeURL)->toString() + "\" from accessing a frame at \"" + SecurityOrigin::create(targetURL)->toString() + "\". ";
        if (document()->isSandboxed(SandboxOrigin) && callingWindow->document()->isSandboxed(SandboxOrigin))
            return "Sandbox access violation: " + message + " Both frames are sandboxed and lack the \"allow-same-origin\" flag.";
        if (document()->isSandboxed(SandboxOrigin))
            return "Sandbox access violation: " + message + " The frame being accessed is sandboxed and lacks the \"allow-same-origin\" flag.";
        return "Sandbox access violation: " + message + " The frame requesting access is sandboxed and lacks the \"allow-same-origin\" flag.";
    }

    // Protocol errors: Use the URL's protocol rather than the origin's protocol so that we get a useful message for non-heirarchal URLs like 'data:'.
    if (targetOrigin->protocol() != activeOrigin->protocol())
        return message + " The frame requesting access has a protocol of \"" + activeURL.protocol() + "\", the frame being accessed has a protocol of \"" + targetURL.protocol() + "\". Protocols must match.\n";

    // 'document.domain' errors.
    if (targetOrigin->domainWasSetInDOM() && activeOrigin->domainWasSetInDOM())
        return message + "The frame requesting access set \"document.domain\" to \"" + activeOrigin->domain() + "\", the frame being accessed set it to \"" + targetOrigin->domain() + "\". Both must set \"document.domain\" to the same value to allow access.";
    if (activeOrigin->domainWasSetInDOM())
        return message + "The frame requesting access set \"document.domain\" to \"" + activeOrigin->domain() + "\", but the frame being accessed did not. Both must set \"document.domain\" to the same value to allow access.";
    if (targetOrigin->domainWasSetInDOM())
        return message + "The frame being accessed set \"document.domain\" to \"" + targetOrigin->domain() + "\", but the frame requesting access did not. Both must set \"document.domain\" to the same value to allow access.";

    // Default.
    return message + "Protocols, domains, and ports must match.";
}

bool LocalDOMWindow::isInsecureScriptAccess(LocalDOMWindow& callingWindow, const String& urlString)
{
    if (!protocolIsJavaScript(urlString))
        return false;

    // If this LocalDOMWindow isn't currently active in the LocalFrame, then there's no
    // way we should allow the access.
    // FIXME: Remove this check if we're able to disconnect LocalDOMWindow from
    // LocalFrame on navigation: https://bugs.webkit.org/show_bug.cgi?id=62054
    if (isCurrentlyDisplayedInFrame()) {
        // FIXME: Is there some way to eliminate the need for a separate "callingWindow == this" check?
        if (&callingWindow == this)
            return false;

        // FIXME: The name canAccess seems to be a roundabout way to ask "can execute script".
        // Can we name the SecurityOrigin function better to make this more clear?
        if (callingWindow.document()->securityOrigin()->canAccess(document()->securityOrigin()))
            return false;
    }

    printErrorMessage(crossDomainAccessErrorMessage(&callingWindow));
    return true;
}

PassRefPtrWillBeRawPtr<LocalDOMWindow> LocalDOMWindow::open(const String& urlString, const AtomicString& frameName, const String& windowFeaturesString,
    LocalDOMWindow* callingWindow, LocalDOMWindow* enteredWindow)
{
    if (!isCurrentlyDisplayedInFrame())
        return nullptr;
    Document* activeDocument = callingWindow->document();
    if (!activeDocument)
        return nullptr;
    LocalFrame* firstFrame = enteredWindow->frame();
    if (!firstFrame)
        return nullptr;

    UseCounter::count(*activeDocument, UseCounter::DOMWindowOpen);
    if (!windowFeaturesString.isEmpty())
        UseCounter::count(*activeDocument, UseCounter::DOMWindowOpenFeatures);

    if (!enteredWindow->allowPopUp()) {
        // Because FrameTree::find() returns true for empty strings, we must check for empty frame names.
        // Otherwise, illegitimate window.open() calls with no name will pass right through the popup blocker.
        if (frameName.isEmpty() || !m_frame->tree().find(frameName))
            return nullptr;
    }

    // Get the target frame for the special cases of _top and _parent.
    // In those cases, we schedule a location change right now and return early.
    Frame* targetFrame = 0;
    if (frameName == "_top")
        targetFrame = m_frame->tree().top();
    else if (frameName == "_parent") {
        if (Frame* parent = m_frame->tree().parent())
            targetFrame = parent;
        else
            targetFrame = m_frame;
    }
    // FIXME: Navigating RemoteFrames is not yet supported.
    if (targetFrame && targetFrame->isLocalFrame()) {
        if (!activeDocument->canNavigate(*targetFrame))
            return nullptr;

        KURL completedURL = firstFrame->document()->completeURL(urlString);

        if (targetFrame->domWindow()->isInsecureScriptAccess(*callingWindow, completedURL))
            return targetFrame->domWindow();

        if (urlString.isEmpty())
            return targetFrame->domWindow();

        // For whatever reason, Firefox uses the first window rather than the active window to
        // determine the outgoing referrer. We replicate that behavior here.
        toLocalFrame(targetFrame)->navigationScheduler().scheduleLocationChange(
            activeDocument,
            completedURL,
            Referrer(firstFrame->document()->outgoingReferrer(), firstFrame->document()->referrerPolicy()),
            false);
        return targetFrame->domWindow();
    }

    WindowFeatures windowFeatures(windowFeaturesString);
    LocalFrame* result = createWindow(urlString, frameName, windowFeatures, *callingWindow, *firstFrame, *m_frame);
    return result ? result->domWindow() : 0;
}

void LocalDOMWindow::showModalDialog(const String& urlString, const String& dialogFeaturesString,
    LocalDOMWindow* callingWindow, LocalDOMWindow* enteredWindow, PrepareDialogFunction function, void* functionContext)
{
    if (!isCurrentlyDisplayedInFrame())
        return;
    LocalFrame* activeFrame = callingWindow->frame();
    if (!activeFrame)
        return;
    LocalFrame* firstFrame = enteredWindow->frame();
    if (!firstFrame)
        return;

    if (!canShowModalDialogNow(m_frame) || !enteredWindow->allowPopUp())
        return;

    UseCounter::countDeprecation(this, UseCounter::ShowModalDialog);

    WindowFeatures windowFeatures(dialogFeaturesString, screenAvailableRect(m_frame->view()));
    LocalFrame* dialogFrame = createWindow(urlString, emptyAtom, windowFeatures,
        *callingWindow, *firstFrame, *m_frame, function, functionContext);
    if (!dialogFrame)
        return;
    UserGestureIndicatorDisabler disabler;
    dialogFrame->host()->chrome().runModal();
}

BBWindowHooks* LocalDOMWindow::bbWindowHooks() const
{
    if (!isCurrentlyDisplayedInFrame())
        return 0;
    if (!m_bbWindowHooks)
        m_bbWindowHooks = BBWindowHooks::create(m_frame);
    return m_bbWindowHooks.get();
}

LocalDOMWindow* LocalDOMWindow::anonymousIndexedGetter(uint32_t index)
{
    LocalFrame* frame = this->frame();
    if (!frame)
        return 0;

    Frame* child = frame->tree().scopedChild(index);
    if (child)
        return child->domWindow();

    return 0;
}

DOMWindowLifecycleNotifier& LocalDOMWindow::lifecycleNotifier()
{
    return static_cast<DOMWindowLifecycleNotifier&>(LifecycleContext<LocalDOMWindow>::lifecycleNotifier());
}

PassOwnPtr<LifecycleNotifier<LocalDOMWindow> > LocalDOMWindow::createLifecycleNotifier()
{
    return DOMWindowLifecycleNotifier::create(this);
}

void LocalDOMWindow::trace(Visitor* visitor)
{
    visitor->trace(m_document);
    visitor->trace(m_screen);
    visitor->trace(m_history);
    visitor->trace(m_locationbar);
    visitor->trace(m_menubar);
    visitor->trace(m_personalbar);
    visitor->trace(m_scrollbars);
    visitor->trace(m_statusbar);
    visitor->trace(m_toolbar);
    visitor->trace(m_console);
    visitor->trace(m_navigator);
    visitor->trace(m_location);
    visitor->trace(m_media);
    visitor->trace(m_sessionStorage);
    visitor->trace(m_localStorage);
    visitor->trace(m_applicationCache);
    visitor->trace(m_performance);
    visitor->trace(m_css);
    visitor->trace(m_eventQueue);
    WillBeHeapSupplementable<LocalDOMWindow>::trace(visitor);
    EventTargetWithInlineData::trace(visitor);
    LifecycleContext<LocalDOMWindow>::trace(visitor);
}

} // namespace blink<|MERGE_RESOLUTION|>--- conflicted
+++ resolved
@@ -611,11 +611,7 @@
     m_localStorage = nullptr;
     m_applicationCache = nullptr;
     m_bbWindowHooks = nullptr;
-<<<<<<< HEAD
-#if ASSERT_ENABLED
-=======
 #if ENABLE(ASSERT)
->>>>>>> e6de044b
     m_hasBeenReset = true;
 #endif
 }
