/*
 * Copyright (C) 2006, 2007, 2008, 2010 Apple Inc. All rights reserved.
 * Copyright (C) 2010 Nokia Corporation and/or its subsidiary(-ies)
 *
 * Redistribution and use in source and binary forms, with or without
 * modification, are permitted provided that the following conditions
 * are met:
 * 1. Redistributions of source code must retain the above copyright
 *    notice, this list of conditions and the following disclaimer.
 * 2. Redistributions in binary form must reproduce the above copyright
 *    notice, this list of conditions and the following disclaimer in the
 *    documentation and/or other materials provided with the distribution.
 *
 * THIS SOFTWARE IS PROVIDED BY APPLE COMPUTER, INC. ``AS IS'' AND ANY
 * EXPRESS OR IMPLIED WARRANTIES, INCLUDING, BUT NOT LIMITED TO, THE
 * IMPLIED WARRANTIES OF MERCHANTABILITY AND FITNESS FOR A PARTICULAR
 * PURPOSE ARE DISCLAIMED.  IN NO EVENT SHALL APPLE COMPUTER, INC. OR
 * CONTRIBUTORS BE LIABLE FOR ANY DIRECT, INDIRECT, INCIDENTAL, SPECIAL,
 * EXEMPLARY, OR CONSEQUENTIAL DAMAGES (INCLUDING, BUT NOT LIMITED TO,
 * PROCUREMENT OF SUBSTITUTE GOODS OR SERVICES; LOSS OF USE, DATA, OR
 * PROFITS; OR BUSINESS INTERRUPTION) HOWEVER CAUSED AND ON ANY THEORY
 * OF LIABILITY, WHETHER IN CONTRACT, STRICT LIABILITY, OR TORT
 * (INCLUDING NEGLIGENCE OR OTHERWISE) ARISING IN ANY WAY OUT OF THE USE
 * OF THIS SOFTWARE, EVEN IF ADVISED OF THE POSSIBILITY OF SUCH DAMAGE.
 */

#include "config.h"
#include "core/frame/LocalDOMWindow.h"

#include "bindings/core/v8/ScriptController.h"
#include "core/css/CSSComputedStyleDeclaration.h"
#include "core/css/CSSRuleList.h"
#include "core/css/DOMWindowCSS.h"
#include "core/css/MediaQueryList.h"
#include "core/css/MediaQueryMatcher.h"
#include "core/css/StyleMedia.h"
#include "core/css/resolver/StyleResolver.h"
#include "core/dom/DOMImplementation.h"
#include "core/dom/FrameRequestCallback.h"
#include "core/editing/Editor.h"
#include "core/events/DOMWindowEventQueue.h"
#include "core/events/HashChangeEvent.h"
#include "core/events/MessageEvent.h"
#include "core/events/PageTransitionEvent.h"
#include "core/events/PopStateEvent.h"
#include "core/frame/BarProp.h"
#include "core/frame/Console.h"
#include "core/frame/EventHandlerRegistry.h"
#include "core/frame/FrameConsole.h"
#include "core/frame/FrameView.h"
#include "core/frame/History.h"
#include "core/frame/Navigator.h"
#include "core/frame/Screen.h"
#include "core/frame/ScrollToOptions.h"
#include "core/frame/Settings.h"
#include "core/frame/SuspendableTimer.h"
#include "core/html/HTMLFrameOwnerElement.h"
#include "core/inspector/ConsoleMessageStorage.h"
#include "core/inspector/InspectorInstrumentation.h"
#include "core/loader/DocumentLoader.h"
#include "core/loader/FrameLoaderClient.h"
#include "core/loader/SinkDocument.h"
#include "core/loader/appcache/ApplicationCache.h"
#include "core/page/BBWindowHooks.h"
#include "core/page/Chrome.h"
#include "core/page/ChromeClient.h"
#include "core/page/CreateWindow.h"
#include "core/page/EventHandler.h"
#include "core/page/Page.h"
#include "core/page/WindowFeatures.h"
#include "core/page/scrolling/ScrollingCoordinator.h"
#include "platform/EventDispatchForbiddenScope.h"
#include "platform/PlatformScreen.h"
#include "public/platform/Platform.h"
#include <algorithm>

using std::min;
using std::max;

namespace blink {

LocalDOMWindow::WindowFrameObserver::WindowFrameObserver(LocalDOMWindow* window, LocalFrame& frame)
    : LocalFrameLifecycleObserver(&frame)
    , m_window(window)
{
}

PassOwnPtrWillBeRawPtr<LocalDOMWindow::WindowFrameObserver> LocalDOMWindow::WindowFrameObserver::create(LocalDOMWindow* window, LocalFrame& frame)
{
    return adoptPtrWillBeNoop(new WindowFrameObserver(window, frame));
}

#if !ENABLE(OILPAN)
LocalDOMWindow::WindowFrameObserver::~WindowFrameObserver()
{
}
#endif

DEFINE_TRACE(LocalDOMWindow::WindowFrameObserver)
{
    visitor->trace(m_window);
    LocalFrameLifecycleObserver::trace(visitor);
}

void LocalDOMWindow::WindowFrameObserver::willDetachFrameHost()
{
    m_window->willDetachFrameHost();
}

void LocalDOMWindow::WindowFrameObserver::contextDestroyed()
{
    m_window->frameDestroyed();
    LocalFrameLifecycleObserver::contextDestroyed();
}

class PostMessageTimer final : public NoBaseWillBeGarbageCollectedFinalized<PostMessageTimer>, public SuspendableTimer {
    WILL_BE_USING_GARBAGE_COLLECTED_MIXIN(PostMessageTimer);
public:
    PostMessageTimer(LocalDOMWindow& window, PassRefPtrWillBeRawPtr<MessageEvent> event, PassRefPtrWillBeRawPtr<LocalDOMWindow> source, SecurityOrigin* targetOrigin, PassRefPtrWillBeRawPtr<ScriptCallStack> stackTrace, UserGestureToken* userGestureToken)
        : SuspendableTimer(window.document())
        , m_event(event)
        , m_window(&window)
        , m_targetOrigin(targetOrigin)
        , m_stackTrace(stackTrace)
        , m_userGestureToken(userGestureToken)
    {
        m_asyncOperationId = InspectorInstrumentation::traceAsyncOperationStarting(executionContext(), "postMessage");
    }

    PassRefPtrWillBeRawPtr<MessageEvent> event() const { return m_event.get(); }
    SecurityOrigin* targetOrigin() const { return m_targetOrigin.get(); }
    ScriptCallStack* stackTrace() const { return m_stackTrace.get(); }
    UserGestureToken* userGestureToken() const { return m_userGestureToken.get(); }

    DEFINE_INLINE_VIRTUAL_TRACE()
    {
        visitor->trace(m_event);
        visitor->trace(m_window);
        visitor->trace(m_stackTrace);
        SuspendableTimer::trace(visitor);
    }

private:
    virtual void fired() override
    {
        InspectorInstrumentationCookie cookie = InspectorInstrumentation::traceAsyncOperationCompletedCallbackStarting(executionContext(), m_asyncOperationId);
        m_window->postMessageTimerFired(this);
        // This object is deleted now.
        InspectorInstrumentation::traceAsyncCallbackCompleted(cookie);
    }

    RefPtrWillBeMember<MessageEvent> m_event;
    RawPtrWillBeMember<LocalDOMWindow> m_window;
    RefPtr<SecurityOrigin> m_targetOrigin;
    RefPtrWillBeMember<ScriptCallStack> m_stackTrace;
    RefPtr<UserGestureToken> m_userGestureToken;
    int m_asyncOperationId;
};

static void updateSuddenTerminationStatus(LocalDOMWindow* domWindow, bool addedListener, FrameLoaderClient::SuddenTerminationDisablerType disablerType)
{
    blink::Platform::current()->suddenTerminationChanged(!addedListener);
    if (domWindow->frame() && domWindow->frame()->loader().client())
        domWindow->frame()->loader().client()->suddenTerminationDisablerChanged(addedListener, disablerType);
}

typedef HashCountedSet<LocalDOMWindow*> DOMWindowSet;

static DOMWindowSet& windowsWithUnloadEventListeners()
{
    DEFINE_STATIC_LOCAL(DOMWindowSet, windowsWithUnloadEventListeners, ());
    return windowsWithUnloadEventListeners;
}

static DOMWindowSet& windowsWithBeforeUnloadEventListeners()
{
    DEFINE_STATIC_LOCAL(DOMWindowSet, windowsWithBeforeUnloadEventListeners, ());
    return windowsWithBeforeUnloadEventListeners;
}

static void addUnloadEventListener(LocalDOMWindow* domWindow)
{
    DOMWindowSet& set = windowsWithUnloadEventListeners();
    if (set.isEmpty())
        updateSuddenTerminationStatus(domWindow, true, FrameLoaderClient::UnloadHandler);

    set.add(domWindow);
}

static void removeUnloadEventListener(LocalDOMWindow* domWindow)
{
    DOMWindowSet& set = windowsWithUnloadEventListeners();
    DOMWindowSet::iterator it = set.find(domWindow);
    if (it == set.end())
        return;
    set.remove(it);
    if (set.isEmpty())
        updateSuddenTerminationStatus(domWindow, false, FrameLoaderClient::UnloadHandler);
}

static void removeAllUnloadEventListeners(LocalDOMWindow* domWindow)
{
    DOMWindowSet& set = windowsWithUnloadEventListeners();
    DOMWindowSet::iterator it = set.find(domWindow);
    if (it == set.end())
        return;
    set.removeAll(it);
    if (set.isEmpty())
        updateSuddenTerminationStatus(domWindow, false, FrameLoaderClient::UnloadHandler);
}

static void addBeforeUnloadEventListener(LocalDOMWindow* domWindow)
{
    DOMWindowSet& set = windowsWithBeforeUnloadEventListeners();
    if (set.isEmpty())
        updateSuddenTerminationStatus(domWindow, true, FrameLoaderClient::BeforeUnloadHandler);

    set.add(domWindow);
}

static void removeBeforeUnloadEventListener(LocalDOMWindow* domWindow)
{
    DOMWindowSet& set = windowsWithBeforeUnloadEventListeners();
    DOMWindowSet::iterator it = set.find(domWindow);
    if (it == set.end())
        return;
    set.remove(it);
    if (set.isEmpty())
        updateSuddenTerminationStatus(domWindow, false, FrameLoaderClient::BeforeUnloadHandler);
}

static void removeAllBeforeUnloadEventListeners(LocalDOMWindow* domWindow)
{
    DOMWindowSet& set = windowsWithBeforeUnloadEventListeners();
    DOMWindowSet::iterator it = set.find(domWindow);
    if (it == set.end())
        return;
    set.removeAll(it);
    if (set.isEmpty())
        updateSuddenTerminationStatus(domWindow, false, FrameLoaderClient::BeforeUnloadHandler);
}

static bool allowsBeforeUnloadListeners(LocalDOMWindow* window)
{
    ASSERT_ARG(window, window);
    LocalFrame* frame = window->frame();
    if (!frame)
        return false;
    return frame->isMainFrame();
}

unsigned LocalDOMWindow::pendingUnloadEventListeners() const
{
    return windowsWithUnloadEventListeners().count(const_cast<LocalDOMWindow*>(this));
}

// This function:
// 1) Constrains the window rect to the minimum window size and no bigger than the int rect's dimensions.
// 2) Constrains the window rect to within the top and left boundaries of the available screen rect.
// 3) Constrains the window rect to within the bottom and right boundaries of the available screen rect.
// 4) Translate the window rect coordinates to be within the coordinate space of the screen.
IntRect LocalDOMWindow::adjustWindowRect(LocalFrame& frame, const IntRect& pendingChanges)
{
    FrameHost* host = frame.host();
    ASSERT(host);

    IntRect screen = screenAvailableRect(frame.view());
    IntRect window = pendingChanges;

    IntSize minimumSize = host->chrome().client().minimumWindowSize();
    // Let size 0 pass through, since that indicates default size, not minimum size.
    if (window.width())
        window.setWidth(min(max(minimumSize.width(), window.width()), screen.width()));
    if (window.height())
        window.setHeight(min(max(minimumSize.height(), window.height()), screen.height()));

    // Constrain the window position within the valid screen area.
    window.setX(max(screen.x(), min(window.x(), screen.maxX() - window.width())));
    window.setY(max(screen.y(), min(window.y(), screen.maxY() - window.height())));

    return window;
}

bool LocalDOMWindow::allowPopUp(LocalFrame& firstFrame)
{
    if (UserGestureIndicator::processingUserGesture())
        return true;

    Settings* settings = firstFrame.settings();
    return settings && settings->javaScriptCanOpenWindowsAutomatically();
}

bool LocalDOMWindow::allowPopUp()
{
    return frame() && allowPopUp(*frame());
}

LocalDOMWindow::LocalDOMWindow(LocalFrame& frame)
    : m_frameObserver(WindowFrameObserver::create(this, frame))
    , m_shouldPrintWhenFinishedLoading(false)
#if ENABLE(ASSERT)
    , m_hasBeenReset(false)
#endif
{
#if ENABLE(OILPAN)
    ThreadState::current()->registerPreFinalizer(*this);
#endif
}

void LocalDOMWindow::clearDocument()
{
    if (!m_document)
        return;

    if (m_document->isActive()) {
        // FIXME: We don't call willRemove here. Why is that OK?
        // This detach() call is also mostly redundant. Most of the calls to
        // this function come via DocumentLoader::createWriterFor, which
        // always detaches the previous Document first. Only XSLTProcessor
        // depends on this detach() call, so it seems like there's some room
        // for cleanup.
        m_document->detach();
    }

    // FIXME: This should be part of ActiveDOMObject shutdown
    clearEventQueue();

    m_document->clearDOMWindow();
    m_document = nullptr;
}

void LocalDOMWindow::clearEventQueue()
{
    if (!m_eventQueue)
        return;
    m_eventQueue->close();
    m_eventQueue.clear();
}

void LocalDOMWindow::acceptLanguagesChanged()
{
    if (m_navigator)
        m_navigator->setLanguagesChanged();

    dispatchEvent(Event::create(EventTypeNames::languagechange));
}

PassRefPtrWillBeRawPtr<Document> LocalDOMWindow::createDocument(const String& mimeType, const DocumentInit& init, bool forceXHTML)
{
    RefPtrWillBeRawPtr<Document> document = nullptr;
    if (forceXHTML) {
        // This is a hack for XSLTProcessor. See XSLTProcessor::createDocumentFromSource().
        document = Document::create(init);
    } else {
        document = DOMImplementation::createDocument(mimeType, init, init.frame() ? init.frame()->inViewSourceMode() : false);
        if (document->isPluginDocument() && document->isSandboxed(SandboxPlugins))
            document = SinkDocument::create(init);
    }

    return document.release();
}

PassRefPtrWillBeRawPtr<Document> LocalDOMWindow::installNewDocument(const String& mimeType, const DocumentInit& init, bool forceXHTML)
{
    ASSERT(init.frame() == frame());

    clearDocument();

    m_document = createDocument(mimeType, init, forceXHTML);
    m_eventQueue = DOMWindowEventQueue::create(m_document.get());
    m_document->attach();

    if (!frame())
        return m_document;

    frame()->script().updateDocument();
    m_document->updateViewportDescription();

    if (frame()->page() && frame()->view()) {
        if (ScrollingCoordinator* scrollingCoordinator = frame()->page()->scrollingCoordinator()) {
            scrollingCoordinator->scrollableAreaScrollbarLayerDidChange(frame()->view(), HorizontalScrollbar);
            scrollingCoordinator->scrollableAreaScrollbarLayerDidChange(frame()->view(), VerticalScrollbar);
            scrollingCoordinator->scrollableAreaScrollLayerDidChange(frame()->view());
        }
    }

    frame()->selection().updateSecureKeyboardEntryIfActive();
    return m_document;
}

EventQueue* LocalDOMWindow::eventQueue() const
{
    return m_eventQueue.get();
}

void LocalDOMWindow::enqueueWindowEvent(PassRefPtrWillBeRawPtr<Event> event)
{
    if (!m_eventQueue)
        return;
    event->setTarget(this);
    m_eventQueue->enqueueEvent(event);
}

void LocalDOMWindow::enqueueDocumentEvent(PassRefPtrWillBeRawPtr<Event> event)
{
    if (!m_eventQueue)
        return;
    event->setTarget(m_document.get());
    m_eventQueue->enqueueEvent(event);
}

void LocalDOMWindow::dispatchWindowLoadEvent()
{
    ASSERT(!EventDispatchForbiddenScope::isEventDispatchForbidden());
    dispatchLoadEvent();
}

void LocalDOMWindow::documentWasClosed()
{
    dispatchWindowLoadEvent();
    enqueuePageshowEvent(PageshowEventNotPersisted);
    if (m_pendingStateObject)
        enqueuePopstateEvent(m_pendingStateObject.release());
}

void LocalDOMWindow::enqueuePageshowEvent(PageshowEventPersistence persisted)
{
    // FIXME: https://bugs.webkit.org/show_bug.cgi?id=36334 Pageshow event needs to fire asynchronously.
    // As per spec pageshow must be triggered asynchronously.
    // However to be compatible with other browsers blink fires pageshow synchronously.
    dispatchEvent(PageTransitionEvent::create(EventTypeNames::pageshow, persisted), m_document.get());
}

void LocalDOMWindow::enqueueHashchangeEvent(const String& oldURL, const String& newURL)
{
    enqueueWindowEvent(HashChangeEvent::create(oldURL, newURL));
}

void LocalDOMWindow::enqueuePopstateEvent(PassRefPtr<SerializedScriptValue> stateObject)
{
    // FIXME: https://bugs.webkit.org/show_bug.cgi?id=36202 Popstate event needs to fire asynchronously
    dispatchEvent(PopStateEvent::create(stateObject, history()));
}

void LocalDOMWindow::statePopped(PassRefPtr<SerializedScriptValue> stateObject)
{
    if (!frame())
        return;

    // Per step 11 of section 6.5.9 (history traversal) of the HTML5 spec, we
    // defer firing of popstate until we're in the complete state.
    if (document()->isLoadCompleted())
        enqueuePopstateEvent(stateObject);
    else
        m_pendingStateObject = stateObject;
}

LocalDOMWindow::~LocalDOMWindow()
{
#if ENABLE(OILPAN)
    // Cleared when detaching document.
    ASSERT(!m_eventQueue);
#else
    ASSERT(m_hasBeenReset);
    ASSERT(m_document->isStopped());
    clearDocument();
#endif
}

void LocalDOMWindow::dispose()
{
    // Oilpan: should the LocalDOMWindow be GCed along with its LocalFrame without the
    // frame having first notified its observers of imminent destruction, the
    // LocalDOMWindow will not have had an opportunity to remove event listeners.
    // Do that here by way of a prefinalizing action.
    //
    // (Non-Oilpan, LocalDOMWindow::reset() will always be invoked, the last opportunity
    // being via ~LocalFrame's setDOMWindow() call.)
    if (!frame())
        return;

    // (Prefinalizing actions run to completion before the Oilpan GC start to lazily sweep,
    // so keeping them short is worthwhile. Something that's worth keeping in mind when
    // working out where to best place some actions that have to be performed very late
    // on in LocalDOMWindow's lifetime.)
    removeAllEventListeners();
}

ExecutionContext* LocalDOMWindow::executionContext() const
{
    return m_document.get();
}

LocalDOMWindow* LocalDOMWindow::toDOMWindow()
{
    return this;
}

PassRefPtrWillBeRawPtr<MediaQueryList> LocalDOMWindow::matchMedia(const String& media)
{
    return document() ? document()->mediaQueryMatcher().matchMedia(media) : nullptr;
}

Page* LocalDOMWindow::page()
{
    return frame() ? frame()->page() : nullptr;
}

void LocalDOMWindow::willDetachFrameHost()
{
    frame()->host()->eventHandlerRegistry().didRemoveAllEventHandlers(*this);
    frame()->host()->consoleMessageStorage().frameWindowDiscarded(this);
    LocalDOMWindow::notifyContextDestroyed();
}

void LocalDOMWindow::frameDestroyed()
{
    willDestroyDocumentInFrame();
    resetLocation();
    m_properties.clear();
    removeAllEventListeners();
}

void LocalDOMWindow::willDestroyDocumentInFrame()
{
    for (const auto& domWindowProperty : m_properties)
        domWindowProperty->willDestroyGlobalObjectInFrame();
}

void LocalDOMWindow::willDetachDocumentFromFrame()
{
    for (const auto& domWindowProperty : m_properties)
        domWindowProperty->willDetachGlobalObjectFromFrame();
}

void LocalDOMWindow::registerProperty(DOMWindowProperty* property)
{
    m_properties.add(property);
}

void LocalDOMWindow::unregisterProperty(DOMWindowProperty* property)
{
    m_properties.remove(property);
}

void LocalDOMWindow::reset()
{
    frameDestroyed();

    m_screen = nullptr;
    m_history = nullptr;
    m_locationbar = nullptr;
    m_menubar = nullptr;
    m_personalbar = nullptr;
    m_scrollbars = nullptr;
    m_statusbar = nullptr;
    m_toolbar = nullptr;
    m_console = nullptr;
    m_navigator = nullptr;
    m_media = nullptr;
    m_bbWindowHooks = nullptr;
    m_applicationCache = nullptr;
    m_bbWindowHooks = nullptr;
#if ENABLE(ASSERT)
    m_hasBeenReset = true;
#endif

    resetLocation();

    LocalDOMWindow::notifyContextDestroyed();
}

void LocalDOMWindow::sendOrientationChangeEvent()
{
    ASSERT(RuntimeEnabledFeatures::orientationEventEnabled());

    // Before dispatching the event, build a list of the child frames to
    // also send the event to, to mitigate side effects from event handlers
    // potentially interfering with others.
    WillBeHeapVector<RefPtrWillBeMember<Frame>> childFrames;
    for (Frame* child = frame()->tree().firstChild(); child; child = child->tree().nextSibling()) {
        childFrames.append(child);
    }

    dispatchEvent(Event::create(EventTypeNames::orientationchange));

    for (size_t i = 0; i < childFrames.size(); ++i) {
        if (!childFrames[i]->isLocalFrame())
            continue;
        toLocalFrame(childFrames[i].get())->localDOMWindow()->sendOrientationChangeEvent();
    }
}

int LocalDOMWindow::orientation() const
{
    ASSERT(RuntimeEnabledFeatures::orientationEventEnabled());

    if (!frame())
        return 0;

    int orientation = screenOrientationAngle(frame()->view());
    // For backward compatibility, we want to return a value in the range of
    // [-90; 180] instead of [0; 360[ because window.orientation used to behave
    // like that in WebKit (this is a WebKit proprietary API).
    if (orientation == 270)
        return -90;
    return orientation;
}

Screen* LocalDOMWindow::screen() const
{
    if (!m_screen)
        m_screen = Screen::create(frame());
    return m_screen.get();
}

History* LocalDOMWindow::history() const
{
    if (!m_history)
        m_history = History::create(frame());
    return m_history.get();
}

BarProp* LocalDOMWindow::locationbar() const
{
    if (!m_locationbar)
        m_locationbar = BarProp::create(frame(), BarProp::Locationbar);
    return m_locationbar.get();
}

BarProp* LocalDOMWindow::menubar() const
{
    if (!m_menubar)
        m_menubar = BarProp::create(frame(), BarProp::Menubar);
    return m_menubar.get();
}

BarProp* LocalDOMWindow::personalbar() const
{
    if (!m_personalbar)
        m_personalbar = BarProp::create(frame(), BarProp::Personalbar);
    return m_personalbar.get();
}

BarProp* LocalDOMWindow::scrollbars() const
{
    if (!m_scrollbars)
        m_scrollbars = BarProp::create(frame(), BarProp::Scrollbars);
    return m_scrollbars.get();
}

BarProp* LocalDOMWindow::statusbar() const
{
    if (!m_statusbar)
        m_statusbar = BarProp::create(frame(), BarProp::Statusbar);
    return m_statusbar.get();
}

BarProp* LocalDOMWindow::toolbar() const
{
    if (!m_toolbar)
        m_toolbar = BarProp::create(frame(), BarProp::Toolbar);
    return m_toolbar.get();
}

Console* LocalDOMWindow::console() const
{
    if (!m_console)
        m_console = Console::create(frame());
    return m_console.get();
}

FrameConsole* LocalDOMWindow::frameConsole() const
{
    if (!isCurrentlyDisplayedInFrame())
        return nullptr;
    return &frame()->console();
}

ApplicationCache* LocalDOMWindow::applicationCache() const
{
    if (!isCurrentlyDisplayedInFrame())
        return nullptr;
    if (!m_applicationCache)
        m_applicationCache = ApplicationCache::create(frame());
    return m_applicationCache.get();
}

Navigator* LocalDOMWindow::navigator() const
{
    if (!m_navigator)
        m_navigator = Navigator::create(frame());
    return m_navigator.get();
}

void LocalDOMWindow::schedulePostMessage(PassRefPtrWillBeRawPtr<MessageEvent> event, LocalDOMWindow* source, SecurityOrigin* target, PassRefPtrWillBeRawPtr<ScriptCallStack> stackTrace)
{
    // Schedule the message.
    OwnPtrWillBeRawPtr<PostMessageTimer> timer = adoptPtrWillBeNoop(new PostMessageTimer(*this, event, source, target, stackTrace, UserGestureIndicator::currentToken()));
    timer->startOneShot(0, FROM_HERE);
    timer->suspendIfNeeded();
    m_postMessageTimers.add(timer.release());
}

void LocalDOMWindow::postMessageTimerFired(PostMessageTimer* timer)
{
    if (!isCurrentlyDisplayedInFrame()) {
        m_postMessageTimers.remove(timer);
        return;
    }

    RefPtrWillBeRawPtr<MessageEvent> event = timer->event();

    UserGestureIndicator gestureIndicator(timer->userGestureToken());

    event->entangleMessagePorts(document());
    dispatchMessageEventWithOriginCheck(timer->targetOrigin(), event, timer->stackTrace());
    m_postMessageTimers.remove(timer);
}

void LocalDOMWindow::dispatchMessageEventWithOriginCheck(SecurityOrigin* intendedTargetOrigin, PassRefPtrWillBeRawPtr<Event> event, PassRefPtrWillBeRawPtr<ScriptCallStack> stackTrace)
{
    if (intendedTargetOrigin) {
        // Check target origin now since the target document may have changed since the timer was scheduled.
        if (!intendedTargetOrigin->isSameSchemeHostPort(document()->securityOrigin())) {
            String message = ExceptionMessages::failedToExecute("postMessage", "DOMWindow", "The target origin provided ('" + intendedTargetOrigin->toString() + "') does not match the recipient window's origin ('" + document()->securityOrigin()->toString() + "').");
            RefPtrWillBeRawPtr<ConsoleMessage> consoleMessage = ConsoleMessage::create(SecurityMessageSource, ErrorMessageLevel, message);
            consoleMessage->setCallStack(stackTrace);
            frameConsole()->addMessage(consoleMessage.release());
            return;
        }
    }

    dispatchEvent(event);
}

DOMSelection* LocalDOMWindow::getSelection()
{
    if (!isCurrentlyDisplayedInFrame())
        return nullptr;

    return frame()->document()->getSelection();
}

Element* LocalDOMWindow::frameElement() const
{
    if (!frame())
        return nullptr;

    // The bindings security check should ensure we're same origin...
    ASSERT(!frame()->owner() || frame()->owner()->isLocal());
    return frame()->deprecatedLocalOwner();
}

void LocalDOMWindow::focus(ExecutionContext* context)
{
    if (!frame())
        return;

    FrameHost* host = frame()->host();
    if (!host)
        return;

    ASSERT(context);

    bool allowFocus = context->isWindowInteractionAllowed();
    if (allowFocus) {
        context->consumeWindowInteraction();
    } else {
        ASSERT(isMainThread());
        allowFocus = opener() && (opener() != this) && (toDocument(context)->domWindow() == opener());
    }

    // If we're a top level window, bring the window to the front.
    if (frame()->isMainFrame() && allowFocus)
        host->chrome().focus();

    frame()->eventHandler().focusDocumentView();
}

void LocalDOMWindow::blur()
{
}

void LocalDOMWindow::close(ExecutionContext* context)
{
    if (!frame() || !frame()->isMainFrame())
        return;

    Page* page = frame()->page();
    if (!page)
        return;

    if (context) {
        ASSERT(isMainThread());
        Document* activeDocument = toDocument(context);
        if (!activeDocument)
            return;

        if (!activeDocument->frame() || !activeDocument->frame()->canNavigate(*frame()))
            return;
    }

    Settings* settings = frame()->settings();
    bool allowScriptsToCloseWindows = settings && settings->allowScriptsToCloseWindows();

    if (!page->openedByDOM() && frame()->loader().client()->backForwardLength() > 1 && !allowScriptsToCloseWindows) {
        frameConsole()->addMessage(ConsoleMessage::create(JSMessageSource, WarningMessageLevel, "Scripts may close only the windows that were opened by it."));
        return;
    }

    if (!frame()->loader().shouldClose())
        return;

    InspectorInstrumentation::willCloseWindow(context);

    page->chrome().closeWindowSoon();
}

void LocalDOMWindow::print()
{
    if (!frame())
        return;

    FrameHost* host = frame()->host();
    if (!host)
        return;

    if (frame()->isLoading()) {
        m_shouldPrintWhenFinishedLoading = true;
        return;
    }
    m_shouldPrintWhenFinishedLoading = false;
    host->chrome().print(frame());
}

void LocalDOMWindow::stop()
{
    if (!frame())
        return;
    frame()->loader().stopAllLoaders();
}

void LocalDOMWindow::alert(const String& message)
{
    if (!frame())
        return;

    frame()->document()->updateRenderTreeIfNeeded();

    FrameHost* host = frame()->host();
    if (!host)
        return;

    host->chrome().runJavaScriptAlert(frame(), message);
}

bool LocalDOMWindow::confirm(const String& message)
{
    if (!frame())
        return false;

    frame()->document()->updateRenderTreeIfNeeded();

    FrameHost* host = frame()->host();
    if (!host)
        return false;

    return host->chrome().runJavaScriptConfirm(frame(), message);
}

String LocalDOMWindow::prompt(const String& message, const String& defaultValue)
{
    if (!frame())
        return String();

    frame()->document()->updateRenderTreeIfNeeded();

    FrameHost* host = frame()->host();
    if (!host)
        return String();

    String returnValue;
    if (host->chrome().runJavaScriptPrompt(frame(), message, defaultValue, returnValue))
        return returnValue;

    return String();
}

bool LocalDOMWindow::find(const String& string, bool caseSensitive, bool backwards, bool wrap, bool /*wholeWord*/, bool /*searchInFrames*/, bool /*showDialog*/) const
{
    if (!isCurrentlyDisplayedInFrame())
        return false;

    // |frame()| can be destructed during |Editor::findString()| via
    // |Document::updateLayout()|, e.g. event handler removes a frame.
    RefPtrWillBeRawPtr<LocalFrame> protectFrame(frame());

    // FIXME (13016): Support wholeWord, searchInFrames and showDialog
    return frame()->editor().findString(string, !backwards, caseSensitive, wrap, false);
}

bool LocalDOMWindow::offscreenBuffering() const
{
    return true;
}

int LocalDOMWindow::outerHeight() const
{
    if (!frame())
        return 0;

    FrameHost* host = frame()->host();
    if (!host)
        return 0;

    if (host->settings().reportScreenSizeInPhysicalPixelsQuirk())
        return lroundf(host->chrome().windowRect().height() * host->deviceScaleFactor());
    return host->chrome().windowRect().height();
}

int LocalDOMWindow::outerWidth() const
{
    if (!frame())
        return 0;

    FrameHost* host = frame()->host();
    if (!host)
        return 0;

    if (host->settings().reportScreenSizeInPhysicalPixelsQuirk())
        return lroundf(host->chrome().windowRect().width() * host->deviceScaleFactor());
    return host->chrome().windowRect().width();
}

int LocalDOMWindow::innerHeight() const
{
    if (!frame())
        return 0;

    FrameView* view = frame()->view();
    if (!view)
        return 0;

    FrameHost* host = frame()->host();
    if (!host)
        return 0;

    // FIXME: This is potentially too much work. We really only need to know the dimensions of the parent frame's renderer.
    if (Frame* parent = frame()->tree().parent()) {
        if (parent && parent->isLocalFrame())
            toLocalFrame(parent)->document()->updateLayoutIgnorePendingStylesheets();
    }

    FloatSize viewportSize = frame()->isMainFrame()
        ? host->pinchViewport().visibleRect().size()
        : view->visibleContentRect(IncludeScrollbars).size();

    return adjustForAbsoluteZoom(expandedIntSize(viewportSize).height(), frame()->pageZoomFactor());
}

int LocalDOMWindow::innerWidth() const
{
    if (!frame())
        return 0;

    FrameView* view = frame()->view();
    if (!view)
        return 0;

    FrameHost* host = frame()->host();
    if (!host)
        return 0;

    // FIXME: This is potentially too much work. We really only need to know the dimensions of the parent frame's renderer.
    if (Frame* parent = frame()->tree().parent()) {
        if (parent && parent->isLocalFrame())
            toLocalFrame(parent)->document()->updateLayoutIgnorePendingStylesheets();
    }

    FloatSize viewportSize = frame()->isMainFrame()
        ? host->pinchViewport().visibleRect().size()
        : view->visibleContentRect(IncludeScrollbars).size();

    return adjustForAbsoluteZoom(expandedIntSize(viewportSize).width(), frame()->pageZoomFactor());
}

int LocalDOMWindow::screenX() const
{
    if (!frame())
        return 0;

    FrameHost* host = frame()->host();
    if (!host)
        return 0;

    if (host->settings().reportScreenSizeInPhysicalPixelsQuirk())
        return lroundf(host->chrome().windowRect().x() * host->deviceScaleFactor());
    return host->chrome().windowRect().x();
}

int LocalDOMWindow::screenY() const
{
    if (!frame())
        return 0;

    FrameHost* host = frame()->host();
    if (!host)
        return 0;

    if (host->settings().reportScreenSizeInPhysicalPixelsQuirk())
        return lroundf(host->chrome().windowRect().y() * host->deviceScaleFactor());
    return host->chrome().windowRect().y();
}

double LocalDOMWindow::scrollX() const
{
    if (!frame())
        return 0;

    FrameView* view = frame()->view();
    if (!view)
        return 0;

    FrameHost* host = frame()->host();
    if (!host)
        return 0;

    frame()->document()->updateLayoutIgnorePendingStylesheets();

    double viewportX = view->scrollableArea()->scrollPositionDouble().x();

    if (frame()->isMainFrame())
        viewportX += host->pinchViewport().location().x();

    return adjustScrollForAbsoluteZoom(viewportX, frame()->pageZoomFactor());
}

double LocalDOMWindow::scrollY() const
{
    if (!frame())
        return 0;

    FrameView* view = frame()->view();
    if (!view)
        return 0;

    FrameHost* host = frame()->host();
    if (!host)
        return 0;

    frame()->document()->updateLayoutIgnorePendingStylesheets();

    double viewportY = view->scrollableArea()->scrollPositionDouble().y();

    if (frame()->isMainFrame())
        viewportY += host->pinchViewport().location().y();

    return adjustScrollForAbsoluteZoom(viewportY, frame()->pageZoomFactor());
}

const AtomicString& LocalDOMWindow::name() const
{
    if (!isCurrentlyDisplayedInFrame())
        return nullAtom;

    return frame()->tree().name();
}

void LocalDOMWindow::setName(const AtomicString& name)
{
    if (!isCurrentlyDisplayedInFrame())
        return;

    frame()->tree().setName(name);
    ASSERT(frame()->loader().client());
    frame()->loader().client()->didChangeName(name);
}

void LocalDOMWindow::setStatus(const String& string)
{
    m_status = string;

    if (!frame())
        return;

    FrameHost* host = frame()->host();
    if (!host)
        return;

    ASSERT(frame()->document()); // Client calls shouldn't be made when the frame is in inconsistent state.
    host->chrome().setStatusbarText(frame(), m_status);
}

void LocalDOMWindow::setDefaultStatus(const String& string)
{
    m_defaultStatus = string;

    if (!frame())
        return;

    FrameHost* host = frame()->host();
    if (!host)
        return;

    ASSERT(frame()->document()); // Client calls shouldn't be made when the frame is in inconsistent state.
    host->chrome().setStatusbarText(frame(), m_defaultStatus);
}

Document* LocalDOMWindow::document() const
{
    return m_document.get();
}

StyleMedia* LocalDOMWindow::styleMedia() const
{
    if (!m_media)
        m_media = StyleMedia::create(frame());
    return m_media.get();
}

PassRefPtrWillBeRawPtr<CSSStyleDeclaration> LocalDOMWindow::getComputedStyle(Element* elt, const String& pseudoElt) const
{
    ASSERT(elt);
    return CSSComputedStyleDeclaration::create(elt, false, pseudoElt);
}

PassRefPtrWillBeRawPtr<CSSRuleList> LocalDOMWindow::getMatchedCSSRules(Element* element, const String& pseudoElement) const
{
    if (!element)
        return nullptr;

    if (!isCurrentlyDisplayedInFrame())
        return nullptr;

    unsigned colonStart = pseudoElement[0] == ':' ? (pseudoElement[1] == ':' ? 2 : 1) : 0;
    CSSSelector::PseudoType pseudoType = CSSSelector::parsePseudoType(AtomicString(pseudoElement.substring(colonStart)), false);
    if (pseudoType == CSSSelector::PseudoUnknown && !pseudoElement.isEmpty())
        return nullptr;

    unsigned rulesToInclude = StyleResolver::AuthorCSSRules;
    PseudoId pseudoId = CSSSelector::pseudoId(pseudoType);
    element->document().updateRenderTreeIfNeeded();
    return frame()->document()->ensureStyleResolver().pseudoCSSRulesForElement(element, pseudoId, rulesToInclude);
}

double LocalDOMWindow::devicePixelRatio() const
{
    if (!frame())
        return 0.0;

    return frame()->devicePixelRatio();
}

// FIXME: This class shouldn't be explicitly moving the viewport around. crbug.com/371896
static void scrollViewportTo(LocalFrame* frame, DoublePoint offset, ScrollBehavior scrollBehavior)
{
    FrameView* view = frame->view();
    if (!view)
        return;

    FrameHost* host = frame->host();
    if (!host)
        return;

    view->scrollableArea()->setScrollPosition(offset, scrollBehavior);

    if (frame->isMainFrame()) {
        PinchViewport& pinchViewport = frame->host()->pinchViewport();
        DoubleSize excessDelta = offset - DoublePoint(pinchViewport.visibleRectInDocument().location());
        pinchViewport.move(FloatPoint(excessDelta.width(), excessDelta.height()));
    }
}

void LocalDOMWindow::scrollBy(double x, double y, ScrollBehavior scrollBehavior) const
{
    if (!isCurrentlyDisplayedInFrame())
        return;

    document()->updateLayoutIgnorePendingStylesheets();

    FrameView* view = frame()->view();
    if (!view)
        return;

    FrameHost* host = frame()->host();
    if (!host)
        return;

    if (std::isnan(x) || std::isnan(y))
        return;

    DoublePoint currentOffset = frame()->isMainFrame()
        ? DoublePoint(host->pinchViewport().visibleRectInDocument().location())
        : view->scrollableArea()->scrollPositionDouble();

    DoubleSize scaledOffset(x * frame()->pageZoomFactor(), y * frame()->pageZoomFactor());
    scrollViewportTo(frame(), currentOffset + scaledOffset, scrollBehavior);
}

void LocalDOMWindow::scrollBy(const ScrollToOptions& scrollToOptions) const
{
    double x = 0.0;
    double y = 0.0;
    if (scrollToOptions.hasLeft())
        x = scrollToOptions.left();
    if (scrollToOptions.hasTop())
        y = scrollToOptions.top();
    ScrollBehavior scrollBehavior = ScrollBehaviorAuto;
    ScrollableArea::scrollBehaviorFromString(scrollToOptions.behavior(), scrollBehavior);
    scrollBy(x, y, scrollBehavior);
}

void LocalDOMWindow::scrollTo(double x, double y) const
{
    if (!isCurrentlyDisplayedInFrame())
        return;

    document()->updateLayoutIgnorePendingStylesheets();

    if (std::isnan(x) || std::isnan(y))
        return;

    DoublePoint layoutPos(x * frame()->pageZoomFactor(), y * frame()->pageZoomFactor());
    scrollViewportTo(frame(), layoutPos, ScrollBehaviorAuto);
}

void LocalDOMWindow::scrollTo(const ScrollToOptions& scrollToOptions) const
{
    if (!isCurrentlyDisplayedInFrame())
        return;

    document()->updateLayoutIgnorePendingStylesheets();

    FrameView* view = frame()->view();
    if (!view)
        return;

    FrameHost* host = frame()->host();
    if (!host)
        return;

    double scaledX = 0.0;
    double scaledY = 0.0;

    DoublePoint currentOffset = frame()->isMainFrame()
        ? DoublePoint(host->pinchViewport().visibleRectInDocument().location())
        : view->scrollableArea()->scrollPositionDouble();
    scaledX = currentOffset.x();
    scaledY = currentOffset.y();

    if (scrollToOptions.hasLeft()) {
        if (std::isnan(scrollToOptions.left()))
            return;
        scaledX = scrollToOptions.left() * frame()->pageZoomFactor();
    }

    if (scrollToOptions.hasTop()) {
        if (std::isnan(scrollToOptions.top()))
            return;
        scaledY = scrollToOptions.top() * frame()->pageZoomFactor();
    }

    ScrollBehavior scrollBehavior = ScrollBehaviorAuto;
    ScrollableArea::scrollBehaviorFromString(scrollToOptions.behavior(), scrollBehavior);
    scrollViewportTo(frame(), DoublePoint(scaledX, scaledY), scrollBehavior);
}

void LocalDOMWindow::moveBy(int x, int y, bool hasX, bool hasY) const
{
    if (!hasX || !hasY)
        UseCounter::count(document(), UseCounter::WindowMoveResizeMissingArguments);

    if (!frame() || !frame()->isMainFrame())
        return;

    FrameHost* host = frame()->host();
    if (!host)
        return;

    IntRect windowRect = host->chrome().windowRect();
    windowRect.move(x, y);
    // Security check (the spec talks about UniversalBrowserWrite to disable this check...)
    host->chrome().setWindowRect(adjustWindowRect(*frame(), windowRect));
}

void LocalDOMWindow::moveTo(int x, int y, bool hasX, bool hasY) const
{
    if (!hasX || !hasY)
        UseCounter::count(document(), UseCounter::WindowMoveResizeMissingArguments);

    if (!frame() || !frame()->isMainFrame())
        return;

    FrameHost* host = frame()->host();
    if (!host)
        return;

    IntRect windowRect = host->chrome().windowRect();
    windowRect.setLocation(IntPoint(hasX ? x : windowRect.x(), hasY ? y : windowRect.y()));
    // Security check (the spec talks about UniversalBrowserWrite to disable this check...)
    host->chrome().setWindowRect(adjustWindowRect(*frame(), windowRect));
}

void LocalDOMWindow::resizeBy(int x, int y, bool hasX, bool hasY) const
{
    if (!hasX || !hasY)
        UseCounter::count(document(), UseCounter::WindowMoveResizeMissingArguments);

    if (!frame() || !frame()->isMainFrame())
        return;

    FrameHost* host = frame()->host();
    if (!host)
        return;

    IntRect fr = host->chrome().windowRect();
    IntSize dest = fr.size() + IntSize(x, y);
    IntRect update(fr.location(), dest);
    host->chrome().setWindowRect(adjustWindowRect(*frame(), update));
}

void LocalDOMWindow::resizeTo(int width, int height, bool hasWidth, bool hasHeight) const
{
    if (!hasWidth || !hasHeight)
        UseCounter::count(document(), UseCounter::WindowMoveResizeMissingArguments);

    if (!frame() || !frame()->isMainFrame())
        return;

    FrameHost* host = frame()->host();
    if (!host)
        return;

    IntRect fr = host->chrome().windowRect();
    IntSize dest = IntSize(hasWidth ? width : fr.width(), hasHeight ? height : fr.height());
    IntRect update(fr.location(), dest);
    host->chrome().setWindowRect(adjustWindowRect(*frame(), update));
}

int LocalDOMWindow::requestAnimationFrame(FrameRequestCallback* callback)
{
    callback->m_useLegacyTimeBase = false;
    if (Document* d = document())
        return d->requestAnimationFrame(callback);
    return 0;
}

int LocalDOMWindow::webkitRequestAnimationFrame(FrameRequestCallback* callback)
{
    callback->m_useLegacyTimeBase = true;
    if (Document* d = document())
        return d->requestAnimationFrame(callback);
    return 0;
}

void LocalDOMWindow::cancelAnimationFrame(int id)
{
    if (Document* d = document())
        d->cancelAnimationFrame(id);
}

DOMWindowCSS* LocalDOMWindow::css() const
{
    if (!m_css)
        m_css = DOMWindowCSS::create();
    return m_css.get();
}

bool LocalDOMWindow::addEventListener(const AtomicString& eventType, PassRefPtr<EventListener> prpListener, bool useCapture)
{
    RefPtr<EventListener> listener = prpListener;
    if (!EventTarget::addEventListener(eventType, listener, useCapture))
        return false;

    if (frame() && frame()->host())
        frame()->host()->eventHandlerRegistry().didAddEventHandler(*this, eventType);

    if (Document* document = this->document()) {
        document->addListenerTypeIfNeeded(eventType);
    }

    notifyAddEventListener(this, eventType);

    if (eventType == EventTypeNames::unload) {
        UseCounter::count(document(), UseCounter::DocumentUnloadRegistered);
        addUnloadEventListener(this);
    } else if (eventType == EventTypeNames::beforeunload) {
        UseCounter::count(document(), UseCounter::DocumentBeforeUnloadRegistered);
        if (allowsBeforeUnloadListeners(this)) {
            // This is confusingly named. It doesn't actually add the listener. It just increments a count
            // so that we know we have listeners registered for the purposes of determining if we can
            // fast terminate the renderer process.
            addBeforeUnloadEventListener(this);
        } else {
            // Subframes return false from allowsBeforeUnloadListeners.
            UseCounter::count(document(), UseCounter::SubFrameBeforeUnloadRegistered);
        }
    }

    return true;
}

bool LocalDOMWindow::removeEventListener(const AtomicString& eventType, PassRefPtr<EventListener> listener, bool useCapture)
{
    if (!EventTarget::removeEventListener(eventType, listener, useCapture))
        return false;

    if (frame() && frame()->host())
        frame()->host()->eventHandlerRegistry().didRemoveEventHandler(*this, eventType);

    notifyRemoveEventListener(this, eventType);

    if (eventType == EventTypeNames::unload) {
        removeUnloadEventListener(this);
    } else if (eventType == EventTypeNames::beforeunload && allowsBeforeUnloadListeners(this)) {
        removeBeforeUnloadEventListener(this);
    }

    return true;
}

void LocalDOMWindow::dispatchLoadEvent()
{
    RefPtrWillBeRawPtr<Event> loadEvent(Event::create(EventTypeNames::load));
    if (frame() && frame()->loader().documentLoader() && !frame()->loader().documentLoader()->timing().loadEventStart()) {
        // The DocumentLoader (and thus its DocumentLoadTiming) might get destroyed while dispatching
        // the event, so protect it to prevent writing the end time into freed memory.
        RefPtr<DocumentLoader> documentLoader = frame()->loader().documentLoader();
        DocumentLoadTiming& timing = documentLoader->timing();
        timing.markLoadEventStart();
        dispatchEvent(loadEvent, document());
        timing.markLoadEventEnd();
    } else
        dispatchEvent(loadEvent, document());

    // For load events, send a separate load event to the enclosing frame only.
    // This is a DOM extension and is independent of bubbling/capturing rules of
    // the DOM.
    FrameOwner* owner = frame() ? frame()->owner() : nullptr;
    if (owner)
        owner->dispatchLoad();

    TRACE_EVENT_INSTANT1(TRACE_DISABLED_BY_DEFAULT("devtools.timeline"), "MarkLoad", "data", InspectorMarkLoadEvent::data(frame()));
    InspectorInstrumentation::loadEventFired(frame());
}

bool LocalDOMWindow::dispatchEvent(PassRefPtrWillBeRawPtr<Event> prpEvent, PassRefPtrWillBeRawPtr<EventTarget> prpTarget)
{
    ASSERT(!EventDispatchForbiddenScope::isEventDispatchForbidden());

    RefPtrWillBeRawPtr<EventTarget> protect(this);
    RefPtrWillBeRawPtr<Event> event = prpEvent;

    event->setTarget(prpTarget ? prpTarget : this);
    event->setCurrentTarget(this);
    event->setEventPhase(Event::AT_TARGET);

    TRACE_EVENT1(TRACE_DISABLED_BY_DEFAULT("devtools.timeline"), "EventDispatch", "data", InspectorEventDispatchEvent::data(*event));
    return fireEventListeners(event.get());
}

void LocalDOMWindow::removeAllEventListeners()
{
    EventTarget::removeAllEventListeners();

    notifyRemoveAllEventListeners(this);
    if (frame() && frame()->host())
        frame()->host()->eventHandlerRegistry().didRemoveAllEventHandlers(*this);

    removeAllUnloadEventListeners(this);
    removeAllBeforeUnloadEventListeners(this);
}

void LocalDOMWindow::finishedLoading()
{
    if (m_shouldPrintWhenFinishedLoading) {
        m_shouldPrintWhenFinishedLoading = false;
        print();
    }
}

void LocalDOMWindow::printErrorMessage(const String& message)
{
    if (!isCurrentlyDisplayedInFrame())
        return;

    if (message.isEmpty())
        return;

    frameConsole()->addMessage(ConsoleMessage::create(JSMessageSource, ErrorMessageLevel, message));
}

// FIXME: Once we're throwing exceptions for cross-origin access violations, we will always sanitize the target
// frame details, so we can safely combine 'crossDomainAccessErrorMessage' with this method after considering
// exactly which details may be exposed to JavaScript.
//
// http://crbug.com/17325
String LocalDOMWindow::sanitizedCrossDomainAccessErrorMessage(LocalDOMWindow* callingWindow)
{
    if (!callingWindow || !callingWindow->document())
        return String();

    const KURL& callingWindowURL = callingWindow->document()->url();
    if (callingWindowURL.isNull())
        return String();

    ASSERT(!callingWindow->document()->securityOrigin()->canAccess(document()->securityOrigin()));

    SecurityOrigin* activeOrigin = callingWindow->document()->securityOrigin();
    String message = "Blocked a frame with origin \"" + activeOrigin->toString() + "\" from accessing a cross-origin frame.";

    // FIXME: Evaluate which details from 'crossDomainAccessErrorMessage' may safely be reported to JavaScript.

    return message;
}

String LocalDOMWindow::crossDomainAccessErrorMessage(LocalDOMWindow* callingWindow)
{
    if (!callingWindow || !callingWindow->document())
        return String();

    const KURL& callingWindowURL = callingWindow->document()->url();
    if (callingWindowURL.isNull())
        return String();

    ASSERT(!callingWindow->document()->securityOrigin()->canAccess(document()->securityOrigin()));

    // FIXME: This message, and other console messages, have extra newlines. Should remove them.
    SecurityOrigin* activeOrigin = callingWindow->document()->securityOrigin();
    SecurityOrigin* targetOrigin = document()->securityOrigin();
    String message = "Blocked a frame with origin \"" + activeOrigin->toString() + "\" from accessing a frame with origin \"" + targetOrigin->toString() + "\". ";

    // Sandbox errors: Use the origin of the frames' location, rather than their actual origin (since we know that at least one will be "null").
    KURL activeURL = callingWindow->document()->url();
    KURL targetURL = document()->url();
    if (document()->isSandboxed(SandboxOrigin) || callingWindow->document()->isSandboxed(SandboxOrigin)) {
        message = "Blocked a frame at \"" + SecurityOrigin::create(activeURL)->toString() + "\" from accessing a frame at \"" + SecurityOrigin::create(targetURL)->toString() + "\". ";
        if (document()->isSandboxed(SandboxOrigin) && callingWindow->document()->isSandboxed(SandboxOrigin))
            return "Sandbox access violation: " + message + " Both frames are sandboxed and lack the \"allow-same-origin\" flag.";
        if (document()->isSandboxed(SandboxOrigin))
            return "Sandbox access violation: " + message + " The frame being accessed is sandboxed and lacks the \"allow-same-origin\" flag.";
        return "Sandbox access violation: " + message + " The frame requesting access is sandboxed and lacks the \"allow-same-origin\" flag.";
    }

    // Protocol errors: Use the URL's protocol rather than the origin's protocol so that we get a useful message for non-heirarchal URLs like 'data:'.
    if (targetOrigin->protocol() != activeOrigin->protocol())
        return message + " The frame requesting access has a protocol of \"" + activeURL.protocol() + "\", the frame being accessed has a protocol of \"" + targetURL.protocol() + "\". Protocols must match.\n";

    // 'document.domain' errors.
    if (targetOrigin->domainWasSetInDOM() && activeOrigin->domainWasSetInDOM())
        return message + "The frame requesting access set \"document.domain\" to \"" + activeOrigin->domain() + "\", the frame being accessed set it to \"" + targetOrigin->domain() + "\". Both must set \"document.domain\" to the same value to allow access.";
    if (activeOrigin->domainWasSetInDOM())
        return message + "The frame requesting access set \"document.domain\" to \"" + activeOrigin->domain() + "\", but the frame being accessed did not. Both must set \"document.domain\" to the same value to allow access.";
    if (targetOrigin->domainWasSetInDOM())
        return message + "The frame being accessed set \"document.domain\" to \"" + targetOrigin->domain() + "\", but the frame requesting access did not. Both must set \"document.domain\" to the same value to allow access.";

    // Default.
    return message + "Protocols, domains, and ports must match.";
}

bool LocalDOMWindow::isInsecureScriptAccess(DOMWindow& callingWindow, const String& urlString)
{
    if (!DOMWindow::isInsecureScriptAccess(callingWindow, urlString))
        return false;

    if (callingWindow.isLocalDOMWindow())
        printErrorMessage(crossDomainAccessErrorMessage(static_cast<LocalDOMWindow*>(&callingWindow)));
    return true;
}

PassRefPtrWillBeRawPtr<DOMWindow> LocalDOMWindow::open(const String& urlString, const AtomicString& frameName, const String& windowFeaturesString,
    LocalDOMWindow* callingWindow, LocalDOMWindow* enteredWindow)
{
    if (!isCurrentlyDisplayedInFrame())
        return nullptr;
    Document* activeDocument = callingWindow->document();
    if (!activeDocument)
        return nullptr;
    LocalFrame* firstFrame = enteredWindow->frame();
    if (!firstFrame)
        return nullptr;

    UseCounter::count(*activeDocument, UseCounter::DOMWindowOpen);
    if (!windowFeaturesString.isEmpty())
        UseCounter::count(*activeDocument, UseCounter::DOMWindowOpenFeatures);

    if (!enteredWindow->allowPopUp()) {
        // Because FrameTree::find() returns true for empty strings, we must check for empty frame names.
        // Otherwise, illegitimate window.open() calls with no name will pass right through the popup blocker.
        if (frameName.isEmpty() || !frame()->tree().find(frameName))
            return nullptr;
    }

    // Get the target frame for the special cases of _top and _parent.
    // In those cases, we schedule a location change right now and return early.
    Frame* targetFrame = nullptr;
    if (frameName == "_top")
        targetFrame = frame()->tree().top();
    else if (frameName == "_parent") {
        if (Frame* parent = frame()->tree().parent())
            targetFrame = parent;
        else
            targetFrame = frame();
    }

    if (targetFrame) {
        if (!activeDocument->frame() || !activeDocument->frame()->canNavigate(*targetFrame))
            return nullptr;

        KURL completedURL = firstFrame->document()->completeURL(urlString);

        if (targetFrame->domWindow()->isInsecureScriptAccess(*callingWindow, completedURL))
            return targetFrame->domWindow();

        if (urlString.isEmpty())
            return targetFrame->domWindow();

        targetFrame->navigate(*activeDocument, completedURL, false);
        return targetFrame->domWindow();
    }

    WindowFeatures windowFeatures(windowFeaturesString);
    LocalFrame* result = createWindow(urlString, frameName, windowFeatures, *callingWindow, *firstFrame, *frame());
    return result ? result->domWindow() : nullptr;
}

BBWindowHooks* LocalDOMWindow::bbWindowHooks() const
{
    if (!isCurrentlyDisplayedInFrame())
        return nullptr;
    if (!m_bbWindowHooks)
        m_bbWindowHooks = BBWindowHooks::create(frame());
    return m_bbWindowHooks.get();
}

<<<<<<< HEAD
BBWindowHooks* LocalDOMWindow::bbWindowHooks() const
{
    if (!isCurrentlyDisplayedInFrame())
        return 0;
    if (!m_bbWindowHooks)
        m_bbWindowHooks = BBWindowHooks::create(frame());
    return m_bbWindowHooks.get();
}

void LocalDOMWindow::trace(Visitor* visitor)
=======
DEFINE_TRACE(LocalDOMWindow)
>>>>>>> d6a01d7b
{
#if ENABLE(OILPAN)
    visitor->trace(m_frameObserver);
    visitor->trace(m_document);
    visitor->trace(m_properties);
    visitor->trace(m_screen);
    visitor->trace(m_history);
    visitor->trace(m_locationbar);
    visitor->trace(m_menubar);
    visitor->trace(m_personalbar);
    visitor->trace(m_scrollbars);
    visitor->trace(m_statusbar);
    visitor->trace(m_toolbar);
    visitor->trace(m_console);
    visitor->trace(m_navigator);
    visitor->trace(m_media);
    visitor->trace(m_applicationCache);
    visitor->trace(m_css);
    visitor->trace(m_eventQueue);
    visitor->trace(m_postMessageTimers);
    HeapSupplementable<LocalDOMWindow>::trace(visitor);
#endif
    DOMWindow::trace(visitor);
    DOMWindowLifecycleNotifier::trace(visitor);
}

LocalFrame* LocalDOMWindow::frame() const
{
    return m_frameObserver->frame();
}

v8::Handle<v8::Object> LocalDOMWindow::wrap(v8::Handle<v8::Object> creationContext, v8::Isolate* isolate)
{
    ASSERT_NOT_REACHED(); // LocalDOMWindow has [Custom=ToV8].
    return v8::Handle<v8::Object>();
}

} // namespace blink<|MERGE_RESOLUTION|>--- conflicted
+++ resolved
@@ -560,7 +560,6 @@
     m_media = nullptr;
     m_bbWindowHooks = nullptr;
     m_applicationCache = nullptr;
-    m_bbWindowHooks = nullptr;
 #if ENABLE(ASSERT)
     m_hasBeenReset = true;
 #endif
@@ -1634,20 +1633,7 @@
     return m_bbWindowHooks.get();
 }
 
-<<<<<<< HEAD
-BBWindowHooks* LocalDOMWindow::bbWindowHooks() const
-{
-    if (!isCurrentlyDisplayedInFrame())
-        return 0;
-    if (!m_bbWindowHooks)
-        m_bbWindowHooks = BBWindowHooks::create(frame());
-    return m_bbWindowHooks.get();
-}
-
-void LocalDOMWindow::trace(Visitor* visitor)
-=======
 DEFINE_TRACE(LocalDOMWindow)
->>>>>>> d6a01d7b
 {
 #if ENABLE(OILPAN)
     visitor->trace(m_frameObserver);
