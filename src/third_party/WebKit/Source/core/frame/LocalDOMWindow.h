/*
 * Copyright (C) 2006, 2007, 2009, 2010 Apple Inc. All rights reserved.
 * Copyright (C) 2010 Nokia Corporation and/or its subsidiary(-ies)
 *
 * Redistribution and use in source and binary forms, with or without
 * modification, are permitted provided that the following conditions
 * are met:
 * 1. Redistributions of source code must retain the above copyright
 *    notice, this list of conditions and the following disclaimer.
 * 2. Redistributions in binary form must reproduce the above copyright
 *    notice, this list of conditions and the following disclaimer in the
 *    documentation and/or other materials provided with the distribution.
 *
 * THIS SOFTWARE IS PROVIDED BY APPLE COMPUTER, INC. ``AS IS'' AND ANY
 * EXPRESS OR IMPLIED WARRANTIES, INCLUDING, BUT NOT LIMITED TO, THE
 * IMPLIED WARRANTIES OF MERCHANTABILITY AND FITNESS FOR A PARTICULAR
 * PURPOSE ARE DISCLAIMED.  IN NO EVENT SHALL APPLE COMPUTER, INC. OR
 * CONTRIBUTORS BE LIABLE FOR ANY DIRECT, INDIRECT, INCIDENTAL, SPECIAL,
 * EXEMPLARY, OR CONSEQUENTIAL DAMAGES (INCLUDING, BUT NOT LIMITED TO,
 * PROCUREMENT OF SUBSTITUTE GOODS OR SERVICES; LOSS OF USE, DATA, OR
 * PROFITS; OR BUSINESS INTERRUPTION) HOWEVER CAUSED AND ON ANY THEORY
 * OF LIABILITY, WHETHER IN CONTRACT, STRICT LIABILITY, OR TORT
 * (INCLUDING NEGLIGENCE OR OTHERWISE) ARISING IN ANY WAY OUT OF THE USE
 * OF THIS SOFTWARE, EVEN IF ADVISED OF THE POSSIBILITY OF SUCH DAMAGE.
 */

#ifndef LocalDOMWindow_h
#define LocalDOMWindow_h

#include "core/events/EventTarget.h"
#include "core/frame/DOMWindow.h"
#include "core/frame/FrameDestructionObserver.h"
#include "core/frame/LocalFrame.h"
#include "platform/LifecycleContext.h"
#include "platform/Supplementable.h"
#include "platform/heap/Handle.h"

#include "wtf/Assertions.h"
#include "wtf/Forward.h"

namespace blink {

class BBWindowHooks;
<<<<<<< HEAD
class CSSRuleList;
class CSSStyleDeclaration;
class Console;
class DOMSelection;
class DOMWindowCSS;
=======
>>>>>>> dd3f5914
class DOMWindowEventQueue;
class DOMWindowLifecycleNotifier;
class DOMWindowProperty;
class DocumentInit;
class EventListener;
class EventQueue;
class ExceptionState;
class FloatRect;
class FrameConsole;
class Page;
class PostMessageTimer;
class ScriptCallStack;
class SecurityOrigin;

enum PageshowEventPersistence {
    PageshowEventNotPersisted = 0,
    PageshowEventPersisted = 1
};

enum SetLocationLocking { LockHistoryBasedOnGestureState, LockHistoryAndBackForwardList };

// Note: if you're thinking of returning something DOM-related by reference,
// please ping dcheng@chromium.org first. You probably don't want to do that.
class LocalDOMWindow final : public DOMWindow, public WillBeHeapSupplementable<LocalDOMWindow>, public LifecycleContext<LocalDOMWindow> {
    WILL_BE_USING_GARBAGE_COLLECTED_MIXIN(LocalDOMWindow);
public:
    static PassRefPtrWillBeRawPtr<Document> createDocument(const String& mimeType, const DocumentInit&, bool forceXHTML);
    static PassRefPtrWillBeRawPtr<LocalDOMWindow> create(LocalFrame& frame)
    {
        return adoptRefWillBeNoop(new LocalDOMWindow(frame));
    }
    virtual ~LocalDOMWindow();

    PassRefPtrWillBeRawPtr<Document> installNewDocument(const String& mimeType, const DocumentInit&, bool forceXHTML = false);

    // EventTarget overrides:
    virtual const AtomicString& interfaceName() const override;
    virtual ExecutionContext* executionContext() const override;
    virtual LocalDOMWindow* toDOMWindow() override;

    // DOMWindow overrides:
    void trace(Visitor*) override;
    bool isLocalDOMWindow() const override { return true; }
    virtual LocalFrame* frame() const override;
    Screen* screen() const override;
    History* history() const override;
    BarProp* locationbar() const override;
    BarProp* menubar() const override;
    BarProp* personalbar() const override;
    BarProp* scrollbars() const override;
    BarProp* statusbar() const override;
    BarProp* toolbar() const override;
    Navigator* navigator() const override;
    Location* location() const override;
    BBWindowHooks* bbWindowHooks() const override;
    bool offscreenBuffering() const override;
    int outerHeight() const override;
    int outerWidth() const override;
    int innerHeight() const override;
    int innerWidth() const override;
    int screenX() const override;
    int screenY() const override;
    double scrollX() const override;
    double scrollY() const override;
    const AtomicString& name() const override;
    void setName(const AtomicString&) override;
    String status() const override;
    void setStatus(const String&) override;
    String defaultStatus() const override;
    void setDefaultStatus(const String&) override;
    Document* document() const override;
    StyleMedia* styleMedia() const override;
    double devicePixelRatio() const override;
    Storage* sessionStorage(ExceptionState&) const override;
    Storage* localStorage(ExceptionState&) const override;
    ApplicationCache* applicationCache() const override;
    int orientation() const override;
    Console* console() const override;
    Performance* performance() const override;
    DOMWindowCSS* css() const override;
    DOMSelection* getSelection() override;
    void focus(ExecutionContext*) override;
    void blur() override;
    void close(ExecutionContext*) override;
    void print() override;
    void stop() override;
    void alert(const String& message = String()) override;
    bool confirm(const String& message) override;
    String prompt(const String& message, const String& defaultValue) override;
    bool find(const String&, bool caseSensitive, bool backwards, bool wrap, bool wholeWord, bool searchInFrames, bool showDialog) const override;

    // FIXME: ScrollBehaviorSmooth is currently unsupported in PinchViewport.
    // crbug.com/434497
    void scrollBy(double x, double y, ScrollBehavior = ScrollBehaviorAuto) const override;
    void scrollBy(const ScrollToOptions&) const override;
    void scrollTo(double x, double y) const override;
    void scrollTo(const ScrollToOptions&) const override;

    void moveBy(float x, float y) const override;
    void moveTo(float x, float y) const override;
    void resizeBy(float x, float y) const override;
    void resizeTo(float width, float height) const override;
    PassRefPtrWillBeRawPtr<MediaQueryList> matchMedia(const String&) override;
    PassRefPtrWillBeRawPtr<CSSStyleDeclaration> getComputedStyle(Element*, const String& pseudoElt) const override;
    PassRefPtrWillBeRawPtr<CSSRuleList> getMatchedCSSRules(Element*, const String& pseudoElt) const override;
    int requestAnimationFrame(RequestAnimationFrameCallback*) override;
    int webkitRequestAnimationFrame(RequestAnimationFrameCallback*) override;
    void cancelAnimationFrame(int id) override;
    void postMessage(PassRefPtr<SerializedScriptValue> message, const MessagePortArray*, const String& targetOrigin, LocalDOMWindow* source, ExceptionState&) override;
    String crossDomainAccessErrorMessage(LocalDOMWindow* callingWindow) override;
    String sanitizedCrossDomainAccessErrorMessage(LocalDOMWindow* callingWindow) override;

    void registerProperty(DOMWindowProperty*);
    void unregisterProperty(DOMWindowProperty*);

    void reset();

    unsigned pendingUnloadEventListeners() const;

    static FloatRect adjustWindowRect(LocalFrame&, const FloatRect& pendingChanges);

    bool allowPopUp(); // Call on first window, not target window.
    static bool allowPopUp(LocalFrame& firstFrame);
    static bool canShowModalDialogNow(const LocalFrame*);

    // DOM Level 0
    void setLocation(const String& location, LocalDOMWindow* callingWindow, LocalDOMWindow* enteredWindow,
        SetLocationLocking = LockHistoryBasedOnGestureState);

    Element* frameElement() const;

    PassRefPtrWillBeRawPtr<LocalDOMWindow> open(const String& urlString, const AtomicString& frameName, const String& windowFeaturesString,
        LocalDOMWindow* callingWindow, LocalDOMWindow* enteredWindow);

    typedef void (*PrepareDialogFunction)(LocalDOMWindow*, void* context);
    void showModalDialog(const String& urlString, const String& dialogFeaturesString,
        LocalDOMWindow* callingWindow, LocalDOMWindow* enteredWindow, PrepareDialogFunction, void* functionContext);

    FrameConsole* frameConsole() const;

    void printErrorMessage(const String&);

    void postMessageTimerFired(PostMessageTimer*);
    void dispatchMessageEventWithOriginCheck(SecurityOrigin* intendedTargetOrigin, PassRefPtrWillBeRawPtr<Event>, PassRefPtrWillBeRawPtr<ScriptCallStack>);

    // Events
    // EventTarget API
    virtual bool addEventListener(const AtomicString& eventType, PassRefPtr<EventListener>, bool useCapture = false) override;
    virtual bool removeEventListener(const AtomicString& eventType, PassRefPtr<EventListener>, bool useCapture = false) override;
    virtual void removeAllEventListeners() override;

    using EventTarget::dispatchEvent;
    bool dispatchEvent(PassRefPtrWillBeRawPtr<Event> prpEvent, PassRefPtrWillBeRawPtr<EventTarget> prpTarget);

    void dispatchLoadEvent();

    void finishedLoading();

    // HTML 5 key/value storage
    Storage* optionalSessionStorage() const { return m_sessionStorage.get(); }
    Storage* optionalLocalStorage() const { return m_localStorage.get(); }
    ApplicationCache* optionalApplicationCache() const { return m_applicationCache.get(); }

    // Dispatch the (deprecated) orientationchange event to this DOMWindow and
    // recurse on its child frames.
    void sendOrientationChangeEvent();

    // FIXME: When this LocalDOMWindow is no longer the active LocalDOMWindow (i.e.,
    // when its document is no longer the document that is displayed in its
    // frame), we would like to zero out m_frame to avoid being confused
    // by the document that is currently active in m_frame.
    bool isCurrentlyDisplayedInFrame() const;

    void willDetachDocumentFromFrame();

    bool isInsecureScriptAccess(LocalDOMWindow& callingWindow, const String& urlString);

    PassOwnPtr<LifecycleNotifier<LocalDOMWindow>> createLifecycleNotifier();

    EventQueue* eventQueue() const;
    void enqueueWindowEvent(PassRefPtrWillBeRawPtr<Event>);
    void enqueueDocumentEvent(PassRefPtrWillBeRawPtr<Event>);
    void enqueuePageshowEvent(PageshowEventPersistence);
    void enqueueHashchangeEvent(const String& oldURL, const String& newURL);
    void enqueuePopstateEvent(PassRefPtr<SerializedScriptValue>);
    void dispatchWindowLoadEvent();
    void documentWasClosed();
    void statePopped(PassRefPtr<SerializedScriptValue>);

    // FIXME: This shouldn't be public once LocalDOMWindow becomes ExecutionContext.
    void clearEventQueue();

    void acceptLanguagesChanged();

    virtual v8::Handle<v8::Object> wrap(v8::Handle<v8::Object> creationContext, v8::Isolate*) override;

    // Bloomberg specific objects/methods
    BBWindowHooks* bbWindowHooks() const;

protected:
    DOMWindowLifecycleNotifier& lifecycleNotifier();

private:
    // Rather than simply inheriting FrameDestructionObserver like most other
    // classes, LocalDOMWindow hides its FrameDestructionObserver with
    // composition. This prevents conflicting overloads between DOMWindow, which
    // has a frame() accessor that returns Frame* for bindings code, and
    // FrameDestructionObserver, which has a frame() accessor that returns a
    // LocalFrame*.
    class WindowFrameObserver final : public NoBaseWillBeGarbageCollected<WindowFrameObserver>, public FrameDestructionObserver {
        WTF_MAKE_FAST_ALLOCATED_WILL_BE_REMOVED;
        WILL_BE_USING_GARBAGE_COLLECTED_MIXIN(WindowFrameObserver);
        DECLARE_EMPTY_VIRTUAL_DESTRUCTOR_WILL_BE_REMOVED(WindowFrameObserver);
    public:
        static PassOwnPtrWillBeRawPtr<WindowFrameObserver> create(LocalDOMWindow*, LocalFrame&);

        virtual void trace(Visitor*) override;

    private:
        WindowFrameObserver(LocalDOMWindow*, LocalFrame&);

        // FrameDestructionObserver overrides:
        void willDetachFrameHost() override;

        RawPtrWillBeMember<LocalDOMWindow> m_window;
    };
    friend WTF::OwnedPtrDeleter<WindowFrameObserver>;

    explicit LocalDOMWindow(LocalFrame&);

    Page* page();

    void clearDocument();
    void willDestroyDocumentInFrame();

    // FIXME: Oilpan: the need for this internal method will fall
    // away when EventTargets are no longer using refcounts and
    // window properties are also on the heap. Inline the minimal
    // do-not-broadcast handling then and remove the enum +
    // removeAllEventListenersInternal().
    enum BroadcastListenerRemoval {
        DoNotBroadcastListenerRemoval,
        DoBroadcastListenerRemoval
    };

    void willDetachFrameHost();
    void removeAllEventListenersInternal(BroadcastListenerRemoval);

    OwnPtrWillBeMember<WindowFrameObserver> m_frameObserver;
    RefPtrWillBeMember<Document> m_document;

    bool m_shouldPrintWhenFinishedLoading;
#if ENABLE(ASSERT)
    bool m_hasBeenReset;
#endif

    WillBeHeapHashSet<RawPtrWillBeWeakMember<DOMWindowProperty>> m_properties;

    mutable RefPtrWillBeMember<Screen> m_screen;
    mutable RefPtrWillBeMember<History> m_history;
    mutable RefPtrWillBeMember<BarProp> m_locationbar;
    mutable RefPtrWillBeMember<BarProp> m_menubar;
    mutable RefPtrWillBeMember<BarProp> m_personalbar;
    mutable RefPtrWillBeMember<BarProp> m_scrollbars;
    mutable RefPtrWillBeMember<BarProp> m_statusbar;
    mutable RefPtrWillBeMember<BarProp> m_toolbar;
    mutable RefPtrWillBeMember<Console> m_console;
    mutable RefPtrWillBeMember<Navigator> m_navigator;
    mutable RefPtrWillBeMember<Location> m_location;
    mutable RefPtrWillBeMember<StyleMedia> m_media;
    mutable RefPtrWillBeMember<BBWindowHooks> m_bbWindowHooks;

    String m_status;
    String m_defaultStatus;

    mutable RefPtrWillBeMember<Storage> m_sessionStorage;
    mutable RefPtrWillBeMember<Storage> m_localStorage;
    mutable RefPtrWillBeMember<ApplicationCache> m_applicationCache;

    mutable RefPtrWillBeMember<Performance> m_performance;

    mutable RefPtrWillBeMember<DOMWindowCSS> m_css;

    RefPtrWillBeMember<DOMWindowEventQueue> m_eventQueue;
    RefPtr<SerializedScriptValue> m_pendingStateObject;

    WillBeHeapHashSet<OwnPtrWillBeMember<PostMessageTimer>> m_postMessageTimers;
};

DEFINE_TYPE_CASTS(LocalDOMWindow, DOMWindow, x, x->isLocalDOMWindow(), x.isLocalDOMWindow());

inline String LocalDOMWindow::status() const
{
    return m_status;
}

inline String LocalDOMWindow::defaultStatus() const
{
    return m_defaultStatus;
}

} // namespace blink

#endif // LocalDOMWindow_h<|MERGE_RESOLUTION|>--- conflicted
+++ resolved
@@ -41,14 +41,6 @@
 namespace blink {
 
 class BBWindowHooks;
-<<<<<<< HEAD
-class CSSRuleList;
-class CSSStyleDeclaration;
-class Console;
-class DOMSelection;
-class DOMWindowCSS;
-=======
->>>>>>> dd3f5914
 class DOMWindowEventQueue;
 class DOMWindowLifecycleNotifier;
 class DOMWindowProperty;
@@ -245,9 +237,6 @@
 
     virtual v8::Handle<v8::Object> wrap(v8::Handle<v8::Object> creationContext, v8::Isolate*) override;
 
-    // Bloomberg specific objects/methods
-    BBWindowHooks* bbWindowHooks() const;
-
 protected:
     DOMWindowLifecycleNotifier& lifecycleNotifier();
 
