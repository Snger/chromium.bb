--- conflicted
+++ resolved
@@ -38,54 +38,6 @@
 #include "wtf/Forward.h"
 
 namespace blink {
-<<<<<<< HEAD
-    class ApplicationCache;
-    class BarProp;
-    class CSSRuleList;
-    class CSSStyleDeclaration;
-    class Console;
-    class WebKitPoint;
-    class DOMSelection;
-    class DOMURL;
-    class DOMWindowProperty;
-    class Database;
-    class DatabaseCallback;
-    class Document;
-    class DocumentInit;
-    class DOMWindowEventQueue;
-    class DOMWindowLifecycleNotifier;
-    class Element;
-    class EventListener;
-    class EventQueue;
-    class ExceptionState;
-    class FloatRect;
-    class FrameConsole;
-    class History;
-    class IDBFactory;
-    class LocalFrame;
-    class Location;
-    class MediaQueryList;
-    class MessageEvent;
-    class Navigator;
-    class Node;
-    class Page;
-    class Performance;
-    class PostMessageTimer;
-    class RequestAnimationFrameCallback;
-    class ScheduledAction;
-    class Screen;
-    class ScriptCallStack;
-    class SecurityOrigin;
-    class SerializedScriptValue;
-    class Storage;
-    class StyleMedia;
-    class DOMWindowCSS;
-    class BBWindowHooks;
-
-    struct WindowFeatures;
-
-    typedef WillBeHeapVector<RefPtrWillBeMember<MessagePort>, 1> MessagePortArray;
-=======
 
 class ApplicationCache;
 class BarProp;
@@ -124,7 +76,6 @@
 class StyleMedia;
 
 typedef WillBeHeapVector<RefPtrWillBeMember<MessagePort>, 1> MessagePortArray;
->>>>>>> 45d9687a
 
 enum PageshowEventPersistence {
     PageshowEventNotPersisted = 0,
@@ -377,16 +328,8 @@
     // Bloomberg specific objects/methods
     BBWindowHooks* bbWindowHooks() const;
 
-<<<<<<< HEAD
-        // Bloomberg specific objects/methods
-        BBWindowHooks* bbWindowHooks() const;
-
-    protected:
-        DOMWindowLifecycleNotifier& lifecycleNotifier();
-=======
 protected:
     DOMWindowLifecycleNotifier& lifecycleNotifier();
->>>>>>> 45d9687a
 
 private:
     explicit LocalDOMWindow(LocalFrame&);
@@ -420,21 +363,6 @@
 
     WillBeHeapHashSet<RawPtrWillBeWeakMember<DOMWindowProperty> > m_properties;
 
-<<<<<<< HEAD
-        mutable RefPtrWillBeMember<Screen> m_screen;
-        mutable RefPtrWillBeMember<History> m_history;
-        mutable RefPtrWillBeMember<BarProp> m_locationbar;
-        mutable RefPtrWillBeMember<BarProp> m_menubar;
-        mutable RefPtrWillBeMember<BarProp> m_personalbar;
-        mutable RefPtrWillBeMember<BarProp> m_scrollbars;
-        mutable RefPtrWillBeMember<BarProp> m_statusbar;
-        mutable RefPtrWillBeMember<BarProp> m_toolbar;
-        mutable RefPtrWillBeMember<Console> m_console;
-        mutable RefPtrWillBeMember<Navigator> m_navigator;
-        mutable RefPtrWillBeMember<Location> m_location;
-        mutable RefPtrWillBeMember<StyleMedia> m_media;
-        mutable RefPtrWillBeMember<BBWindowHooks> m_bbWindowHooks;
-=======
     mutable RefPtrWillBeMember<Screen> m_screen;
     mutable RefPtrWillBeMember<History> m_history;
     mutable RefPtrWillBeMember<BarProp> m_locationbar;
@@ -448,7 +376,6 @@
     mutable RefPtrWillBeMember<Location> m_location;
     mutable RefPtrWillBeMember<StyleMedia> m_media;
     mutable RefPtrWillBeMember<BBWindowHooks> m_bbWindowHooks;
->>>>>>> 45d9687a
 
     String m_status;
     String m_defaultStatus;
