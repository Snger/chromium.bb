/*
 * Copyright (C) 2006, 2007, 2009, 2010 Apple Inc. All rights reserved.
 * Copyright (C) 2010 Nokia Corporation and/or its subsidiary(-ies)
 *
 * Redistribution and use in source and binary forms, with or without
 * modification, are permitted provided that the following conditions
 * are met:
 * 1. Redistributions of source code must retain the above copyright
 *    notice, this list of conditions and the following disclaimer.
 * 2. Redistributions in binary form must reproduce the above copyright
 *    notice, this list of conditions and the following disclaimer in the
 *    documentation and/or other materials provided with the distribution.
 *
 * THIS SOFTWARE IS PROVIDED BY APPLE COMPUTER, INC. ``AS IS'' AND ANY
 * EXPRESS OR IMPLIED WARRANTIES, INCLUDING, BUT NOT LIMITED TO, THE
 * IMPLIED WARRANTIES OF MERCHANTABILITY AND FITNESS FOR A PARTICULAR
 * PURPOSE ARE DISCLAIMED.  IN NO EVENT SHALL APPLE COMPUTER, INC. OR
 * CONTRIBUTORS BE LIABLE FOR ANY DIRECT, INDIRECT, INCIDENTAL, SPECIAL,
 * EXEMPLARY, OR CONSEQUENTIAL DAMAGES (INCLUDING, BUT NOT LIMITED TO,
 * PROCUREMENT OF SUBSTITUTE GOODS OR SERVICES; LOSS OF USE, DATA, OR
 * PROFITS; OR BUSINESS INTERRUPTION) HOWEVER CAUSED AND ON ANY THEORY
 * OF LIABILITY, WHETHER IN CONTRACT, STRICT LIABILITY, OR TORT
 * (INCLUDING NEGLIGENCE OR OTHERWISE) ARISING IN ANY WAY OUT OF THE USE
 * OF THIS SOFTWARE, EVEN IF ADVISED OF THE POSSIBILITY OF SUCH DAMAGE.
 */

#ifndef LocalDOMWindow_h
#define LocalDOMWindow_h

#include "core/events/EventTarget.h"
#include "core/frame/DOMWindow.h"
#include "core/frame/DOMWindowBase64.h"
#include "core/frame/FrameDestructionObserver.h"
#include "core/frame/LocalFrame.h"
#include "platform/LifecycleContext.h"
#include "platform/Supplementable.h"
#include "platform/heap/Handle.h"
#include "platform/scroll/ScrollableArea.h"

#include "wtf/Forward.h"

namespace blink {

<<<<<<< HEAD
class ApplicationCache;
class BarProp;
=======
>>>>>>> 4f556e39
class BBWindowHooks;
class CSSRuleList;
class CSSStyleDeclaration;
class Console;
class DOMSelection;
class DOMWindowCSS;
class DOMWindowEventQueue;
class DOMWindowLifecycleNotifier;
class DOMWindowProperty;
class DocumentInit;
class Element;
class EventListener;
class EventQueue;
class ExceptionState;
class FloatRect;
class FrameConsole;
class MediaQueryList;
class Page;
class PostMessageTimer;
class RequestAnimationFrameCallback;
class ScrollOptions;
class ScriptCallStack;
class SecurityOrigin;
class SerializedScriptValue;

typedef WillBeHeapVector<RefPtrWillBeMember<MessagePort>, 1> MessagePortArray;

enum PageshowEventPersistence {
    PageshowEventNotPersisted = 0,
    PageshowEventPersisted = 1
};

enum SetLocationLocking { LockHistoryBasedOnGestureState, LockHistoryAndBackForwardList };

// Note: if you're thinking of returning something DOM-related by reference,
// please ping dcheng@chromium.org first. You probably don't want to do that.
class LocalDOMWindow final : public DOMWindow, public DOMWindowBase64, public WillBeHeapSupplementable<LocalDOMWindow>, public LifecycleContext<LocalDOMWindow> {
    DEFINE_WRAPPERTYPEINFO();
    WILL_BE_USING_GARBAGE_COLLECTED_MIXIN(LocalDOMWindow);
public:
    static PassRefPtrWillBeRawPtr<Document> createDocument(const String& mimeType, const DocumentInit&, bool forceXHTML);
    static PassRefPtrWillBeRawPtr<LocalDOMWindow> create(LocalFrame& frame)
    {
        return adoptRefWillBeNoop(new LocalDOMWindow(frame));
    }
    virtual ~LocalDOMWindow();

    PassRefPtrWillBeRawPtr<Document> installNewDocument(const String& mimeType, const DocumentInit&, bool forceXHTML = false);

    // EventTarget overrides:
    virtual const AtomicString& interfaceName() const override;
    virtual ExecutionContext* executionContext() const override;
    virtual LocalDOMWindow* toDOMWindow() override;

    // DOMWindow overrides:
    void trace(Visitor*) override;
    virtual LocalFrame* frame() const override;
    Screen* screen() const override;
    History* history() const override;
    BarProp* locationbar() const override;
    BarProp* menubar() const override;
    BarProp* personalbar() const override;
    BarProp* scrollbars() const override;
    BarProp* statusbar() const override;
    BarProp* toolbar() const override;
    Navigator* navigator() const override;
    Location& location() const override;
    bool offscreenBuffering() const override;
    int outerHeight() const override;
    int outerWidth() const override;
    int innerHeight() const override;
    int innerWidth() const override;
    int screenX() const override;
    int screenY() const override;
    double scrollX() const override;
    double scrollY() const override;
    bool closed() const override;
    unsigned length() const override;
    const AtomicString& name() const override;
    void setName(const AtomicString&) override;
    String status() const override;
    void setStatus(const String&) override;
    String defaultStatus() const override;
    void setDefaultStatus(const String&) override;
    LocalDOMWindow* self() const override;
    LocalDOMWindow* window() const { return self(); }
    LocalDOMWindow* frames() const { return self(); }
    LocalDOMWindow* opener() const override;
    LocalDOMWindow* parent() const override;
    LocalDOMWindow* top() const override;
    Document* document() const override;
    StyleMedia* styleMedia() const override;
    double devicePixelRatio() const override;
    Storage* sessionStorage(ExceptionState&) const override;
    Storage* localStorage(ExceptionState&) const override;
    ApplicationCache* applicationCache() const override;
    int orientation() const override;
    Console* console() const override;
    Performance* performance() const override;
    DOMWindowCSS* css() const override;

    void registerProperty(DOMWindowProperty*);
    void unregisterProperty(DOMWindowProperty*);

    void reset();

    PassRefPtrWillBeRawPtr<MediaQueryList> matchMedia(const String&);

    unsigned pendingUnloadEventListeners() const;

    static FloatRect adjustWindowRect(LocalFrame&, const FloatRect& pendingChanges);

    bool allowPopUp(); // Call on first window, not target window.
    static bool allowPopUp(LocalFrame& firstFrame);
    static bool canShowModalDialogNow(const LocalFrame*);

    // DOM Level 0
    void setLocation(const String& location, LocalDOMWindow* callingWindow, LocalDOMWindow* enteredWindow,
        SetLocationLocking = LockHistoryBasedOnGestureState);

    DOMSelection* getSelection();

    Element* frameElement() const;

    void focus(ExecutionContext* = 0);
    void blur();
    void close(ExecutionContext* = 0);
    void print();
    void stop();

    PassRefPtrWillBeRawPtr<LocalDOMWindow> open(const String& urlString, const AtomicString& frameName, const String& windowFeaturesString,
        LocalDOMWindow* callingWindow, LocalDOMWindow* enteredWindow);

    typedef void (*PrepareDialogFunction)(LocalDOMWindow*, void* context);
    void showModalDialog(const String& urlString, const String& dialogFeaturesString,
        LocalDOMWindow* callingWindow, LocalDOMWindow* enteredWindow, PrepareDialogFunction, void* functionContext);

    void alert(const String& message = String());
    bool confirm(const String& message);
    String prompt(const String& message, const String& defaultValue);

    bool find(const String&, bool caseSensitive, bool backwards, bool wrap, bool wholeWord, bool searchInFrames, bool showDialog) const;

    // DOM Level 2 Style Interface

    PassRefPtrWillBeRawPtr<CSSStyleDeclaration> getComputedStyle(Element*, const String& pseudoElt) const;

    // WebKit extensions

    PassRefPtrWillBeRawPtr<CSSRuleList> getMatchedCSSRules(Element*, const String& pseudoElt) const;

    FrameConsole* frameConsole() const;

    void printErrorMessage(const String&);
    String crossDomainAccessErrorMessage(LocalDOMWindow* callingWindow);
    String sanitizedCrossDomainAccessErrorMessage(LocalDOMWindow* callingWindow);

    void postMessage(PassRefPtr<SerializedScriptValue> message, const MessagePortArray*, const String& targetOrigin, LocalDOMWindow* source, ExceptionState&);
    void postMessageTimerFired(PostMessageTimer*);
    void dispatchMessageEventWithOriginCheck(SecurityOrigin* intendedTargetOrigin, PassRefPtrWillBeRawPtr<Event>, PassRefPtrWillBeRawPtr<ScriptCallStack>);

    // FIXME: ScrollBehaviorSmooth is currently unsupported in PinchViewport.
    // crbug.com/434497
    void scrollBy(double x, double y, ScrollBehavior = ScrollBehaviorAuto) const;
    void scrollBy(double x, double y, const ScrollOptions&, ExceptionState&) const;
    void scrollTo(double x, double y, ScrollBehavior = ScrollBehaviorAuto) const;
    void scrollTo(double x, double y, const ScrollOptions&, ExceptionState&) const;
    void scroll(double x, double y) const { scrollTo(x, y); }
    void scroll(double x, double y, const ScrollOptions& scrollOptions, ExceptionState& exceptionState) const { scrollTo(x, y, scrollOptions, exceptionState); }

    void moveBy(float x, float y) const;
    void moveTo(float x, float y) const;

    void resizeBy(float x, float y) const;
    void resizeTo(float width, float height) const;

    // WebKit animation extensions
    int requestAnimationFrame(RequestAnimationFrameCallback*);
    int webkitRequestAnimationFrame(RequestAnimationFrameCallback*);
    void cancelAnimationFrame(int id);

    // Events
    // EventTarget API
    virtual bool addEventListener(const AtomicString& eventType, PassRefPtr<EventListener>, bool useCapture = false) override;
    virtual bool removeEventListener(const AtomicString& eventType, PassRefPtr<EventListener>, bool useCapture = false) override;
    virtual void removeAllEventListeners() override;

    using EventTarget::dispatchEvent;
    bool dispatchEvent(PassRefPtrWillBeRawPtr<Event> prpEvent, PassRefPtrWillBeRawPtr<EventTarget> prpTarget);

    void dispatchLoadEvent();

    // FIXME: It's not clear how to move these to DOMWindow yet.
    DEFINE_ATTRIBUTE_EVENT_LISTENER(animationend);
    DEFINE_ATTRIBUTE_EVENT_LISTENER(animationiteration);
    DEFINE_ATTRIBUTE_EVENT_LISTENER(animationstart);
    DEFINE_ATTRIBUTE_EVENT_LISTENER(search);
    DEFINE_ATTRIBUTE_EVENT_LISTENER(transitionend);
    DEFINE_ATTRIBUTE_EVENT_LISTENER(wheel);

    DEFINE_MAPPED_ATTRIBUTE_EVENT_LISTENER(webkitanimationstart, webkitAnimationStart);
    DEFINE_MAPPED_ATTRIBUTE_EVENT_LISTENER(webkitanimationiteration, webkitAnimationIteration);
    DEFINE_MAPPED_ATTRIBUTE_EVENT_LISTENER(webkitanimationend, webkitAnimationEnd);
    DEFINE_MAPPED_ATTRIBUTE_EVENT_LISTENER(webkittransitionend, webkitTransitionEnd);

    void captureEvents() { }
    void releaseEvents() { }

    void finishedLoading();

    // HTML 5 key/value storage
    Storage* optionalSessionStorage() const { return m_sessionStorage.get(); }
    Storage* optionalLocalStorage() const { return m_localStorage.get(); }
    ApplicationCache* optionalApplicationCache() const { return m_applicationCache.get(); }

    // Dispatch the (deprecated) orientationchange event to this DOMWindow and
    // recurse on its child frames.
    void sendOrientationChangeEvent();

    DEFINE_ATTRIBUTE_EVENT_LISTENER(orientationchange);
    DEFINE_ATTRIBUTE_EVENT_LISTENER(touchstart);
    DEFINE_ATTRIBUTE_EVENT_LISTENER(touchmove);
    DEFINE_ATTRIBUTE_EVENT_LISTENER(touchend);
    DEFINE_ATTRIBUTE_EVENT_LISTENER(touchcancel);

    // FIXME: When this LocalDOMWindow is no longer the active LocalDOMWindow (i.e.,
    // when its document is no longer the document that is displayed in its
    // frame), we would like to zero out m_frame to avoid being confused
    // by the document that is currently active in m_frame.
    bool isCurrentlyDisplayedInFrame() const;

    void willDetachDocumentFromFrame();
    LocalDOMWindow* anonymousIndexedGetter(uint32_t);

    bool isInsecureScriptAccess(LocalDOMWindow& callingWindow, const String& urlString);

    PassOwnPtr<LifecycleNotifier<LocalDOMWindow> > createLifecycleNotifier();

    EventQueue* eventQueue() const;
    void enqueueWindowEvent(PassRefPtrWillBeRawPtr<Event>);
    void enqueueDocumentEvent(PassRefPtrWillBeRawPtr<Event>);
    void enqueuePageshowEvent(PageshowEventPersistence);
    void enqueueHashchangeEvent(const String& oldURL, const String& newURL);
    void enqueuePopstateEvent(PassRefPtr<SerializedScriptValue>);
    void dispatchWindowLoadEvent();
    void documentWasClosed();
    void statePopped(PassRefPtr<SerializedScriptValue>);

    // FIXME: This shouldn't be public once LocalDOMWindow becomes ExecutionContext.
    void clearEventQueue();

    void acceptLanguagesChanged();

    virtual v8::Handle<v8::Object> wrap(v8::Handle<v8::Object> creationContext, v8::Isolate*) override;

    // Bloomberg specific objects/methods
    BBWindowHooks* bbWindowHooks() const;

    // Bloomberg specific objects/methods
    BBWindowHooks* bbWindowHooks() const;

protected:
    DOMWindowLifecycleNotifier& lifecycleNotifier();

private:
    // Rather than simply inheriting FrameDestructionObserver like most other
    // classes, LocalDOMWindow hides its FrameDestructionObserver with
    // composition. This prevents conflicting overloads between DOMWindow, which
    // has a frame() accessor that returns Frame* for bindings code, and
    // FrameDestructionObserver, which has a frame() accessor that returns a
    // LocalFrame*.
    class WindowFrameObserver final : public NoBaseWillBeGarbageCollected<WindowFrameObserver>, public FrameDestructionObserver {
        WTF_MAKE_FAST_ALLOCATED_WILL_BE_REMOVED;
        WILL_BE_USING_GARBAGE_COLLECTED_MIXIN(WindowFrameObserver);
        DECLARE_EMPTY_VIRTUAL_DESTRUCTOR_WILL_BE_REMOVED(WindowFrameObserver);
    public:
        static PassOwnPtrWillBeRawPtr<WindowFrameObserver> create(LocalDOMWindow*, LocalFrame&);

        virtual void trace(Visitor*) override;

    private:
        WindowFrameObserver(LocalDOMWindow*, LocalFrame&);

        // FrameDestructionObserver overrides:
        void willDetachFrameHost() override;

        RawPtrWillBeMember<LocalDOMWindow> m_window;
    };
    friend WTF::OwnedPtrDeleter<WindowFrameObserver>;

    explicit LocalDOMWindow(LocalFrame&);

    Page* page();

    void clearDocument();
    void willDestroyDocumentInFrame();

    // FIXME: Oilpan: the need for this internal method will fall
    // away when EventTargets are no longer using refcounts and
    // window properties are also on the heap. Inline the minimal
    // do-not-broadcast handling then and remove the enum +
    // removeAllEventListenersInternal().
    enum BroadcastListenerRemoval {
        DoNotBroadcastListenerRemoval,
        DoBroadcastListenerRemoval
    };

    void willDetachFrameHost();
    void removeAllEventListenersInternal(BroadcastListenerRemoval);

    OwnPtrWillBeMember<WindowFrameObserver> m_frameObserver;
    RefPtrWillBeMember<Document> m_document;

    bool m_shouldPrintWhenFinishedLoading;
#if ENABLE(ASSERT)
    bool m_hasBeenReset;
#endif

    WillBeHeapHashSet<RawPtrWillBeWeakMember<DOMWindowProperty> > m_properties;

    mutable RefPtrWillBeMember<Screen> m_screen;
    mutable RefPtrWillBeMember<History> m_history;
    mutable RefPtrWillBeMember<BarProp> m_locationbar;
    mutable RefPtrWillBeMember<BarProp> m_menubar;
    mutable RefPtrWillBeMember<BarProp> m_personalbar;
    mutable RefPtrWillBeMember<BarProp> m_scrollbars;
    mutable RefPtrWillBeMember<BarProp> m_statusbar;
    mutable RefPtrWillBeMember<BarProp> m_toolbar;
    mutable RefPtrWillBeMember<Console> m_console;
    mutable RefPtrWillBeMember<Navigator> m_navigator;
    mutable RefPtrWillBeMember<Location> m_location;
    mutable RefPtrWillBeMember<StyleMedia> m_media;
    mutable RefPtrWillBeMember<BBWindowHooks> m_bbWindowHooks;

    String m_status;
    String m_defaultStatus;

    mutable RefPtrWillBeMember<Storage> m_sessionStorage;
    mutable RefPtrWillBeMember<Storage> m_localStorage;
    mutable RefPtrWillBeMember<ApplicationCache> m_applicationCache;

    mutable RefPtrWillBeMember<Performance> m_performance;

    mutable RefPtrWillBeMember<DOMWindowCSS> m_css;

    RefPtrWillBeMember<DOMWindowEventQueue> m_eventQueue;
    RefPtr<SerializedScriptValue> m_pendingStateObject;

    HashSet<OwnPtr<PostMessageTimer> > m_postMessageTimers;
};

inline String LocalDOMWindow::status() const
{
    return m_status;
}

inline String LocalDOMWindow::defaultStatus() const
{
    return m_defaultStatus;
}

} // namespace blink

#endif // LocalDOMWindow_h<|MERGE_RESOLUTION|>--- conflicted
+++ resolved
@@ -41,11 +41,6 @@
 
 namespace blink {
 
-<<<<<<< HEAD
-class ApplicationCache;
-class BarProp;
-=======
->>>>>>> 4f556e39
 class BBWindowHooks;
 class CSSRuleList;
 class CSSStyleDeclaration;
@@ -304,9 +299,6 @@
     // Bloomberg specific objects/methods
     BBWindowHooks* bbWindowHooks() const;
 
-    // Bloomberg specific objects/methods
-    BBWindowHooks* bbWindowHooks() const;
-
 protected:
     DOMWindowLifecycleNotifier& lifecycleNotifier();
 
