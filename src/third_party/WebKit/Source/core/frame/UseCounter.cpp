
/*
 * Copyright (C) 2012 Google, Inc. All rights reserved.
 *
 * Redistribution and use in source and binary forms, with or without
 * modification, are permitted provided that the following conditions
 * are met:
 * 1. Redistributions of source code must retain the above copyright
 *    notice, this list of conditions and the following disclaimer.
 * 2. Redistributions in binary form must reproduce the above copyright
 *    notice, this list of conditions and the following disclaimer in the
 *    documentation and/or other materials provided with the distribution.
 *
 * THIS SOFTWARE IS PROVIDED BY GOOGLE INC. ``AS IS'' AND ANY
 * EXPRESS OR IMPLIED WARRANTIES, INCLUDING, BUT NOT LIMITED TO, THE
 * IMPLIED WARRANTIES OF MERCHANTABILITY AND FITNESS FOR A PARTICULAR
 * PURPOSE ARE DISCLAIMED.  IN NO EVENT SHALL APPLE COMPUTER, INC. OR
 * CONTRIBUTORS BE LIABLE FOR ANY DIRECT, INDIRECT, INCIDENTAL, SPECIAL,
 * EXEMPLARY, OR CONSEQUENTIAL DAMAGES (INCLUDING, BUT NOT LIMITED TO,
 * PROCUREMENT OF SUBSTITUTE GOODS OR SERVICES; LOSS OF USE, DATA, OR
 * PROFITS; OR BUSINESS INTERRUPTION) HOWEVER CAUSED AND ON ANY THEORY
 * OF LIABILITY, WHETHER IN CONTRACT, STRICT LIABILITY, OR TORT
 * (INCLUDING NEGLIGENCE OR OTHERWISE) ARISING IN ANY WAY OUT OF THE USE
 * OF THIS SOFTWARE, EVEN IF ADVISED OF THE POSSIBILITY OF SUCH DAMAGE.
 */

#include "config.h"
#include "core/frame/UseCounter.h"

#include "bindings/v8/V8Binding.h"
#include "core/css/CSSStyleSheet.h"
#include "core/css/StyleSheetContents.h"
#include "core/dom/Document.h"
#include "core/dom/ExecutionContext.h"
#include "core/frame/DOMWindow.h"
#include "core/frame/FrameHost.h"
#include "core/frame/PageConsole.h"
#include "public/platform/Platform.h"

namespace WebCore {

static int totalPagesMeasuredCSSSampleId() { return 1; }

// FIXME : This mapping should be autogenerated. This function should
//         be moved to a separate file and a script run at build time
//         to detect new values in CSSPropertyID and add them to the
//         end of this function. This file would be checked in.
//         https://code.google.com/p/chromium/issues/detail?id=234940
int UseCounter::mapCSSPropertyIdToCSSSampleIdForHistogram(int id)
{
    CSSPropertyID cssPropertyID = convertToCSSPropertyID(id);

    switch (cssPropertyID) {
    // Begin at 2, because 1 is reserved for totalPagesMeasuredCSSSampleId.
    case CSSPropertyColor: return 2;
    case CSSPropertyDirection: return 3;
    case CSSPropertyDisplay: return 4;
    case CSSPropertyFont: return 5;
    case CSSPropertyFontFamily: return 6;
    case CSSPropertyFontSize: return 7;
    case CSSPropertyFontStyle: return 8;
    case CSSPropertyFontVariant: return 9;
    case CSSPropertyFontWeight: return 10;
    case CSSPropertyTextRendering: return 11;
    case CSSPropertyWebkitFontFeatureSettings: return 12;
    case CSSPropertyFontKerning: return 13;
    case CSSPropertyWebkitFontSmoothing: return 14;
    case CSSPropertyFontVariantLigatures: return 15;
    case CSSPropertyWebkitLocale: return 16;
    case CSSPropertyWebkitTextOrientation: return 17;
    case CSSPropertyWebkitWritingMode: return 18;
    case CSSPropertyZoom: return 19;
    case CSSPropertyLineHeight: return 20;
    case CSSPropertyBackground: return 21;
    case CSSPropertyBackgroundAttachment: return 22;
    case CSSPropertyBackgroundClip: return 23;
    case CSSPropertyBackgroundColor: return 24;
    case CSSPropertyBackgroundImage: return 25;
    case CSSPropertyBackgroundOrigin: return 26;
    case CSSPropertyBackgroundPosition: return 27;
    case CSSPropertyBackgroundPositionX: return 28;
    case CSSPropertyBackgroundPositionY: return 29;
    case CSSPropertyBackgroundRepeat: return 30;
    case CSSPropertyBackgroundRepeatX: return 31;
    case CSSPropertyBackgroundRepeatY: return 32;
    case CSSPropertyBackgroundSize: return 33;
    case CSSPropertyBorder: return 34;
    case CSSPropertyBorderBottom: return 35;
    case CSSPropertyBorderBottomColor: return 36;
    case CSSPropertyBorderBottomLeftRadius: return 37;
    case CSSPropertyBorderBottomRightRadius: return 38;
    case CSSPropertyBorderBottomStyle: return 39;
    case CSSPropertyBorderBottomWidth: return 40;
    case CSSPropertyBorderCollapse: return 41;
    case CSSPropertyBorderColor: return 42;
    case CSSPropertyBorderImage: return 43;
    case CSSPropertyBorderImageOutset: return 44;
    case CSSPropertyBorderImageRepeat: return 45;
    case CSSPropertyBorderImageSlice: return 46;
    case CSSPropertyBorderImageSource: return 47;
    case CSSPropertyBorderImageWidth: return 48;
    case CSSPropertyBorderLeft: return 49;
    case CSSPropertyBorderLeftColor: return 50;
    case CSSPropertyBorderLeftStyle: return 51;
    case CSSPropertyBorderLeftWidth: return 52;
    case CSSPropertyBorderRadius: return 53;
    case CSSPropertyBorderRight: return 54;
    case CSSPropertyBorderRightColor: return 55;
    case CSSPropertyBorderRightStyle: return 56;
    case CSSPropertyBorderRightWidth: return 57;
    case CSSPropertyBorderSpacing: return 58;
    case CSSPropertyBorderStyle: return 59;
    case CSSPropertyBorderTop: return 60;
    case CSSPropertyBorderTopColor: return 61;
    case CSSPropertyBorderTopLeftRadius: return 62;
    case CSSPropertyBorderTopRightRadius: return 63;
    case CSSPropertyBorderTopStyle: return 64;
    case CSSPropertyBorderTopWidth: return 65;
    case CSSPropertyBorderWidth: return 66;
    case CSSPropertyBottom: return 67;
    case CSSPropertyBoxShadow: return 68;
    case CSSPropertyBoxSizing: return 69;
    case CSSPropertyCaptionSide: return 70;
    case CSSPropertyClear: return 71;
    case CSSPropertyClip: return 72;
    case CSSPropertyWebkitClipPath: return 73;
    case CSSPropertyContent: return 74;
    case CSSPropertyCounterIncrement: return 75;
    case CSSPropertyCounterReset: return 76;
    case CSSPropertyCursor: return 77;
    case CSSPropertyEmptyCells: return 78;
    case CSSPropertyFloat: return 79;
    case CSSPropertyFontStretch: return 80;
    case CSSPropertyHeight: return 81;
    case CSSPropertyImageRendering: return 82;
    case CSSPropertyLeft: return 83;
    case CSSPropertyLetterSpacing: return 84;
    case CSSPropertyListStyle: return 85;
    case CSSPropertyListStyleImage: return 86;
    case CSSPropertyListStylePosition: return 87;
    case CSSPropertyListStyleType: return 88;
    case CSSPropertyMargin: return 89;
    case CSSPropertyMarginBottom: return 90;
    case CSSPropertyMarginLeft: return 91;
    case CSSPropertyMarginRight: return 92;
    case CSSPropertyMarginTop: return 93;
    case CSSPropertyMaxHeight: return 94;
    case CSSPropertyMaxWidth: return 95;
    case CSSPropertyMinHeight: return 96;
    case CSSPropertyMinWidth: return 97;
    case CSSPropertyOpacity: return 98;
    case CSSPropertyOrphans: return 99;
    case CSSPropertyOutline: return 100;
    case CSSPropertyOutlineColor: return 101;
    case CSSPropertyOutlineOffset: return 102;
    case CSSPropertyOutlineStyle: return 103;
    case CSSPropertyOutlineWidth: return 104;
    case CSSPropertyOverflow: return 105;
    case CSSPropertyOverflowWrap: return 106;
    case CSSPropertyOverflowX: return 107;
    case CSSPropertyOverflowY: return 108;
    case CSSPropertyPadding: return 109;
    case CSSPropertyPaddingBottom: return 110;
    case CSSPropertyPaddingLeft: return 111;
    case CSSPropertyPaddingRight: return 112;
    case CSSPropertyPaddingTop: return 113;
    case CSSPropertyPage: return 114;
    case CSSPropertyPageBreakAfter: return 115;
    case CSSPropertyPageBreakBefore: return 116;
    case CSSPropertyPageBreakInside: return 117;
    case CSSPropertyPointerEvents: return 118;
    case CSSPropertyPosition: return 119;
    case CSSPropertyQuotes: return 120;
    case CSSPropertyResize: return 121;
    case CSSPropertyRight: return 122;
    case CSSPropertySize: return 123;
    case CSSPropertySrc: return 124;
    case CSSPropertySpeak: return 125;
    case CSSPropertyTableLayout: return 126;
    case CSSPropertyTabSize: return 127;
    case CSSPropertyTextAlign: return 128;
    case CSSPropertyTextDecoration: return 129;
    case CSSPropertyTextIndent: return 130;
    /* Removed CSSPropertyTextLineThrough - 131 */
    case CSSPropertyTextLineThroughColor: return 132;
    case CSSPropertyTextLineThroughMode: return 133;
    case CSSPropertyTextLineThroughStyle: return 134;
    case CSSPropertyTextLineThroughWidth: return 135;
    case CSSPropertyTextOverflow: return 136;
    /* Removed CSSPropertyTextOverline - 137 */
    case CSSPropertyTextOverlineColor: return 138;
    case CSSPropertyTextOverlineMode: return 139;
    case CSSPropertyTextOverlineStyle: return 140;
    case CSSPropertyTextOverlineWidth: return 141;
    case CSSPropertyTextShadow: return 142;
    case CSSPropertyTextTransform: return 143;
    /* Removed CSSPropertyTextUnderline - 144 */
    case CSSPropertyTextUnderlineColor: return 145;
    case CSSPropertyTextUnderlineMode: return 146;
    case CSSPropertyTextUnderlineStyle: return 147;
    case CSSPropertyTextUnderlineWidth: return 148;
    case CSSPropertyTop: return 149;
    case CSSPropertyTransition: return 150;
    case CSSPropertyTransitionDelay: return 151;
    case CSSPropertyTransitionDuration: return 152;
    case CSSPropertyTransitionProperty: return 153;
    case CSSPropertyTransitionTimingFunction: return 154;
    case CSSPropertyUnicodeBidi: return 155;
    case CSSPropertyUnicodeRange: return 156;
    case CSSPropertyVerticalAlign: return 157;
    case CSSPropertyVisibility: return 158;
    case CSSPropertyWhiteSpace: return 159;
    case CSSPropertyWidows: return 160;
    case CSSPropertyWidth: return 161;
    case CSSPropertyWordBreak: return 162;
    case CSSPropertyWordSpacing: return 163;
    case CSSPropertyWordWrap: return 164;
    case CSSPropertyZIndex: return 165;
    case CSSPropertyWebkitAnimation: return 166;
    case CSSPropertyWebkitAnimationDelay: return 167;
    case CSSPropertyWebkitAnimationDirection: return 168;
    case CSSPropertyWebkitAnimationDuration: return 169;
    case CSSPropertyWebkitAnimationFillMode: return 170;
    case CSSPropertyWebkitAnimationIterationCount: return 171;
    case CSSPropertyWebkitAnimationName: return 172;
    case CSSPropertyWebkitAnimationPlayState: return 173;
    case CSSPropertyWebkitAnimationTimingFunction: return 174;
    case CSSPropertyWebkitAppearance: return 175;
    case CSSPropertyWebkitAspectRatio: return 176;
    case CSSPropertyWebkitBackfaceVisibility: return 177;
    case CSSPropertyWebkitBackgroundClip: return 178;
    case CSSPropertyWebkitBackgroundComposite: return 179;
    case CSSPropertyWebkitBackgroundOrigin: return 180;
    case CSSPropertyWebkitBackgroundSize: return 181;
    case CSSPropertyWebkitBorderAfter: return 182;
    case CSSPropertyWebkitBorderAfterColor: return 183;
    case CSSPropertyWebkitBorderAfterStyle: return 184;
    case CSSPropertyWebkitBorderAfterWidth: return 185;
    case CSSPropertyWebkitBorderBefore: return 186;
    case CSSPropertyWebkitBorderBeforeColor: return 187;
    case CSSPropertyWebkitBorderBeforeStyle: return 188;
    case CSSPropertyWebkitBorderBeforeWidth: return 189;
    case CSSPropertyWebkitBorderEnd: return 190;
    case CSSPropertyWebkitBorderEndColor: return 191;
    case CSSPropertyWebkitBorderEndStyle: return 192;
    case CSSPropertyWebkitBorderEndWidth: return 193;
    case CSSPropertyWebkitBorderFit: return 194;
    case CSSPropertyWebkitBorderHorizontalSpacing: return 195;
    case CSSPropertyWebkitBorderImage: return 196;
    case CSSPropertyWebkitBorderRadius: return 197;
    case CSSPropertyWebkitBorderStart: return 198;
    case CSSPropertyWebkitBorderStartColor: return 199;
    case CSSPropertyWebkitBorderStartStyle: return 200;
    case CSSPropertyWebkitBorderStartWidth: return 201;
    case CSSPropertyWebkitBorderVerticalSpacing: return 202;
    case CSSPropertyWebkitBoxAlign: return 203;
    case CSSPropertyWebkitBoxDirection: return 204;
    case CSSPropertyWebkitBoxFlex: return 205;
    case CSSPropertyWebkitBoxFlexGroup: return 206;
    case CSSPropertyWebkitBoxLines: return 207;
    case CSSPropertyWebkitBoxOrdinalGroup: return 208;
    case CSSPropertyWebkitBoxOrient: return 209;
    case CSSPropertyWebkitBoxPack: return 210;
    case CSSPropertyWebkitBoxReflect: return 211;
    case CSSPropertyWebkitBoxShadow: return 212;
    case CSSPropertyWebkitColumnAxis: return 214;
    case CSSPropertyWebkitColumnBreakAfter: return 215;
    case CSSPropertyWebkitColumnBreakBefore: return 216;
    case CSSPropertyWebkitColumnBreakInside: return 217;
    case CSSPropertyWebkitColumnCount: return 218;
    case CSSPropertyWebkitColumnGap: return 219;
    case CSSPropertyWebkitColumnProgression: return 220;
    case CSSPropertyWebkitColumnRule: return 221;
    case CSSPropertyWebkitColumnRuleColor: return 222;
    case CSSPropertyWebkitColumnRuleStyle: return 223;
    case CSSPropertyWebkitColumnRuleWidth: return 224;
    case CSSPropertyWebkitColumnSpan: return 225;
    case CSSPropertyWebkitColumnWidth: return 226;
    case CSSPropertyWebkitColumns: return 227;
#if defined(ENABLE_CSS_BOX_DECORATION_BREAK) && ENABLE_CSS_BOX_DECORATION_BREAK
    case CSSPropertyWebkitBoxDecorationBreak: return 228;
#endif
#if defined(ENABLE_CSS_FILTERS) && ENABLE_CSS_FILTERS
    case CSSPropertyWebkitFilter: return 229;
#endif
    case CSSPropertyAlignContent: return 230;
    case CSSPropertyAlignItems: return 231;
    case CSSPropertyAlignSelf: return 232;
    case CSSPropertyFlex: return 233;
    case CSSPropertyFlexBasis: return 234;
    case CSSPropertyFlexDirection: return 235;
    case CSSPropertyFlexFlow: return 236;
    case CSSPropertyFlexGrow: return 237;
    case CSSPropertyFlexShrink: return 238;
    case CSSPropertyFlexWrap: return 239;
    case CSSPropertyJustifyContent: return 240;
    case CSSPropertyWebkitFontSizeDelta: return 241;
    case CSSPropertyGridTemplateColumns: return 242;
    case CSSPropertyGridTemplateRows: return 243;
    case CSSPropertyGridColumnStart: return 244;
    case CSSPropertyGridColumnEnd: return 245;
    case CSSPropertyGridRowStart: return 246;
    case CSSPropertyGridRowEnd: return 247;
    case CSSPropertyGridColumn: return 248;
    case CSSPropertyGridRow: return 249;
    case CSSPropertyGridAutoFlow: return 250;
    case CSSPropertyWebkitHighlight: return 251;
    case CSSPropertyWebkitHyphenateCharacter: return 252;
    case CSSPropertyWebkitLineBoxContain: return 257;
    // case CSSPropertyWebkitLineAlign: return 258;
    case CSSPropertyWebkitLineBreak: return 259;
    case CSSPropertyWebkitLineClamp: return 260;
    // case CSSPropertyWebkitLineGrid: return 261;
    // case CSSPropertyWebkitLineSnap: return 262;
    case CSSPropertyWebkitLogicalWidth: return 263;
    case CSSPropertyWebkitLogicalHeight: return 264;
    case CSSPropertyWebkitMarginAfterCollapse: return 265;
    case CSSPropertyWebkitMarginBeforeCollapse: return 266;
    case CSSPropertyWebkitMarginBottomCollapse: return 267;
    case CSSPropertyWebkitMarginTopCollapse: return 268;
    case CSSPropertyWebkitMarginCollapse: return 269;
    case CSSPropertyWebkitMarginAfter: return 270;
    case CSSPropertyWebkitMarginBefore: return 271;
    case CSSPropertyWebkitMarginEnd: return 272;
    case CSSPropertyWebkitMarginStart: return 273;
    // CSSPropertyWebkitMarquee was 274.
    // CSSPropertyInternalMarquee* were 275-279.
    case CSSPropertyWebkitMask: return 280;
    case CSSPropertyWebkitMaskBoxImage: return 281;
    case CSSPropertyWebkitMaskBoxImageOutset: return 282;
    case CSSPropertyWebkitMaskBoxImageRepeat: return 283;
    case CSSPropertyWebkitMaskBoxImageSlice: return 284;
    case CSSPropertyWebkitMaskBoxImageSource: return 285;
    case CSSPropertyWebkitMaskBoxImageWidth: return 286;
    case CSSPropertyWebkitMaskClip: return 287;
    case CSSPropertyWebkitMaskComposite: return 288;
    case CSSPropertyWebkitMaskImage: return 289;
    case CSSPropertyWebkitMaskOrigin: return 290;
    case CSSPropertyWebkitMaskPosition: return 291;
    case CSSPropertyWebkitMaskPositionX: return 292;
    case CSSPropertyWebkitMaskPositionY: return 293;
    case CSSPropertyWebkitMaskRepeat: return 294;
    case CSSPropertyWebkitMaskRepeatX: return 295;
    case CSSPropertyWebkitMaskRepeatY: return 296;
    case CSSPropertyWebkitMaskSize: return 297;
    case CSSPropertyWebkitMaxLogicalWidth: return 298;
    case CSSPropertyWebkitMaxLogicalHeight: return 299;
    case CSSPropertyWebkitMinLogicalWidth: return 300;
    case CSSPropertyWebkitMinLogicalHeight: return 301;
    // WebkitNbspMode has been deleted, was return 302;
    case CSSPropertyOrder: return 303;
    case CSSPropertyWebkitPaddingAfter: return 304;
    case CSSPropertyWebkitPaddingBefore: return 305;
    case CSSPropertyWebkitPaddingEnd: return 306;
    case CSSPropertyWebkitPaddingStart: return 307;
    case CSSPropertyWebkitPerspective: return 308;
    case CSSPropertyWebkitPerspectiveOrigin: return 309;
    case CSSPropertyWebkitPerspectiveOriginX: return 310;
    case CSSPropertyWebkitPerspectiveOriginY: return 311;
    case CSSPropertyWebkitPrintColorAdjust: return 312;
    case CSSPropertyWebkitRtlOrdering: return 313;
    case CSSPropertyWebkitRubyPosition: return 314;
    case CSSPropertyWebkitTextCombine: return 315;
    case CSSPropertyWebkitTextDecorationsInEffect: return 316;
    case CSSPropertyWebkitTextEmphasis: return 317;
    case CSSPropertyWebkitTextEmphasisColor: return 318;
    case CSSPropertyWebkitTextEmphasisPosition: return 319;
    case CSSPropertyWebkitTextEmphasisStyle: return 320;
    case CSSPropertyWebkitTextFillColor: return 321;
    case CSSPropertyWebkitTextSecurity: return 322;
    case CSSPropertyWebkitTextStroke: return 323;
    case CSSPropertyWebkitTextStrokeColor: return 324;
    case CSSPropertyWebkitTextStrokeWidth: return 325;
    case CSSPropertyWebkitTransform: return 326;
    case CSSPropertyWebkitTransformOrigin: return 327;
    case CSSPropertyWebkitTransformOriginX: return 328;
    case CSSPropertyWebkitTransformOriginY: return 329;
    case CSSPropertyWebkitTransformOriginZ: return 330;
    case CSSPropertyWebkitTransformStyle: return 331;
    case CSSPropertyWebkitTransition: return 332;
    case CSSPropertyWebkitTransitionDelay: return 333;
    case CSSPropertyWebkitTransitionDuration: return 334;
    case CSSPropertyWebkitTransitionProperty: return 335;
    case CSSPropertyWebkitTransitionTimingFunction: return 336;
    case CSSPropertyWebkitUserDrag: return 337;
    case CSSPropertyWebkitUserModify: return 338;
    case CSSPropertyWebkitUserSelect: return 339;
    // case CSSPropertyWebkitFlowInto: return 340;
    // case CSSPropertyWebkitFlowFrom: return 341;
    // case CSSPropertyWebkitRegionFragment: return 342;
    // case CSSPropertyWebkitRegionBreakAfter: return 343;
    // case CSSPropertyWebkitRegionBreakBefore: return 344;
    // case CSSPropertyWebkitRegionBreakInside: return 345;
    case CSSPropertyShapeInside: return 346;
    case CSSPropertyShapeOutside: return 347;
    case CSSPropertyShapeMargin: return 348;
    case CSSPropertyShapePadding: return 349;
    case CSSPropertyWebkitWrapFlow: return 350;
    case CSSPropertyWebkitWrapThrough: return 351;
    // CSSPropertyWebkitWrap was 352.
#if defined(ENABLE_TOUCH_EVENTS) && ENABLE_TOUCH_EVENTS
    case CSSPropertyWebkitTapHighlightColor: return 353;
#endif
#if defined(ENABLE_DRAGGABLE_REGION) && ENABLE_DRAGGABLE_REGION
    case CSSPropertyWebkitAppRegion: return 354;
#endif
    case CSSPropertyClipPath: return 355;
    case CSSPropertyClipRule: return 356;
    case CSSPropertyMask: return 357;
    case CSSPropertyEnableBackground: return 358;
    case CSSPropertyFilter: return 359;
    case CSSPropertyFloodColor: return 360;
    case CSSPropertyFloodOpacity: return 361;
    case CSSPropertyLightingColor: return 362;
    case CSSPropertyStopColor: return 363;
    case CSSPropertyStopOpacity: return 364;
    case CSSPropertyColorInterpolation: return 365;
    case CSSPropertyColorInterpolationFilters: return 366;
    case CSSPropertyColorProfile: return 367;
    case CSSPropertyColorRendering: return 368;
    case CSSPropertyFill: return 369;
    case CSSPropertyFillOpacity: return 370;
    case CSSPropertyFillRule: return 371;
    case CSSPropertyMarker: return 372;
    case CSSPropertyMarkerEnd: return 373;
    case CSSPropertyMarkerMid: return 374;
    case CSSPropertyMarkerStart: return 375;
    case CSSPropertyMaskType: return 376;
    case CSSPropertyShapeRendering: return 377;
    case CSSPropertyStroke: return 378;
    case CSSPropertyStrokeDasharray: return 379;
    case CSSPropertyStrokeDashoffset: return 380;
    case CSSPropertyStrokeLinecap: return 381;
    case CSSPropertyStrokeLinejoin: return 382;
    case CSSPropertyStrokeMiterlimit: return 383;
    case CSSPropertyStrokeOpacity: return 384;
    case CSSPropertyStrokeWidth: return 385;
    case CSSPropertyAlignmentBaseline: return 386;
    case CSSPropertyBaselineShift: return 387;
    case CSSPropertyDominantBaseline: return 388;
    case CSSPropertyGlyphOrientationHorizontal: return 389;
    case CSSPropertyGlyphOrientationVertical: return 390;
    case CSSPropertyKerning: return 391;
    case CSSPropertyTextAnchor: return 392;
    case CSSPropertyVectorEffect: return 393;
    case CSSPropertyWritingMode: return 394;
    // CSSPropertyWebkitSvgShadow has been removed, was return 395;
#if defined(ENABLE_CURSOR_VISIBILITY) && ENABLE_CURSOR_VISIBILITY
    case CSSPropertyWebkitCursorVisibility: return 396;
#endif
    // CSSPropertyImageOrientation has been removed, was return 397;
    // CSSPropertyImageResolution has been removed, was return 398;
#if defined(ENABLE_CSS_COMPOSITING) && ENABLE_CSS_COMPOSITING
    case CSSPropertyWebkitBlendMode: return 399;
    case CSSPropertyWebkitBackgroundBlendMode: return 400;
#endif
    case CSSPropertyTextDecorationLine: return 401;
    case CSSPropertyTextDecorationStyle: return 402;
    case CSSPropertyTextDecorationColor: return 403;
    case CSSPropertyTextAlignLast: return 404;
    case CSSPropertyTextUnderlinePosition: return 405;
    case CSSPropertyMaxZoom: return 406;
    case CSSPropertyMinZoom: return 407;
    case CSSPropertyOrientation: return 408;
    case CSSPropertyUserZoom: return 409;
    // CSSPropertyWebkitDashboardRegion was 410.
    // CSSPropertyWebkitOverflowScrolling was 411.
    case CSSPropertyWebkitAppRegion: return 412;
    case CSSPropertyWebkitFilter: return 413;
    case CSSPropertyWebkitBoxDecorationBreak: return 414;
    case CSSPropertyWebkitTapHighlightColor: return 415;
    case CSSPropertyBufferedRendering: return 416;
    case CSSPropertyGridAutoRows: return 417;
    case CSSPropertyGridAutoColumns: return 418;
    case CSSPropertyBackgroundBlendMode: return 419;
    case CSSPropertyMixBlendMode: return 420;
    case CSSPropertyTouchAction: return 421;
    case CSSPropertyGridArea: return 422;
    case CSSPropertyGridTemplateAreas: return 423;
    case CSSPropertyAnimation: return 424;
    case CSSPropertyAnimationDelay: return 425;
    case CSSPropertyAnimationDirection: return 426;
    case CSSPropertyAnimationDuration: return 427;
    case CSSPropertyAnimationFillMode: return 428;
    case CSSPropertyAnimationIterationCount: return 429;
    case CSSPropertyAnimationName: return 430;
    case CSSPropertyAnimationPlayState: return 431;
    case CSSPropertyAnimationTimingFunction: return 432;
    case CSSPropertyObjectFit: return 433;
    case CSSPropertyPaintOrder: return 434;
    case CSSPropertyMaskSourceType: return 435;
    case CSSPropertyIsolation: return 436;
    case CSSPropertyObjectPosition: return 437;
    case CSSPropertyInternalCallback: return 438;
    case CSSPropertyShapeImageThreshold: return 439;
    case CSSPropertyColumnFill: return 440;
    case CSSPropertyTextJustify: return 441;
    case CSSPropertyTouchActionDelay: return 442;
    case CSSPropertyJustifySelf: return 443;
    case CSSPropertyScrollBehavior: return 444;

    // Add new features above this line (don't change the assigned numbers of the existing
    // items) and update maximumCSSSampleId() with the new maximum value.

    // Internal properties should not be counted.
    case CSSPropertyInternalMarqueeDirection:
    case CSSPropertyInternalMarqueeIncrement:
    case CSSPropertyInternalMarqueeRepetition:
    case CSSPropertyInternalMarqueeSpeed:
    case CSSPropertyInternalMarqueeStyle:
    case CSSPropertyInvalid:
        ASSERT_NOT_REACHED();
        return 0;
    }

    return 0;
}

static int maximumCSSSampleId() { return 444; }

UseCounter::UseCounter()
{
    m_CSSFeatureBits.ensureSize(lastCSSProperty + 1);
    m_CSSFeatureBits.clearAll();
}

UseCounter::~UseCounter()
{
    // We always log PageDestruction so that we have a scale for the rest of the features.
    blink::Platform::current()->histogramEnumeration("WebCore.FeatureObserver", PageDestruction, NumberOfFeatures);

    updateMeasurements();
}

void UseCounter::updateMeasurements()
{
    blink::Platform::current()->histogramEnumeration("WebCore.FeatureObserver", PageVisits, NumberOfFeatures);

    if (m_countBits) {
        for (unsigned i = 0; i < NumberOfFeatures; ++i) {
            if (m_countBits->quickGet(i))
                blink::Platform::current()->histogramEnumeration("WebCore.FeatureObserver", i, NumberOfFeatures);
        }
        // Clearing count bits is timing sensitive.
        m_countBits->clearAll();
    }

    // FIXME: Sometimes this function is called more than once per page. The following
    //        bool guards against incrementing the page count when there are no CSS
    //        bits set. http://crbug.com/236262.
    bool needsPagesMeasuredUpdate = false;
    for (int i = firstCSSProperty; i <= lastCSSProperty; ++i) {
        if (m_CSSFeatureBits.quickGet(i)) {
            int cssSampleId = mapCSSPropertyIdToCSSSampleIdForHistogram(i);
            blink::Platform::current()->histogramEnumeration("WebCore.FeatureObserver.CSSProperties", cssSampleId, maximumCSSSampleId());
            needsPagesMeasuredUpdate = true;
        }
    }

    if (needsPagesMeasuredUpdate)
        blink::Platform::current()->histogramEnumeration("WebCore.FeatureObserver.CSSProperties", totalPagesMeasuredCSSSampleId(), maximumCSSSampleId());

    m_CSSFeatureBits.clearAll();
}

void UseCounter::didCommitLoad()
{
    updateMeasurements();
}

void UseCounter::count(const Document& document, Feature feature)
{
    FrameHost* host = document.frameHost();
    if (!host)
        return;

    ASSERT(host->useCounter().deprecationMessage(feature).isEmpty());
    host->useCounter().recordMeasurement(feature);
}

void UseCounter::count(const ExecutionContext* context, Feature feature)
{
<<<<<<< HEAD
    if (isNonWindowContextsAllowed() && !domWindow)
        return;
    ASSERT(domWindow);
    if (!domWindow->document())
=======
    if (!context || !context->isDocument())
>>>>>>> 65259cc3
        return;
    count(*toDocument(context), feature);
}

void UseCounter::countDeprecation(ExecutionContext* context, Feature feature)
{
    if (!context || !context->isDocument())
        return;
    UseCounter::countDeprecation(*toDocument(context), feature);
}

void UseCounter::countDeprecation(const DOMWindow* window, Feature feature)
{
    if (!window || !window->document())
        return;
    UseCounter::countDeprecation(*window->document(), feature);
}

void UseCounter::countDeprecation(const Document& document, Feature feature)
{
    FrameHost* host = document.frameHost();
    if (!host)
        return;

    if (host->useCounter().recordMeasurement(feature)) {
        ASSERT(!host->useCounter().deprecationMessage(feature).isEmpty());
        host->console().addMessage(DeprecationMessageSource, WarningMessageLevel, host->useCounter().deprecationMessage(feature));
    }
}

String UseCounter::deprecationMessage(Feature feature)
{
    switch (feature) {
    // Quota
    case PrefixedStorageInfo:
        return "'window.webkitStorageInfo' is deprecated. Please use 'navigator.webkitTemporaryStorage' or 'navigator.webkitPersistentStorage' instead.";

    // Performance
    case PrefixedPerformanceTimeline:
        return "'window.performance.webkitGet*' methods have been deprecated. Please use the unprefixed 'performance.get*' methods instead.";

    case DocumentClear:
        return "document.clear() is deprecated. This method doesn't do anything.";

    // Web Components
    case HTMLShadowElementOlderShadowRoot:
        return "HTMLShadowElement.olderShadowRoot is deprecated.";

    // HTML Media Capture
    case CaptureAttributeAsEnum:
        return "Using the 'capture' attribute as an enum is deprecated. Please use it as a boolean and specify the media types that should be accepted in the 'accept' attribute.";

    // Keyboard Event (DOM Level 3)
    case KeyboardEventKeyLocation:
        return "'KeyboardEvent.keyLocation' is deprecated. Please use 'KeyboardEvent.location' instead.";

    case CaptureEvents:
        return "captureEvents() is deprecated. This method doesn't do anything.";

    case ReleaseEvents:
        return "releaseEvents() is deprecated. This method doesn't do anything.";

    case ConsoleMarkTimeline:
        return "console.markTimeline is deprecated. Please use the console.timeStamp instead.";

    case FileError:
        return "FileError is deprecated. Please use the 'name' or 'message' attributes of DOMError rather than 'code'.";

    case EventReturnValue:
        return "event.returnValue is deprecated. Please use the standard event.preventDefault() instead.";

    case ScrollTopBodyNotQuirksMode:
        return "body.scrollTop is deprecated in strict mode. Please use 'documentElement.scrollTop' if in strict mode and 'body.scrollTop' only if in quirks mode.";

    case ScrollLeftBodyNotQuirksMode:
        return "body.scrollLeft is deprecated in strict mode. Please use 'documentElement.scrollLeft' if in strict mode and 'body.scrollLeft' only if in quirks mode.";

    case ShowModalDialog:
        return "Chromium is considering deprecating showModalDialog. Please use window.open and postMessage instead.";

    case CSSStyleSheetInsertRuleOptionalArg:
        return "Calling CSSStyleSheet.insertRule() with one argument is deprecated. Please pass the index argument as well: insertRule(x, 0).";

    case AttributeSpecified:
        return "Attr.specified is deprecated. Its value is always true.";

    case SVGElementGetPresentationAttribute:
        return "CSSValue and SVGElement.getPresentationAttribute are deprecated. Please use getPropertyValue and parse the return value instead.";

    case TextTrackCueConstructor:
        return "The 'TextTrackCue' constructor is deprecated. Please use 'VTTCue' instead.";

    case PrefixedVideoSupportsFullscreen:
        return "'HTMLVideoElement.webkitSupportsFullscreen' is deprecated. Its value is true if the video is loaded.";

    case PrefixedVideoDisplayingFullscreen:
        return "'HTMLVideoElement.webkitDisplayingFullscreen' is deprecated. Please use the 'fullscreenchange' and 'webkitfullscreenchange' events instead.";

    case PrefixedVideoEnterFullscreen:
        return "'HTMLVideoElement.webkitEnterFullscreen()' is deprecated. Please use 'Element.requestFullscreen()' and 'Element.webkitRequestFullscreen()' instead.";

    case PrefixedVideoExitFullscreen:
        return "'HTMLVideoElement.webkitExitFullscreen()' is deprecated. Please use 'Document.exitFullscreen()' and 'Document.webkitExitFullscreen()' instead.";

    case PrefixedVideoEnterFullScreen:
        return "'HTMLVideoElement.webkitEnterFullScreen()' is deprecated. Please use 'Element.requestFullscreen()' and 'Element.webkitRequestFullscreen()' instead.";

    case PrefixedVideoExitFullScreen:
        return "'HTMLVideoElement.webkitExitFullScreen()' is deprecated. Please use 'Document.exitFullscreen()' and 'Document.webkitExitFullscreen()' instead.";

    case PrefixedMediaSourceOpen:
        return "'WebKitMediaSource' is deprecated. Please use 'MediaSource' instead.";

    case DOMImplementationCreateCSSStyleSheet:
        return "'DOMImplementation.createCSSStyleSheet()' is deprecated.";

    case MediaErrorEncrypted:
        return "'MediaError.MEDIA_ERR_ENCRYPTED' is deprecated. This error code is never used.";

    case HTMLSourceElementMedia:
        return "'HTMLSourceElement.media' is deprecated. This attribute doesn't do anything.";

    case PrefixedGetImageDataHD:
        return "'CanvasRenderingContext2D.webkitGetImageDataHD' is deprecated. Please use getImageData instead.";

    case PrefixedPutImageDataHD:
        return "'CanvasRenderingContext2D.webkitPutImageDataHD' is deprecated. Please use putImageData instead.";

    case ShadowRootApplyAuthorStyles:
        return "'ShadowRoot.applyAuthorStyles' is deprecated.";

    case PrefixedSpeechAttribute:
        return "The 'x-webkit-speech' input field attribute is deprecated. Please use the JavaScript API instead.";

    // Features that aren't deprecated don't have a deprecation message.
    default:
        return String();
    }
}

void UseCounter::count(CSSParserContext context, CSSPropertyID feature)
{
    ASSERT(feature >= firstCSSProperty);
    ASSERT(feature <= lastCSSProperty);
    ASSERT(!isInternalProperty(feature));

    if (!isUseCounterEnabledForMode(context.mode()))
        return;

    m_CSSFeatureBits.quickSet(feature);
}

void UseCounter::count(Feature feature)
{
    ASSERT(deprecationMessage(feature).isEmpty());
    recordMeasurement(feature);
}

UseCounter* UseCounter::getFrom(const Document* document)
{
    if (document && document->frameHost())
        return &document->frameHost()->useCounter();
    return 0;
}

UseCounter* UseCounter::getFrom(const CSSStyleSheet* sheet)
{
    if (sheet)
        return getFrom(sheet->contents());
    return 0;
}

UseCounter* UseCounter::getFrom(const StyleSheetContents* sheetContents)
{
    // FIXME: We may want to handle stylesheets that have multiple owners
    //        http://crbug.com/242125
    if (sheetContents && sheetContents->hasSingleOwnerNode())
        return getFrom(sheetContents->singleOwnerDocument());
    return 0;
}

} // namespace WebCore<|MERGE_RESOLUTION|>--- conflicted
+++ resolved
@@ -27,7 +27,6 @@
 #include "config.h"
 #include "core/frame/UseCounter.h"
 
-#include "bindings/v8/V8Binding.h"
 #include "core/css/CSSStyleSheet.h"
 #include "core/css/StyleSheetContents.h"
 #include "core/dom/Document.h"
@@ -580,14 +579,7 @@
 
 void UseCounter::count(const ExecutionContext* context, Feature feature)
 {
-<<<<<<< HEAD
-    if (isNonWindowContextsAllowed() && !domWindow)
-        return;
-    ASSERT(domWindow);
-    if (!domWindow->document())
-=======
     if (!context || !context->isDocument())
->>>>>>> 65259cc3
         return;
     count(*toDocument(context), feature);
 }
