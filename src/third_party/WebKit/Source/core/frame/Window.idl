/*
 * Copyright (C) 2006, 2007, 2008, 2009 Apple Inc. All rights reserved.
 * Copyright (C) 2011 Google Inc. All rights reserved.
 *
 * Redistribution and use in source and binary forms, with or without
 * modification, are permitted provided that the following conditions
 * are met:
 * 1. Redistributions of source code must retain the above copyright
 *    notice, this list of conditions and the following disclaimer.
 * 2. Redistributions in binary form must reproduce the above copyright
 *    notice, this list of conditions and the following disclaimer in the
 *    documentation and/or other materials provided with the distribution.
 *
 * THIS SOFTWARE IS PROVIDED BY APPLE COMPUTER, INC. ``AS IS'' AND ANY
 * EXPRESS OR IMPLIED WARRANTIES, INCLUDING, BUT NOT LIMITED TO, THE
 * IMPLIED WARRANTIES OF MERCHANTABILITY AND FITNESS FOR A PARTICULAR
 * PURPOSE ARE DISCLAIMED.  IN NO EVENT SHALL APPLE COMPUTER, INC. OR
 * CONTRIBUTORS BE LIABLE FOR ANY DIRECT, INDIRECT, INCIDENTAL, SPECIAL,
 * EXEMPLARY, OR CONSEQUENTIAL DAMAGES (INCLUDING, BUT NOT LIMITED TO,
 * PROCUREMENT OF SUBSTITUTE GOODS OR SERVICES; LOSS OF USE, DATA, OR
 * PROFITS; OR BUSINESS INTERRUPTION) HOWEVER CAUSED AND ON ANY THEORY
 * OF LIABILITY, WHETHER IN CONTRACT, STRICT LIABILITY, OR TORT
 * (INCLUDING NEGLIGENCE OR OTHERWISE) ARISING IN ANY WAY OUT OF THE USE
 * OF THIS SOFTWARE, EVEN IF ADVISED OF THE POSSIBILITY OF SUCH DAMAGE.
 */

// HTML 5 draft spec:
// http://www.w3.org/html/wg/drafts/html/master/browsers.html#window
// FIXME: explain all uses of [DoNotCheckSecurity]
[
    CheckSecurity=Frame,
    Custom=ToV8,
    ImplementedAs=DOMWindow,
] interface Window : EventTarget {
    // DOM Level 0
    [Replaceable] readonly attribute Screen screen;
    [Replaceable] readonly attribute History history;
    [Replaceable] readonly attribute BarProp locationbar;
    [Replaceable] readonly attribute BarProp menubar;
    [Replaceable] readonly attribute BarProp personalbar;
    [Replaceable] readonly attribute BarProp scrollbars;
    [Replaceable] readonly attribute BarProp statusbar;
    [Replaceable] readonly attribute BarProp toolbar;
    [Replaceable, PerWorldBindings, ActivityLogging=GetterForIsolatedWorlds] readonly attribute Navigator navigator;
    [Replaceable] readonly attribute Navigator clientInformation;
    [DoNotCheckSecurity, Unforgeable, Replaceable, PerWorldBindings, ActivityLogging=ForIsolatedWorlds, PutForwards=href] readonly attribute Location location;
    [Custom, MeasureAs=WindowEvent, NotEnumerable] attribute Event event;

    Selection getSelection();

    [CheckSecurity=Node, Custom=Getter] readonly attribute Element frameElement;

    [DoNotCheckSecurity, CallWith=ExecutionContext] void focus();
    [DoNotCheckSecurity] void blur();
    [DoNotCheckSecurity, CallWith=ExecutionContext] void close();

    void print();
    void stop();

    [Custom] Window open(DOMString url,
                            DOMString name,
                            optional DOMString options);

    [Custom] any showModalDialog(DOMString url,
                                       optional any dialogArgs,
                                       optional DOMString featureArgs);

    void alert([Default=NullString] optional DOMString message);
    boolean confirm([Default=NullString] optional DOMString message);
    [TreatReturnedNullStringAs=Null] DOMString prompt([Default=NullString] optional DOMString message,
                                                      [Default=NullString] optional DOMString defaultValue);

    boolean find([Default=Undefined] optional DOMString string,
                 [Default=Undefined] optional boolean caseSensitive,
                 [Default=Undefined] optional boolean backwards,
                 [Default=Undefined] optional boolean wrap,
                 [Default=Undefined] optional boolean wholeWord,
                 [Default=Undefined] optional boolean searchInFrames,
                 [Default=Undefined] optional boolean showDialog);

    [Replaceable] readonly attribute  boolean offscreenBuffering;

    [Replaceable] readonly attribute long outerHeight;
    [Replaceable] readonly attribute long outerWidth;
    [Replaceable] readonly attribute long innerHeight;
    [Replaceable] readonly attribute long innerWidth;
    [Replaceable] readonly attribute long screenX;
    [Replaceable] readonly attribute long screenY;
    [Replaceable] readonly attribute long screenLeft;
    [Replaceable] readonly attribute long screenTop;
    [Replaceable] readonly attribute long scrollX;
    [Replaceable] readonly attribute long scrollY;
    readonly attribute long pageXOffset;
    readonly attribute long pageYOffset;

    // FIXME: should be:
    // void scrollBy(long x, long y);
    // [RuntimeEnabled=CSSOMSmoothScroll, RaisesException] void scrollBy(long x, long y, optional Dictionary scrollOptions);
    // void scrollTo(long x, long y);
    // [RuntimeEnabled=CSSOMSmoothScroll, RaisesException] void scrollTo(long x, long y, optional Dictionary scrollOptions);
    // void scroll(long x, long y);
    // [RuntimeEnabled=CSSOMSmoothScroll, RaisesException] void scroll(long x, long y, optional Dictionary scrollOptions);
    // http://crbug.com/339000
    [RaisesException] void scrollBy(long x, long y, optional Dictionary scrollOptions);
    [RaisesException] void scrollTo(long x, long y, optional Dictionary scrollOptions);
    [RaisesException] void scroll(long x, long y, optional Dictionary scrollOptions);
    void moveBy([Default=Undefined] optional float x, [Default=Undefined] optional float y); // FIXME: this should take longs not floats.
    void moveTo([Default=Undefined] optional float x, [Default=Undefined] optional float y); // FIXME: this should take longs not floats.
    void resizeBy([Default=Undefined] optional float x, [Default=Undefined] optional float y); // FIXME: this should take longs not floats.
    void resizeTo([Default=Undefined] optional float width, [Default=Undefined] optional float height); // FIXME: this should take longs not floats.

    [DoNotCheckSecurity] readonly attribute boolean closed;

    [Replaceable, DoNotCheckSecurity] readonly attribute unsigned long length;

    attribute DOMString name;

    attribute DOMString status;
    attribute DOMString defaultStatus;
    // This attribute is an alias of defaultStatus and is necessary for legacy uses.
    [ImplementedAs=defaultStatus] attribute DOMString defaultstatus;

    // Self referential attributes
    [Replaceable, DoNotCheckSecurity] readonly attribute Window self;
    [DoNotCheckSecurity, Unforgeable] readonly attribute Window window;
    [Replaceable, DoNotCheckSecurity] readonly attribute  Window frames;

    [DoNotCheckSecurity, Custom=Setter] attribute Window opener;
    [Replaceable, DoNotCheckSecurity] readonly attribute Window parent;
    [DoNotCheckSecurity, Unforgeable] readonly attribute Window top;

    // DOM Level 2 AbstractView Interface
    readonly attribute Document document;

    // CSSOM View Module
    MediaQueryList matchMedia(DOMString query);

    // styleMedia has been removed from the CSSOM View specification.
    readonly attribute StyleMedia styleMedia;

    // DOM Level 2 Style Interface
    [PerWorldBindings] CSSStyleDeclaration getComputedStyle([Default=Undefined] optional Element element,
                                                              [TreatNullAs=NullString, TreatUndefinedAs=NullString,Default=Undefined] optional DOMString pseudoElement);

    // WebKit extensions
    CSSRuleList getMatchedCSSRules([Default=Undefined] optional Element element,
                                   [TreatNullAs=NullString, TreatUndefinedAs=NullString,Default=Undefined] optional DOMString pseudoElement);

    [Replaceable] readonly attribute double devicePixelRatio;

    WebKitPoint webkitConvertPointFromPageToNode([Default=Undefined] optional Node node,
                                                 [Default=Undefined] optional WebKitPoint p);
    WebKitPoint webkitConvertPointFromNodeToPage([Default=Undefined] optional Node node,
                                                 [Default=Undefined] optional WebKitPoint p);

    [RuntimeEnabled=ApplicationCache, PerWorldBindings, ActivityLogging=GetterForIsolatedWorlds] readonly attribute ApplicationCache applicationCache;

    [RuntimeEnabled=SessionStorage, PerWorldBindings, ActivityLogging=GetterForIsolatedWorlds, RaisesException=Getter] readonly attribute Storage sessionStorage;
    [RuntimeEnabled=LocalStorage, PerWorldBindings, ActivityLogging=GetterForIsolatedWorlds, RaisesException=Getter] readonly attribute Storage localStorage;

    // This is the interface orientation in degrees. Some examples are:
    //  0 is straight up; -90 is when the device is rotated 90 clockwise;
    //  90 is when rotated counter clockwise.
    [RuntimeEnabled=OrientationEvent] readonly attribute long orientation;

    [Replaceable] readonly attribute Console console;

    // cross-document messaging
    [DoNotCheckSecurity, Custom, RaisesException] void postMessage(SerializedScriptValue message, DOMString targetOrigin, optional MessagePort[] messagePorts);

    [Replaceable] readonly attribute Performance performance;

    [MeasureAs=UnprefixedRequestAnimationFrame] long requestAnimationFrame(RequestAnimationFrameCallback callback);
    void cancelAnimationFrame(long id);
    [MeasureAs=PrefixedRequestAnimationFrame] long webkitRequestAnimationFrame(RequestAnimationFrameCallback callback);
    [ImplementedAs=cancelAnimationFrame] void webkitCancelAnimationFrame(long id);
    [ImplementedAs=cancelAnimationFrame] void webkitCancelRequestAnimationFrame(long id); // This is a deprecated alias for webkitCancelAnimationFrame(). Remove this when removing vendor prefix.

    [Replaceable] readonly attribute CSS CSS;

    // Event handler attributes
    [RuntimeEnabled=CSSAnimationUnprefixed] attribute EventHandler onanimationend;
    [RuntimeEnabled=CSSAnimationUnprefixed] attribute EventHandler onanimationiteration;
    [RuntimeEnabled=CSSAnimationUnprefixed] attribute EventHandler onanimationstart;
    [RuntimeEnabled=DeviceMotion] attribute EventHandler ondevicemotion;
    [RuntimeEnabled=DeviceOrientation] attribute EventHandler ondeviceorientation;
    [RuntimeEnabled=OrientationEvent] attribute EventHandler onorientationchange;
    attribute EventHandler onsearch;
    [RuntimeEnabled=Touch] attribute EventHandler ontouchcancel;
    [RuntimeEnabled=Touch] attribute EventHandler ontouchend;
    [RuntimeEnabled=Touch] attribute EventHandler ontouchmove;
    [RuntimeEnabled=Touch] attribute EventHandler ontouchstart;
    attribute EventHandler ontransitionend;
    attribute EventHandler onwebkitanimationend;
    attribute EventHandler onwebkitanimationiteration;
    attribute EventHandler onwebkitanimationstart;
    attribute EventHandler onwebkittransitionend;
    [PerWorldBindings, ActivityLogging=SetterForIsolatedWorlds] attribute EventHandler onwheel;

    [DeprecateAs=CaptureEvents] void captureEvents();
    [DeprecateAs=ReleaseEvents] void releaseEvents();

    // Additional constructors.
    attribute TransitionEventConstructor WebKitTransitionEvent;
    [RuntimeEnabled=CSSAnimationUnprefixed] attribute WebKitAnimationEventConstructor AnimationEvent;
    attribute URLConstructor webkitURL; // FIXME: deprecate this.
    attribute MutationObserverConstructor WebKitMutationObserver; // FIXME: Add metrics to determine when we can remove this.
    attribute IDBCursorConstructor webkitIDBCursor;
    attribute IDBDatabaseConstructor webkitIDBDatabase;
    attribute IDBFactoryConstructor webkitIDBFactory;
    attribute IDBIndexConstructor webkitIDBIndex;
    attribute IDBKeyRangeConstructor webkitIDBKeyRange;
    attribute IDBObjectStoreConstructor webkitIDBObjectStore;
    attribute IDBRequestConstructor webkitIDBRequest;
    attribute IDBTransactionConstructor webkitIDBTransaction;

    // Constructors whose name does not match the interface name.
    // FIXME: Remove these once [ImplementedAs] is used and once constructor names match interface names.
    [RuntimeEnabled=MediaStream] attribute MediaStreamConstructor webkitMediaStream;
    [Conditional=WEB_AUDIO, RuntimeEnabled=WebAudio] attribute AudioContextConstructor webkitAudioContext;
    [Conditional=WEB_AUDIO, RuntimeEnabled=WebAudio] attribute OfflineAudioContextConstructor webkitOfflineAudioContext;
    [RuntimeEnabled=PeerConnection] attribute RTCPeerConnectionConstructor webkitRTCPeerConnection;
    [RuntimeEnabled=ScriptedSpeech] attribute SpeechGrammarConstructor webkitSpeechGrammar;
    [RuntimeEnabled=ScriptedSpeech] attribute SpeechGrammarListConstructor webkitSpeechGrammarList;
    [RuntimeEnabled=ScriptedSpeech] attribute SpeechRecognitionConstructor webkitSpeechRecognition;
    [RuntimeEnabled=ScriptedSpeech] attribute SpeechRecognitionErrorConstructor webkitSpeechRecognitionError;
    [RuntimeEnabled=ScriptedSpeech] attribute SpeechRecognitionEventConstructor webkitSpeechRecognitionEvent;
    [Conditional=WEB_AUDIO] attribute PannerNodeConstructor webkitAudioPannerNode;

    // Prefixed ShadowRoot constructor should be phased out eventually, but for the moment it must be always exposed.
    // Unprefixed ShadowRoot constructor should be visible when the feature flag is enabled.
    // FIXME: When it's ready to remove WebKitShadowRoot, get rid of both constructors from Window.idl and remove
    // [NoInterfaceObject] from ShadowRoot interface definition.
    [RuntimeEnabled=ShadowDOM] attribute ShadowRootConstructor ShadowRoot;
    [MeasureAs=PrefixedShadowRootConstructor] attribute ShadowRootConstructor WebKitShadowRoot;

    // window.toString() requires special handling in V8
    [DoNotCheckSignature, DoNotCheckSecurity, Custom, NotEnumerable] DOMString toString();

    // Bloomberg specific objects/methods
    readonly attribute BBWindowHooks bbWindowHooks;

<<<<<<< HEAD
    [ImplementedAs=anonymousIndexedGetter, NotEnumerable] getter Window(unsigned long index);
=======
    [NotEnumerable] getter Window (unsigned long index);
>>>>>>> 65259cc3
    [Custom, NotEnumerable] getter Window (DOMString name);
};

Window implements GlobalEventHandlers;
Window implements ImageBitmapFactories;
Window implements WindowBase64;
Window implements WindowEventHandlers;
Window implements WindowTimers;<|MERGE_RESOLUTION|>--- conflicted
+++ resolved
@@ -240,11 +240,7 @@
     // Bloomberg specific objects/methods
     readonly attribute BBWindowHooks bbWindowHooks;
 
-<<<<<<< HEAD
-    [ImplementedAs=anonymousIndexedGetter, NotEnumerable] getter Window(unsigned long index);
-=======
     [NotEnumerable] getter Window (unsigned long index);
->>>>>>> 65259cc3
     [Custom, NotEnumerable] getter Window (DOMString name);
 };
 
