--- conflicted
+++ resolved
@@ -30,11 +30,7 @@
 #include "core/dom/ExceptionCode.h"
 #include "core/dom/Text.h"
 #include "core/events/ScopedEventQueue.h"
-<<<<<<< HEAD
-#include "core/page/UseCounter.h"
-=======
 #include "core/frame/UseCounter.h"
->>>>>>> 8c15b39e
 #include "wtf/text/AtomicString.h"
 #include "wtf/text/StringBuilder.h"
 
@@ -98,13 +94,8 @@
 {
     UseCounter::count(document(), UseCounter::AttributeSetPrefix);
 
-<<<<<<< HEAD
-    checkSetPrefix(prefix, es);
-    if (es.hadException())
-=======
     checkSetPrefix(prefix, exceptionState);
     if (exceptionState.hadException())
->>>>>>> 8c15b39e
         return;
 
     if (prefix == xmlnsAtom && namespaceURI() != XMLNSNames::xmlnsNamespaceURI) {
