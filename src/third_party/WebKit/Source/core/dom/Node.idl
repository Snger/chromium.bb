/*
 * Copyright (C) 2006, 2007, 2008, 2009 Apple Inc. All rights reserved.
 * Copyright (C) 2006 Samuel Weinig <sam.weinig@gmail.com>
 *
 * This library is free software; you can redistribute it and/or
 * modify it under the terms of the GNU Library General Public
 * License as published by the Free Software Foundation; either
 * version 2 of the License, or (at your option) any later version.
 *
 * This library is distributed in the hope that it will be useful,
 * but WITHOUT ANY WARRANTY; without even the implied warranty of
 * MERCHANTABILITY or FITNESS FOR A PARTICULAR PURPOSE.  See the GNU
 * Library General Public License for more details.
 *
 * You should have received a copy of the GNU Library General Public License
 * along with this library; see the file COPYING.LIB.  If not, write to
 * the Free Software Foundation, Inc., 51 Franklin Street, Fifth Floor,
 * Boston, MA 02110-1301, USA.
 */

[
    Custom=Wrap,
    DependentLifetime,
] interface Node : EventTarget {
    // NodeType
    const unsigned short      ELEMENT_NODE                   = 1;
    const unsigned short      ATTRIBUTE_NODE                 = 2;
    const unsigned short      TEXT_NODE                      = 3;
    const unsigned short      CDATA_SECTION_NODE             = 4;
    const unsigned short      ENTITY_REFERENCE_NODE          = 5; // EntityReference nodes are impossible to create in WebKit.
    const unsigned short      ENTITY_NODE                    = 6;
    const unsigned short      PROCESSING_INSTRUCTION_NODE    = 7;
    const unsigned short      COMMENT_NODE                   = 8;
    const unsigned short      DOCUMENT_NODE                  = 9;
    const unsigned short      DOCUMENT_TYPE_NODE             = 10;
    const unsigned short      DOCUMENT_FRAGMENT_NODE         = 11;
    const unsigned short      NOTATION_NODE                  = 12;

    [PerWorldBindings] readonly attribute DOMString nodeName;

<<<<<<< HEAD
             // FIXME: the spec says this can also raise on retrieval.
=======
>>>>>>> 8c15b39e
    [TreatReturnedNullStringAs=Null, TreatNullAs=NullString, PerWorldBindings, CustomElementCallbacks] attribute DOMString nodeValue;

    [PerWorldBindings] readonly attribute unsigned short   nodeType;
    [PerWorldBindings] readonly attribute Node             parentNode;
    [PerWorldBindings] readonly attribute NodeList         childNodes;
    [PerWorldBindings] readonly attribute Node             firstChild;
    [PerWorldBindings] readonly attribute Node             lastChild;
    [PerWorldBindings] readonly attribute Node             previousSibling;
    [PerWorldBindings] readonly attribute Node             nextSibling;
    [PerWorldBindings] readonly attribute Document         ownerDocument;

<<<<<<< HEAD
    [Custom, CustomElementCallbacks, PerWorldBindings, ActivityLogging=AccessForIsolatedWorlds, RaisesException] Node insertBefore(Node newChild, Node refChild);
    [Custom, CustomElementCallbacks, PerWorldBindings, ActivityLogging=AccessForIsolatedWorlds, RaisesException] Node replaceChild(Node newChild, Node oldChild);
    [Custom, CustomElementCallbacks, PerWorldBindings, RaisesException] Node removeChild(Node oldChild);
    [Custom, CustomElementCallbacks, PerWorldBindings, ActivityLogging=AccessForIsolatedWorlds, RaisesException] Node appendChild(Node newChild);
=======
    [Custom, CustomElementCallbacks, PerWorldBindings, ActivityLogging=ForIsolatedWorlds, RaisesException] Node insertBefore(Node newChild, Node refChild);
    [Custom, CustomElementCallbacks, PerWorldBindings, ActivityLogging=ForIsolatedWorlds, RaisesException] Node replaceChild(Node newChild, Node oldChild);
    [Custom, CustomElementCallbacks, PerWorldBindings, RaisesException] Node removeChild(Node oldChild);
    [Custom, CustomElementCallbacks, PerWorldBindings, ActivityLogging=ForIsolatedWorlds, RaisesException] Node appendChild(Node newChild);
>>>>>>> 8c15b39e

    boolean            hasChildNodes();
    [CustomElementCallbacks, PerWorldBindings]
    Node               cloneNode(optional boolean deep);
    [CustomElementCallbacks] void normalize();

    // Introduced in DOM Level 2:
    [MeasureAs=NodeIsSupported] boolean isSupported([Default=Undefined] optional DOMString feature,
                                                    [TreatNullAs=NullString,Default=Undefined] optional DOMString version); // Removed in DOM4.

    [TreatReturnedNullStringAs=Null, PerWorldBindings, MeasureAs=NodeNamespaceURI] readonly attribute DOMString namespaceURI; // Moved to Element and Attr in DOM4.
    [TreatReturnedNullStringAs=Null, TreatNullAs=NullString, PerWorldBindings, RaisesException=Setter, MeasureAs=NodePrefix] attribute DOMString prefix; // Moved to Element and Attr in DOM4.
    [TreatReturnedNullStringAs=Null, PerWorldBindings, MeasureAs=NodeLocalName] readonly attribute DOMString localName; // Moved to Element and Attr in DOM4.

    // Introduced in DOM Level 3:
    [TreatReturnedNullStringAs=Null, PerWorldBindings] readonly attribute DOMString baseURI;

<<<<<<< HEAD
             // FIXME: the spec says this can also raise on retrieval.
             [TreatReturnedNullStringAs=Null, TreatNullAs=NullString, PerWorldBindings, SetterRaisesException, CustomElementCallbacks] attribute DOMString       textContent;
=======
    [TreatReturnedNullStringAs=Null, TreatNullAs=NullString, PerWorldBindings, CustomElementCallbacks] attribute DOMString textContent;
>>>>>>> 8c15b39e

    [MeasureAs=NodeIsSameNode] boolean isSameNode([Default=Undefined] optional Node other); // Removed in DOM4.
    boolean isEqualNode(Node other);
    [TreatReturnedNullStringAs=Null] DOMString lookupPrefix([TreatNullAs=NullString] DOMString namespaceURI);
    boolean isDefaultNamespace([TreatNullAs=NullString] DOMString namespaceURI);
    [TreatReturnedNullStringAs=Null] DOMString lookupNamespaceURI([TreatNullAs=NullString] DOMString prefix);

    // DocumentPosition
    const unsigned short      DOCUMENT_POSITION_DISCONNECTED = 0x01;
    const unsigned short      DOCUMENT_POSITION_PRECEDING    = 0x02;
    const unsigned short      DOCUMENT_POSITION_FOLLOWING    = 0x04;
    const unsigned short      DOCUMENT_POSITION_CONTAINS     = 0x08;
    const unsigned short      DOCUMENT_POSITION_CONTAINED_BY = 0x10;
    const unsigned short      DOCUMENT_POSITION_IMPLEMENTATION_SPECIFIC = 0x20;

    unsigned short compareDocumentPosition(Node other);

    // Introduced in DOM4
    [ImplementedAs=bindingsContains] boolean contains(Node other);

    // IE extensions
    [PerWorldBindings] readonly attribute Element parentElement;
};<|MERGE_RESOLUTION|>--- conflicted
+++ resolved
@@ -38,10 +38,6 @@
 
     [PerWorldBindings] readonly attribute DOMString nodeName;
 
-<<<<<<< HEAD
-             // FIXME: the spec says this can also raise on retrieval.
-=======
->>>>>>> 8c15b39e
     [TreatReturnedNullStringAs=Null, TreatNullAs=NullString, PerWorldBindings, CustomElementCallbacks] attribute DOMString nodeValue;
 
     [PerWorldBindings] readonly attribute unsigned short   nodeType;
@@ -53,17 +49,10 @@
     [PerWorldBindings] readonly attribute Node             nextSibling;
     [PerWorldBindings] readonly attribute Document         ownerDocument;
 
-<<<<<<< HEAD
-    [Custom, CustomElementCallbacks, PerWorldBindings, ActivityLogging=AccessForIsolatedWorlds, RaisesException] Node insertBefore(Node newChild, Node refChild);
-    [Custom, CustomElementCallbacks, PerWorldBindings, ActivityLogging=AccessForIsolatedWorlds, RaisesException] Node replaceChild(Node newChild, Node oldChild);
-    [Custom, CustomElementCallbacks, PerWorldBindings, RaisesException] Node removeChild(Node oldChild);
-    [Custom, CustomElementCallbacks, PerWorldBindings, ActivityLogging=AccessForIsolatedWorlds, RaisesException] Node appendChild(Node newChild);
-=======
     [Custom, CustomElementCallbacks, PerWorldBindings, ActivityLogging=ForIsolatedWorlds, RaisesException] Node insertBefore(Node newChild, Node refChild);
     [Custom, CustomElementCallbacks, PerWorldBindings, ActivityLogging=ForIsolatedWorlds, RaisesException] Node replaceChild(Node newChild, Node oldChild);
     [Custom, CustomElementCallbacks, PerWorldBindings, RaisesException] Node removeChild(Node oldChild);
     [Custom, CustomElementCallbacks, PerWorldBindings, ActivityLogging=ForIsolatedWorlds, RaisesException] Node appendChild(Node newChild);
->>>>>>> 8c15b39e
 
     boolean            hasChildNodes();
     [CustomElementCallbacks, PerWorldBindings]
@@ -81,12 +70,7 @@
     // Introduced in DOM Level 3:
     [TreatReturnedNullStringAs=Null, PerWorldBindings] readonly attribute DOMString baseURI;
 
-<<<<<<< HEAD
-             // FIXME: the spec says this can also raise on retrieval.
-             [TreatReturnedNullStringAs=Null, TreatNullAs=NullString, PerWorldBindings, SetterRaisesException, CustomElementCallbacks] attribute DOMString       textContent;
-=======
     [TreatReturnedNullStringAs=Null, TreatNullAs=NullString, PerWorldBindings, CustomElementCallbacks] attribute DOMString textContent;
->>>>>>> 8c15b39e
 
     [MeasureAs=NodeIsSameNode] boolean isSameNode([Default=Undefined] optional Node other); // Removed in DOM4.
     boolean isEqualNode(Node other);
