--- conflicted
+++ resolved
@@ -62,11 +62,7 @@
     Element* findElementByClassName(Node& rootNode, const AtomicString& className) const;
     void collectElementsByTagName(Node& rootNode, const QualifiedName& tagName, Vector<RefPtr<Node> >&) const;
     Element* findElementByTagName(Node& rootNode, const QualifiedName& tagName) const;
-<<<<<<< HEAD
-    PassOwnPtr<SimpleNodeList> findTraverseRoots(Node* rootNode, bool& matchTraverseRoots) const;
-=======
     PassOwnPtr<SimpleNodeList> findTraverseRoots(Node& rootNode, bool& matchTraverseRoots) const;
->>>>>>> 8c15b39e
     void executeSlowQueryAll(Node& rootNode, Vector<RefPtr<Node> >& matchedElements) const;
     void executeQueryAll(Node& rootNode, Vector<RefPtr<Node> >& matchedElements) const;
     Node* findTraverseRoot(Node& rootNode, bool& matchTraverseRoot) const;
