--- conflicted
+++ resolved
@@ -83,11 +83,7 @@
 #include "core/page/EventHandler.h"
 #include "core/frame/Frame.h"
 #include "core/page/Page.h"
-<<<<<<< HEAD
-#include "core/page/Settings.h"
-=======
 #include "core/frame/Settings.h"
->>>>>>> 8c15b39e
 #include "core/rendering/FlowThreadController.h"
 #include "core/rendering/RenderBox.h"
 #include "core/svg/graphics/SVGImage.h"
@@ -311,19 +307,6 @@
 
 void Node::willBeDeletedFromDocument()
 {
-<<<<<<< HEAD
-    Document* document = documentInternal();
-    if (!document)
-        return;
-
-    if (hasEventTargetData()) {
-        document->didRemoveEventTargetNode(this);
-        clearEventTargetData();
-    }
-
-    if (AXObjectCache* cache = document->existingAXObjectCache())
-        cache->remove(this);
-=======
     if (!isTreeScopeInitialized())
         return;
 
@@ -338,7 +321,6 @@
         cache->remove(this);
 
     document.markers()->removeMarkers(this);
->>>>>>> 8c15b39e
 }
 
 NodeRareData* Node::rareData() const
@@ -473,11 +455,7 @@
     if (isContainerNode())
         toContainerNode(this)->insertBefore(newChild, refChild, exceptionState);
     else
-<<<<<<< HEAD
-        es.throwDOMException(HierarchyRequestError, ExceptionMessages::failedToExecute("insertBefore", "Node", "This node type does not support this method."));
-=======
         exceptionState.throwDOMException(HierarchyRequestError, "This node type does not support this method.");
->>>>>>> 8c15b39e
 }
 
 void Node::replaceChild(PassRefPtr<Node> newChild, Node* oldChild, ExceptionState& exceptionState)
@@ -485,11 +463,7 @@
     if (isContainerNode())
         toContainerNode(this)->replaceChild(newChild, oldChild, exceptionState);
     else
-<<<<<<< HEAD
-        es.throwDOMException(HierarchyRequestError, ExceptionMessages::failedToExecute("replaceChild", "Node", "This node type does not support this method."));
-=======
         exceptionState.throwDOMException(HierarchyRequestError,  "This node type does not support this method.");
->>>>>>> 8c15b39e
 }
 
 void Node::removeChild(Node* oldChild, ExceptionState& exceptionState)
@@ -497,11 +471,7 @@
     if (isContainerNode())
         toContainerNode(this)->removeChild(oldChild, exceptionState);
     else
-<<<<<<< HEAD
-        es.throwDOMException(NotFoundError, ExceptionMessages::failedToExecute("removeChild", "Node", "This node type does not support this method."));
-=======
         exceptionState.throwDOMException(NotFoundError, "This node type does not support this method.");
->>>>>>> 8c15b39e
 }
 
 void Node::appendChild(PassRefPtr<Node> newChild, ExceptionState& exceptionState)
@@ -509,11 +479,7 @@
     if (isContainerNode())
         toContainerNode(this)->appendChild(newChild, exceptionState);
     else
-<<<<<<< HEAD
-        es.throwDOMException(HierarchyRequestError, ExceptionMessages::failedToExecute("appendChild", "Node", "This node type does not support this method."));
-=======
         exceptionState.throwDOMException(HierarchyRequestError, "This node type does not support this method.");
->>>>>>> 8c15b39e
 }
 
 void Node::remove(ExceptionState& exceptionState)
@@ -556,11 +522,7 @@
     // The spec says that for nodes other than elements and attributes, prefix is always null.
     // It does not say what to do when the user tries to set the prefix on another type of
     // node, however Mozilla throws a NamespaceError exception.
-<<<<<<< HEAD
-    es.throwDOMException(NamespaceError, ExceptionMessages::failedToSet("prefix", "Node", "Prefixes are only supported on element and attribute nodes."));
-=======
     exceptionState.throwDOMException(NamespaceError, "Prefixes are only supported on element and attribute nodes.");
->>>>>>> 8c15b39e
 }
 
 const AtomicString& Node::localName() const
@@ -752,8 +714,6 @@
     return nodeCount;
 }
 
-<<<<<<< HEAD
-=======
 PassRefPtr<JSONArray> jsStackAsJSONArray()
 {
     RefPtr<JSONArray> jsonArray = JSONArray::create();
@@ -812,7 +772,6 @@
         document().scheduleStyleRecalc();
 }
 
->>>>>>> 8c15b39e
 void Node::setNeedsStyleRecalc(StyleChangeType changeType, StyleChangeSource source)
 {
     ASSERT(changeType != NoStyleChange);
@@ -836,24 +795,6 @@
         toElement(*this).setAnimationStyleChange(false);
 }
 
-<<<<<<< HEAD
-bool Node::inActiveDocument() const
-{
-    return inDocument() && document().isActive();
-}
-
-void Node::lazyAttach()
-{
-    markAncestorsWithChildNeedsStyleRecalc();
-    for (Node* node = this; node; node = NodeTraversal::next(node, this)) {
-        node->setAttached();
-        node->setStyleChange(NeedsReattachStyleChange);
-        if (node->isContainerNode())
-            node->setChildNeedsStyleRecalc();
-        for (ShadowRoot* root = node->youngestShadowRoot(); root; root = root->olderShadowRoot())
-            root->lazyAttach();
-    }
-=======
 void Node::clearNeedsStyleRecalc()
 {
     m_nodeFlags &= ~StyleChangeMask;
@@ -866,7 +807,6 @@
 bool Node::inActiveDocument() const
 {
     return inDocument() && document().isActive();
->>>>>>> 8c15b39e
 }
 
 Node* Node::focusDelegate()
@@ -972,11 +912,7 @@
     // Element::setPrefix() and Attr::setPrefix()
 
     if (!prefix.isEmpty() && !Document::isValidName(prefix)) {
-<<<<<<< HEAD
-        es.throwDOMException(InvalidCharacterError, ExceptionMessages::failedToSet("prefix", "Node", "The prefix '" + prefix + "' is not a valid name."));
-=======
         exceptionState.throwDOMException(InvalidCharacterError, "The prefix '" + prefix + "' is not a valid name.");
->>>>>>> 8c15b39e
         return;
     }
 
@@ -1059,8 +995,6 @@
     return false;
 }
 
-<<<<<<< HEAD
-=======
 Node* Node::commonAncestor(const Node& other, Node* (*parent)(const Node&))
 {
     if (this == other)
@@ -1098,7 +1032,6 @@
     return 0;
 }
 
->>>>>>> 8c15b39e
 void Node::reattach(const AttachContext& context)
 {
     AttachContext reattachContext(context);
@@ -1157,12 +1090,8 @@
         }
     }
 
-<<<<<<< HEAD
-    clearFlag(IsAttachedFlag);
-=======
     setStyleChange(NeedsReattachStyleChange);
     setChildNeedsStyleRecalc();
->>>>>>> 8c15b39e
 
 #ifndef NDEBUG
     detachingNode = 0;
@@ -1432,19 +1361,11 @@
 PassRefPtr<Element> Node::querySelector(const AtomicString& selectors, ExceptionState& exceptionState)
 {
     if (selectors.isEmpty()) {
-<<<<<<< HEAD
-        es.throwDOMException(SyntaxError, ExceptionMessages::failedToExecute("querySelector", "Node", "The provided selector is empty."));
-        return 0;
-    }
-
-    SelectorQuery* selectorQuery = document().selectorQueryCache().add(selectors, document(), es);
-=======
         exceptionState.throwDOMException(SyntaxError,  "The provided selector is empty.");
         return 0;
     }
 
     SelectorQuery* selectorQuery = document().selectorQueryCache().add(selectors, document(), exceptionState);
->>>>>>> 8c15b39e
     if (!selectorQuery)
         return 0;
     return selectorQuery->queryFirst(*this);
@@ -1453,19 +1374,11 @@
 PassRefPtr<NodeList> Node::querySelectorAll(const AtomicString& selectors, ExceptionState& exceptionState)
 {
     if (selectors.isEmpty()) {
-<<<<<<< HEAD
-        es.throwDOMException(SyntaxError, ExceptionMessages::failedToExecute("querySelectorAll", "Node", "The provided selector is empty."));
-        return 0;
-    }
-
-    SelectorQuery* selectorQuery = document().selectorQueryCache().add(selectors, document(), es);
-=======
         exceptionState.throwDOMException(SyntaxError, "The provided selector is empty.");
         return 0;
     }
 
     SelectorQuery* selectorQuery = document().selectorQueryCache().add(selectors, document(), exceptionState);
->>>>>>> 8c15b39e
     if (!selectorQuery)
         return 0;
     return selectorQuery->queryAll(*this);
