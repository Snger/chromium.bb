--- conflicted
+++ resolved
@@ -274,11 +274,7 @@
     if (!canHaveWhitespaceChildren(parent))
         return false;
 
-<<<<<<< HEAD
-    if (style.preserveNewline()) // pre/pre-wrap/-bb-pre-wrap-text/pre-line always make renderers.
-=======
     if (style.preserveNewline()) // pre/pre-wrap/-bb-pre-wrap-text/pre-line always make layoutObjects.
->>>>>>> de2fe6b6
         return true;
 
     // childNeedsDistributionRecalc() here is rare, only happens JS calling surroundContents() etc. from DOMNodeInsertedIntoDocument etc.
