/*
 * Copyright (C) 2006, 2007, 2008 Apple Inc. All rights reserved.
 *
 * Redistribution and use in source and binary forms, with or without
 * modification, are permitted provided that the following conditions
 * are met:
 * 1. Redistributions of source code must retain the above copyright
 *    notice, this list of conditions and the following disclaimer.
 * 2. Redistributions in binary form must reproduce the above copyright
 *    notice, this list of conditions and the following disclaimer in the
 *    documentation and/or other materials provided with the distribution.
 *
 * THIS SOFTWARE IS PROVIDED BY APPLE COMPUTER, INC. ``AS IS'' AND ANY
 * EXPRESS OR IMPLIED WARRANTIES, INCLUDING, BUT NOT LIMITED TO, THE
 * IMPLIED WARRANTIES OF MERCHANTABILITY AND FITNESS FOR A PARTICULAR
 * PURPOSE ARE DISCLAIMED.  IN NO EVENT SHALL APPLE COMPUTER, INC. OR
 * CONTRIBUTORS BE LIABLE FOR ANY DIRECT, INDIRECT, INCIDENTAL, SPECIAL,
 * EXEMPLARY, OR CONSEQUENTIAL DAMAGES (INCLUDING, BUT NOT LIMITED TO,
 * PROCUREMENT OF SUBSTITUTE GOODS OR SERVICES; LOSS OF USE, DATA, OR
 * PROFITS; OR BUSINESS INTERRUPTION) HOWEVER CAUSED AND ON ANY THEORY
 * OF LIABILITY, WHETHER IN CONTRACT, STRICT LIABILITY, OR TORT
 * (INCLUDING NEGLIGENCE OR OTHERWISE) ARISING IN ANY WAY OUT OF THE USE
 * OF THIS SOFTWARE, EVEN IF ADVISED OF THE POSSIBILITY OF SUCH DAMAGE.
 */

#include "config.h"
#include "core/dom/Clipboard.h"

#include "HTMLNames.h"
#include "core/dom/DataTransferItem.h"
#include "core/dom/DataTransferItemList.h"
#include "core/editing/markup.h"
#include "core/fetch/ImageResource.h"
#include "core/fileapi/FileList.h"
#include "core/html/HTMLImageElement.h"
#include "core/frame/Frame.h"
#include "core/platform/DragImage.h"
<<<<<<< HEAD
#include "core/platform/MIMETypeRegistry.h"
#include "core/platform/chromium/ChromiumDataObject.h"
#include "core/rendering/RenderImage.h"
#include "core/rendering/RenderObject.h"
=======
#include "core/platform/chromium/ChromiumDataObject.h"
#include "core/rendering/RenderImage.h"
#include "core/rendering/RenderObject.h"
#include "platform/MIMETypeRegistry.h"
>>>>>>> 8c15b39e
#include "platform/clipboard/ClipboardMimeTypes.h"
#include "platform/clipboard/ClipboardUtilities.h"

namespace WebCore {

// These "conversion" methods are called by both WebCore and WebKit, and never make sense to JS, so we don't
// worry about security for these. They don't allow access to the pasteboard anyway.
static DragOperation dragOpFromIEOp(const String& op)
{
    // yep, it's really just this fixed set
    if (op == "uninitialized")
        return DragOperationEvery;
    if (op == "none")
        return DragOperationNone;
    if (op == "copy")
        return DragOperationCopy;
    if (op == "link")
        return DragOperationLink;
    if (op == "move")
        return (DragOperation)(DragOperationGeneric | DragOperationMove);
    if (op == "copyLink")
        return (DragOperation)(DragOperationCopy | DragOperationLink);
    if (op == "copyMove")
        return (DragOperation)(DragOperationCopy | DragOperationGeneric | DragOperationMove);
    if (op == "linkMove")
        return (DragOperation)(DragOperationLink | DragOperationGeneric | DragOperationMove);
    if (op == "all")
        return DragOperationEvery;
    return DragOperationPrivate;  // really a marker for "no conversion"
}

static String IEOpFromDragOp(DragOperation op)
{
    bool moveSet = !!((DragOperationGeneric | DragOperationMove) & op);

    if ((moveSet && (op & DragOperationCopy) && (op & DragOperationLink))
        || (op == DragOperationEvery))
        return "all";
    if (moveSet && (op & DragOperationCopy))
        return "copyMove";
    if (moveSet && (op & DragOperationLink))
        return "linkMove";
    if ((op & DragOperationCopy) && (op & DragOperationLink))
        return "copyLink";
    if (moveSet)
        return "move";
    if (op & DragOperationCopy)
        return "copy";
    if (op & DragOperationLink)
        return "link";
    return "none";
}

// We provide the IE clipboard types (URL and Text), and the clipboard types specified in the WHATWG Web Applications 1.0 draft
// see http://www.whatwg.org/specs/web-apps/current-work/ Section 6.3.5.3
static String normalizeType(const String& type, bool* convertToURL = 0)
{
    String cleanType = type.stripWhiteSpace().lower();
    if (cleanType == mimeTypeText || cleanType.startsWith(mimeTypeTextPlainEtc))
        return mimeTypeTextPlain;
    if (cleanType == mimeTypeURL) {
        if (convertToURL)
            *convertToURL = true;
        return mimeTypeTextURIList;
    }
    return cleanType;
}

PassRefPtr<Clipboard> Clipboard::create(ClipboardType type, ClipboardAccessPolicy policy, PassRefPtr<ChromiumDataObject> dataObject)
{
    return adoptRef(new Clipboard(type, policy , dataObject));
}

Clipboard::~Clipboard()
{
}

void Clipboard::setDropEffect(const String &effect)
{
    if (!isForDragAndDrop())
        return;

    // The attribute must ignore any attempts to set it to a value other than none, copy, link, and move.
    if (effect != "none" && effect != "copy"  && effect != "link" && effect != "move")
        return;

    // FIXME: The spec actually allows this in all circumstances, even though there's no point in
    // setting the drop effect when this condition is not true.
    if (canReadTypes())
        m_dropEffect = effect;
}

void Clipboard::setEffectAllowed(const String &effect)
{
    if (!isForDragAndDrop())
        return;

    if (dragOpFromIEOp(effect) == DragOperationPrivate) {
        // This means that there was no conversion, and the effectAllowed that
        // we are passed isn't a valid effectAllowed, so we should ignore it,
        // and not set m_effectAllowed.

        // The attribute must ignore any attempts to set it to a value other than
        // none, copy, copyLink, copyMove, link, linkMove, move, all, and uninitialized.
        return;
    }


    if (canWriteData())
        m_effectAllowed = effect;
}

void Clipboard::clearData(const String& type)
{
    if (!canWriteData())
        return;

    if (type.isNull())
        m_dataObject->clearAll();
    else
        m_dataObject->clearData(normalizeType(type));
}

String Clipboard::getData(const String& type) const
{
    if (!canReadData())
        return String();

    bool convertToURL = false;
    String data = m_dataObject->getData(normalizeType(type, &convertToURL));
    if (!convertToURL)
        return data;
    return convertURIListToURL(data);
}

bool Clipboard::setData(const String& type, const String& data)
{
    if (!canWriteData())
        return false;

    return m_dataObject->setData(normalizeType(type), data);
}

// extensions beyond IE's API
Vector<String> Clipboard::types() const
{
    Vector<String> types;
    if (!canReadTypes())
        return types;

    ListHashSet<String> typesSet = m_dataObject->types();
    types.appendRange(typesSet.begin(), typesSet.end());
    return types;
}

PassRefPtr<FileList> Clipboard::files() const
{
    RefPtr<FileList> files = FileList::create();
    if (!canReadData())
        return files.release();

    for (size_t i = 0; i < m_dataObject->length(); ++i) {
<<<<<<< HEAD
        if (m_dataObject->item(i)->kind() == DataTransferItem::kindFile) {
=======
        if (m_dataObject->item(i)->kind() == ChromiumDataObjectItem::FileKind) {
>>>>>>> 8c15b39e
            RefPtr<Blob> blob = m_dataObject->item(i)->getAsFile();
            if (blob && blob->isFile())
                files->append(toFile(blob.get()));
        }
    }

    return files.release();
}

<<<<<<< HEAD
void Clipboard::setDragImage(Element* image, int x, int y, ExceptionState& es)
=======
void Clipboard::setDragImage(Element* image, int x, int y, ExceptionState& exceptionState)
>>>>>>> 8c15b39e
{
    if (!isForDragAndDrop())
        return;

    if (!image) {
<<<<<<< HEAD
        es.throwTypeError("setDragImage: Invalid first argument");
=======
        exceptionState.throwTypeError("setDragImage: Invalid first argument");
>>>>>>> 8c15b39e
        return;
    }
    IntPoint location(x, y);
    if (image->hasTagName(HTMLNames::imgTag) && !image->inDocument())
        setDragImageResource(toHTMLImageElement(image)->cachedImage(), location);
    else
        setDragImageElement(image, location);
}

void Clipboard::setDragImageResource(ImageResource* img, const IntPoint& loc)
{
    setDragImage(img, 0, loc);
}

void Clipboard::setDragImageElement(Node* node, const IntPoint& loc)
{
    setDragImage(0, node, loc);
}

PassOwnPtr<DragImage> Clipboard::createDragImage(IntPoint& loc, Frame* frame) const
{
    if (m_dragImageElement) {
        loc = m_dragLoc;
        return frame->nodeImage(m_dragImageElement.get());
    }
    if (m_dragImage) {
        loc = m_dragLoc;
        return DragImage::create(m_dragImage->image());
    }
    return nullptr;
}

static ImageResource* getImageResource(Element* element)
{
    // Attempt to pull ImageResource from element
    ASSERT(element);
    RenderObject* renderer = element->renderer();
    if (!renderer || !renderer->isImage())
        return 0;

    RenderImage* image = toRenderImage(renderer);
    if (image->cachedImage() && !image->cachedImage()->errorOccurred())
        return image->cachedImage();

    return 0;
}

static void writeImageToDataObject(ChromiumDataObject* dataObject, Element* element, const KURL& url)
{
    // Shove image data into a DataObject for use as a file
    ImageResource* cachedImage = getImageResource(element);
    if (!cachedImage || !cachedImage->imageForRenderer(element->renderer()) || !cachedImage->isLoaded())
        return;

    SharedBuffer* imageBuffer = cachedImage->imageForRenderer(element->renderer())->data();
    if (!imageBuffer || !imageBuffer->size())
        return;

    String imageExtension = cachedImage->image()->filenameExtension();
    ASSERT(!imageExtension.isEmpty());

    // Determine the filename for the file contents of the image.
    String filename = cachedImage->response().suggestedFilename();
    if (filename.isEmpty())
        filename = url.lastPathComponent();

    String fileExtension;
    if (filename.isEmpty()) {
        filename = element->getAttribute(HTMLNames::altAttr);
    } else {
        // Strip any existing extension. Assume that alt text is usually not a filename.
        int extensionIndex = filename.reverseFind('.');
        if (extensionIndex != -1) {
            fileExtension = filename.substring(extensionIndex + 1);
            filename.truncate(extensionIndex);
        }
    }

    if (!fileExtension.isEmpty() && fileExtension != imageExtension) {
        String imageMimeType = MIMETypeRegistry::getMIMETypeForExtension(imageExtension);
        ASSERT(imageMimeType.startsWith("image/"));
        // Use the file extension only if it has imageMimeType: it's untrustworthy otherwise.
        if (imageMimeType == MIMETypeRegistry::getMIMETypeForExtension(fileExtension))
            imageExtension = fileExtension;
    }

    imageExtension = "." + imageExtension;
    validateFilename(filename, imageExtension);

    dataObject->addSharedBuffer(filename + imageExtension, imageBuffer);
}

void Clipboard::declareAndWriteDragImage(Element* element, const KURL& url, const String& title)
{
    if (!m_dataObject)
        return;

    m_dataObject->setURLAndTitle(url, title);

    // Write the bytes in the image to the file format.
    writeImageToDataObject(m_dataObject.get(), element, url);

    // Put img tag on the clipboard referencing the image
    m_dataObject->setData(mimeTypeTextHTML, createMarkup(element, IncludeNode, 0, ResolveAllURLs));
}

void Clipboard::writeURL(const KURL& url, const String& title)
{
    if (!m_dataObject)
        return;
    ASSERT(!url.isEmpty());

    m_dataObject->setURLAndTitle(url, title);

    // The URL can also be used as plain text.
    m_dataObject->setData(mimeTypeTextPlain, url.string());

    // The URL can also be used as an HTML fragment.
    m_dataObject->setHTMLAndBaseURL(urlToMarkup(url, title), url);
}

void Clipboard::writeRange(Range* selectedRange, Frame* frame)
{
    ASSERT(selectedRange);
    if (!m_dataObject)
        return;

    m_dataObject->setHTMLAndBaseURL(createMarkup(selectedRange, 0, AnnotateForInterchange, false, ResolveNonLocalURLs), frame->document()->url());

    String str = frame->selectedTextForClipboard();
#if OS(WIN)
    replaceNewlinesWithWindowsStyleNewlines(str);
#endif
    replaceNBSPWithSpace(str);
    m_dataObject->setData(mimeTypeTextPlain, str);
}

void Clipboard::writePlainText(const String& text)
{
    if (!m_dataObject)
        return;

    String str = text;
#if OS(WIN)
    replaceNewlinesWithWindowsStyleNewlines(str);
#endif
    replaceNBSPWithSpace(str);

    m_dataObject->setData(mimeTypeTextPlain, str);
}

bool Clipboard::hasData()
{
    ASSERT(isForDragAndDrop());

    return m_dataObject->length() > 0;
}

void Clipboard::setAccessPolicy(ClipboardAccessPolicy policy)
{
    // once you go numb, can never go back
    ASSERT(m_policy != ClipboardNumb || policy == ClipboardNumb);
    m_policy = policy;
}

bool Clipboard::canReadTypes() const
{
    return m_policy == ClipboardReadable || m_policy == ClipboardTypesReadable || m_policy == ClipboardWritable;
}

bool Clipboard::canReadData() const
{
    return m_policy == ClipboardReadable || m_policy == ClipboardWritable;
}

bool Clipboard::canWriteData() const
{
    return m_policy == ClipboardWritable;
}

bool Clipboard::canSetDragImage() const
{
    return m_policy == ClipboardImageWritable || m_policy == ClipboardWritable;
}

DragOperation Clipboard::sourceOperation() const
{
    DragOperation op = dragOpFromIEOp(m_effectAllowed);
    ASSERT(op != DragOperationPrivate);
    return op;
}

DragOperation Clipboard::destinationOperation() const
{
    DragOperation op = dragOpFromIEOp(m_dropEffect);
    ASSERT(op == DragOperationCopy || op == DragOperationNone || op == DragOperationLink || op == (DragOperation)(DragOperationGeneric | DragOperationMove) || op == DragOperationEvery);
    return op;
}

void Clipboard::setSourceOperation(DragOperation op)
{
    ASSERT_ARG(op, op != DragOperationPrivate);
    m_effectAllowed = IEOpFromDragOp(op);
}

void Clipboard::setDestinationOperation(DragOperation op)
{
    ASSERT_ARG(op, op == DragOperationCopy || op == DragOperationNone || op == DragOperationLink || op == DragOperationGeneric || op == DragOperationMove || op == (DragOperation)(DragOperationGeneric | DragOperationMove));
    m_dropEffect = IEOpFromDragOp(op);
}

bool Clipboard::hasDropZoneType(const String& keyword)
{
    if (keyword.startsWith("file:"))
        return hasFileOfType(keyword.substring(5));

    if (keyword.startsWith("string:"))
        return hasStringOfType(keyword.substring(7));

    return false;
}

PassRefPtr<DataTransferItemList> Clipboard::items()
{
    // FIXME: According to the spec, we are supposed to return the same collection of items each
    // time. We now return a wrapper that always wraps the *same* set of items, so JS shouldn't be
    // able to tell, but we probably still want to fix this.
    return DataTransferItemList::create(this, m_dataObject);
}

PassRefPtr<ChromiumDataObject> Clipboard::dataObject() const
{
    return m_dataObject;
}

Clipboard::Clipboard(ClipboardType type, ClipboardAccessPolicy policy, PassRefPtr<ChromiumDataObject> dataObject)
    : m_policy(policy)
    , m_dropEffect("uninitialized")
    , m_effectAllowed("uninitialized")
    , m_clipboardType(type)
    , m_dataObject(dataObject)
{
    ScriptWrappable::init(this);
}

void Clipboard::setDragImage(ImageResource* image, Node* node, const IntPoint& loc)
{
    if (!canSetDragImage())
        return;

    m_dragImage = image;
    m_dragLoc = loc;
    m_dragImageElement = node;
}

bool Clipboard::hasFileOfType(const String& type) const
{
    if (!canReadTypes())
        return false;

    RefPtr<FileList> fileList = files();
    if (fileList->isEmpty())
        return false;

    for (unsigned f = 0; f < fileList->length(); f++) {
        if (equalIgnoringCase(fileList->item(f)->type(), type))
            return true;
    }
    return false;
}

bool Clipboard::hasStringOfType(const String& type) const
{
    if (!canReadTypes())
        return false;

    return types().contains(type);
}

DragOperation convertDropZoneOperationToDragOperation(const String& dragOperation)
{
    if (dragOperation == "copy")
        return DragOperationCopy;
    if (dragOperation == "move")
        return DragOperationMove;
    if (dragOperation == "link")
        return DragOperationLink;
    return DragOperationNone;
}

String convertDragOperationToDropZoneOperation(DragOperation operation)
{
    switch (operation) {
    case DragOperationCopy:
        return String("copy");
    case DragOperationMove:
        return String("move");
    case DragOperationLink:
        return String("link");
    default:
        return String("copy");
    }
}

} // namespace WebCore<|MERGE_RESOLUTION|>--- conflicted
+++ resolved
@@ -35,17 +35,10 @@
 #include "core/html/HTMLImageElement.h"
 #include "core/frame/Frame.h"
 #include "core/platform/DragImage.h"
-<<<<<<< HEAD
-#include "core/platform/MIMETypeRegistry.h"
-#include "core/platform/chromium/ChromiumDataObject.h"
-#include "core/rendering/RenderImage.h"
-#include "core/rendering/RenderObject.h"
-=======
 #include "core/platform/chromium/ChromiumDataObject.h"
 #include "core/rendering/RenderImage.h"
 #include "core/rendering/RenderObject.h"
 #include "platform/MIMETypeRegistry.h"
->>>>>>> 8c15b39e
 #include "platform/clipboard/ClipboardMimeTypes.h"
 #include "platform/clipboard/ClipboardUtilities.h"
 
@@ -208,11 +201,7 @@
         return files.release();
 
     for (size_t i = 0; i < m_dataObject->length(); ++i) {
-<<<<<<< HEAD
-        if (m_dataObject->item(i)->kind() == DataTransferItem::kindFile) {
-=======
         if (m_dataObject->item(i)->kind() == ChromiumDataObjectItem::FileKind) {
->>>>>>> 8c15b39e
             RefPtr<Blob> blob = m_dataObject->item(i)->getAsFile();
             if (blob && blob->isFile())
                 files->append(toFile(blob.get()));
@@ -222,21 +211,13 @@
     return files.release();
 }
 
-<<<<<<< HEAD
-void Clipboard::setDragImage(Element* image, int x, int y, ExceptionState& es)
-=======
 void Clipboard::setDragImage(Element* image, int x, int y, ExceptionState& exceptionState)
->>>>>>> 8c15b39e
 {
     if (!isForDragAndDrop())
         return;
 
     if (!image) {
-<<<<<<< HEAD
-        es.throwTypeError("setDragImage: Invalid first argument");
-=======
         exceptionState.throwTypeError("setDragImage: Invalid first argument");
->>>>>>> 8c15b39e
         return;
     }
     IntPoint location(x, y);
