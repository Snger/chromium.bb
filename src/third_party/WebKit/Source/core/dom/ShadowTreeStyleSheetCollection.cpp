/*
 * Copyright (C) 1999 Lars Knoll (knoll@kde.org)
 *           (C) 1999 Antti Koivisto (koivisto@kde.org)
 *           (C) 2001 Dirk Mueller (mueller@kde.org)
 *           (C) 2006 Alexey Proskuryakov (ap@webkit.org)
 * Copyright (C) 2004, 2005, 2006, 2007, 2008, 2009, 2010, 2012 Apple Inc. All rights reserved.
 * Copyright (C) 2008, 2009 Torch Mobile Inc. All rights reserved. (http://www.torchmobile.com/)
 * Copyright (C) 2010 Nokia Corporation and/or its subsidiary(-ies)
 * Copyright (C) 2013 Google Inc. All rights reserved.
 *
 * This library is free software; you can redistribute it and/or
 * modify it under the terms of the GNU Library General Public
 * License as published by the Free Software Foundation; either
 * version 2 of the License, or (at your option) any later version.
 *
 * This library is distributed in the hope that it will be useful,
 * but WITHOUT ANY WARRANTY; without even the implied warranty of
 * MERCHANTABILITY or FITNESS FOR A PARTICULAR PURPOSE.  See the GNU
 * Library General Public License for more details.
 *
 * You should have received a copy of the GNU Library General Public License
 * along with this library; see the file COPYING.LIB.  If not, write to
 * the Free Software Foundation, Inc., 51 Franklin Street, Fifth Floor,
 * Boston, MA 02110-1301, USA.
 */

#include "config.h"
#include "core/dom/ShadowTreeStyleSheetCollection.h"

#include "HTMLNames.h"
#include "core/css/CSSStyleSheet.h"
#include "core/css/resolver/StyleResolver.h"
#include "core/dom/Element.h"
#include "core/dom/StyleEngine.h"
#include "core/dom/shadow/ShadowRoot.h"
#include "core/html/HTMLStyleElement.h"
#include "core/frame/Settings.h"

namespace WebCore {

using namespace HTMLNames;

ShadowTreeStyleSheetCollection::ShadowTreeStyleSheetCollection(ShadowRoot& shadowRoot)
    : StyleSheetCollection(shadowRoot)
{
}

void ShadowTreeStyleSheetCollection::collectStyleSheets(StyleEngine* engine, StyleSheetCollectionBase& collection)
{
    DocumentOrderedList::iterator begin = m_styleSheetCandidateNodes.begin();
    DocumentOrderedList::iterator end = m_styleSheetCandidateNodes.end();
    for (DocumentOrderedList::iterator it = begin; it != end; ++it) {
        Node* node = *it;
        StyleSheet* sheet = 0;
        CSSStyleSheet* activeSheet = 0;

        if (!node->isHTMLElement() || !node->hasTagName(styleTag))
            continue;

        Element* element = toElement(node);
        AtomicString title = element->getAttribute(titleAttr);
        bool enabledViaScript = false;

        sheet = toHTMLStyleElement(node)->sheet();
        if (sheet && !sheet->disabled() && sheet->isCSSStyleSheet())
            activeSheet = toCSSStyleSheet(sheet);

        // FIXME: clarify how PREFERRED or ALTERNATE works in shadow trees.
        // Should we set preferred/selected stylesheets name in shadow trees and
        // use the name in document?
        AtomicString rel = element->getAttribute(relAttr);
        if (!enabledViaScript && sheet && !title.isEmpty()) {
            if (engine->preferredStylesheetSetName().isEmpty()) {
                if (element->hasLocalName(styleTag) || !rel.contains("alternate")) {
                    engine->setPreferredStylesheetSetName(title);
                    engine->setSelectedStylesheetSetName(title);
                }
            }
            if (title != engine->preferredStylesheetSetName())
                activeSheet = 0;
        }

        if (rel.contains("alternate") && title.isEmpty())
            activeSheet = 0;

        if (sheet)
            collection.appendSheetForList(sheet);
        if (activeSheet)
            collection.appendActiveStyleSheet(activeSheet);
    }
}

bool ShadowTreeStyleSheetCollection::updateActiveStyleSheets(StyleEngine* engine, StyleResolverUpdateMode updateMode)
{
    StyleSheetCollectionBase collection;
    collectStyleSheets(engine, collection);

<<<<<<< HEAD
    StyleResolverUpdateType styleResolverUpdateType;
    analyzeStyleSheetChange(updateMode, activeAuthorStyleSheets(), activeCSSStyleSheets, styleResolverUpdateType, requiresFullStyleRecalc);

    if (StyleResolver* styleResolver = document()->styleResolverIfExists()) {
=======
    StyleSheetChange change;
    analyzeStyleSheetChange(updateMode, collection, change);

    if (StyleResolver* styleResolver = engine->resolver()) {
>>>>>>> 8c15b39e
        // FIXME: We might have already had styles in child treescope. In this case, we cannot use buildScopedStyleTreeInDocumentOrder.
        // Need to change "false" to some valid condition.
        styleResolver->setBuildScopedStyleTreeInDocumentOrder(false);
        if (change.styleResolverUpdateType != Additive) {
            // We should not destroy StyleResolver when we find any stylesheet update in a shadow tree.
            // In this case, we will reset rulesets created from style elements in the shadow tree.
            resetAllRuleSetsInTreeScope(styleResolver);
            styleResolver->removePendingAuthorStyleSheets(m_activeAuthorStyleSheets);
            styleResolver->lazyAppendAuthorStyleSheets(0, collection.activeAuthorStyleSheets());
        } else {
            styleResolver->lazyAppendAuthorStyleSheets(m_activeAuthorStyleSheets.size(), collection.activeAuthorStyleSheets());
        }
    }
<<<<<<< HEAD
    if (requiresFullStyleRecalc)
=======
    if (change.requiresFullStyleRecalc)
>>>>>>> 8c15b39e
        toShadowRoot(m_treeScope.rootNode())->host()->setNeedsStyleRecalc();

    m_scopingNodesForStyleScoped.didRemoveScopingNodes();
    collection.swap(*this);
    updateUsesRemUnits();

    return change.requiresFullStyleRecalc;
}

}<|MERGE_RESOLUTION|>--- conflicted
+++ resolved
@@ -95,17 +95,10 @@
     StyleSheetCollectionBase collection;
     collectStyleSheets(engine, collection);
 
-<<<<<<< HEAD
-    StyleResolverUpdateType styleResolverUpdateType;
-    analyzeStyleSheetChange(updateMode, activeAuthorStyleSheets(), activeCSSStyleSheets, styleResolverUpdateType, requiresFullStyleRecalc);
-
-    if (StyleResolver* styleResolver = document()->styleResolverIfExists()) {
-=======
     StyleSheetChange change;
     analyzeStyleSheetChange(updateMode, collection, change);
 
     if (StyleResolver* styleResolver = engine->resolver()) {
->>>>>>> 8c15b39e
         // FIXME: We might have already had styles in child treescope. In this case, we cannot use buildScopedStyleTreeInDocumentOrder.
         // Need to change "false" to some valid condition.
         styleResolver->setBuildScopedStyleTreeInDocumentOrder(false);
@@ -119,11 +112,7 @@
             styleResolver->lazyAppendAuthorStyleSheets(m_activeAuthorStyleSheets.size(), collection.activeAuthorStyleSheets());
         }
     }
-<<<<<<< HEAD
-    if (requiresFullStyleRecalc)
-=======
     if (change.requiresFullStyleRecalc)
->>>>>>> 8c15b39e
         toShadowRoot(m_treeScope.rootNode())->host()->setNeedsStyleRecalc();
 
     m_scopingNodesForStyleScoped.didRemoveScopingNodes();
