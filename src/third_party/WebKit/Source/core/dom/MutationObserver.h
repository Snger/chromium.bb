--- conflicted
+++ resolved
@@ -92,11 +92,7 @@
     explicit MutationObserver(PassOwnPtr<MutationCallback>);
     void deliver();
 
-<<<<<<< HEAD
-    RefPtr<MutationCallback> m_callback;
-=======
     OwnPtr<MutationCallback> m_callback;
->>>>>>> 8c15b39e
     Vector<RefPtr<MutationRecord> > m_records;
     HashSet<MutationObserverRegistration*> m_registrations;
     unsigned m_priority;
