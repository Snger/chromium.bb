/*
 * Copyright (C) 2004, 2005, 2006, 2009 Apple Inc. All rights reserved.
 *
 * Redistribution and use in source and binary forms, with or without
 * modification, are permitted provided that the following conditions
 * are met:
 * 1. Redistributions of source code must retain the above copyright
 *    notice, this list of conditions and the following disclaimer.
 * 2. Redistributions in binary form must reproduce the above copyright
 *    notice, this list of conditions and the following disclaimer in the
 *    documentation and/or other materials provided with the distribution.
 *
 * THIS SOFTWARE IS PROVIDED BY APPLE COMPUTER, INC. ``AS IS'' AND ANY
 * EXPRESS OR IMPLIED WARRANTIES, INCLUDING, BUT NOT LIMITED TO, THE
 * IMPLIED WARRANTIES OF MERCHANTABILITY AND FITNESS FOR A PARTICULAR
 * PURPOSE ARE DISCLAIMED.  IN NO EVENT SHALL APPLE COMPUTER, INC. OR
 * CONTRIBUTORS BE LIABLE FOR ANY DIRECT, INDIRECT, INCIDENTAL, SPECIAL,
 * EXEMPLARY, OR CONSEQUENTIAL DAMAGES (INCLUDING, BUT NOT LIMITED TO,
 * PROCUREMENT OF SUBSTITUTE GOODS OR SERVICES; LOSS OF USE, DATA, OR
 * PROFITS; OR BUSINESS INTERRUPTION) HOWEVER CAUSED AND ON ANY THEORY
 * OF LIABILITY, WHETHER IN CONTRACT, STRICT LIABILITY, OR TORT
 * (INCLUDING NEGLIGENCE OR OTHERWISE) ARISING IN ANY WAY OUT OF THE USE
 * OF THIS SOFTWARE, EVEN IF ADVISED OF THE POSSIBILITY OF SUCH DAMAGE.
 */

#include "config.h"
#include "core/dom/Position.h"

#include "core/HTMLNames.h"
#include "core/css/CSSComputedStyleDeclaration.h"
#include "core/dom/PositionIterator.h"
#include "core/dom/Text.h"
#include "core/dom/shadow/ElementShadow.h"
#include "core/editing/VisiblePosition.h"
#include "core/editing/VisibleUnits.h"
#include "core/editing/htmlediting.h"
#include "core/editing/iterators/TextIterator.h"
#include "core/frame/LocalFrame.h"
#include "core/frame/Settings.h"
#include "core/html/HTMLTableElement.h"
#include "core/layout/LayoutBlock.h"
#include "core/layout/LayoutInline.h"
#include "core/layout/LayoutText.h"
#include "core/layout/line/InlineIterator.h"
#include "core/layout/line/InlineTextBox.h"
#include "platform/Logging.h"
#include "wtf/text/CString.h"
#include "wtf/unicode/CharacterNames.h"
#include <stdio.h>

namespace blink {

using namespace HTMLNames;

static Node* nextRenderedEditable(Node* node)
{
    for (node = node->nextLeafNode(); node; node = node->nextLeafNode()) {
        LayoutObject* layoutObject = node->layoutObject();
        if (!layoutObject)
            continue;
        if (!node->hasEditableStyle())
            continue;
        if ((layoutObject->isBox() && toLayoutBox(layoutObject)->inlineBoxWrapper()) || (layoutObject->isText() && toLayoutText(layoutObject)->firstTextBox()))
            return node;
    }
    return 0;
}

static Node* previousRenderedEditable(Node* node)
{
    for (node = node->previousLeafNode(); node; node = node->previousLeafNode()) {
        LayoutObject* layoutObject = node->layoutObject();
        if (!layoutObject)
            continue;
        if (!node->hasEditableStyle())
            continue;
        if ((layoutObject->isBox() && toLayoutBox(layoutObject)->inlineBoxWrapper()) || (layoutObject->isText() && toLayoutText(layoutObject)->firstTextBox()))
            return node;
    }
    return 0;
}

template <typename Strategy>
const TreeScope* PositionAlgorithm<Strategy>::commonAncestorTreeScope(const PositionType& a, const PositionType& b)
{
    if (!a.containerNode() || !b.containerNode())
        return nullptr;
    return a.containerNode()->treeScope().commonAncestorTreeScope(b.containerNode()->treeScope());
}

template <typename Strategy>
PositionAlgorithm<Strategy>::PositionAlgorithm(PassRefPtrWillBeRawPtr<Node> anchorNode, LegacyEditingOffset offset)
    : m_anchorNode(anchorNode)
    , m_offset(offset.value())
    , m_anchorType(anchorTypeForLegacyEditingPosition(m_anchorNode.get(), m_offset))
    , m_isLegacyEditingPosition(true)
{
    ASSERT(!m_anchorNode || !m_anchorNode->isPseudoElement() || m_anchorNode->isFirstLetterPseudoElement());
}

template <typename Strategy>
PositionAlgorithm<Strategy>::PositionAlgorithm(PassRefPtrWillBeRawPtr<Node> anchorNode, AnchorType anchorType)
    : m_anchorNode(anchorNode)
    , m_offset(0)
    , m_anchorType(anchorType)
    , m_isLegacyEditingPosition(false)
{
    ASSERT(!m_anchorNode || !m_anchorNode->isPseudoElement() || m_anchorNode->isFirstLetterPseudoElement());
    ASSERT(m_anchorType != PositionIsOffsetInAnchor);
}

template <typename Strategy>
PositionAlgorithm<Strategy>::PositionAlgorithm(PassRefPtrWillBeRawPtr<Node> anchorNode, int offset, AnchorType anchorType)
    : m_anchorNode(anchorNode)
    , m_offset(offset)
    , m_anchorType(anchorType)
    , m_isLegacyEditingPosition(false)
{
    ASSERT(!m_anchorNode || !m_anchorNode->isPseudoElement() || m_anchorNode->isFirstLetterPseudoElement());
    ASSERT(anchorType == PositionIsOffsetInAnchor);
}

template <typename Strategy>
PositionAlgorithm<Strategy>::PositionAlgorithm(PassRefPtrWillBeRawPtr<Text> textNode, unsigned offset)
    : m_anchorNode(textNode)
    , m_offset(static_cast<int>(offset))
    , m_anchorType(PositionIsOffsetInAnchor)
    , m_isLegacyEditingPosition(false)
{
    ASSERT(m_anchorNode);
}

template <typename Strategy>
PositionAlgorithm<Strategy>::PositionAlgorithm(const PositionAlgorithm& other)
    : m_anchorNode(other.m_anchorNode)
    , m_offset(other.m_offset)
    , m_anchorType(other.m_anchorType)
    , m_isLegacyEditingPosition(other.m_isLegacyEditingPosition)
{
}

// --

template <typename Strategy>
void PositionAlgorithm<Strategy>::moveToPosition(PassRefPtrWillBeRawPtr<Node> node, int offset)
{
    ASSERT(!Strategy::editingIgnoresContent(node.get()));
    ASSERT(anchorType() == PositionIsOffsetInAnchor || m_isLegacyEditingPosition);
    m_anchorNode = node;
    m_offset = offset;
    if (m_isLegacyEditingPosition)
        m_anchorType = anchorTypeForLegacyEditingPosition(m_anchorNode.get(), m_offset);
}
template <typename Strategy>
void PositionAlgorithm<Strategy>::moveToOffset(int offset)
{
    ASSERT(anchorType() == PositionIsOffsetInAnchor || m_isLegacyEditingPosition);
    m_offset = offset;
    if (m_isLegacyEditingPosition)
        m_anchorType = anchorTypeForLegacyEditingPosition(m_anchorNode.get(), m_offset);
}

template <typename Strategy>
Node* PositionAlgorithm<Strategy>::containerNode() const
{
    if (!m_anchorNode)
        return 0;

    switch (anchorType()) {
    case PositionIsBeforeChildren:
    case PositionIsAfterChildren:
    case PositionIsOffsetInAnchor:
        return m_anchorNode.get();
    case PositionIsBeforeAnchor:
    case PositionIsAfterAnchor:
        return Strategy::parent(*m_anchorNode);
    }
    ASSERT_NOT_REACHED();
    return 0;
}

template <typename Strategy>
Text* PositionAlgorithm<Strategy>::containerText() const
{
    switch (anchorType()) {
    case PositionIsOffsetInAnchor:
        return m_anchorNode && m_anchorNode->isTextNode() ? toText(m_anchorNode) : 0;
    case PositionIsBeforeAnchor:
    case PositionIsAfterAnchor:
        return 0;
    case PositionIsBeforeChildren:
    case PositionIsAfterChildren:
        ASSERT(!m_anchorNode || !m_anchorNode->isTextNode());
        return 0;
    }
    ASSERT_NOT_REACHED();
    return 0;
}

template <typename Strategy>
int PositionAlgorithm<Strategy>::computeOffsetInContainerNode() const
{
    if (!m_anchorNode)
        return 0;

    switch (anchorType()) {
    case PositionIsBeforeChildren:
        return 0;
    case PositionIsAfterChildren:
        return lastOffsetInNode(m_anchorNode.get());
    case PositionIsOffsetInAnchor:
        return minOffsetForNode(m_anchorNode.get(), m_offset);
    case PositionIsBeforeAnchor:
        return Strategy::index(*m_anchorNode);
    case PositionIsAfterAnchor:
        return Strategy::index(*m_anchorNode) + 1;
    }
    ASSERT_NOT_REACHED();
    return 0;
}

template <typename Strategy>
int PositionAlgorithm<Strategy>::offsetForPositionAfterAnchor() const
{
    ASSERT(m_anchorType == PositionIsAfterAnchor || m_anchorType == PositionIsAfterChildren);
    ASSERT(!m_isLegacyEditingPosition);
    return Strategy::lastOffsetForEditing(m_anchorNode.get());
}

// Neighbor-anchored positions are invalid DOM positions, so they need to be
// fixed up before handing them off to the Range object.
template <typename Strategy>
typename Strategy::PositionType PositionAlgorithm<Strategy>::parentAnchoredEquivalent() const
{
    if (!m_anchorNode)
        return PositionType();

    // FIXME: This should only be necessary for legacy positions, but is also needed for positions before and after Tables
    if (m_offset <= 0 && (m_anchorType != PositionIsAfterAnchor && m_anchorType != PositionIsAfterChildren)) {
        if (Strategy::parent(*m_anchorNode) && (Strategy::editingIgnoresContent(m_anchorNode.get()) || isRenderedHTMLTableElement(m_anchorNode.get())))
            return inParentBeforeNode(*m_anchorNode);
        return PositionType(m_anchorNode.get(), 0, PositionIsOffsetInAnchor);
    }
    if (!m_anchorNode->offsetInCharacters()
        && (m_anchorType == PositionIsAfterAnchor || m_anchorType == PositionIsAfterChildren || static_cast<unsigned>(m_offset) == m_anchorNode->countChildren())
        && (Strategy::editingIgnoresContent(m_anchorNode.get()) || isRenderedHTMLTableElement(m_anchorNode.get()))
        && containerNode()) {
        return inParentAfterNode(*m_anchorNode);
    }

    return PositionType(containerNode(), computeOffsetInContainerNode(), PositionIsOffsetInAnchor);
}

template <typename Strategy>
typename Strategy::PositionType PositionAlgorithm<Strategy>::toOffsetInAnchor() const
{
    if (isNull())
        return PositionType();

    return PositionType(containerNode(), computeOffsetInContainerNode(), PositionIsOffsetInAnchor);
}

template <typename Strategy>
Node* PositionAlgorithm<Strategy>::computeNodeBeforePosition() const
{
    if (!m_anchorNode)
        return 0;
    switch (anchorType()) {
    case PositionIsBeforeChildren:
        return 0;
    case PositionIsAfterChildren:
        return Strategy::lastChild(*m_anchorNode);
    case PositionIsOffsetInAnchor:
        return m_offset ? Strategy::childAt(*m_anchorNode, m_offset - 1) : 0;
    case PositionIsBeforeAnchor:
        return Strategy::previousSibling(*m_anchorNode);
    case PositionIsAfterAnchor:
        return m_anchorNode.get();
    }
    ASSERT_NOT_REACHED();
    return 0;
}

template <typename Strategy>
Node* PositionAlgorithm<Strategy>::computeNodeAfterPosition() const
{
    if (!m_anchorNode)
        return 0;

    switch (anchorType()) {
    case PositionIsBeforeChildren:
        return Strategy::firstChild(*m_anchorNode);
    case PositionIsAfterChildren:
        return 0;
    case PositionIsOffsetInAnchor:
        return Strategy::childAt(*m_anchorNode, m_offset);
    case PositionIsBeforeAnchor:
        return m_anchorNode.get();
    case PositionIsAfterAnchor:
        return Strategy::nextSibling(*m_anchorNode);
    }
    ASSERT_NOT_REACHED();
    return 0;
}

// An implementation of |Range::firstNode()|.
template <typename Strategy>
Node* PositionAlgorithm<Strategy>::nodeAsRangeFirstNode() const
{
    if (!m_anchorNode)
        return nullptr;
    if (m_anchorType != PositionIsOffsetInAnchor)
        return toOffsetInAnchor().nodeAsRangeFirstNode();
    if (m_anchorNode->offsetInCharacters())
        return m_anchorNode.get();
    if (Node* child = Strategy::childAt(*m_anchorNode, m_offset))
        return child;
    if (!m_offset)
        return m_anchorNode.get();
    return Strategy::nextSkippingChildren(*m_anchorNode);
}

// An implementation of |Range::pastLastNode()|.
template <typename Strategy>
Node* PositionAlgorithm<Strategy>::nodeAsRangePastLastNode() const
{
    if (!m_anchorNode)
        return nullptr;
    if (m_anchorType != PositionIsOffsetInAnchor)
        return toOffsetInAnchor().nodeAsRangePastLastNode();
    if (m_anchorNode->offsetInCharacters())
        return Strategy::nextSkippingChildren(*m_anchorNode);
    if (Node* child = Strategy::childAt(*m_anchorNode, m_offset))
        return child;
    return Strategy::nextSkippingChildren(*m_anchorNode);
}

template <typename Strategy>
Node* PositionAlgorithm<Strategy>::commonAncestorContainer(const PositionType& other) const
{
    return Strategy::commonAncestor(*containerNode(), *other.containerNode());
}

template <typename Strategy>
typename PositionAlgorithm<Strategy>::AnchorType PositionAlgorithm<Strategy>::anchorTypeForLegacyEditingPosition(Node* anchorNode, int offset)
{
    if (anchorNode && Strategy::editingIgnoresContent(anchorNode)) {
        if (offset == 0)
            return PositionIsBeforeAnchor;
        return PositionIsAfterAnchor;
    }
    return PositionIsOffsetInAnchor;
}

// FIXME: This method is confusing (does it return anchorNode() or containerNode()?) and should be renamed or removed
template <typename Strategy>
Element* PositionAlgorithm<Strategy>::element() const
{
    Node* node = anchorNode();
    if (!node || node->isElementNode())
        return toElement(node);
    ContainerNode* parent = Strategy::parent(*node);
    return parent && parent->isElementNode() ? toElement(parent) : nullptr;
}

template <typename Strategy>
PassRefPtrWillBeRawPtr<CSSComputedStyleDeclaration> PositionAlgorithm<Strategy>::ensureComputedStyle() const
{
    Element* elem = element();
    if (!elem)
        return nullptr;
    return CSSComputedStyleDeclaration::create(elem);
}

int comparePositions(const PositionInComposedTree& positionA, const PositionInComposedTree& positionB)
{
    ASSERT(positionA.isNotNull());
    ASSERT(positionB.isNotNull());

    Node* containerA = positionA.containerNode();
    Node* containerB = positionB.containerNode();
    int offsetA = positionA.computeOffsetInContainerNode();
    int offsetB = positionB.computeOffsetInContainerNode();
    return EditingInComposedTreeStrategy::comparePositions(containerA, offsetA, containerB, offsetB);
}

template <typename Strategy>
int PositionAlgorithm<Strategy>::compareTo(const PositionType& other) const
{
    return comparePositions(*this, other);
}

template <typename Strategy>
typename Strategy::PositionType PositionAlgorithm<Strategy>::previous(PositionMoveType moveType) const
{
    Node* node = deprecatedNode();
    if (!node)
        return PositionType(*this);

    int offset = deprecatedEditingOffset();
    // FIXME: Negative offsets shouldn't be allowed. We should catch this earlier.
    ASSERT(offset >= 0);

    if (offset > 0) {
        if (Node* child = Strategy::childAt(*node, offset - 1))
            return lastPositionInOrAfterNode(child);

        // There are two reasons child might be 0:
        //   1) The node is node like a text node that is not an element, and therefore has no children.
        //      Going backward one character at a time is correct.
        //   2) The old offset was a bogus offset like (<br>, 1), and there is no child.
        //      Going from 1 to 0 is correct.
        switch (moveType) {
        case CodePoint:
            return createLegacyEditingPosition(node, offset - 1);
        case Character:
            return createLegacyEditingPosition(node, uncheckedPreviousOffset(node, offset));
        case BackwardDeletion:
            return createLegacyEditingPosition(node, uncheckedPreviousOffsetForBackwardDeletion(node, offset));
        }
    }

    if (ContainerNode* parent = Strategy::parent(*node))
        return createLegacyEditingPosition(parent, node->nodeIndex());
    return PositionType(*this);
}

template <typename Strategy>
typename Strategy::PositionType PositionAlgorithm<Strategy>::next(PositionMoveType moveType) const
{
    ASSERT(moveType != BackwardDeletion);

    Node* node = deprecatedNode();
    if (!node)
        return PositionType(*this);

    int offset = deprecatedEditingOffset();
    // FIXME: Negative offsets shouldn't be allowed. We should catch this earlier.
    ASSERT(offset >= 0);

    if (Node* child = Strategy::childAt(*node, offset))
        return firstPositionInOrBeforeNode(child);

    if (!Strategy::hasChildren(*node) && offset < lastOffsetForEditing(node)) {
        // There are two reasons child might be 0:
        //   1) The node is node like a text node that is not an element, and therefore has no children.
        //      Going forward one character at a time is correct.
        //   2) The new offset is a bogus offset like (<br>, 1), and there is no child.
        //      Going from 0 to 1 is correct.
        return createLegacyEditingPosition(node, (moveType == Character) ? uncheckedNextOffset(node, offset) : offset + 1);
    }

    if (ContainerNode* parent = Strategy::parent(*node))
        return createLegacyEditingPosition(parent, node->nodeIndex() + 1);
    return PositionType(*this);
}

template <typename Strategy>
int PositionAlgorithm<Strategy>::uncheckedPreviousOffset(const Node* n, int current)
{
    return n->layoutObject() ? n->layoutObject()->previousOffset(current) : current - 1;
}

template <typename Strategy>
int PositionAlgorithm<Strategy>::uncheckedPreviousOffsetForBackwardDeletion(const Node* n, int current)
{
    return n->layoutObject() ? n->layoutObject()->previousOffsetForBackwardDeletion(current) : current - 1;
}

template <typename Strategy>
int PositionAlgorithm<Strategy>::uncheckedNextOffset(const Node* n, int current)
{
    return n->layoutObject() ? n->layoutObject()->nextOffset(current) : current + 1;
}

template <typename Strategy>
bool PositionAlgorithm<Strategy>::atFirstEditingPositionForNode() const
{
    if (isNull())
        return true;
    // FIXME: Position before anchor shouldn't be considered as at the first editing position for node
    // since that position resides outside of the node.
    switch (m_anchorType) {
    case PositionIsOffsetInAnchor:
        return m_offset <= 0;
    case PositionIsBeforeChildren:
    case PositionIsBeforeAnchor:
        return true;
    case PositionIsAfterChildren:
    case PositionIsAfterAnchor:
        return !lastOffsetForEditing(deprecatedNode());
    }
    ASSERT_NOT_REACHED();
    return false;
}

template <typename Strategy>
bool PositionAlgorithm<Strategy>::atLastEditingPositionForNode() const
{
    if (isNull())
        return true;
    // FIXME: Position after anchor shouldn't be considered as at the first editing position for node
    // since that position resides outside of the node.
    return m_anchorType == PositionIsAfterAnchor || m_anchorType == PositionIsAfterChildren || m_offset >= lastOffsetForEditing(deprecatedNode());
}

// A position is considered at editing boundary if one of the following is true:
// 1. It is the first position in the node and the next visually equivalent position
//    is non editable.
// 2. It is the last position in the node and the previous visually equivalent position
//    is non editable.
// 3. It is an editable position and both the next and previous visually equivalent
//    positions are both non editable.
template <typename Strategy>
bool PositionAlgorithm<Strategy>::atEditingBoundary() const
{
    PositionType nextPosition = downstream(CanCrossEditingBoundary);
    if (atFirstEditingPositionForNode() && nextPosition.isNotNull() && !nextPosition.deprecatedNode()->hasEditableStyle())
        return true;

    PositionType prevPosition = upstream(CanCrossEditingBoundary);
    if (atLastEditingPositionForNode() && prevPosition.isNotNull() && !prevPosition.deprecatedNode()->hasEditableStyle())
        return true;

    return nextPosition.isNotNull() && !nextPosition.deprecatedNode()->hasEditableStyle()
        && prevPosition.isNotNull() && !prevPosition.deprecatedNode()->hasEditableStyle();
}

template <typename Strategy>
static ContainerNode* nonShadowBoundaryParentNode(Node* node)
{
    ContainerNode* parent = Strategy::parent(*node);
    return parent && !parent->isShadowRoot() ? parent : nullptr;
}

template <typename Strategy>
Node* PositionAlgorithm<Strategy>::parentEditingBoundary() const
{
    if (!m_anchorNode)
        return 0;

    Node* documentElement = m_anchorNode->document().documentElement();
    if (!documentElement)
        return 0;

    Node* boundary = containerNode();
    while (boundary != documentElement && nonShadowBoundaryParentNode<Strategy>(boundary) && m_anchorNode->hasEditableStyle() == Strategy::parent(*boundary)->hasEditableStyle())
        boundary = nonShadowBoundaryParentNode<Strategy>(boundary);

    return boundary;
}


template <typename Strategy>
bool PositionAlgorithm<Strategy>::atStartOfTree() const
{
    if (isNull())
        return true;
    return !Strategy::parent(*deprecatedNode()) && m_offset <= 0;
}

template <typename Strategy>
bool PositionAlgorithm<Strategy>::atEndOfTree() const
{
    if (isNull())
        return true;
    return !Strategy::parent(*deprecatedNode()) && m_offset >= lastOffsetForEditing(deprecatedNode());
}

template <typename Strategy>
int PositionAlgorithm<Strategy>::renderedOffset() const
{
    if (!deprecatedNode()->isTextNode())
        return m_offset;

    if (!deprecatedNode()->layoutObject())
        return m_offset;

    int result = 0;
    LayoutText* textLayoutObject = toLayoutText(deprecatedNode()->layoutObject());
    for (InlineTextBox *box = textLayoutObject->firstTextBox(); box; box = box->nextTextBox()) {
        int start = box->start();
        int end = box->start() + box->len();
        if (m_offset < start)
            return result;
        if (m_offset <= end) {
            result += m_offset - start;
            return result;
        }
        result += box->len();
    }
    return result;
}

// Whether or not [node, 0] and [node, lastOffsetForEditing(node)] are their own VisiblePositions.
// If true, adjacent candidates are visually distinct.
// FIXME: Disregard nodes with layoutObjects that have no height, as we do in isCandidate.
// FIXME: Share code with isCandidate, if possible.
static bool endsOfNodeAreVisuallyDistinctPositions(Node* node)
{
    if (!node || !node->layoutObject())
        return false;

    if (!node->layoutObject()->isInline())
        return true;

    // Don't include inline tables.
    if (isHTMLTableElement(*node))
        return false;

    // A Marquee elements are moving so we should assume their ends are always
    // visibily distinct.
    if (isHTMLMarqueeElement(*node))
        return true;

    // There is a VisiblePosition inside an empty inline-block container.
    return node->layoutObject()->isReplaced() && canHaveChildrenForEditing(node) && toLayoutBox(node->layoutObject())->size().height() != 0 && !node->hasChildren();
}

template <typename Strategy>
static Node* enclosingVisualBoundary(Node* node)
{
    while (node && !endsOfNodeAreVisuallyDistinctPositions(node))
        node = Strategy::parent(*node);

    return node;
}

// upstream() and downstream() want to return positions that are either in a
// text node or at just before a non-text node.  This method checks for that.
template <typename Strategy>
static bool isStreamer(const typename Strategy::PositionIteratorType& pos)
{
    if (!pos.node())
        return true;

    if (isAtomicNode(pos.node()))
        return true;

    return pos.atStartOfNode();
}

// This function and downstream() are used for moving back and forth between visually equivalent candidates.
// For example, for the text node "foo     bar" where whitespace is collapsible, there are two candidates
// that map to the VisiblePosition between 'b' and the space.  This function will return the left candidate
// and downstream() will return the right one.
// Also, upstream() will return [boundary, 0] for any of the positions from [boundary, 0] to the first candidate
// in boundary, where endsOfNodeAreVisuallyDistinctPositions(boundary) is true.
template <typename Strategy>
typename Strategy::PositionType PositionAlgorithm<Strategy>::upstream(EditingBoundaryCrossingRule rule) const
{
    Node* startNode = deprecatedNode();
    if (!startNode)
        return PositionType();

    // iterate backward from there, looking for a qualified position
    Node* boundary = enclosingVisualBoundary<Strategy>(startNode);
    // FIXME: PositionIterator should respect Before and After positions.
    typename Strategy::PositionIteratorType lastVisible(m_anchorType == PositionIsAfterAnchor ? createLegacyEditingPosition(m_anchorNode.get(), caretMaxOffset(m_anchorNode.get())) : PositionType(*this));
    typename Strategy::PositionIteratorType currentPos = lastVisible;
    bool startEditable = startNode->hasEditableStyle();
    Node* lastNode = startNode;
    bool boundaryCrossed = false;
    for (; !currentPos.atStart(); currentPos.decrement()) {
        Node* currentNode = currentPos.node();
        // Don't check for an editability change if we haven't moved to a different node,
        // to avoid the expense of computing hasEditableStyle().
        if (currentNode != lastNode) {
            // Don't change editability.
            bool currentEditable = currentNode->hasEditableStyle();
            if (startEditable != currentEditable) {
                if (rule == CannotCrossEditingBoundary)
                    break;
                boundaryCrossed = true;
            }
            lastNode = currentNode;
        }

        // If we've moved to a position that is visually distinct, return the last saved position. There
        // is code below that terminates early if we're *about* to move to a visually distinct position.
        if (endsOfNodeAreVisuallyDistinctPositions(currentNode) && currentNode != boundary)
            return lastVisible;

        // skip position in non-laid out or invisible node
        LayoutObject* layoutObject = currentNode->layoutObject();
        if (!layoutObject || layoutObject->style()->visibility() != VISIBLE)
            continue;

        if (rule == CanCrossEditingBoundary && boundaryCrossed) {
            lastVisible = currentPos;
            break;
        }

        // track last visible streamer position
        if (isStreamer<Strategy>(currentPos))
            lastVisible = currentPos;

        // Don't move past a position that is visually distinct.  We could rely on code above to terminate and
        // return lastVisible on the next iteration, but we terminate early to avoid doing a nodeIndex() call.
        if (endsOfNodeAreVisuallyDistinctPositions(currentNode) && currentPos.atStartOfNode())
            return lastVisible;

        // Return position after tables and nodes which have content that can be ignored.
        if (Strategy::editingIgnoresContent(currentNode) || isRenderedHTMLTableElement(currentNode)) {
            if (currentPos.atEndOfNode())
                return afterNode(currentNode);
            continue;
        }

        // return current position if it is in laid out text
        if (layoutObject->isText() && toLayoutText(layoutObject)->firstTextBox()) {
            if (currentNode != startNode) {
                // This assertion fires in layout tests in the case-transform.html test because
                // of a mix-up between offsets in the text in the DOM tree with text in the
                // layout tree which can have a different length due to case transformation.
                // Until we resolve that, disable this so we can run the layout tests!
                // ASSERT(currentOffset >= layoutObject->caretMaxOffset());
                return createLegacyEditingPosition(currentNode, layoutObject->caretMaxOffset());
            }

            unsigned textOffset = currentPos.offsetInLeafNode();
            LayoutText* textLayoutObject = toLayoutText(layoutObject);
            InlineTextBox* lastTextBox = textLayoutObject->lastTextBox();
            for (InlineTextBox* box = textLayoutObject->firstTextBox(); box; box = box->nextTextBox()) {
                if (textOffset <= box->start() + box->len()) {
                    if (textOffset > box->start())
                        return currentPos;
                    continue;
                }

                if (box == lastTextBox || textOffset != box->start() + box->len() + 1)
                    continue;

                // The text continues on the next line only if the last text box is not on this line and
                // none of the boxes on this line have a larger start offset.

                bool continuesOnNextLine = true;
                InlineBox* otherBox = box;
                while (continuesOnNextLine) {
                    otherBox = otherBox->nextLeafChild();
                    if (!otherBox)
                        break;
                    if (otherBox == lastTextBox || (otherBox->layoutObject() == textLayoutObject && toInlineTextBox(otherBox)->start() > textOffset))
                        continuesOnNextLine = false;
                }

                otherBox = box;
                while (continuesOnNextLine) {
                    otherBox = otherBox->prevLeafChild();
                    if (!otherBox)
                        break;
                    if (otherBox == lastTextBox || (otherBox->layoutObject() == textLayoutObject && toInlineTextBox(otherBox)->start() > textOffset))
                        continuesOnNextLine = false;
                }

                if (continuesOnNextLine)
                    return currentPos;
            }
        }
    }
    return lastVisible;
}

// This function and upstream() are used for moving back and forth between visually equivalent candidates.
// For example, for the text node "foo     bar" where whitespace is collapsible, there are two candidates
// that map to the VisiblePosition between 'b' and the space.  This function will return the right candidate
// and upstream() will return the left one.
// Also, downstream() will return the last position in the last atomic node in boundary for all of the positions
// in boundary after the last candidate, where endsOfNodeAreVisuallyDistinctPositions(boundary).
// FIXME: This function should never be called when the line box tree is dirty. See https://bugs.webkit.org/show_bug.cgi?id=97264
template <typename Strategy>
typename Strategy::PositionType PositionAlgorithm<Strategy>::downstream(EditingBoundaryCrossingRule rule) const
{
    Node* startNode = deprecatedNode();
    if (!startNode)
        return PositionType();

    // iterate forward from there, looking for a qualified position
    Node* boundary = enclosingVisualBoundary<Strategy>(startNode);
    // FIXME: PositionIterator should respect Before and After positions.
    typename Strategy::PositionIteratorType lastVisible(m_anchorType == PositionIsAfterAnchor ? createLegacyEditingPosition(m_anchorNode.get(), caretMaxOffset(m_anchorNode.get())) : PositionType(*this));
    typename Strategy::PositionIteratorType currentPos = lastVisible;
    bool startEditable = startNode->hasEditableStyle();
    Node* lastNode = startNode;
    bool boundaryCrossed = false;
    for (; !currentPos.atEnd(); currentPos.increment()) {
        Node* currentNode = currentPos.node();
        // Don't check for an editability change if we haven't moved to a different node,
        // to avoid the expense of computing hasEditableStyle().
        if (currentNode != lastNode) {
            // Don't change editability.
            bool currentEditable = currentNode->hasEditableStyle();
            if (startEditable != currentEditable) {
                if (rule == CannotCrossEditingBoundary)
                    break;
                boundaryCrossed = true;
            }

            lastNode = currentNode;
        }

        // stop before going above the body, up into the head
        // return the last visible streamer position
        if (isHTMLBodyElement(*currentNode) && currentPos.atEndOfNode())
            break;

        // Do not move to a visually distinct position.
        if (endsOfNodeAreVisuallyDistinctPositions(currentNode) && currentNode != boundary)
            return lastVisible;
        // Do not move past a visually disinct position.
        // Note: The first position after the last in a node whose ends are visually distinct
        // positions will be [boundary->parentNode(), originalBlock->nodeIndex() + 1].
        if (boundary && Strategy::parent(*boundary) == currentNode)
            return lastVisible;

        // skip position in non-laid out or invisible node
        LayoutObject* layoutObject = currentNode->layoutObject();
        if (!layoutObject || layoutObject->style()->visibility() != VISIBLE)
            continue;

        if (rule == CanCrossEditingBoundary && boundaryCrossed) {
            lastVisible = currentPos;
            break;
        }

        // track last visible streamer position
        if (isStreamer<Strategy>(currentPos))
            lastVisible = currentPos;

        // Return position before tables and nodes which have content that can be ignored.
        if (Strategy::editingIgnoresContent(currentNode) || isRenderedHTMLTableElement(currentNode)) {
            if (currentPos.offsetInLeafNode() <= layoutObject->caretMinOffset())
                return createLegacyEditingPosition(currentNode, layoutObject->caretMinOffset());
            continue;
        }

        // return current position if it is in laid out text
        if (layoutObject->isText() && toLayoutText(layoutObject)->firstTextBox()) {
            if (currentNode != startNode) {
                ASSERT(currentPos.atStartOfNode());
                return createLegacyEditingPosition(currentNode, layoutObject->caretMinOffset());
            }

            unsigned textOffset = currentPos.offsetInLeafNode();
            LayoutText* textLayoutObject = toLayoutText(layoutObject);
            InlineTextBox* lastTextBox = textLayoutObject->lastTextBox();
            for (InlineTextBox* box = textLayoutObject->firstTextBox(); box; box = box->nextTextBox()) {
                if (textOffset <= box->end()) {
                    if (textOffset >= box->start())
                        return currentPos;
                    continue;
                }

                if (box == lastTextBox || textOffset != box->start() + box->len())
                    continue;

                // The text continues on the next line only if the last text box is not on this line and
                // none of the boxes on this line have a larger start offset.

                bool continuesOnNextLine = true;
                InlineBox* otherBox = box;
                while (continuesOnNextLine) {
                    otherBox = otherBox->nextLeafChild();
                    if (!otherBox)
                        break;
                    if (otherBox == lastTextBox || (otherBox->layoutObject() == textLayoutObject && toInlineTextBox(otherBox)->start() >= textOffset))
                        continuesOnNextLine = false;
                }

                otherBox = box;
                while (continuesOnNextLine) {
                    otherBox = otherBox->prevLeafChild();
                    if (!otherBox)
                        break;
                    if (otherBox == lastTextBox || (otherBox->layoutObject() == textLayoutObject && toInlineTextBox(otherBox)->start() >= textOffset))
                        continuesOnNextLine = false;
                }

                if (continuesOnNextLine)
                    return currentPos;
            }
        }
    }

    return lastVisible;
}

static int boundingBoxLogicalHeight(LayoutObject *o, const IntRect &rect)
{
    return o->style()->isHorizontalWritingMode() ? rect.height() : rect.width();
}

template <typename Strategy>
bool PositionAlgorithm<Strategy>::hasRenderedNonAnonymousDescendantsWithHeight(LayoutObject* layoutObject)
{
    LayoutObject* stop = layoutObject->nextInPreOrderAfterChildren();
    for (LayoutObject *o = layoutObject->slowFirstChild(); o && o != stop; o = o->nextInPreOrder())
        if (o->nonPseudoNode()) {
            if ((o->isText() && boundingBoxLogicalHeight(o, toLayoutText(o)->linesBoundingBox()))
                || (o->isBox() && toLayoutBox(o)->pixelSnappedLogicalHeight())
                || (o->isLayoutInline() && isEmptyInline(o) && boundingBoxLogicalHeight(o, toLayoutInline(o)->linesBoundingBox())))
                return true;
        }
    return false;
}

template <typename Strategy>
bool PositionAlgorithm<Strategy>::nodeIsUserSelectNone(Node* node)
{
    return node && node->layoutObject() && !node->layoutObject()->isSelectable();
}

template <typename Strategy>
bool PositionAlgorithm<Strategy>::nodeIsUserSelectAll(const Node* node)
{
    return RuntimeEnabledFeatures::userSelectAllEnabled() && node && node->layoutObject() && node->layoutObject()->style()->userSelect() == SELECT_ALL;
}

template <typename Strategy>
Node* PositionAlgorithm<Strategy>::rootUserSelectAllForNode(Node* node)
{
    if (!node || !nodeIsUserSelectAll(node))
        return 0;
    Node* parent = Strategy::parent(*node);
    if (!parent)
        return node;

    Node* candidateRoot = node;
    while (parent) {
        if (!parent->layoutObject()) {
            parent = Strategy::parent(*parent);
            continue;
        }
        if (!nodeIsUserSelectAll(parent))
            break;
        candidateRoot = parent;
        parent = Strategy::parent(*candidateRoot);
    }
    return candidateRoot;
}

template <typename Strategy>
bool PositionAlgorithm<Strategy>::isCandidate() const
{
    if (isNull())
        return false;

    LayoutObject* layoutObject = deprecatedNode()->layoutObject();
    if (!layoutObject)
        return false;

    if (layoutObject->style()->visibility() != VISIBLE)
        return false;

    if (layoutObject->isBR()) {
        // FIXME: The condition should be m_anchorType == PositionIsBeforeAnchor, but for now we still need to support legacy positions.
        return !m_offset && m_anchorType != PositionIsAfterAnchor && !nodeIsUserSelectNone(Strategy::parent(*deprecatedNode()));
    }

    if (layoutObject->isText())
        return !nodeIsUserSelectNone(deprecatedNode()) && inRenderedText();

    if (layoutObject->isSVG()) {
        // We don't consider SVG elements are contenteditable except for
        // associated layoutObject returns isText() true, e.g. LayoutSVGInlineText.
        return false;
    }

    if (isRenderedHTMLTableElement(deprecatedNode()) || Strategy::editingIgnoresContent(deprecatedNode()))
        return (atFirstEditingPositionForNode() || atLastEditingPositionForNode()) && !nodeIsUserSelectNone(Strategy::parent(*deprecatedNode()));

    if (isHTMLHtmlElement(*m_anchorNode))
        return false;

    if (layoutObject->isLayoutBlockFlow() || layoutObject->isFlexibleBox() || layoutObject->isLayoutGrid()) {
        if (toLayoutBlock(layoutObject)->logicalHeight() || isHTMLBodyElement(*m_anchorNode)) {
            if (!hasRenderedNonAnonymousDescendantsWithHeight(layoutObject))
                return atFirstEditingPositionForNode() && !nodeIsUserSelectNone(deprecatedNode());
            return m_anchorNode->hasEditableStyle() && !nodeIsUserSelectNone(deprecatedNode()) && atEditingBoundary();
        }
    } else {
        LocalFrame* frame = m_anchorNode->document().frame();
        bool caretBrowsing = frame->settings() && frame->settings()->caretBrowsingEnabled();
        return (caretBrowsing || m_anchorNode->hasEditableStyle()) && !nodeIsUserSelectNone(deprecatedNode()) && atEditingBoundary();
    }

    return false;
}

template <typename Strategy>
bool PositionAlgorithm<Strategy>::inRenderedText() const
{
    if (isNull() || !deprecatedNode()->isTextNode())
        return false;

    LayoutObject* layoutObject = deprecatedNode()->layoutObject();
    if (!layoutObject)
        return false;

    LayoutText* textLayoutObject = toLayoutText(layoutObject);
    for (InlineTextBox *box = textLayoutObject->firstTextBox(); box; box = box->nextTextBox()) {
        if (m_offset < static_cast<int>(box->start()) && !textLayoutObject->containsReversedText()) {
            // The offset we're looking for is before this node
            // this means the offset must be in content that is
            // not laid out. Return false.
            return false;
        }
        if (box->containsCaretOffset(m_offset)) {
            // Return false for offsets inside composed characters.
            return m_offset == 0 || m_offset == textLayoutObject->nextOffset(textLayoutObject->previousOffset(m_offset));
        }
    }

    return false;
}

template <typename Strategy>
bool PositionAlgorithm<Strategy>::isRenderedCharacter() const
{
    if (isNull() || !deprecatedNode()->isTextNode())
        return false;

    LayoutObject* layoutObject = deprecatedNode()->layoutObject();
    if (!layoutObject)
        return false;

    LayoutText* textLayoutObject = toLayoutText(layoutObject);
    for (InlineTextBox* box = textLayoutObject->firstTextBox(); box; box = box->nextTextBox()) {
        if (m_offset < static_cast<int>(box->start()) && !textLayoutObject->containsReversedText()) {
            // The offset we're looking for is before this node
            // this means the offset must be in content that is
            // not laid out. Return false.
            return false;
        }
        if (m_offset >= static_cast<int>(box->start()) && m_offset < static_cast<int>(box->start() + box->len()))
            return true;
    }

    return false;
}

template <typename Strategy>
bool PositionAlgorithm<Strategy>::rendersInDifferentPosition(const PositionType &pos) const
{
    if (isNull() || pos.isNull())
        return false;

    LayoutObject* layoutObject = deprecatedNode()->layoutObject();
    if (!layoutObject)
        return false;

    LayoutObject* posLayoutObject = pos.deprecatedNode()->layoutObject();
    if (!posLayoutObject)
        return false;

    if (layoutObject->style()->visibility() != VISIBLE
        || posLayoutObject->style()->visibility() != VISIBLE)
        return false;

    if (deprecatedNode() == pos.deprecatedNode()) {
        if (isHTMLBRElement(*deprecatedNode()))
            return false;

        if (m_offset == pos.deprecatedEditingOffset())
            return false;

        if (!deprecatedNode()->isTextNode() && !pos.deprecatedNode()->isTextNode()) {
            if (m_offset != pos.deprecatedEditingOffset())
                return true;
        }
    }

    if (isHTMLBRElement(*deprecatedNode()) && pos.isCandidate())
        return true;

    if (isHTMLBRElement(*pos.deprecatedNode()) && isCandidate())
        return true;

    if (!inSameContainingBlockFlowElement(deprecatedNode(), pos.deprecatedNode()))
        return true;

    if (deprecatedNode()->isTextNode() && !inRenderedText())
        return false;

    if (pos.deprecatedNode()->isTextNode() && !pos.inRenderedText())
        return false;

    int thisRenderedOffset = renderedOffset();
    int posRenderedOffset = pos.renderedOffset();

    if (layoutObject == posLayoutObject && thisRenderedOffset == posRenderedOffset)
        return false;

    int ignoredCaretOffset;
    InlineBox* b1;
    getInlineBoxAndOffset(DOWNSTREAM, b1, ignoredCaretOffset);
    InlineBox* b2;
    pos.getInlineBoxAndOffset(DOWNSTREAM, b2, ignoredCaretOffset);

    WTF_LOG(Editing, "layoutObject:           %p [%p]\n", layoutObject, b1);
    WTF_LOG(Editing, "thisRenderedOffset:     %d\n", thisRenderedOffset);
    WTF_LOG(Editing, "posLayoutObject:        %p [%p]\n", posLayoutObject, b2);
    WTF_LOG(Editing, "posRenderedOffset:      %d\n", posRenderedOffset);
    WTF_LOG(Editing, "node min/max:           %d:%d\n", caretMinOffset(deprecatedNode()), caretMaxOffset(deprecatedNode()));
    WTF_LOG(Editing, "pos node min/max:       %d:%d\n", caretMinOffset(pos.deprecatedNode()), caretMaxOffset(pos.deprecatedNode()));
    WTF_LOG(Editing, "----------------------------------------------------------------------\n");

    if (!b1 || !b2) {
        return false;
    }

    if (b1->root() != b2->root()) {
        return true;
    }

    if (nextRenderedEditable(deprecatedNode()) == pos.deprecatedNode()
        && thisRenderedOffset == caretMaxOffset(deprecatedNode()) && !posRenderedOffset) {
        return false;
    }

    if (previousRenderedEditable(deprecatedNode()) == pos.deprecatedNode()
        && !thisRenderedOffset && posRenderedOffset == caretMaxOffset(pos.deprecatedNode())) {
        return false;
    }

    return true;
}

template <typename Strategy>
void PositionAlgorithm<Strategy>::getInlineBoxAndOffset(EAffinity affinity, InlineBox*& inlineBox, int& caretOffset) const
{
    getInlineBoxAndOffset(affinity, primaryDirection(), inlineBox, caretOffset);
}

static bool isNonTextLeafChild(LayoutObject* object)
{
    if (object->slowFirstChild())
        return false;
    if (object->isText())
        return false;
    return true;
}

static InlineTextBox* searchAheadForBetterMatch(LayoutObject* layoutObject)
{
    LayoutBlock* container = layoutObject->containingBlock();
    for (LayoutObject* next = layoutObject->nextInPreOrder(container); next; next = next->nextInPreOrder(container)) {
        if (next->isLayoutBlock())
            return 0;
        if (next->isBR())
            return 0;
        if (isNonTextLeafChild(next))
            return 0;
        if (next->isText()) {
            if (next->style()->userModify() == READ_ONLY)
                return 0;
            InlineTextBox* match = 0;
            int minOffset = INT_MAX;
            for (InlineTextBox* box = toLayoutText(next)->firstTextBox(); box; box = box->nextTextBox()) {
                int caretMinOffset = box->caretMinOffset();
                if (caretMinOffset < minOffset) {
                    match = box;
                    minOffset = caretMinOffset;
                }
            }
            if (match)
                return match;
        }
    }
    return 0;
}

template <typename PositionType>
PositionType downstreamIgnoringEditingBoundaries(PositionType position)
{
    PositionType lastPosition;
    while (position != lastPosition) {
        lastPosition = position;
        position = position.downstream(CanCrossEditingBoundary);
    }
    return position;
}

template <typename PositionType>
PositionType upstreamIgnoringEditingBoundaries(PositionType position)
{
    PositionType lastPosition;
    while (position != lastPosition) {
        lastPosition = position;
        position = position.upstream(CanCrossEditingBoundary);
    }
    return position;
}

template <typename Strategy>
void PositionAlgorithm<Strategy>::getInlineBoxAndOffset(EAffinity affinity, TextDirection primaryDirection, InlineBox*& inlineBox, int& caretOffset) const
{
    caretOffset = deprecatedEditingOffset();
    LayoutObject* layoutObject = deprecatedNode()->layoutObject();

    if (!layoutObject->isText()) {
        inlineBox = 0;
<<<<<<< HEAD
        if (canHaveChildrenForEditing(deprecatedNode()) && renderer->isLayoutBlockFlow() && hasRenderedNonAnonymousDescendantsWithHeight(renderer)) {
            if (renderer->isLayoutBlock() && toLayoutBlock(renderer)->childrenInline()) {
=======
        if (canHaveChildrenForEditing(deprecatedNode()) && layoutObject->isLayoutBlockFlow() && hasRenderedNonAnonymousDescendantsWithHeight(layoutObject)) {
            if (layoutObject->isLayoutBlock() && toLayoutBlock(layoutObject)->childrenInline()) {
>>>>>>> de2fe6b6
                return;
            }

            // Try a visually equivalent position with possibly opposite editability. This helps in case |this| is in
            // an editable block but surrounded by non-editable positions. It acts to negate the logic at the beginning
            // of LayoutObject::createVisiblePosition().
            PositionType thisPosition = PositionType(*this);
            PositionType equivalent = downstreamIgnoringEditingBoundaries<typename Strategy::PositionType>(thisPosition);
            if (equivalent == thisPosition) {
                equivalent = upstreamIgnoringEditingBoundaries(thisPosition);
                if (equivalent == thisPosition || downstreamIgnoringEditingBoundaries<typename Strategy::PositionType>(equivalent) == thisPosition)
                    return;
            }

            equivalent.getInlineBoxAndOffset(UPSTREAM, primaryDirection, inlineBox, caretOffset);
            return;
        }
        if (layoutObject->isBox()) {
            inlineBox = toLayoutBox(layoutObject)->inlineBoxWrapper();
            if (!inlineBox || (caretOffset > inlineBox->caretMinOffset() && caretOffset < inlineBox->caretMaxOffset()))
                return;
        }
    } else {
        LayoutText* textLayoutObject = toLayoutText(layoutObject);

        InlineTextBox* box;
        InlineTextBox* candidate = 0;

        for (box = textLayoutObject->firstTextBox(); box; box = box->nextTextBox()) {
            int caretMinOffset = box->caretMinOffset();
            int caretMaxOffset = box->caretMaxOffset();

            if (caretOffset < caretMinOffset || caretOffset > caretMaxOffset || (caretOffset == caretMaxOffset && box->isLineBreak()))
                continue;

            if (caretOffset > caretMinOffset && caretOffset < caretMaxOffset) {
                inlineBox = box;
                return;
            }

            if (((caretOffset == caretMaxOffset) ^ (affinity == DOWNSTREAM))
                || ((caretOffset == caretMinOffset) ^ (affinity == UPSTREAM))
                || (caretOffset == caretMaxOffset && box->nextLeafChild() && box->nextLeafChild()->isLineBreak()))
                break;

            candidate = box;
        }
        if (candidate && candidate == textLayoutObject->lastTextBox() && affinity == DOWNSTREAM) {
            box = searchAheadForBetterMatch(textLayoutObject);
            if (box)
                caretOffset = box->caretMinOffset();
        }
        inlineBox = box ? box : candidate;
    }

    if (!inlineBox)
        return;

    unsigned char level = inlineBox->bidiLevel();

    if (inlineBox->direction() == primaryDirection) {
        if (caretOffset == inlineBox->caretRightmostOffset()) {
            InlineBox* nextBox = inlineBox->nextLeafChild();
            if (!nextBox || nextBox->bidiLevel() >= level)
                return;

            level = nextBox->bidiLevel();
            InlineBox* prevBox = inlineBox;
            do {
                prevBox = prevBox->prevLeafChild();
            } while (prevBox && prevBox->bidiLevel() > level);

            if (prevBox && prevBox->bidiLevel() == level)   // For example, abc FED 123 ^ CBA
                return;

            // For example, abc 123 ^ CBA
            while (InlineBox* nextBox = inlineBox->nextLeafChild()) {
                if (nextBox->bidiLevel() < level)
                    break;
                inlineBox = nextBox;
            }
            caretOffset = inlineBox->caretRightmostOffset();
        } else {
            InlineBox* prevBox = inlineBox->prevLeafChild();
            if (!prevBox || prevBox->bidiLevel() >= level)
                return;

            level = prevBox->bidiLevel();
            InlineBox* nextBox = inlineBox;
            do {
                nextBox = nextBox->nextLeafChild();
            } while (nextBox && nextBox->bidiLevel() > level);

            if (nextBox && nextBox->bidiLevel() == level)
                return;

            while (InlineBox* prevBox = inlineBox->prevLeafChild()) {
                if (prevBox->bidiLevel() < level)
                    break;
                inlineBox = prevBox;
            }
            caretOffset = inlineBox->caretLeftmostOffset();
        }
        return;
    }

    if (caretOffset == inlineBox->caretLeftmostOffset()) {
        InlineBox* prevBox = inlineBox->prevLeafChildIgnoringLineBreak();
        if (!prevBox || prevBox->bidiLevel() < level) {
            // Left edge of a secondary run. Set to the right edge of the entire run.
            while (InlineBox* nextBox = inlineBox->nextLeafChildIgnoringLineBreak()) {
                if (nextBox->bidiLevel() < level)
                    break;
                inlineBox = nextBox;
            }
            caretOffset = inlineBox->caretRightmostOffset();
        } else if (prevBox->bidiLevel() > level) {
            // Right edge of a "tertiary" run. Set to the left edge of that run.
            while (InlineBox* tertiaryBox = inlineBox->prevLeafChildIgnoringLineBreak()) {
                if (tertiaryBox->bidiLevel() <= level)
                    break;
                inlineBox = tertiaryBox;
            }
            caretOffset = inlineBox->caretLeftmostOffset();
        }
    } else if (layoutObject && layoutObject->style()->unicodeBidi() == Plaintext) {
        if (inlineBox->bidiLevel() < level)
            caretOffset = inlineBox->caretLeftmostOffset();
        else
            caretOffset = inlineBox->caretRightmostOffset();
    } else {
        InlineBox* nextBox = inlineBox->nextLeafChildIgnoringLineBreak();
        if (!nextBox || nextBox->bidiLevel() < level) {
            // Right edge of a secondary run. Set to the left edge of the entire run.
            while (InlineBox* prevBox = inlineBox->prevLeafChildIgnoringLineBreak()) {
                if (prevBox->bidiLevel() < level)
                    break;
                inlineBox = prevBox;
            }
            caretOffset = inlineBox->caretLeftmostOffset();
        } else if (nextBox->bidiLevel() > level) {
            // Left edge of a "tertiary" run. Set to the right edge of that run.
            while (InlineBox* tertiaryBox = inlineBox->nextLeafChildIgnoringLineBreak()) {
                if (tertiaryBox->bidiLevel() <= level)
                    break;
                inlineBox = tertiaryBox;
            }
            caretOffset = inlineBox->caretRightmostOffset();
        }
    }
}

template <typename Strategy>
TextDirection PositionAlgorithm<Strategy>::primaryDirection() const
{
    TextDirection primaryDirection = LTR;
    for (const LayoutObject* r = m_anchorNode->layoutObject(); r; r = r->parent()) {
        if (r->isLayoutBlockFlow()) {
            primaryDirection = r->style()->direction();
            break;
        }
    }

    return primaryDirection;
}

template <typename Strategy>
void PositionAlgorithm<Strategy>::debugPosition(const char* msg) const
{
    static const char* const anchorTypes[] = {
        "OffsetInAnchor",
        "BeforeAnchor",
        "AfterAnchor",
        "BeforeChildren",
        "AfterChildren",
        "Invalid",
    };

    if (isNull()) {
        fprintf(stderr, "Position [%s]: null\n", msg);
        return;
    }

    const char* anchorType = anchorTypes[std::min(static_cast<size_t>(m_anchorType), WTF_ARRAY_LENGTH(anchorTypes) - 1)];
    if (m_anchorNode->isTextNode()) {
        fprintf(stderr, "Position [%s]: %s%s [%p] %s, (%s) at %d\n", msg, m_isLegacyEditingPosition ? "LEGACY, " : "", deprecatedNode()->nodeName().utf8().data(), deprecatedNode(), anchorType, m_anchorNode->nodeValue().utf8().data(), m_offset);
        return;
    }

    fprintf(stderr, "Position [%s]: %s%s [%p] %s at %d\n", msg, m_isLegacyEditingPosition ? "LEGACY, " : "", deprecatedNode()->nodeName().utf8().data(), deprecatedNode(), anchorType, m_offset);
}

PositionInComposedTree toPositionInComposedTree(const Position& pos)
{
    if (pos.isNull())
        return PositionInComposedTree();

    PositionInComposedTree position;
    if (pos.anchorType() == Position::PositionIsOffsetInAnchor) {
        Node* anchor = pos.anchorNode();
        if (anchor->offsetInCharacters())
            return PositionInComposedTree(anchor, pos.computeOffsetInContainerNode(), PositionInComposedTree::PositionIsOffsetInAnchor);
        Node* child = NodeTraversal::childAt(*anchor, pos.computeOffsetInContainerNode());
        if (!child)
            return PositionInComposedTree(anchor, PositionInComposedTree::PositionIsAfterChildren);
        child->updateDistribution();
        return PositionInComposedTree(ComposedTreeTraversal::parent(*child), ComposedTreeTraversal::index(*child), PositionInComposedTree::PositionIsOffsetInAnchor);
    }

    return PositionInComposedTree(pos.anchorNode(), static_cast<PositionInComposedTree::AnchorType>(pos.anchorType()));
}

Position toPositionInDOMTree(const PositionInComposedTree& position)
{
    if (position.isNull())
        return Position();

    Node* anchorNode = position.anchorNode();

    switch (position.anchorType()) {
    case PositionInComposedTree::PositionIsAfterChildren:
        // FIXME: When anchorNode is <img>, assertion fails in the constructor.
        return Position(anchorNode, Position::PositionIsAfterChildren);
    case PositionInComposedTree::PositionIsAfterAnchor:
        return positionAfterNode(anchorNode);
    case PositionInComposedTree::PositionIsBeforeChildren:
        return Position(anchorNode, Position::PositionIsBeforeChildren);
    case PositionInComposedTree::PositionIsBeforeAnchor:
        return positionBeforeNode(anchorNode);
    case PositionInComposedTree::PositionIsOffsetInAnchor: {
        int offset = position.offsetInContainerNode();
        if (anchorNode->offsetInCharacters())
            return Position(anchorNode, offset, Position::PositionIsOffsetInAnchor);
        Node* child = ComposedTreeTraversal::childAt(*anchorNode, offset);
        if (child)
            return Position(child->parentNode(), child->nodeIndex(), Position::PositionIsOffsetInAnchor);
        if (!position.offsetInContainerNode())
            return Position(anchorNode, Position::PositionIsBeforeChildren);

        // |child| is null when the position is at the end of the children.
        // <div>foo|</div>
        return Position(anchorNode, Position::PositionIsAfterChildren);
    }
    default:
        ASSERT_NOT_REACHED();
        return Position();
    }
}

#ifndef NDEBUG

template <typename Strategy>
void PositionAlgorithm<Strategy>::formatForDebugger(char* buffer, unsigned length) const
{
    StringBuilder result;

    if (isNull())
        result.appendLiteral("<null>");
    else {
        char s[1024];
        result.appendLiteral("offset ");
        result.appendNumber(m_offset);
        result.appendLiteral(" of ");
        deprecatedNode()->formatForDebugger(s, sizeof(s));
        result.append(s);
    }

    strncpy(buffer, result.toString().utf8().data(), length - 1);
}

template <typename Strategy>
void PositionAlgorithm<Strategy>::showAnchorTypeAndOffset() const
{
    if (m_isLegacyEditingPosition)
        fputs("legacy, ", stderr);
    switch (anchorType()) {
    case PositionIsOffsetInAnchor:
        fputs("offset", stderr);
        break;
    case PositionIsBeforeChildren:
        fputs("beforeChildren", stderr);
        break;
    case PositionIsAfterChildren:
        fputs("afterChildren", stderr);
        break;
    case PositionIsBeforeAnchor:
        fputs("before", stderr);
        break;
    case PositionIsAfterAnchor:
        fputs("after", stderr);
        break;
    }
    fprintf(stderr, ", offset:%d\n", m_offset);
}

template <typename Strategy>
void PositionAlgorithm<Strategy>::showTreeForThis() const
{
    if (!anchorNode())
        return;
    anchorNode()->showTreeForThis();
    showAnchorTypeAndOffset();
}

template <typename Strategy>
void PositionAlgorithm<Strategy>::showTreeForThisInComposedTree() const
{
    if (!anchorNode())
        return;
    anchorNode()->showTreeForThisInComposedTree();
    showAnchorTypeAndOffset();
}

#endif

template class CORE_EXPORT PositionAlgorithm<EditingStrategy>;
template class CORE_EXPORT PositionAlgorithm<EditingInComposedTreeStrategy>;

} // namespace blink

#ifndef NDEBUG

void showTree(const blink::Position& pos)
{
    pos.showTreeForThis();
}

void showTree(const blink::Position* pos)
{
    if (pos)
        pos->showTreeForThis();
    else
        fprintf(stderr, "Cannot showTree for (nil)\n");
}

#endif<|MERGE_RESOLUTION|>--- conflicted
+++ resolved
@@ -1200,13 +1200,8 @@
 
     if (!layoutObject->isText()) {
         inlineBox = 0;
-<<<<<<< HEAD
-        if (canHaveChildrenForEditing(deprecatedNode()) && renderer->isLayoutBlockFlow() && hasRenderedNonAnonymousDescendantsWithHeight(renderer)) {
-            if (renderer->isLayoutBlock() && toLayoutBlock(renderer)->childrenInline()) {
-=======
         if (canHaveChildrenForEditing(deprecatedNode()) && layoutObject->isLayoutBlockFlow() && hasRenderedNonAnonymousDescendantsWithHeight(layoutObject)) {
             if (layoutObject->isLayoutBlock() && toLayoutBlock(layoutObject)->childrenInline()) {
->>>>>>> de2fe6b6
                 return;
             }
 
