/*
 * Copyright (C) 2004, 2005, 2006, 2009 Apple Inc. All rights reserved.
 *
 * Redistribution and use in source and binary forms, with or without
 * modification, are permitted provided that the following conditions
 * are met:
 * 1. Redistributions of source code must retain the above copyright
 *    notice, this list of conditions and the following disclaimer.
 * 2. Redistributions in binary form must reproduce the above copyright
 *    notice, this list of conditions and the following disclaimer in the
 *    documentation and/or other materials provided with the distribution.
 *
 * THIS SOFTWARE IS PROVIDED BY APPLE COMPUTER, INC. ``AS IS'' AND ANY
 * EXPRESS OR IMPLIED WARRANTIES, INCLUDING, BUT NOT LIMITED TO, THE
 * IMPLIED WARRANTIES OF MERCHANTABILITY AND FITNESS FOR A PARTICULAR
 * PURPOSE ARE DISCLAIMED.  IN NO EVENT SHALL APPLE COMPUTER, INC. OR
 * CONTRIBUTORS BE LIABLE FOR ANY DIRECT, INDIRECT, INCIDENTAL, SPECIAL,
 * EXEMPLARY, OR CONSEQUENTIAL DAMAGES (INCLUDING, BUT NOT LIMITED TO,
 * PROCUREMENT OF SUBSTITUTE GOODS OR SERVICES; LOSS OF USE, DATA, OR
 * PROFITS; OR BUSINESS INTERRUPTION) HOWEVER CAUSED AND ON ANY THEORY
 * OF LIABILITY, WHETHER IN CONTRACT, STRICT LIABILITY, OR TORT
 * (INCLUDING NEGLIGENCE OR OTHERWISE) ARISING IN ANY WAY OUT OF THE USE
 * OF THIS SOFTWARE, EVEN IF ADVISED OF THE POSSIBILITY OF SUCH DAMAGE.
 */

#include "config.h"
#include "core/dom/Position.h"

#include "core/HTMLNames.h"
#include "core/css/CSSComputedStyleDeclaration.h"
#include "core/dom/PositionIterator.h"
#include "core/dom/Text.h"
#include "core/dom/shadow/ElementShadow.h"
#include "core/editing/VisiblePosition.h"
#include "core/editing/VisibleUnits.h"
#include "core/editing/htmlediting.h"
#include "core/editing/iterators/TextIterator.h"
#include "core/frame/LocalFrame.h"
#include "core/frame/Settings.h"
#include "core/html/HTMLTableElement.h"
#include "core/layout/LayoutBlock.h"
#include "core/layout/LayoutInline.h"
#include "core/layout/LayoutText.h"
#include "core/layout/line/InlineIterator.h"
#include "core/layout/line/InlineTextBox.h"
#include "platform/Logging.h"
#include "wtf/text/CString.h"
#include "wtf/unicode/CharacterNames.h"
#include <stdio.h>

namespace blink {

using namespace HTMLNames;

static Node* nextRenderedEditable(Node* node)
{
    for (node = node->nextLeafNode(); node; node = node->nextLeafNode()) {
        LayoutObject* layoutObject = node->layoutObject();
        if (!layoutObject)
            continue;
        if (!node->hasEditableStyle())
            continue;
        if ((layoutObject->isBox() && toLayoutBox(layoutObject)->inlineBoxWrapper()) || (layoutObject->isText() && toLayoutText(layoutObject)->firstTextBox()))
            return node;
    }
    return 0;
}

static Node* previousRenderedEditable(Node* node)
{
    for (node = node->previousLeafNode(); node; node = node->previousLeafNode()) {
        LayoutObject* layoutObject = node->layoutObject();
        if (!layoutObject)
            continue;
        if (!node->hasEditableStyle())
            continue;
        if ((layoutObject->isBox() && toLayoutBox(layoutObject)->inlineBoxWrapper()) || (layoutObject->isText() && toLayoutText(layoutObject)->firstTextBox()))
            return node;
    }
    return 0;
}

template <typename Strategy>
const TreeScope* PositionAlgorithm<Strategy>::commonAncestorTreeScope(const PositionType& a, const PositionType& b)
{
    if (!a.containerNode() || !b.containerNode())
        return nullptr;
    return a.containerNode()->treeScope().commonAncestorTreeScope(b.containerNode()->treeScope());
}

template <typename Strategy>
PositionAlgorithm<Strategy>::PositionAlgorithm(PassRefPtrWillBeRawPtr<Node> anchorNode, LegacyEditingOffset offset)
    : m_anchorNode(anchorNode)
    , m_offset(offset.value())
    , m_anchorType(anchorTypeForLegacyEditingPosition(m_anchorNode.get(), m_offset))
    , m_isLegacyEditingPosition(true)
{
    ASSERT(!m_anchorNode || !m_anchorNode->isPseudoElement() || m_anchorNode->isFirstLetterPseudoElement());
}

template <typename Strategy>
PositionAlgorithm<Strategy>::PositionAlgorithm(PassRefPtrWillBeRawPtr<Node> anchorNode, AnchorType anchorType)
    : m_anchorNode(anchorNode)
    , m_offset(0)
    , m_anchorType(anchorType)
    , m_isLegacyEditingPosition(false)
{
    ASSERT(!m_anchorNode || !m_anchorNode->isPseudoElement() || m_anchorNode->isFirstLetterPseudoElement());
    ASSERT(m_anchorType != PositionIsOffsetInAnchor);
}

template <typename Strategy>
PositionAlgorithm<Strategy>::PositionAlgorithm(PassRefPtrWillBeRawPtr<Node> anchorNode, int offset, AnchorType anchorType)
    : m_anchorNode(anchorNode)
    , m_offset(offset)
    , m_anchorType(anchorType)
    , m_isLegacyEditingPosition(false)
{
    ASSERT(!m_anchorNode || !m_anchorNode->isPseudoElement() || m_anchorNode->isFirstLetterPseudoElement());
    ASSERT(anchorType == PositionIsOffsetInAnchor);
}

template <typename Strategy>
PositionAlgorithm<Strategy>::PositionAlgorithm(PassRefPtrWillBeRawPtr<Text> textNode, unsigned offset)
    : m_anchorNode(textNode)
    , m_offset(static_cast<int>(offset))
    , m_anchorType(PositionIsOffsetInAnchor)
    , m_isLegacyEditingPosition(false)
{
    ASSERT(m_anchorNode);
}

template <typename Strategy>
PositionAlgorithm<Strategy>::PositionAlgorithm(const PositionAlgorithm& other)
    : m_anchorNode(other.m_anchorNode)
    , m_offset(other.m_offset)
    , m_anchorType(other.m_anchorType)
    , m_isLegacyEditingPosition(other.m_isLegacyEditingPosition)
{
}

// --

template <typename Strategy>
void PositionAlgorithm<Strategy>::moveToPosition(PassRefPtrWillBeRawPtr<Node> node, int offset)
{
    ASSERT(!Strategy::editingIgnoresContent(node.get()));
    ASSERT(anchorType() == PositionIsOffsetInAnchor || m_isLegacyEditingPosition);
    m_anchorNode = node;
    m_offset = offset;
    if (m_isLegacyEditingPosition)
        m_anchorType = anchorTypeForLegacyEditingPosition(m_anchorNode.get(), m_offset);
}
template <typename Strategy>
void PositionAlgorithm<Strategy>::moveToOffset(int offset)
{
    ASSERT(anchorType() == PositionIsOffsetInAnchor || m_isLegacyEditingPosition);
    m_offset = offset;
    if (m_isLegacyEditingPosition)
        m_anchorType = anchorTypeForLegacyEditingPosition(m_anchorNode.get(), m_offset);
}

template <typename Strategy>
Node* PositionAlgorithm<Strategy>::containerNode() const
{
    if (!m_anchorNode)
        return 0;

    switch (anchorType()) {
    case PositionIsBeforeChildren:
    case PositionIsAfterChildren:
    case PositionIsOffsetInAnchor:
        return m_anchorNode.get();
    case PositionIsBeforeAnchor:
    case PositionIsAfterAnchor:
        return Strategy::parent(*m_anchorNode);
    }
    ASSERT_NOT_REACHED();
    return 0;
}

template <typename Strategy>
Text* PositionAlgorithm<Strategy>::containerText() const
{
    switch (anchorType()) {
    case PositionIsOffsetInAnchor:
        return m_anchorNode && m_anchorNode->isTextNode() ? toText(m_anchorNode) : 0;
    case PositionIsBeforeAnchor:
    case PositionIsAfterAnchor:
        return 0;
    case PositionIsBeforeChildren:
    case PositionIsAfterChildren:
        ASSERT(!m_anchorNode || !m_anchorNode->isTextNode());
        return 0;
    }
    ASSERT_NOT_REACHED();
    return 0;
}

template <typename Strategy>
int PositionAlgorithm<Strategy>::computeOffsetInContainerNode() const
{
    if (!m_anchorNode)
        return 0;

    switch (anchorType()) {
    case PositionIsBeforeChildren:
        return 0;
    case PositionIsAfterChildren:
        return lastOffsetInNode(m_anchorNode.get());
    case PositionIsOffsetInAnchor:
        return minOffsetForNode(m_anchorNode.get(), m_offset);
    case PositionIsBeforeAnchor:
        return Strategy::index(*m_anchorNode);
    case PositionIsAfterAnchor:
        return Strategy::index(*m_anchorNode) + 1;
    }
    ASSERT_NOT_REACHED();
    return 0;
}

template <typename Strategy>
int PositionAlgorithm<Strategy>::offsetForPositionAfterAnchor() const
{
    ASSERT(m_anchorType == PositionIsAfterAnchor || m_anchorType == PositionIsAfterChildren);
    ASSERT(!m_isLegacyEditingPosition);
    return Strategy::lastOffsetForEditing(m_anchorNode.get());
}

// Neighbor-anchored positions are invalid DOM positions, so they need to be
// fixed up before handing them off to the Range object.
template <typename Strategy>
typename Strategy::PositionType PositionAlgorithm<Strategy>::parentAnchoredEquivalent() const
{
    if (!m_anchorNode)
        return PositionType();

    // FIXME: This should only be necessary for legacy positions, but is also needed for positions before and after Tables
    if (m_offset <= 0 && (m_anchorType != PositionIsAfterAnchor && m_anchorType != PositionIsAfterChildren)) {
        if (Strategy::parent(*m_anchorNode) && (Strategy::editingIgnoresContent(m_anchorNode.get()) || isRenderedHTMLTableElement(m_anchorNode.get())))
            return inParentBeforeNode(*m_anchorNode);
        return PositionType(m_anchorNode.get(), 0, PositionIsOffsetInAnchor);
    }
    if (!m_anchorNode->offsetInCharacters()
        && (m_anchorType == PositionIsAfterAnchor || m_anchorType == PositionIsAfterChildren || static_cast<unsigned>(m_offset) == m_anchorNode->countChildren())
        && (Strategy::editingIgnoresContent(m_anchorNode.get()) || isRenderedHTMLTableElement(m_anchorNode.get()))
        && containerNode()) {
        return inParentAfterNode(*m_anchorNode);
    }

    return PositionType(containerNode(), computeOffsetInContainerNode(), PositionIsOffsetInAnchor);
}

template <typename Strategy>
typename Strategy::PositionType PositionAlgorithm<Strategy>::toOffsetInAnchor() const
{
    if (isNull())
        return PositionType();

    return PositionType(containerNode(), computeOffsetInContainerNode(), PositionIsOffsetInAnchor);
}

template <typename Strategy>
Node* PositionAlgorithm<Strategy>::computeNodeBeforePosition() const
{
    if (!m_anchorNode)
        return 0;
    switch (anchorType()) {
    case PositionIsBeforeChildren:
        return 0;
    case PositionIsAfterChildren:
        return Strategy::lastChild(*m_anchorNode);
    case PositionIsOffsetInAnchor:
        return m_offset ? Strategy::childAt(*m_anchorNode, m_offset - 1) : 0;
    case PositionIsBeforeAnchor:
        return Strategy::previousSibling(*m_anchorNode);
    case PositionIsAfterAnchor:
        return m_anchorNode.get();
    }
    ASSERT_NOT_REACHED();
    return 0;
}

template <typename Strategy>
Node* PositionAlgorithm<Strategy>::computeNodeAfterPosition() const
{
    if (!m_anchorNode)
        return 0;

    switch (anchorType()) {
    case PositionIsBeforeChildren:
        return Strategy::firstChild(*m_anchorNode);
    case PositionIsAfterChildren:
        return 0;
    case PositionIsOffsetInAnchor:
        return Strategy::childAt(*m_anchorNode, m_offset);
    case PositionIsBeforeAnchor:
        return m_anchorNode.get();
    case PositionIsAfterAnchor:
        return Strategy::nextSibling(*m_anchorNode);
    }
    ASSERT_NOT_REACHED();
    return 0;
}

// An implementation of |Range::firstNode()|.
template <typename Strategy>
Node* PositionAlgorithm<Strategy>::nodeAsRangeFirstNode() const
{
    if (!m_anchorNode)
        return nullptr;
    if (m_anchorType != PositionIsOffsetInAnchor)
        return toOffsetInAnchor().nodeAsRangeFirstNode();
    if (m_anchorNode->offsetInCharacters())
        return m_anchorNode.get();
    if (Node* child = Strategy::childAt(*m_anchorNode, m_offset))
        return child;
    if (!m_offset)
        return m_anchorNode.get();
    return Strategy::nextSkippingChildren(*m_anchorNode);
}

// An implementation of |Range::pastLastNode()|.
template <typename Strategy>
Node* PositionAlgorithm<Strategy>::nodeAsRangePastLastNode() const
{
    if (!m_anchorNode)
        return nullptr;
    if (m_anchorType != PositionIsOffsetInAnchor)
        return toOffsetInAnchor().nodeAsRangePastLastNode();
    if (m_anchorNode->offsetInCharacters())
        return Strategy::nextSkippingChildren(*m_anchorNode);
    if (Node* child = Strategy::childAt(*m_anchorNode, m_offset))
        return child;
    return Strategy::nextSkippingChildren(*m_anchorNode);
}

template <typename Strategy>
Node* PositionAlgorithm<Strategy>::commonAncestorContainer(const PositionType& other) const
{
    return Strategy::commonAncestor(*containerNode(), *other.containerNode());
}

template <typename Strategy>
typename PositionAlgorithm<Strategy>::AnchorType PositionAlgorithm<Strategy>::anchorTypeForLegacyEditingPosition(Node* anchorNode, int offset)
{
    if (anchorNode && Strategy::editingIgnoresContent(anchorNode)) {
        if (offset == 0)
            return PositionIsBeforeAnchor;
        return PositionIsAfterAnchor;
    }
    return PositionIsOffsetInAnchor;
}

// FIXME: This method is confusing (does it return anchorNode() or containerNode()?) and should be renamed or removed
template <typename Strategy>
Element* PositionAlgorithm<Strategy>::element() const
{
    Node* node = anchorNode();
    if (!node || node->isElementNode())
        return toElement(node);
    ContainerNode* parent = Strategy::parent(*node);
    return parent && parent->isElementNode() ? toElement(parent) : nullptr;
}

template <typename Strategy>
PassRefPtrWillBeRawPtr<CSSComputedStyleDeclaration> PositionAlgorithm<Strategy>::ensureComputedStyle() const
{
    Element* elem = element();
    if (!elem)
        return nullptr;
    return CSSComputedStyleDeclaration::create(elem);
}

int comparePositions(const PositionInComposedTree& positionA, const PositionInComposedTree& positionB)
{
    ASSERT(positionA.isNotNull());
    ASSERT(positionB.isNotNull());

    Node* containerA = positionA.containerNode();
    Node* containerB = positionB.containerNode();
    int offsetA = positionA.computeOffsetInContainerNode();
    int offsetB = positionB.computeOffsetInContainerNode();
    return EditingInComposedTreeStrategy::comparePositions(containerA, offsetA, containerB, offsetB);
}

template <typename Strategy>
int PositionAlgorithm<Strategy>::compareTo(const PositionType& other) const
{
    return comparePositions(*this, other);
}

template <typename Strategy>
typename Strategy::PositionType PositionAlgorithm<Strategy>::previous(PositionMoveType moveType) const
{
    Node* node = deprecatedNode();
    if (!node)
        return PositionType(*this);

    int offset = deprecatedEditingOffset();
    // FIXME: Negative offsets shouldn't be allowed. We should catch this earlier.
    ASSERT(offset >= 0);

    if (offset > 0) {
        if (Node* child = Strategy::childAt(*node, offset - 1))
            return lastPositionInOrAfterNode(child);

        // There are two reasons child might be 0:
        //   1) The node is node like a text node that is not an element, and therefore has no children.
        //      Going backward one character at a time is correct.
        //   2) The old offset was a bogus offset like (<br>, 1), and there is no child.
        //      Going from 1 to 0 is correct.
        switch (moveType) {
        case CodePoint:
            return createLegacyEditingPosition(node, offset - 1);
        case Character:
            return createLegacyEditingPosition(node, uncheckedPreviousOffset(node, offset));
        case BackwardDeletion:
            return createLegacyEditingPosition(node, uncheckedPreviousOffsetForBackwardDeletion(node, offset));
        }
    }

    if (ContainerNode* parent = Strategy::parent(*node))
        return createLegacyEditingPosition(parent, node->nodeIndex());
    return PositionType(*this);
}

template <typename Strategy>
typename Strategy::PositionType PositionAlgorithm<Strategy>::next(PositionMoveType moveType) const
{
    ASSERT(moveType != BackwardDeletion);

    Node* node = deprecatedNode();
    if (!node)
        return PositionType(*this);

    int offset = deprecatedEditingOffset();
    // FIXME: Negative offsets shouldn't be allowed. We should catch this earlier.
    ASSERT(offset >= 0);

    if (Node* child = Strategy::childAt(*node, offset))
        return firstPositionInOrBeforeNode(child);

    if (!Strategy::hasChildren(*node) && offset < lastOffsetForEditing(node)) {
        // There are two reasons child might be 0:
        //   1) The node is node like a text node that is not an element, and therefore has no children.
        //      Going forward one character at a time is correct.
        //   2) The new offset is a bogus offset like (<br>, 1), and there is no child.
        //      Going from 0 to 1 is correct.
        return createLegacyEditingPosition(node, (moveType == Character) ? uncheckedNextOffset(node, offset) : offset + 1);
    }

    if (ContainerNode* parent = Strategy::parent(*node))
        return createLegacyEditingPosition(parent, node->nodeIndex() + 1);
    return PositionType(*this);
}

template <typename Strategy>
int PositionAlgorithm<Strategy>::uncheckedPreviousOffset(const Node* n, int current)
{
    return n->layoutObject() ? n->layoutObject()->previousOffset(current) : current - 1;
}

template <typename Strategy>
int PositionAlgorithm<Strategy>::uncheckedPreviousOffsetForBackwardDeletion(const Node* n, int current)
{
    return n->layoutObject() ? n->layoutObject()->previousOffsetForBackwardDeletion(current) : current - 1;
}

template <typename Strategy>
int PositionAlgorithm<Strategy>::uncheckedNextOffset(const Node* n, int current)
{
    return n->layoutObject() ? n->layoutObject()->nextOffset(current) : current + 1;
}

template <typename Strategy>
bool PositionAlgorithm<Strategy>::atFirstEditingPositionForNode() const
{
    if (isNull())
        return true;
    // FIXME: Position before anchor shouldn't be considered as at the first editing position for node
    // since that position resides outside of the node.
    switch (m_anchorType) {
    case PositionIsOffsetInAnchor:
        return m_offset <= 0;
    case PositionIsBeforeChildren:
    case PositionIsBeforeAnchor:
        return true;
    case PositionIsAfterChildren:
    case PositionIsAfterAnchor:
        return !lastOffsetForEditing(deprecatedNode());
    }
    ASSERT_NOT_REACHED();
    return false;
}

template <typename Strategy>
bool PositionAlgorithm<Strategy>::atLastEditingPositionForNode() const
{
    if (isNull())
        return true;
    // FIXME: Position after anchor shouldn't be considered as at the first editing position for node
    // since that position resides outside of the node.
    return m_anchorType == PositionIsAfterAnchor || m_anchorType == PositionIsAfterChildren || m_offset >= lastOffsetForEditing(deprecatedNode());
}

// A position is considered at editing boundary if one of the following is true:
// 1. It is the first position in the node and the next visually equivalent position
//    is non editable.
// 2. It is the last position in the node and the previous visually equivalent position
//    is non editable.
// 3. It is an editable position and both the next and previous visually equivalent
//    positions are both non editable.
template <typename Strategy>
bool PositionAlgorithm<Strategy>::atEditingBoundary() const
{
    PositionType nextPosition = downstream(CanCrossEditingBoundary);
    if (atFirstEditingPositionForNode() && nextPosition.isNotNull() && !nextPosition.deprecatedNode()->hasEditableStyle())
        return true;

    PositionType prevPosition = upstream(CanCrossEditingBoundary);
    if (atLastEditingPositionForNode() && prevPosition.isNotNull() && !prevPosition.deprecatedNode()->hasEditableStyle())
        return true;

    return nextPosition.isNotNull() && !nextPosition.deprecatedNode()->hasEditableStyle()
        && prevPosition.isNotNull() && !prevPosition.deprecatedNode()->hasEditableStyle();
}

template <typename Strategy>
static ContainerNode* nonShadowBoundaryParentNode(Node* node)
{
    ContainerNode* parent = Strategy::parent(*node);
    return parent && !parent->isShadowRoot() ? parent : nullptr;
}

template <typename Strategy>
Node* PositionAlgorithm<Strategy>::parentEditingBoundary() const
{
    if (!m_anchorNode)
        return 0;

    Node* documentElement = m_anchorNode->document().documentElement();
    if (!documentElement)
        return 0;

    Node* boundary = containerNode();
    while (boundary != documentElement && nonShadowBoundaryParentNode<Strategy>(boundary) && m_anchorNode->hasEditableStyle() == Strategy::parent(*boundary)->hasEditableStyle())
        boundary = nonShadowBoundaryParentNode<Strategy>(boundary);

    return boundary;
}


template <typename Strategy>
bool PositionAlgorithm<Strategy>::atStartOfTree() const
{
    if (isNull())
        return true;
    return !Strategy::parent(*deprecatedNode()) && m_offset <= 0;
}

template <typename Strategy>
bool PositionAlgorithm<Strategy>::atEndOfTree() const
{
    if (isNull())
        return true;
    return !Strategy::parent(*deprecatedNode()) && m_offset >= lastOffsetForEditing(deprecatedNode());
}

template <typename Strategy>
int PositionAlgorithm<Strategy>::renderedOffset() const
{
    if (!deprecatedNode()->isTextNode())
        return m_offset;

    if (!deprecatedNode()->layoutObject())
        return m_offset;

    int result = 0;
    LayoutText* textLayoutObject = toLayoutText(deprecatedNode()->layoutObject());
    for (InlineTextBox *box = textLayoutObject->firstTextBox(); box; box = box->nextTextBox()) {
        int start = box->start();
        int end = box->start() + box->len();
        if (m_offset < start)
            return result;
        if (m_offset <= end) {
            result += m_offset - start;
            return result;
        }
        result += box->len();
    }
    return result;
}

// Whether or not [node, 0] and [node, lastOffsetForEditing(node)] are their own VisiblePositions.
// If true, adjacent candidates are visually distinct.
// FIXME: Disregard nodes with layoutObjects that have no height, as we do in isCandidate.
// FIXME: Share code with isCandidate, if possible.
static bool endsOfNodeAreVisuallyDistinctPositions(Node* node)
{
    if (!node || !node->layoutObject())
        return false;

    if (!node->layoutObject()->isInline())
        return true;

    // Don't include inline tables.
    if (isHTMLTableElement(*node))
        return false;

    // A Marquee elements are moving so we should assume their ends are always
    // visibily distinct.
    if (isHTMLMarqueeElement(*node))
        return true;

    // There is a VisiblePosition inside an empty inline-block container.
    return node->layoutObject()->isReplaced() && canHaveChildrenForEditing(node) && toLayoutBox(node->layoutObject())->size().height() != 0 && !node->hasChildren();
}

template <typename Strategy>
static Node* enclosingVisualBoundary(Node* node)
{
    while (node && !endsOfNodeAreVisuallyDistinctPositions(node))
        node = Strategy::parent(*node);

    return node;
}

// upstream() and downstream() want to return positions that are either in a
// text node or at just before a non-text node.  This method checks for that.
template <typename Strategy>
static bool isStreamer(const typename Strategy::PositionIteratorType& pos)
{
    if (!pos.node())
        return true;

    if (isAtomicNode(pos.node()))
        return true;

    return pos.atStartOfNode();
}

// This function and downstream() are used for moving back and forth between visually equivalent candidates.
// For example, for the text node "foo     bar" where whitespace is collapsible, there are two candidates
// that map to the VisiblePosition between 'b' and the space.  This function will return the left candidate
// and downstream() will return the right one.
// Also, upstream() will return [boundary, 0] for any of the positions from [boundary, 0] to the first candidate
// in boundary, where endsOfNodeAreVisuallyDistinctPositions(boundary) is true.
template <typename Strategy>
typename Strategy::PositionType PositionAlgorithm<Strategy>::upstream(EditingBoundaryCrossingRule rule) const
{
    Node* startNode = deprecatedNode();
    if (!startNode)
        return PositionType();

    // iterate backward from there, looking for a qualified position
    Node* boundary = enclosingVisualBoundary<Strategy>(startNode);
    // FIXME: PositionIterator should respect Before and After positions.
    typename Strategy::PositionIteratorType lastVisible(m_anchorType == PositionIsAfterAnchor ? createLegacyEditingPosition(m_anchorNode.get(), caretMaxOffset(m_anchorNode.get())) : PositionType(*this));
    typename Strategy::PositionIteratorType currentPos = lastVisible;
    bool startEditable = startNode->hasEditableStyle();
    Node* lastNode = startNode;
    bool boundaryCrossed = false;
    for (; !currentPos.atStart(); currentPos.decrement()) {
        Node* currentNode = currentPos.node();
        // Don't check for an editability change if we haven't moved to a different node,
        // to avoid the expense of computing hasEditableStyle().
        if (currentNode != lastNode) {
            // Don't change editability.
            bool currentEditable = currentNode->hasEditableStyle();
            if (startEditable != currentEditable) {
                if (rule == CannotCrossEditingBoundary)
                    break;
                boundaryCrossed = true;
            }
            lastNode = currentNode;
        }

        // If we've moved to a position that is visually distinct, return the last saved position. There
        // is code below that terminates early if we're *about* to move to a visually distinct position.
        if (endsOfNodeAreVisuallyDistinctPositions(currentNode) && currentNode != boundary)
            return lastVisible;

        // skip position in non-laid out or invisible node
        LayoutObject* layoutObject = currentNode->layoutObject();
        if (!layoutObject || layoutObject->style()->visibility() != VISIBLE)
            continue;

        if (rule == CanCrossEditingBoundary && boundaryCrossed) {
            lastVisible = currentPos;
            break;
        }

        // track last visible streamer position
        if (isStreamer<Strategy>(currentPos))
            lastVisible = currentPos;

        // Don't move past a position that is visually distinct.  We could rely on code above to terminate and
        // return lastVisible on the next iteration, but we terminate early to avoid doing a nodeIndex() call.
        if (endsOfNodeAreVisuallyDistinctPositions(currentNode) && currentPos.atStartOfNode())
            return lastVisible;

        // Return position after tables and nodes which have content that can be ignored.
        if (Strategy::editingIgnoresContent(currentNode) || isRenderedHTMLTableElement(currentNode)) {
            if (currentPos.atEndOfNode())
                return afterNode(currentNode);
            continue;
        }

        // return current position if it is in laid out text
        if (layoutObject->isText() && toLayoutText(layoutObject)->firstTextBox()) {
            if (currentNode != startNode) {
                // This assertion fires in layout tests in the case-transform.html test because
                // of a mix-up between offsets in the text in the DOM tree with text in the
                // layout tree which can have a different length due to case transformation.
                // Until we resolve that, disable this so we can run the layout tests!
                // ASSERT(currentOffset >= layoutObject->caretMaxOffset());
                return createLegacyEditingPosition(currentNode, layoutObject->caretMaxOffset());
            }

            unsigned textOffset = currentPos.offsetInLeafNode();
            LayoutText* textLayoutObject = toLayoutText(layoutObject);
            InlineTextBox* lastTextBox = textLayoutObject->lastTextBox();
            for (InlineTextBox* box = textLayoutObject->firstTextBox(); box; box = box->nextTextBox()) {
                if (textOffset <= box->start() + box->len()) {
                    if (textOffset > box->start())
                        return currentPos;
                    continue;
                }

                if (box == lastTextBox || textOffset != box->start() + box->len() + 1)
                    continue;

                // The text continues on the next line only if the last text box is not on this line and
                // none of the boxes on this line have a larger start offset.

                bool continuesOnNextLine = true;
                InlineBox* otherBox = box;
                while (continuesOnNextLine) {
                    otherBox = otherBox->nextLeafChild();
                    if (!otherBox)
                        break;
                    if (otherBox == lastTextBox || (otherBox->layoutObject() == textLayoutObject && toInlineTextBox(otherBox)->start() > textOffset))
                        continuesOnNextLine = false;
                }

                otherBox = box;
                while (continuesOnNextLine) {
                    otherBox = otherBox->prevLeafChild();
                    if (!otherBox)
                        break;
                    if (otherBox == lastTextBox || (otherBox->layoutObject() == textLayoutObject && toInlineTextBox(otherBox)->start() > textOffset))
                        continuesOnNextLine = false;
                }

                if (continuesOnNextLine)
                    return currentPos;
            }
        }
    }
    return lastVisible;
}

// This function and upstream() are used for moving back and forth between visually equivalent candidates.
// For example, for the text node "foo     bar" where whitespace is collapsible, there are two candidates
// that map to the VisiblePosition between 'b' and the space.  This function will return the right candidate
// and upstream() will return the left one.
// Also, downstream() will return the last position in the last atomic node in boundary for all of the positions
// in boundary after the last candidate, where endsOfNodeAreVisuallyDistinctPositions(boundary).
// FIXME: This function should never be called when the line box tree is dirty. See https://bugs.webkit.org/show_bug.cgi?id=97264
template <typename Strategy>
typename Strategy::PositionType PositionAlgorithm<Strategy>::downstream(EditingBoundaryCrossingRule rule) const
{
    Node* startNode = deprecatedNode();
    if (!startNode)
        return PositionType();

    // iterate forward from there, looking for a qualified position
    Node* boundary = enclosingVisualBoundary<Strategy>(startNode);
    // FIXME: PositionIterator should respect Before and After positions.
    typename Strategy::PositionIteratorType lastVisible(m_anchorType == PositionIsAfterAnchor ? createLegacyEditingPosition(m_anchorNode.get(), caretMaxOffset(m_anchorNode.get())) : PositionType(*this));
    typename Strategy::PositionIteratorType currentPos = lastVisible;
    bool startEditable = startNode->hasEditableStyle();
    Node* lastNode = startNode;
    bool boundaryCrossed = false;
    for (; !currentPos.atEnd(); currentPos.increment()) {
        Node* currentNode = currentPos.node();
        // Don't check for an editability change if we haven't moved to a different node,
        // to avoid the expense of computing hasEditableStyle().
        if (currentNode != lastNode) {
            // Don't change editability.
            bool currentEditable = currentNode->hasEditableStyle();
            if (startEditable != currentEditable) {
                if (rule == CannotCrossEditingBoundary)
                    break;
                boundaryCrossed = true;
            }

            lastNode = currentNode;
        }

        // stop before going above the body, up into the head
        // return the last visible streamer position
        if (isHTMLBodyElement(*currentNode) && currentPos.atEndOfNode())
            break;

        // Do not move to a visually distinct position.
        if (endsOfNodeAreVisuallyDistinctPositions(currentNode) && currentNode != boundary)
            return lastVisible;
        // Do not move past a visually disinct position.
        // Note: The first position after the last in a node whose ends are visually distinct
        // positions will be [boundary->parentNode(), originalBlock->nodeIndex() + 1].
        if (boundary && Strategy::parent(*boundary) == currentNode)
            return lastVisible;

        // skip position in non-laid out or invisible node
        LayoutObject* layoutObject = currentNode->layoutObject();
        if (!layoutObject || layoutObject->style()->visibility() != VISIBLE)
            continue;

        if (rule == CanCrossEditingBoundary && boundaryCrossed) {
            lastVisible = currentPos;
            break;
        }

        // track last visible streamer position
        if (isStreamer<Strategy>(currentPos))
            lastVisible = currentPos;

        // Return position before tables and nodes which have content that can be ignored.
        if (Strategy::editingIgnoresContent(currentNode) || isRenderedHTMLTableElement(currentNode)) {
            if (currentPos.offsetInLeafNode() <= layoutObject->caretMinOffset())
                return createLegacyEditingPosition(currentNode, layoutObject->caretMinOffset());
            continue;
        }

        // return current position if it is in laid out text
        if (layoutObject->isText() && toLayoutText(layoutObject)->firstTextBox()) {
            if (currentNode != startNode) {
                ASSERT(currentPos.atStartOfNode());
                return createLegacyEditingPosition(currentNode, layoutObject->caretMinOffset());
            }

            unsigned textOffset = currentPos.offsetInLeafNode();
            LayoutText* textLayoutObject = toLayoutText(layoutObject);
            InlineTextBox* lastTextBox = textLayoutObject->lastTextBox();
            for (InlineTextBox* box = textLayoutObject->firstTextBox(); box; box = box->nextTextBox()) {
                if (textOffset <= box->end()) {
                    if (textOffset >= box->start())
                        return currentPos;
                    continue;
                }

                if (box == lastTextBox || textOffset != box->start() + box->len())
                    continue;

                // The text continues on the next line only if the last text box is not on this line and
                // none of the boxes on this line have a larger start offset.

                bool continuesOnNextLine = true;
                InlineBox* otherBox = box;
                while (continuesOnNextLine) {
                    otherBox = otherBox->nextLeafChild();
                    if (!otherBox)
                        break;
                    if (otherBox == lastTextBox || (otherBox->layoutObject() == textLayoutObject && toInlineTextBox(otherBox)->start() >= textOffset))
                        continuesOnNextLine = false;
                }

                otherBox = box;
                while (continuesOnNextLine) {
                    otherBox = otherBox->prevLeafChild();
                    if (!otherBox)
                        break;
                    if (otherBox == lastTextBox || (otherBox->layoutObject() == textLayoutObject && toInlineTextBox(otherBox)->start() >= textOffset))
                        continuesOnNextLine = false;
                }

                if (continuesOnNextLine)
                    return currentPos;
            }
        }
    }

    return lastVisible;
}

static int boundingBoxLogicalHeight(LayoutObject *o, const IntRect &rect)
{
    return o->style()->isHorizontalWritingMode() ? rect.height() : rect.width();
}

template <typename Strategy>
bool PositionAlgorithm<Strategy>::hasRenderedNonAnonymousDescendantsWithHeight(LayoutObject* layoutObject)
{
    LayoutObject* stop = layoutObject->nextInPreOrderAfterChildren();
    for (LayoutObject *o = layoutObject->slowFirstChild(); o && o != stop; o = o->nextInPreOrder())
        if (o->nonPseudoNode()) {
            if ((o->isText() && boundingBoxLogicalHeight(o, toLayoutText(o)->linesBoundingBox()))
                || (o->isBox() && toLayoutBox(o)->pixelSnappedLogicalHeight())
                || (o->isLayoutInline() && isEmptyInline(o) && boundingBoxLogicalHeight(o, toLayoutInline(o)->linesBoundingBox())))
                return true;
        }
    return false;
}

template <typename Strategy>
bool PositionAlgorithm<Strategy>::nodeIsUserSelectNone(Node* node)
{
    return node && node->layoutObject() && !node->layoutObject()->isSelectable();
}

template <typename Strategy>
bool PositionAlgorithm<Strategy>::nodeIsUserSelectAll(const Node* node)
{
    return RuntimeEnabledFeatures::userSelectAllEnabled() && node && node->layoutObject() && node->layoutObject()->style()->userSelect() == SELECT_ALL;
}

template <typename Strategy>
Node* PositionAlgorithm<Strategy>::rootUserSelectAllForNode(Node* node)
{
    if (!node || !nodeIsUserSelectAll(node))
        return 0;
    Node* parent = Strategy::parent(*node);
    if (!parent)
        return node;

    Node* candidateRoot = node;
    while (parent) {
        if (!parent->layoutObject()) {
            parent = Strategy::parent(*parent);
            continue;
        }
        if (!nodeIsUserSelectAll(parent))
            break;
        candidateRoot = parent;
        parent = Strategy::parent(*candidateRoot);
    }
    return candidateRoot;
}

template <typename Strategy>
bool PositionAlgorithm<Strategy>::isCandidate() const
{
    if (isNull())
        return false;

    LayoutObject* layoutObject = deprecatedNode()->layoutObject();
    if (!layoutObject)
        return false;

    if (layoutObject->style()->visibility() != VISIBLE)
        return false;

    if (layoutObject->isBR()) {
        // FIXME: The condition should be m_anchorType == PositionIsBeforeAnchor, but for now we still need to support legacy positions.
        return !m_offset && m_anchorType != PositionIsAfterAnchor && !nodeIsUserSelectNone(Strategy::parent(*deprecatedNode()));
    }

    if (layoutObject->isText())
        return !nodeIsUserSelectNone(deprecatedNode()) && inRenderedText();

    if (layoutObject->isSVG()) {
        // We don't consider SVG elements are contenteditable except for
        // associated layoutObject returns isText() true, e.g. LayoutSVGInlineText.
        return false;
    }

    if (isRenderedHTMLTableElement(deprecatedNode()) || Strategy::editingIgnoresContent(deprecatedNode()))
        return (atFirstEditingPositionForNode() || atLastEditingPositionForNode()) && !nodeIsUserSelectNone(Strategy::parent(*deprecatedNode()));

    if (isHTMLHtmlElement(*m_anchorNode))
        return false;

    if (layoutObject->isLayoutBlockFlow() || layoutObject->isFlexibleBox() || layoutObject->isLayoutGrid()) {
        if (toLayoutBlock(layoutObject)->logicalHeight() || isHTMLBodyElement(*m_anchorNode)) {
            if (!hasRenderedNonAnonymousDescendantsWithHeight(layoutObject))
                return atFirstEditingPositionForNode() && !nodeIsUserSelectNone(deprecatedNode());
            return m_anchorNode->hasEditableStyle() && !nodeIsUserSelectNone(deprecatedNode()) && atEditingBoundary();
        }
    } else {
        LocalFrame* frame = m_anchorNode->document().frame();
        bool caretBrowsing = frame->settings() && frame->settings()->caretBrowsingEnabled();
        return (caretBrowsing || m_anchorNode->hasEditableStyle()) && !nodeIsUserSelectNone(deprecatedNode()) && atEditingBoundary();
    }

    return false;
}

template <typename Strategy>
bool PositionAlgorithm<Strategy>::inRenderedText() const
{
    if (isNull() || !deprecatedNode()->isTextNode())
        return false;

    LayoutObject* layoutObject = deprecatedNode()->layoutObject();
    if (!layoutObject)
        return false;

    LayoutText* textLayoutObject = toLayoutText(layoutObject);
    for (InlineTextBox *box = textLayoutObject->firstTextBox(); box; box = box->nextTextBox()) {
        if (m_offset < static_cast<int>(box->start()) && !textLayoutObject->containsReversedText()) {
            // The offset we're looking for is before this node
            // this means the offset must be in content that is
            // not laid out. Return false.
            return false;
        }
        if (box->containsCaretOffset(m_offset)) {
            // Return false for offsets inside composed characters.
            return m_offset == 0 || m_offset == textLayoutObject->nextOffset(textLayoutObject->previousOffset(m_offset));
        }
    }

    return false;
}

template <typename Strategy>
bool PositionAlgorithm<Strategy>::isRenderedCharacter() const
{
    if (isNull() || !deprecatedNode()->isTextNode())
        return false;

    LayoutObject* layoutObject = deprecatedNode()->layoutObject();
    if (!layoutObject)
        return false;

    LayoutText* textLayoutObject = toLayoutText(layoutObject);
    for (InlineTextBox* box = textLayoutObject->firstTextBox(); box; box = box->nextTextBox()) {
        if (m_offset < static_cast<int>(box->start()) && !textLayoutObject->containsReversedText()) {
            // The offset we're looking for is before this node
            // this means the offset must be in content that is
            // not laid out. Return false.
            return false;
        }
        if (m_offset >= static_cast<int>(box->start()) && m_offset < static_cast<int>(box->start() + box->len()))
            return true;
    }

    return false;
}

template <typename Strategy>
bool PositionAlgorithm<Strategy>::rendersInDifferentPosition(const PositionType &pos) const
{
    if (isNull() || pos.isNull())
        return false;

    LayoutObject* layoutObject = deprecatedNode()->layoutObject();
    if (!layoutObject)
        return false;

    LayoutObject* posLayoutObject = pos.deprecatedNode()->layoutObject();
    if (!posLayoutObject)
        return false;

    if (layoutObject->style()->visibility() != VISIBLE
        || posLayoutObject->style()->visibility() != VISIBLE)
        return false;

    if (deprecatedNode() == pos.deprecatedNode()) {
        if (isHTMLBRElement(*deprecatedNode()))
            return false;

        if (m_offset == pos.deprecatedEditingOffset())
            return false;

        if (!deprecatedNode()->isTextNode() && !pos.deprecatedNode()->isTextNode()) {
            if (m_offset != pos.deprecatedEditingOffset())
                return true;
        }
    }

    if (isHTMLBRElement(*deprecatedNode()) && pos.isCandidate())
        return true;

    if (isHTMLBRElement(*pos.deprecatedNode()) && isCandidate())
        return true;

    if (!inSameContainingBlockFlowElement(deprecatedNode(), pos.deprecatedNode()))
        return true;

    if (deprecatedNode()->isTextNode() && !inRenderedText())
        return false;

    if (pos.deprecatedNode()->isTextNode() && !pos.inRenderedText())
        return false;

    int thisRenderedOffset = renderedOffset();
    int posRenderedOffset = pos.renderedOffset();

    if (layoutObject == posLayoutObject && thisRenderedOffset == posRenderedOffset)
        return false;

    int ignoredCaretOffset;
    InlineBox* b1;
    getInlineBoxAndOffset(DOWNSTREAM, b1, ignoredCaretOffset);
    InlineBox* b2;
    pos.getInlineBoxAndOffset(DOWNSTREAM, b2, ignoredCaretOffset);

    WTF_LOG(Editing, "layoutObject:           %p [%p]\n", layoutObject, b1);
    WTF_LOG(Editing, "thisRenderedOffset:     %d\n", thisRenderedOffset);
    WTF_LOG(Editing, "posLayoutObject:        %p [%p]\n", posLayoutObject, b2);
    WTF_LOG(Editing, "posRenderedOffset:      %d\n", posRenderedOffset);
    WTF_LOG(Editing, "node min/max:           %d:%d\n", caretMinOffset(deprecatedNode()), caretMaxOffset(deprecatedNode()));
    WTF_LOG(Editing, "pos node min/max:       %d:%d\n", caretMinOffset(pos.deprecatedNode()), caretMaxOffset(pos.deprecatedNode()));
    WTF_LOG(Editing, "----------------------------------------------------------------------\n");

    if (!b1 || !b2) {
        return false;
    }

    if (b1->root() != b2->root()) {
        return true;
    }

    if (nextRenderedEditable(deprecatedNode()) == pos.deprecatedNode()
        && thisRenderedOffset == caretMaxOffset(deprecatedNode()) && !posRenderedOffset) {
        return false;
    }

    if (previousRenderedEditable(deprecatedNode()) == pos.deprecatedNode()
        && !thisRenderedOffset && posRenderedOffset == caretMaxOffset(pos.deprecatedNode())) {
        return false;
    }

    return true;
}

template <typename Strategy>
void PositionAlgorithm<Strategy>::getInlineBoxAndOffset(EAffinity affinity, InlineBox*& inlineBox, int& caretOffset) const
{
    getInlineBoxAndOffset(affinity, primaryDirection(), inlineBox, caretOffset);
}

static bool isNonTextLeafChild(LayoutObject* object)
{
    if (object->slowFirstChild())
        return false;
    if (object->isText())
        return false;
    return true;
}

static InlineTextBox* searchAheadForBetterMatch(LayoutObject* layoutObject)
{
    LayoutBlock* container = layoutObject->containingBlock();
    for (LayoutObject* next = layoutObject->nextInPreOrder(container); next; next = next->nextInPreOrder(container)) {
        if (next->isLayoutBlock())
            return 0;
        if (next->isBR())
            return 0;
        if (isNonTextLeafChild(next))
            return 0;
        if (next->isText()) {
            if (next->style()->userModify() == READ_ONLY)
                return 0;
            InlineTextBox* match = 0;
            int minOffset = INT_MAX;
            for (InlineTextBox* box = toLayoutText(next)->firstTextBox(); box; box = box->nextTextBox()) {
                int caretMinOffset = box->caretMinOffset();
                if (caretMinOffset < minOffset) {
                    match = box;
                    minOffset = caretMinOffset;
                }
            }
            if (match)
                return match;
        }
    }
    return 0;
}

template <typename PositionType>
PositionType downstreamIgnoringEditingBoundaries(PositionType position)
{
    PositionType lastPosition;
    while (position != lastPosition) {
        lastPosition = position;
        position = position.downstream(CanCrossEditingBoundary);
    }
    return position;
}

template <typename PositionType>
PositionType upstreamIgnoringEditingBoundaries(PositionType position)
{
    PositionType lastPosition;
    while (position != lastPosition) {
        lastPosition = position;
        position = position.upstream(CanCrossEditingBoundary);
    }
    return position;
}

template <typename Strategy>
void PositionAlgorithm<Strategy>::getInlineBoxAndOffset(EAffinity affinity, TextDirection primaryDirection, InlineBox*& inlineBox, int& caretOffset) const
{
    caretOffset = deprecatedEditingOffset();
    LayoutObject* layoutObject = deprecatedNode()->layoutObject();

    if (!layoutObject->isText()) {
        inlineBox = 0;
<<<<<<< HEAD
        if (canHaveChildrenForEditing(deprecatedNode()) && layoutObject->isLayoutBlockFlow() && hasRenderedNonAnonymousDescendantsWithHeight(layoutObject)) {
=======
        if (canHaveChildrenForEditing(deprecatedNode()) && renderer->isLayoutBlockFlow() && hasRenderedNonAnonymousDescendantsWithHeight(renderer)) {
            if (renderer->isLayoutBlock() && toLayoutBlock(renderer)->childrenInline()) {
                return;
            }

>>>>>>> c83b0cb6
            // Try a visually equivalent position with possibly opposite editability. This helps in case |this| is in
            // an editable block but surrounded by non-editable positions. It acts to negate the logic at the beginning
            // of LayoutObject::createVisiblePosition().
            PositionType thisPosition = PositionType(*this);
            PositionType equivalent = downstreamIgnoringEditingBoundaries<typename Strategy::PositionType>(thisPosition);
            if (equivalent == thisPosition) {
                equivalent = upstreamIgnoringEditingBoundaries(thisPosition);
                if (equivalent == thisPosition || downstreamIgnoringEditingBoundaries<typename Strategy::PositionType>(equivalent) == thisPosition)
                    return;
            }

            equivalent.getInlineBoxAndOffset(UPSTREAM, primaryDirection, inlineBox, caretOffset);
            return;
        }
        if (layoutObject->isBox()) {
            inlineBox = toLayoutBox(layoutObject)->inlineBoxWrapper();
            if (!inlineBox || (caretOffset > inlineBox->caretMinOffset() && caretOffset < inlineBox->caretMaxOffset()))
                return;
        }
    } else {
        LayoutText* textLayoutObject = toLayoutText(layoutObject);

        InlineTextBox* box;
        InlineTextBox* candidate = 0;

        for (box = textLayoutObject->firstTextBox(); box; box = box->nextTextBox()) {
            int caretMinOffset = box->caretMinOffset();
            int caretMaxOffset = box->caretMaxOffset();

            if (caretOffset < caretMinOffset || caretOffset > caretMaxOffset || (caretOffset == caretMaxOffset && box->isLineBreak()))
                continue;

            if (caretOffset > caretMinOffset && caretOffset < caretMaxOffset) {
                inlineBox = box;
                return;
            }

            if (((caretOffset == caretMaxOffset) ^ (affinity == DOWNSTREAM))
                || ((caretOffset == caretMinOffset) ^ (affinity == UPSTREAM))
                || (caretOffset == caretMaxOffset && box->nextLeafChild() && box->nextLeafChild()->isLineBreak()))
                break;

            candidate = box;
        }
        if (candidate && candidate == textLayoutObject->lastTextBox() && affinity == DOWNSTREAM) {
            box = searchAheadForBetterMatch(textLayoutObject);
            if (box)
                caretOffset = box->caretMinOffset();
        }
        inlineBox = box ? box : candidate;
    }

    if (!inlineBox)
        return;

    unsigned char level = inlineBox->bidiLevel();

    if (inlineBox->direction() == primaryDirection) {
        if (caretOffset == inlineBox->caretRightmostOffset()) {
            InlineBox* nextBox = inlineBox->nextLeafChild();
            if (!nextBox || nextBox->bidiLevel() >= level)
                return;

            level = nextBox->bidiLevel();
            InlineBox* prevBox = inlineBox;
            do {
                prevBox = prevBox->prevLeafChild();
            } while (prevBox && prevBox->bidiLevel() > level);

            if (prevBox && prevBox->bidiLevel() == level)   // For example, abc FED 123 ^ CBA
                return;

            // For example, abc 123 ^ CBA
            while (InlineBox* nextBox = inlineBox->nextLeafChild()) {
                if (nextBox->bidiLevel() < level)
                    break;
                inlineBox = nextBox;
            }
            caretOffset = inlineBox->caretRightmostOffset();
        } else {
            InlineBox* prevBox = inlineBox->prevLeafChild();
            if (!prevBox || prevBox->bidiLevel() >= level)
                return;

            level = prevBox->bidiLevel();
            InlineBox* nextBox = inlineBox;
            do {
                nextBox = nextBox->nextLeafChild();
            } while (nextBox && nextBox->bidiLevel() > level);

            if (nextBox && nextBox->bidiLevel() == level)
                return;

            while (InlineBox* prevBox = inlineBox->prevLeafChild()) {
                if (prevBox->bidiLevel() < level)
                    break;
                inlineBox = prevBox;
            }
            caretOffset = inlineBox->caretLeftmostOffset();
        }
        return;
    }

    if (caretOffset == inlineBox->caretLeftmostOffset()) {
        InlineBox* prevBox = inlineBox->prevLeafChildIgnoringLineBreak();
        if (!prevBox || prevBox->bidiLevel() < level) {
            // Left edge of a secondary run. Set to the right edge of the entire run.
            while (InlineBox* nextBox = inlineBox->nextLeafChildIgnoringLineBreak()) {
                if (nextBox->bidiLevel() < level)
                    break;
                inlineBox = nextBox;
            }
            caretOffset = inlineBox->caretRightmostOffset();
        } else if (prevBox->bidiLevel() > level) {
            // Right edge of a "tertiary" run. Set to the left edge of that run.
            while (InlineBox* tertiaryBox = inlineBox->prevLeafChildIgnoringLineBreak()) {
                if (tertiaryBox->bidiLevel() <= level)
                    break;
                inlineBox = tertiaryBox;
            }
            caretOffset = inlineBox->caretLeftmostOffset();
        }
    } else if (layoutObject && layoutObject->style()->unicodeBidi() == Plaintext) {
        if (inlineBox->bidiLevel() < level)
            caretOffset = inlineBox->caretLeftmostOffset();
        else
            caretOffset = inlineBox->caretRightmostOffset();
    } else {
        InlineBox* nextBox = inlineBox->nextLeafChildIgnoringLineBreak();
        if (!nextBox || nextBox->bidiLevel() < level) {
            // Right edge of a secondary run. Set to the left edge of the entire run.
            while (InlineBox* prevBox = inlineBox->prevLeafChildIgnoringLineBreak()) {
                if (prevBox->bidiLevel() < level)
                    break;
                inlineBox = prevBox;
            }
            caretOffset = inlineBox->caretLeftmostOffset();
        } else if (nextBox->bidiLevel() > level) {
            // Left edge of a "tertiary" run. Set to the right edge of that run.
            while (InlineBox* tertiaryBox = inlineBox->nextLeafChildIgnoringLineBreak()) {
                if (tertiaryBox->bidiLevel() <= level)
                    break;
                inlineBox = tertiaryBox;
            }
            caretOffset = inlineBox->caretRightmostOffset();
        }
    }
}

template <typename Strategy>
TextDirection PositionAlgorithm<Strategy>::primaryDirection() const
{
    TextDirection primaryDirection = LTR;
    for (const LayoutObject* r = m_anchorNode->layoutObject(); r; r = r->parent()) {
        if (r->isLayoutBlockFlow()) {
            primaryDirection = r->style()->direction();
            break;
        }
    }

    return primaryDirection;
}

template <typename Strategy>
void PositionAlgorithm<Strategy>::debugPosition(const char* msg) const
{
    static const char* const anchorTypes[] = {
        "OffsetInAnchor",
        "BeforeAnchor",
        "AfterAnchor",
        "BeforeChildren",
        "AfterChildren",
        "Invalid",
    };

    if (isNull()) {
        fprintf(stderr, "Position [%s]: null\n", msg);
        return;
    }

    const char* anchorType = anchorTypes[std::min(static_cast<size_t>(m_anchorType), WTF_ARRAY_LENGTH(anchorTypes) - 1)];
    if (m_anchorNode->isTextNode()) {
        fprintf(stderr, "Position [%s]: %s%s [%p] %s, (%s) at %d\n", msg, m_isLegacyEditingPosition ? "LEGACY, " : "", deprecatedNode()->nodeName().utf8().data(), deprecatedNode(), anchorType, m_anchorNode->nodeValue().utf8().data(), m_offset);
        return;
    }

    fprintf(stderr, "Position [%s]: %s%s [%p] %s at %d\n", msg, m_isLegacyEditingPosition ? "LEGACY, " : "", deprecatedNode()->nodeName().utf8().data(), deprecatedNode(), anchorType, m_offset);
}

PositionInComposedTree toPositionInComposedTree(const Position& pos)
{
    if (pos.isNull())
        return PositionInComposedTree();

    PositionInComposedTree position;
    if (pos.anchorType() == Position::PositionIsOffsetInAnchor) {
        Node* anchor = pos.anchorNode();
        if (anchor->offsetInCharacters())
            return PositionInComposedTree(anchor, pos.computeOffsetInContainerNode(), PositionInComposedTree::PositionIsOffsetInAnchor);
        Node* child = NodeTraversal::childAt(*anchor, pos.computeOffsetInContainerNode());
        if (!child)
            return PositionInComposedTree(anchor, PositionInComposedTree::PositionIsAfterChildren);
        child->updateDistribution();
        return PositionInComposedTree(ComposedTreeTraversal::parent(*child), ComposedTreeTraversal::index(*child), PositionInComposedTree::PositionIsOffsetInAnchor);
    }

    return PositionInComposedTree(pos.anchorNode(), static_cast<PositionInComposedTree::AnchorType>(pos.anchorType()));
}

Position toPositionInDOMTree(const PositionInComposedTree& position)
{
    if (position.isNull())
        return Position();

    Node* anchorNode = position.anchorNode();

    switch (position.anchorType()) {
    case PositionInComposedTree::PositionIsAfterChildren:
        // FIXME: When anchorNode is <img>, assertion fails in the constructor.
        return Position(anchorNode, Position::PositionIsAfterChildren);
    case PositionInComposedTree::PositionIsAfterAnchor:
        return positionAfterNode(anchorNode);
    case PositionInComposedTree::PositionIsBeforeChildren:
        return Position(anchorNode, Position::PositionIsBeforeChildren);
    case PositionInComposedTree::PositionIsBeforeAnchor:
        return positionBeforeNode(anchorNode);
    case PositionInComposedTree::PositionIsOffsetInAnchor: {
        int offset = position.offsetInContainerNode();
        if (anchorNode->offsetInCharacters())
            return Position(anchorNode, offset, Position::PositionIsOffsetInAnchor);
        Node* child = ComposedTreeTraversal::childAt(*anchorNode, offset);
        if (child)
            return Position(child->parentNode(), child->nodeIndex(), Position::PositionIsOffsetInAnchor);
        if (!position.offsetInContainerNode())
            return Position(anchorNode, Position::PositionIsBeforeChildren);

        // |child| is null when the position is at the end of the children.
        // <div>foo|</div>
        return Position(anchorNode, Position::PositionIsAfterChildren);
    }
    default:
        ASSERT_NOT_REACHED();
        return Position();
    }
}

#ifndef NDEBUG

template <typename Strategy>
void PositionAlgorithm<Strategy>::formatForDebugger(char* buffer, unsigned length) const
{
    StringBuilder result;

    if (isNull())
        result.appendLiteral("<null>");
    else {
        char s[1024];
        result.appendLiteral("offset ");
        result.appendNumber(m_offset);
        result.appendLiteral(" of ");
        deprecatedNode()->formatForDebugger(s, sizeof(s));
        result.append(s);
    }

    strncpy(buffer, result.toString().utf8().data(), length - 1);
}

template <typename Strategy>
void PositionAlgorithm<Strategy>::showAnchorTypeAndOffset() const
{
    if (m_isLegacyEditingPosition)
        fputs("legacy, ", stderr);
    switch (anchorType()) {
    case PositionIsOffsetInAnchor:
        fputs("offset", stderr);
        break;
    case PositionIsBeforeChildren:
        fputs("beforeChildren", stderr);
        break;
    case PositionIsAfterChildren:
        fputs("afterChildren", stderr);
        break;
    case PositionIsBeforeAnchor:
        fputs("before", stderr);
        break;
    case PositionIsAfterAnchor:
        fputs("after", stderr);
        break;
    }
    fprintf(stderr, ", offset:%d\n", m_offset);
}

template <typename Strategy>
void PositionAlgorithm<Strategy>::showTreeForThis() const
{
    if (!anchorNode())
        return;
    anchorNode()->showTreeForThis();
    showAnchorTypeAndOffset();
}

template <typename Strategy>
void PositionAlgorithm<Strategy>::showTreeForThisInComposedTree() const
{
    if (!anchorNode())
        return;
    anchorNode()->showTreeForThisInComposedTree();
    showAnchorTypeAndOffset();
}

#endif

template class CORE_EXPORT PositionAlgorithm<EditingStrategy>;
template class CORE_EXPORT PositionAlgorithm<EditingInComposedTreeStrategy>;

} // namespace blink

#ifndef NDEBUG

void showTree(const blink::Position& pos)
{
    pos.showTreeForThis();
}

void showTree(const blink::Position* pos)
{
    if (pos)
        pos->showTreeForThis();
    else
        fprintf(stderr, "Cannot showTree for (nil)\n");
}

#endif<|MERGE_RESOLUTION|>--- conflicted
+++ resolved
@@ -1200,15 +1200,11 @@
 
     if (!layoutObject->isText()) {
         inlineBox = 0;
-<<<<<<< HEAD
         if (canHaveChildrenForEditing(deprecatedNode()) && layoutObject->isLayoutBlockFlow() && hasRenderedNonAnonymousDescendantsWithHeight(layoutObject)) {
-=======
-        if (canHaveChildrenForEditing(deprecatedNode()) && renderer->isLayoutBlockFlow() && hasRenderedNonAnonymousDescendantsWithHeight(renderer)) {
-            if (renderer->isLayoutBlock() && toLayoutBlock(renderer)->childrenInline()) {
+            if (layoutObject->isLayoutBlock() && toLayoutBlock(layoutObject)->childrenInline()) {
                 return;
             }
 
->>>>>>> c83b0cb6
             // Try a visually equivalent position with possibly opposite editability. This helps in case |this| is in
             // an editable block but surrounded by non-editable positions. It acts to negate the logic at the beginning
             // of LayoutObject::createVisiblePosition().
