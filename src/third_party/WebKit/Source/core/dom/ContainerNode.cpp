/*
 * Copyright (C) 1999 Lars Knoll (knoll@kde.org)
 *           (C) 1999 Antti Koivisto (koivisto@kde.org)
 *           (C) 2001 Dirk Mueller (mueller@kde.org)
 * Copyright (C) 2004, 2005, 2006, 2007, 2008, 2009 Apple Inc. All rights reserved.
 *
 * This library is free software; you can redistribute it and/or
 * modify it under the terms of the GNU Library General Public
 * License as published by the Free Software Foundation; either
 * version 2 of the License, or (at your option) any later version.
 *
 * This library is distributed in the hope that it will be useful,
 * but WITHOUT ANY WARRANTY; without even the implied warranty of
 * MERCHANTABILITY or FITNESS FOR A PARTICULAR PURPOSE.  See the GNU
 * Library General Public License for more details.
 *
 * You should have received a copy of the GNU Library General Public License
 * along with this library; see the file COPYING.LIB.  If not, write to
 * the Free Software Foundation, Inc., 51 Franklin Street, Fifth Floor,
 * Boston, MA 02110-1301, USA.
 */

#include "config.h"
#include "core/dom/ContainerNode.h"

#include "bindings/v8/ExceptionMessages.h"
#include "bindings/v8/ExceptionState.h"
#include "core/dom/ChildListMutationScope.h"
#include "core/dom/ContainerNodeAlgorithms.h"
#include "core/dom/ElementTraversal.h"
#include "core/dom/ExceptionCode.h"
#include "core/dom/FullscreenElementStack.h"
#include "core/dom/NodeChildRemovalTracker.h"
#include "core/dom/NodeRareData.h"
#include "core/dom/NodeRenderStyle.h"
#include "core/dom/NodeTraversal.h"
#include "core/events/MutationEvent.h"
#include "core/events/ThreadLocalEventNames.h"
#include "core/html/HTMLCollection.h"
#include "core/rendering/InlineTextBox.h"
#include "core/rendering/RenderText.h"
#include "core/rendering/RenderTheme.h"
#include "core/rendering/RenderView.h"
#include "core/rendering/RenderWidget.h"

using namespace std;

namespace WebCore {

static void dispatchChildInsertionEvents(Node&);
static void dispatchChildRemovalEvents(Node&);
<<<<<<< HEAD
static void updateTreeAfterInsertion(ContainerNode&, Node&);
=======
>>>>>>> 8c15b39e

ChildNodesLazySnapshot* ChildNodesLazySnapshot::latestSnapshot = 0;

#ifndef NDEBUG
unsigned NoEventDispatchAssertion::s_count = 0;
#endif

<<<<<<< HEAD
static const char appendChildMethodName[] = "appendChild";
static const char insertBeforeMethodName[] = "insertBefore";
static const char replaceChildMethodName[] = "replaceChild";

static void collectChildrenAndRemoveFromOldParent(Node& node, NodeVector& nodes, ExceptionState& es)
{
    if (node.nodeType() != Node::DOCUMENT_FRAGMENT_NODE) {
        nodes.append(&node);
        if (ContainerNode* oldParent = node.parentNode())
            oldParent->removeChild(&node, es);
=======
static void collectChildrenAndRemoveFromOldParent(Node& node, NodeVector& nodes, ExceptionState& exceptionState)
{
    if (!node.isDocumentFragment()) {
        nodes.append(&node);
        if (ContainerNode* oldParent = node.parentNode())
            oldParent->removeChild(&node, exceptionState);
>>>>>>> 8c15b39e
        return;
    }
    getChildNodes(node, nodes);
    toContainerNode(node).removeChildren();
}

void ContainerNode::removeDetachedChildren()
{
    if (connectedSubframeCount()) {
        for (Node* child = firstChild(); child; child = child->nextSibling())
            child->updateAncestorConnectedSubframeCountForRemoval();
    }
    ASSERT(needsAttach());
    removeDetachedChildrenInContainer<Node, ContainerNode>(*this);
}

void ContainerNode::parserTakeAllChildrenFrom(ContainerNode& oldParent)
{
    while (RefPtr<Node> child = oldParent.firstChild()) {
        oldParent.parserRemoveChild(*child);
        treeScope().adoptIfNeeded(*child);
        parserAppendChild(child.get());
    }
}

ContainerNode::~ContainerNode()
{
    willBeDeletedFromDocument();
    removeDetachedChildren();
}

<<<<<<< HEAD
static inline bool isChildTypeAllowed(ContainerNode& newParent, Node& child)
{
    if (!child.isDocumentFragment())
        return newParent.childTypeAllowed(child.nodeType());

    for (Node* node = child.firstChild(); node; node = node->nextSibling()) {
        if (!newParent.childTypeAllowed(node->nodeType()))
=======
bool ContainerNode::isChildTypeAllowed(const Node& child) const
{
    if (!child.isDocumentFragment())
        return childTypeAllowed(child.nodeType());

    for (Node* node = child.firstChild(); node; node = node->nextSibling()) {
        if (!childTypeAllowed(node->nodeType()))
>>>>>>> 8c15b39e
            return false;
    }
    return true;
}

<<<<<<< HEAD
static inline bool isInTemplateContent(const Node& node)
{
    const Document& document = node.document();
    return document == document.templateDocument();
}

static inline bool containsConsideringHostElements(const Node& newChild, const Node& newParent)
{
    return (newParent.isInShadowTree() || isInTemplateContent(newParent))
        ? newChild.containsIncludingHostElements(newParent)
        : newChild.contains(&newParent);
}

static inline bool checkAcceptChild(ContainerNode& newParent, Node* newChild, Node* oldChild, const char* method, ExceptionState& es)
{
    // Not mentioned in spec: throw NotFoundError if newChild is null
    if (!newChild) {
        es.throwDOMException(NotFoundError, ExceptionMessages::failedToExecute(method, "Node", "The new child element is null."));
=======
bool ContainerNode::containsConsideringHostElements(const Node& newChild) const
{
    if (isInShadowTree() || document() == document().templateDocument())
        return newChild.containsIncludingHostElements(*this);
    return newChild.contains(this);
}

bool ContainerNode::checkAcceptChild(const Node* newChild, const Node* oldChild, ExceptionState& exceptionState) const
{
    // Not mentioned in spec: throw NotFoundError if newChild is null
    if (!newChild) {
        exceptionState.throwDOMException(NotFoundError, "The new child element is null.");
>>>>>>> 8c15b39e
        return false;
    }

    // Use common case fast path if possible.
<<<<<<< HEAD
    if ((newChild->isElementNode() || newChild->isTextNode()) && newParent.isElementNode()) {
        ASSERT(!newParent.isDocumentTypeNode());
        ASSERT(isChildTypeAllowed(newParent, *newChild));
        if (containsConsideringHostElements(*newChild, newParent)) {
            es.throwDOMException(HierarchyRequestError, ExceptionMessages::failedToExecute(method, "Node", "The new child element contains the parent."));
=======
    if ((newChild->isElementNode() || newChild->isTextNode()) && isElementNode()) {
        ASSERT(isChildTypeAllowed(*newChild));
        if (containsConsideringHostElements(*newChild)) {
            exceptionState.throwDOMException(HierarchyRequestError, "The new child element contains the parent.");
>>>>>>> 8c15b39e
            return false;
        }
        return true;
    }

    // This should never happen, but also protect release builds from tree corruption.
    ASSERT(!newChild->isPseudoElement());
    if (newChild->isPseudoElement()) {
<<<<<<< HEAD
        es.throwDOMException(HierarchyRequestError, ExceptionMessages::failedToExecute(method, "Node", "The new child element is a pseudo-element."));
        return false;
    }

    if (containsConsideringHostElements(*newChild, newParent)) {
        es.throwDOMException(HierarchyRequestError, ExceptionMessages::failedToExecute(method, "Node", "The new child element contains the parent."));
        return false;
    }

    if (oldChild && newParent.isDocumentNode()) {
        if (!toDocument(newParent).canReplaceChild(*newChild, *oldChild)) {
            // FIXME: Adjust 'Document::canReplaceChild' to return some additional detail (or an error message).
            es.throwDOMException(HierarchyRequestError, ExceptionMessages::failedToExecute(method, "ContainerNode"));
            return false;
        }
    } else if (!isChildTypeAllowed(newParent, *newChild)) {
        es.throwDOMException(HierarchyRequestError, ExceptionMessages::failedToExecute(method, "Node", "Nodes of type '" + newChild->nodeName() + "' may not be inserted inside nodes of type '" + newParent.nodeName() + "'."));
=======
        exceptionState.throwDOMException(HierarchyRequestError, "The new child element is a pseudo-element.");
        return false;
    }

    if (containsConsideringHostElements(*newChild)) {
        exceptionState.throwDOMException(HierarchyRequestError, "The new child element contains the parent.");
        return false;
    }

    if (oldChild && isDocumentNode()) {
        if (!toDocument(this)->canReplaceChild(*newChild, *oldChild)) {
            // FIXME: Adjust 'Document::canReplaceChild' to return some additional detail (or an error message).
            exceptionState.throwDOMException(HierarchyRequestError, "Failed to replace child.");
            return false;
        }
    } else if (!isChildTypeAllowed(*newChild)) {
        exceptionState.throwDOMException(HierarchyRequestError, "Nodes of type '" + newChild->nodeName() + "' may not be inserted inside nodes of type '" + nodeName() + "'.");
>>>>>>> 8c15b39e
        return false;
    }

    return true;
}

<<<<<<< HEAD
static inline bool checkAcceptChildGuaranteedNodeTypes(ContainerNode& newParent, Node& newChild, const char* method, ExceptionState& es)
{
    ASSERT(!newParent.isDocumentTypeNode());
    ASSERT(isChildTypeAllowed(newParent, newChild));
    if (newChild.contains(&newParent)) {
        es.throwDOMException(HierarchyRequestError, ExceptionMessages::failedToExecute(method, "Node", "The new child element contains the parent."));
=======
bool ContainerNode::checkAcceptChildGuaranteedNodeTypes(const Node& newChild, ExceptionState& exceptionState) const
{
    ASSERT(isChildTypeAllowed(newChild));
    if (newChild.contains(this)) {
        exceptionState.throwDOMException(HierarchyRequestError, "The new child element contains the parent.");
>>>>>>> 8c15b39e
        return false;
    }
    return true;
}

<<<<<<< HEAD
static inline bool checkAddChild(ContainerNode& newParent, Node* newChild, const char* method, ExceptionState& es)
{
    return checkAcceptChild(newParent, newChild, 0, method, es);
}

static inline bool checkReplaceChild(ContainerNode& newParent, Node* newChild, Node& oldChild, const char* method, ExceptionState& es)
{
    return checkAcceptChild(newParent, newChild, &oldChild, method, es);
}

void ContainerNode::insertBefore(PassRefPtr<Node> newChild, Node* refChild, ExceptionState& es)
=======
void ContainerNode::insertBefore(PassRefPtr<Node> newChild, Node* refChild, ExceptionState& exceptionState)
>>>>>>> 8c15b39e
{
    // Check that this node is not "floating".
    // If it is, it can be deleted as a side effect of sending mutation events.
    ASSERT(refCount() || parentOrShadowHostNode());

    RefPtr<Node> protect(this);

    // insertBefore(node, 0) is equivalent to appendChild(node)
    if (!refChild) {
        appendChild(newChild, exceptionState);
        return;
    }

    // Make sure adding the new child is OK.
<<<<<<< HEAD
    if (!checkAddChild(*this, newChild.get(), insertBeforeMethodName, es))
=======
    if (!checkAcceptChild(newChild.get(), 0, exceptionState))
>>>>>>> 8c15b39e
        return;
    ASSERT(newChild);

    // NotFoundError: Raised if refChild is not a child of this node
    if (refChild->parentNode() != this) {
<<<<<<< HEAD
        es.throwDOMException(NotFoundError, ExceptionMessages::failedToExecute(insertBeforeMethodName, "Node", "The node before which the new node is to be inserted is not a child of this node."));
=======
        exceptionState.throwDOMException(NotFoundError, "The node before which the new node is to be inserted is not a child of this node.");
>>>>>>> 8c15b39e
        return;
    }

    if (refChild->previousSibling() == newChild || refChild == newChild) // nothing to do
        return;

    RefPtr<Node> next = refChild;

    NodeVector targets;
<<<<<<< HEAD
    collectChildrenAndRemoveFromOldParent(*newChild, targets, es);
    if (es.hadException())
=======
    collectChildrenAndRemoveFromOldParent(*newChild, targets, exceptionState);
    if (exceptionState.hadException())
>>>>>>> 8c15b39e
        return;
    if (targets.isEmpty())
        return;

    // We need this extra check because collectChildrenAndRemoveFromOldParent() can fire mutation events.
<<<<<<< HEAD
    if (!checkAcceptChildGuaranteedNodeTypes(*this, *newChild, insertBeforeMethodName, es))
=======
    if (!checkAcceptChildGuaranteedNodeTypes(*newChild, exceptionState))
>>>>>>> 8c15b39e
        return;

    InspectorInstrumentation::willInsertDOMNode(this);

    ChildListMutationScope mutation(*this);
    for (NodeVector::const_iterator it = targets.begin(); it != targets.end(); ++it) {
        ASSERT(*it);
        Node& child = **it;

        // Due to arbitrary code running in response to a DOM mutation event it's
        // possible that "next" is no longer a child of "this".
        // It's also possible that "child" has been inserted elsewhere.
        // In either of those cases, we'll just stop.
        if (next->parentNode() != this)
            break;
        if (child.parentNode())
            break;

        treeScope().adoptIfNeeded(child);

        insertBeforeCommon(*next, child);

<<<<<<< HEAD
        updateTreeAfterInsertion(*this, child);
=======
        updateTreeAfterInsertion(child);
>>>>>>> 8c15b39e
    }

    dispatchSubtreeModifiedEvent();
}

void ContainerNode::insertBeforeCommon(Node& nextChild, Node& newChild)
{
    NoEventDispatchAssertion assertNoEventDispatch;

    ASSERT(!newChild.parentNode()); // Use insertBefore if you need to handle reparenting (and want DOM mutation events).
    ASSERT(!newChild.nextSibling());
    ASSERT(!newChild.previousSibling());
    ASSERT(!newChild.isShadowRoot());

    Node* prev = nextChild.previousSibling();
    ASSERT(m_lastChild != prev);
    nextChild.setPreviousSibling(&newChild);
    if (prev) {
        ASSERT(m_firstChild != nextChild);
        ASSERT(prev->nextSibling() == nextChild);
        prev->setNextSibling(&newChild);
    } else {
        ASSERT(m_firstChild == nextChild);
        m_firstChild = &newChild;
    }
    newChild.setParentOrShadowHostNode(this);
    newChild.setPreviousSibling(prev);
    newChild.setNextSibling(&nextChild);
}

void ContainerNode::parserInsertBefore(PassRefPtr<Node> newChild, Node& nextChild)
{
    ASSERT(newChild);
    ASSERT(nextChild.parentNode() == this);
    ASSERT(!newChild->isDocumentFragment());
    ASSERT(!hasTagName(HTMLNames::templateTag));

    if (nextChild.previousSibling() == newChild || nextChild == newChild) // nothing to do
        return;

    if (document() != newChild->document())
        document().adoptNode(newChild.get(), ASSERT_NO_EXCEPTION);

    insertBeforeCommon(nextChild, *newChild);

    newChild->updateAncestorConnectedSubframeCountForInsertion();

    ChildListMutationScope(*this).childAdded(*newChild);

    childrenChanged(true, newChild->previousSibling(), &nextChild, 1);

    ChildNodeInsertionNotifier(*this).notify(*newChild);
}

void ContainerNode::replaceChild(PassRefPtr<Node> newChild, Node* oldChild, ExceptionState& exceptionState)
{
    // Check that this node is not "floating".
    // If it is, it can be deleted as a side effect of sending mutation events.
    ASSERT(refCount() || parentOrShadowHostNode());

    RefPtr<Node> protect(this);

    if (oldChild == newChild) // nothing to do
        return;

    if (!oldChild) {
<<<<<<< HEAD
        es.throwDOMException(NotFoundError, ExceptionMessages::failedToExecute(replaceChildMethodName, "Node", "The node to be replaced is null."));
=======
        exceptionState.throwDOMException(NotFoundError, "The node to be replaced is null.");
>>>>>>> 8c15b39e
        return;
    }

    // Make sure replacing the old child with the new is ok
<<<<<<< HEAD
    if (!checkReplaceChild(*this, newChild.get(), *oldChild, replaceChildMethodName, es))
=======
    if (!checkAcceptChild(newChild.get(), oldChild, exceptionState))
>>>>>>> 8c15b39e
        return;

    // NotFoundError: Raised if oldChild is not a child of this node.
    if (oldChild->parentNode() != this) {
<<<<<<< HEAD
        es.throwDOMException(NotFoundError, ExceptionMessages::failedToExecute(replaceChildMethodName, "Node", "The node to be replaced is not a child of this node."));
=======
        exceptionState.throwDOMException(NotFoundError, "The node to be replaced is not a child of this node.");
>>>>>>> 8c15b39e
        return;
    }

    ChildListMutationScope mutation(*this);

    RefPtr<Node> next = oldChild->nextSibling();

    // Remove the node we're replacing
    RefPtr<Node> removedChild = oldChild;
    removeChild(oldChild, exceptionState);
    if (exceptionState.hadException())
        return;

    if (next && (next->previousSibling() == newChild || next == newChild)) // nothing to do
        return;

    // Does this one more time because removeChild() fires a MutationEvent.
<<<<<<< HEAD
    if (!checkReplaceChild(*this, newChild.get(), *oldChild, replaceChildMethodName, es))
        return;

    NodeVector targets;
    collectChildrenAndRemoveFromOldParent(*newChild, targets, es);
    if (es.hadException())
        return;

    // Does this yet another check because collectChildrenAndRemoveFromOldParent() fires a MutationEvent.
    if (!checkReplaceChild(*this, newChild.get(), *oldChild, replaceChildMethodName, es))
=======
    if (!checkAcceptChild(newChild.get(), oldChild, exceptionState))
        return;

    NodeVector targets;
    collectChildrenAndRemoveFromOldParent(*newChild, targets, exceptionState);
    if (exceptionState.hadException())
        return;

    // Does this yet another check because collectChildrenAndRemoveFromOldParent() fires a MutationEvent.
    if (!checkAcceptChild(newChild.get(), oldChild, exceptionState))
>>>>>>> 8c15b39e
        return;

    InspectorInstrumentation::willInsertDOMNode(this);

    // Add the new child(ren)
    for (NodeVector::const_iterator it = targets.begin(); it != targets.end(); ++it) {
        ASSERT(*it);
        Node& child = **it;

        // Due to arbitrary code running in response to a DOM mutation event it's
        // possible that "next" is no longer a child of "this".
        // It's also possible that "child" has been inserted elsewhere.
        // In either of those cases, we'll just stop.
        if (next && next->parentNode() != this)
            break;
        if (child.parentNode())
            break;

        treeScope().adoptIfNeeded(child);

        // Add child before "next".
        {
            NoEventDispatchAssertion assertNoEventDispatch;
            if (next)
                insertBeforeCommon(*next, child);
            else
                appendChildToContainer(child, *this);
        }

<<<<<<< HEAD
        updateTreeAfterInsertion(*this, child);
=======
        updateTreeAfterInsertion(child);
>>>>>>> 8c15b39e
    }

    dispatchSubtreeModifiedEvent();
}

<<<<<<< HEAD
static void willRemoveChild(Node& child)
{
    ASSERT(child.parentNode());
    ChildListMutationScope(*child.parentNode()).willRemoveChild(child);
    child.notifyMutationObserversNodeWillDetach();
    dispatchChildRemovalEvents(child);
    child.document().nodeWillBeRemoved(child); // e.g. mutation event listener can create a new range.
    ChildFrameDisconnector(child).disconnect();
}

static void willRemoveChildren(ContainerNode& container)
=======
void ContainerNode::willRemoveChild(Node& child)
{
    ASSERT(child.parentNode() == this);
    ChildListMutationScope(*this).willRemoveChild(child);
    child.notifyMutationObserversNodeWillDetach();
    dispatchChildRemovalEvents(child);
    document().nodeWillBeRemoved(child); // e.g. mutation event listener can create a new range.
    ChildFrameDisconnector(child).disconnect();
}

void ContainerNode::willRemoveChildren()
>>>>>>> 8c15b39e
{
    NodeVector children;
    getChildNodes(*this, children);

    ChildListMutationScope mutation(*this);
    for (NodeVector::const_iterator it = children.begin(); it != children.end(); it++) {
        ASSERT(*it);
        Node& child = **it;
        mutation.willRemoveChild(child);
        child.notifyMutationObserversNodeWillDetach();
<<<<<<< HEAD

        // fire removed from document mutation events.
=======
>>>>>>> 8c15b39e
        dispatchChildRemovalEvents(child);
    }

    ChildFrameDisconnector(*this).disconnect(ChildFrameDisconnector::DescendantsOnly);
}

void ContainerNode::disconnectDescendantFrames()
{
    ChildFrameDisconnector(*this).disconnect();
}

void ContainerNode::removeChild(Node* oldChild, ExceptionState& exceptionState)
{
    // Check that this node is not "floating".
    // If it is, it can be deleted as a side effect of sending mutation events.
    ASSERT(refCount() || parentOrShadowHostNode());

    RefPtr<Node> protect(this);

    // NotFoundError: Raised if oldChild is not a child of this node.
    if (!oldChild || oldChild->parentNode() != this) {
<<<<<<< HEAD
        es.throwDOMException(NotFoundError, ExceptionMessages::failedToExecute("removeChild", "Node", "The node to be removed is not a child of this node."));
=======
        exceptionState.throwDOMException(NotFoundError, "The node to be removed is not a child of this node.");
>>>>>>> 8c15b39e
        return;
    }

    RefPtr<Node> child = oldChild;

    document().removeFocusedElementOfSubtree(child.get());

    if (FullscreenElementStack* fullscreen = FullscreenElementStack::fromIfExists(&document()))
        fullscreen->removeFullScreenElementOfSubtree(child.get());

    // Events fired when blurring currently focused node might have moved this
    // child into a different parent.
    if (child->parentNode() != this) {
<<<<<<< HEAD
        es.throwDOMException(NotFoundError, ExceptionMessages::failedToExecute("removeChild", "Node", "The node to be removed is no longer a child of this node. Perhaps it was moved in a 'blur' event handler?"));
=======
        exceptionState.throwDOMException(NotFoundError, "The node to be removed is no longer a child of this node. Perhaps it was moved in a 'blur' event handler?");
>>>>>>> 8c15b39e
        return;
    }

    willRemoveChild(*child);

    // Mutation events might have moved this child into a different parent.
    if (child->parentNode() != this) {
<<<<<<< HEAD
        es.throwDOMException(NotFoundError, ExceptionMessages::failedToExecute("removeChild", "Node", "The node to be removed is no longer a child of this node. Perhaps it was moved in response to a mutation?"));
=======
        exceptionState.throwDOMException(NotFoundError, "The node to be removed is no longer a child of this node. Perhaps it was moved in response to a mutation?");
>>>>>>> 8c15b39e
        return;
    }

    {
        RenderWidget::UpdateSuspendScope suspendWidgetHierarchyUpdates;

        Node* prev = child->previousSibling();
        Node* next = child->nextSibling();
        removeBetween(prev, next, *child);
        childrenChanged(false, prev, next, -1);
        ChildNodeRemovalNotifier(*this).notify(*child);
    }
    dispatchSubtreeModifiedEvent();
}

void ContainerNode::removeBetween(Node* previousChild, Node* nextChild, Node& oldChild)
{
    NoEventDispatchAssertion assertNoEventDispatch;

    ASSERT(oldChild.parentNode() == this);

<<<<<<< HEAD
    // Remove from rendering tree
    if (oldChild.confusingAndOftenMisusedAttached())
=======
    if (!oldChild.needsAttach())
>>>>>>> 8c15b39e
        oldChild.detach();

    if (nextChild)
        nextChild->setPreviousSibling(previousChild);
    if (previousChild)
        previousChild->setNextSibling(nextChild);
    if (m_firstChild == oldChild)
        m_firstChild = nextChild;
    if (m_lastChild == oldChild)
        m_lastChild = previousChild;

    oldChild.setPreviousSibling(0);
    oldChild.setNextSibling(0);
    oldChild.setParentOrShadowHostNode(0);

    document().adoptIfNeeded(oldChild);
}

void ContainerNode::parserRemoveChild(Node& oldChild)
{
    ASSERT(oldChild.parentNode() == this);
    ASSERT(!oldChild.isDocumentFragment());

    Node* prev = oldChild.previousSibling();
    Node* next = oldChild.nextSibling();

    oldChild.updateAncestorConnectedSubframeCountForRemoval();

    ChildListMutationScope(*this).willRemoveChild(oldChild);
    oldChild.notifyMutationObserversNodeWillDetach();

    removeBetween(prev, next, oldChild);

    childrenChanged(true, prev, next, -1);
    ChildNodeRemovalNotifier(*this).notify(oldChild);
}

// this differs from other remove functions because it forcibly removes all the children,
// regardless of read-only status or event exceptions, e.g.
void ContainerNode::removeChildren()
{
    if (!m_firstChild)
        return;

    // The container node can be removed from event handlers.
    RefPtr<ContainerNode> protect(this);

    if (FullscreenElementStack* fullscreen = FullscreenElementStack::fromIfExists(&document()))
        fullscreen->removeFullScreenElementOfSubtree(this, true);

    // Do any prep work needed before actually starting to detach
    // and remove... e.g. stop loading frames, fire unload events.
<<<<<<< HEAD
    willRemoveChildren(*this);
=======
    willRemoveChildren();
>>>>>>> 8c15b39e

    {
        // Removing focus can cause frames to load, either via events (focusout, blur)
        // or widget updates (e.g., for <embed>).
        SubframeLoadingDisabler disabler(*this);

        // Exclude this node when looking for removed focusedElement since only
        // children will be removed.
        // This must be later than willRemoveChildren, which might change focus
        // state of a child.
        document().removeFocusedElementOfSubtree(this, true);

        // Removing a node from a selection can cause widget updates.
        document().nodeChildrenWillBeRemoved(this);
    }


    NodeVector removedChildren;
    {
        RenderWidget::UpdateSuspendScope suspendWidgetHierarchyUpdates;
        {
            NoEventDispatchAssertion assertNoEventDispatch;
            removedChildren.reserveInitialCapacity(childNodeCount());
            while (m_firstChild) {
                removedChildren.append(m_firstChild);
                removeBetween(0, m_firstChild->nextSibling(), *m_firstChild);
            }
        }

        childrenChanged(false, 0, 0, -static_cast<int>(removedChildren.size()));

        for (size_t i = 0; i < removedChildren.size(); ++i)
            ChildNodeRemovalNotifier(*this).notify(*removedChildren[i]);
    }

    dispatchSubtreeModifiedEvent();
}

void ContainerNode::appendChild(PassRefPtr<Node> newChild, ExceptionState& exceptionState)
{
    RefPtr<ContainerNode> protect(this);

    // Check that this node is not "floating".
    // If it is, it can be deleted as a side effect of sending mutation events.
    ASSERT(refCount() || parentOrShadowHostNode());

    // Make sure adding the new child is ok
<<<<<<< HEAD
    if (!checkAddChild(*this, newChild.get(), appendChildMethodName, es))
=======
    if (!checkAcceptChild(newChild.get(), 0, exceptionState))
>>>>>>> 8c15b39e
        return;
    ASSERT(newChild);

    if (newChild == m_lastChild) // nothing to do
        return;

    NodeVector targets;
<<<<<<< HEAD
    collectChildrenAndRemoveFromOldParent(*newChild, targets, es);
    if (es.hadException())
=======
    collectChildrenAndRemoveFromOldParent(*newChild, targets, exceptionState);
    if (exceptionState.hadException())
>>>>>>> 8c15b39e
        return;

    if (targets.isEmpty())
        return;

    // We need this extra check because collectChildrenAndRemoveFromOldParent() can fire mutation events.
<<<<<<< HEAD
    if (!checkAcceptChildGuaranteedNodeTypes(*this, *newChild, appendChildMethodName, es))
=======
    if (!checkAcceptChildGuaranteedNodeTypes(*newChild, exceptionState))
>>>>>>> 8c15b39e
        return;

    InspectorInstrumentation::willInsertDOMNode(this);

    // Now actually add the child(ren)
    ChildListMutationScope mutation(*this);
    for (NodeVector::const_iterator it = targets.begin(); it != targets.end(); ++it) {
        ASSERT(*it);
        Node& child = **it;

        // If the child has a parent again, just stop what we're doing, because
        // that means someone is doing something with DOM mutation -- can't re-parent
        // a child that already has a parent.
        if (child.parentNode())
            break;

        treeScope().adoptIfNeeded(child);

        // Append child to the end of the list
        {
            NoEventDispatchAssertion assertNoEventDispatch;
            appendChildToContainer(child, *this);
        }

<<<<<<< HEAD
        updateTreeAfterInsertion(*this, child);
=======
        updateTreeAfterInsertion(child);
>>>>>>> 8c15b39e
    }

    dispatchSubtreeModifiedEvent();
}

void ContainerNode::parserAppendChild(PassRefPtr<Node> newChild)
{
    ASSERT(newChild);
    ASSERT(!newChild->parentNode()); // Use appendChild if you need to handle reparenting (and want DOM mutation events).
    ASSERT(!newChild->isDocumentFragment());
    ASSERT(!hasTagName(HTMLNames::templateTag));

    if (document() != newChild->document())
        document().adoptNode(newChild.get(), ASSERT_NO_EXCEPTION);

    Node* last = m_lastChild;
    {
        NoEventDispatchAssertion assertNoEventDispatch;
        // FIXME: This method should take a PassRefPtr.
        appendChildToContainer(*newChild, *this);
        treeScope().adoptIfNeeded(*newChild);
    }

    newChild->updateAncestorConnectedSubframeCountForInsertion();

    ChildListMutationScope(*this).childAdded(*newChild);

    childrenChanged(true, last, 0, 1);
    ChildNodeInsertionNotifier(*this).notify(*newChild);
}

void ContainerNode::attach(const AttachContext& context)
{
    attachChildren(context);
    clearChildNeedsStyleRecalc();
    Node::attach(context);
}

void ContainerNode::detach(const AttachContext& context)
{
    detachChildren(context);
    clearChildNeedsStyleRecalc();
    Node::detach(context);
}

void ContainerNode::childrenChanged(bool changedByParser, Node*, Node*, int childCountDelta)
{
    document().incDOMTreeVersion();
    if (!changedByParser && childCountDelta)
        document().updateRangesAfterChildrenChanged(this);
    invalidateNodeListCachesInAncestors();
    if (childCountDelta > 0 && inActiveDocument()) {
        setChildNeedsStyleRecalc();
        markAncestorsWithChildNeedsStyleRecalc();
    }
}

void ContainerNode::cloneChildNodes(ContainerNode *clone)
{
    TrackExceptionState exceptionState;
    for (Node* n = firstChild(); n && !exceptionState.hadException(); n = n->nextSibling())
        clone->appendChild(n->cloneNode(true), exceptionState);
}


bool ContainerNode::getUpperLeftCorner(FloatPoint& point) const
{
    if (!renderer())
        return false;
    // What is this code really trying to do?
    RenderObject* o = renderer();
    RenderObject* p = o;

    if (!o->isInline() || o->isReplaced()) {
        point = o->localToAbsolute(FloatPoint(), UseTransforms);
        return true;
    }

    // find the next text/image child, to get a position
    while (o) {
        p = o;
        if (o->firstChild()) {
            o = o->firstChild();
        } else if (o->nextSibling()) {
            o = o->nextSibling();
        } else {
            RenderObject* next = 0;
            while (!next && o->parent()) {
                o = o->parent();
                next = o->nextSibling();
            }
            o = next;

            if (!o)
                break;
        }
        ASSERT(o);

        if (!o->isInline() || o->isReplaced()) {
            point = o->localToAbsolute(FloatPoint(), UseTransforms);
            return true;
        }

        if (p->node() && p->node() == this && o->isText() && !o->isBR() && !toRenderText(o)->firstTextBox()) {
            // do nothing - skip unrendered whitespace that is a child or next sibling of the anchor
        } else if ((o->isText() && !o->isBR()) || o->isReplaced()) {
            point = FloatPoint();
            if (o->isText() && toRenderText(o)->firstTextBox()) {
                point.move(toRenderText(o)->linesBoundingBox().x(), toRenderText(o)->firstTextBox()->root()->lineTop());
            } else if (o->isBox()) {
                RenderBox* box = toRenderBox(o);
                point.moveBy(box->location());
            }
            point = o->container()->localToAbsolute(point, UseTransforms);
            return true;
        }
    }

    // If the target doesn't have any children or siblings that could be used to calculate the scroll position, we must be
    // at the end of the document. Scroll to the bottom. FIXME: who said anything about scrolling?
    if (!o && document().view()) {
        point = FloatPoint(0, document().view()->contentsHeight());
        return true;
    }
    return false;
}

bool ContainerNode::getLowerRightCorner(FloatPoint& point) const
{
    if (!renderer())
        return false;

    RenderObject* o = renderer();
    if (!o->isInline() || o->isReplaced()) {
        RenderBox* box = toRenderBox(o);
        point = o->localToAbsolute(LayoutPoint(box->size()), UseTransforms);
        return true;
    }

    // find the last text/image child, to get a position
    while (o) {
        if (o->lastChild()) {
            o = o->lastChild();
        } else if (o->previousSibling()) {
            o = o->previousSibling();
        } else {
            RenderObject* prev = 0;
        while (!prev) {
            o = o->parent();
            if (!o)
                return false;
            prev = o->previousSibling();
        }
        o = prev;
        }
        ASSERT(o);
        if (o->isText() || o->isReplaced()) {
            point = FloatPoint();
            if (o->isText()) {
                RenderText* text = toRenderText(o);
                IntRect linesBox = text->linesBoundingBox();
                if (!linesBox.maxX() && !linesBox.maxY())
                    continue;
                point.moveBy(linesBox.maxXMaxYCorner());
            } else {
                RenderBox* box = toRenderBox(o);
                point.moveBy(box->frameRect().maxXMaxYCorner());
            }
            point = o->container()->localToAbsolute(point, UseTransforms);
            return true;
        }
    }
    return true;
}

// FIXME: This override is only needed for inline anchors without an
// InlineBox and it does not belong in ContainerNode as it reaches into
// the render and line box trees.
// https://code.google.com/p/chromium/issues/detail?id=248354
LayoutRect ContainerNode::boundingBox() const
{
    FloatPoint upperLeft, lowerRight;
    bool foundUpperLeft = getUpperLeftCorner(upperLeft);
    bool foundLowerRight = getLowerRightCorner(lowerRight);

    // If we've found one corner, but not the other,
    // then we should just return a point at the corner that we did find.
    if (foundUpperLeft != foundLowerRight) {
        if (foundUpperLeft)
            lowerRight = upperLeft;
        else
            upperLeft = lowerRight;
    }

    return enclosingLayoutRect(FloatRect(upperLeft, lowerRight.expandedTo(upperLeft) - upperLeft));
}

// This is used by FrameSelection to denote when the active-state of the page has changed
// independent of the focused element changing.
void ContainerNode::focusStateChanged()
{
    // If we're just changing the window's active state and the focused node has no
    // renderer we can just ignore the state change.
    if (!renderer())
        return;
    // FIXME: This could probably setNeedsStyleRecalc(LocalStyleChange) in the affectedByFocus case
    // and only setNeedsStyleRecalc(SubtreeStyleChange) in the childrenAffectedByFocus case.
    if (renderStyle()->affectedByFocus() || (isElementNode() && toElement(this)->childrenAffectedByFocus()))
        setNeedsStyleRecalc();
    if (renderer() && renderer()->style()->hasAppearance())
        RenderTheme::theme().stateChanged(renderer(), FocusState);
}

void ContainerNode::setFocus(bool received)
{
    if (focused() == received)
        return;

    Node::setFocus(received);

    focusStateChanged();
    // If :focus sets display: none, we lose focus but still need to recalc our style.
    if (!renderer() && !received)
        setNeedsStyleRecalc();
}

void ContainerNode::setActive(bool down)
{
    if (down == active())
        return;

    Node::setActive(down);

    // FIXME: Why does this not need to handle the display: none transition like :hover does?
    if (renderer()) {
        if (renderStyle()->affectedByActive() || (isElementNode() && toElement(this)->childrenAffectedByActive()))
            setNeedsStyleRecalc();
        if (renderStyle()->hasAppearance())
            RenderTheme::theme().stateChanged(renderer(), PressedState);
    }
}

void ContainerNode::setHovered(bool over)
{
    if (over == hovered())
        return;

    Node::setHovered(over);

    // If :hover sets display: none we lose our hover but still need to recalc our style.
    if (!renderer()) {
        if (!over)
            setNeedsStyleRecalc();
        return;
    }

    if (renderer()) {
        if (renderStyle()->affectedByHover() || (isElementNode() && toElement(this)->childrenAffectedByHover()))
            setNeedsStyleRecalc();
        if (renderer() && renderer()->style()->hasAppearance())
            RenderTheme::theme().stateChanged(renderer(), HoverState);
    }
}

PassRefPtr<HTMLCollection> ContainerNode::children()
{
    return ensureRareData().ensureNodeLists().addCacheWithAtomicName<HTMLCollection>(this, NodeChildren);
}

Element* ContainerNode::firstElementChild() const
{
    return ElementTraversal::firstWithin(*this);
}

Element* ContainerNode::lastElementChild() const
{
    Node* n = lastChild();
    while (n && !n->isElementNode())
        n = n->previousSibling();
    return toElement(n);
}

unsigned ContainerNode::childElementCount() const
{
    unsigned count = 0;
    Node* n = firstChild();
    while (n) {
        count += n->isElementNode();
        n = n->nextSibling();
    }
    return count;
}

unsigned ContainerNode::childNodeCount() const
{
    unsigned count = 0;
    Node *n;
    for (n = firstChild(); n; n = n->nextSibling())
        count++;
    return count;
}

Node *ContainerNode::childNode(unsigned index) const
{
    unsigned i;
    Node *n = firstChild();
    for (i = 0; n != 0 && i < index; i++)
        n = n->nextSibling();
    return n;
}

static void dispatchChildInsertionEvents(Node& child)
{
    if (child.isInShadowTree())
        return;

    ASSERT(!NoEventDispatchAssertion::isEventDispatchForbidden());

    RefPtr<Node> c(child);
    RefPtr<Document> document(child.document());

    if (c->parentNode() && document->hasListenerType(Document::DOMNODEINSERTED_LISTENER))
        c->dispatchScopedEvent(MutationEvent::create(EventTypeNames::DOMNodeInserted, true, c->parentNode()));

    // dispatch the DOMNodeInsertedIntoDocument event to all descendants
    if (c->inDocument() && document->hasListenerType(Document::DOMNODEINSERTEDINTODOCUMENT_LISTENER)) {
<<<<<<< HEAD
        for (; c; c = NodeTraversal::next(c.get(), &child))
=======
        for (; c; c = NodeTraversal::next(*c, &child))
>>>>>>> 8c15b39e
            c->dispatchScopedEvent(MutationEvent::create(EventTypeNames::DOMNodeInsertedIntoDocument, false));
    }
}

static void dispatchChildRemovalEvents(Node& child)
{
    if (child.isInShadowTree()) {
        InspectorInstrumentation::willRemoveDOMNode(&child);
        return;
    }

    ASSERT(!NoEventDispatchAssertion::isEventDispatchForbidden());

    InspectorInstrumentation::willRemoveDOMNode(&child);

    RefPtr<Node> c(child);
    RefPtr<Document> document(child.document());

    // dispatch pre-removal mutation events
    if (c->parentNode() && document->hasListenerType(Document::DOMNODEREMOVED_LISTENER)) {
        NodeChildRemovalTracker scope(child);
        c->dispatchScopedEvent(MutationEvent::create(EventTypeNames::DOMNodeRemoved, true, c->parentNode()));
    }

    // dispatch the DOMNodeRemovedFromDocument event to all descendants
    if (c->inDocument() && document->hasListenerType(Document::DOMNODEREMOVEDFROMDOCUMENT_LISTENER)) {
        NodeChildRemovalTracker scope(child);
<<<<<<< HEAD
        for (; c; c = NodeTraversal::next(c.get(), &child))
=======
        for (; c; c = NodeTraversal::next(*c, &child))
>>>>>>> 8c15b39e
            c->dispatchScopedEvent(MutationEvent::create(EventTypeNames::DOMNodeRemovedFromDocument, false));
    }
}

<<<<<<< HEAD
static void updateTreeAfterInsertion(ContainerNode& parent, Node& child)
{
    ASSERT(parent.refCount());
=======
void ContainerNode::updateTreeAfterInsertion(Node& child)
{
    ASSERT(refCount());
>>>>>>> 8c15b39e
    ASSERT(child.refCount());

    ChildListMutationScope(*this).childAdded(child);

<<<<<<< HEAD
    parent.childrenChanged(false, child.previousSibling(), child.nextSibling(), 1);
=======
    childrenChanged(false, child.previousSibling(), child.nextSibling(), 1);
>>>>>>> 8c15b39e

    ChildNodeInsertionNotifier(*this).notify(child);

    dispatchChildInsertionEvents(child);
}

#ifndef NDEBUG
bool childAttachedAllowedWhenAttachingChildren(ContainerNode* node)
{
    if (node->isShadowRoot())
        return true;

    if (node->isInsertionPoint())
        return true;

    if (node->isElementNode() && toElement(node)->shadow())
        return true;

    return false;
}
#endif

} // namespace WebCore<|MERGE_RESOLUTION|>--- conflicted
+++ resolved
@@ -23,7 +23,6 @@
 #include "config.h"
 #include "core/dom/ContainerNode.h"
 
-#include "bindings/v8/ExceptionMessages.h"
 #include "bindings/v8/ExceptionState.h"
 #include "core/dom/ChildListMutationScope.h"
 #include "core/dom/ContainerNodeAlgorithms.h"
@@ -49,10 +48,6 @@
 
 static void dispatchChildInsertionEvents(Node&);
 static void dispatchChildRemovalEvents(Node&);
-<<<<<<< HEAD
-static void updateTreeAfterInsertion(ContainerNode&, Node&);
-=======
->>>>>>> 8c15b39e
 
 ChildNodesLazySnapshot* ChildNodesLazySnapshot::latestSnapshot = 0;
 
@@ -60,25 +55,12 @@
 unsigned NoEventDispatchAssertion::s_count = 0;
 #endif
 
-<<<<<<< HEAD
-static const char appendChildMethodName[] = "appendChild";
-static const char insertBeforeMethodName[] = "insertBefore";
-static const char replaceChildMethodName[] = "replaceChild";
-
-static void collectChildrenAndRemoveFromOldParent(Node& node, NodeVector& nodes, ExceptionState& es)
-{
-    if (node.nodeType() != Node::DOCUMENT_FRAGMENT_NODE) {
-        nodes.append(&node);
-        if (ContainerNode* oldParent = node.parentNode())
-            oldParent->removeChild(&node, es);
-=======
 static void collectChildrenAndRemoveFromOldParent(Node& node, NodeVector& nodes, ExceptionState& exceptionState)
 {
     if (!node.isDocumentFragment()) {
         nodes.append(&node);
         if (ContainerNode* oldParent = node.parentNode())
             oldParent->removeChild(&node, exceptionState);
->>>>>>> 8c15b39e
         return;
     }
     getChildNodes(node, nodes);
@@ -110,15 +92,6 @@
     removeDetachedChildren();
 }
 
-<<<<<<< HEAD
-static inline bool isChildTypeAllowed(ContainerNode& newParent, Node& child)
-{
-    if (!child.isDocumentFragment())
-        return newParent.childTypeAllowed(child.nodeType());
-
-    for (Node* node = child.firstChild(); node; node = node->nextSibling()) {
-        if (!newParent.childTypeAllowed(node->nodeType()))
-=======
 bool ContainerNode::isChildTypeAllowed(const Node& child) const
 {
     if (!child.isDocumentFragment())
@@ -126,32 +99,11 @@
 
     for (Node* node = child.firstChild(); node; node = node->nextSibling()) {
         if (!childTypeAllowed(node->nodeType()))
->>>>>>> 8c15b39e
             return false;
     }
     return true;
 }
 
-<<<<<<< HEAD
-static inline bool isInTemplateContent(const Node& node)
-{
-    const Document& document = node.document();
-    return document == document.templateDocument();
-}
-
-static inline bool containsConsideringHostElements(const Node& newChild, const Node& newParent)
-{
-    return (newParent.isInShadowTree() || isInTemplateContent(newParent))
-        ? newChild.containsIncludingHostElements(newParent)
-        : newChild.contains(&newParent);
-}
-
-static inline bool checkAcceptChild(ContainerNode& newParent, Node* newChild, Node* oldChild, const char* method, ExceptionState& es)
-{
-    // Not mentioned in spec: throw NotFoundError if newChild is null
-    if (!newChild) {
-        es.throwDOMException(NotFoundError, ExceptionMessages::failedToExecute(method, "Node", "The new child element is null."));
-=======
 bool ContainerNode::containsConsideringHostElements(const Node& newChild) const
 {
     if (isInShadowTree() || document() == document().templateDocument())
@@ -164,23 +116,14 @@
     // Not mentioned in spec: throw NotFoundError if newChild is null
     if (!newChild) {
         exceptionState.throwDOMException(NotFoundError, "The new child element is null.");
->>>>>>> 8c15b39e
         return false;
     }
 
     // Use common case fast path if possible.
-<<<<<<< HEAD
-    if ((newChild->isElementNode() || newChild->isTextNode()) && newParent.isElementNode()) {
-        ASSERT(!newParent.isDocumentTypeNode());
-        ASSERT(isChildTypeAllowed(newParent, *newChild));
-        if (containsConsideringHostElements(*newChild, newParent)) {
-            es.throwDOMException(HierarchyRequestError, ExceptionMessages::failedToExecute(method, "Node", "The new child element contains the parent."));
-=======
     if ((newChild->isElementNode() || newChild->isTextNode()) && isElementNode()) {
         ASSERT(isChildTypeAllowed(*newChild));
         if (containsConsideringHostElements(*newChild)) {
             exceptionState.throwDOMException(HierarchyRequestError, "The new child element contains the parent.");
->>>>>>> 8c15b39e
             return false;
         }
         return true;
@@ -189,25 +132,6 @@
     // This should never happen, but also protect release builds from tree corruption.
     ASSERT(!newChild->isPseudoElement());
     if (newChild->isPseudoElement()) {
-<<<<<<< HEAD
-        es.throwDOMException(HierarchyRequestError, ExceptionMessages::failedToExecute(method, "Node", "The new child element is a pseudo-element."));
-        return false;
-    }
-
-    if (containsConsideringHostElements(*newChild, newParent)) {
-        es.throwDOMException(HierarchyRequestError, ExceptionMessages::failedToExecute(method, "Node", "The new child element contains the parent."));
-        return false;
-    }
-
-    if (oldChild && newParent.isDocumentNode()) {
-        if (!toDocument(newParent).canReplaceChild(*newChild, *oldChild)) {
-            // FIXME: Adjust 'Document::canReplaceChild' to return some additional detail (or an error message).
-            es.throwDOMException(HierarchyRequestError, ExceptionMessages::failedToExecute(method, "ContainerNode"));
-            return false;
-        }
-    } else if (!isChildTypeAllowed(newParent, *newChild)) {
-        es.throwDOMException(HierarchyRequestError, ExceptionMessages::failedToExecute(method, "Node", "Nodes of type '" + newChild->nodeName() + "' may not be inserted inside nodes of type '" + newParent.nodeName() + "'."));
-=======
         exceptionState.throwDOMException(HierarchyRequestError, "The new child element is a pseudo-element.");
         return false;
     }
@@ -225,47 +149,23 @@
         }
     } else if (!isChildTypeAllowed(*newChild)) {
         exceptionState.throwDOMException(HierarchyRequestError, "Nodes of type '" + newChild->nodeName() + "' may not be inserted inside nodes of type '" + nodeName() + "'.");
->>>>>>> 8c15b39e
         return false;
     }
 
     return true;
 }
 
-<<<<<<< HEAD
-static inline bool checkAcceptChildGuaranteedNodeTypes(ContainerNode& newParent, Node& newChild, const char* method, ExceptionState& es)
-{
-    ASSERT(!newParent.isDocumentTypeNode());
-    ASSERT(isChildTypeAllowed(newParent, newChild));
-    if (newChild.contains(&newParent)) {
-        es.throwDOMException(HierarchyRequestError, ExceptionMessages::failedToExecute(method, "Node", "The new child element contains the parent."));
-=======
 bool ContainerNode::checkAcceptChildGuaranteedNodeTypes(const Node& newChild, ExceptionState& exceptionState) const
 {
     ASSERT(isChildTypeAllowed(newChild));
     if (newChild.contains(this)) {
         exceptionState.throwDOMException(HierarchyRequestError, "The new child element contains the parent.");
->>>>>>> 8c15b39e
         return false;
     }
     return true;
 }
 
-<<<<<<< HEAD
-static inline bool checkAddChild(ContainerNode& newParent, Node* newChild, const char* method, ExceptionState& es)
-{
-    return checkAcceptChild(newParent, newChild, 0, method, es);
-}
-
-static inline bool checkReplaceChild(ContainerNode& newParent, Node* newChild, Node& oldChild, const char* method, ExceptionState& es)
-{
-    return checkAcceptChild(newParent, newChild, &oldChild, method, es);
-}
-
-void ContainerNode::insertBefore(PassRefPtr<Node> newChild, Node* refChild, ExceptionState& es)
-=======
 void ContainerNode::insertBefore(PassRefPtr<Node> newChild, Node* refChild, ExceptionState& exceptionState)
->>>>>>> 8c15b39e
 {
     // Check that this node is not "floating".
     // If it is, it can be deleted as a side effect of sending mutation events.
@@ -280,21 +180,13 @@
     }
 
     // Make sure adding the new child is OK.
-<<<<<<< HEAD
-    if (!checkAddChild(*this, newChild.get(), insertBeforeMethodName, es))
-=======
     if (!checkAcceptChild(newChild.get(), 0, exceptionState))
->>>>>>> 8c15b39e
         return;
     ASSERT(newChild);
 
     // NotFoundError: Raised if refChild is not a child of this node
     if (refChild->parentNode() != this) {
-<<<<<<< HEAD
-        es.throwDOMException(NotFoundError, ExceptionMessages::failedToExecute(insertBeforeMethodName, "Node", "The node before which the new node is to be inserted is not a child of this node."));
-=======
         exceptionState.throwDOMException(NotFoundError, "The node before which the new node is to be inserted is not a child of this node.");
->>>>>>> 8c15b39e
         return;
     }
 
@@ -304,23 +196,14 @@
     RefPtr<Node> next = refChild;
 
     NodeVector targets;
-<<<<<<< HEAD
-    collectChildrenAndRemoveFromOldParent(*newChild, targets, es);
-    if (es.hadException())
-=======
     collectChildrenAndRemoveFromOldParent(*newChild, targets, exceptionState);
     if (exceptionState.hadException())
->>>>>>> 8c15b39e
         return;
     if (targets.isEmpty())
         return;
 
     // We need this extra check because collectChildrenAndRemoveFromOldParent() can fire mutation events.
-<<<<<<< HEAD
-    if (!checkAcceptChildGuaranteedNodeTypes(*this, *newChild, insertBeforeMethodName, es))
-=======
     if (!checkAcceptChildGuaranteedNodeTypes(*newChild, exceptionState))
->>>>>>> 8c15b39e
         return;
 
     InspectorInstrumentation::willInsertDOMNode(this);
@@ -343,11 +226,7 @@
 
         insertBeforeCommon(*next, child);
 
-<<<<<<< HEAD
-        updateTreeAfterInsertion(*this, child);
-=======
         updateTreeAfterInsertion(child);
->>>>>>> 8c15b39e
     }
 
     dispatchSubtreeModifiedEvent();
@@ -414,29 +293,17 @@
         return;
 
     if (!oldChild) {
-<<<<<<< HEAD
-        es.throwDOMException(NotFoundError, ExceptionMessages::failedToExecute(replaceChildMethodName, "Node", "The node to be replaced is null."));
-=======
         exceptionState.throwDOMException(NotFoundError, "The node to be replaced is null.");
->>>>>>> 8c15b39e
         return;
     }
 
     // Make sure replacing the old child with the new is ok
-<<<<<<< HEAD
-    if (!checkReplaceChild(*this, newChild.get(), *oldChild, replaceChildMethodName, es))
-=======
     if (!checkAcceptChild(newChild.get(), oldChild, exceptionState))
->>>>>>> 8c15b39e
         return;
 
     // NotFoundError: Raised if oldChild is not a child of this node.
     if (oldChild->parentNode() != this) {
-<<<<<<< HEAD
-        es.throwDOMException(NotFoundError, ExceptionMessages::failedToExecute(replaceChildMethodName, "Node", "The node to be replaced is not a child of this node."));
-=======
         exceptionState.throwDOMException(NotFoundError, "The node to be replaced is not a child of this node.");
->>>>>>> 8c15b39e
         return;
     }
 
@@ -454,18 +321,6 @@
         return;
 
     // Does this one more time because removeChild() fires a MutationEvent.
-<<<<<<< HEAD
-    if (!checkReplaceChild(*this, newChild.get(), *oldChild, replaceChildMethodName, es))
-        return;
-
-    NodeVector targets;
-    collectChildrenAndRemoveFromOldParent(*newChild, targets, es);
-    if (es.hadException())
-        return;
-
-    // Does this yet another check because collectChildrenAndRemoveFromOldParent() fires a MutationEvent.
-    if (!checkReplaceChild(*this, newChild.get(), *oldChild, replaceChildMethodName, es))
-=======
     if (!checkAcceptChild(newChild.get(), oldChild, exceptionState))
         return;
 
@@ -476,7 +331,6 @@
 
     // Does this yet another check because collectChildrenAndRemoveFromOldParent() fires a MutationEvent.
     if (!checkAcceptChild(newChild.get(), oldChild, exceptionState))
->>>>>>> 8c15b39e
         return;
 
     InspectorInstrumentation::willInsertDOMNode(this);
@@ -506,29 +360,12 @@
                 appendChildToContainer(child, *this);
         }
 
-<<<<<<< HEAD
-        updateTreeAfterInsertion(*this, child);
-=======
         updateTreeAfterInsertion(child);
->>>>>>> 8c15b39e
     }
 
     dispatchSubtreeModifiedEvent();
 }
 
-<<<<<<< HEAD
-static void willRemoveChild(Node& child)
-{
-    ASSERT(child.parentNode());
-    ChildListMutationScope(*child.parentNode()).willRemoveChild(child);
-    child.notifyMutationObserversNodeWillDetach();
-    dispatchChildRemovalEvents(child);
-    child.document().nodeWillBeRemoved(child); // e.g. mutation event listener can create a new range.
-    ChildFrameDisconnector(child).disconnect();
-}
-
-static void willRemoveChildren(ContainerNode& container)
-=======
 void ContainerNode::willRemoveChild(Node& child)
 {
     ASSERT(child.parentNode() == this);
@@ -540,7 +377,6 @@
 }
 
 void ContainerNode::willRemoveChildren()
->>>>>>> 8c15b39e
 {
     NodeVector children;
     getChildNodes(*this, children);
@@ -551,11 +387,6 @@
         Node& child = **it;
         mutation.willRemoveChild(child);
         child.notifyMutationObserversNodeWillDetach();
-<<<<<<< HEAD
-
-        // fire removed from document mutation events.
-=======
->>>>>>> 8c15b39e
         dispatchChildRemovalEvents(child);
     }
 
@@ -577,11 +408,7 @@
 
     // NotFoundError: Raised if oldChild is not a child of this node.
     if (!oldChild || oldChild->parentNode() != this) {
-<<<<<<< HEAD
-        es.throwDOMException(NotFoundError, ExceptionMessages::failedToExecute("removeChild", "Node", "The node to be removed is not a child of this node."));
-=======
         exceptionState.throwDOMException(NotFoundError, "The node to be removed is not a child of this node.");
->>>>>>> 8c15b39e
         return;
     }
 
@@ -595,11 +422,7 @@
     // Events fired when blurring currently focused node might have moved this
     // child into a different parent.
     if (child->parentNode() != this) {
-<<<<<<< HEAD
-        es.throwDOMException(NotFoundError, ExceptionMessages::failedToExecute("removeChild", "Node", "The node to be removed is no longer a child of this node. Perhaps it was moved in a 'blur' event handler?"));
-=======
         exceptionState.throwDOMException(NotFoundError, "The node to be removed is no longer a child of this node. Perhaps it was moved in a 'blur' event handler?");
->>>>>>> 8c15b39e
         return;
     }
 
@@ -607,11 +430,7 @@
 
     // Mutation events might have moved this child into a different parent.
     if (child->parentNode() != this) {
-<<<<<<< HEAD
-        es.throwDOMException(NotFoundError, ExceptionMessages::failedToExecute("removeChild", "Node", "The node to be removed is no longer a child of this node. Perhaps it was moved in response to a mutation?"));
-=======
         exceptionState.throwDOMException(NotFoundError, "The node to be removed is no longer a child of this node. Perhaps it was moved in response to a mutation?");
->>>>>>> 8c15b39e
         return;
     }
 
@@ -633,12 +452,7 @@
 
     ASSERT(oldChild.parentNode() == this);
 
-<<<<<<< HEAD
-    // Remove from rendering tree
-    if (oldChild.confusingAndOftenMisusedAttached())
-=======
     if (!oldChild.needsAttach())
->>>>>>> 8c15b39e
         oldChild.detach();
 
     if (nextChild)
@@ -691,11 +505,7 @@
 
     // Do any prep work needed before actually starting to detach
     // and remove... e.g. stop loading frames, fire unload events.
-<<<<<<< HEAD
-    willRemoveChildren(*this);
-=======
     willRemoveChildren();
->>>>>>> 8c15b39e
 
     {
         // Removing focus can cause frames to load, either via events (focusout, blur)
@@ -743,11 +553,7 @@
     ASSERT(refCount() || parentOrShadowHostNode());
 
     // Make sure adding the new child is ok
-<<<<<<< HEAD
-    if (!checkAddChild(*this, newChild.get(), appendChildMethodName, es))
-=======
     if (!checkAcceptChild(newChild.get(), 0, exceptionState))
->>>>>>> 8c15b39e
         return;
     ASSERT(newChild);
 
@@ -755,24 +561,15 @@
         return;
 
     NodeVector targets;
-<<<<<<< HEAD
-    collectChildrenAndRemoveFromOldParent(*newChild, targets, es);
-    if (es.hadException())
-=======
     collectChildrenAndRemoveFromOldParent(*newChild, targets, exceptionState);
     if (exceptionState.hadException())
->>>>>>> 8c15b39e
         return;
 
     if (targets.isEmpty())
         return;
 
     // We need this extra check because collectChildrenAndRemoveFromOldParent() can fire mutation events.
-<<<<<<< HEAD
-    if (!checkAcceptChildGuaranteedNodeTypes(*this, *newChild, appendChildMethodName, es))
-=======
     if (!checkAcceptChildGuaranteedNodeTypes(*newChild, exceptionState))
->>>>>>> 8c15b39e
         return;
 
     InspectorInstrumentation::willInsertDOMNode(this);
@@ -797,11 +594,7 @@
             appendChildToContainer(child, *this);
         }
 
-<<<<<<< HEAD
-        updateTreeAfterInsertion(*this, child);
-=======
         updateTreeAfterInsertion(child);
->>>>>>> 8c15b39e
     }
 
     dispatchSubtreeModifiedEvent();
@@ -1128,11 +921,7 @@
 
     // dispatch the DOMNodeInsertedIntoDocument event to all descendants
     if (c->inDocument() && document->hasListenerType(Document::DOMNODEINSERTEDINTODOCUMENT_LISTENER)) {
-<<<<<<< HEAD
-        for (; c; c = NodeTraversal::next(c.get(), &child))
-=======
         for (; c; c = NodeTraversal::next(*c, &child))
->>>>>>> 8c15b39e
             c->dispatchScopedEvent(MutationEvent::create(EventTypeNames::DOMNodeInsertedIntoDocument, false));
     }
 }
@@ -1160,33 +949,19 @@
     // dispatch the DOMNodeRemovedFromDocument event to all descendants
     if (c->inDocument() && document->hasListenerType(Document::DOMNODEREMOVEDFROMDOCUMENT_LISTENER)) {
         NodeChildRemovalTracker scope(child);
-<<<<<<< HEAD
-        for (; c; c = NodeTraversal::next(c.get(), &child))
-=======
         for (; c; c = NodeTraversal::next(*c, &child))
->>>>>>> 8c15b39e
             c->dispatchScopedEvent(MutationEvent::create(EventTypeNames::DOMNodeRemovedFromDocument, false));
     }
 }
 
-<<<<<<< HEAD
-static void updateTreeAfterInsertion(ContainerNode& parent, Node& child)
-{
-    ASSERT(parent.refCount());
-=======
 void ContainerNode::updateTreeAfterInsertion(Node& child)
 {
     ASSERT(refCount());
->>>>>>> 8c15b39e
     ASSERT(child.refCount());
 
     ChildListMutationScope(*this).childAdded(child);
 
-<<<<<<< HEAD
-    parent.childrenChanged(false, child.previousSibling(), child.nextSibling(), 1);
-=======
     childrenChanged(false, child.previousSibling(), child.nextSibling(), 1);
->>>>>>> 8c15b39e
 
     ChildNodeInsertionNotifier(*this).notify(child);
 
