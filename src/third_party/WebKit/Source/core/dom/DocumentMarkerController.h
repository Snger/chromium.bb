--- conflicted
+++ resolved
@@ -90,11 +90,7 @@
 
     typedef Vector<RenderedDocumentMarker> MarkerList;
     typedef Vector<OwnPtr<MarkerList>, DocumentMarker::MarkerTypeIndexesCount> MarkerLists;
-<<<<<<< HEAD
-    typedef HashMap<RefPtr<Node>, OwnPtr<MarkerLists> > MarkerMap;
-=======
     typedef HashMap<const Node*, OwnPtr<MarkerLists> > MarkerMap;
->>>>>>> 8c15b39e
     void mergeOverlapping(MarkerList*, DocumentMarker&);
     bool possiblyHasMarkers(DocumentMarker::MarkerTypes);
     void removeMarkersFromList(MarkerMap::iterator, DocumentMarker::MarkerTypes);
