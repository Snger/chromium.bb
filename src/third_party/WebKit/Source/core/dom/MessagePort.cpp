/*
 * Copyright (C) 2008 Apple Inc. All Rights Reserved.
 *
 * Redistribution and use in source and binary forms, with or without
 * modification, are permitted provided that the following conditions
 * are met:
 * 1. Redistributions of source code must retain the above copyright
 *    notice, this list of conditions and the following disclaimer.
 * 2. Redistributions in binary form must reproduce the above copyright
 *    notice, this list of conditions and the following disclaimer in the
 *    documentation and/or other materials provided with the distribution.
 *
 * THIS SOFTWARE IS PROVIDED BY APPLE COMPUTER, INC. ``AS IS'' AND ANY
 * EXPRESS OR IMPLIED WARRANTIES, INCLUDING, BUT NOT LIMITED TO, THE
 * IMPLIED WARRANTIES OF MERCHANTABILITY AND FITNESS FOR A PARTICULAR
 * PURPOSE ARE DISCLAIMED.  IN NO EVENT SHALL APPLE COMPUTER, INC. OR
 * CONTRIBUTORS BE LIABLE FOR ANY DIRECT, INDIRECT, INCIDENTAL, SPECIAL,
 * EXEMPLARY, OR CONSEQUENTIAL DAMAGES (INCLUDING, BUT NOT LIMITED TO,
 * PROCUREMENT OF SUBSTITUTE GOODS OR SERVICES; LOSS OF USE, DATA, OR
 * PROFITS; OR BUSINESS INTERRUPTION) HOWEVER CAUSED AND ON ANY THEORY
 * OF LIABILITY, WHETHER IN CONTRACT, STRICT LIABILITY, OR TORT
 * (INCLUDING NEGLIGENCE OR OTHERWISE) ARISING IN ANY WAY OUT OF THE USE
 * OF THIS SOFTWARE, EVEN IF ADVISED OF THE POSSIBILITY OF SUCH DAMAGE.
 *
 */

#include "config.h"
#include "core/dom/MessagePort.h"

#include "bindings/v8/ExceptionMessages.h"
#include "bindings/v8/ExceptionState.h"
#include "bindings/v8/ExceptionStatePlaceholder.h"
#include "bindings/v8/SerializedScriptValue.h"
#include "core/dom/Document.h"
#include "core/dom/ExceptionCode.h"
<<<<<<< HEAD
=======
#include "core/dom/ExecutionContext.h"
>>>>>>> 8c15b39e
#include "core/events/MessageEvent.h"
#include "core/events/ThreadLocalEventNames.h"
#include "core/frame/DOMWindow.h"
#include "core/workers/WorkerGlobalScope.h"
#include "public/platform/WebString.h"
#include "wtf/Functional.h"
#include "wtf/text/AtomicString.h"

namespace WebCore {

<<<<<<< HEAD
MessagePort::MessagePort(ExecutionContext& executionContext)
    : m_started(false)
    , m_closed(false)
    , m_executionContext(&executionContext)
{
    ScriptWrappable::init(this);
    m_executionContext->createdMessagePort(this);

    // Don't need to call processMessagePortMessagesSoon() here, because the port will not be opened until start() is invoked.
=======
PassRefPtr<MessagePort> MessagePort::create(ExecutionContext& executionContext)
{
    RefPtr<MessagePort> port = adoptRef(new MessagePort(executionContext));
    port->suspendIfNeeded();
    return port.release();
}

MessagePort::MessagePort(ExecutionContext& executionContext)
    : ActiveDOMObject(&executionContext)
    , m_started(false)
    , m_closed(false)
    , m_weakFactory(this)
{
    ScriptWrappable::init(this);
>>>>>>> 8c15b39e
}

MessagePort::~MessagePort()
{
    close();
<<<<<<< HEAD
    if (m_executionContext)
        m_executionContext->destroyedMessagePort(this);
=======
>>>>>>> 8c15b39e
}

void MessagePort::postMessage(PassRefPtr<SerializedScriptValue> message, const MessagePortArray* ports, ExceptionState& exceptionState)
{
    if (!isEntangled())
        return;
<<<<<<< HEAD
    ASSERT(m_executionContext);
=======
    ASSERT(executionContext());
    ASSERT(m_entangledChannel);
>>>>>>> 8c15b39e

    OwnPtr<MessagePortChannelArray> channels;
    // Make sure we aren't connected to any of the passed-in ports.
    if (ports) {
        for (unsigned int i = 0; i < ports->size(); ++i) {
            MessagePort* dataPort = (*ports)[i].get();
            if (dataPort == this) {
<<<<<<< HEAD
                es.throwDOMException(DataCloneError, ExceptionMessages::failedToExecute("postMessage", "MessagePort", "Item #" + String::number(i) + " in the array of ports contains the source port."));
=======
                exceptionState.throwDOMException(DataCloneError, "Item #" + String::number(i) + " in the array of ports contains the source port.");
>>>>>>> 8c15b39e
                return;
            }
        }
        channels = MessagePort::disentanglePorts(ports, exceptionState);
        if (exceptionState.hadException())
            return;
    }

    blink::WebString messageString = message->toWireString();
    blink::WebMessagePortChannelArray* webChannels = 0;
    if (channels && channels->size()) {
        webChannels = new blink::WebMessagePortChannelArray(channels->size());
        for (size_t i = 0; i < channels->size(); ++i)
            (*webChannels)[i] = (*channels)[i].leakPtr();
    }
    m_entangledChannel->postMessage(messageString, webChannels);
}

PassOwnPtr<blink::WebMessagePortChannel> MessagePort::disentangle()
{
    ASSERT(m_entangledChannel);
<<<<<<< HEAD

    m_entangledChannel->disentangle();

    // We can't receive any messages or generate any events, so remove ourselves from the list of active ports.
    ASSERT(m_executionContext);
    m_executionContext->destroyedMessagePort(this);
    m_executionContext = 0;

=======
    m_entangledChannel->setClient(0);
>>>>>>> 8c15b39e
    return m_entangledChannel.release();
}

// Invoked to notify us that there are messages available for this port.
// This code may be called from another thread, and so should not call any non-threadsafe APIs (i.e. should not call into the entangled channel or access mutable variables).
void MessagePort::messageAvailable()
{
<<<<<<< HEAD
    ASSERT(m_executionContext);
    m_executionContext->processMessagePortMessagesSoon();
=======
    ASSERT(executionContext());
    executionContext()->postTask(bind(&MessagePort::dispatchMessages, m_weakFactory.createWeakPtr()));
>>>>>>> 8c15b39e
}

void MessagePort::start()
{
    // Do nothing if we've been cloned or closed.
    if (!isEntangled())
        return;

<<<<<<< HEAD
    ASSERT(m_executionContext);
=======
    ASSERT(executionContext());
>>>>>>> 8c15b39e
    if (m_started)
        return;

    m_started = true;
<<<<<<< HEAD
    m_executionContext->processMessagePortMessagesSoon();
=======
    messageAvailable();
>>>>>>> 8c15b39e
}

void MessagePort::close()
{
    if (isEntangled())
        m_entangledChannel->setClient(0);
    m_closed = true;
}

void MessagePort::entangle(PassOwnPtr<blink::WebMessagePortChannel> remote)
{
    // Only invoked to set our initial entanglement.
    ASSERT(!m_entangledChannel);
<<<<<<< HEAD
    ASSERT(m_executionContext);

    remote->entangle(this);
    m_entangledChannel = remote;
}

void MessagePort::contextDestroyed()
{
    ASSERT(m_executionContext);
    // Must be closed before blowing away the cached context, to ensure that we get no more calls to messageAvailable().
    // ExecutionContext::closeMessagePorts() takes care of that.
    ASSERT(m_closed);
    m_executionContext = 0;
=======
    ASSERT(executionContext());

    m_entangledChannel = remote;
    m_entangledChannel->setClient(this);
>>>>>>> 8c15b39e
}

const AtomicString& MessagePort::interfaceName() const
{
    return EventTargetNames::MessagePort;
}

<<<<<<< HEAD
ExecutionContext* MessagePort::executionContext() const
{
    return m_executionContext;
=======
static bool tryGetMessageFrom(blink::WebMessagePortChannel& webChannel, RefPtr<SerializedScriptValue>& message, OwnPtr<MessagePortChannelArray>& channels)
{
    blink::WebString messageString;
    blink::WebMessagePortChannelArray webChannels;
    if (!webChannel.tryGetMessage(&messageString, webChannels))
        return false;

    if (webChannels.size()) {
        channels = adoptPtr(new MessagePortChannelArray(webChannels.size()));
        for (size_t i = 0; i < webChannels.size(); ++i)
            (*channels)[i] = adoptPtr(webChannels[i]);
    }
    message = SerializedScriptValue::createFromWire(messageString);
    return true;
>>>>>>> 8c15b39e
}

void MessagePort::dispatchMessages()
{
    // Messages for contexts that are not fully active get dispatched too, but JSAbstractEventListener::handleEvent() doesn't call handlers for these.
    // The HTML5 spec specifies that any messages sent to a document that is not fully active should be dropped, so this behavior is OK.
    if (!started())
        return;

    RefPtr<SerializedScriptValue> message;
    OwnPtr<MessagePortChannelArray> channels;
    while (m_entangledChannel && tryGetMessageFrom(*m_entangledChannel, message, channels)) {
        // close() in Worker onmessage handler should prevent next message from dispatching.
<<<<<<< HEAD
        if (m_executionContext->isWorkerGlobalScope() && toWorkerGlobalScope(m_executionContext)->isClosing())
            return;

        OwnPtr<MessagePortArray> ports = MessagePort::entanglePorts(*m_executionContext, channels.release());
=======
        if (executionContext()->isWorkerGlobalScope() && toWorkerGlobalScope(executionContext())->isClosing())
            return;

        OwnPtr<MessagePortArray> ports = MessagePort::entanglePorts(*executionContext(), channels.release());
>>>>>>> 8c15b39e
        RefPtr<Event> evt = MessageEvent::create(ports.release(), message.release());

        dispatchEvent(evt.release(), ASSERT_NO_EXCEPTION);
    }
}

bool MessagePort::hasPendingActivity() const
{
    // The spec says that entangled message ports should always be treated as if they have a strong reference.
    // We'll also stipulate that the queue needs to be open (if the app drops its reference to the port before start()-ing it, then it's not really entangled as it's unreachable).
<<<<<<< HEAD
    if (m_started && m_entangledChannel && m_entangledChannel->hasPendingActivity())
        return true;
    return isEntangled();
}

PassOwnPtr<MessagePortChannelArray> MessagePort::disentanglePorts(const MessagePortArray* ports, ExceptionState& es)
=======
    return m_started && isEntangled();
}

PassOwnPtr<MessagePortChannelArray> MessagePort::disentanglePorts(const MessagePortArray* ports, ExceptionState& exceptionState)
>>>>>>> 8c15b39e
{
    if (!ports || !ports->size())
        return nullptr;

    // HashSet used to efficiently check for duplicates in the passed-in array.
    HashSet<MessagePort*> portSet;

    // Walk the incoming array - if there are any duplicate ports, or null ports or cloned ports, throw an error (per section 8.3.3 of the HTML5 spec).
    for (unsigned i = 0; i < ports->size(); ++i) {
        MessagePort* port = (*ports)[i].get();
        if (!port || port->isNeutered() || portSet.contains(port)) {
            String type;
            if (!port)
                type = "null";
            else if (port->isNeutered())
                type = "already neutered";
            else
                type = "a duplicate";
<<<<<<< HEAD
            es.throwDOMException(DataCloneError, ExceptionMessages::failedToExecute("disentanglePorts", "MessagePort", "Item #"  + String::number(i) + " in the array of ports is " + type + "."));
=======
            exceptionState.throwDOMException(DataCloneError, "Item #"  + String::number(i) + " in the array of ports is " + type + ".");
>>>>>>> 8c15b39e
            return nullptr;
        }
        portSet.add(port);
    }

    // Passed-in ports passed validity checks, so we can disentangle them.
    OwnPtr<MessagePortChannelArray> portArray = adoptPtr(new MessagePortChannelArray(ports->size()));
    for (unsigned i = 0; i < ports->size(); ++i)
        (*portArray)[i] = (*ports)[i]->disentangle();
    return portArray.release();
}

PassOwnPtr<MessagePortArray> MessagePort::entanglePorts(ExecutionContext& context, PassOwnPtr<MessagePortChannelArray> channels)
{
    if (!channels || !channels->size())
        return nullptr;

    OwnPtr<MessagePortArray> portArray = adoptPtr(new MessagePortArray(channels->size()));
    for (unsigned int i = 0; i < channels->size(); ++i) {
        RefPtr<MessagePort> port = MessagePort::create(context);
        port->entangle((*channels)[i].release());
        (*portArray)[i] = port.release();
    }
    return portArray.release();
}

} // namespace WebCore<|MERGE_RESOLUTION|>--- conflicted
+++ resolved
@@ -27,16 +27,12 @@
 #include "config.h"
 #include "core/dom/MessagePort.h"
 
-#include "bindings/v8/ExceptionMessages.h"
 #include "bindings/v8/ExceptionState.h"
 #include "bindings/v8/ExceptionStatePlaceholder.h"
 #include "bindings/v8/SerializedScriptValue.h"
 #include "core/dom/Document.h"
 #include "core/dom/ExceptionCode.h"
-<<<<<<< HEAD
-=======
 #include "core/dom/ExecutionContext.h"
->>>>>>> 8c15b39e
 #include "core/events/MessageEvent.h"
 #include "core/events/ThreadLocalEventNames.h"
 #include "core/frame/DOMWindow.h"
@@ -47,17 +43,6 @@
 
 namespace WebCore {
 
-<<<<<<< HEAD
-MessagePort::MessagePort(ExecutionContext& executionContext)
-    : m_started(false)
-    , m_closed(false)
-    , m_executionContext(&executionContext)
-{
-    ScriptWrappable::init(this);
-    m_executionContext->createdMessagePort(this);
-
-    // Don't need to call processMessagePortMessagesSoon() here, because the port will not be opened until start() is invoked.
-=======
 PassRefPtr<MessagePort> MessagePort::create(ExecutionContext& executionContext)
 {
     RefPtr<MessagePort> port = adoptRef(new MessagePort(executionContext));
@@ -72,29 +57,19 @@
     , m_weakFactory(this)
 {
     ScriptWrappable::init(this);
->>>>>>> 8c15b39e
 }
 
 MessagePort::~MessagePort()
 {
     close();
-<<<<<<< HEAD
-    if (m_executionContext)
-        m_executionContext->destroyedMessagePort(this);
-=======
->>>>>>> 8c15b39e
 }
 
 void MessagePort::postMessage(PassRefPtr<SerializedScriptValue> message, const MessagePortArray* ports, ExceptionState& exceptionState)
 {
     if (!isEntangled())
         return;
-<<<<<<< HEAD
-    ASSERT(m_executionContext);
-=======
     ASSERT(executionContext());
     ASSERT(m_entangledChannel);
->>>>>>> 8c15b39e
 
     OwnPtr<MessagePortChannelArray> channels;
     // Make sure we aren't connected to any of the passed-in ports.
@@ -102,11 +77,7 @@
         for (unsigned int i = 0; i < ports->size(); ++i) {
             MessagePort* dataPort = (*ports)[i].get();
             if (dataPort == this) {
-<<<<<<< HEAD
-                es.throwDOMException(DataCloneError, ExceptionMessages::failedToExecute("postMessage", "MessagePort", "Item #" + String::number(i) + " in the array of ports contains the source port."));
-=======
                 exceptionState.throwDOMException(DataCloneError, "Item #" + String::number(i) + " in the array of ports contains the source port.");
->>>>>>> 8c15b39e
                 return;
             }
         }
@@ -128,18 +99,7 @@
 PassOwnPtr<blink::WebMessagePortChannel> MessagePort::disentangle()
 {
     ASSERT(m_entangledChannel);
-<<<<<<< HEAD
-
-    m_entangledChannel->disentangle();
-
-    // We can't receive any messages or generate any events, so remove ourselves from the list of active ports.
-    ASSERT(m_executionContext);
-    m_executionContext->destroyedMessagePort(this);
-    m_executionContext = 0;
-
-=======
     m_entangledChannel->setClient(0);
->>>>>>> 8c15b39e
     return m_entangledChannel.release();
 }
 
@@ -147,13 +107,8 @@
 // This code may be called from another thread, and so should not call any non-threadsafe APIs (i.e. should not call into the entangled channel or access mutable variables).
 void MessagePort::messageAvailable()
 {
-<<<<<<< HEAD
-    ASSERT(m_executionContext);
-    m_executionContext->processMessagePortMessagesSoon();
-=======
     ASSERT(executionContext());
     executionContext()->postTask(bind(&MessagePort::dispatchMessages, m_weakFactory.createWeakPtr()));
->>>>>>> 8c15b39e
 }
 
 void MessagePort::start()
@@ -162,20 +117,12 @@
     if (!isEntangled())
         return;
 
-<<<<<<< HEAD
-    ASSERT(m_executionContext);
-=======
-    ASSERT(executionContext());
->>>>>>> 8c15b39e
+    ASSERT(executionContext());
     if (m_started)
         return;
 
     m_started = true;
-<<<<<<< HEAD
-    m_executionContext->processMessagePortMessagesSoon();
-=======
     messageAvailable();
->>>>>>> 8c15b39e
 }
 
 void MessagePort::close()
@@ -189,26 +136,10 @@
 {
     // Only invoked to set our initial entanglement.
     ASSERT(!m_entangledChannel);
-<<<<<<< HEAD
-    ASSERT(m_executionContext);
-
-    remote->entangle(this);
-    m_entangledChannel = remote;
-}
-
-void MessagePort::contextDestroyed()
-{
-    ASSERT(m_executionContext);
-    // Must be closed before blowing away the cached context, to ensure that we get no more calls to messageAvailable().
-    // ExecutionContext::closeMessagePorts() takes care of that.
-    ASSERT(m_closed);
-    m_executionContext = 0;
-=======
     ASSERT(executionContext());
 
     m_entangledChannel = remote;
     m_entangledChannel->setClient(this);
->>>>>>> 8c15b39e
 }
 
 const AtomicString& MessagePort::interfaceName() const
@@ -216,11 +147,6 @@
     return EventTargetNames::MessagePort;
 }
 
-<<<<<<< HEAD
-ExecutionContext* MessagePort::executionContext() const
-{
-    return m_executionContext;
-=======
 static bool tryGetMessageFrom(blink::WebMessagePortChannel& webChannel, RefPtr<SerializedScriptValue>& message, OwnPtr<MessagePortChannelArray>& channels)
 {
     blink::WebString messageString;
@@ -235,7 +161,6 @@
     }
     message = SerializedScriptValue::createFromWire(messageString);
     return true;
->>>>>>> 8c15b39e
 }
 
 void MessagePort::dispatchMessages()
@@ -249,17 +174,10 @@
     OwnPtr<MessagePortChannelArray> channels;
     while (m_entangledChannel && tryGetMessageFrom(*m_entangledChannel, message, channels)) {
         // close() in Worker onmessage handler should prevent next message from dispatching.
-<<<<<<< HEAD
-        if (m_executionContext->isWorkerGlobalScope() && toWorkerGlobalScope(m_executionContext)->isClosing())
-            return;
-
-        OwnPtr<MessagePortArray> ports = MessagePort::entanglePorts(*m_executionContext, channels.release());
-=======
         if (executionContext()->isWorkerGlobalScope() && toWorkerGlobalScope(executionContext())->isClosing())
             return;
 
         OwnPtr<MessagePortArray> ports = MessagePort::entanglePorts(*executionContext(), channels.release());
->>>>>>> 8c15b39e
         RefPtr<Event> evt = MessageEvent::create(ports.release(), message.release());
 
         dispatchEvent(evt.release(), ASSERT_NO_EXCEPTION);
@@ -270,19 +188,10 @@
 {
     // The spec says that entangled message ports should always be treated as if they have a strong reference.
     // We'll also stipulate that the queue needs to be open (if the app drops its reference to the port before start()-ing it, then it's not really entangled as it's unreachable).
-<<<<<<< HEAD
-    if (m_started && m_entangledChannel && m_entangledChannel->hasPendingActivity())
-        return true;
-    return isEntangled();
-}
-
-PassOwnPtr<MessagePortChannelArray> MessagePort::disentanglePorts(const MessagePortArray* ports, ExceptionState& es)
-=======
     return m_started && isEntangled();
 }
 
 PassOwnPtr<MessagePortChannelArray> MessagePort::disentanglePorts(const MessagePortArray* ports, ExceptionState& exceptionState)
->>>>>>> 8c15b39e
 {
     if (!ports || !ports->size())
         return nullptr;
@@ -301,11 +210,7 @@
                 type = "already neutered";
             else
                 type = "a duplicate";
-<<<<<<< HEAD
-            es.throwDOMException(DataCloneError, ExceptionMessages::failedToExecute("disentanglePorts", "MessagePort", "Item #"  + String::number(i) + " in the array of ports is " + type + "."));
-=======
             exceptionState.throwDOMException(DataCloneError, "Item #"  + String::number(i) + " in the array of ports is " + type + ".");
->>>>>>> 8c15b39e
             return nullptr;
         }
         portSet.add(port);
