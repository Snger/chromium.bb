/*
 * Copyright (C) 1999 Lars Knoll (knoll@kde.org)
 *           (C) 1999 Antti Koivisto (koivisto@kde.org)
 *           (C) 2001 Dirk Mueller (mueller@kde.org)
 *           (C) 2006 Alexey Proskuryakov (ap@webkit.org)
 * Copyright (C) 2004, 2005, 2006, 2007, 2008, 2009, 2011, 2012 Apple Inc. All rights reserved.
 * Copyright (C) 2008, 2009 Torch Mobile Inc. All rights reserved. (http://www.torchmobile.com/)
 * Copyright (C) 2008, 2009, 2011, 2012 Google Inc. All rights reserved.
 * Copyright (C) 2010 Nokia Corporation and/or its subsidiary(-ies)
 * Copyright (C) Research In Motion Limited 2010-2011. All rights reserved.
 *
 * This library is free software; you can redistribute it and/or
 * modify it under the terms of the GNU Library General Public
 * License as published by the Free Software Foundation; either
 * version 2 of the License, or (at your option) any later version.
 *
 * This library is distributed in the hope that it will be useful,
 * but WITHOUT ANY WARRANTY; without even the implied warranty of
 * MERCHANTABILITY or FITNESS FOR A PARTICULAR PURPOSE.  See the GNU
 * Library General Public License for more details.
 *
 * You should have received a copy of the GNU Library General Public License
 * along with this library; see the file COPYING.LIB.  If not, write to
 * the Free Software Foundation, Inc., 51 Franklin Street, Fifth Floor,
 * Boston, MA 02110-1301, USA.
 */

#include "config.h"
#include "core/dom/StyleEngine.h"

#include "HTMLNames.h"
#include "SVGNames.h"
#include "core/css/CSSFontSelector.h"
#include "core/css/CSSStyleSheet.h"
#include "core/css/StyleInvalidationAnalysis.h"
#include "core/css/StyleSheetContents.h"
#include "core/dom/Element.h"
#include "core/dom/ProcessingInstruction.h"
#include "core/dom/ShadowTreeStyleSheetCollection.h"
#include "core/dom/shadow/ShadowRoot.h"
#include "core/html/HTMLIFrameElement.h"
#include "core/html/HTMLImport.h"
#include "core/html/HTMLLinkElement.h"
#include "core/html/HTMLStyleElement.h"
#include "core/inspector/InspectorInstrumentation.h"
#include "core/page/Page.h"
#include "core/page/PageGroup.h"
<<<<<<< HEAD
#include "core/page/Settings.h"
=======
#include "core/frame/Settings.h"
>>>>>>> 8c15b39e
#include "core/svg/SVGStyleElement.h"
#include "platform/URLPatternMatcher.h"

namespace WebCore {

using namespace HTMLNames;

StyleEngine::StyleEngine(Document& document)
    : m_document(document)
    , m_isMaster(HTMLImport::isMaster(&document))
    , m_pendingStylesheets(0)
    , m_injectedStyleSheetCacheValid(false)
    , m_needsUpdateActiveStylesheetsOnStyleRecalc(false)
    , m_documentStyleSheetCollection(document)
<<<<<<< HEAD
    , m_needsDocumentStyleSheetsUpdate(true)
=======
    , m_documentScopeDirty(true)
>>>>>>> 8c15b39e
    , m_usesSiblingRules(false)
    , m_usesSiblingRulesOverride(false)
    , m_usesFirstLineRules(false)
    , m_usesFirstLetterRules(false)
    , m_usesRemUnits(false)
    , m_maxDirectAdjacentSelectors(0)
<<<<<<< HEAD
=======
    , m_ignorePendingStylesheets(false)
    , m_didCalculateResolver(false)
    , m_lastResolverAccessCount(0)
    , m_resolverThrowawayTimer(this, &StyleEngine::resolverThrowawayTimerFired)
    // We don't need to create CSSFontSelector for imported document or
    // HTMLTemplateElement's document, because those documents have no frame.
    , m_fontSelector(document.frame() ? CSSFontSelector::create(&document) : 0)
>>>>>>> 8c15b39e
{
}

StyleEngine::~StyleEngine()
{
<<<<<<< HEAD
    if (m_pageUserSheet)
        m_pageUserSheet->clearOwnerNode();
=======
>>>>>>> 8c15b39e
    for (unsigned i = 0; i < m_injectedAuthorStyleSheets.size(); ++i)
        m_injectedAuthorStyleSheets[i]->clearOwnerNode();
    for (unsigned i = 0; i < m_authorStyleSheets.size(); ++i)
        m_authorStyleSheets[i]->clearOwnerNode();

    if (m_fontSelector) {
        m_fontSelector->clearDocument();
        if (m_resolver)
            m_fontSelector->unregisterForInvalidationCallbacks(m_resolver.get());
    }
}

inline Document* StyleEngine::master()
{
    if (isMaster())
        return &m_document;
    HTMLImport* import = m_document.import();
    if (!import) // Document::import() can return null while executing its destructor.
        return 0;
    return import->master();
}

void StyleEngine::insertTreeScopeInDocumentOrder(TreeScopeSet& treeScopes, TreeScope* treeScope)
{
    if (treeScopes.isEmpty()) {
        treeScopes.add(treeScope);
        return;
    }
    if (treeScopes.contains(treeScope))
        return;

    TreeScopeSet::iterator begin = treeScopes.begin();
    TreeScopeSet::iterator end = treeScopes.end();
    TreeScopeSet::iterator it = end;
    TreeScope* followingTreeScope = 0;
    do {
        --it;
        TreeScope* n = *it;
        unsigned short position = n->comparePosition(*treeScope);
        if (position & Node::DOCUMENT_POSITION_FOLLOWING) {
            treeScopes.insertBefore(followingTreeScope, treeScope);
            return;
        }
        followingTreeScope = n;
    } while (it != begin);

    treeScopes.insertBefore(followingTreeScope, treeScope);
}

StyleSheetCollection* StyleEngine::ensureStyleSheetCollectionFor(TreeScope& treeScope)
{
    if (treeScope == m_document)
        return &m_documentStyleSheetCollection;

    HashMap<TreeScope*, OwnPtr<StyleSheetCollection> >::AddResult result = m_styleSheetCollectionMap.add(&treeScope, nullptr);
    if (result.isNewEntry)
        result.iterator->value = adoptPtr(new ShadowTreeStyleSheetCollection(toShadowRoot(treeScope)));
    return result.iterator->value.get();
}

StyleSheetCollection* StyleEngine::styleSheetCollectionFor(TreeScope& treeScope)
{
    if (treeScope == m_document)
        return &m_documentStyleSheetCollection;

    HashMap<TreeScope*, OwnPtr<StyleSheetCollection> >::iterator it = m_styleSheetCollectionMap.find(&treeScope);
    if (it == m_styleSheetCollectionMap.end())
        return 0;
    return it->value.get();
}

const Vector<RefPtr<StyleSheet> >& StyleEngine::styleSheetsForStyleSheetList(TreeScope& treeScope)
{
    if (treeScope == m_document)
        return m_documentStyleSheetCollection.styleSheetsForStyleSheetList();

    return ensureStyleSheetCollectionFor(treeScope)->styleSheetsForStyleSheetList();
}

const Vector<RefPtr<CSSStyleSheet> >& StyleEngine::activeAuthorStyleSheets() const
{
    return m_documentStyleSheetCollection.activeAuthorStyleSheets();
}

void StyleEngine::getActiveAuthorStyleSheets(Vector<const Vector<RefPtr<CSSStyleSheet> >*>& activeAuthorStyleSheets) const
{
    activeAuthorStyleSheets.append(&m_documentStyleSheetCollection.activeAuthorStyleSheets());

    HashMap<TreeScope*, OwnPtr<StyleSheetCollection> >::const_iterator::Values begin = m_styleSheetCollectionMap.values().begin();
    HashMap<TreeScope*, OwnPtr<StyleSheetCollection> >::const_iterator::Values end = m_styleSheetCollectionMap.values().end();
    HashMap<TreeScope*, OwnPtr<StyleSheetCollection> >::const_iterator::Values it = begin;
    for (; it != end; ++it) {
        const StyleSheetCollection* collection = it->get();
        activeAuthorStyleSheets.append(&collection->activeAuthorStyleSheets());
    }
}

void StyleEngine::combineCSSFeatureFlags(const RuleFeatureSet& features)
{
    // Delay resetting the flags until after next style recalc since unapplying the style may not work without these set (this is true at least with before/after).
    m_usesSiblingRules = m_usesSiblingRules || features.usesSiblingRules();
    m_usesFirstLineRules = m_usesFirstLineRules || features.usesFirstLineRules();
    m_maxDirectAdjacentSelectors = max(m_maxDirectAdjacentSelectors, features.maxDirectAdjacentSelectors());
}

void StyleEngine::resetCSSFeatureFlags(const RuleFeatureSet& features)
{
    m_usesSiblingRules = features.usesSiblingRules();
    m_usesFirstLineRules = features.usesFirstLineRules();
    m_maxDirectAdjacentSelectors = features.maxDirectAdjacentSelectors();
}

<<<<<<< HEAD
CSSStyleSheet* StyleEngine::pageUserSheet()
{
    if (m_pageUserSheet)
        return m_pageUserSheet.get();

    Page* owningPage = m_document.page();
    if (!owningPage)
        return 0;

    String userSheetText = owningPage->userStyleSheet();
    if (userSheetText.isEmpty())
        return 0;

    // Parse the sheet and cache it.
    m_pageUserSheet = CSSStyleSheet::createInline(&m_document, m_document.settings()->userStyleSheetLocation());
    m_pageUserSheet->contents()->setIsUserStyleSheet(true);
    m_pageUserSheet->contents()->parseString(userSheetText);
    return m_pageUserSheet.get();
}

void StyleEngine::clearPageUserSheet()
{
    if (m_pageUserSheet) {
        RefPtr<StyleSheet> removedSheet = m_pageUserSheet;
        m_pageUserSheet = 0;
        m_document.removedStyleSheet(removedSheet.get());
    }
}

void StyleEngine::updatePageUserSheet()
{
    clearPageUserSheet();
    // FIXME: Why is this immediately and not defer?
    if (StyleSheet* addedSheet = pageUserSheet())
        m_document.addedStyleSheet(addedSheet, RecalcStyleImmediately);
}

=======
>>>>>>> 8c15b39e
const Vector<RefPtr<CSSStyleSheet> >& StyleEngine::injectedAuthorStyleSheets() const
{
    updateInjectedStyleSheetCache();
    return m_injectedAuthorStyleSheets;
}

void StyleEngine::updateInjectedStyleSheetCache() const
{
    if (m_injectedStyleSheetCacheValid)
        return;
    m_injectedStyleSheetCacheValid = true;
    m_injectedAuthorStyleSheets.clear();

    Page* owningPage = m_document.page();
    if (!owningPage)
        return;

    const PageGroup& pageGroup = owningPage->group();
    const InjectedStyleSheetVector& sheets = pageGroup.injectedStyleSheets();
    for (unsigned i = 0; i < sheets.size(); ++i) {
        const InjectedStyleSheet* sheet = sheets[i].get();
        if (sheet->injectedFrames() == InjectStyleInTopFrameOnly && m_document.ownerElement())
            continue;
        if (!URLPatternMatcher::matchesPatterns(m_document.url(), sheet->whitelist()))
            continue;
        RefPtr<CSSStyleSheet> groupSheet = CSSStyleSheet::createInline(const_cast<Document*>(&m_document), KURL());
        m_injectedAuthorStyleSheets.append(groupSheet);
<<<<<<< HEAD
        groupSheet->contents()->setIsUserStyleSheet(false);
=======
>>>>>>> 8c15b39e
        groupSheet->contents()->parseString(sheet->source());
    }
}

void StyleEngine::invalidateInjectedStyleSheetCache()
{
    m_injectedStyleSheetCacheValid = false;
    markDocumentDirty();
    // FIXME: updateInjectedStyleSheetCache is called inside StyleSheetCollection::updateActiveStyleSheets
    // and batch updates lots of sheets so we can't call addedStyleSheet() or removedStyleSheet().
    m_document.styleResolverChanged(RecalcStyleDeferred);
}

void StyleEngine::addAuthorSheet(PassRefPtr<StyleSheetContents> authorSheet)
{
    m_authorStyleSheets.append(CSSStyleSheet::create(authorSheet, &m_document));
    m_document.addedStyleSheet(m_authorStyleSheets.last().get(), RecalcStyleImmediately);
    markDocumentDirty();
}

void StyleEngine::addPendingSheet()
{
    master()->styleEngine()->notifyPendingStyleSheetAdded();
}

// This method is called whenever a top-level stylesheet has finished loading.
void StyleEngine::removePendingSheet(Node* styleSheetCandidateNode, RemovePendingSheetNotificationType notification)
{
    TreeScope* treeScope = isHTMLStyleElement(styleSheetCandidateNode) ? &styleSheetCandidateNode->treeScope() : &m_document;
    markTreeScopeDirty(*treeScope);
    master()->styleEngine()->notifyPendingStyleSheetRemoved(notification);
}

void StyleEngine::notifyPendingStyleSheetAdded()
{
    ASSERT(isMaster());
    m_pendingStylesheets++;
}

void StyleEngine::notifyPendingStyleSheetRemoved(RemovePendingSheetNotificationType notification)
{
    ASSERT(isMaster());
    // Make sure we knew this sheet was pending, and that our count isn't out of sync.
    ASSERT(m_pendingStylesheets > 0);

    m_pendingStylesheets--;
<<<<<<< HEAD

    TreeScope* treeScope = isHTMLStyleElement(styleSheetCandidateNode) ? &styleSheetCandidateNode->treeScope() : &m_document;
    if (treeScope == m_document)
        m_needsDocumentStyleSheetsUpdate = true;
    else
        m_dirtyTreeScopes.add(treeScope);

=======
>>>>>>> 8c15b39e
    if (m_pendingStylesheets)
        return;

    if (notification == RemovePendingSheetNotifyLater) {
        m_document.setNeedsNotifyRemoveAllPendingStylesheet();
        return;
    }

    // FIXME: We can't call addedStyleSheet or removedStyleSheet here because we don't know
    // what's new. We should track that to tell the style system what changed.
    m_document.didRemoveAllPendingStylesheet();
}

void StyleEngine::modifiedStyleSheet(StyleSheet* sheet)
{
    if (!sheet)
        return;

    Node* node = sheet->ownerNode();
    if (!node || !node->inDocument())
        return;

    TreeScope& treeScope = isHTMLStyleElement(node) ? node->treeScope() : m_document;
    ASSERT(isHTMLStyleElement(node) || treeScope == m_document);

<<<<<<< HEAD
    if (treeScope == m_document) {
        m_needsDocumentStyleSheetsUpdate = true;
        return;
    }
    m_dirtyTreeScopes.add(&treeScope);
=======
    markTreeScopeDirty(treeScope);
>>>>>>> 8c15b39e
}

void StyleEngine::addStyleSheetCandidateNode(Node* node, bool createdByParser)
{
    if (!node->inDocument())
        return;

    TreeScope& treeScope = isHTMLStyleElement(node) ? node->treeScope() : m_document;
    ASSERT(isHTMLStyleElement(node) || treeScope == m_document);

    StyleSheetCollection* collection = ensureStyleSheetCollectionFor(treeScope);
    ASSERT(collection);
    collection->addStyleSheetCandidateNode(node, createdByParser);

<<<<<<< HEAD
    if (treeScope == m_document) {
        m_needsDocumentStyleSheetsUpdate = true;
        return;
    }

    insertTreeScopeInDocumentOrder(m_activeTreeScopes, &treeScope);
    m_dirtyTreeScopes.add(&treeScope);
=======
    markTreeScopeDirty(treeScope);
    if (treeScope != m_document)
        insertTreeScopeInDocumentOrder(m_activeTreeScopes, &treeScope);
>>>>>>> 8c15b39e
}

void StyleEngine::removeStyleSheetCandidateNode(Node* node, ContainerNode* scopingNode)
{
    TreeScope& treeScope = scopingNode ? scopingNode->treeScope() : m_document;
    ASSERT(isHTMLStyleElement(node) || treeScope == m_document);

    StyleSheetCollection* collection = styleSheetCollectionFor(treeScope);
    ASSERT(collection);
    collection->removeStyleSheetCandidateNode(node, scopingNode);

<<<<<<< HEAD
    if (treeScope == m_document) {
        m_needsDocumentStyleSheetsUpdate = true;
        return;
    }
    m_dirtyTreeScopes.add(&treeScope);
=======
    markTreeScopeDirty(treeScope);
>>>>>>> 8c15b39e
    m_activeTreeScopes.remove(&treeScope);
}

void StyleEngine::modifiedStyleSheetCandidateNode(Node* node)
{
    if (!node->inDocument())
        return;

    TreeScope& treeScope = isHTMLStyleElement(node) ? node->treeScope() : m_document;
    ASSERT(isHTMLStyleElement(node) || treeScope == m_document);
<<<<<<< HEAD
    if (treeScope == m_document) {
        m_needsDocumentStyleSheetsUpdate = true;
        return;
    }
    m_dirtyTreeScopes.add(&treeScope);
=======
    markTreeScopeDirty(treeScope);
>>>>>>> 8c15b39e
}

bool StyleEngine::shouldUpdateShadowTreeStyleSheetCollection(StyleResolverUpdateMode updateMode)
{
    return !m_dirtyTreeScopes.isEmpty() || updateMode == FullStyleUpdate;
}

void StyleEngine::clearMediaQueryRuleSetOnTreeScopeStyleSheets(TreeScopeSet treeScopes)
{
    for (TreeScopeSet::iterator it = treeScopes.begin(); it != treeScopes.end(); ++it) {
        TreeScope& treeScope = **it;
        ASSERT(treeScope != m_document);
        ShadowTreeStyleSheetCollection* collection = static_cast<ShadowTreeStyleSheetCollection*>(styleSheetCollectionFor(treeScope));
        ASSERT(collection);
        collection->clearMediaQueryRuleSetStyleSheets();
    }
}

void StyleEngine::clearMediaQueryRuleSetStyleSheets()
{
    m_documentStyleSheetCollection.clearMediaQueryRuleSetStyleSheets();
    clearMediaQueryRuleSetOnTreeScopeStyleSheets(m_activeTreeScopes);
    clearMediaQueryRuleSetOnTreeScopeStyleSheets(m_dirtyTreeScopes);
}

void StyleEngine::collectDocumentActiveStyleSheets(StyleSheetCollectionBase& collection)
{
    ASSERT(isMaster());

    if (HTMLImport* rootImport = m_document.import()) {
        for (HTMLImport* import = traverseFirstPostOrder(rootImport); import; import = traverseNextPostOrder(import)) {
            Document* document = import->document();
            if (!document)
                continue;
            StyleEngine* engine = document->styleEngine();
            DocumentStyleSheetCollection::CollectFor collectFor = document == &m_document ?
                DocumentStyleSheetCollection::CollectForList : DocumentStyleSheetCollection::DontCollectForList;
            engine->m_documentStyleSheetCollection.collectStyleSheets(engine, collection, collectFor);
        }
    } else {
        m_documentStyleSheetCollection.collectStyleSheets(this, collection, DocumentStyleSheetCollection::CollectForList);
    }
}

bool StyleEngine::updateActiveStyleSheets(StyleResolverUpdateMode updateMode)
{
    ASSERT(isMaster());

    if (m_document.inStyleRecalc()) {
        // SVG <use> element may manage to invalidate style selector in the middle of a style recalc.
        // https://bugs.webkit.org/show_bug.cgi?id=54344
        // FIXME: This should be fixed in SVG and the call site replaced by ASSERT(!m_inStyleRecalc).
        m_needsUpdateActiveStylesheetsOnStyleRecalc = true;
        return false;

    }
    if (!m_document.isActive())
        return false;

    bool requiresFullStyleRecalc = false;
    if (m_documentScopeDirty || updateMode == FullStyleUpdate)
        requiresFullStyleRecalc = m_documentStyleSheetCollection.updateActiveStyleSheets(this, updateMode);

    if (shouldUpdateShadowTreeStyleSheetCollection(updateMode)) {
        TreeScopeSet treeScopes = updateMode == FullStyleUpdate ? m_activeTreeScopes : m_dirtyTreeScopes;
        HashSet<TreeScope*> treeScopesRemoved;

        for (TreeScopeSet::iterator it = treeScopes.begin(); it != treeScopes.end(); ++it) {
            TreeScope* treeScope = *it;
            ASSERT(treeScope != m_document);
            ShadowTreeStyleSheetCollection* collection = static_cast<ShadowTreeStyleSheetCollection*>(styleSheetCollectionFor(*treeScope));
            ASSERT(collection);
            collection->updateActiveStyleSheets(this, updateMode);
            if (!collection->hasStyleSheetCandidateNodes())
                treeScopesRemoved.add(treeScope);
        }
        if (!treeScopesRemoved.isEmpty())
            for (HashSet<TreeScope*>::iterator it = treeScopesRemoved.begin(); it != treeScopesRemoved.end(); ++it)
                m_activeTreeScopes.remove(*it);
    }
    m_needsUpdateActiveStylesheetsOnStyleRecalc = false;
    activeStyleSheetsUpdatedForInspector();
    m_usesRemUnits = m_documentStyleSheetCollection.usesRemUnits();

    if (m_documentScopeDirty || updateMode == FullStyleUpdate)
        m_document.notifySeamlessChildDocumentsOfStylesheetUpdate();

    m_dirtyTreeScopes.clear();
    m_documentScopeDirty = false;

    return requiresFullStyleRecalc;
}

void StyleEngine::activeStyleSheetsUpdatedForInspector()
{
    if (m_activeTreeScopes.isEmpty()) {
        InspectorInstrumentation::activeStyleSheetsUpdated(&m_document, m_documentStyleSheetCollection.styleSheetsForStyleSheetList());
        return;
    }
    Vector<RefPtr<StyleSheet> > activeStyleSheets;

    activeStyleSheets.append(m_documentStyleSheetCollection.styleSheetsForStyleSheetList());

    TreeScopeSet::iterator begin = m_activeTreeScopes.begin();
    TreeScopeSet::iterator end = m_activeTreeScopes.end();
    for (TreeScopeSet::iterator it = begin; it != end; ++it) {
        if (StyleSheetCollection* collection = m_styleSheetCollectionMap.get(*it))
            activeStyleSheets.append(collection->styleSheetsForStyleSheetList());
    }

    // FIXME: Inspector needs a vector which has all active stylesheets.
    // However, creating such a large vector might cause performance regression.
    // Need to implement some smarter solution.
    InspectorInstrumentation::activeStyleSheetsUpdated(&m_document, activeStyleSheets);
}

void StyleEngine::didRemoveShadowRoot(ShadowRoot* shadowRoot)
{
    m_styleSheetCollectionMap.remove(shadowRoot);
}

void StyleEngine::appendActiveAuthorStyleSheets()
{
    ASSERT(isMaster());

    m_resolver->setBuildScopedStyleTreeInDocumentOrder(true);
    m_resolver->appendAuthorStyleSheets(0, m_documentStyleSheetCollection.activeAuthorStyleSheets());

    TreeScopeSet::iterator begin = m_activeTreeScopes.begin();
    TreeScopeSet::iterator end = m_activeTreeScopes.end();
    for (TreeScopeSet::iterator it = begin; it != end; ++it) {
        if (StyleSheetCollection* collection = m_styleSheetCollectionMap.get(*it)) {
            m_resolver->setBuildScopedStyleTreeInDocumentOrder(!collection->scopingNodesForStyleScoped());
            m_resolver->appendAuthorStyleSheets(0, collection->activeAuthorStyleSheets());
        }
    }
    m_resolver->finishAppendAuthorStyleSheets();
    m_resolver->setBuildScopedStyleTreeInDocumentOrder(false);
}

void StyleEngine::createResolver()
{
    // It is a programming error to attempt to resolve style on a Document
    // which is not in a frame. Code which hits this should have checked
    // Document::isActive() before calling into code which could get here.

    ASSERT(m_document.frame());
    ASSERT(m_fontSelector);

    m_resolver = adoptPtr(new StyleResolver(m_document));
    appendActiveAuthorStyleSheets();
    m_fontSelector->registerForInvalidationCallbacks(m_resolver.get());
    combineCSSFeatureFlags(m_resolver->ensureRuleFeatureSet());
}

void StyleEngine::clearResolver()
{
    ASSERT(!m_document.inStyleRecalc());
    ASSERT(isMaster() || !m_resolver);
    ASSERT(m_fontSelector || !m_resolver);
    if (m_resolver)
        m_fontSelector->unregisterForInvalidationCallbacks(m_resolver.get());
    m_resolver.clear();
}

void StyleEngine::clearMasterResolver()
{
    if (Document* master = this->master())
        master->styleEngine()->clearResolver();
}

unsigned StyleEngine::resolverAccessCount() const
{
    return m_resolver ? m_resolver->accessCount() : 0;
}

void StyleEngine::resolverThrowawayTimerFired(Timer<StyleEngine>*)
{
    if (resolverAccessCount() == m_lastResolverAccessCount)
        clearResolver();
    m_lastResolverAccessCount = resolverAccessCount();
}

void StyleEngine::didAttach()
{
    m_resolverThrowawayTimer.startRepeating(60);
}

void StyleEngine::didDetach()
{
    m_resolverThrowawayTimer.stop();
    clearResolver();
}

bool StyleEngine::shouldClearResolver() const
{
    return !m_didCalculateResolver && !haveStylesheetsLoaded();
}

StyleResolverChange StyleEngine::resolverChanged(RecalcStyleTime time, StyleResolverUpdateMode mode)
{
    StyleResolverChange change;

    if (!isMaster()) {
        if (Document* master = this->master())
            master->styleResolverChanged(time, mode);
        return change;
    }

    // Don't bother updating, since we haven't loaded all our style info yet
    // and haven't calculated the style selector for the first time.
    if (!m_document.isActive() || shouldClearResolver()) {
        clearResolver();
        return change;
    }

    m_didCalculateResolver = true;
    if (m_document.didLayoutWithPendingStylesheets() && !hasPendingSheets())
        change.setNeedsRepaint();

    if (updateActiveStyleSheets(mode))
        change.setNeedsStyleRecalc();

    return change;
}

void StyleEngine::resetFontSelector()
{
    if (!m_fontSelector)
        return;

    m_fontSelector->clearDocument();
    if (m_resolver) {
        m_fontSelector->unregisterForInvalidationCallbacks(m_resolver.get());
        m_resolver->invalidateMatchedPropertiesCache();
    }

    // If the document has been already detached, we don't need to recreate
    // CSSFontSelector.
    if (m_document.isActive()) {
        m_fontSelector = CSSFontSelector::create(&m_document);
        if (m_resolver)
            m_fontSelector->registerForInvalidationCallbacks(m_resolver.get());
    } else {
        m_fontSelector = 0;
    }
}

void StyleEngine::markTreeScopeDirty(TreeScope& scope)
{
    if (scope == m_document) {
        markDocumentDirty();
        return;
    }

    m_dirtyTreeScopes.add(&scope);
}

void StyleEngine::markDocumentDirty()
{
    m_documentScopeDirty = true;
    if (!HTMLImport::isMaster(&m_document))
        m_document.import()->master()->styleEngine()->markDocumentDirty();
}

}<|MERGE_RESOLUTION|>--- conflicted
+++ resolved
@@ -45,11 +45,7 @@
 #include "core/inspector/InspectorInstrumentation.h"
 #include "core/page/Page.h"
 #include "core/page/PageGroup.h"
-<<<<<<< HEAD
-#include "core/page/Settings.h"
-=======
 #include "core/frame/Settings.h"
->>>>>>> 8c15b39e
 #include "core/svg/SVGStyleElement.h"
 #include "platform/URLPatternMatcher.h"
 
@@ -64,19 +60,13 @@
     , m_injectedStyleSheetCacheValid(false)
     , m_needsUpdateActiveStylesheetsOnStyleRecalc(false)
     , m_documentStyleSheetCollection(document)
-<<<<<<< HEAD
-    , m_needsDocumentStyleSheetsUpdate(true)
-=======
     , m_documentScopeDirty(true)
->>>>>>> 8c15b39e
     , m_usesSiblingRules(false)
     , m_usesSiblingRulesOverride(false)
     , m_usesFirstLineRules(false)
     , m_usesFirstLetterRules(false)
     , m_usesRemUnits(false)
     , m_maxDirectAdjacentSelectors(0)
-<<<<<<< HEAD
-=======
     , m_ignorePendingStylesheets(false)
     , m_didCalculateResolver(false)
     , m_lastResolverAccessCount(0)
@@ -84,17 +74,11 @@
     // We don't need to create CSSFontSelector for imported document or
     // HTMLTemplateElement's document, because those documents have no frame.
     , m_fontSelector(document.frame() ? CSSFontSelector::create(&document) : 0)
->>>>>>> 8c15b39e
 {
 }
 
 StyleEngine::~StyleEngine()
 {
-<<<<<<< HEAD
-    if (m_pageUserSheet)
-        m_pageUserSheet->clearOwnerNode();
-=======
->>>>>>> 8c15b39e
     for (unsigned i = 0; i < m_injectedAuthorStyleSheets.size(); ++i)
         m_injectedAuthorStyleSheets[i]->clearOwnerNode();
     for (unsigned i = 0; i < m_authorStyleSheets.size(); ++i)
@@ -207,46 +191,6 @@
     m_maxDirectAdjacentSelectors = features.maxDirectAdjacentSelectors();
 }
 
-<<<<<<< HEAD
-CSSStyleSheet* StyleEngine::pageUserSheet()
-{
-    if (m_pageUserSheet)
-        return m_pageUserSheet.get();
-
-    Page* owningPage = m_document.page();
-    if (!owningPage)
-        return 0;
-
-    String userSheetText = owningPage->userStyleSheet();
-    if (userSheetText.isEmpty())
-        return 0;
-
-    // Parse the sheet and cache it.
-    m_pageUserSheet = CSSStyleSheet::createInline(&m_document, m_document.settings()->userStyleSheetLocation());
-    m_pageUserSheet->contents()->setIsUserStyleSheet(true);
-    m_pageUserSheet->contents()->parseString(userSheetText);
-    return m_pageUserSheet.get();
-}
-
-void StyleEngine::clearPageUserSheet()
-{
-    if (m_pageUserSheet) {
-        RefPtr<StyleSheet> removedSheet = m_pageUserSheet;
-        m_pageUserSheet = 0;
-        m_document.removedStyleSheet(removedSheet.get());
-    }
-}
-
-void StyleEngine::updatePageUserSheet()
-{
-    clearPageUserSheet();
-    // FIXME: Why is this immediately and not defer?
-    if (StyleSheet* addedSheet = pageUserSheet())
-        m_document.addedStyleSheet(addedSheet, RecalcStyleImmediately);
-}
-
-=======
->>>>>>> 8c15b39e
 const Vector<RefPtr<CSSStyleSheet> >& StyleEngine::injectedAuthorStyleSheets() const
 {
     updateInjectedStyleSheetCache();
@@ -274,10 +218,6 @@
             continue;
         RefPtr<CSSStyleSheet> groupSheet = CSSStyleSheet::createInline(const_cast<Document*>(&m_document), KURL());
         m_injectedAuthorStyleSheets.append(groupSheet);
-<<<<<<< HEAD
-        groupSheet->contents()->setIsUserStyleSheet(false);
-=======
->>>>>>> 8c15b39e
         groupSheet->contents()->parseString(sheet->source());
     }
 }
@@ -324,16 +264,6 @@
     ASSERT(m_pendingStylesheets > 0);
 
     m_pendingStylesheets--;
-<<<<<<< HEAD
-
-    TreeScope* treeScope = isHTMLStyleElement(styleSheetCandidateNode) ? &styleSheetCandidateNode->treeScope() : &m_document;
-    if (treeScope == m_document)
-        m_needsDocumentStyleSheetsUpdate = true;
-    else
-        m_dirtyTreeScopes.add(treeScope);
-
-=======
->>>>>>> 8c15b39e
     if (m_pendingStylesheets)
         return;
 
@@ -359,15 +289,7 @@
     TreeScope& treeScope = isHTMLStyleElement(node) ? node->treeScope() : m_document;
     ASSERT(isHTMLStyleElement(node) || treeScope == m_document);
 
-<<<<<<< HEAD
-    if (treeScope == m_document) {
-        m_needsDocumentStyleSheetsUpdate = true;
-        return;
-    }
-    m_dirtyTreeScopes.add(&treeScope);
-=======
     markTreeScopeDirty(treeScope);
->>>>>>> 8c15b39e
 }
 
 void StyleEngine::addStyleSheetCandidateNode(Node* node, bool createdByParser)
@@ -382,19 +304,9 @@
     ASSERT(collection);
     collection->addStyleSheetCandidateNode(node, createdByParser);
 
-<<<<<<< HEAD
-    if (treeScope == m_document) {
-        m_needsDocumentStyleSheetsUpdate = true;
-        return;
-    }
-
-    insertTreeScopeInDocumentOrder(m_activeTreeScopes, &treeScope);
-    m_dirtyTreeScopes.add(&treeScope);
-=======
     markTreeScopeDirty(treeScope);
     if (treeScope != m_document)
         insertTreeScopeInDocumentOrder(m_activeTreeScopes, &treeScope);
->>>>>>> 8c15b39e
 }
 
 void StyleEngine::removeStyleSheetCandidateNode(Node* node, ContainerNode* scopingNode)
@@ -406,15 +318,7 @@
     ASSERT(collection);
     collection->removeStyleSheetCandidateNode(node, scopingNode);
 
-<<<<<<< HEAD
-    if (treeScope == m_document) {
-        m_needsDocumentStyleSheetsUpdate = true;
-        return;
-    }
-    m_dirtyTreeScopes.add(&treeScope);
-=======
     markTreeScopeDirty(treeScope);
->>>>>>> 8c15b39e
     m_activeTreeScopes.remove(&treeScope);
 }
 
@@ -425,15 +329,7 @@
 
     TreeScope& treeScope = isHTMLStyleElement(node) ? node->treeScope() : m_document;
     ASSERT(isHTMLStyleElement(node) || treeScope == m_document);
-<<<<<<< HEAD
-    if (treeScope == m_document) {
-        m_needsDocumentStyleSheetsUpdate = true;
-        return;
-    }
-    m_dirtyTreeScopes.add(&treeScope);
-=======
     markTreeScopeDirty(treeScope);
->>>>>>> 8c15b39e
 }
 
 bool StyleEngine::shouldUpdateShadowTreeStyleSheetCollection(StyleResolverUpdateMode updateMode)
