--- conflicted
+++ resolved
@@ -181,11 +181,7 @@
 void DatasetDOMStringMap::setItem(const String& name, const String& value, ExceptionState& exceptionState)
 {
     if (!isValidPropertyName(name)) {
-<<<<<<< HEAD
-        es.throwDOMException(SyntaxError, ExceptionMessages::failedToSet(name, "DOMStringMap", "'" + name + "' is not a valid property name."));
-=======
         exceptionState.throwDOMException(SyntaxError, ExceptionMessages::failedToSet(name, "DOMStringMap", "'" + name + "' is not a valid property name."));
->>>>>>> 8c15b39e
         return;
     }
 
@@ -195,11 +191,7 @@
 void DatasetDOMStringMap::deleteItem(const String& name, ExceptionState& exceptionState)
 {
     if (!isValidPropertyName(name)) {
-<<<<<<< HEAD
-        es.throwDOMException(SyntaxError, ExceptionMessages::failedToDelete(name, "DOMStringMap", "'" + name + "' is not a valid property name."));
-=======
         exceptionState.throwDOMException(SyntaxError, ExceptionMessages::failedToDelete(name, "DOMStringMap", "'" + name + "' is not a valid property name."));
->>>>>>> 8c15b39e
         return;
     }
 
