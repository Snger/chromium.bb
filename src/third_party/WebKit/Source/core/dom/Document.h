/*
 * Copyright (C) 1999 Lars Knoll (knoll@kde.org)
 *           (C) 1999 Antti Koivisto (koivisto@kde.org)
 *           (C) 2001 Dirk Mueller (mueller@kde.org)
 *           (C) 2006 Alexey Proskuryakov (ap@webkit.org)
 * Copyright (C) 2004, 2005, 2006, 2007, 2008, 2009, 2010, 2012 Apple Inc. All rights reserved.
 * Copyright (C) 2008, 2009 Torch Mobile Inc. All rights reserved. (http://www.torchmobile.com/)
 * Copyright (C) 2010 Nokia Corporation and/or its subsidiary(-ies)
 * Copyright (C) 2011 Google Inc. All rights reserved.
 *
 * This library is free software; you can redistribute it and/or
 * modify it under the terms of the GNU Library General Public
 * License as published by the Free Software Foundation; either
 * version 2 of the License, or (at your option) any later version.
 *
 * This library is distributed in the hope that it will be useful,
 * but WITHOUT ANY WARRANTY; without even the implied warranty of
 * MERCHANTABILITY or FITNESS FOR A PARTICULAR PURPOSE.  See the GNU
 * Library General Public License for more details.
 *
 * You should have received a copy of the GNU Library General Public License
 * along with this library; see the file COPYING.LIB.  If not, write to
 * the Free Software Foundation, Inc., 51 Franklin Street, Fifth Floor,
 * Boston, MA 02110-1301, USA.
 *
 */

#ifndef Document_h
#define Document_h

#include "bindings/v8/ScriptValue.h"
#include "core/dom/ContainerNode.h"
#include "core/dom/DOMTimeStamp.h"
#include "core/dom/DocumentInit.h"
#include "core/dom/DocumentLifecycle.h"
#include "core/dom/DocumentSupplementable.h"
#include "core/dom/DocumentTiming.h"
#include "core/dom/ExecutionContext.h"
#include "core/dom/IconURL.h"
#include "core/dom/MutationObserver.h"
#include "core/dom/QualifiedName.h"
#include "core/dom/TextLinkColors.h"
#include "core/dom/TreeScope.h"
#include "core/dom/UserActionElementSet.h"
#include "core/dom/ViewportDescription.h"
#include "core/dom/custom/CustomElement.h"
#include "core/html/CollectionType.h"
#include "core/page/FocusDirection.h"
#include "core/page/PageVisibilityState.h"
#include "core/rendering/HitTestRequest.h"
#include "platform/Timer.h"
#include "weborigin/ReferrerPolicy.h"
#include "wtf/HashSet.h"
#include "wtf/OwnPtr.h"
#include "wtf/PassOwnPtr.h"
#include "wtf/PassRefPtr.h"
#include "wtf/WeakPtr.h"

namespace WebCore {

class AXObjectCache;
class AnimationClock;
class Attr;
class BBPrintInfo;
class CDATASection;
class CSSStyleDeclaration;
class CSSStyleSheet;
class CSSStyleSheetResource;
class CanvasRenderingContext;
class CharacterData;
class Chrome;
class Comment;
class ContentSecurityPolicyResponseHeaders;
class ContextFeatures;
class CustomElementRegistrationContext;
class DOMImplementation;
class DOMNamedFlowCollection;
class DOMSecurityPolicy;
class DOMSelection;
class DOMWindow;
class DOMWrapperWorld;
class Database;
class DatabaseThread;
class DocumentFragment;
class DocumentLifecycleNotifier;
class DocumentLifecycleObserver;
class DocumentLoader;
class DocumentMarkerController;
class DocumentParser;
class DocumentSharedObjectPool;
class DocumentTimeline;
class DocumentType;
class Element;
class Event;
class EventListener;
class ExceptionState;
class FloatQuad;
class FloatRect;
class FormController;
class Frame;
class FrameView;
class HTMLAllCollection;
class HTMLCanvasElement;
class HTMLCollection;
class HTMLDialogElement;
class HTMLDocument;
class HTMLElement;
class HTMLFrameOwnerElement;
class HTMLHeadElement;
class HTMLIFrameElement;
class HTMLImport;
class HTMLMapElement;
class HTMLNameCollection;
class HTMLScriptElement;
class HitTestRequest;
class HitTestResult;
class IntPoint;
class JSNode;
class LayoutPoint;
class LayoutRect;
class LiveNodeListBase;
class Locale;
class Location;
class MediaQueryList;
class MediaQueryMatcher;
class MouseEventWithHitTestResults;
class NamedFlowCollection;
class NodeFilter;
class NodeIterator;
class Page;
class PlatformMouseEvent;
class ProcessingInstruction;
class Range;
class RegisteredEventListener;
class RenderView;
class RequestAnimationFrameCallback;
class ResourceFetcher;
class SVGDocumentExtensions;
class ScriptElementData;
class ScriptResource;
class ScriptRunner;
class ScriptableDocumentParser;
class ScriptedAnimationController;
class SecurityOrigin;
class SegmentedString;
class SelectorQueryCache;
class SerializedScriptValue;
class Settings;
class StyleEngine;
class StyleResolver;
class StyleSheet;
class StyleSheetContents;
class StyleSheetList;
class Text;
class TextAutosizer;
class TextResourceDecoder;
class Touch;
class TouchList;
class TransformSource;
class TreeWalker;
class VisitedLinkState;
class XMLHttpRequest;

struct AnnotatedRegionValue;

class FontFaceSet;

typedef int ExceptionCode;

enum RecalcStyleTime {
    RecalcStyleImmediately, // synchronous
    RecalcStyleDeferred // asynchronous
};

enum StyleResolverUpdateMode {
    // Discards the StyleResolver and rebuilds it.
    FullStyleUpdate,
    // Attempts to use StyleInvalidationAnalysis to avoid discarding the entire StyleResolver.
    AnalyzedStyleUpdate
};

enum NodeListInvalidationType {
    DoNotInvalidateOnAttributeChanges = 0,
    InvalidateOnClassAttrChange,
    InvalidateOnIdNameAttrChange,
    InvalidateOnNameAttrChange,
    InvalidateOnForAttrChange,
    InvalidateForFormControls,
    InvalidateOnHRefAttrChange,
    InvalidateOnItemAttrChange,
    InvalidateOnAnyAttrChange,
};
const int numNodeListInvalidationTypes = InvalidateOnAnyAttrChange + 1;

typedef HashCountedSet<Node*> TouchEventTargetSet;

enum DocumentClass {
    DefaultDocumentClass = 0,
    HTMLDocumentClass = 1,
    XHTMLDocumentClass = 1 << 1,
    ImageDocumentClass = 1 << 2,
    PluginDocumentClass = 1 << 3,
    MediaDocumentClass = 1 << 4,
    SVGDocumentClass = 1 << 5,
};

typedef unsigned char DocumentClassFlags;

class Document : public ContainerNode, public TreeScope, public SecurityContext, public ExecutionContext, public ExecutionContextClient
    , public DocumentSupplementable, public LifecycleContext<Document> {
public:
    static PassRefPtr<Document> create(const DocumentInit& initializer = DocumentInit())
    {
        return adoptRef(new Document(initializer));
    }
    static PassRefPtr<Document> createXHTML(const DocumentInit& initializer = DocumentInit())
    {
        return adoptRef(new Document(initializer, XHTMLDocumentClass));
    }
    virtual ~Document();

    MediaQueryMatcher& mediaQueryMatcher();

    using ContainerNode::ref;
    using ContainerNode::deref;
    using SecurityContext::securityOrigin;
    using SecurityContext::contentSecurityPolicy;
    using ExecutionContextClient::addConsoleMessage;

    virtual bool canContainRangeEndPoint() const { return true; }

    SelectorQueryCache& selectorQueryCache();

    // DOM methods & attributes for Document

    DEFINE_ATTRIBUTE_EVENT_LISTENER(beforecopy);
    DEFINE_ATTRIBUTE_EVENT_LISTENER(beforecut);
    DEFINE_ATTRIBUTE_EVENT_LISTENER(beforepaste);
    DEFINE_ATTRIBUTE_EVENT_LISTENER(copy);
    DEFINE_ATTRIBUTE_EVENT_LISTENER(cut);
    DEFINE_ATTRIBUTE_EVENT_LISTENER(paste);
    DEFINE_ATTRIBUTE_EVENT_LISTENER(readystatechange);
    DEFINE_ATTRIBUTE_EVENT_LISTENER(search);
    DEFINE_ATTRIBUTE_EVENT_LISTENER(securitypolicyviolation);
    DEFINE_ATTRIBUTE_EVENT_LISTENER(selectionchange);
    DEFINE_ATTRIBUTE_EVENT_LISTENER(selectstart);
    DEFINE_ATTRIBUTE_EVENT_LISTENER(touchcancel);
    DEFINE_ATTRIBUTE_EVENT_LISTENER(touchend);
    DEFINE_ATTRIBUTE_EVENT_LISTENER(touchmove);
    DEFINE_ATTRIBUTE_EVENT_LISTENER(touchstart);
    DEFINE_ATTRIBUTE_EVENT_LISTENER(webkitfullscreenchange);
    DEFINE_ATTRIBUTE_EVENT_LISTENER(webkitfullscreenerror);
    DEFINE_ATTRIBUTE_EVENT_LISTENER(webkitpointerlockchange);
    DEFINE_ATTRIBUTE_EVENT_LISTENER(webkitpointerlockerror);
    DEFINE_ATTRIBUTE_EVENT_LISTENER(wheel);

    bool shouldMergeWithLegacyDescription(ViewportDescription::Type);
    bool shouldOverrideLegacyDescription(ViewportDescription::Type);
    void setViewportDescription(const ViewportDescription&);
    const ViewportDescription& viewportDescription() const { return m_viewportDescription; }
#ifndef NDEBUG
    bool didDispatchViewportPropertiesChanged() const { return m_didDispatchViewportPropertiesChanged; }
#endif
    bool hasLegacyViewportTag() const { return m_legacyViewportDescription.isLegacyViewportType(); }

    void setReferrerPolicy(ReferrerPolicy referrerPolicy) { m_referrerPolicy = referrerPolicy; }
    ReferrerPolicy referrerPolicy() const { return m_referrerPolicy; }

    void setDoctype(PassRefPtr<DocumentType>);
    DocumentType* doctype() const { return m_docType.get(); }

    DOMImplementation* implementation();

    Element* documentElement() const
    {
        return m_documentElement.get();
    }

    bool hasManifest() const;

    Location* location() const;

    PassRefPtr<Element> createElement(const AtomicString& name, ExceptionState&);
    PassRefPtr<DocumentFragment> createDocumentFragment();
    PassRefPtr<Text> createTextNode(const String& data);
    PassRefPtr<Comment> createComment(const String& data);
    PassRefPtr<CDATASection> createCDATASection(const String& data, ExceptionState&);
    PassRefPtr<ProcessingInstruction> createProcessingInstruction(const String& target, const String& data, ExceptionState&);
    PassRefPtr<Attr> createAttribute(const String& name, ExceptionState&);
    PassRefPtr<Attr> createAttributeNS(const String& namespaceURI, const String& qualifiedName, ExceptionState&, bool shouldIgnoreNamespaceChecks = false);
    PassRefPtr<Node> importNode(Node* importedNode, ExceptionState& ec) { return importNode(importedNode, true, ec); }
    PassRefPtr<Node> importNode(Node* importedNode, bool deep, ExceptionState&);
    PassRefPtr<Element> createElementNS(const String& namespaceURI, const String& qualifiedName, ExceptionState&);
    PassRefPtr<Element> createElement(const QualifiedName&, bool createdByParser);

    bool cssCompositingEnabled() const;
    PassRefPtr<DOMNamedFlowCollection> webkitGetNamedFlows();

    NamedFlowCollection* namedFlows();

    bool regionBasedColumnsEnabled() const;

    /**
     * Retrieve all nodes that intersect a rect in the window's document, until it is fully enclosed by
     * the boundaries of a node.
     *
     * @param centerX x reference for the rectangle in CSS pixels
     * @param centerY y reference for the rectangle in CSS pixels
     * @param topPadding How much to expand the top of the rectangle
     * @param rightPadding How much to expand the right of the rectangle
     * @param bottomPadding How much to expand the bottom of the rectangle
     * @param leftPadding How much to expand the left of the rectangle
     */
    PassRefPtr<NodeList> nodesFromRect(int centerX, int centerY,
        unsigned topPadding, unsigned rightPadding, unsigned bottomPadding, unsigned leftPadding,
        HitTestRequest::HitTestRequestType hitType = HitTestRequest::ReadOnly | HitTestRequest::Active | HitTestRequest::ConfusingAndOftenMisusedDisallowShadowContent) const;
    Element* elementFromPoint(int x, int y) const;
    PassRefPtr<Range> caretRangeFromPoint(int x, int y);

    String readyState() const;

    String defaultCharset() const;

    String inputEncoding() const { return Document::encodingName(); }
    String charset() const { return Document::encodingName(); }
    String characterSet() const { return Document::encodingName(); }

    String encodingName() const;

    void setCharset(const String&);

    void setContent(const String&);

    String suggestedMIMEType() const;

    String contentLanguage() const { return m_contentLanguage; }
    void setContentLanguage(const String&);

    String xmlEncoding() const { return m_xmlEncoding; }
    String xmlVersion() const { return m_xmlVersion; }
    enum StandaloneStatus { StandaloneUnspecified, Standalone, NotStandalone };
    bool xmlStandalone() const { return m_xmlStandalone == Standalone; }
    StandaloneStatus xmlStandaloneStatus() const { return static_cast<StandaloneStatus>(m_xmlStandalone); }
    bool hasXMLDeclaration() const { return m_hasXMLDeclaration; }

    void setXMLEncoding(const String& encoding) { m_xmlEncoding = encoding; } // read-only property, only to be set from XMLDocumentParser
    void setXMLVersion(const String&, ExceptionState&);
    void setXMLStandalone(bool, ExceptionState&);
    void setHasXMLDeclaration(bool hasXMLDeclaration) { m_hasXMLDeclaration = hasXMLDeclaration ? 1 : 0; }

    String documentURI() const { return m_documentURI; }

    virtual KURL baseURI() const;

    String webkitVisibilityState() const;
    bool webkitHidden() const;
    void dispatchVisibilityStateChangeEvent();

    DOMSecurityPolicy* securityPolicy();

    PassRefPtr<Node> adoptNode(PassRefPtr<Node> source, ExceptionState&);

    PassRefPtr<HTMLCollection> images();
    PassRefPtr<HTMLCollection> embeds();
    PassRefPtr<HTMLCollection> plugins(); // an alias for embeds() required for the JS DOM bindings.
    PassRefPtr<HTMLCollection> applets();
    PassRefPtr<HTMLCollection> links();
    PassRefPtr<HTMLCollection> forms();
    PassRefPtr<HTMLCollection> anchors();
    PassRefPtr<HTMLCollection> scripts();
    PassRefPtr<HTMLCollection> allForBinding();
    PassRefPtr<HTMLCollection> all();

    PassRefPtr<HTMLCollection> windowNamedItems(const AtomicString& name);
    PassRefPtr<HTMLCollection> documentNamedItems(const AtomicString& name);

    bool isHTMLDocument() const { return m_documentClasses & HTMLDocumentClass; }
    bool isXHTMLDocument() const { return m_documentClasses & XHTMLDocumentClass; }
    bool isImageDocument() const { return m_documentClasses & ImageDocumentClass; }
    bool isSVGDocument() const { return m_documentClasses & SVGDocumentClass; }
    bool isPluginDocument() const { return m_documentClasses & PluginDocumentClass; }
    bool isMediaDocument() const { return m_documentClasses & MediaDocumentClass; }

    bool hasSVGRootNode() const;

    bool isFrameSet() const;

    bool isSrcdocDocument() const { return m_isSrcdocDocument; }
    bool isMobileDocument() const { return m_isMobileDocument; }

    StyleResolver* styleResolverIfExists() const { return m_styleResolver.get(); }

    bool isViewSource() const { return m_isViewSource; }
    void setIsViewSource(bool);

    bool sawElementsInKnownNamespaces() const { return m_sawElementsInKnownNamespaces; }

    StyleResolver* styleResolver()
    {
        if (!m_styleResolver)
            createStyleResolver();
        return m_styleResolver.get();
    }

    void notifyRemovePendingSheetIfNeeded();

    bool haveStylesheetsLoaded() const;
    bool haveStylesheetsAndImportsLoaded() const { return haveImportsLoaded() && haveStylesheetsLoaded(); }

    // This is a DOM function.
    StyleSheetList* styleSheets();

    StyleEngine* styleEngine() { return m_styleEngine.get(); }

    bool gotoAnchorNeededAfterStylesheetsLoad() { return m_gotoAnchorNeededAfterStylesheetsLoad; }
    void setGotoAnchorNeededAfterStylesheetsLoad(bool b) { m_gotoAnchorNeededAfterStylesheetsLoad = b; }

    // Called when one or more stylesheets in the document may have been added, removed, or changed.
    void styleResolverChanged(RecalcStyleTime, StyleResolverUpdateMode = FullStyleUpdate);

    // FIXME: Switch all callers of styleResolverChanged to these or better ones and then make them
    // do something smarter.
    void removedStyleSheet(StyleSheet*, RecalcStyleTime when = RecalcStyleDeferred, StyleResolverUpdateMode = FullStyleUpdate);
    void addedStyleSheet(StyleSheet*, RecalcStyleTime when = RecalcStyleDeferred) { styleResolverChanged(when); }
    void modifiedStyleSheet(StyleSheet*, RecalcStyleTime when = RecalcStyleDeferred, StyleResolverUpdateMode = FullStyleUpdate);
    void changedSelectorWatch() { styleResolverChanged(RecalcStyleDeferred); }

    void didAccessStyleResolver() { ++m_styleResolverAccessCount; }

    void evaluateMediaQueryList();

    // Never returns 0.
    FormController* formController();
    Vector<String> formElementsState() const;
    void setStateForNewFormElements(const Vector<String>&);

    FrameView* view() const; // can be null
    Frame* frame() const { return m_frame; } // can be null
    Page* page() const; // can be null
    Settings* settings() const; // can be null

    float devicePixelRatio() const;

    PassRefPtr<Range> createRange();

    PassRefPtr<NodeIterator> createNodeIterator(Node* root, ExceptionState&);
    PassRefPtr<NodeIterator> createNodeIterator(Node* root, unsigned whatToShow, ExceptionState&);
    PassRefPtr<NodeIterator> createNodeIterator(Node* root, unsigned whatToShow, PassRefPtr<NodeFilter>, ExceptionState&);
    PassRefPtr<NodeIterator> createNodeIterator(Node* root, unsigned whatToShow, PassRefPtr<NodeFilter>, bool expandEntityReferences, ExceptionState&);

    PassRefPtr<TreeWalker> createTreeWalker(Node* root, ExceptionState&);
    PassRefPtr<TreeWalker> createTreeWalker(Node* root, unsigned whatToShow, ExceptionState&);
    PassRefPtr<TreeWalker> createTreeWalker(Node* root, unsigned whatToShow, PassRefPtr<NodeFilter>, ExceptionState&);
    PassRefPtr<TreeWalker> createTreeWalker(Node* root, unsigned whatToShow, PassRefPtr<NodeFilter>, bool expandEntityReferences, ExceptionState&);

    // Special support for editing
    PassRefPtr<CSSStyleDeclaration> createCSSStyleDeclaration();
    PassRefPtr<Text> createEditingTextNode(const String&);

    void setStyleDependentState(RenderStyle* documentStyle);
    void inheritHtmlAndBodyElementStyles(StyleRecalcChange);
    void recalcStyle(StyleRecalcChange);
    void updateStyleIfNeeded();
    void updateStyleForNodeIfNeeded(Node*);
    void updateLayout();
    void updateLayoutIgnorePendingStylesheets();
    void partialUpdateLayoutIgnorePendingStylesheets(Node*);
    PassRefPtr<RenderStyle> styleForElementIgnoringPendingStylesheets(Element*);
    PassRefPtr<RenderStyle> styleForPage(int pageIndex);

    void updateDistributionForNodeIfNeeded(Node*);

    // Returns true if page box (margin boxes and page borders) is visible.
    bool isPageBoxVisible(int pageIndex);

    // Returns the preferred page size and margins in pixels, assuming 96
    // pixels per inch. pageSize, marginTop, marginRight, marginBottom,
    // marginLeft must be initialized to the default values that are used if
    // auto is specified.
    void pageSizeAndMarginsInPixels(int pageIndex, IntSize& pageSize, int& marginTop, int& marginRight, int& marginBottom, int& marginLeft);

    ResourceFetcher* fetcher() { return m_fetcher.get(); }

    virtual void attach(const AttachContext& = AttachContext()) OVERRIDE;
    virtual void detach(const AttachContext& = AttachContext()) OVERRIDE;
    void prepareForDestruction();

    RenderView* renderView() const { return m_renderView; }

    AXObjectCache* existingAXObjectCache() const;
    AXObjectCache* axObjectCache() const;
    void clearAXObjectCache();

    // to get visually ordered hebrew and arabic pages right
    void setVisuallyOrdered();
    bool visuallyOrdered() const { return m_visuallyOrdered; }

    DocumentLoader* loader() const;

    void open(Document* ownerDocument = 0);
    PassRefPtr<DocumentParser> implicitOpen();

    // close() is the DOM API document.close()
    void close();
    // In some situations (see the code), we ignore document.close().
    // explicitClose() bypass these checks and actually tries to close the
    // input stream.
    void explicitClose();
    // implicitClose() actually does the work of closing the input stream.
    void implicitClose();

    bool dispatchBeforeUnloadEvent(Chrome&, bool&);
    void dispatchUnloadEvents();

    enum PageDismissalType {
        NoDismissal = 0,
        BeforeUnloadDismissal = 1,
        PageHideDismissal = 2,
        UnloadDismissal = 3
    };
    PageDismissalType pageDismissalEventBeingDispatched() const;

    void cancelParsing();

    void write(const SegmentedString& text, Document* ownerDocument = 0);
    void write(const String& text, Document* ownerDocument = 0);
    void writeln(const String& text, Document* ownerDocument = 0);

    bool wellFormed() const { return m_wellFormed; }

    const KURL& url() const { return m_url; }
    void setURL(const KURL&);

    // To understand how these concepts relate to one another, please see the
    // comments surrounding their declaration.
    const KURL& baseURL() const { return m_baseURL; }
    void setBaseURLOverride(const KURL&);
    const KURL& baseURLOverride() const { return m_baseURLOverride; }
    const KURL& baseElementURL() const { return m_baseElementURL; }
    const String& baseTarget() const { return m_baseTarget; }
    void processBaseElement();

    KURL completeURL(const String&) const;
    KURL completeURL(const String&, const KURL& baseURLOverride) const;

    virtual String userAgent(const KURL&) const;
    virtual void disableEval(const String& errorMessage);

    bool canNavigate(Frame* targetFrame);
    Frame* findUnsafeParentScrollPropagationBoundary();

    CSSStyleSheet* elementSheet();

    virtual PassRefPtr<DocumentParser> createParser();
    DocumentParser* parser() const { return m_parser.get(); }
    ScriptableDocumentParser* scriptableDocumentParser() const;

    bool printing() const { return m_printing; }
    void setPrinting(bool p) { m_printing = p; }

    bool paginatedForScreen() const { return m_paginatedForScreen; }
    void setPaginatedForScreen(bool p) { m_paginatedForScreen = p; }

    bool paginated() const { return printing() || paginatedForScreen(); }

    enum CompatibilityMode { QuirksMode, LimitedQuirksMode, NoQuirksMode };

    void setCompatibilityMode(CompatibilityMode m);
    void lockCompatibilityMode() { m_compatibilityModeLocked = true; }
    CompatibilityMode compatibilityMode() const { return m_compatibilityMode; }

    String compatMode() const;

    bool inQuirksMode() const { return m_compatibilityMode == QuirksMode; }
    bool inLimitedQuirksMode() const { return m_compatibilityMode == LimitedQuirksMode; }
    bool inNoQuirksMode() const { return m_compatibilityMode == NoQuirksMode; }

    enum ReadyState {
        Loading,
        Interactive,
        Complete
    };
    void setReadyState(ReadyState);
    bool isLoadCompleted();

    void setParsing(bool);
    bool parsing() const { return m_bParsing; }
    int minimumLayoutDelay();

    bool shouldScheduleLayout();
    bool shouldParserYieldAgressivelyBeforeScriptExecution();
    int elapsedTime() const;

    TextLinkColors& textLinkColors() { return m_textLinkColors; }
    VisitedLinkState& visitedLinkState() const { return *m_visitedLinkState; }

    MouseEventWithHitTestResults prepareMouseEvent(const HitTestRequest&, const LayoutPoint&, const PlatformMouseEvent&);

    /* Newly proposed CSS3 mechanism for selecting alternate
       stylesheets using the DOM. May be subject to change as
       spec matures. - dwh
    */
    String preferredStylesheetSet() const;
    String selectedStylesheetSet() const;
    void setSelectedStylesheetSet(const String&);

    bool setFocusedElement(PassRefPtr<Element>, FocusDirection = FocusDirectionNone);
    Element* focusedElement() const { return m_focusedElement.get(); }
    UserActionElementSet& userActionElements()  { return m_userActionElements; }
    const UserActionElementSet& userActionElements() const { return m_userActionElements; }
    void setNeedsFocusedElementCheck();
    void didRunCheckFocusedElementTask() { m_didPostCheckFocusedElementTask = false; }

    void setHoverNode(PassRefPtr<Node>);
    Node* hoverNode() const { return m_hoverNode.get(); }

    void setActiveElement(PassRefPtr<Element>);
    Element* activeElement() const { return m_activeElement.get(); }

    void removeFocusedElementOfSubtree(Node*, bool amongChildrenOnly = false);
    void hoveredNodeDetached(Node*);
    void activeChainNodeDetached(Node*);

    void updateHoverActiveState(const HitTestRequest&, Element*, const PlatformMouseEvent* = 0);

    // Updates for :target (CSS3 selector).
    void setCSSTarget(Element*);
    Element* cssTarget() const { return m_cssTarget; }

    void scheduleStyleRecalc();
    void unscheduleStyleRecalc();
    bool hasPendingStyleRecalc() const;
    bool hasPendingForcedStyleRecalc() const;
    void styleRecalcTimerFired(Timer<Document>*);

    void registerNodeList(LiveNodeListBase*);
    void unregisterNodeList(LiveNodeListBase*);
    bool shouldInvalidateNodeListCaches(const QualifiedName* attrName = 0) const;
    void invalidateNodeListCaches(const QualifiedName* attrName);

    void attachNodeIterator(NodeIterator*);
    void detachNodeIterator(NodeIterator*);
    void moveNodeIteratorsToNewDocument(Node*, Document*);

    void attachRange(Range*);
    void detachRange(Range*);

    void updateRangesAfterChildrenChanged(ContainerNode*);
    // nodeChildrenWillBeRemoved is used when removing all node children at once.
    void nodeChildrenWillBeRemoved(ContainerNode*);
    // nodeWillBeRemoved is only safe when removing one node at a time.
    void nodeWillBeRemoved(Node&);
    bool canReplaceChild(Node& newChild, Node& oldChild);

    void didInsertText(Node*, unsigned offset, unsigned length);
    void didRemoveText(Node*, unsigned offset, unsigned length);
    void didMergeTextNodes(Text* oldNode, unsigned offset);
    void didSplitTextNode(Text* oldNode);

    void clearDOMWindow() { m_domWindow = 0; }
    DOMWindow* domWindow() const { return m_domWindow; }

    // Helper functions for forwarding DOMWindow event related tasks to the DOMWindow if it exists.
    void setWindowAttributeEventListener(const AtomicString& eventType, PassRefPtr<EventListener>, DOMWrapperWorld* isolatedWorld = 0);
    EventListener* getWindowAttributeEventListener(const AtomicString& eventType, DOMWrapperWorld* isolatedWorld);

    PassRefPtr<Event> createEvent(const String& eventType, ExceptionState&);

    // keep track of what types of event listeners are registered, so we don't
    // dispatch events unnecessarily
    enum ListenerType {
        DOMSUBTREEMODIFIED_LISTENER          = 1,
        DOMNODEINSERTED_LISTENER             = 1 << 1,
        DOMNODEREMOVED_LISTENER              = 1 << 2,
        DOMNODEREMOVEDFROMDOCUMENT_LISTENER  = 1 << 3,
        DOMNODEINSERTEDINTODOCUMENT_LISTENER = 1 << 4,
        DOMCHARACTERDATAMODIFIED_LISTENER    = 1 << 5,
        OVERFLOWCHANGED_LISTENER             = 1 << 6,
        ANIMATIONEND_LISTENER                = 1 << 7,
        ANIMATIONSTART_LISTENER              = 1 << 8,
        ANIMATIONITERATION_LISTENER          = 1 << 9,
        TRANSITIONEND_LISTENER               = 1 << 10,
        BEFORELOAD_LISTENER                  = 1 << 11,
        SCROLL_LISTENER                      = 1 << 12
        // 3 bits remaining
    };

    bool hasListenerType(ListenerType listenerType) const { return (m_listenerTypes & listenerType); }
    void addListenerTypeIfNeeded(const AtomicString& eventType);

    bool hasMutationObserversOfType(MutationObserver::MutationType type) const
    {
        return m_mutationObserverTypes & type;
    }
    bool hasMutationObservers() const { return m_mutationObserverTypes; }
    void addMutationObserverTypes(MutationObserverOptions types) { m_mutationObserverTypes |= types; }

    CSSStyleDeclaration* getOverrideStyle(Element*, const String& pseudoElt);

    /**
     * Handles a HTTP header equivalent set by a meta tag using <meta http-equiv="..." content="...">. This is called
     * when a meta tag is encountered during document parsing, and also when a script dynamically changes or adds a meta
     * tag. This enables scripts to use meta tags to perform refreshes and set expiry dates in addition to them being
     * specified in a HTML file.
     *
     * @param equiv The http header name (value of the meta tag's "equiv" attribute)
     * @param content The header value (value of the meta tag's "content" attribute)
     */
    void processHttpEquiv(const String& equiv, const String& content);
    void processViewport(const String& features, ViewportDescription::Type origin);
    void updateViewportDescription();
    void processReferrerPolicy(const String& policy);

    // Returns the owning element in the parent document.
    // Returns 0 if this is the top level document.
    HTMLFrameOwnerElement* ownerElement() const;

    HTMLIFrameElement* seamlessParentIFrame() const;
    bool shouldDisplaySeamlesslyWithParent() const;

    String title() const { return m_title; }
    void setTitle(const String&);

    Element* titleElement() const { return m_titleElement.get(); }
    void setTitleElement(const String& title, Element* titleElement);
    void removeTitle(Element* titleElement);

    String cookie(ExceptionState&) const;
    void setCookie(const String&, ExceptionState&);

    String referrer() const;

    String domain() const;
    void setDomain(const String& newDomain, ExceptionState&);

    String lastModified() const;

    // The cookieURL is used to query the cookie database for this document's
    // cookies. For example, if the cookie URL is http://example.com, we'll
    // use the non-Secure cookies for example.com when computing
    // document.cookie.
    //
    // Q: How is the cookieURL different from the document's URL?
    // A: The two URLs are the same almost all the time.  However, if one
    //    document inherits the security context of another document, it
    //    inherits its cookieURL but not its URL.
    //
    const KURL& cookieURL() const { return m_cookieURL; }
    void setCookieURL(const KURL& url) { m_cookieURL = url; }

    const KURL& firstPartyForCookies() const;

    // The following implements the rule from HTML 4 for what valid names are.
    // To get this right for all the XML cases, we probably have to improve this or move it
    // and make it sensitive to the type of document.
    static bool isValidName(const String&);

    // The following breaks a qualified name into a prefix and a local name.
    // It also does a validity check, and returns false if the qualified name
    // is invalid.  It also sets ExceptionCode when name is invalid.
    static bool parseQualifiedName(const String& qualifiedName, String& prefix, String& localName, ExceptionState&);

    // Checks to make sure prefix and namespace do not conflict (per DOM Core 3)
    static bool hasValidNamespaceForElements(const QualifiedName&);
    static bool hasValidNamespaceForAttributes(const QualifiedName&);

    HTMLElement* body() const;
    void setBody(PassRefPtr<HTMLElement>, ExceptionState&);

    HTMLHeadElement* head();

    DocumentMarkerController* markers() const { return m_markers.get(); }

    bool directionSetOnDocumentElement() const { return m_directionSetOnDocumentElement; }
    bool writingModeSetOnDocumentElement() const { return m_writingModeSetOnDocumentElement; }
    void setDirectionSetOnDocumentElement(bool b) { m_directionSetOnDocumentElement = b; }
    void setWritingModeSetOnDocumentElement(bool b) { m_writingModeSetOnDocumentElement = b; }

    bool execCommand(const String& command, bool userInterface = false, const String& value = String());
    bool queryCommandEnabled(const String& command);
    bool queryCommandIndeterm(const String& command);
    bool queryCommandState(const String& command);
    bool queryCommandSupported(const String& command);
    String queryCommandValue(const String& command);

    KURL openSearchDescriptionURL();

    // designMode support
    enum InheritedBool { off = false, on = true, inherit };
    void setDesignMode(InheritedBool value);
    InheritedBool getDesignMode() const;
    bool inDesignMode() const;

    Document* parentDocument() const;
    Document* topDocument() const;
    WeakPtr<Document> contextDocument();

    ScriptRunner* scriptRunner() { return m_scriptRunner.get(); }

    HTMLScriptElement* currentScript() const { return !m_currentScriptStack.isEmpty() ? m_currentScriptStack.last().get() : 0; }
    void pushCurrentScript(PassRefPtr<HTMLScriptElement>);
    void popCurrentScript();

    void applyXSLTransform(ProcessingInstruction* pi);
    PassRefPtr<Document> transformSourceDocument() { return m_transformSourceDocument; }
    void setTransformSourceDocument(Document* doc) { m_transformSourceDocument = doc; }

    void setTransformSource(PassOwnPtr<TransformSource>);
    TransformSource* transformSource() const { return m_transformSource.get(); }

    void incDOMTreeVersion() { m_domTreeVersion = ++s_globalTreeVersion; }
    uint64_t domTreeVersion() const { return m_domTreeVersion; }

    enum PendingSheetLayout { NoLayoutWithPendingSheets, DidLayoutWithPendingSheets, IgnoreLayoutWithPendingSheets };

    bool didLayoutWithPendingStylesheets() const { return m_pendingSheetLayout == DidLayoutWithPendingSheets; }

    bool hasNodesWithPlaceholderStyle() const { return m_hasNodesWithPlaceholderStyle; }
    void setHasNodesWithPlaceholderStyle() { m_hasNodesWithPlaceholderStyle = true; }

    const Vector<IconURL>& shortcutIconURLs();
    const Vector<IconURL>& iconURLs(int iconTypesMask);

    void setUseSecureKeyboardEntryWhenActive(bool);
    bool useSecureKeyboardEntryWhenActive() const;

    void updateFocusAppearanceSoon(bool restorePreviousSelection);
    void cancelFocusAppearanceUpdate();

    // Extension for manipulating canvas drawing contexts for use in CSS
    CanvasRenderingContext* getCSSCanvasContext(const String& type, const String& name, int width, int height);
    HTMLCanvasElement* getCSSCanvasElement(const String& name);

    bool isDNSPrefetchEnabled() const { return m_isDNSPrefetchEnabled; }
    void parseDNSPrefetchControlHeader(const String&);

    virtual void postTask(PassOwnPtr<ExecutionContextTask>); // Executes the task on context's thread asynchronously.

    void suspendScriptedAnimationControllerCallbacks();
    void resumeScriptedAnimationControllerCallbacks();

    void finishedParsing();

    void setDecoder(PassRefPtr<TextResourceDecoder>);
    TextResourceDecoder* decoder() const { return m_decoder.get(); }

    void setEncoding(const WTF::TextEncoding&);
    const WTF::TextEncoding& encoding() const { return m_encoding; }

    void setAnnotatedRegionsDirty(bool f) { m_annotatedRegionsDirty = f; }
    bool annotatedRegionsDirty() const { return m_annotatedRegionsDirty; }
    bool hasAnnotatedRegions () const { return m_hasAnnotatedRegions; }
    void setHasAnnotatedRegions(bool f) { m_hasAnnotatedRegions = f; }
    const Vector<AnnotatedRegionValue>& annotatedRegions() const;
    void setAnnotatedRegions(const Vector<AnnotatedRegionValue>&);

    virtual void removeAllEventListeners();

    const SVGDocumentExtensions* svgExtensions();
    SVGDocumentExtensions* accessSVGExtensions();

    void initSecurityContext();
    void initSecurityContext(const DocumentInit&);
    void initContentSecurityPolicy(const ContentSecurityPolicyResponseHeaders&);

    bool allowInlineEventHandlers(Node*, EventListener*, const String& contextURL, const WTF::OrdinalNumber& contextLine);
    bool allowExecutingScripts(Node*);

    void statePopped(PassRefPtr<SerializedScriptValue>);

    enum LoadEventProgress {
        LoadEventNotRun,
        LoadEventTried,
        LoadEventInProgress,
        LoadEventCompleted,
        BeforeUnloadEventInProgress,
        BeforeUnloadEventCompleted,
        PageHideInProgress,
        UnloadEventInProgress,
        UnloadEventHandled
    };
    bool loadEventStillNeeded() const { return m_loadEventProgress == LoadEventNotRun; }
    bool processingLoadEvent() const { return m_loadEventProgress == LoadEventInProgress; }
    bool loadEventFinished() const { return m_loadEventProgress >= LoadEventCompleted; }

    void setContainsPlugins() { m_containsPlugins = true; }
    bool containsPlugins() const { return m_containsPlugins; }

    virtual bool isContextThread() const;
    virtual bool isJSExecutionForbidden() const { return false; }

    bool containsValidityStyleRules() const { return m_containsValidityStyleRules; }
    void setContainsValidityStyleRules() { m_containsValidityStyleRules = true; }

    void enqueueScrollEventForNode(Node*);
    void scheduleAnimationFrameEvent(PassRefPtr<Event>);

    const QualifiedName& idAttributeName() const { return m_idAttributeName; }

    bool hasFullscreenElementStack() const { return m_hasFullscreenElementStack; }
    void setHasFullscreenElementStack() { m_hasFullscreenElementStack = true; }

    void webkitExitPointerLock();
    Element* webkitPointerLockElement() const;

    // Used to allow element that loads data without going through a FrameLoader to delay the 'load' event.
    void incrementLoadEventDelayCount() { ++m_loadEventDelayCount; }
    void decrementLoadEventDelayCount();
    bool isDelayingLoadEvent() const { return m_loadEventDelayCount; }

    PassRefPtr<Touch> createTouch(DOMWindow*, EventTarget*, int identifier, int pageX, int pageY, int screenX, int screenY, int radiusX, int radiusY, float rotationAngle, float force) const;
    PassRefPtr<TouchList> createTouchList(Vector<RefPtr<Touch> >&) const;

    const DocumentTiming* timing() const { return &m_documentTiming; }

    int requestAnimationFrame(PassRefPtr<RequestAnimationFrameCallback>);
    void cancelAnimationFrame(int id);
    void serviceScriptedAnimations(double monotonicAnimationStartTime);

    virtual EventTarget* errorEventTarget();
    virtual void logExceptionToConsole(const String& errorMessage, const String& sourceURL, int lineNumber, int columnNumber, PassRefPtr<ScriptCallStack>);

    void initDNSPrefetch();

    double lastHandledUserGestureTimestamp() const { return m_lastHandledUserGestureTimestamp; }
    void resetLastHandledUserGestureTimestamp();

    bool hasTouchEventHandlers() const { return (m_touchEventTargets.get()) ? m_touchEventTargets->size() : false; }

    void didAddTouchEventHandler(Node*);
    void didRemoveTouchEventHandler(Node*);

    void didRemoveEventTargetNode(Node*);

    const TouchEventTargetSet* touchEventTargets() const { return m_touchEventTargets.get(); }

    bool isInDocumentWrite() { return m_writeRecursionDepth > 0; }

    void suspendScheduledTasks();
    void resumeScheduledTasks();

    IntSize initialViewportSize() const;

    TextAutosizer* textAutosizer() { return m_textAutosizer.get(); }

    PassRefPtr<Element> createElement(const AtomicString& localName, const AtomicString& typeExtension, ExceptionState&);
    PassRefPtr<Element> createElementNS(const AtomicString& namespaceURI, const String& qualifiedName, const AtomicString& typeExtension, ExceptionState&);
    ScriptValue registerElement(WebCore::ScriptState*, const AtomicString& name, ExceptionState&);
    ScriptValue registerElement(WebCore::ScriptState*, const AtomicString& name, const Dictionary& options, ExceptionState&, CustomElement::NameSet validNames = CustomElement::StandardNames);
    CustomElementRegistrationContext* registrationContext() { return m_registrationContext.get(); }

    void setImport(HTMLImport*);
    HTMLImport* import() const { return m_import; }
    bool haveImportsLoaded() const;
    void didLoadAllImports();

    void adjustFloatQuadsForScrollAndAbsoluteZoom(Vector<FloatQuad>&, RenderObject*);
    void adjustFloatRectForScrollAndAbsoluteZoom(FloatRect&, RenderObject*);

    bool hasActiveParser();
    unsigned activeParserCount() { return m_activeParserCount; }
    void incrementActiveParserCount() { ++m_activeParserCount; }
    void decrementActiveParserCount();

    void setContextFeatures(PassRefPtr<ContextFeatures>);
    ContextFeatures* contextFeatures() const { return m_contextFeatures.get(); }

    DocumentSharedObjectPool* sharedObjectPool() { return m_sharedObjectPool.get(); }

    void didRemoveAllPendingStylesheet();
    void setNeedsNotifyRemoveAllPendingStylesheet() { m_needsNotifyRemoveAllPendingStylesheet = true; }
    void clearStyleResolver();
    void notifySeamlessChildDocumentsOfStylesheetUpdate() const;

    bool inStyleRecalc() { return m_inStyleRecalc; }

    // Return a Locale for the default locale if the argument is null or empty.
    Locale& getCachedLocale(const AtomicString& locale = nullAtom);

    AnimationClock& animationClock() { return *m_animationClock; }
    DocumentTimeline* timeline() const { return m_timeline.get(); }
    DocumentTimeline* transitionTimeline() const { return m_transitionTimeline.get(); }

    void addToTopLayer(Element*, const Element* before = 0);
    void removeFromTopLayer(Element*);
    const Vector<RefPtr<Element> >& topLayerElements() const { return m_topLayerElements; }
    HTMLDialogElement* activeModalDialog() const;

    const Document* templateDocument() const;
    Document& ensureTemplateDocument();
    void setTemplateDocumentHost(Document* templateDocumentHost) { m_templateDocumentHost = templateDocumentHost; }
    Document* templateDocumentHost() { return m_templateDocumentHost; }

    void didAssociateFormControl(Element*);

    void addConsoleMessageWithRequestIdentifier(MessageSource, MessageLevel, const String& message, unsigned long requestIdentifier);

    virtual DOMWindow* executingWindow() OVERRIDE { return domWindow(); }
    virtual void userEventWasHandled() OVERRIDE { resetLastHandledUserGestureTimestamp(); }

    DocumentLifecycleNotifier& lifecycleNotifier();
    bool isActive() const { return m_lifecyle.state() == DocumentLifecycle::Active; }
    bool isStopped() const { return m_lifecyle.state() == DocumentLifecycle::Stopped; }

    PassRefPtr<BBPrintInfo> bbPrintInfo();

    enum HttpRefreshType {
        HttpRefreshFromHeader,
        HttpRefreshFromMetaTag
    };
    void maybeHandleHttpRefresh(const String&, HttpRefreshType);

    void updateSecurityOrigin(PassRefPtr<SecurityOrigin>);
    PassOwnPtr<LifecycleNotifier<Document> > createLifecycleNotifier();

protected:
    Document(const DocumentInit&, DocumentClassFlags = DefaultDocumentClass);

    virtual void didUpdateSecurityOrigin() OVERRIDE;

    void clearXMLVersion() { m_xmlVersion = String(); }

    virtual void dispose() OVERRIDE;

    virtual PassRefPtr<Document> cloneDocumentWithoutChildren();

private:
    friend class Node;
    friend class IgnoreDestructiveWriteCountIncrementer;

    ScriptedAnimationController& ensureScriptedAnimationController();
    virtual SecurityContext& securityContext() OVERRIDE { return *this; }
    virtual EventQueue* eventQueue() const FINAL;

    void updateDistributionIfNeeded();

    void detachParser();

    virtual bool isDocument() const OVERRIDE { return true; }

    virtual void childrenChanged(bool changedByParser = false, Node* beforeChange = 0, Node* afterChange = 0, int childCountDelta = 0);

    virtual String nodeName() const;
    virtual NodeType nodeType() const;
    virtual bool childTypeAllowed(NodeType) const;
    virtual PassRefPtr<Node> cloneNode(bool deep = true);
    void cloneDataFromDocument(const Document&);

    virtual void refExecutionContext() { ref(); }
    virtual void derefExecutionContext() { deref(); }

    virtual const KURL& virtualURL() const; // Same as url(), but needed for ExecutionContext to implement it without a performance loss for direct calls.
    virtual KURL virtualCompleteURL(const String&) const; // Same as completeURL() for the same reason as above.

    virtual void reportBlockedScriptExecutionToInspector(const String& directiveText) OVERRIDE;
    virtual void addMessage(MessageSource, MessageLevel, const String& message, const String& sourceURL, unsigned lineNumber, ScriptState*);
    void internalAddMessage(MessageSource, MessageLevel, const String& message, const String& sourceURL, unsigned lineNumber, PassRefPtr<ScriptCallStack>, ScriptState*);

    virtual double timerAlignmentInterval() const;

    void updateTitle(const String&);
    void updateFocusAppearanceTimerFired(Timer<Document>*);
    void updateBaseURL();

    void createStyleResolver();

    void executeScriptsWaitingForResourcesIfNeeded();

    void seamlessParentUpdatedStylesheets();

    void recalcStyleForLayoutIgnoringPendingStylesheets();

    PassRefPtr<NodeList> handleZeroPadding(const HitTestRequest&, HitTestResult&) const;

    void loadEventDelayTimerFired(Timer<Document>*);

    void pendingTasksTimerFired(Timer<Document>*);

    static void didReceiveTask(void*);

    PageVisibilityState visibilityState() const;

    PassRefPtr<HTMLCollection> ensureCachedCollection(CollectionType);

    // Note that dispatching a window load event may cause the DOMWindow to be detached from
    // the Frame, so callers should take a reference to the DOMWindow (which owns us) to
    // prevent the Document from getting blown away from underneath them.
    void dispatchWindowLoadEvent();

    void addListenerType(ListenerType listenerType) { m_listenerTypes |= listenerType; }
    void addMutationEventListenerTypeIfEnabled(ListenerType);

    void didAssociateFormControlsTimerFired(Timer<Document>*);
    void styleResolverThrowawayTimerFired(Timer<Document>*);

    void processHttpEquivDefaultStyle(const String& content);
    void processHttpEquivRefresh(const String& content);
    void processHttpEquivSetCookie(const String& content);
    void processHttpEquivXFrameOptions(const String& content);
    void processHttpEquivContentSecurityPolicy(const String& equiv, const String& content);

    DocumentLifecycle m_lifecyle;

    // FIXME: This should probably be handled inside the style resolver itself.
    Timer<Document> m_styleResolverThrowawayTimer;
    unsigned m_styleResolverAccessCount;
    unsigned m_lastStyleResolverAccessCount;

    OwnPtr<StyleResolver> m_styleResolver;
    bool m_didCalculateStyleResolver;
    bool m_hasNodesWithPlaceholderStyle;
    bool m_needsNotifyRemoveAllPendingStylesheet;
    // But sometimes you need to ignore pending stylesheet count to
    // force an immediate layout when requested by JS.
    bool m_ignorePendingStylesheets;
    bool m_evaluateMediaQueriesOnStyleRecalc;

    // If we do ignore the pending stylesheet count, then we need to add a boolean
    // to track that this happened so that we can do a full repaint when the stylesheets
    // do eventually load.
    PendingSheetLayout m_pendingSheetLayout;

    Frame* m_frame;
    DOMWindow* m_domWindow;
    HTMLImport* m_import;

    RefPtr<ResourceFetcher> m_fetcher;
    RefPtr<DocumentParser> m_parser;
    unsigned m_activeParserCount;
    RefPtr<ContextFeatures> m_contextFeatures;

    bool m_wellFormed;

    // Document URLs.
    KURL m_url; // Document.URL: The URL from which this document was retrieved.
    KURL m_baseURL; // Node.baseURI: The URL to use when resolving relative URLs.
    KURL m_baseURLOverride; // An alternative base URL that takes precedence over m_baseURL (but not m_baseElementURL).
    KURL m_baseElementURL; // The URL set by the <base> element.
    KURL m_cookieURL; // The URL to use for cookie access.

    // Document.documentURI:
    // Although URL-like, Document.documentURI can actually be set to any
    // string by content.  Document.documentURI affects m_baseURL unless the
    // document contains a <base> element, in which case the <base> element
    // takes precedence.
    String m_documentURI;

    String m_baseTarget;

    RefPtr<DocumentType> m_docType;
    OwnPtr<DOMImplementation> m_implementation;

    RefPtr<CSSStyleSheet> m_elemSheet;

    bool m_printing;
    bool m_paginatedForScreen;

    CompatibilityMode m_compatibilityMode;
    bool m_compatibilityModeLocked; // This is cheaper than making setCompatibilityMode virtual.

    bool m_didPostCheckFocusedElementTask;
    RefPtr<Element> m_focusedElement;
    RefPtr<Node> m_hoverNode;
    RefPtr<Element> m_activeElement;
    RefPtr<Element> m_documentElement;
    UserActionElementSet m_userActionElements;

    uint64_t m_domTreeVersion;
    static uint64_t s_globalTreeVersion;

    HashSet<NodeIterator*> m_nodeIterators;
    HashSet<Range*> m_ranges;

    unsigned short m_listenerTypes;

    MutationObserverOptions m_mutationObserverTypes;

    OwnPtr<StyleEngine> m_styleEngine;
    RefPtr<StyleSheetList> m_styleSheetList;

    OwnPtr<FormController> m_formController;

    TextLinkColors m_textLinkColors;
    const OwnPtr<VisitedLinkState> m_visitedLinkState;

    bool m_loadingSheet;
    bool m_visuallyOrdered;
    ReadyState m_readyState;
    bool m_bParsing;

    Timer<Document> m_styleRecalcTimer;
    bool m_inStyleRecalc;

    bool m_gotoAnchorNeededAfterStylesheetsLoad;
    bool m_isDNSPrefetchEnabled;
    bool m_haveExplicitlyDisabledDNSPrefetch;
    bool m_containsValidityStyleRules;
    bool m_updateFocusAppearanceRestoresSelection;
    bool m_containsPlugins;

    // http://www.whatwg.org/specs/web-apps/current-work/#ignore-destructive-writes-counter
    unsigned m_ignoreDestructiveWriteCount;

    String m_title;
    String m_rawTitle;
    bool m_titleSetExplicitly;
    RefPtr<Element> m_titleElement;

    OwnPtr<AXObjectCache> m_axObjectCache;
    OwnPtr<DocumentMarkerController> m_markers;

    Timer<Document> m_updateFocusAppearanceTimer;

    Element* m_cssTarget;

    LoadEventProgress m_loadEventProgress;

    double m_startTime;
    bool m_overMinimumLayoutThreshold;

    OwnPtr<ScriptRunner> m_scriptRunner;

    Vector<RefPtr<HTMLScriptElement> > m_currentScriptStack;

    OwnPtr<TransformSource> m_transformSource;
    RefPtr<Document> m_transformSourceDocument;

    String m_xmlEncoding;
    String m_xmlVersion;
    unsigned m_xmlStandalone : 2;
    unsigned m_hasXMLDeclaration : 1;

    String m_contentLanguage;

    RefPtr<TextResourceDecoder> m_decoder;
    WTF::TextEncoding m_encoding;

    InheritedBool m_designMode;

    HashSet<LiveNodeListBase*> m_listsInvalidatedAtDocument;
    unsigned m_nodeListCounts[numNodeListInvalidationTypes];

    OwnPtr<SVGDocumentExtensions> m_svgExtensions;

    Vector<AnnotatedRegionValue> m_annotatedRegions;
    bool m_hasAnnotatedRegions;
    bool m_annotatedRegionsDirty;

    HashMap<String, RefPtr<HTMLCanvasElement> > m_cssCanvasElements;

    Vector<IconURL> m_iconURLs;

    OwnPtr<SelectorQueryCache> m_selectorQueryCache;

    bool m_useSecureKeyboardEntryWhenActive;

    DocumentClassFlags m_documentClasses;

    bool m_isViewSource;
    bool m_sawElementsInKnownNamespaces;
    bool m_isSrcdocDocument;
    bool m_isMobileDocument;
    // Set in Document::initSecurityContext() at Document creation, per:
    // http://www.whatwg.org/specs/web-apps/current-work/#attr-iframe-seamless
    bool m_mayDisplaySeamlesslyWithParent;

    RenderView* m_renderView;

    WeakPtrFactory<Document> m_weakFactory;
    WeakPtr<Document> m_contextDocument;

    QualifiedName m_idAttributeName;

    bool m_hasFullscreenElementStack; // For early return in FullscreenElementStack::fromIfExists()

    Vector<RefPtr<Element> > m_topLayerElements;

    int m_loadEventDelayCount;
    Timer<Document> m_loadEventDelayTimer;

    ViewportDescription m_viewportDescription;
    ViewportDescription m_legacyViewportDescription;

    ReferrerPolicy m_referrerPolicy;

    bool m_directionSetOnDocumentElement;
    bool m_writingModeSetOnDocumentElement;
    DocumentTiming m_documentTiming;
    RefPtr<MediaQueryMatcher> m_mediaQueryMatcher;
    bool m_writeRecursionIsTooDeep;
    unsigned m_writeRecursionDepth;

    OwnPtr<TouchEventTargetSet> m_touchEventTargets;

    double m_lastHandledUserGestureTimestamp;

    RefPtr<ScriptedAnimationController> m_scriptedAnimationController;

    Timer<Document> m_pendingTasksTimer;
    Vector<OwnPtr<ExecutionContextTask> > m_pendingTasks;

    OwnPtr<TextAutosizer> m_textAutosizer;

    RefPtr<CustomElementRegistrationContext> m_registrationContext;

    bool m_scheduledTasksAreSuspended;

    RefPtr<NamedFlowCollection> m_namedFlows;

    RefPtr<DOMSecurityPolicy> m_domSecurityPolicy;

    void sharedObjectPoolClearTimerFired(Timer<Document>*);
    Timer<Document> m_sharedObjectPoolClearTimer;

    OwnPtr<DocumentSharedObjectPool> m_sharedObjectPool;

#ifndef NDEBUG
    bool m_didDispatchViewportPropertiesChanged;
#endif

    typedef HashMap<AtomicString, OwnPtr<Locale> > LocaleIdentifierToLocaleMap;
    LocaleIdentifierToLocaleMap m_localeCache;

    OwnPtr<AnimationClock> m_animationClock;
    RefPtr<DocumentTimeline> m_timeline;
    RefPtr<DocumentTimeline> m_transitionTimeline;

    RefPtr<Document> m_templateDocument;
    Document* m_templateDocumentHost; // Manually managed weakref (backpointer from m_templateDocument).

<<<<<<< HEAD
=======
    RefPtr<FontFaceSet> m_fonts;

    RefPtr<BBPrintInfo> m_bbPrintInfo;

>>>>>>> 6b713ef6
    Timer<Document> m_didAssociateFormControlsTimer;
    HashSet<RefPtr<Element> > m_associatedFormControls;
};

inline void Document::notifyRemovePendingSheetIfNeeded()
{
    if (m_needsNotifyRemoveAllPendingStylesheet)
        didRemoveAllPendingStylesheet();
}

inline const Document* Document::templateDocument() const
{
    // If DOCUMENT does not have a browsing context, Let TEMPLATE CONTENTS OWNER be DOCUMENT and abort these steps.
    if (!m_frame)
        return this;

    return m_templateDocument.get();
}

inline bool Document::shouldOverrideLegacyDescription(ViewportDescription::Type origin)
{
    // The different (legacy) meta tags have different priorities based on the type
    // regardless of which order they appear in the DOM. The priority is given by the
    // ViewportDescription::Type enum.
    return origin >= m_legacyViewportDescription.type;
}

inline Document* toDocument(ExecutionContext* executionContext)
{
    ASSERT_WITH_SECURITY_IMPLICATION(!executionContext || executionContext->isDocument());
    return static_cast<Document*>(executionContext);
}

inline const Document* toDocument(const ExecutionContext* executionContext)
{
    ASSERT_WITH_SECURITY_IMPLICATION(!executionContext || executionContext->isDocument());
    return static_cast<const Document*>(executionContext);
}

DEFINE_NODE_TYPE_CASTS(Document, isDocumentNode());

// All these varations are needed to avoid ambiguous overloads with the Node and TreeScope versions.
inline bool operator==(const Document& a, const Document& b) { return &a == &b; }
inline bool operator==(const Document& a, const Document* b) { return &a == b; }
inline bool operator==(const Document* a, const Document& b) { return a == &b; }
inline bool operator!=(const Document& a, const Document& b) { return !(a == b); }
inline bool operator!=(const Document& a, const Document* b) { return !(a == b); }
inline bool operator!=(const Document* a, const Document& b) { return !(a == b); }

// Put these methods here, because they require the Document definition, but we really want to inline them.

inline bool Node::isDocumentNode() const
{
    return this == documentInternal();
}

Node* eventTargetNodeForDocument(Document*);

} // namespace WebCore

#endif // Document_h<|MERGE_RESOLUTION|>--- conflicted
+++ resolved
@@ -1328,13 +1328,8 @@
     RefPtr<Document> m_templateDocument;
     Document* m_templateDocumentHost; // Manually managed weakref (backpointer from m_templateDocument).
 
-<<<<<<< HEAD
-=======
-    RefPtr<FontFaceSet> m_fonts;
-
     RefPtr<BBPrintInfo> m_bbPrintInfo;
 
->>>>>>> 6b713ef6
     Timer<Document> m_didAssociateFormControlsTimer;
     HashSet<RefPtr<Element> > m_associatedFormControls;
 };
