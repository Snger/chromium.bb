--- conflicted
+++ resolved
@@ -41,10 +41,6 @@
 #include "core/css/StylePropertySet.h"
 #include "core/css/resolver/StyleResolver.h"
 #include "core/dom/Attr.h"
-<<<<<<< HEAD
-#include "core/dom/Attribute.h"
-=======
->>>>>>> 8c15b39e
 #include "core/dom/CSSSelectorWatch.h"
 #include "core/dom/ClientRect.h"
 #include "core/dom/ClientRectList.h"
@@ -88,10 +84,7 @@
 #include "core/html/HTMLTableRowsCollection.h"
 #include "core/html/HTMLTemplateElement.h"
 #include "core/html/parser/HTMLParserIdioms.h"
-<<<<<<< HEAD
-=======
 #include "core/inspector/InspectorInstrumentation.h"
->>>>>>> 8c15b39e
 #include "core/page/FocusController.h"
 #include "core/page/Page.h"
 #include "core/page/PointerLockController.h"
@@ -182,20 +175,12 @@
     element->setHasSyntheticAttrChildNodes(false);
 }
 
-<<<<<<< HEAD
-static Attr* findAttrNodeInList(AttrNodeList& attrNodeList, const QualifiedName& name)
-{
-    for (unsigned i = 0; i < attrNodeList.size(); ++i) {
-        if (attrNodeList[i]->qualifiedName() == name)
-            return attrNodeList[i].get();
-=======
 static Attr* findAttrNodeInList(const AttrNodeList& attrNodeList, const QualifiedName& name)
 {
     AttrNodeList::const_iterator end = attrNodeList.end();
     for (AttrNodeList::const_iterator it = attrNodeList.begin(); it != end; ++it) {
         if ((*it)->qualifiedName() == name)
             return it->get();
->>>>>>> 8c15b39e
     }
     return 0;
 }
@@ -591,11 +576,7 @@
 
     if (RenderBox* renderer = renderBox()) {
         if (renderer->canDetermineWidthWithoutLayout())
-<<<<<<< HEAD
-            return adjustLayoutUnitForAbsoluteZoom(renderer->fixedOffsetWidth(), renderer).round();
-=======
             return adjustLayoutUnitForAbsoluteZoom(renderer->fixedOffsetWidth(), *renderer).round();
->>>>>>> 8c15b39e
     }
 
     document().partialUpdateLayoutIgnorePendingStylesheets(this);
@@ -691,9 +672,6 @@
 {
     document().updateLayoutIgnorePendingStylesheets();
 
-<<<<<<< HEAD
-    if (document().documentElement() == this) {
-=======
     if (document().documentElement() != this) {
         if (RenderBox* rend = renderBox())
             return adjustForAbsoluteZoom(rend->scrollLeft(), rend);
@@ -701,7 +679,6 @@
     }
 
     if (RuntimeEnabledFeatures::scrollTopLeftInteropEnabled()) {
->>>>>>> 8c15b39e
         if (document().inQuirksMode())
             return 0;
 
@@ -711,11 +688,6 @@
         }
     }
 
-<<<<<<< HEAD
-    if (RenderBox* rend = renderBox())
-        return adjustForAbsoluteZoom(rend->scrollLeft(), rend);
-=======
->>>>>>> 8c15b39e
     return 0;
 }
 
@@ -723,9 +695,6 @@
 {
     document().updateLayoutIgnorePendingStylesheets();
 
-<<<<<<< HEAD
-    if (document().documentElement() == this) {
-=======
     if (document().documentElement() != this) {
         if (RenderBox* rend = renderBox())
             return adjustForAbsoluteZoom(rend->scrollTop(), rend);
@@ -733,7 +702,6 @@
     }
 
     if (RuntimeEnabledFeatures::scrollTopLeftInteropEnabled()) {
->>>>>>> 8c15b39e
         if (document().inQuirksMode())
             return 0;
 
@@ -743,11 +711,6 @@
         }
     }
 
-<<<<<<< HEAD
-    if (RenderBox* rend = renderBox())
-        return adjustForAbsoluteZoom(rend->scrollTop(), rend);
-=======
->>>>>>> 8c15b39e
     return 0;
 }
 
@@ -755,9 +718,6 @@
 {
     document().updateLayoutIgnorePendingStylesheets();
 
-<<<<<<< HEAD
-    if (document().documentElement() == this) {
-=======
     if (document().documentElement() != this) {
         if (RenderBox* rend = renderBox())
             rend->setScrollLeft(static_cast<int>(newLeft * rend->style()->effectiveZoom()));
@@ -765,7 +725,6 @@
     }
 
     if (RuntimeEnabledFeatures::scrollTopLeftInteropEnabled()) {
->>>>>>> 8c15b39e
         if (document().inQuirksMode())
             return;
 
@@ -776,31 +735,14 @@
         if (!view)
             return;
 
-<<<<<<< HEAD
-        // WHATWG spec says [1]: "If the element is the root element invoke scroll()
-        // with x as first argument and zero as second". Blink intentionally matches
-        // other engine's behaviors here, instead, where the 'y' scroll position is
-        // preversed. See [2].
-        // [1] http://dev.w3.org/csswg/cssom-view/#dom-element-scrollleft
-        // [2] https://www.w3.org/Bugs/Public/show_bug.cgi?id=23448
         view->setScrollPosition(IntPoint(static_cast<int>(newLeft * frame->pageZoomFactor()), view->scrollY()));
     }
-
-    if (RenderBox* rend = renderBox())
-        rend->setScrollLeft(static_cast<int>(newLeft * rend->style()->effectiveZoom()));
-=======
-        view->setScrollPosition(IntPoint(static_cast<int>(newLeft * frame->pageZoomFactor()), view->scrollY()));
-    }
->>>>>>> 8c15b39e
 }
 
 void Element::setScrollTop(int newTop)
 {
     document().updateLayoutIgnorePendingStylesheets();
 
-<<<<<<< HEAD
-    if (document().documentElement() == this) {
-=======
     if (document().documentElement() != this) {
         if (RenderBox* rend = renderBox())
             rend->setScrollTop(static_cast<int>(newTop * rend->style()->effectiveZoom()));
@@ -808,7 +750,6 @@
     }
 
     if (RuntimeEnabledFeatures::scrollTopLeftInteropEnabled()) {
->>>>>>> 8c15b39e
         if (document().inQuirksMode())
             return;
 
@@ -819,22 +760,8 @@
         if (!view)
             return;
 
-<<<<<<< HEAD
-        // WHATWG spec says [1]: "If the element is the root element invoke scroll()
-        // with zero as first argument and y as second". Blink intentionally
-        // matches other engine's behaviors here, instead, where the 'x' scroll
-        // position is preversed. See [2].
-        // [1] http://dev.w3.org/csswg/cssom-view/#dom-element-scrolltop
-        // [2] https://www.w3.org/Bugs/Public/show_bug.cgi?id=23448
         view->setScrollPosition(IntPoint(view->scrollX(), static_cast<int>(newTop * frame->pageZoomFactor())));
     }
-
-    if (RenderBox* rend = renderBox())
-        rend->setScrollTop(static_cast<int>(newTop * rend->style()->effectiveZoom()));
-=======
-        view->setScrollPosition(IntPoint(view->scrollX(), static_cast<int>(newTop * frame->pageZoomFactor())));
-    }
->>>>>>> 8c15b39e
 }
 
 int Element::scrollWidth()
@@ -1003,11 +930,7 @@
 void Element::setAttribute(const AtomicString& localName, const AtomicString& value, ExceptionState& exceptionState)
 {
     if (!Document::isValidName(localName)) {
-<<<<<<< HEAD
-        es.throwUninformativeAndGenericDOMException(InvalidCharacterError);
-=======
         exceptionState.throwUninformativeAndGenericDOMException(InvalidCharacterError);
->>>>>>> 8c15b39e
         return;
     }
 
@@ -1093,11 +1016,7 @@
 
     document().incDOMTreeVersion();
 
-<<<<<<< HEAD
-    StyleResolver* styleResolver = document().styleResolverIfExists();
-=======
     StyleResolver* styleResolver = document().styleResolver();
->>>>>>> 8c15b39e
     bool testShouldInvalidateStyle = inActiveDocument() && styleResolver && styleChangeType() < SubtreeStyleChange;
     bool shouldInvalidateStyle = false;
 
@@ -1219,11 +1138,7 @@
 
 void Element::classAttributeChanged(const AtomicString& newClassString)
 {
-<<<<<<< HEAD
-    StyleResolver* styleResolver = document().styleResolverIfExists();
-=======
     StyleResolver* styleResolver = document().styleResolver();
->>>>>>> 8c15b39e
     bool testShouldInvalidateStyle = inActiveDocument() && styleResolver && styleChangeType() < SubtreeStyleChange;
     bool shouldInvalidateStyle = false;
 
@@ -1509,12 +1424,7 @@
 
     NodeRenderingContext(this, context.resolvedStyle).createRendererForElementIfNeeded();
 
-<<<<<<< HEAD
-    if (RenderStyle* style = renderStyle())
-        updateCallbackSelectors(0, style);
-=======
     addCallbackSelectors();
->>>>>>> 8c15b39e
 
     createPseudoElementIfNeeded(BEFORE);
 
@@ -1558,14 +1468,7 @@
     RenderWidget::UpdateSuspendScope suspendWidgetHierarchyUpdates;
     unregisterNamedFlowContentNode();
     cancelFocusAppearanceUpdate();
-<<<<<<< HEAD
-    if (RenderStyle* style = renderStyle()) {
-        if (!style->callbackSelectors().isEmpty())
-            updateCallbackSelectors(style, 0);
-    }
-=======
     removeCallbackSelectors();
->>>>>>> 8c15b39e
     if (hasRareData()) {
         ElementRareData* data = elementRareData();
         data->setPseudoElement(BEFORE, 0);
@@ -1580,11 +1483,6 @@
             data->resetDynamicRestyleObservations();
         }
 
-<<<<<<< HEAD
-        if (RuntimeEnabledFeatures::webAnimationsCSSEnabled() && !context.performingReattach) {
-            if (ActiveAnimations* activeAnimations = data->activeAnimations())
-                activeAnimations->cssAnimations().cancel();
-=======
         if (RuntimeEnabledFeatures::webAnimationsCSSEnabled()) {
             if (ActiveAnimations* activeAnimations = data->activeAnimations()) {
                 if (context.performingReattach) {
@@ -1594,7 +1492,6 @@
                     activeAnimations->cssAnimations().cancel();
                 }
             }
->>>>>>> 8c15b39e
         }
     }
     if (ElementShadow* shadow = this->shadow())
@@ -1684,11 +1581,6 @@
             data->resetStyleState();
             data->clearComputedStyle();
 
-<<<<<<< HEAD
-    // Active InsertionPoints have no renderers so they never need to go through a recalc.
-    if ((change >= Inherit || needsStyleRecalc()) && parentRenderStyle() && !isActiveInsertionPoint(*this))
-        change = recalcOwnStyle(change);
-=======
             if (change >= Inherit) {
                 if (ActiveAnimations* activeAnimations = data->activeAnimations())
                     activeAnimations->setAnimationStyleChange(false);
@@ -1698,7 +1590,6 @@
             change = recalcOwnStyle(change);
         clearNeedsStyleRecalc();
     }
->>>>>>> 8c15b39e
 
     // If we reattached we don't need to recalc the style of our descendants anymore.
     if ((change >= Inherit && change < Reattach) || childNeedsStyleRecalc())
@@ -1710,21 +1601,6 @@
 
     if (change == Reattach)
         reattachWhitespaceSiblings(nextTextSibling);
-<<<<<<< HEAD
-}
-
-static bool callbackSelectorsDiffer(RenderStyle* style1, RenderStyle* style2)
-{
-    const Vector<String> emptyVector;
-    const Vector<String>& callbackSelectors1 = style1 ? style1->callbackSelectors() : emptyVector;
-    const Vector<String>& callbackSelectors2 = style2 ? style2->callbackSelectors() : emptyVector;
-    if (callbackSelectors1.isEmpty() && callbackSelectors2.isEmpty()) {
-        // Help the inliner with this common case.
-        return false;
-    }
-    return callbackSelectors1 != callbackSelectors2;
-=======
->>>>>>> 8c15b39e
 }
 
 StyleRecalcChange Element::recalcOwnStyle(StyleRecalcChange change)
@@ -1751,11 +1627,7 @@
 
     InspectorInstrumentation::didRecalculateStyleForElement(this);
 
-<<<<<<< HEAD
-    if (localChange != NoChange && callbackSelectorsDiffer(oldStyle.get(), newStyle.get()))
-=======
     if (localChange != NoChange)
->>>>>>> 8c15b39e
         updateCallbackSelectors(oldStyle.get(), newStyle.get());
 
     if (RenderObject* renderer = this->renderer()) {
@@ -1802,43 +1674,14 @@
     if (shouldRecalcStyle(change, this))
         updatePseudoElement(BEFORE, change);
 
-<<<<<<< HEAD
-    bool hasDirectAdjacentRules = childrenAffectedByDirectAdjacentRules();
-    bool hasIndirectAdjacentRules = childrenAffectedByForwardPositionalRules();
-    unsigned forceCheckOfNextElementCount = 0;
-    bool forceCheckOfAnyElementSibling = false;
-    if (hasDirectAdjacentRules || hasIndirectAdjacentRules) {
-        for (Node* child = firstChild(); child; child = child->nextSibling()) {
-            if (!child->isElementNode())
-                continue;
-            Element* element = toElement(child);
-            bool childRulesChanged = element->needsStyleRecalc() && element->styleChangeType() >= SubtreeStyleChange;
-
-            if (forceCheckOfNextElementCount || forceCheckOfAnyElementSibling)
-                element->setNeedsStyleRecalc();
-
-            if (forceCheckOfNextElementCount)
-                forceCheckOfNextElementCount--;
-
-            if (childRulesChanged && hasDirectAdjacentRules)
-                forceCheckOfNextElementCount = document().styleEngine()->maxDirectAdjacentSelectors();
-
-            forceCheckOfAnyElementSibling = forceCheckOfAnyElementSibling || (childRulesChanged && hasIndirectAdjacentRules);
-        }
-    }
-=======
     if (change < Force && hasRareData() && childNeedsStyleRecalc())
         checkForChildrenAdjacentRuleChanges();
 
->>>>>>> 8c15b39e
     // This loop is deliberately backwards because we use insertBefore in the rendering tree, and want to avoid
     // a potentially n^2 loop to find the insertion point while resolving style. Having us start from the last
     // child and work our way back means in the common case, we'll find the insertion point in O(1) time.
     // See crbug.com/288225
-<<<<<<< HEAD
-=======
     StyleResolver& styleResolver = document().ensureStyleResolver();
->>>>>>> 8c15b39e
     Text* lastTextNode = 0;
     for (Node* child = lastChild(); child; child = child->previousSibling()) {
         if (child->isTextNode()) {
@@ -1850,11 +1693,7 @@
                 parentPusher.push();
                 element->recalcStyle(change, lastTextNode);
             } else if (element->supportsStyleSharing()) {
-<<<<<<< HEAD
-                document().styleResolver()->addToStyleSharingList(element);
-=======
                 styleResolver.addToStyleSharingList(*element);
->>>>>>> 8c15b39e
             }
             if (element->renderer())
                 lastTextNode = 0;
@@ -1956,27 +1795,16 @@
         ensureUserAgentShadowRoot();
 
     if (RuntimeEnabledFeatures::authorShadowDOMForAnyElementEnabled())
-<<<<<<< HEAD
-        return ensureShadow().addShadowRoot(*this, ShadowRoot::AuthorShadowRoot);
-=======
         return PassRefPtr<ShadowRoot>(ensureShadow().addShadowRoot(*this, ShadowRoot::AuthorShadowRoot));
->>>>>>> 8c15b39e
 
     // Since some elements recreates shadow root dynamically, multiple shadow
     // subtrees won't work well in that element. Until they are fixed, we disable
     // adding author shadow root for them.
     if (!areAuthorShadowsAllowed()) {
-<<<<<<< HEAD
-        es.throwUninformativeAndGenericDOMException(HierarchyRequestError);
-        return 0;
-    }
-    return ensureShadow().addShadowRoot(*this, ShadowRoot::AuthorShadowRoot);
-=======
         exceptionState.throwUninformativeAndGenericDOMException(HierarchyRequestError);
         return 0;
     }
     return PassRefPtr<ShadowRoot>(ensureShadow().addShadowRoot(*this, ShadowRoot::AuthorShadowRoot));
->>>>>>> 8c15b39e
 }
 
 ShadowRoot* Element::shadowRoot() const
@@ -2009,13 +1837,8 @@
 ShadowRoot& Element::ensureUserAgentShadowRoot()
 {
     if (ShadowRoot* shadowRoot = userAgentShadowRoot())
-<<<<<<< HEAD
-        return shadowRoot;
-    ShadowRoot* shadowRoot = ensureShadow().addShadowRoot(*this, ShadowRoot::UserAgentShadowRoot);
-=======
         return *shadowRoot;
     ShadowRoot& shadowRoot = ensureShadow().addShadowRoot(*this, ShadowRoot::UserAgentShadowRoot);
->>>>>>> 8c15b39e
     didAddUserAgentShadowRoot(shadowRoot);
     return shadowRoot;
 }
@@ -2046,11 +1869,7 @@
 
 void Element::checkForSiblingStyleChanges(bool finishedParsingCallback, Node* beforeChange, Node* afterChange, int childCountDelta)
 {
-<<<<<<< HEAD
-    if (!e->inActiveDocument() || e->document().hasPendingForcedStyleRecalc() || e->styleChangeType() >= SubtreeStyleChange)
-=======
     if (!inActiveDocument() || document().hasPendingForcedStyleRecalc() || styleChangeType() >= SubtreeStyleChange)
->>>>>>> 8c15b39e
         return;
 
     RenderStyle* style = renderStyle();
@@ -2189,11 +2008,7 @@
 PassRefPtr<Attr> Element::setAttributeNode(Attr* attrNode, ExceptionState& exceptionState)
 {
     if (!attrNode) {
-<<<<<<< HEAD
-        es.throwUninformativeAndGenericDOMException(TypeMismatchError);
-=======
         exceptionState.throwUninformativeAndGenericDOMException(TypeMismatchError);
->>>>>>> 8c15b39e
         return 0;
     }
 
@@ -2204,11 +2019,7 @@
     // InUseAttributeError: Raised if node is an Attr that is already an attribute of another Element object.
     // The DOM user must explicitly clone Attr nodes to re-use them in other elements.
     if (attrNode->ownerElement()) {
-<<<<<<< HEAD
-        es.throwUninformativeAndGenericDOMException(InUseAttributeError);
-=======
         exceptionState.throwUninformativeAndGenericDOMException(InUseAttributeError);
->>>>>>> 8c15b39e
         return 0;
     }
 
@@ -2240,19 +2051,11 @@
 PassRefPtr<Attr> Element::removeAttributeNode(Attr* attr, ExceptionState& exceptionState)
 {
     if (!attr) {
-<<<<<<< HEAD
-        es.throwUninformativeAndGenericDOMException(TypeMismatchError);
-        return 0;
-    }
-    if (attr->ownerElement() != this) {
-        es.throwUninformativeAndGenericDOMException(NotFoundError);
-=======
         exceptionState.throwUninformativeAndGenericDOMException(TypeMismatchError);
         return 0;
     }
     if (attr->ownerElement() != this) {
         exceptionState.throwUninformativeAndGenericDOMException(NotFoundError);
->>>>>>> 8c15b39e
         return 0;
     }
 
@@ -2262,11 +2065,7 @@
 
     size_t index = elementData()->getAttrIndex(attr);
     if (index == kNotFound) {
-<<<<<<< HEAD
-        es.throwUninformativeAndGenericDOMException(NotFoundError);
-=======
         exceptionState.throwUninformativeAndGenericDOMException(NotFoundError);
->>>>>>> 8c15b39e
         return 0;
     }
 
@@ -2285,11 +2084,7 @@
     QualifiedName qName(prefix, localName, namespaceURI);
 
     if (!Document::hasValidNamespaceForAttributes(qName)) {
-<<<<<<< HEAD
-        es.throwUninformativeAndGenericDOMException(NamespaceError);
-=======
         exceptionState.throwUninformativeAndGenericDOMException(NamespaceError);
->>>>>>> 8c15b39e
         return false;
     }
 
@@ -2523,23 +2318,6 @@
     return createMarkup(this);
 }
 
-<<<<<<< HEAD
-void Element::setInnerHTML(const String& html, ExceptionState& es)
-{
-    if (RefPtr<DocumentFragment> fragment = createFragmentForInnerOuterHTML(html, this, AllowScriptingContent, "innerHTML", es)) {
-        ContainerNode* container = this;
-        if (hasTagName(templateTag))
-            container = toHTMLTemplateElement(this)->content();
-        replaceChildrenWithFragment(container, fragment.release(), es);
-    }
-}
-
-void Element::setOuterHTML(const String& html, ExceptionState& es)
-{
-    Node* p = parentNode();
-    if (!p || !p->isElementNode()) {
-        es.throwUninformativeAndGenericDOMException(NoModificationAllowedError);
-=======
 void Element::setInnerHTML(const String& html, ExceptionState& exceptionState)
 {
     if (RefPtr<DocumentFragment> fragment = createFragmentForInnerOuterHTML(html, this, AllowScriptingContent, "innerHTML", exceptionState)) {
@@ -2555,26 +2333,12 @@
     Node* p = parentNode();
     if (!p || !p->isElementNode()) {
         exceptionState.throwUninformativeAndGenericDOMException(NoModificationAllowedError);
->>>>>>> 8c15b39e
         return;
     }
     RefPtr<Element> parent = toElement(p);
     RefPtr<Node> prev = previousSibling();
     RefPtr<Node> next = nextSibling();
 
-<<<<<<< HEAD
-    RefPtr<DocumentFragment> fragment = createFragmentForInnerOuterHTML(html, parent.get(), AllowScriptingContent, "outerHTML", es);
-    if (es.hadException())
-        return;
-
-    parent->replaceChild(fragment.release(), this, es);
-    RefPtr<Node> node = next ? next->previousSibling() : 0;
-    if (!es.hadException() && node && node->isTextNode())
-        mergeWithNextTextNode(node.release(), es);
-
-    if (!es.hadException() && prev && prev->isTextNode())
-        mergeWithNextTextNode(prev.release(), es);
-=======
     RefPtr<DocumentFragment> fragment = createFragmentForInnerOuterHTML(html, parent.get(), AllowScriptingContent, "outerHTML", exceptionState);
     if (exceptionState.hadException())
         return;
@@ -2649,7 +2413,6 @@
     if (!fragment)
         return;
     insertAdjacent(where, fragment.get(), exceptionState);
->>>>>>> 8c15b39e
 }
 
 String Element::innerText()
@@ -2785,37 +2548,22 @@
 
 void Element::setChildrenAffectedByFocus()
 {
-<<<<<<< HEAD
-    if (value || hasRareData())
-        ensureElementRareData().setChildrenAffectedByHover(value);
-=======
     ensureElementRareData().setChildrenAffectedByFocus(true);
->>>>>>> 8c15b39e
 }
 
 void Element::setChildrenAffectedByHover()
 {
-<<<<<<< HEAD
-    if (value || hasRareData())
-        ensureElementRareData().setChildrenAffectedByActive(value);
-=======
     ensureElementRareData().setChildrenAffectedByHover(true);
->>>>>>> 8c15b39e
 }
 
 void Element::setChildrenAffectedByActive()
 {
-<<<<<<< HEAD
-    if (value || hasRareData())
-        ensureElementRareData().setChildrenAffectedByDrag(value);
-=======
     ensureElementRareData().setChildrenAffectedByActive(true);
 }
 
 void Element::setChildrenAffectedByDrag()
 {
     ensureElementRareData().setChildrenAffectedByDrag(true);
->>>>>>> 8c15b39e
 }
 
 void Element::setChildrenAffectedByFirstChildRules()
@@ -2855,12 +2603,8 @@
 {
     if (!hasRareData())
         return true;
-<<<<<<< HEAD
-    return !rareDataChildrenAffectedByHover()
-=======
     return !rareDataChildrenAffectedByFocus()
         && !rareDataChildrenAffectedByHover()
->>>>>>> 8c15b39e
         && !rareDataChildrenAffectedByActive()
         && !rareDataChildrenAffectedByDrag()
         && !rareDataChildrenAffectedByFirstChildRules()
@@ -3007,15 +2751,6 @@
         document().cancelFocusAppearanceUpdate();
 }
 
-void Element::updateCallbackSelectors(RenderStyle* oldStyle, RenderStyle* newStyle)
-{
-    const Vector<String> emptyVector;
-    const Vector<String>& oldCallbackSelectors = oldStyle ? oldStyle->callbackSelectors() : emptyVector;
-    const Vector<String>& newCallbackSelectors = newStyle ? newStyle->callbackSelectors() : emptyVector;
-
-    CSSSelectorWatch::from(document()).updateSelectorMatches(oldCallbackSelectors, newCallbackSelectors);
-}
-
 void Element::normalizeAttributes()
 {
     if (!hasAttributes())
@@ -3095,19 +2830,11 @@
 bool Element::webkitMatchesSelector(const String& selector, ExceptionState& exceptionState)
 {
     if (selector.isEmpty()) {
-<<<<<<< HEAD
-        es.throwUninformativeAndGenericDOMException(SyntaxError);
-        return false;
-    }
-
-    SelectorQuery* selectorQuery = document().selectorQueryCache().add(selector, document(), es);
-=======
         exceptionState.throwUninformativeAndGenericDOMException(SyntaxError);
         return false;
     }
 
     SelectorQuery* selectorQuery = document().selectorQueryCache().add(selector, document(), exceptionState);
->>>>>>> 8c15b39e
     if (!selectorQuery)
         return false;
     return selectorQuery->matches(*this);
@@ -3752,12 +3479,7 @@
     if (!inlineStyle) {
         CSSParserMode mode = (!isHTMLElement() || document().inQuirksMode()) ? HTMLQuirksMode : HTMLStandardMode;
         inlineStyle = MutableStylePropertySet::create(mode);
-<<<<<<< HEAD
-    }
-    else if (!inlineStyle->isMutable())
-=======
     } else if (!inlineStyle->isMutable()) {
->>>>>>> 8c15b39e
         inlineStyle = inlineStyle->mutableCopy();
     }
     return toMutableStylePropertySet(inlineStyle);
@@ -3920,11 +3642,7 @@
     if (isSVGElement() && toSVGElement(this)->animatedSMILStyleProperties())
         return false;
     // Ids stop style sharing if they show up in the stylesheets.
-<<<<<<< HEAD
-    if (hasID() && document().styleResolver()->hasRulesForId(idForStyleResolution()))
-=======
     if (hasID() && document().ensureStyleResolver().hasRulesForId(idForStyleResolution()))
->>>>>>> 8c15b39e
         return false;
     // Active and hovered elements always make a chain towards the document node
     // and no siblings or cousins will have the same state.
