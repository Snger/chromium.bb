/*
 * Copyright (C) 1999 Lars Knoll (knoll@kde.org)
 *           (C) 1999 Antti Koivisto (koivisto@kde.org)
 *           (C) 2001 Peter Kelly (pmk@post.com)
 *           (C) 2001 Dirk Mueller (mueller@kde.org)
 *           (C) 2007 David Smith (catfish.man@gmail.com)
 * Copyright (C) 2004, 2005, 2006, 2007, 2008, 2009, 2010, 2012, 2013 Apple Inc. All rights reserved.
 *           (C) 2007 Eric Seidel (eric@webkit.org)
 *
 * This library is free software; you can redistribute it and/or
 * modify it under the terms of the GNU Library General Public
 * License as published by the Free Software Foundation; either
 * version 2 of the License, or (at your option) any later version.
 *
 * This library is distributed in the hope that it will be useful,
 * but WITHOUT ANY WARRANTY; without even the implied warranty of
 * MERCHANTABILITY or FITNESS FOR A PARTICULAR PURPOSE.  See the GNU
 * Library General Public License for more details.
 *
 * You should have received a copy of the GNU Library General Public License
 * along with this library; see the file COPYING.LIB.  If not, write to
 * the Free Software Foundation, Inc., 51 Franklin Street, Fifth Floor,
 * Boston, MA 02110-1301, USA.
 */

#include "config.h"
#include "core/dom/Element.h"

#include "bindings/core/v8/DOMDataStore.h"
#include "bindings/core/v8/Dictionary.h"
#include "bindings/core/v8/ExceptionMessages.h"
#include "bindings/core/v8/ExceptionState.h"
#include "bindings/core/v8/V8DOMWrapper.h"
#include "bindings/core/v8/V8PerContextData.h"
#include "core/CSSValueKeywords.h"
#include "core/SVGNames.h"
#include "core/XLinkNames.h"
#include "core/XMLNames.h"
#include "core/animation/AnimationTimeline.h"
#include "core/animation/css/CSSAnimations.h"
#include "core/css/CSSImageValue.h"
#include "core/css/CSSStyleSheet.h"
#include "core/css/CSSValuePool.h"
#include "core/css/PropertySetCSSStyleDeclaration.h"
#include "core/css/StylePropertySet.h"
#include "core/css/parser/CSSParser.h"
#include "core/css/resolver/StyleResolver.h"
#include "core/css/resolver/StyleResolverParentScope.h"
#include "core/css/resolver/StyleResolverStats.h"
#include "core/dom/AXObjectCache.h"
#include "core/dom/Attr.h"
#include "core/dom/CSSSelectorWatch.h"
#include "core/dom/ClientRect.h"
#include "core/dom/ClientRectList.h"
#include "core/dom/DatasetDOMStringMap.h"
#include "core/dom/ElementDataCache.h"
#include "core/dom/ElementRareData.h"
#include "core/dom/ElementTraversal.h"
#include "core/dom/ExceptionCode.h"
#include "core/dom/FirstLetterPseudoElement.h"
#include "core/dom/Fullscreen.h"
#include "core/dom/LayoutTreeBuilder.h"
#include "core/dom/MutationObserverInterestGroup.h"
#include "core/dom/MutationRecord.h"
#include "core/dom/NamedNodeMap.h"
#include "core/dom/NodeComputedStyle.h"
#include "core/dom/PresentationAttributeStyle.h"
#include "core/dom/PseudoElement.h"
#include "core/dom/ScriptableDocumentParser.h"
#include "core/dom/SelectorQuery.h"
#include "core/dom/StyleChangeReason.h"
#include "core/dom/StyleEngine.h"
#include "core/dom/Text.h"
#include "core/dom/custom/CustomElement.h"
#include "core/dom/custom/CustomElementRegistrationContext.h"
#include "core/dom/shadow/InsertionPoint.h"
#include "core/dom/shadow/ShadowRoot.h"
#include "core/dom/shadow/ShadowRootInit.h"
#include "core/editing/EditingUtilities.h"
#include "core/editing/FrameSelection.h"
#include "core/editing/iterators/TextIterator.h"
#include "core/editing/serializers/Serialization.h"
#include "core/editing/spellcheck/SpellChecker.h"
#include "core/editing/spellcheck/SpellCheckRequester.h"
#include "core/events/EventDispatcher.h"
#include "core/events/FocusEvent.h"
#include "core/frame/FrameHost.h"
#include "core/frame/FrameView.h"
#include "core/frame/LocalDOMWindow.h"
#include "core/frame/LocalFrame.h"
#include "core/frame/OriginsUsingFeatures.h"
#include "core/frame/ScrollToOptions.h"
#include "core/frame/Settings.h"
#include "core/frame/UseCounter.h"
#include "core/frame/csp/ContentSecurityPolicy.h"
#include "core/html/ClassList.h"
#include "core/html/HTMLCanvasElement.h"
#include "core/html/HTMLCollection.h"
#include "core/html/HTMLDocument.h"
#include "core/html/HTMLElement.h"
#include "core/html/HTMLFormControlsCollection.h"
#include "core/html/HTMLFrameElementBase.h"
#include "core/html/HTMLFrameOwnerElement.h"
#include "core/html/HTMLOptionsCollection.h"
#include "core/html/HTMLPlugInElement.h"
#include "core/html/HTMLTableRowsCollection.h"
#include "core/html/HTMLTemplateElement.h"
#include "core/html/HTMLTextFormControlElement.h"
#include "core/html/parser/HTMLParserIdioms.h"
#include "core/inspector/InspectorInstrumentation.h"
#include "core/layout/LayoutTextFragment.h"
#include "core/layout/LayoutView.h"
#include "core/loader/DocumentLoader.h"
#include "core/page/ChromeClient.h"
#include "core/page/FocusController.h"
#include "core/page/Page.h"
#include "core/page/PointerLockController.h"
#include "core/page/SpatialNavigation.h"
#include "core/page/scrolling/ScrollCustomizationCallbacks.h"
#include "core/page/scrolling/ScrollState.h"
#include "core/page/scrolling/ScrollStateCallback.h"
#include "core/paint/PaintLayer.h"
#include "core/svg/SVGDocumentExtensions.h"
#include "core/svg/SVGElement.h"
#include "platform/EventDispatchForbiddenScope.h"
#include "platform/RuntimeEnabledFeatures.h"
#include "platform/UserGestureIndicator.h"
#include "platform/scroll/ScrollableArea.h"
#include "wtf/BitVector.h"
#include "wtf/HashFunctions.h"
#include "wtf/text/CString.h"
#include "wtf/text/StringBuilder.h"
#include "wtf/text/TextPosition.h"

namespace blink {

namespace {

// We need to retain the scroll customization callbacks until the element
// they're associated with is destroyed. It would be simplest if the callbacks
// could be stored in ElementRareData, but we can't afford the space
// increase. Instead, keep the scroll customization callbacks here. The other
// option would be to store these callbacks on the FrameHost or document, but
// that necessitates a bunch more logic for transferring the callbacks between
// FrameHosts when elements are moved around.
ScrollCustomizationCallbacks& scrollCustomizationCallbacks()
{
    ASSERT(RuntimeEnabledFeatures::scrollCustomizationEnabled());
    DEFINE_STATIC_LOCAL(Persistent<ScrollCustomizationCallbacks>,
        scrollCustomizationCallbacks, (new ScrollCustomizationCallbacks()));
    return *scrollCustomizationCallbacks;
}

} // namespace

using namespace HTMLNames;
using namespace XMLNames;

PassRefPtrWillBeRawPtr<Element> Element::create(const QualifiedName& tagName, Document* document)
{
    return adoptRefWillBeNoop(new Element(tagName, document, CreateElement));
}

Element::Element(const QualifiedName& tagName, Document* document, ConstructionType type)
    : ContainerNode(document, type)
    , m_tagName(tagName)
{
}

Element::~Element()
{
    ASSERT(needsAttach());

#if !ENABLE(OILPAN)
    if (hasRareData()) {
        elementRareData()->clearShadow();
        detachAllAttrNodesFromElement();
    }

    if (isCustomElement())
        CustomElement::wasDestroyed(this);

    if (RuntimeEnabledFeatures::scrollCustomizationEnabled())
        scrollCustomizationCallbacks().removeCallbacksForElement(this);

    // With Oilpan, either the Element has been removed from the Document
    // or the Document is dead as well. If the Element has been removed from
    // the Document the element has already been removed from the pending
    // resources. If the document is also dead, there is no need to remove
    // the element from the pending resources.
    if (hasPendingResources()) {
        document().accessSVGExtensions().removeElementFromPendingResources(this);
        ASSERT(!hasPendingResources());
    }
#endif
}

inline ElementRareData* Element::elementRareData() const
{
    ASSERT(hasRareData());
    return static_cast<ElementRareData*>(rareData());
}

inline ElementRareData& Element::ensureElementRareData()
{
    return static_cast<ElementRareData&>(ensureRareData());
}

bool Element::hasElementFlagInternal(ElementFlags mask) const
{
    return elementRareData()->hasElementFlag(mask);
}

void Element::setElementFlag(ElementFlags mask, bool value)
{
    if (!hasRareData() && !value)
        return;
    ensureElementRareData().setElementFlag(mask, value);
}

void Element::clearElementFlag(ElementFlags mask)
{
    if (!hasRareData())
        return;
    elementRareData()->clearElementFlag(mask);
}

void Element::clearTabIndexExplicitlyIfNeeded()
{
    if (hasRareData())
        elementRareData()->clearTabIndexExplicitly();
}

void Element::setTabIndexExplicitly(short tabIndex)
{
    ensureElementRareData().setTabIndexExplicitly(tabIndex);
}

void Element::setTabIndex(int value)
{
    setIntegralAttribute(tabindexAttr, value);
}

short Element::tabIndex() const
{
    return hasRareData() ? elementRareData()->tabIndex() : 0;
}

bool Element::layoutObjectIsFocusable() const
{
    // Elements in canvas fallback content are not rendered, but they are allowed to be
    // focusable as long as their canvas is displayed and visible.
    if (isInCanvasSubtree()) {
        const HTMLCanvasElement* canvas = Traversal<HTMLCanvasElement>::firstAncestorOrSelf(*this);
        ASSERT(canvas);
        return canvas->layoutObject() && canvas->layoutObject()->style()->visibility() == VISIBLE;
    }

    // FIXME: These asserts should be in Node::isFocusable, but there are some
    // callsites like Document::setFocusedElement that would currently fail on
    // them. See crbug.com/251163
    if (!layoutObject()) {
        // We can't just use needsStyleRecalc() because if the node is in a
        // display:none tree it might say it needs style recalc but the whole
        // document is actually up to date.
        // In addition, style cannot be cleared out for non-active documents,
        // so in that case the childNeedsStyleRecalc check is invalid.
        ASSERT(!document().isActive() || !document().childNeedsStyleRecalc());
    }

    // FIXME: Even if we are not visible, we might have a child that is visible.
    // Hyatt wants to fix that some day with a "has visible content" flag or the like.
    if (!layoutObject() || layoutObject()->style()->visibility() != VISIBLE)
        return false;

    return true;
}

PassRefPtrWillBeRawPtr<Node> Element::cloneNode(bool deep)
{
    return deep ? cloneElementWithChildren() : cloneElementWithoutChildren();
}

PassRefPtrWillBeRawPtr<Element> Element::cloneElementWithChildren()
{
    RefPtrWillBeRawPtr<Element> clone = cloneElementWithoutChildren();
    cloneChildNodes(clone.get());
    return clone.release();
}

PassRefPtrWillBeRawPtr<Element> Element::cloneElementWithoutChildren()
{
    RefPtrWillBeRawPtr<Element> clone = cloneElementWithoutAttributesAndChildren();
    // This will catch HTML elements in the wrong namespace that are not correctly copied.
    // This is a sanity check as HTML overloads some of the DOM methods.
    ASSERT(isHTMLElement() == clone->isHTMLElement());

    clone->cloneDataFromElement(*this);
    return clone.release();
}

PassRefPtrWillBeRawPtr<Element> Element::cloneElementWithoutAttributesAndChildren()
{
    return document().createElement(tagQName(), false);
}

PassRefPtrWillBeRawPtr<Attr> Element::detachAttribute(size_t index)
{
    ASSERT(elementData());
    const Attribute& attribute = elementData()->attributes().at(index);
    RefPtrWillBeRawPtr<Attr> attrNode = attrIfExists(attribute.name());
    if (attrNode) {
        detachAttrNodeAtIndex(attrNode.get(), index);
    } else {
        attrNode = Attr::create(document(), attribute.name(), attribute.value());
        removeAttributeInternal(index, NotInSynchronizationOfLazyAttribute);
    }
    return attrNode.release();
}

void Element::detachAttrNodeAtIndex(Attr* attr, size_t index)
{
    ASSERT(attr);
    ASSERT(elementData());

    const Attribute& attribute = elementData()->attributes().at(index);
    ASSERT(attribute.name() == attr->qualifiedName());
    detachAttrNodeFromElementWithValue(attr, attribute.value());
    removeAttributeInternal(index, NotInSynchronizationOfLazyAttribute);
}

void Element::removeAttribute(const QualifiedName& name)
{
    if (!elementData())
        return;

    size_t index = elementData()->attributes().findIndex(name);
    if (index == kNotFound)
        return;

    removeAttributeInternal(index, NotInSynchronizationOfLazyAttribute);
}

void Element::setBooleanAttribute(const QualifiedName& name, bool value)
{
    if (value)
        setAttribute(name, emptyAtom);
    else
        removeAttribute(name);
}

NamedNodeMap* Element::attributesForBindings() const
{
    ElementRareData& rareData = const_cast<Element*>(this)->ensureElementRareData();
    if (NamedNodeMap* attributeMap = rareData.attributeMap())
        return attributeMap;

    rareData.setAttributeMap(NamedNodeMap::create(const_cast<Element*>(this)));
    return rareData.attributeMap();
}

ElementAnimations* Element::elementAnimations() const
{
    if (hasRareData())
        return elementRareData()->elementAnimations();
    return nullptr;
}

ElementAnimations& Element::ensureElementAnimations()
{
    ElementRareData& rareData = ensureElementRareData();
    if (!rareData.elementAnimations())
        rareData.setElementAnimations(new ElementAnimations());
    return *rareData.elementAnimations();
}

bool Element::hasAnimations() const
{
    if (!hasRareData())
        return false;

    ElementAnimations* elementAnimations = elementRareData()->elementAnimations();
    return elementAnimations && !elementAnimations->isEmpty();
}

Node::NodeType Element::nodeType() const
{
    return ELEMENT_NODE;
}

bool Element::hasAttribute(const QualifiedName& name) const
{
    return hasAttributeNS(name.namespaceURI(), name.localName());
}

void Element::synchronizeAllAttributes() const
{
    if (!elementData())
        return;
    // NOTE: anyAttributeMatches in SelectorChecker.cpp
    // currently assumes that all lazy attributes have a null namespace.
    // If that ever changes we'll need to fix that code.
    if (elementData()->m_styleAttributeIsDirty) {
        ASSERT(isStyledElement());
        synchronizeStyleAttributeInternal();
    }
    if (elementData()->m_animatedSVGAttributesAreDirty) {
        ASSERT(isSVGElement());
        toSVGElement(this)->synchronizeAnimatedSVGAttribute(anyQName());
    }
}

inline void Element::synchronizeAttribute(const QualifiedName& name) const
{
    if (!elementData())
        return;
    if (UNLIKELY(name == styleAttr && elementData()->m_styleAttributeIsDirty)) {
        ASSERT(isStyledElement());
        synchronizeStyleAttributeInternal();
        return;
    }
    if (UNLIKELY(elementData()->m_animatedSVGAttributesAreDirty)) {
        ASSERT(isSVGElement());
        // See comment in the AtomicString version of synchronizeAttribute()
        // also.
        toSVGElement(this)->synchronizeAnimatedSVGAttribute(name);
    }
}

void Element::synchronizeAttribute(const AtomicString& localName) const
{
    // This version of synchronizeAttribute() is streamlined for the case where you don't have a full QualifiedName,
    // e.g when called from DOM API.
    if (!elementData())
        return;
    if (elementData()->m_styleAttributeIsDirty && equalPossiblyIgnoringCase(localName, styleAttr.localName(), shouldIgnoreAttributeCase())) {
        ASSERT(isStyledElement());
        synchronizeStyleAttributeInternal();
        return;
    }
    if (elementData()->m_animatedSVGAttributesAreDirty) {
        // We're not passing a namespace argument on purpose. SVGNames::*Attr are defined w/o namespaces as well.

        // FIXME: this code is called regardless of whether name is an
        // animated SVG Attribute. It would seem we should only call this method
        // if SVGElement::isAnimatableAttribute is true, but the list of
        // animatable attributes in isAnimatableAttribute does not suffice to
        // pass all layout tests. Also, m_animatedSVGAttributesAreDirty stays
        // dirty unless synchronizeAnimatedSVGAttribute is called with
        // anyQName(). This means that even if Element::synchronizeAttribute()
        // is called on all attributes, m_animatedSVGAttributesAreDirty remains
        // true.
        toSVGElement(this)->synchronizeAnimatedSVGAttribute(QualifiedName(nullAtom, localName, nullAtom));
    }
}

const AtomicString& Element::getAttribute(const QualifiedName& name) const
{
    if (!elementData())
        return nullAtom;
    synchronizeAttribute(name);
    if (const Attribute* attribute = elementData()->attributes().find(name))
        return attribute->value();
    return nullAtom;
}

bool Element::shouldIgnoreAttributeCase() const
{
    return isHTMLElement() && document().isHTMLDocument();
}

void Element::scrollIntoView(bool alignToTop)
{
    document().updateLayoutIgnorePendingStylesheets();

    if (!layoutObject())
        return;

    LayoutRect bounds = boundingBox();
    // Align to the top / bottom and to the closest edge.
    if (alignToTop)
        layoutObject()->scrollRectToVisible(bounds, ScrollAlignment::alignToEdgeIfNeeded, ScrollAlignment::alignTopAlways);
    else
        layoutObject()->scrollRectToVisible(bounds, ScrollAlignment::alignToEdgeIfNeeded, ScrollAlignment::alignBottomAlways);
}

void Element::scrollIntoViewIfNeeded(bool centerIfNeeded)
{
    document().updateLayoutIgnorePendingStylesheets();

    if (!layoutObject())
        return;

    LayoutRect bounds = boundingBox();
    if (centerIfNeeded)
        layoutObject()->scrollRectToVisible(bounds, ScrollAlignment::alignCenterIfNeeded, ScrollAlignment::alignCenterIfNeeded);
    else
        layoutObject()->scrollRectToVisible(bounds, ScrollAlignment::alignToEdgeIfNeeded, ScrollAlignment::alignToEdgeIfNeeded);
}

void Element::setDistributeScroll(ScrollStateCallback* scrollStateCallback, String nativeScrollBehavior)
{
    scrollStateCallback->setNativeScrollBehavior(ScrollStateCallback::toNativeScrollBehavior(nativeScrollBehavior));
    scrollCustomizationCallbacks().setDistributeScroll(this, scrollStateCallback);
}

void Element::setApplyScroll(ScrollStateCallback* scrollStateCallback, String nativeScrollBehavior)
{
    scrollStateCallback->setNativeScrollBehavior(ScrollStateCallback::toNativeScrollBehavior(nativeScrollBehavior));
    scrollCustomizationCallbacks().setApplyScroll(this, scrollStateCallback);
}

void Element::nativeDistributeScroll(ScrollState& scrollState)
{
    ASSERT(RuntimeEnabledFeatures::scrollCustomizationEnabled());
    if (scrollState.fullyConsumed())
        return;

    scrollState.distributeToScrollChainDescendant();

    // If the scroll doesn't propagate, and we're currently scrolling
    // an element other than this one, prevent the scroll from
    // propagating to this element.
    if (!scrollState.shouldPropagate()
        && scrollState.deltaConsumedForScrollSequence()
        && scrollState.currentNativeScrollingElement() != this) {
        return;
    }

    const double deltaX = scrollState.deltaX();
    const double deltaY = scrollState.deltaY();

    callApplyScroll(scrollState);

    if (deltaX != scrollState.deltaX() || deltaY != scrollState.deltaY())
        scrollState.setCurrentNativeScrollingElement(this);
}

void Element::callDistributeScroll(ScrollState& scrollState)
{
    ScrollStateCallback* callback = scrollCustomizationCallbacks().getDistributeScroll(this);
    if (!callback) {
        nativeDistributeScroll(scrollState);
        return;
    }

    if (callback->nativeScrollBehavior() != NativeScrollBehavior::PerformAfterNativeScroll)
        callback->handleEvent(&scrollState);
    if (callback->nativeScrollBehavior() != NativeScrollBehavior::DisableNativeScroll)
        nativeDistributeScroll(scrollState);
    if (callback->nativeScrollBehavior() == NativeScrollBehavior::PerformAfterNativeScroll)
        callback->handleEvent(&scrollState);
};

void Element::nativeApplyScroll(ScrollState& scrollState)
{
    ASSERT(RuntimeEnabledFeatures::scrollCustomizationEnabled());
    if (scrollState.fullyConsumed())
        return;

    const double deltaX = scrollState.deltaX();
    const double deltaY = scrollState.deltaY();
    bool scrolled = false;

    if (deltaY || deltaX)
        document().updateLayoutIgnorePendingStylesheets();

    // Handle the scrollingElement separately, as it scrolls the viewport.
    if (this == document().scrollingElement()) {
        FloatSize delta(deltaX, deltaY);
        if (document().frame()->applyScrollDelta(delta, scrollState.isBeginning()).didScroll()) {
            scrolled = true;
            scrollState.consumeDeltaNative(scrollState.deltaX(), scrollState.deltaY());
        }
    } else {
        if (!layoutObject())
            return;
        LayoutBox* curBox = layoutObject()->enclosingBox();
        // FIXME: Native scrollers should only consume the scroll they
        // apply. See crbug.com/457765.
        if (deltaX && curBox->scroll(ScrollLeft, ScrollByPrecisePixel, deltaX).didScroll) {
            scrollState.consumeDeltaNative(scrollState.deltaX(), 0);
            scrolled = true;
        }

        if (deltaY && curBox->scroll(ScrollUp, ScrollByPrecisePixel, deltaY).didScroll) {
            scrollState.consumeDeltaNative(0, scrollState.deltaY());
            scrolled = true;
        }
    }

    if (!scrolled)
        return;

    // We need to setCurrentNativeScrollingElement in both the
    // distributeScroll and applyScroll default implementations so
    // that if JS overrides one of these methods, but not the
    // other, this bookkeeping remains accurate.
    scrollState.setCurrentNativeScrollingElement(this);
    if (scrollState.fromUserInput()) {
        if (DocumentLoader* documentLoader = document().loader())
            documentLoader->initialScrollState().wasScrolledByUser = true;
    }
};

void Element::callApplyScroll(ScrollState& scrollState)
{
    ScrollStateCallback* callback = scrollCustomizationCallbacks().getApplyScroll(this);
    if (!callback) {
        nativeApplyScroll(scrollState);
        return;
    }

    if (callback->nativeScrollBehavior() != NativeScrollBehavior::PerformAfterNativeScroll)
        callback->handleEvent(&scrollState);
    if (callback->nativeScrollBehavior() != NativeScrollBehavior::DisableNativeScroll)
        nativeApplyScroll(scrollState);
    if (callback->nativeScrollBehavior() == NativeScrollBehavior::PerformAfterNativeScroll)
        callback->handleEvent(&scrollState);
};

static float localZoomForLayoutObject(LayoutObject& layoutObject)
{
    // FIXME: This does the wrong thing if two opposing zooms are in effect and canceled each
    // other out, but the alternative is that we'd have to crawl up the whole layout tree every
    // time (or store an additional bit in the ComputedStyle to indicate that a zoom was specified).
    float zoomFactor = 1;
    if (layoutObject.style()->effectiveZoom() != 1) {
        // Need to find the nearest enclosing LayoutObject that set up
        // a differing zoom, and then we divide our result by it to eliminate the zoom.
        LayoutObject* prev = &layoutObject;
        for (LayoutObject* curr = prev->parent(); curr; curr = curr->parent()) {
            if (curr->style()->effectiveZoom() != prev->style()->effectiveZoom()) {
                zoomFactor = prev->style()->zoom();
                break;
            }
            prev = curr;
        }
        if (prev->isLayoutView())
            zoomFactor = prev->style()->zoom();
    }
    return zoomFactor;
}

static double adjustForLocalZoom(LayoutUnit value, LayoutObject& layoutObject)
{
    float zoomFactor = localZoomForLayoutObject(layoutObject);
    if (zoomFactor == 1)
        return value.toDouble();
    return value.toDouble() / zoomFactor;
}

int Element::offsetLeft()
{
    document().updateLayoutIgnorePendingStylesheets();
    if (LayoutBoxModelObject* layoutObject = layoutBoxModelObject())
        return lroundf(adjustForLocalZoom(layoutObject->offsetLeft(), *layoutObject));
    return 0;
}

int Element::offsetTop()
{
    document().updateLayoutIgnorePendingStylesheets();
    if (LayoutBoxModelObject* layoutObject = layoutBoxModelObject())
        return lroundf(adjustForLocalZoom(layoutObject->pixelSnappedOffsetTop(), *layoutObject));
    return 0;
}

int Element::offsetWidth()
{
    document().updateLayoutIgnorePendingStylesheets();
    if (LayoutBoxModelObject* layoutObject = layoutBoxModelObject())
        return adjustLayoutUnitForAbsoluteZoom(layoutObject->pixelSnappedOffsetWidth(), *layoutObject).round();
    return 0;
}

int Element::offsetHeight()
{
    document().updateLayoutIgnorePendingStylesheets();
    if (LayoutBoxModelObject* layoutObject = layoutBoxModelObject())
        return adjustLayoutUnitForAbsoluteZoom(layoutObject->pixelSnappedOffsetHeight(), *layoutObject).round();
    return 0;
}

Element* Element::offsetParent()
{
    document().updateLayoutIgnorePendingStylesheets();

    LayoutObject* layoutObject = this->layoutObject();
    if (!layoutObject)
        return nullptr;

    Element* element = layoutObject->offsetParent();
    if (!element)
        return nullptr;

    if (element->isInShadowTree() && !element->containingShadowRoot()->isOpen())
        return nullptr;

    return element;
}

int Element::clientLeft()
{
    document().updateLayoutIgnorePendingStylesheets();

    if (LayoutBox* layoutObject = layoutBox())
        return adjustLayoutUnitForAbsoluteZoom(roundToInt(layoutObject->clientLeft()), *layoutObject);
    return 0;
}

int Element::clientTop()
{
    document().updateLayoutIgnorePendingStylesheets();

    if (LayoutBox* layoutObject = layoutBox())
        return adjustLayoutUnitForAbsoluteZoom(roundToInt(layoutObject->clientTop()), *layoutObject);
    return 0;
}

int Element::clientWidth()
{
    document().updateLayoutIgnorePendingStylesheets();

    // When in strict mode, clientWidth for the document element should return the width of the containing frame.
    // When in quirks mode, clientWidth for the body element should return the width of the containing frame.
    bool inQuirksMode = document().inQuirksMode();
    if ((!inQuirksMode && document().documentElement() == this)
        || (inQuirksMode && isHTMLElement() && document().body() == this)) {
        if (LayoutView* layoutView = document().layoutView()) {
            if (document().page()->settings().forceZeroLayoutHeight())
                return adjustLayoutUnitForAbsoluteZoom(layoutView->overflowClipRect(LayoutPoint()).width(), *layoutView);
            return adjustLayoutUnitForAbsoluteZoom(layoutView->layoutSize().width(), *layoutView);
        }
    }

    if (LayoutBox* layoutObject = layoutBox())
        return adjustLayoutUnitForAbsoluteZoom(layoutObject->pixelSnappedClientWidth(), *layoutObject).round();
    return 0;
}

int Element::clientHeight()
{
    document().updateLayoutIgnorePendingStylesheets();

    // When in strict mode, clientHeight for the document element should return the height of the containing frame.
    // When in quirks mode, clientHeight for the body element should return the height of the containing frame.
    bool inQuirksMode = document().inQuirksMode();

    if ((!inQuirksMode && document().documentElement() == this)
        || (inQuirksMode && isHTMLElement() && document().body() == this)) {
        if (LayoutView* layoutView = document().layoutView()) {
            if (document().page()->settings().forceZeroLayoutHeight())
                return adjustLayoutUnitForAbsoluteZoom(layoutView->overflowClipRect(LayoutPoint()).height(), *layoutView);
            return adjustLayoutUnitForAbsoluteZoom(layoutView->layoutSize().height(), *layoutView);
        }
    }

    if (LayoutBox* layoutObject = layoutBox())
        return adjustLayoutUnitForAbsoluteZoom(layoutObject->pixelSnappedClientHeight(), *layoutObject).round();
    return 0;
}

double Element::scrollLeft()
{
    document().updateLayoutIgnorePendingStylesheets();

    if (document().scrollingElement() == this) {
        if (document().domWindow())
            return document().domWindow()->scrollX();
        return 0;
    }

    if (LayoutBox* box = layoutBox())
        return adjustScrollForAbsoluteZoom(box->scrollLeft(), *box);

    return 0;
}

double Element::scrollTop()
{
    document().updateLayoutIgnorePendingStylesheets();

    if (document().scrollingElement() == this) {
        if (document().domWindow())
            return document().domWindow()->scrollY();
        return 0;
    }

    if (LayoutBox* box = layoutBox())
        return adjustScrollForAbsoluteZoom(box->scrollTop(), *box);

    return 0;
}

void Element::setScrollLeft(double newLeft)
{
    document().updateLayoutIgnorePendingStylesheets();

    newLeft = ScrollableArea::normalizeNonFiniteScroll(newLeft);

    if (document().scrollingElement() == this) {
        if (LocalDOMWindow* window = document().domWindow())
            window->scrollTo(newLeft, window->scrollY());
    } else {
        LayoutBox* box = layoutBox();
        if (box)
            box->setScrollLeft(LayoutUnit::fromFloatRound(newLeft * box->style()->effectiveZoom()));
    }
}

void Element::setScrollTop(double newTop)
{
    document().updateLayoutIgnorePendingStylesheets();

    newTop = ScrollableArea::normalizeNonFiniteScroll(newTop);

    if (document().scrollingElement() == this) {
        if (LocalDOMWindow* window = document().domWindow())
            window->scrollTo(window->scrollX(), newTop);
    } else {
        LayoutBox* box = layoutBox();
        if (box)
            box->setScrollTop(LayoutUnit::fromFloatRound(newTop * box->style()->effectiveZoom()));
    }
}

int Element::scrollWidth()
{
    document().updateLayoutIgnorePendingStylesheets();

    if (document().scrollingElement() == this) {
        if (document().view())
            return adjustForAbsoluteZoom(document().view()->contentsWidth(), document().frame()->pageZoomFactor());
        return 0;
    }

    if (LayoutBox* box = layoutBox())
        return adjustForAbsoluteZoom(box->pixelSnappedScrollWidth(), box);
    return 0;
}

int Element::scrollHeight()
{
    document().updateLayoutIgnorePendingStylesheets();

    if (document().scrollingElement() == this) {
        if (document().view())
            return adjustForAbsoluteZoom(document().view()->contentsHeight(), document().frame()->pageZoomFactor());
        return 0;
    }

    if (LayoutBox* box = layoutBox())
        return adjustForAbsoluteZoom(box->pixelSnappedScrollHeight(), box);
    return 0;
}

void Element::scrollBy(double x, double y)
{
    ScrollToOptions scrollToOptions;
    scrollToOptions.setLeft(x);
    scrollToOptions.setTop(y);
    scrollBy(scrollToOptions);
}

void Element::scrollBy(const ScrollToOptions& scrollToOptions)
{
    // FIXME: This should be removed once scroll updates are processed only after
    // the compositing update. See http://crbug.com/420741.
    document().updateLayoutIgnorePendingStylesheets();

    if (document().scrollingElement() == this) {
        scrollFrameBy(scrollToOptions);
    } else {
        scrollLayoutBoxBy(scrollToOptions);
    }
}

void Element::scrollTo(double x, double y)
{
    ScrollToOptions scrollToOptions;
    scrollToOptions.setLeft(x);
    scrollToOptions.setTop(y);
    scrollTo(scrollToOptions);
}

void Element::scrollTo(const ScrollToOptions& scrollToOptions)
{
    // FIXME: This should be removed once scroll updates are processed only after
    // the compositing update. See http://crbug.com/420741.
    document().updateLayoutIgnorePendingStylesheets();

    if (document().scrollingElement() == this) {
        scrollFrameTo(scrollToOptions);
    } else {
        scrollLayoutBoxTo(scrollToOptions);
    }
}

void Element::scrollLayoutBoxBy(const ScrollToOptions& scrollToOptions)
{
    double left = scrollToOptions.hasLeft() ? ScrollableArea::normalizeNonFiniteScroll(scrollToOptions.left()) : 0.0;
    double top = scrollToOptions.hasTop() ? ScrollableArea::normalizeNonFiniteScroll(scrollToOptions.top()) : 0.0;

    ScrollBehavior scrollBehavior = ScrollBehaviorAuto;
    ScrollableArea::scrollBehaviorFromString(scrollToOptions.behavior(), scrollBehavior);
    LayoutBox* box = layoutBox();
    if (box) {
        double currentScaledLeft = box->scrollLeft();
        double currentScaledTop = box->scrollTop();
        double newScaledLeft = left * box->style()->effectiveZoom() + currentScaledLeft;
        double newScaledTop = top * box->style()->effectiveZoom() + currentScaledTop;
        box->scrollToOffset(DoubleSize(newScaledLeft, newScaledTop), scrollBehavior);
    }
}

void Element::scrollLayoutBoxTo(const ScrollToOptions& scrollToOptions)
{
    ScrollBehavior scrollBehavior = ScrollBehaviorAuto;
    ScrollableArea::scrollBehaviorFromString(scrollToOptions.behavior(), scrollBehavior);

    LayoutBox* box = layoutBox();
    if (box) {
        double scaledLeft = box->scrollLeft();
        double scaledTop = box->scrollTop();
        if (scrollToOptions.hasLeft())
            scaledLeft = ScrollableArea::normalizeNonFiniteScroll(scrollToOptions.left()) * box->style()->effectiveZoom();
        if (scrollToOptions.hasTop())
            scaledTop = ScrollableArea::normalizeNonFiniteScroll(scrollToOptions.top()) * box->style()->effectiveZoom();
        box->scrollToOffset(DoubleSize(scaledLeft, scaledTop), scrollBehavior);
    }
}

void Element::scrollFrameBy(const ScrollToOptions& scrollToOptions)
{
    double left = scrollToOptions.hasLeft() ? ScrollableArea::normalizeNonFiniteScroll(scrollToOptions.left()) : 0.0;
    double top = scrollToOptions.hasTop() ? ScrollableArea::normalizeNonFiniteScroll(scrollToOptions.top()) : 0.0;

    ScrollBehavior scrollBehavior = ScrollBehaviorAuto;
    ScrollableArea::scrollBehaviorFromString(scrollToOptions.behavior(), scrollBehavior);
    LocalFrame* frame = document().frame();
    if (!frame)
        return;
    ScrollableArea* viewport = frame->view() ? frame->view()->scrollableArea() : 0;
    if (!viewport)
        return;

    double newScaledLeft = left * frame->pageZoomFactor() + viewport->scrollPositionDouble().x();
    double newScaledTop = top * frame->pageZoomFactor() + viewport->scrollPositionDouble().y();
    viewport->setScrollPosition(DoublePoint(newScaledLeft, newScaledTop), ProgrammaticScroll, scrollBehavior);
}

void Element::scrollFrameTo(const ScrollToOptions& scrollToOptions)
{
    ScrollBehavior scrollBehavior = ScrollBehaviorAuto;
    ScrollableArea::scrollBehaviorFromString(scrollToOptions.behavior(), scrollBehavior);
    LocalFrame* frame = document().frame();
    if (!frame)
        return;
    ScrollableArea* viewport = frame->view() ? frame->view()->scrollableArea() : 0;
    if (!viewport)
        return;

    double scaledLeft = viewport->scrollPositionDouble().x();
    double scaledTop = viewport->scrollPositionDouble().y();
    if (scrollToOptions.hasLeft())
        scaledLeft = ScrollableArea::normalizeNonFiniteScroll(scrollToOptions.left()) * frame->pageZoomFactor();
    if (scrollToOptions.hasTop())
        scaledTop = ScrollableArea::normalizeNonFiniteScroll(scrollToOptions.top()) * frame->pageZoomFactor();
    viewport->setScrollPosition(DoublePoint(scaledLeft, scaledTop), ProgrammaticScroll, scrollBehavior);
}

void Element::incrementProxyCount()
{
    if (ensureElementRareData().incrementProxyCount() == 1)
        setNeedsStyleRecalc(LocalStyleChange, StyleChangeReasonForTracing::create(StyleChangeReason::CompositorProxy));
}

void Element::decrementProxyCount()
{
    if (ensureElementRareData().decrementProxyCount() == 0)
        setNeedsStyleRecalc(LocalStyleChange, StyleChangeReasonForTracing::create(StyleChangeReason::CompositorProxy));
}

void Element::bbRequestSpellCheck()
{
    if (!document().frame() ||
        !document().frame()->spellChecker().isContinuousSpellCheckingEnabled()) {
        return;
    }

    SpellCheckRequester& spellCheckRequester = document().frame()->spellChecker().spellCheckRequester();
    Element* element = this;
    Node* stayWithin = this;
    while (element) {
        if (element->isFrameOwnerElement()) {
            Document* contentDocument = toHTMLFrameOwnerElement(element)->contentDocument();
            if (contentDocument && contentDocument->documentElement()) {
                contentDocument->documentElement()->bbRequestSpellCheck();
            }
            element = ElementTraversal::nextSkippingChildren(*element, stayWithin);
        }
        else if (element->isTextFormControl()) {
            HTMLElement* innerElement = toHTMLTextFormControlElement(element)->innerEditorElement();
            if (innerElement && innerElement->hasEditableStyle() && innerElement->isSpellCheckingEnabled()) {
<<<<<<< HEAD
                VisiblePosition startPos(firstPositionInNode(innerElement));
                VisiblePosition endPos(lastPositionInNode(innerElement));
                RefPtr<Range> rangeToCheck = Range::create(innerElement->document(), startPos.deepEquivalent(), endPos.deepEquivalent());
=======
                VisiblePosition startPos = createVisiblePosition(firstPositionInNode(innerElement));
                VisiblePosition endPos = createVisiblePosition(lastPositionInNode(innerElement));
                EphemeralRange rangeToCheck(startPos.deepEquivalent(), endPos.deepEquivalent());
>>>>>>> 8a4399cd
                spellCheckRequester.requestCheckingFor(SpellCheckRequest::create(TextCheckingTypeSpelling | TextCheckingTypeGrammar, TextCheckingProcessBatch, rangeToCheck, rangeToCheck));
            }
            element = ElementTraversal::nextSkippingChildren(*element, stayWithin);
        }
        else if (element->hasEditableStyle() && element->isSpellCheckingEnabled()) {
<<<<<<< HEAD
            VisiblePosition startPos(firstPositionInNode(element));
            VisiblePosition endPos(lastPositionInNode(element));
            RefPtr<Range> rangeToCheck = Range::create(element->document(), startPos.deepEquivalent(), endPos.deepEquivalent());
=======
            VisiblePosition startPos = createVisiblePosition(firstPositionInNode(element));
            VisiblePosition endPos = createVisiblePosition(lastPositionInNode(element));
            EphemeralRange rangeToCheck(startPos.deepEquivalent(), endPos.deepEquivalent());
>>>>>>> 8a4399cd
            spellCheckRequester.requestCheckingFor(SpellCheckRequest::create(TextCheckingTypeSpelling | TextCheckingTypeGrammar, TextCheckingProcessBatch, rangeToCheck, rangeToCheck));
            element = ElementTraversal::nextSkippingChildren(*element, stayWithin);
        }
        else {
            element = ElementTraversal::next(*element, stayWithin);
        }
    }
}

int Element::bbScrollLeftNoZoomAdjust()
{
    document().updateLayoutIgnorePendingStylesheets();
    if (LayoutBox* lb = layoutBox())
        return lb->scrollLeft();
    return 0;
}

int Element::bbScrollTopNoZoomAdjust()
{
    document().updateLayoutIgnorePendingStylesheets();
    if (LayoutBox* lb = layoutBox())
        return lb->scrollTop();
    return 0;
}

void Element::setBbScrollLeftNoZoomAdjust(int newLeft)
{
    document().updateLayoutIgnorePendingStylesheets();
    if (LayoutBox* lb = layoutBox())
        lb->setScrollLeft(newLeft);
}

void Element::setBbScrollTopNoZoomAdjust(int newTop)
{
    document().updateLayoutIgnorePendingStylesheets();
    if (LayoutBox* lb = layoutBox())
        lb->setScrollTop(newTop);
}

int Element::bbScrollWidthNoZoomAdjust()
{
    document().updateLayoutIgnorePendingStylesheets();
    if (LayoutBox* lb = layoutBox())
        return lb->scrollWidth();
    return 0;
}

int Element::bbScrollHeightNoZoomAdjust()
{
    document().updateLayoutIgnorePendingStylesheets();
    if (LayoutBox* lb = layoutBox())
        return lb->scrollHeight();
    return 0;
}

bool Element::hasNonEmptyLayoutSize() const
{
    document().updateLayoutIgnorePendingStylesheets();

    if (LayoutBoxModelObject* box = layoutBoxModelObject())
        return box->hasNonEmptyLayoutSize();
    return false;
}

IntRect Element::boundsInViewportSpace()
{
    document().updateLayoutIgnorePendingStylesheets();

    FrameView* view = document().view();
    if (!view)
        return IntRect();

    Vector<FloatQuad> quads;
    if (isSVGElement() && layoutObject()) {
        // Get the bounding rectangle from the SVG model.
        if (toSVGElement(this)->isSVGGraphicsElement())
            quads.append(layoutObject()->localToAbsoluteQuad(layoutObject()->objectBoundingBox()));
    } else {
        // Get the bounding rectangle from the box model.
        if (layoutBoxModelObject())
            layoutBoxModelObject()->absoluteQuads(quads);
    }

    if (quads.isEmpty())
        return IntRect();

    IntRect result = quads[0].enclosingBoundingBox();
    for (size_t i = 1; i < quads.size(); ++i)
        result.unite(quads[i].enclosingBoundingBox());

    return view->soonToBeRemovedContentsToUnscaledViewport(result);
}

ClientRectList* Element::getClientRects()
{
    document().updateLayoutIgnorePendingStylesheets();

    LayoutObject* elementLayoutObject = layoutObject();
    if (!elementLayoutObject || (!elementLayoutObject->isBoxModelObject() && !elementLayoutObject->isBR()))
        return ClientRectList::create();

    // FIXME: Handle SVG elements.
    // FIXME: Handle table/inline-table with a caption.

    Vector<FloatQuad> quads;
    elementLayoutObject->absoluteQuads(quads);
    document().adjustFloatQuadsForScrollAndAbsoluteZoom(quads, *elementLayoutObject);
    return ClientRectList::create(quads);
}

ClientRect* Element::getBoundingClientRect()
{
    document().updateLayoutIgnorePendingStylesheets();

    Vector<FloatQuad> quads;
    LayoutObject* elementLayoutObject = layoutObject();
    if (elementLayoutObject) {
        if (isSVGElement() && !elementLayoutObject->isSVGRoot()) {
            // Get the bounding rectangle from the SVG model.
            if (toSVGElement(this)->isSVGGraphicsElement())
                quads.append(elementLayoutObject->localToAbsoluteQuad(elementLayoutObject->objectBoundingBox()));
        } else if (elementLayoutObject->isBoxModelObject() || elementLayoutObject->isBR()) {
            elementLayoutObject->absoluteQuads(quads);
        }
    }

    if (quads.isEmpty())
        return ClientRect::create();

    FloatRect result = quads[0].boundingBox();
    for (size_t i = 1; i < quads.size(); ++i)
        result.unite(quads[i].boundingBox());

    ASSERT(elementLayoutObject);
    document().adjustFloatRectForScrollAndAbsoluteZoom(result, *elementLayoutObject);
    return ClientRect::create(result);
}

IntRect Element::screenRect() const
{
    if (!layoutObject())
        return IntRect();
    // FIXME: this should probably respect transforms
    return document().view()->contentsToScreen(layoutObject()->absoluteBoundingBoxRectIgnoringTransforms());
}

const AtomicString& Element::computedRole()
{
    document().updateLayoutIgnorePendingStylesheets();
    OwnPtr<ScopedAXObjectCache> cache = ScopedAXObjectCache::create(document());
    return cache->get()->computedRoleForNode(this);
}

String Element::computedName()
{
    document().updateLayoutIgnorePendingStylesheets();
    OwnPtr<ScopedAXObjectCache> cache = ScopedAXObjectCache::create(document());
    return cache->get()->computedNameForNode(this);
}

const AtomicString& Element::getAttribute(const AtomicString& localName) const
{
    if (!elementData())
        return nullAtom;
    synchronizeAttribute(localName);
    if (const Attribute* attribute = elementData()->attributes().find(localName, shouldIgnoreAttributeCase()))
        return attribute->value();
    return nullAtom;
}

const AtomicString& Element::getAttributeNS(const AtomicString& namespaceURI, const AtomicString& localName) const
{
    return getAttribute(QualifiedName(nullAtom, localName, namespaceURI));
}

void Element::setAttribute(const AtomicString& localName, const AtomicString& value, ExceptionState& exceptionState)
{
    if (!Document::isValidName(localName)) {
        exceptionState.throwDOMException(InvalidCharacterError, "'" + localName + "' is not a valid attribute name.");
        return;
    }

    synchronizeAttribute(localName);
    const AtomicString& caseAdjustedLocalName = shouldIgnoreAttributeCase() ? localName.lower() : localName;

    if (!elementData()) {
        setAttributeInternal(kNotFound, QualifiedName(nullAtom, caseAdjustedLocalName, nullAtom), value, NotInSynchronizationOfLazyAttribute);
        return;
    }

    AttributeCollection attributes = elementData()->attributes();
    size_t index = attributes.findIndex(caseAdjustedLocalName, false);
    const QualifiedName& qName = index != kNotFound ? attributes[index].name() : QualifiedName(nullAtom, caseAdjustedLocalName, nullAtom);
    setAttributeInternal(index, qName, value, NotInSynchronizationOfLazyAttribute);
}

void Element::setAttribute(const QualifiedName& name, const AtomicString& value)
{
    synchronizeAttribute(name);
    size_t index = elementData() ? elementData()->attributes().findIndex(name) : kNotFound;
    setAttributeInternal(index, name, value, NotInSynchronizationOfLazyAttribute);
}

void Element::setSynchronizedLazyAttribute(const QualifiedName& name, const AtomicString& value)
{
    size_t index = elementData() ? elementData()->attributes().findIndex(name) : kNotFound;
    setAttributeInternal(index, name, value, InSynchronizationOfLazyAttribute);
}

ALWAYS_INLINE void Element::setAttributeInternal(size_t index, const QualifiedName& name, const AtomicString& newValue, SynchronizationOfLazyAttribute inSynchronizationOfLazyAttribute)
{
    if (newValue.isNull()) {
        if (index != kNotFound)
            removeAttributeInternal(index, inSynchronizationOfLazyAttribute);
        return;
    }

    if (index == kNotFound) {
        appendAttributeInternal(name, newValue, inSynchronizationOfLazyAttribute);
        return;
    }

    const Attribute& existingAttribute = elementData()->attributes().at(index);
    AtomicString existingAttributeValue = existingAttribute.value();
    QualifiedName existingAttributeName = existingAttribute.name();

    if (!inSynchronizationOfLazyAttribute)
        willModifyAttribute(existingAttributeName, existingAttributeValue, newValue);
    if (newValue != existingAttributeValue)
        ensureUniqueElementData().attributes().at(index).setValue(newValue);
    if (!inSynchronizationOfLazyAttribute)
        didModifyAttribute(existingAttributeName, existingAttributeValue, newValue);
}

static inline AtomicString makeIdForStyleResolution(const AtomicString& value, bool inQuirksMode)
{
    if (inQuirksMode)
        return value.lower();
    return value;
}

void Element::attributeChanged(const QualifiedName& name, const AtomicString& newValue, AttributeModificationReason reason)
{
    if (ElementShadow* parentElementShadow = shadowWhereNodeCanBeDistributed(*this)) {
        if (shouldInvalidateDistributionWhenAttributeChanged(parentElementShadow, name, newValue))
            parentElementShadow->setNeedsDistributionRecalc();
    }

    parseAttribute(name, newValue);

    document().incDOMTreeVersion();

    StyleResolver* styleResolver = document().styleResolver();

    if (name == HTMLNames::idAttr) {
        AtomicString oldId = elementData()->idForStyleResolution();
        AtomicString newId = makeIdForStyleResolution(newValue, document().inQuirksMode());
        if (newId != oldId) {
            elementData()->setIdForStyleResolution(newId);
            if (inActiveDocument() && styleResolver && styleChangeType() < SubtreeStyleChange)
                document().styleEngine().idChangedForElement(oldId, newId, *this);
        }
    } else if (name == classAttr) {
        classAttributeChanged(newValue);
    } else if (name == HTMLNames::nameAttr) {
        setHasName(!newValue.isNull());
    } else if (isStyledElement()) {
        if (name == styleAttr) {
            styleAttributeChanged(newValue, reason);
        } else if (isPresentationAttribute(name)) {
            elementData()->m_presentationAttributeStyleIsDirty = true;
            setNeedsStyleRecalc(LocalStyleChange, StyleChangeReasonForTracing::fromAttribute(name));
        }
    }

    invalidateNodeListCachesInAncestors(&name, this);

    // If there is currently no StyleResolver, we can't be sure that this attribute change won't affect style.
    if (!styleResolver)
        setNeedsStyleRecalc(SubtreeStyleChange, StyleChangeReasonForTracing::fromAttribute(name));

    if (inDocument()) {
        if (AXObjectCache* cache = document().existingAXObjectCache())
            cache->handleAttributeChanged(name, this);
    }
}

bool Element::hasLegalLinkAttribute(const QualifiedName&) const
{
    return false;
}

const QualifiedName& Element::subResourceAttributeName() const
{
    return QualifiedName::null();
}

inline void Element::attributeChangedFromParserOrByCloning(const QualifiedName& name, const AtomicString& newValue, AttributeModificationReason reason)
{
    if (name == isAttr)
        CustomElementRegistrationContext::setTypeExtension(this, newValue);
    attributeChanged(name, newValue, reason);
}

template <typename CharacterType>
static inline bool classStringHasClassName(const CharacterType* characters, unsigned length)
{
    ASSERT(length > 0);

    unsigned i = 0;
    do {
        if (isNotHTMLSpace<CharacterType>(characters[i]))
            break;
        ++i;
    } while (i < length);

    return i < length;
}

static inline bool classStringHasClassName(const AtomicString& newClassString)
{
    unsigned length = newClassString.length();

    if (!length)
        return false;

    if (newClassString.is8Bit())
        return classStringHasClassName(newClassString.characters8(), length);
    return classStringHasClassName(newClassString.characters16(), length);
}

void Element::classAttributeChanged(const AtomicString& newClassString)
{
    StyleResolver* styleResolver = document().styleResolver();
    bool testShouldInvalidateStyle = inActiveDocument() && styleResolver && styleChangeType() < SubtreeStyleChange;

    ASSERT(elementData());
    if (classStringHasClassName(newClassString)) {
        const bool shouldFoldCase = document().inQuirksMode();
        const SpaceSplitString oldClasses = elementData()->classNames();
        elementData()->setClass(newClassString, shouldFoldCase);
        const SpaceSplitString& newClasses = elementData()->classNames();
        if (testShouldInvalidateStyle)
            document().styleEngine().classChangedForElement(oldClasses, newClasses, *this);
    } else {
        const SpaceSplitString& oldClasses = elementData()->classNames();
        if (testShouldInvalidateStyle)
            document().styleEngine().classChangedForElement(oldClasses, *this);
        elementData()->clearClass();
    }

    if (hasRareData())
        elementRareData()->clearClassListValueForQuirksMode();
}

bool Element::shouldInvalidateDistributionWhenAttributeChanged(ElementShadow* elementShadow, const QualifiedName& name, const AtomicString& newValue)
{
    ASSERT(elementShadow);
    const SelectRuleFeatureSet& featureSet = elementShadow->ensureSelectFeatureSet();

    if (name == HTMLNames::idAttr) {
        AtomicString oldId = elementData()->idForStyleResolution();
        AtomicString newId = makeIdForStyleResolution(newValue, document().inQuirksMode());
        if (newId != oldId) {
            if (!oldId.isEmpty() && featureSet.hasSelectorForId(oldId))
                return true;
            if (!newId.isEmpty() && featureSet.hasSelectorForId(newId))
                return true;
        }
    }

    if (name == HTMLNames::classAttr) {
        const AtomicString& newClassString = newValue;
        if (classStringHasClassName(newClassString)) {
            const SpaceSplitString& oldClasses = elementData()->classNames();
            const SpaceSplitString newClasses(newClassString, document().inQuirksMode() ? SpaceSplitString::ShouldFoldCase : SpaceSplitString::ShouldNotFoldCase);
            if (featureSet.checkSelectorsForClassChange(oldClasses, newClasses))
                return true;
        } else {
            const SpaceSplitString& oldClasses = elementData()->classNames();
            if (featureSet.checkSelectorsForClassChange(oldClasses))
                return true;
        }
    }

    return featureSet.hasSelectorForAttribute(name.localName());
}

// Returns true is the given attribute is an event handler.
// We consider an event handler any attribute that begins with "on".
// It is a simple solution that has the advantage of not requiring any
// code or configuration change if a new event handler is defined.

static inline bool isEventHandlerAttribute(const Attribute& attribute)
{
    return attribute.name().namespaceURI().isNull() && attribute.name().localName().startsWith("on");
}

bool Element::attributeValueIsJavaScriptURL(const Attribute& attribute)
{
    return protocolIsJavaScript(stripLeadingAndTrailingHTMLSpaces(attribute.value()));
}

bool Element::isJavaScriptURLAttribute(const Attribute& attribute) const
{
    return isURLAttribute(attribute) && attributeValueIsJavaScriptURL(attribute);
}

void Element::stripScriptingAttributes(Vector<Attribute>& attributeVector) const
{
    size_t destination = 0;
    for (size_t source = 0; source < attributeVector.size(); ++source) {
        if (isEventHandlerAttribute(attributeVector[source])
            || isJavaScriptURLAttribute(attributeVector[source])
            || isHTMLContentAttribute(attributeVector[source])
            || isSVGAnimationAttributeSettingJavaScriptURL(attributeVector[source]))
            continue;

        if (source != destination)
            attributeVector[destination] = attributeVector[source];

        ++destination;
    }
    attributeVector.shrink(destination);
}

void Element::parserSetAttributes(const Vector<Attribute>& attributeVector)
{
    ASSERT(!inDocument());
    ASSERT(!parentNode());
    ASSERT(!m_elementData);

    if (!attributeVector.isEmpty()) {
        if (document().elementDataCache())
            m_elementData = document().elementDataCache()->cachedShareableElementDataWithAttributes(attributeVector);
        else
            m_elementData = ShareableElementData::createWithAttributes(attributeVector);
    }

    parserDidSetAttributes();

    // Use attributeVector instead of m_elementData because attributeChanged might modify m_elementData.
    for (const auto& attribute : attributeVector)
        attributeChangedFromParserOrByCloning(attribute.name(), attribute.value(), ModifiedDirectly);
}

bool Element::hasEquivalentAttributes(const Element* other) const
{
    synchronizeAllAttributes();
    other->synchronizeAllAttributes();
    if (elementData() == other->elementData())
        return true;
    if (elementData())
        return elementData()->isEquivalent(other->elementData());
    if (other->elementData())
        return other->elementData()->isEquivalent(elementData());
    return true;
}

String Element::nodeName() const
{
    return m_tagName.toString();
}

const AtomicString& Element::locateNamespacePrefix(const AtomicString& namespaceToLocate) const
{
    if (!prefix().isNull() && namespaceURI() == namespaceToLocate)
        return prefix();

    AttributeCollection attributes = this->attributes();
    for (const Attribute& attr : attributes) {
        if (attr.prefix() == xmlnsAtom && attr.value() == namespaceToLocate)
            return attr.localName();
    }

    if (Element* parent = parentElement())
        return parent->locateNamespacePrefix(namespaceToLocate);

    return nullAtom;
}

const AtomicString Element::imageSourceURL() const
{
    return getAttribute(srcAttr);
}

bool Element::layoutObjectIsNeeded(const ComputedStyle& style)
{
    return style.display() != NONE;
}

LayoutObject* Element::createLayoutObject(const ComputedStyle& style)
{
    return LayoutObject::createObject(this, style);
}

Node::InsertionNotificationRequest Element::insertedInto(ContainerNode* insertionPoint)
{
    // need to do superclass processing first so inDocument() is true
    // by the time we reach updateId
    ContainerNode::insertedInto(insertionPoint);

    if (containsFullScreenElement() && parentElement() && !parentElement()->containsFullScreenElement())
        setContainsFullScreenElementOnAncestorsCrossingFrameBoundaries(true);

    ASSERT(!hasRareData() || !elementRareData()->hasPseudoElements());

    if (!insertionPoint->isInTreeScope())
        return InsertionDone;

    if (hasRareData())
        elementRareData()->clearClassListValueForQuirksMode();

    if (isUpgradedCustomElement() && inDocument())
        CustomElement::didAttach(this, document());

    TreeScope& scope = insertionPoint->treeScope();
    if (scope != treeScope())
        return InsertionDone;

    const AtomicString& idValue = getIdAttribute();
    if (!idValue.isNull())
        updateId(scope, nullAtom, idValue);

    const AtomicString& nameValue = getNameAttribute();
    if (!nameValue.isNull())
        updateName(nullAtom, nameValue);

    if (parentElement() && parentElement()->isInCanvasSubtree())
        setIsInCanvasSubtree(true);

    return InsertionDone;
}

void Element::removedFrom(ContainerNode* insertionPoint)
{
    bool wasInDocument = insertionPoint->inDocument();

    ASSERT(!hasRareData() || !elementRareData()->hasPseudoElements());

    if (Fullscreen::isActiveFullScreenElement(*this)) {
        setContainsFullScreenElementOnAncestorsCrossingFrameBoundaries(false);
        if (insertionPoint->isElementNode()) {
            toElement(insertionPoint)->setContainsFullScreenElement(false);
            toElement(insertionPoint)->setContainsFullScreenElementOnAncestorsCrossingFrameBoundaries(false);
        }
    }

    if (Fullscreen* fullscreen = Fullscreen::fromIfExists(document()))
        fullscreen->elementRemoved(*this);

    if (document().page())
        document().page()->pointerLockController().elementRemoved(this);

    setSavedLayerScrollOffset(IntSize());

    if (insertionPoint->isInTreeScope() && treeScope() == document()) {
        const AtomicString& idValue = getIdAttribute();
        if (!idValue.isNull())
            updateId(insertionPoint->treeScope(), idValue, nullAtom);

        const AtomicString& nameValue = getNameAttribute();
        if (!nameValue.isNull())
            updateName(nameValue, nullAtom);
    }

    ContainerNode::removedFrom(insertionPoint);
    if (wasInDocument) {
        if (this == document().cssTarget())
            document().setCSSTarget(nullptr);

        if (hasPendingResources())
            document().accessSVGExtensions().removeElementFromPendingResources(this);

        if (isUpgradedCustomElement())
            CustomElement::didDetach(this, insertionPoint->document());
    }

    document().removeFromTopLayer(this);

    clearElementFlag(IsInCanvasSubtree);

    if (hasRareData()) {
        ElementRareData* data = elementRareData();

        data->clearRestyleFlags();

        if (ElementAnimations* elementAnimations = data->elementAnimations())
            elementAnimations->cssAnimations().cancel();
    }
}

void Element::attach(const AttachContext& context)
{
    ASSERT(document().inStyleRecalc());

    // We've already been through detach when doing an attach, but we might
    // need to clear any state that's been added since then.
    if (hasRareData() && styleChangeType() == NeedsReattachStyleChange) {
        ElementRareData* data = elementRareData();
        data->clearComputedStyle();
    }

    if (!isActiveInsertionPoint(*this))
        LayoutTreeBuilderForElement(*this, context.resolvedStyle).createLayoutObjectIfNeeded();

    addCallbackSelectors();

    if (hasRareData() && !layoutObject()) {
        if (ElementAnimations* elementAnimations = elementRareData()->elementAnimations()) {
            elementAnimations->cssAnimations().cancel();
            elementAnimations->setAnimationStyleChange(false);
        }
    }

    StyleResolverParentScope parentScope(*this);

    createPseudoElementIfNeeded(BEFORE);

    // When a shadow root exists, it does the work of attaching the children.
    if (ElementShadow* shadow = this->shadow())
        shadow->attach(context);

    ContainerNode::attach(context);

    createPseudoElementIfNeeded(AFTER);
    createPseudoElementIfNeeded(BACKDROP);

    // We create the first-letter element after the :before, :after and
    // children are attached because the first letter text could come
    // from any of them.
    createPseudoElementIfNeeded(FIRST_LETTER);
}

void Element::detach(const AttachContext& context)
{
    HTMLFrameOwnerElement::UpdateSuspendScope suspendWidgetHierarchyUpdates;
    cancelFocusAppearanceUpdate();
    removeCallbackSelectors();
    if (hasRareData()) {
        ElementRareData* data = elementRareData();
        data->clearPseudoElements();

        // attach() will clear the computed style for us when inside recalcStyle.
        if (!document().inStyleRecalc())
            data->clearComputedStyle();

        if (ElementAnimations* elementAnimations = data->elementAnimations()) {
            if (context.performingReattach) {
                // FIXME: We call detach from within style recalc, so compositingState is not up to date.
                // https://code.google.com/p/chromium/issues/detail?id=339847
                DisableCompositingQueryAsserts disabler;

                // FIXME: restart compositor animations rather than pull back to the main thread
                elementAnimations->restartAnimationOnCompositor();
            } else {
                elementAnimations->cssAnimations().cancel();
                elementAnimations->setAnimationStyleChange(false);
            }
            elementAnimations->clearBaseComputedStyle();
        }

        if (ElementShadow* shadow = data->shadow())
            shadow->detach(context);
    }

    ContainerNode::detach(context);

    if (!context.performingReattach && isUserActionElement()) {
        if (hovered())
            document().hoveredNodeDetached(*this);
        if (inActiveChain())
            document().activeChainNodeDetached(*this);
        document().userActionElements().didDetach(*this);
    }

    document().styleEngine().styleInvalidator().clearInvalidation(*this);

    if (svgFilterNeedsLayerUpdate())
        document().unscheduleSVGFilterLayerUpdateHack(*this);

    ASSERT(needsAttach());
}

bool Element::pseudoStyleCacheIsInvalid(const ComputedStyle* currentStyle, ComputedStyle* newStyle)
{
    ASSERT(currentStyle == computedStyle());
    ASSERT(layoutObject());

    if (!currentStyle)
        return false;

    const PseudoStyleCache* pseudoStyleCache = currentStyle->cachedPseudoStyles();
    if (!pseudoStyleCache)
        return false;

    size_t cacheSize = pseudoStyleCache->size();
    for (size_t i = 0; i < cacheSize; ++i) {
        RefPtr<ComputedStyle> newPseudoStyle;
        RefPtr<ComputedStyle> oldPseudoStyle = pseudoStyleCache->at(i);
        PseudoId pseudoId = oldPseudoStyle->styleType();
        if (pseudoId == FIRST_LINE || pseudoId == FIRST_LINE_INHERITED)
            newPseudoStyle = layoutObject()->uncachedFirstLineStyle(newStyle);
        else
            newPseudoStyle = layoutObject()->getUncachedPseudoStyle(PseudoStyleRequest(pseudoId), newStyle, newStyle);
        if (!newPseudoStyle)
            return true;
        if (*oldPseudoStyle != *newPseudoStyle || oldPseudoStyle->font().loadingCustomFonts() != newPseudoStyle->font().loadingCustomFonts()) {
            if (pseudoId < FIRST_INTERNAL_PSEUDOID)
                newStyle->setHasPseudoStyle(pseudoId);
            newStyle->addCachedPseudoStyle(newPseudoStyle);
            if (pseudoId == FIRST_LINE || pseudoId == FIRST_LINE_INHERITED)
                layoutObject()->firstLineStyleDidChange(*oldPseudoStyle, *newPseudoStyle);
            return true;
        }
    }
    return false;
}

PassRefPtr<ComputedStyle> Element::styleForLayoutObject()
{
    ASSERT(document().inStyleRecalc());

    RefPtr<ComputedStyle> style;

    // FIXME: Instead of clearing updates that may have been added from calls to styleForElement
    // outside recalcStyle, we should just never set them if we're not inside recalcStyle.
    if (ElementAnimations* elementAnimations = this->elementAnimations())
        elementAnimations->cssAnimations().clearPendingUpdate();

    if (hasCustomStyleCallbacks())
        style = customStyleForLayoutObject();
    if (!style)
        style = originalStyleForLayoutObject();
    ASSERT(style);

    // styleForElement() might add active animations so we need to get it again.
    if (ElementAnimations* elementAnimations = this->elementAnimations()) {
        elementAnimations->cssAnimations().maybeApplyPendingUpdate(this);
        elementAnimations->updateAnimationFlags(*style);
    }

    if (style->hasTransform()) {
        if (const StylePropertySet* inlineStyle = this->inlineStyle())
            style->setHasInlineTransform(inlineStyle->hasProperty(CSSPropertyTransform));
    }

    if (hasRareData() && elementRareData()->proxyCount() > 0)
        style->setHasCompositorProxy(true);

    document().didRecalculateStyleForElement();
    return style.release();
}

PassRefPtr<ComputedStyle> Element::originalStyleForLayoutObject()
{
    ASSERT(document().inStyleRecalc());
    return document().ensureStyleResolver().styleForElement(this);
}

void Element::recalcStyle(StyleRecalcChange change, Text* nextTextSibling)
{
    ASSERT(document().inStyleRecalc());
    ASSERT(!document().lifecycle().inDetach());
    ASSERT(!parentOrShadowHostNode()->needsStyleRecalc());
    ASSERT(inActiveDocument());

    if (hasCustomStyleCallbacks())
        willRecalcStyle(change);

    if (change >= Inherit || needsStyleRecalc()) {
        if (hasRareData()) {
            ElementRareData* data = elementRareData();
            data->clearComputedStyle();

            if (change >= Inherit) {
                if (ElementAnimations* elementAnimations = data->elementAnimations())
                    elementAnimations->setAnimationStyleChange(false);
            }
        }
        if (parentComputedStyle())
            change = recalcOwnStyle(change);
        clearNeedsStyleRecalc();
    }

    // If we reattached we don't need to recalc the style of our descendants anymore.
    if ((change >= UpdatePseudoElements && change < Reattach) || childNeedsStyleRecalc()) {
        StyleResolverParentScope parentScope(*this);

        updatePseudoElement(BEFORE, change);

        if (change > UpdatePseudoElements || childNeedsStyleRecalc()) {
            for (ShadowRoot* root = youngestShadowRoot(); root; root = root->olderShadowRoot()) {
                if (root->shouldCallRecalcStyle(change))
                    root->recalcStyle(change);
            }
            recalcChildStyle(change);
        }

        updatePseudoElement(AFTER, change);
        updatePseudoElement(BACKDROP, change);

        // If our children have changed then we need to force the first-letter
        // checks as we don't know if they effected the first letter or not.
        // This can be seen when a child transitions from floating to
        // non-floating we have to take it into account for the first letter.
        updatePseudoElement(FIRST_LETTER, childNeedsStyleRecalc() ? Force : change);

        clearChildNeedsStyleRecalc();
    }

    if (hasCustomStyleCallbacks())
        didRecalcStyle(change);

    if (change == Reattach)
        reattachWhitespaceSiblingsIfNeeded(nextTextSibling);
}

StyleRecalcChange Element::recalcOwnStyle(StyleRecalcChange change)
{
    ASSERT(document().inStyleRecalc());
    ASSERT(!parentOrShadowHostNode()->needsStyleRecalc());
    ASSERT(change >= Inherit || needsStyleRecalc());
    ASSERT(parentComputedStyle());

    RefPtr<ComputedStyle> oldStyle = mutableComputedStyle();
    RefPtr<ComputedStyle> newStyle = styleForLayoutObject();
    ASSERT(newStyle);

    StyleRecalcChange localChange = ComputedStyle::stylePropagationDiff(oldStyle.get(), newStyle.get());
    if (localChange == NoChange) {
        INCREMENT_STYLE_STATS_COUNTER(*document().styleResolver(), stylesUnchanged, 1);
    } else {
        INCREMENT_STYLE_STATS_COUNTER(*document().styleResolver(), stylesChanged, 1);
    }

    if (localChange == Reattach) {
        AttachContext reattachContext;
        reattachContext.resolvedStyle = newStyle.get();
        bool layoutObjectWillChange = needsAttach() || layoutObject();
        reattach(reattachContext);
        if (layoutObjectWillChange || layoutObject())
            return Reattach;
        return ReattachNoLayoutObject;
    }

    ASSERT(oldStyle);

    if (localChange != NoChange)
        updateCallbackSelectors(oldStyle.get(), newStyle.get());

    if (LayoutObject* layoutObject = this->layoutObject()) {
        if (localChange != NoChange || pseudoStyleCacheIsInvalid(oldStyle.get(), newStyle.get()) || svgFilterNeedsLayerUpdate()) {
            layoutObject->setStyle(newStyle.get());
        } else {
            // Although no change occurred, we use the new style so that the cousin style sharing code won't get
            // fooled into believing this style is the same.
            // FIXME: We may be able to remove this hack, see discussion in
            // https://codereview.chromium.org/30453002/
            layoutObject->setStyleInternal(newStyle.get());
        }
    }

    if (styleChangeType() >= SubtreeStyleChange)
        return Force;

    if (change > Inherit || localChange > Inherit)
        return max(localChange, change);

    if (localChange < Inherit) {
        if (oldStyle->hasChildDependentFlags()) {
            if (childNeedsStyleRecalc())
                return Inherit;
            newStyle->copyChildDependentFlagsFrom(*oldStyle);
        }
        if (oldStyle->hasPseudoElementStyle() || newStyle->hasPseudoElementStyle())
            return UpdatePseudoElements;
    }

    return localChange;
}

void Element::updateCallbackSelectors(const ComputedStyle* oldStyle, const ComputedStyle* newStyle)
{
    Vector<String> emptyVector;
    const Vector<String>& oldCallbackSelectors = oldStyle ? oldStyle->callbackSelectors() : emptyVector;
    const Vector<String>& newCallbackSelectors = newStyle ? newStyle->callbackSelectors() : emptyVector;
    if (oldCallbackSelectors.isEmpty() && newCallbackSelectors.isEmpty())
        return;
    if (oldCallbackSelectors != newCallbackSelectors)
        CSSSelectorWatch::from(document()).updateSelectorMatches(oldCallbackSelectors, newCallbackSelectors);
}

void Element::addCallbackSelectors()
{
    updateCallbackSelectors(0, computedStyle());
}

void Element::removeCallbackSelectors()
{
    updateCallbackSelectors(computedStyle(), 0);
}

ElementShadow* Element::shadow() const
{
    return hasRareData() ? elementRareData()->shadow() : nullptr;
}

ElementShadow& Element::ensureShadow()
{
    return ensureElementRareData().ensureShadow();
}

void Element::pseudoStateChanged(CSSSelector::PseudoType pseudo)
{
    // We can't schedule invaliation sets from inside style recalc otherwise
    // we'd never process them.
    // TODO(esprehn): Make this an ASSERT and fix places that call into this
    // like HTMLSelectElement.
    if (document().inStyleRecalc())
        return;
    StyleResolver* styleResolver = document().styleResolver();
    if (inActiveDocument() && styleResolver && styleChangeType() < SubtreeStyleChange)
        document().styleEngine().pseudoStateChangedForElement(pseudo, *this);
}

void Element::setAnimationStyleChange(bool animationStyleChange)
{
    if (animationStyleChange && document().inStyleRecalc())
        return;
    if (!hasRareData())
        return;
    if (ElementAnimations* elementAnimations = elementRareData()->elementAnimations())
        elementAnimations->setAnimationStyleChange(animationStyleChange);
}

void Element::clearAnimationStyleChange()
{
    if (!hasRareData())
        return;
    if (ElementAnimations* elementAnimations = elementRareData()->elementAnimations())
        elementAnimations->setAnimationStyleChange(false);
}

void Element::setNeedsAnimationStyleRecalc()
{
    if (styleChangeType() != NoStyleChange)
        return;

    setNeedsStyleRecalc(LocalStyleChange, StyleChangeReasonForTracing::create(StyleChangeReason::Animation));
    setAnimationStyleChange(true);
}

void Element::setNeedsCompositingUpdate()
{
    if (!document().isActive())
        return;
    LayoutBoxModelObject* layoutObject = layoutBoxModelObject();
    if (!layoutObject)
        return;
    if (!layoutObject->hasLayer())
        return;
    layoutObject->layer()->setNeedsCompositingInputsUpdate();
    // Changes in the return value of requiresAcceleratedCompositing change if
    // the PaintLayer is self-painting.
    layoutObject->layer()->updateSelfPaintingLayer();
}

void Element::setCustomElementDefinition(PassRefPtrWillBeRawPtr<CustomElementDefinition> definition)
{
    if (!hasRareData() && !definition)
        return;
    ASSERT(!customElementDefinition());
    ensureElementRareData().setCustomElementDefinition(definition);
}

CustomElementDefinition* Element::customElementDefinition() const
{
    if (hasRareData())
        return elementRareData()->customElementDefinition();
    return nullptr;
}

PassRefPtrWillBeRawPtr<ShadowRoot> Element::createShadowRoot(const ScriptState* scriptState, ExceptionState& exceptionState)
{
    OriginsUsingFeatures::countMainWorldOnly(scriptState, document(), OriginsUsingFeatures::Feature::ElementCreateShadowRoot);
    ShadowRoot* root = shadowRoot();
    if (root && (root->type() == ShadowRootType::Open || root->type() == ShadowRootType::Closed)) {
        exceptionState.throwDOMException(InvalidStateError, "Shadow root cannot be created on a host which already hosts this type of shadow tree.");
        return nullptr;
    }
    return createShadowRootInternal(ShadowRootType::OpenByDefault, exceptionState);
}

PassRefPtrWillBeRawPtr<ShadowRoot> Element::createShadowRoot(const ScriptState* scriptState, const ShadowRootInit& shadowRootInitDict, ExceptionState& exceptionState)
{
    ASSERT(RuntimeEnabledFeatures::createShadowRootWithParameterEnabled());
    UseCounter::count(document(), UseCounter::ElementCreateShadowRootWithParameter);

    OriginsUsingFeatures::countMainWorldOnly(scriptState, document(), OriginsUsingFeatures::Feature::ElementCreateShadowRoot);

    if (shadowRootInitDict.hasMode() && shadowRoot()) {
        exceptionState.throwDOMException(InvalidStateError, "Shadow root cannot be created on a host which already hosts a shadow tree.");
        return nullptr;
    }

    ShadowRootType type = ShadowRootType::OpenByDefault;
    if (shadowRootInitDict.hasMode())
        type = shadowRootInitDict.mode() == "open" ? ShadowRootType::Open : ShadowRootType::Closed;

    if (type == ShadowRootType::Closed) {
        if (!RuntimeEnabledFeatures::shadowRootClosedModeEnabled()) {
            exceptionState.throwDOMException(NotSupportedError, "Closed shadow root is not supported yet.");
            return nullptr;
        }
        UseCounter::count(document(), UseCounter::ElementCreateShadowRootClosed);
    } else if (type == ShadowRootType::Open) {
        UseCounter::count(document(), UseCounter::ElementCreateShadowRootOpen);
    }

    RefPtrWillBeRawPtr<ShadowRoot> shadowRoot = createShadowRootInternal(type, exceptionState);

    if (shadowRootInitDict.hasDelegatesFocus())
        shadowRoot->setDelegatesFocus(shadowRootInitDict.delegatesFocus());

    return shadowRoot.release();
}

PassRefPtrWillBeRawPtr<ShadowRoot> Element::createShadowRootInternal(ShadowRootType type, ExceptionState& exceptionState)
{
    ASSERT(!closedShadowRoot());

    if (alwaysCreateUserAgentShadowRoot())
        ensureUserAgentShadowRoot();

    // Some elements make assumptions about what kind of layoutObjects they allow
    // as children so we can't allow author shadows on them for now. An override
    // flag is provided for testing how author shadows interact on these elements.
    if (!areAuthorShadowsAllowed() && !RuntimeEnabledFeatures::authorShadowDOMForAnyElementEnabled()) {
        exceptionState.throwDOMException(HierarchyRequestError, "Author-created shadow roots are disabled for this element.");
        return nullptr;
    }

    return PassRefPtrWillBeRawPtr<ShadowRoot>(ensureShadow().addShadowRoot(*this, type));
}

ShadowRoot* Element::shadowRoot() const
{
    ElementShadow* elementShadow = shadow();
    if (!elementShadow)
        return nullptr;
    return elementShadow->youngestShadowRoot();
}

ShadowRoot* Element::openShadowRoot() const
{
    ShadowRoot* root = shadowRoot();
    if (!root)
        return nullptr;
    return root->type() == ShadowRootType::OpenByDefault || root->type() == ShadowRootType::Open ? root : nullptr;
}

ShadowRoot* Element::closedShadowRoot() const
{
    ShadowRoot* root = shadowRoot();
    if (!root)
        return nullptr;
    return root->type() == ShadowRootType::Closed ? root : nullptr;
}

ShadowRoot* Element::authorShadowRoot() const
{
    ShadowRoot* root = shadowRoot();
    if (!root)
        return nullptr;
    return root->type() != ShadowRootType::UserAgent ? root : nullptr;
}

ShadowRoot* Element::userAgentShadowRoot() const
{
    if (ElementShadow* elementShadow = shadow()) {
        if (ShadowRoot* root = elementShadow->oldestShadowRoot()) {
            ASSERT(root->type() == ShadowRootType::UserAgent);
            return root;
        }
    }

    return nullptr;
}

ShadowRoot& Element::ensureUserAgentShadowRoot()
{
    if (ShadowRoot* shadowRoot = userAgentShadowRoot())
        return *shadowRoot;
    ShadowRoot& shadowRoot = ensureShadow().addShadowRoot(*this, ShadowRootType::UserAgent);
    didAddUserAgentShadowRoot(shadowRoot);
    return shadowRoot;
}

bool Element::childTypeAllowed(NodeType type) const
{
    switch (type) {
    case ELEMENT_NODE:
    case TEXT_NODE:
    case COMMENT_NODE:
    case PROCESSING_INSTRUCTION_NODE:
    case CDATA_SECTION_NODE:
        return true;
    default:
        break;
    }
    return false;
}

void Element::checkForEmptyStyleChange()
{
    const ComputedStyle* style = computedStyle();

    if (!style && !styleAffectedByEmpty())
        return;
    if (styleChangeType() >= SubtreeStyleChange)
        return;
    if (!inActiveDocument())
        return;
    if (!document().styleResolver())
        return;

    if (!style || (styleAffectedByEmpty() && (!style->emptyState() || hasChildren())))
        document().styleEngine().pseudoStateChangedForElement(CSSSelector::PseudoEmpty, *this);
}

void Element::childrenChanged(const ChildrenChange& change)
{
    ContainerNode::childrenChanged(change);

    checkForEmptyStyleChange();
    if (!change.byParser && change.isChildElementChange())
        checkForSiblingStyleChanges(change.type == ElementRemoved ? SiblingElementRemoved : SiblingElementInserted, change.siblingBeforeChange, change.siblingAfterChange);

    if (ElementShadow* shadow = this->shadow())
        shadow->setNeedsDistributionRecalc();
}

void Element::finishParsingChildren()
{
    setIsFinishedParsingChildren(true);
    checkForEmptyStyleChange();
    checkForSiblingStyleChanges(FinishedParsingChildren, lastChild(), nullptr);
}

#ifndef NDEBUG
void Element::formatForDebugger(char* buffer, unsigned length) const
{
    StringBuilder result;
    String s;

    result.append(nodeName());

    s = getIdAttribute();
    if (s.length() > 0) {
        if (result.length() > 0)
            result.appendLiteral("; ");
        result.appendLiteral("id=");
        result.append(s);
    }

    s = getAttribute(classAttr);
    if (s.length() > 0) {
        if (result.length() > 0)
            result.appendLiteral("; ");
        result.appendLiteral("class=");
        result.append(s);
    }

    strncpy(buffer, result.toString().utf8().data(), length - 1);
}
#endif

AttrNodeList* Element::attrNodeList()
{
    return hasRareData() ? elementRareData()->attrNodeList() : nullptr;
}

AttrNodeList& Element::ensureAttrNodeList()
{
    return ensureElementRareData().ensureAttrNodeList();
}

void Element::removeAttrNodeList()
{
    ASSERT(attrNodeList());
    if (hasRareData())
        elementRareData()->removeAttrNodeList();
}

PassRefPtrWillBeRawPtr<Attr> Element::setAttributeNode(Attr* attrNode, ExceptionState& exceptionState)
{
    RefPtrWillBeRawPtr<Attr> oldAttrNode = attrIfExists(attrNode->qualifiedName());
    if (oldAttrNode.get() == attrNode)
        return attrNode; // This Attr is already attached to the element.

    // InUseAttributeError: Raised if node is an Attr that is already an attribute of another Element object.
    // The DOM user must explicitly clone Attr nodes to re-use them in other elements.
    if (attrNode->ownerElement()) {
        exceptionState.throwDOMException(InUseAttributeError, "The node provided is an attribute node that is already an attribute of another Element; attribute nodes must be explicitly cloned.");
        return nullptr;
    }

    if (!isHTMLElement() && attrNode->document().isHTMLDocument() && attrNode->name() != attrNode->name().lower())
        UseCounter::count(document(), UseCounter::NonHTMLElementSetAttributeNodeFromHTMLDocumentNameNotLowercase);

    synchronizeAllAttributes();
    const UniqueElementData& elementData = ensureUniqueElementData();

    AttributeCollection attributes = elementData.attributes();
    size_t index = attributes.findIndex(attrNode->qualifiedName(), shouldIgnoreAttributeCase());
    AtomicString localName;
    if (index != kNotFound) {
        const Attribute& attr = attributes[index];

        // If the name of the ElementData attribute doesn't
        // (case-sensitively) match that of the Attr node, record it
        // on the Attr so that it can correctly resolve the value on
        // the Element.
        if (!attr.name().matches(attrNode->qualifiedName()))
            localName = attr.localName();

        if (oldAttrNode) {
            detachAttrNodeFromElementWithValue(oldAttrNode.get(), attr.value());
        } else {
            // FIXME: using attrNode's name rather than the
            // Attribute's for the replaced Attr is compatible with
            // all but Gecko (and, arguably, the DOM Level1 spec text.)
            // Consider switching.
            oldAttrNode = Attr::create(document(), attrNode->qualifiedName(), attr.value());
        }
    }

    setAttributeInternal(index, attrNode->qualifiedName(), attrNode->value(), NotInSynchronizationOfLazyAttribute);

    attrNode->attachToElement(this, localName);
    treeScope().adoptIfNeeded(*attrNode);
    ensureAttrNodeList().append(attrNode);

    return oldAttrNode.release();
}

PassRefPtrWillBeRawPtr<Attr> Element::setAttributeNodeNS(Attr* attr, ExceptionState& exceptionState)
{
    return setAttributeNode(attr, exceptionState);
}

PassRefPtrWillBeRawPtr<Attr> Element::removeAttributeNode(Attr* attr, ExceptionState& exceptionState)
{
    if (attr->ownerElement() != this) {
        exceptionState.throwDOMException(NotFoundError, "The node provided is owned by another element.");
        return nullptr;
    }

    ASSERT(document() == attr->document());

    synchronizeAttribute(attr->qualifiedName());

    size_t index = elementData()->attributes().findIndex(attr);
    if (index == kNotFound) {
        exceptionState.throwDOMException(NotFoundError, "The attribute was not found on this element.");
        return nullptr;
    }

    RefPtrWillBeRawPtr<Attr> guard(attr);
    detachAttrNodeAtIndex(attr, index);
    return guard.release();
}

void Element::parseAttribute(const QualifiedName& name, const AtomicString& value)
{
    if (name == tabindexAttr) {
        int tabindex = 0;
        if (value.isEmpty()) {
            clearTabIndexExplicitlyIfNeeded();
            if (treeScope().adjustedFocusedElement() == this) {
                // We might want to call blur(), but it's dangerous to dispatch
                // events here.
                document().setNeedsFocusedElementCheck();
            }
        } else if (parseHTMLInteger(value, tabindex)) {
            // Clamp tabindex to the range of 'short' to match Firefox's behavior.
            setTabIndexExplicitly(max(static_cast<int>(std::numeric_limits<short>::min()), std::min(tabindex, static_cast<int>(std::numeric_limits<short>::max()))));
        }
    }
}

bool Element::parseAttributeName(QualifiedName& out, const AtomicString& namespaceURI, const AtomicString& qualifiedName, ExceptionState& exceptionState)
{
    AtomicString prefix, localName;
    if (!Document::parseQualifiedName(qualifiedName, prefix, localName, exceptionState))
        return false;
    ASSERT(!exceptionState.hadException());

    QualifiedName qName(prefix, localName, namespaceURI);

    if (!Document::hasValidNamespaceForAttributes(qName)) {
        exceptionState.throwDOMException(NamespaceError, "'" + namespaceURI + "' is an invalid namespace for attributes.");
        return false;
    }

    out = qName;
    return true;
}

void Element::setAttributeNS(const AtomicString& namespaceURI, const AtomicString& qualifiedName, const AtomicString& value, ExceptionState& exceptionState)
{
    QualifiedName parsedName = anyName;
    if (!parseAttributeName(parsedName, namespaceURI, qualifiedName, exceptionState))
        return;
    setAttribute(parsedName, value);
}

void Element::removeAttributeInternal(size_t index, SynchronizationOfLazyAttribute inSynchronizationOfLazyAttribute)
{
    MutableAttributeCollection attributes = ensureUniqueElementData().attributes();
    ASSERT_WITH_SECURITY_IMPLICATION(index < attributes.size());

    QualifiedName name = attributes[index].name();
    AtomicString valueBeingRemoved = attributes[index].value();

    if (!inSynchronizationOfLazyAttribute) {
        if (!valueBeingRemoved.isNull())
            willModifyAttribute(name, valueBeingRemoved, nullAtom);
    }

    if (RefPtrWillBeRawPtr<Attr> attrNode = attrIfExists(name))
        detachAttrNodeFromElementWithValue(attrNode.get(), attributes[index].value());

    attributes.remove(index);

    if (!inSynchronizationOfLazyAttribute)
        didRemoveAttribute(name, valueBeingRemoved);
}

void Element::appendAttributeInternal(const QualifiedName& name, const AtomicString& value, SynchronizationOfLazyAttribute inSynchronizationOfLazyAttribute)
{
    if (!inSynchronizationOfLazyAttribute)
        willModifyAttribute(name, nullAtom, value);
    ensureUniqueElementData().attributes().append(name, value);
    if (!inSynchronizationOfLazyAttribute)
        didAddAttribute(name, value);
}

void Element::removeAttribute(const AtomicString& name)
{
    if (!elementData())
        return;

    AtomicString localName = shouldIgnoreAttributeCase() ? name.lower() : name;
    size_t index = elementData()->attributes().findIndex(localName, false);
    if (index == kNotFound) {
        if (UNLIKELY(localName == styleAttr) && elementData()->m_styleAttributeIsDirty && isStyledElement())
            removeAllInlineStyleProperties();
        return;
    }

    removeAttributeInternal(index, NotInSynchronizationOfLazyAttribute);
}

void Element::removeAttributeNS(const AtomicString& namespaceURI, const AtomicString& localName)
{
    removeAttribute(QualifiedName(nullAtom, localName, namespaceURI));
}

PassRefPtrWillBeRawPtr<Attr> Element::getAttributeNode(const AtomicString& localName)
{
    if (!elementData())
        return nullptr;
    synchronizeAttribute(localName);
    const Attribute* attribute = elementData()->attributes().find(localName, shouldIgnoreAttributeCase());
    if (!attribute)
        return nullptr;
    return ensureAttr(attribute->name());
}

PassRefPtrWillBeRawPtr<Attr> Element::getAttributeNodeNS(const AtomicString& namespaceURI, const AtomicString& localName)
{
    if (!elementData())
        return nullptr;
    QualifiedName qName(nullAtom, localName, namespaceURI);
    synchronizeAttribute(qName);
    const Attribute* attribute = elementData()->attributes().find(qName);
    if (!attribute)
        return nullptr;
    return ensureAttr(attribute->name());
}

bool Element::hasAttribute(const AtomicString& localName) const
{
    if (!elementData())
        return false;
    synchronizeAttribute(localName);
    return elementData()->attributes().findIndex(shouldIgnoreAttributeCase() ? localName.lower() : localName, false) != kNotFound;
}

bool Element::hasAttributeNS(const AtomicString& namespaceURI, const AtomicString& localName) const
{
    if (!elementData())
        return false;
    QualifiedName qName(nullAtom, localName, namespaceURI);
    synchronizeAttribute(qName);
    return elementData()->attributes().find(qName);
}

void Element::focus(bool restorePreviousSelection, WebFocusType type, InputDeviceCapabilities* sourceCapabilities)
{
    if (!inDocument())
        return;

    if (document().focusedElement() == this)
        return;

    if (!document().isActive())
        return;

    document().updateLayoutIgnorePendingStylesheets();
    if (!isFocusable())
        return;

    if (authorShadowRoot() && authorShadowRoot()->delegatesFocus()) {
        if (containsIncludingShadowDOM(document().focusedElement()))
            return;

        // Slide the focus to its inner node.
        Element* next = document().page()->focusController().findFocusableElement(WebFocusTypeForward, *this);
        if (next && containsIncludingShadowDOM(next)) {
            next->focus(false, WebFocusTypeForward);
            return;
        }
    }

    RefPtrWillBeRawPtr<Node> protect(this);
    if (!document().page()->focusController().setFocusedElement(this, document().frame(), type, sourceCapabilities))
        return;

    // Setting the focused node above might have invalidated the layout due to scripts.
    document().updateLayoutIgnorePendingStylesheets();
    if (!isFocusable())
        return;

    cancelFocusAppearanceUpdate();
    updateFocusAppearance(restorePreviousSelection);

    if (UserGestureIndicator::processedUserGestureSinceLoad()) {
        // Bring up the keyboard in the context of anything triggered by a user
        // gesture. Since tracking that across arbitrary boundaries (eg.
        // animations) is difficult, for now we match IE's heuristic and bring
        // up the keyboard if there's been any gesture since load.
        document().page()->chromeClient().showImeIfNeeded();
    }
}

void Element::updateFocusAppearance(bool /*restorePreviousSelection*/)
{
    if (isRootEditableElement()) {
        // Taking the ownership since setSelection() may release the last reference to |frame|.
        RefPtrWillBeRawPtr<LocalFrame> frame(document().frame());
        if (!frame)
            return;

        // When focusing an editable element in an iframe, don't reset the selection if it already contains a selection.
        if (this == frame->selection().rootEditableElement())
            return;

        // FIXME: We should restore the previous selection if there is one.
        VisibleSelection newSelection = VisibleSelection(firstPositionInOrBeforeNode(this), TextAffinity::Downstream);
        // Passing DoNotSetFocus as this function is called after FocusController::setFocusedElement()
        // and we don't want to change the focus to a new Element.
        frame->selection().setSelection(newSelection,  FrameSelection::CloseTyping | FrameSelection::ClearTypingStyle | FrameSelection::DoNotSetFocus);
        frame->selection().revealSelection();
    } else if (layoutObject() && !layoutObject()->isLayoutPart()) {
        layoutObject()->scrollRectToVisible(boundingBox());
    }
}

void Element::blur()
{
    cancelFocusAppearanceUpdate();
    if (treeScope().adjustedFocusedElement() == this) {
        Document& doc = document();
        if (doc.page())
            doc.page()->focusController().setFocusedElement(0, doc.frame());
        else
            doc.setFocusedElement(nullptr);
    }
}

bool Element::supportsFocus() const
{
    // FIXME: supportsFocus() can be called when layout is not up to date.
    // Logic that deals with the layoutObject should be moved to layoutObjectIsFocusable().
    // But supportsFocus must return true when the element is editable, or else
    // it won't be focusable. Furthermore, supportsFocus cannot just return true
    // always or else tabIndex() will change for all HTML elements.
    return hasElementFlag(TabIndexWasSetExplicitly) || (hasEditableStyle() && parentNode() && !parentNode()->hasEditableStyle())
        || (isShadowHost(this) && authorShadowRoot() && authorShadowRoot()->delegatesFocus())
        || supportsSpatialNavigationFocus();
}

bool Element::supportsSpatialNavigationFocus() const
{
    // This function checks whether the element satisfies the extended criteria
    // for the element to be focusable, introduced by spatial navigation feature,
    // i.e. checks if click or keyboard event handler is specified.
    // This is the way to make it possible to navigate to (focus) elements
    // which web designer meant for being active (made them respond to click events).
    if (!isSpatialNavigationEnabled(document().frame()) || spatialNavigationIgnoresEventHandlers(document().frame()))
        return false;
    if (hasEventListeners(EventTypeNames::click)
        || hasEventListeners(EventTypeNames::keydown)
        || hasEventListeners(EventTypeNames::keypress)
        || hasEventListeners(EventTypeNames::keyup))
        return true;
    if (!isSVGElement())
        return false;
    return (hasEventListeners(EventTypeNames::focus)
        || hasEventListeners(EventTypeNames::blur)
        || hasEventListeners(EventTypeNames::focusin)
        || hasEventListeners(EventTypeNames::focusout));
}

bool Element::isFocusable() const
{
    return inDocument() && supportsFocus() && !isInert() && layoutObjectIsFocusable();
}

bool Element::isKeyboardFocusable() const
{
    return isFocusable() && tabIndex() >= 0;
}

bool Element::isMouseFocusable() const
{
    return isFocusable();
}

bool Element::isFocusedElementInDocument() const
{
    return this == document().focusedElement();
}

void Element::dispatchFocusEvent(Element* oldFocusedElement, WebFocusType type, InputDeviceCapabilities* sourceCapabilities)
{
    dispatchEvent(FocusEvent::create(EventTypeNames::focus, false, false, document().domWindow(), 0, oldFocusedElement, sourceCapabilities));
}

void Element::dispatchBlurEvent(Element* newFocusedElement, WebFocusType type, InputDeviceCapabilities* sourceCapabilities)
{
    dispatchEvent(FocusEvent::create(EventTypeNames::blur, false, false, document().domWindow(), 0, newFocusedElement, sourceCapabilities));
}

void Element::dispatchFocusInEvent(const AtomicString& eventType, Element* oldFocusedElement, WebFocusType, InputDeviceCapabilities* sourceCapabilities)
{
    ASSERT(!EventDispatchForbiddenScope::isEventDispatchForbidden());
    ASSERT(eventType == EventTypeNames::focusin || eventType == EventTypeNames::DOMFocusIn);
    dispatchScopedEvent(FocusEvent::create(eventType, true, false, document().domWindow(), 0, oldFocusedElement, sourceCapabilities));
}

void Element::dispatchFocusOutEvent(const AtomicString& eventType, Element* newFocusedElement, InputDeviceCapabilities* sourceCapabilities)
{
    ASSERT(!EventDispatchForbiddenScope::isEventDispatchForbidden());
    ASSERT(eventType == EventTypeNames::focusout || eventType == EventTypeNames::DOMFocusOut);
    dispatchScopedEvent(FocusEvent::create(eventType, true, false, document().domWindow(), 0, newFocusedElement, sourceCapabilities));
}

String Element::innerHTML() const
{
    return createMarkup(this, ChildrenOnly);
}

String Element::outerHTML() const
{
    return createMarkup(this);
}

void Element::setInnerHTML(const String& html, ExceptionState& exceptionState)
{
    InspectorInstrumentation::willSetInnerHTML(this);

    if (RefPtrWillBeRawPtr<DocumentFragment> fragment = createFragmentForInnerOuterHTML(html, this, AllowScriptingContent, "innerHTML", exceptionState)) {
        ContainerNode* container = this;
        if (isHTMLTemplateElement(*this))
            container = toHTMLTemplateElement(this)->content();
        replaceChildrenWithFragment(container, fragment.release(), exceptionState);
    }
}

void Element::setOuterHTML(const String& html, ExceptionState& exceptionState)
{
    Node* p = parentNode();
    if (!p) {
        exceptionState.throwDOMException(NoModificationAllowedError, "This element has no parent node.");
        return;
    }
    if (!p->isElementNode()) {
        exceptionState.throwDOMException(NoModificationAllowedError, "This element's parent is of type '" + p->nodeName() + "', which is not an element node.");
        return;
    }

    RefPtrWillBeRawPtr<Element> parent = toElement(p);
    RefPtrWillBeRawPtr<Node> prev = previousSibling();
    RefPtrWillBeRawPtr<Node> next = nextSibling();

    RefPtrWillBeRawPtr<DocumentFragment> fragment = createFragmentForInnerOuterHTML(html, parent.get(), AllowScriptingContent, "outerHTML", exceptionState);
    if (exceptionState.hadException())
        return;

    parent->replaceChild(fragment.release(), this, exceptionState);
    RefPtrWillBeRawPtr<Node> node = next ? next->previousSibling() : nullptr;
    if (!exceptionState.hadException() && node && node->isTextNode())
        mergeWithNextTextNode(toText(node.get()), exceptionState);

    if (!exceptionState.hadException() && prev && prev->isTextNode())
        mergeWithNextTextNode(toText(prev.get()), exceptionState);
}

Node* Element::insertAdjacent(const String& where, Node* newChild, ExceptionState& exceptionState)
{
    if (equalIgnoringCase(where, "beforeBegin")) {
        if (ContainerNode* parent = this->parentNode()) {
            parent->insertBefore(newChild, this, exceptionState);
            if (!exceptionState.hadException())
                return newChild;
        }
        return nullptr;
    }

    if (equalIgnoringCase(where, "afterBegin")) {
        insertBefore(newChild, firstChild(), exceptionState);
        return exceptionState.hadException() ? nullptr : newChild;
    }

    if (equalIgnoringCase(where, "beforeEnd")) {
        appendChild(newChild, exceptionState);
        return exceptionState.hadException() ? nullptr : newChild;
    }

    if (equalIgnoringCase(where, "afterEnd")) {
        if (ContainerNode* parent = this->parentNode()) {
            parent->insertBefore(newChild, nextSibling(), exceptionState);
            if (!exceptionState.hadException())
                return newChild;
        }
        return nullptr;
    }

    exceptionState.throwDOMException(SyntaxError, "The value provided ('" + where + "') is not one of 'beforeBegin', 'afterBegin', 'beforeEnd', or 'afterEnd'.");
    return nullptr;
}

// Step 1 of http://domparsing.spec.whatwg.org/#insertadjacenthtml()
static Element* contextElementForInsertion(const String& where, Element* element, ExceptionState& exceptionState)
{
    if (equalIgnoringCase(where, "beforeBegin") || equalIgnoringCase(where, "afterEnd")) {
        Element* parent = element->parentElement();
        if (!parent) {
            exceptionState.throwDOMException(NoModificationAllowedError, "The element has no parent.");
            return nullptr;
        }
        return parent;
    }
    if (equalIgnoringCase(where, "afterBegin") || equalIgnoringCase(where, "beforeEnd"))
        return element;
    exceptionState.throwDOMException(SyntaxError, "The value provided ('" + where + "') is not one of 'beforeBegin', 'afterBegin', 'beforeEnd', or 'afterEnd'.");
    return nullptr;
}

Element* Element::insertAdjacentElement(const String& where, Element* newChild, ExceptionState& exceptionState)
{
    Node* returnValue = insertAdjacent(where, newChild, exceptionState);
    return toElement(returnValue);
}

void Element::insertAdjacentText(const String& where, const String& text, ExceptionState& exceptionState)
{
    insertAdjacent(where, document().createTextNode(text).get(), exceptionState);
}

void Element::insertAdjacentHTML(const String& where, const String& markup, ExceptionState& exceptionState)
{
    RefPtrWillBeRawPtr<Element> contextElement = contextElementForInsertion(where, this, exceptionState);
    if (!contextElement)
        return;

    RefPtrWillBeRawPtr<DocumentFragment> fragment = createFragmentForInnerOuterHTML(markup, contextElement.get(), AllowScriptingContent, "insertAdjacentHTML", exceptionState);
    if (!fragment)
        return;
    insertAdjacent(where, fragment.get(), exceptionState);
}

String Element::innerText()
{
    // We need to update layout, since plainText uses line boxes in the layout tree.
    document().updateLayoutIgnorePendingStylesheets();

    if (!layoutObject())
        return textContent(true);

    return plainText(EphemeralRange::rangeOfContents(*this), TextIteratorForInnerText);
}

String Element::outerText()
{
    // Getting outerText is the same as getting innerText, only
    // setting is different. You would think this should get the plain
    // text for the outer range, but this is wrong, <br> for instance
    // would return different values for inner and outer text by such
    // a rule, but it doesn't in WinIE, and we want to match that.
    return innerText();
}

String Element::textFromChildren()
{
    Text* firstTextNode = 0;
    bool foundMultipleTextNodes = false;
    unsigned totalLength = 0;

    for (Node* child = firstChild(); child; child = child->nextSibling()) {
        if (!child->isTextNode())
            continue;
        Text* text = toText(child);
        if (!firstTextNode)
            firstTextNode = text;
        else
            foundMultipleTextNodes = true;
        unsigned length = text->data().length();
        if (length > std::numeric_limits<unsigned>::max() - totalLength)
            return emptyString();
        totalLength += length;
    }

    if (!firstTextNode)
        return emptyString();

    if (firstTextNode && !foundMultipleTextNodes) {
        firstTextNode->atomize();
        return firstTextNode->data();
    }

    StringBuilder content;
    content.reserveCapacity(totalLength);
    for (Node* child = firstTextNode; child; child = child->nextSibling()) {
        if (!child->isTextNode())
            continue;
        content.append(toText(child)->data());
    }

    ASSERT(content.length() == totalLength);
    return content.toString();
}

const AtomicString& Element::shadowPseudoId() const
{
    if (ShadowRoot* root = containingShadowRoot()) {
        if (root->type() == ShadowRootType::UserAgent)
            return fastGetAttribute(pseudoAttr);
    }
    return nullAtom;
}

void Element::setShadowPseudoId(const AtomicString& id)
{
    ASSERT(CSSSelector::parsePseudoType(id, false) == CSSSelector::PseudoWebKitCustomElement);
    setAttribute(pseudoAttr, id);
}

bool Element::isInDescendantTreeOf(const Element* shadowHost) const
{
    ASSERT(shadowHost);
    ASSERT(isShadowHost(shadowHost));

    const ShadowRoot* shadowRoot = containingShadowRoot();
    while (shadowRoot) {
        const Element* ancestorShadowHost = shadowRoot->shadowHost();
        if (ancestorShadowHost == shadowHost)
            return true;
        shadowRoot = ancestorShadowHost->containingShadowRoot();
    }
    return false;
}

LayoutSize Element::minimumSizeForResizing() const
{
    return hasRareData() ? elementRareData()->minimumSizeForResizing() : defaultMinimumSizeForResizing();
}

void Element::setMinimumSizeForResizing(const LayoutSize& size)
{
    if (!hasRareData() && size == defaultMinimumSizeForResizing())
        return;
    ensureElementRareData().setMinimumSizeForResizing(size);
}

const ComputedStyle* Element::ensureComputedStyle(PseudoId pseudoElementSpecifier)
{
    if (PseudoElement* element = pseudoElement(pseudoElementSpecifier))
        return element->ensureComputedStyle();

    if (!inActiveDocument()) {
        // FIXME: Try to do better than this. Ensure that styleForElement() works for elements that are not in the
        // document tree and figure out when to destroy the computed style for such elements.
        return nullptr;
    }

    // FIXME: Find and use the layoutObject from the pseudo element instead of the actual element so that the 'length'
    // properties, which are only known by the layoutObject because it did the layout, will be correct and so that the
    // values returned for the ":selection" pseudo-element will be correct.
    ComputedStyle* elementStyle = mutableComputedStyle();
    if (!elementStyle) {
        ElementRareData& rareData = ensureElementRareData();
        if (!rareData.ensureComputedStyle())
            rareData.setComputedStyle(document().styleForElementIgnoringPendingStylesheets(this));
        elementStyle = rareData.ensureComputedStyle();
    }

    if (!pseudoElementSpecifier)
        return elementStyle;

    if (ComputedStyle* pseudoElementStyle = elementStyle->getCachedPseudoStyle(pseudoElementSpecifier))
        return pseudoElementStyle;

    RefPtr<ComputedStyle> result = document().ensureStyleResolver().pseudoStyleForElement(this, PseudoStyleRequest(pseudoElementSpecifier, PseudoStyleRequest::ForComputedStyle), elementStyle);
    ASSERT(result);
    return elementStyle->addCachedPseudoStyle(result.release());
}

AtomicString Element::computeInheritedLanguage() const
{
    const Node* n = this;
    AtomicString value;
    // The language property is inherited, so we iterate over the parents to find the first language.
    do {
        if (n->isElementNode()) {
            if (const ElementData* elementData = toElement(n)->elementData()) {
                AttributeCollection attributes = elementData->attributes();
                // Spec: xml:lang takes precedence -- http://www.w3.org/TR/xhtml1/#C_7
                if (const Attribute* attribute = attributes.find(XMLNames::langAttr))
                    value = attribute->value();
                else if (const Attribute* attribute = attributes.find(HTMLNames::langAttr))
                    value = attribute->value();
            }
        } else if (n->isDocumentNode()) {
            // checking the MIME content-language
            value = toDocument(n)->contentLanguage();
        }

        n = n->parentOrShadowHostNode();
    } while (n && value.isNull());

    return value;
}

Locale& Element::locale() const
{
    return document().getCachedLocale(computeInheritedLanguage());
}

void Element::cancelFocusAppearanceUpdate()
{
    if (document().focusedElement() == this)
        document().cancelFocusAppearanceUpdate();
}

void Element::updatePseudoElement(PseudoId pseudoId, StyleRecalcChange change)
{
    ASSERT(!needsStyleRecalc());
    PseudoElement* element = pseudoElement(pseudoId);

    if (element && (change == UpdatePseudoElements || element->shouldCallRecalcStyle(change))) {
        if (pseudoId == FIRST_LETTER && updateFirstLetter(element))
            return;

        // Need to clear the cached style if the PseudoElement wants a recalc so it
        // computes a new style.
        if (element->needsStyleRecalc())
            layoutObject()->mutableStyle()->removeCachedPseudoStyle(pseudoId);

        // PseudoElement styles hang off their parent element's style so if we needed
        // a style recalc we should Force one on the pseudo.
        // FIXME: We should figure out the right text sibling to pass.
        element->recalcStyle(change == UpdatePseudoElements ? Force : change);

        // Wait until our parent is not displayed or pseudoElementLayoutObjectIsNeeded
        // is false, otherwise we could continuously create and destroy PseudoElements
        // when LayoutObject::isChildAllowed on our parent returns false for the
        // PseudoElement's layoutObject for each style recalc.
        if (!layoutObject() || !pseudoElementLayoutObjectIsNeeded(layoutObject()->getCachedPseudoStyle(pseudoId)))
            elementRareData()->setPseudoElement(pseudoId, nullptr);
    } else if (pseudoId == FIRST_LETTER && element && change >= UpdatePseudoElements && !FirstLetterPseudoElement::firstLetterTextLayoutObject(*element)) {
        // This can happen if we change to a float, for example. We need to cleanup the
        // first-letter pseudoElement and then fix the text of the original remaining
        // text layoutObject.
        // This can be seen in Test 7 of fast/css/first-letter-removed-added.html
        elementRareData()->setPseudoElement(pseudoId, nullptr);
    } else if (change >= UpdatePseudoElements) {
        createPseudoElementIfNeeded(pseudoId);
    }
}

// If we're updating first letter, and the current first letter layoutObject
// is not the same as the one we're currently using we need to re-create
// the first letter layoutObject.
bool Element::updateFirstLetter(Element* element)
{
    LayoutObject* remainingTextLayoutObject = FirstLetterPseudoElement::firstLetterTextLayoutObject(*element);
    if (!remainingTextLayoutObject || remainingTextLayoutObject != toFirstLetterPseudoElement(element)->remainingTextLayoutObject()) {
        // We have to clear out the old first letter here because when it is
        // disposed it will set the original text back on the remaining text
        // layoutObject. If we dispose after creating the new one we will get
        // incorrect results due to setting the first letter back.
        if (remainingTextLayoutObject)
            element->reattach();
        else
            elementRareData()->setPseudoElement(FIRST_LETTER, nullptr);
        return true;
    }
    return false;
}

void Element::createPseudoElementIfNeeded(PseudoId pseudoId)
{
    if (isPseudoElement())
        return;

    // Document::ensureStyleResolver is not inlined and shows up on profiles, avoid it here.
    RefPtrWillBeRawPtr<PseudoElement> element = document().styleEngine().ensureResolver().createPseudoElementIfNeeded(*this, pseudoId);
    if (!element)
        return;

    if (pseudoId == BACKDROP)
        document().addToTopLayer(element.get(), this);
    element->insertedInto(this);
    element->attach();

    InspectorInstrumentation::pseudoElementCreated(element.get());

    ensureElementRareData().setPseudoElement(pseudoId, element.release());
}

PseudoElement* Element::pseudoElement(PseudoId pseudoId) const
{
    return hasRareData() ? elementRareData()->pseudoElement(pseudoId) : nullptr;
}

LayoutObject* Element::pseudoElementLayoutObject(PseudoId pseudoId) const
{
    if (PseudoElement* element = pseudoElement(pseudoId))
        return element->layoutObject();
    return nullptr;
}

bool Element::matches(const String& selectors, ExceptionState& exceptionState)
{
    SelectorQuery* selectorQuery = document().selectorQueryCache().add(AtomicString(selectors), document(), exceptionState);
    if (!selectorQuery)
        return false;
    return selectorQuery->matches(*this);
}

Element* Element::closest(const String& selectors, ExceptionState& exceptionState)
{
    SelectorQuery* selectorQuery = document().selectorQueryCache().add(AtomicString(selectors), document(), exceptionState);
    if (!selectorQuery)
        return nullptr;
    return selectorQuery->closest(*this);
}

DOMTokenList& Element::classList()
{
    ElementRareData& rareData = ensureElementRareData();
    if (!rareData.classList())
        rareData.setClassList(ClassList::create(this));
    return *rareData.classList();
}

DOMStringMap& Element::dataset()
{
    ElementRareData& rareData = ensureElementRareData();
    if (!rareData.dataset())
        rareData.setDataset(DatasetDOMStringMap::create(this));
    return *rareData.dataset();
}

KURL Element::hrefURL() const
{
    // FIXME: These all have href() or url(), but no common super class. Why doesn't
    // <link> implement URLUtils?
    if (isHTMLAnchorElement(*this) || isHTMLAreaElement(*this) || isHTMLLinkElement(*this))
        return getURLAttribute(hrefAttr);
    if (isSVGAElement(*this))
        return getURLAttribute(XLinkNames::hrefAttr);
    return KURL();
}

KURL Element::getURLAttribute(const QualifiedName& name) const
{
#if ENABLE(ASSERT)
    if (elementData()) {
        if (const Attribute* attribute = attributes().find(name))
            ASSERT(isURLAttribute(*attribute));
    }
#endif
    return document().completeURL(stripLeadingAndTrailingHTMLSpaces(getAttribute(name)));
}

KURL Element::getNonEmptyURLAttribute(const QualifiedName& name) const
{
#if ENABLE(ASSERT)
    if (elementData()) {
        if (const Attribute* attribute = attributes().find(name))
            ASSERT(isURLAttribute(*attribute));
    }
#endif
    String value = stripLeadingAndTrailingHTMLSpaces(getAttribute(name));
    if (value.isEmpty())
        return KURL();
    return document().completeURL(value);
}

int Element::getIntegralAttribute(const QualifiedName& attributeName) const
{
    return getAttribute(attributeName).toInt();
}

void Element::setIntegralAttribute(const QualifiedName& attributeName, int value)
{
    setAttribute(attributeName, AtomicString::number(value));
}

void Element::setUnsignedIntegralAttribute(const QualifiedName& attributeName, unsigned value)
{
    // Range restrictions are enforced for unsigned IDL attributes that
    // reflect content attributes,
    //   http://www.whatwg.org/specs/web-apps/current-work/multipage/common-dom-interfaces.html#reflecting-content-attributes-in-idl-attributes
    if (value > 0x7fffffffu)
        value = 0;
    setAttribute(attributeName, AtomicString::number(value));
}

double Element::getFloatingPointAttribute(const QualifiedName& attributeName, double fallbackValue) const
{
    return parseToDoubleForNumberType(getAttribute(attributeName), fallbackValue);
}

void Element::setFloatingPointAttribute(const QualifiedName& attributeName, double value)
{
    setAttribute(attributeName, AtomicString::number(value));
}

void Element::setContainsFullScreenElement(bool flag)
{
    setElementFlag(ContainsFullScreenElement, flag);
    setNeedsStyleRecalc(SubtreeStyleChange, StyleChangeReasonForTracing::create(StyleChangeReason::FullScreen));
}

static Element* parentCrossingFrameBoundaries(Element* element)
{
    ASSERT(element);
    return element->parentElement() ? element->parentElement() : element->document().ownerElement();
}

void Element::setContainsFullScreenElementOnAncestorsCrossingFrameBoundaries(bool flag)
{
    for (Element* element = parentCrossingFrameBoundaries(this); element; element = parentCrossingFrameBoundaries(element))
        element->setContainsFullScreenElement(flag);
}

void Element::setIsInTopLayer(bool inTopLayer)
{
    if (isInTopLayer() == inTopLayer)
        return;
    setElementFlag(IsInTopLayer, inTopLayer);

    // We must ensure a reattach occurs so the layoutObject is inserted in the correct sibling order under LayoutView according to its
    // top layer position, or in its usual place if not in the top layer.
    lazyReattachIfAttached();
}

void Element::requestPointerLock()
{
    if (document().page())
        document().page()->pointerLockController().requestPointerLock(this);
}

SpellcheckAttributeState Element::spellcheckAttributeState() const
{
    const AtomicString& value = fastGetAttribute(spellcheckAttr);
    if (value == nullAtom)
        return SpellcheckAttributeDefault;
    if (equalIgnoringCase(value, "true") || equalIgnoringCase(value, ""))
        return SpellcheckAttributeTrue;
    if (equalIgnoringCase(value, "false"))
        return SpellcheckAttributeFalse;

    return SpellcheckAttributeDefault;
}

bool Element::isSpellCheckingEnabled() const
{
    for (const Element* element = this; element; element = element->parentOrShadowHostElement()) {
        switch (element->spellcheckAttributeState()) {
        case SpellcheckAttributeTrue:
            return true;
        case SpellcheckAttributeFalse:
            return false;
        case SpellcheckAttributeDefault:
            break;
        }
    }

    return true;
}

#if ENABLE(ASSERT)
bool Element::fastAttributeLookupAllowed(const QualifiedName& name) const
{
    if (name == HTMLNames::styleAttr)
        return false;

    if (isSVGElement())
        return !toSVGElement(this)->isAnimatableAttribute(name);

    return true;
}
#endif

#ifdef DUMP_NODE_STATISTICS
bool Element::hasNamedNodeMap() const
{
    return hasRareData() && elementRareData()->attributeMap();
}
#endif

inline void Element::updateName(const AtomicString& oldName, const AtomicString& newName)
{
    if (!inDocument() || isInShadowTree())
        return;

    if (oldName == newName)
        return;

    if (shouldRegisterAsNamedItem())
        updateNamedItemRegistration(oldName, newName);
}

inline void Element::updateId(const AtomicString& oldId, const AtomicString& newId)
{
    if (!isInTreeScope())
        return;

    if (oldId == newId)
        return;

    updateId(treeScope(), oldId, newId);
}

inline void Element::updateId(TreeScope& scope, const AtomicString& oldId, const AtomicString& newId)
{
    ASSERT(isInTreeScope());
    ASSERT(oldId != newId);

    if (!oldId.isEmpty())
        scope.removeElementById(oldId, this);
    if (!newId.isEmpty())
        scope.addElementById(newId, this);

    if (shouldRegisterAsExtraNamedItem())
        updateExtraNamedItemRegistration(oldId, newId);
}

void Element::willModifyAttribute(const QualifiedName& name, const AtomicString& oldValue, const AtomicString& newValue)
{
    if (name == HTMLNames::nameAttr) {
        updateName(oldValue, newValue);
    }

    if (oldValue != newValue) {
        if (inActiveDocument() && document().styleResolver() && styleChangeType() < SubtreeStyleChange)
            document().styleEngine().attributeChangedForElement(name, *this);

        if (isUpgradedCustomElement())
            CustomElement::attributeDidChange(this, name.localName(), oldValue, newValue);
    }

    if (OwnPtrWillBeRawPtr<MutationObserverInterestGroup> recipients = MutationObserverInterestGroup::createForAttributesMutation(*this, name))
        recipients->enqueueMutationRecord(MutationRecord::createAttributes(this, name, oldValue));

    attributeWillChange(name, oldValue, newValue);

    InspectorInstrumentation::willModifyDOMAttr(this, oldValue, newValue);
}

void Element::didAddAttribute(const QualifiedName& name, const AtomicString& value)
{
    if (name == HTMLNames::idAttr)
        updateId(nullAtom, value);
    attributeChanged(name, value);
    InspectorInstrumentation::didModifyDOMAttr(this, name, value);
    dispatchSubtreeModifiedEvent();
}

void Element::didModifyAttribute(const QualifiedName& name, const AtomicString& oldValue, const AtomicString& newValue)
{
    if (name == HTMLNames::idAttr)
        updateId(oldValue, newValue);
    attributeChanged(name, newValue);
    InspectorInstrumentation::didModifyDOMAttr(this, name, newValue);
    // Do not dispatch a DOMSubtreeModified event here; see bug 81141.
}

void Element::didRemoveAttribute(const QualifiedName& name, const AtomicString& oldValue)
{
    if (name == HTMLNames::idAttr)
        updateId(oldValue, nullAtom);
    attributeChanged(name, nullAtom);
    InspectorInstrumentation::didRemoveDOMAttr(this, name);
    dispatchSubtreeModifiedEvent();
}

static bool needsURLResolutionForInlineStyle(const Element& element, const Document& oldDocument, const Document& newDocument)
{
    if (oldDocument == newDocument)
        return false;
    if (oldDocument.baseURL() == newDocument.baseURL())
        return false;
    const StylePropertySet* style = element.inlineStyle();
    if (!style)
        return false;
    for (unsigned i = 0; i < style->propertyCount(); ++i) {
        // FIXME: Should handle all URL-based properties: CSSImageSetValue, CSSCursorImageValue, etc.
        if (style->propertyAt(i).value()->isImageValue())
            return true;
    }
    return false;
}

static void reResolveURLsInInlineStyle(const Document& document, MutableStylePropertySet& style)
{
    for (unsigned i = 0; i < style.propertyCount(); ++i) {
        StylePropertySet::PropertyReference property = style.propertyAt(i);
        // FIXME: Should handle all URL-based properties: CSSImageSetValue, CSSCursorImageValue, etc.
        if (property.value()->isImageValue())
            toCSSImageValue(property.value())->reResolveURL(document);
    }
}

void Element::didMoveToNewDocument(Document& oldDocument)
{
    Node::didMoveToNewDocument(oldDocument);

    // If the documents differ by quirks mode then they differ by case sensitivity
    // for class and id names so we need to go through the attribute change logic
    // to pick up the new casing in the ElementData.
    if (oldDocument.inQuirksMode() != document().inQuirksMode()) {
        if (hasID())
            setIdAttribute(getIdAttribute());
        if (hasClass())
            setAttribute(HTMLNames::classAttr, getClassAttribute());
    }

    if (needsURLResolutionForInlineStyle(*this, oldDocument, document()))
        reResolveURLsInInlineStyle(document(), ensureMutableInlineStyle());
}

void Element::updateNamedItemRegistration(const AtomicString& oldName, const AtomicString& newName)
{
    if (!document().isHTMLDocument())
        return;

    if (!oldName.isEmpty())
        toHTMLDocument(document()).removeNamedItem(oldName);

    if (!newName.isEmpty())
        toHTMLDocument(document()).addNamedItem(newName);
}

void Element::updateExtraNamedItemRegistration(const AtomicString& oldId, const AtomicString& newId)
{
    if (!document().isHTMLDocument())
        return;

    if (!oldId.isEmpty())
        toHTMLDocument(document()).removeExtraNamedItem(oldId);

    if (!newId.isEmpty())
        toHTMLDocument(document()).addExtraNamedItem(newId);
}

void Element::scheduleSVGFilterLayerUpdateHack()
{
    document().scheduleSVGFilterLayerUpdateHack(*this);
}

IntSize Element::savedLayerScrollOffset() const
{
    return hasRareData() ? elementRareData()->savedLayerScrollOffset() : IntSize();
}

void Element::setSavedLayerScrollOffset(const IntSize& size)
{
    if (size.isZero() && !hasRareData())
        return;
    ensureElementRareData().setSavedLayerScrollOffset(size);
}

PassRefPtrWillBeRawPtr<Attr> Element::attrIfExists(const QualifiedName& name)
{
    if (AttrNodeList* attrNodeList = this->attrNodeList()) {
        bool shouldIgnoreCase = shouldIgnoreAttributeCase();
        for (const auto& attr : *attrNodeList) {
            if (attr->qualifiedName().matchesPossiblyIgnoringCase(name, shouldIgnoreCase))
                return attr.get();
        }
    }
    return nullptr;
}

PassRefPtrWillBeRawPtr<Attr> Element::ensureAttr(const QualifiedName& name)
{
    RefPtrWillBeRawPtr<Attr> attrNode = attrIfExists(name);
    if (!attrNode) {
        attrNode = Attr::create(*this, name);
        treeScope().adoptIfNeeded(*attrNode);
        ensureAttrNodeList().append(attrNode);
    }
    return attrNode.release();
}

void Element::detachAttrNodeFromElementWithValue(Attr* attrNode, const AtomicString& value)
{
    ASSERT(attrNodeList());
    attrNode->detachFromElementWithValue(value);

    AttrNodeList* list = attrNodeList();
    size_t index = list->find(attrNode);
    ASSERT(index != kNotFound);
    list->remove(index);
    if (list->isEmpty())
        removeAttrNodeList();
}

void Element::detachAllAttrNodesFromElement()
{
    AttrNodeList* list = this->attrNodeList();
    if (!list)
        return;

    AttributeCollection attributes = elementData()->attributes();
    for (const Attribute& attr : attributes) {
        if (RefPtrWillBeRawPtr<Attr> attrNode = attrIfExists(attr.name()))
            attrNode->detachFromElementWithValue(attr.value());
    }

    removeAttrNodeList();
}

void Element::willRecalcStyle(StyleRecalcChange)
{
    ASSERT(hasCustomStyleCallbacks());
}

void Element::didRecalcStyle(StyleRecalcChange)
{
    ASSERT(hasCustomStyleCallbacks());
}


PassRefPtr<ComputedStyle> Element::customStyleForLayoutObject()
{
    ASSERT(hasCustomStyleCallbacks());
    return nullptr;
}

void Element::cloneAttributesFromElement(const Element& other)
{
    if (hasRareData())
        detachAllAttrNodesFromElement();

    other.synchronizeAllAttributes();
    if (!other.m_elementData) {
        m_elementData.clear();
        return;
    }

    const AtomicString& oldID = getIdAttribute();
    const AtomicString& newID = other.getIdAttribute();

    if (!oldID.isNull() || !newID.isNull())
        updateId(oldID, newID);

    const AtomicString& oldName = getNameAttribute();
    const AtomicString& newName = other.getNameAttribute();

    if (!oldName.isNull() || !newName.isNull())
        updateName(oldName, newName);

    // Quirks mode makes class and id not case sensitive. We can't share the ElementData
    // if the idForStyleResolution and the className need different casing.
    bool ownerDocumentsHaveDifferentCaseSensitivity = false;
    if (other.hasClass() || other.hasID())
        ownerDocumentsHaveDifferentCaseSensitivity = other.document().inQuirksMode() != document().inQuirksMode();

    // If 'other' has a mutable ElementData, convert it to an immutable one so we can share it between both elements.
    // We can only do this if there are no presentation attributes and sharing the data won't result in different case sensitivity of class or id.
    if (other.m_elementData->isUnique()
        && !ownerDocumentsHaveDifferentCaseSensitivity
        && !other.m_elementData->presentationAttributeStyle())
        const_cast<Element&>(other).m_elementData = toUniqueElementData(other.m_elementData)->makeShareableCopy();

    if (!other.m_elementData->isUnique() && !ownerDocumentsHaveDifferentCaseSensitivity && !needsURLResolutionForInlineStyle(other, other.document(), document()))
        m_elementData = other.m_elementData;
    else
        m_elementData = other.m_elementData->makeUniqueCopy();

    AttributeCollection attributes = m_elementData->attributes();
    for (const Attribute& attr : attributes)
        attributeChangedFromParserOrByCloning(attr.name(), attr.value(), ModifiedByCloning);
}

void Element::cloneDataFromElement(const Element& other)
{
    cloneAttributesFromElement(other);
    copyNonAttributePropertiesFromElement(other);
}

void Element::createUniqueElementData()
{
    if (!m_elementData) {
        m_elementData = UniqueElementData::create();
    } else {
        ASSERT(!m_elementData->isUnique());
        m_elementData = toShareableElementData(m_elementData)->makeUniqueCopy();
    }
}

void Element::synchronizeStyleAttributeInternal() const
{
    ASSERT(isStyledElement());
    ASSERT(elementData());
    ASSERT(elementData()->m_styleAttributeIsDirty);
    elementData()->m_styleAttributeIsDirty = false;
    const StylePropertySet* inlineStyle = this->inlineStyle();
    const_cast<Element*>(this)->setSynchronizedLazyAttribute(styleAttr,
        inlineStyle ? AtomicString(inlineStyle->asText()) : nullAtom);
}

CSSStyleDeclaration* Element::style()
{
    if (!isStyledElement())
        return nullptr;
    return &ensureElementRareData().ensureInlineCSSStyleDeclaration(this);
}

MutableStylePropertySet& Element::ensureMutableInlineStyle()
{
    ASSERT(isStyledElement());
    RefPtrWillBeMember<StylePropertySet>& inlineStyle = ensureUniqueElementData().m_inlineStyle;
    if (!inlineStyle) {
        CSSParserMode mode = (!isHTMLElement() || document().inQuirksMode()) ? HTMLQuirksMode : HTMLStandardMode;
        inlineStyle = MutableStylePropertySet::create(mode);
    } else if (!inlineStyle->isMutable()) {
        inlineStyle = inlineStyle->mutableCopy();
    }
    return *toMutableStylePropertySet(inlineStyle);
}

void Element::clearMutableInlineStyleIfEmpty()
{
    if (ensureMutableInlineStyle().isEmpty()) {
        ensureUniqueElementData().m_inlineStyle.clear();
    }
}

inline void Element::setInlineStyleFromString(const AtomicString& newStyleString)
{
    ASSERT(isStyledElement());
    RefPtrWillBeMember<StylePropertySet>& inlineStyle = elementData()->m_inlineStyle;

    // Avoid redundant work if we're using shared attribute data with already parsed inline style.
    if (inlineStyle && !elementData()->isUnique())
        return;

    // We reconstruct the property set instead of mutating if there is no CSSOM wrapper.
    // This makes wrapperless property sets immutable and so cacheable.
    if (inlineStyle && !inlineStyle->isMutable())
        inlineStyle.clear();

    if (!inlineStyle) {
        inlineStyle = CSSParser::parseInlineStyleDeclaration(newStyleString, this);
    } else {
        ASSERT(inlineStyle->isMutable());
        static_cast<MutableStylePropertySet*>(inlineStyle.get())->parseDeclarationList(newStyleString, document().elementSheet().contents());
    }
}

void Element::styleAttributeChanged(const AtomicString& newStyleString, AttributeModificationReason modificationReason)
{
    ASSERT(isStyledElement());
    WTF::OrdinalNumber startLineNumber = WTF::OrdinalNumber::beforeFirst();
    if (document().scriptableDocumentParser() && !document().isInDocumentWrite())
        startLineNumber = document().scriptableDocumentParser()->lineNumber();

    if (newStyleString.isNull()) {
        ensureUniqueElementData().m_inlineStyle.clear();
    } else if (modificationReason == ModifiedByCloning || ContentSecurityPolicy::shouldBypassMainWorld(&document()) || document().contentSecurityPolicy()->allowInlineStyle(document().url(), startLineNumber, newStyleString)) {
        setInlineStyleFromString(newStyleString);
    }

    elementData()->m_styleAttributeIsDirty = false;

    setNeedsStyleRecalc(LocalStyleChange, StyleChangeReasonForTracing::create(StyleChangeReason::StyleSheetChange));
    InspectorInstrumentation::didInvalidateStyleAttr(this);
}

void Element::inlineStyleChanged()
{
    ASSERT(isStyledElement());
    setNeedsStyleRecalc(LocalStyleChange, StyleChangeReasonForTracing::create(StyleChangeReason::Inline));
    ASSERT(elementData());
    elementData()->m_styleAttributeIsDirty = true;
    InspectorInstrumentation::didInvalidateStyleAttr(this);
}

bool Element::setInlineStyleProperty(CSSPropertyID propertyID, CSSValueID identifier, bool important)
{
    ASSERT(isStyledElement());
    ensureMutableInlineStyle().setProperty(propertyID, cssValuePool().createIdentifierValue(identifier), important);
    inlineStyleChanged();
    return true;
}

bool Element::setInlineStyleProperty(CSSPropertyID propertyID, double value, CSSPrimitiveValue::UnitType unit, bool important)
{
    ASSERT(isStyledElement());
    ensureMutableInlineStyle().setProperty(propertyID, cssValuePool().createValue(value, unit), important);
    inlineStyleChanged();
    return true;
}

bool Element::setInlineStyleProperty(CSSPropertyID propertyID, const String& value, bool important)
{
    ASSERT(isStyledElement());
    bool changes = ensureMutableInlineStyle().setProperty(propertyID, value, important, document().elementSheet().contents());
    if (changes)
        inlineStyleChanged();
    return changes;
}

bool Element::removeInlineStyleProperty(CSSPropertyID propertyID)
{
    ASSERT(isStyledElement());
    if (!inlineStyle())
        return false;
    bool changes = ensureMutableInlineStyle().removeProperty(propertyID);
    if (changes)
        inlineStyleChanged();
    return changes;
}

void Element::removeAllInlineStyleProperties()
{
    ASSERT(isStyledElement());
    if (!inlineStyle())
        return;
    ensureMutableInlineStyle().clear();
    inlineStyleChanged();
}

void Element::updatePresentationAttributeStyle()
{
    synchronizeAllAttributes();
    // ShareableElementData doesn't store presentation attribute style, so make sure we have a UniqueElementData.
    UniqueElementData& elementData = ensureUniqueElementData();
    elementData.m_presentationAttributeStyleIsDirty = false;
    elementData.m_presentationAttributeStyle = computePresentationAttributeStyle(*this);
}

void Element::addPropertyToPresentationAttributeStyle(MutableStylePropertySet* style, CSSPropertyID propertyID, CSSValueID identifier)
{
    ASSERT(isStyledElement());
    style->setProperty(propertyID, cssValuePool().createIdentifierValue(identifier));
}

void Element::addPropertyToPresentationAttributeStyle(MutableStylePropertySet* style, CSSPropertyID propertyID, double value, CSSPrimitiveValue::UnitType unit)
{
    ASSERT(isStyledElement());
    style->setProperty(propertyID, cssValuePool().createValue(value, unit));
}

void Element::addPropertyToPresentationAttributeStyle(MutableStylePropertySet* style, CSSPropertyID propertyID, const String& value)
{
    ASSERT(isStyledElement());
    style->setProperty(propertyID, value, false);
}

bool Element::supportsStyleSharing() const
{
    if (!isStyledElement() || !parentOrShadowHostElement())
        return false;
    // If the element has inline style it is probably unique.
    if (inlineStyle())
        return false;
    if (isSVGElement() && toSVGElement(this)->animatedSMILStyleProperties())
        return false;
    // Ids stop style sharing if they show up in the stylesheets.
    if (hasID() && document().ensureStyleResolver().hasRulesForId(idForStyleResolution()))
        return false;
    // :active and :hover elements always make a chain towards the document node
    // and no siblings or cousins will have the same state. There's also only one
    // :focus element per scope so we don't need to attempt to share.
    if (isUserActionElement())
        return false;
    if (!parentOrShadowHostElement()->childrenSupportStyleSharing())
        return false;
    if (this == document().cssTarget())
        return false;
    if (isHTMLElement() && toHTMLElement(this)->hasDirectionAuto())
        return false;
    if (hasAnimations())
        return false;
    // Turn off style sharing for elements that can gain layers for reasons outside of the style system.
    // See comments in LayoutObject::setStyle().
    // FIXME: Why does gaining a layer from outside the style system require disabling sharing?
    if (isHTMLFrameElementBase(*this) || isHTMLPlugInElement(*this) || isHTMLCanvasElement(*this))
        return false;
    if (Fullscreen::isActiveFullScreenElement(*this))
        return false;
    return true;
}

DEFINE_TRACE(Element)
{
#if ENABLE(OILPAN)
    if (hasRareData())
        visitor->trace(elementRareData());
    visitor->trace(m_elementData);
#endif
    ContainerNode::trace(visitor);
}

} // namespace blink<|MERGE_RESOLUTION|>--- conflicted
+++ resolved
@@ -1003,29 +1003,17 @@
         else if (element->isTextFormControl()) {
             HTMLElement* innerElement = toHTMLTextFormControlElement(element)->innerEditorElement();
             if (innerElement && innerElement->hasEditableStyle() && innerElement->isSpellCheckingEnabled()) {
-<<<<<<< HEAD
-                VisiblePosition startPos(firstPositionInNode(innerElement));
-                VisiblePosition endPos(lastPositionInNode(innerElement));
-                RefPtr<Range> rangeToCheck = Range::create(innerElement->document(), startPos.deepEquivalent(), endPos.deepEquivalent());
-=======
                 VisiblePosition startPos = createVisiblePosition(firstPositionInNode(innerElement));
                 VisiblePosition endPos = createVisiblePosition(lastPositionInNode(innerElement));
                 EphemeralRange rangeToCheck(startPos.deepEquivalent(), endPos.deepEquivalent());
->>>>>>> 8a4399cd
                 spellCheckRequester.requestCheckingFor(SpellCheckRequest::create(TextCheckingTypeSpelling | TextCheckingTypeGrammar, TextCheckingProcessBatch, rangeToCheck, rangeToCheck));
             }
             element = ElementTraversal::nextSkippingChildren(*element, stayWithin);
         }
         else if (element->hasEditableStyle() && element->isSpellCheckingEnabled()) {
-<<<<<<< HEAD
-            VisiblePosition startPos(firstPositionInNode(element));
-            VisiblePosition endPos(lastPositionInNode(element));
-            RefPtr<Range> rangeToCheck = Range::create(element->document(), startPos.deepEquivalent(), endPos.deepEquivalent());
-=======
             VisiblePosition startPos = createVisiblePosition(firstPositionInNode(element));
             VisiblePosition endPos = createVisiblePosition(lastPositionInNode(element));
             EphemeralRange rangeToCheck(startPos.deepEquivalent(), endPos.deepEquivalent());
->>>>>>> 8a4399cd
             spellCheckRequester.requestCheckingFor(SpellCheckRequest::create(TextCheckingTypeSpelling | TextCheckingTypeGrammar, TextCheckingProcessBatch, rangeToCheck, rangeToCheck));
             element = ElementTraversal::nextSkippingChildren(*element, stayWithin);
         }
