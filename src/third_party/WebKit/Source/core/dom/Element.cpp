--- conflicted
+++ resolved
@@ -907,7 +907,6 @@
     view->setScrollPosition(DoublePoint(scaledLeft, scaledTop), scrollBehavior);
 }
 
-<<<<<<< HEAD
 void Element::incrementProxyCount()
 {
     if (ensureElementRareData().incrementProxyCount() == 1)
@@ -918,7 +917,8 @@
 {
     if (ensureElementRareData().decrementProxyCount() == 0)
         setNeedsStyleRecalc(LocalStyleChange, StyleChangeReasonForTracing::create(StyleChangeReason::CompositorProxy));
-=======
+}
+
 void Element::bbRequestSpellCheck()
 {
     if (!document().frame() ||
@@ -1004,7 +1004,6 @@
     if (LayoutBox* lb = layoutBox())
         return lb->scrollHeight();
     return 0;
->>>>>>> e35fbfde
 }
 
 IntRect Element::boundsInViewportSpace()
