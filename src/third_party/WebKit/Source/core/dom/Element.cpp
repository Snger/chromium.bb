--- conflicted
+++ resolved
@@ -912,15 +912,6 @@
         setNeedsStyleRecalc(LocalStyleChange, StyleChangeReasonForTracing::create(StyleChangeReason::CompositorProxy));
 }
 
-<<<<<<< HEAD
-bool Element::hasNonEmptyLayoutSize() const
-{
-    document().updateLayoutIgnorePendingStylesheets();
-
-    if (LayoutBoxModelObject* box = layoutBoxModelObject())
-        return box->hasNonEmptyLayoutSize();
-    return false;
-=======
 void Element::bbRequestSpellCheck()
 {
     if (!document().frame() ||
@@ -1006,7 +997,15 @@
     if (LayoutBox* lb = layoutBox())
         return lb->scrollHeight();
     return 0;
->>>>>>> fc5b5d66
+}
+
+bool Element::hasNonEmptyLayoutSize() const
+{
+    document().updateLayoutIgnorePendingStylesheets();
+
+    if (LayoutBoxModelObject* box = layoutBoxModelObject())
+        return box->hasNonEmptyLayoutSize();
+    return false;
 }
 
 IntRect Element::boundsInViewportSpace()
