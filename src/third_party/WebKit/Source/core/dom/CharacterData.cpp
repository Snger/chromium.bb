--- conflicted
+++ resolved
@@ -59,9 +59,6 @@
     document().didRemoveText(this, 0, oldLength);
 }
 
-<<<<<<< HEAD
-String CharacterData::substringData(unsigned offset, unsigned count, ExceptionState& exceptionState)
-=======
 void CharacterData::bbSetDataNoRelayout(const String& data)
 {
     g_bbNoRelayoutOnSetCharacterData = true;
@@ -69,8 +66,7 @@
     g_bbNoRelayoutOnSetCharacterData = false;
 }
 
-String CharacterData::substringData(unsigned offset, unsigned count, ExceptionState& es)
->>>>>>> 4a432bbd
+String CharacterData::substringData(unsigned offset, unsigned count, ExceptionState& exceptionState)
 {
     if (offset > length()) {
         exceptionState.throwDOMException(IndexSizeError, "The offset " + String::number(offset) + " is greater than the node's length (" + String::number(length()) + ").");
