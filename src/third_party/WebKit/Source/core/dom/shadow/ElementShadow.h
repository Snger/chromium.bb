--- conflicted
+++ resolved
@@ -50,11 +50,7 @@
     ShadowRoot* oldestShadowRoot() const { return m_shadowRoots.tail(); }
     ElementShadow* containingShadow() const;
 
-<<<<<<< HEAD
-    ShadowRoot* addShadowRoot(Element& shadowHost, ShadowRoot::ShadowRootType);
-=======
     ShadowRoot& addShadowRoot(Element& shadowHost, ShadowRoot::ShadowRootType);
->>>>>>> 8c15b39e
 
     bool applyAuthorStyles() const { return m_applyAuthorStyles; }
     bool didAffectApplyAuthorStyles();
@@ -86,11 +82,7 @@
     void distribute();
     void clearDistribution();
 
-<<<<<<< HEAD
-    void collectSelectFeatureSetFrom(ShadowRoot*);
-=======
     void collectSelectFeatureSetFrom(ShadowRoot&);
->>>>>>> 8c15b39e
     void distributeNodeChildrenTo(InsertionPoint*, ContainerNode*);
 
     bool needsSelectFeatureSet() const { return m_needsSelectFeatureSet; }
