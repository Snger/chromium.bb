--- conflicted
+++ resolved
@@ -268,16 +268,14 @@
 
 #define BB_HAS_ELEMENT_EXTENSIONS
   // Bloomberg-specific extensions
-<<<<<<< HEAD
   virtual int bbScrollLeftNoZoomAdjust();
   virtual int bbScrollTopNoZoomAdjust();
   virtual void setBbScrollLeftNoZoomAdjust(int);
   virtual void setBbScrollTopNoZoomAdjust(int);
   virtual int bbScrollWidthNoZoomAdjust();
   virtual int bbScrollHeightNoZoomAdjust();
-=======
+
   void bbRequestSpellCheck();
->>>>>>> f0c043a6
 
   IntRect BoundsInViewport() const;
   // Returns an intersection rectangle of the bounds rectangle and the
