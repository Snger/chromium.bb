/*
 * Copyright (C) 1999 Lars Knoll (knoll@kde.org)
 *           (C) 1999 Antti Koivisto (koivisto@kde.org)
 *           (C) 2001 Peter Kelly (pmk@post.com)
 *           (C) 2001 Dirk Mueller (mueller@kde.org)
 * Copyright (C) 2003-2011, 2013, 2014 Apple Inc. All rights reserved.
 *
 * This library is free software; you can redistribute it and/or
 * modify it under the terms of the GNU Library General Public
 * License as published by the Free Software Foundation; either
 * version 2 of the License, or (at your option) any later version.
 *
 * This library is distributed in the hope that it will be useful,
 * but WITHOUT ANY WARRANTY; without even the implied warranty of
 * MERCHANTABILITY or FITNESS FOR A PARTICULAR PURPOSE.  See the GNU
 * Library General Public License for more details.
 *
 * You should have received a copy of the GNU Library General Public License
 * along with this library; see the file COPYING.LIB.  If not, write to
 * the Free Software Foundation, Inc., 51 Franklin Street, Fifth Floor,
 * Boston, MA 02110-1301, USA.
 *
 */

#ifndef Element_h
#define Element_h

#include "core/CSSPropertyNames.h"
#include "core/CoreExport.h"
#include "core/HTMLNames.h"
#include "core/css/CSSPrimitiveValue.h"
#include "core/css/CSSSelector.h"
#include "core/dom/AXObjectCache.h"
#include "core/dom/Attribute.h"
#include "core/dom/ContainerNode.h"
#include "core/dom/Document.h"
#include "core/dom/ElementData.h"
#include "core/dom/SpaceSplitString.h"
#include "core/html/CollectionType.h"
#include "platform/heap/Handle.h"
#include "platform/scroll/ScrollTypes.h"
#include "public/platform/WebFocusType.h"

namespace blink {

class ElementAnimations;
class Attr;
class Attribute;
class CSSStyleDeclaration;
class ClientRect;
class ClientRectList;
class CompositorMutation;
class CustomElementDefinition;
class DOMStringMap;
class DOMTokenList;
class ElementRareData;
class ElementShadow;
class ExceptionState;
class Image;
class InputDeviceCapabilities;
class Locale;
class MutableStylePropertySet;
class NamedNodeMap;
class NodeIntersectionObserverData;
class PseudoElement;
class ResizeObservation;
class ResizeObserver;
class ScrollState;
class ScrollStateCallback;
class ScrollToOptions;
class ShadowRoot;
class ShadowRootInit;
class StylePropertySet;
class StylePropertyMap;
class V0CustomElementDefinition;

enum SpellcheckAttributeState {
  SpellcheckAttributeTrue,
  SpellcheckAttributeFalse,
  SpellcheckAttributeDefault
};

enum ElementFlags {
  TabIndexWasSetExplicitly = 1 << 0,
  StyleAffectedByEmpty = 1 << 1,
  IsInCanvasSubtree = 1 << 2,
  ContainsFullScreenElement = 1 << 3,
  IsInTopLayer = 1 << 4,
  HasPendingResources = 1 << 5,
  AlreadySpellChecked = 1 << 6,

  NumberOfElementFlags =
      7,  // Required size of bitfield used to store the flags.
};

enum class ShadowRootType;

enum class SelectionBehaviorOnFocus {
  Reset,
  Restore,
  None,
};

struct FocusParams {
  STACK_ALLOCATED();

  FocusParams() {}
  FocusParams(SelectionBehaviorOnFocus selection,
              WebFocusType focusType,
              InputDeviceCapabilities* capabilities)
      : selectionBehavior(selection),
        type(focusType),
        sourceCapabilities(capabilities) {}

  SelectionBehaviorOnFocus selectionBehavior =
      SelectionBehaviorOnFocus::Restore;
  WebFocusType type = WebFocusTypeNone;
  Member<InputDeviceCapabilities> sourceCapabilities = nullptr;
};

typedef HeapVector<Member<Attr>> AttrNodeList;

class CORE_EXPORT Element : public ContainerNode {
  DEFINE_WRAPPERTYPEINFO();

 public:
  static Element* create(const QualifiedName&, Document*);
  ~Element() override;

  DEFINE_ATTRIBUTE_EVENT_LISTENER(beforecopy);
  DEFINE_ATTRIBUTE_EVENT_LISTENER(beforecut);
  DEFINE_ATTRIBUTE_EVENT_LISTENER(beforepaste);
  DEFINE_ATTRIBUTE_EVENT_LISTENER(copy);
  DEFINE_ATTRIBUTE_EVENT_LISTENER(cut);
  DEFINE_ATTRIBUTE_EVENT_LISTENER(gotpointercapture);
  DEFINE_ATTRIBUTE_EVENT_LISTENER(lostpointercapture);
  DEFINE_ATTRIBUTE_EVENT_LISTENER(paste);
  DEFINE_ATTRIBUTE_EVENT_LISTENER(search);
  DEFINE_ATTRIBUTE_EVENT_LISTENER(selectstart);
  DEFINE_ATTRIBUTE_EVENT_LISTENER(wheel);

  bool hasAttribute(const QualifiedName&) const;
  const AtomicString& getAttribute(const QualifiedName&) const;

  // Passing nullAtom as the second parameter removes the attribute when calling
  // either of these set methods.
  void setAttribute(const QualifiedName&, const AtomicString& value);
  void setSynchronizedLazyAttribute(const QualifiedName&,
                                    const AtomicString& value);

  void removeAttribute(const QualifiedName&);

  // Typed getters and setters for language bindings.
  int getIntegralAttribute(const QualifiedName& attributeName) const;
  void setIntegralAttribute(const QualifiedName& attributeName, int value);
  void setUnsignedIntegralAttribute(const QualifiedName& attributeName,
                                    unsigned value);
  double getFloatingPointAttribute(
      const QualifiedName& attributeName,
      double fallbackValue = std::numeric_limits<double>::quiet_NaN()) const;
  void setFloatingPointAttribute(const QualifiedName& attributeName,
                                 double value);

  // Call this to get the value of an attribute that is known not to be the
  // style attribute or one of the SVG animatable attributes.
  bool fastHasAttribute(const QualifiedName&) const;
  const AtomicString& fastGetAttribute(const QualifiedName&) const;
#if DCHECK_IS_ON()
  bool fastAttributeLookupAllowed(const QualifiedName&) const;
#endif

#ifdef DUMP_NODE_STATISTICS
  bool hasNamedNodeMap() const;
#endif
  bool hasAttributes() const;

  bool hasAttribute(const AtomicString& name) const;
  bool hasAttributeNS(const AtomicString& namespaceURI,
                      const AtomicString& localName) const;

  const AtomicString& getAttribute(const AtomicString& name) const;
  const AtomicString& getAttributeNS(const AtomicString& namespaceURI,
                                     const AtomicString& localName) const;

  void setAttribute(const AtomicString& name,
                    const AtomicString& value,
                    ExceptionState&);
  static bool parseAttributeName(QualifiedName&,
                                 const AtomicString& namespaceURI,
                                 const AtomicString& qualifiedName,
                                 ExceptionState&);
  void setAttributeNS(const AtomicString& namespaceURI,
                      const AtomicString& qualifiedName,
                      const AtomicString& value,
                      ExceptionState&);

  const AtomicString& getIdAttribute() const;
  void setIdAttribute(const AtomicString&);

  const AtomicString& getNameAttribute() const;
  const AtomicString& getClassAttribute() const;

  bool shouldIgnoreAttributeCase() const;

  // Call this to get the value of the id attribute for style resolution
  // purposes.  The value will already be lowercased if the document is in
  // compatibility mode, so this function is not suitable for non-style uses.
  const AtomicString& idForStyleResolution() const;

  // This getter takes care of synchronizing all attributes before returning the
  // AttributeCollection. If the Element has no attributes, an empty
  // AttributeCollection will be returned. This is not a trivial getter and its
  // return value should be cached for performance.
  AttributeCollection attributes() const;
  // This variant will not update the potentially invalid attributes. To be used
  // when not interested in style attribute or one of the SVG animation
  // attributes.
  AttributeCollection attributesWithoutUpdate() const;

  void scrollIntoView(bool alignToTop = true);
  void scrollIntoViewIfNeeded(bool centerIfNeeded = true);

  int offsetLeft();
  int offsetTop();
  int offsetWidth();
  int offsetHeight();

  Element* offsetParent();
  int clientLeft();
  int clientTop();
  int clientWidth();
  int clientHeight();
  double scrollLeft();
  double scrollTop();
  void setScrollLeft(double);
  void setScrollTop(double);
  int scrollWidth();
  int scrollHeight();

  void scrollBy(double x, double y);
  virtual void scrollBy(const ScrollToOptions&);
  void scrollTo(double x, double y);
  virtual void scrollTo(const ScrollToOptions&);

#define BB_HAS_ELEMENT_EXTENSIONS
  // Bloomberg-specific extensions
<<<<<<< HEAD
  virtual int bbScrollLeftNoZoomAdjust();
  virtual int bbScrollTopNoZoomAdjust();
  virtual void setBbScrollLeftNoZoomAdjust(int);
  virtual void setBbScrollTopNoZoomAdjust(int);
  virtual int bbScrollWidthNoZoomAdjust();
  virtual int bbScrollHeightNoZoomAdjust();
=======
  void bbRequestSpellCheck();
>>>>>>> 80e7eb81

  IntRect boundsInViewport() const;
  // Returns an intersection rectangle of the bounds rectangle and the
  // viewport rectangle, in the visual viewport coordinate. This function is
  // used to show popups beside this element.
  IntRect visibleBoundsInVisualViewport() const;

  ClientRectList* getClientRects();
  ClientRect* getBoundingClientRect();

  bool hasNonEmptyLayoutSize() const;

  const AtomicString& computedRole();
  String computedName();

  void didMoveToNewDocument(Document&) override;

  void removeAttribute(const AtomicString& name);
  void removeAttributeNS(const AtomicString& namespaceURI,
                         const AtomicString& localName);

  Attr* detachAttribute(size_t index);

  Attr* getAttributeNode(const AtomicString& name);
  Attr* getAttributeNodeNS(const AtomicString& namespaceURI,
                           const AtomicString& localName);
  Attr* setAttributeNode(Attr*, ExceptionState&);
  Attr* setAttributeNodeNS(Attr*, ExceptionState&);
  Attr* removeAttributeNode(Attr*, ExceptionState&);

  Attr* attrIfExists(const QualifiedName&);
  Attr* ensureAttr(const QualifiedName&);

  AttrNodeList* attrNodeList();

  CSSStyleDeclaration* style();
  StylePropertyMap* styleMap();

  const QualifiedName& tagQName() const { return m_tagName; }
  String tagName() const { return nodeName(); }

  bool hasTagName(const QualifiedName& tagName) const {
    return m_tagName.matches(tagName);
  }
  bool hasTagName(const HTMLQualifiedName& tagName) const {
    return ContainerNode::hasTagName(tagName);
  }
  bool hasTagName(const SVGQualifiedName& tagName) const {
    return ContainerNode::hasTagName(tagName);
  }

  // Should be called only by Document::createElementNS to fix up m_tagName
  // immediately after construction.
  void setTagNameForCreateElementNS(const QualifiedName&);

  // A fast function for checking the local name against another atomic string.
  bool hasLocalName(const AtomicString& other) const {
    return m_tagName.localName() == other;
  }

  const AtomicString& localName() const { return m_tagName.localName(); }
  AtomicString localNameForSelectorMatching() const;
  const AtomicString& prefix() const { return m_tagName.prefix(); }
  const AtomicString& namespaceURI() const { return m_tagName.namespaceURI(); }

  const AtomicString& locateNamespacePrefix(
      const AtomicString& namespaceURI) const;

  String nodeName() const override;

  Element* cloneElementWithChildren();
  Element* cloneElementWithoutChildren();

  void setBooleanAttribute(const QualifiedName&, bool);

  virtual const StylePropertySet* additionalPresentationAttributeStyle() {
    return nullptr;
  }
  void invalidateStyleAttribute();

  const StylePropertySet* inlineStyle() const {
    return elementData() ? elementData()->m_inlineStyle.get() : nullptr;
  }

  void setInlineStyleProperty(CSSPropertyID,
                              CSSValueID identifier,
                              bool important = false);
  void setInlineStyleProperty(CSSPropertyID,
                              double value,
                              CSSPrimitiveValue::UnitType,
                              bool important = false);
  // TODO(sashab): Make this take a const CSSValue&.
  void setInlineStyleProperty(CSSPropertyID,
                              const CSSValue*,
                              bool important = false);
  bool setInlineStyleProperty(CSSPropertyID,
                              const String& value,
                              bool important = false);

  bool removeInlineStyleProperty(CSSPropertyID);
  void removeAllInlineStyleProperties();

  void synchronizeStyleAttributeInternal() const;

  const StylePropertySet* presentationAttributeStyle();
  virtual bool isPresentationAttribute(const QualifiedName&) const {
    return false;
  }
  virtual void collectStyleForPresentationAttribute(const QualifiedName&,
                                                    const AtomicString&,
                                                    MutableStylePropertySet*) {}

  // For exposing to DOM only.
  NamedNodeMap* attributesForBindings() const;

  enum AttributeModificationReason { ModifiedDirectly, ModifiedByCloning };

  // This method is called whenever an attribute is added, changed or removed.
  virtual void attributeChanged(const QualifiedName&,
                                const AtomicString& oldValue,
                                const AtomicString& newValue,
                                AttributeModificationReason = ModifiedDirectly);
  virtual void parseAttribute(const QualifiedName&,
                              const AtomicString& oldValue,
                              const AtomicString& newValue);

  virtual bool hasLegalLinkAttribute(const QualifiedName&) const;
  virtual const QualifiedName& subResourceAttributeName() const;

  // Only called by the parser immediately after element construction.
  void parserSetAttributes(const Vector<Attribute>&);

  // Remove attributes that might introduce scripting from the vector leaving
  // the element unchanged.
  void stripScriptingAttributes(Vector<Attribute>&) const;

  bool sharesSameElementData(const Element& other) const {
    return elementData() == other.elementData();
  }

  // Clones attributes only.
  void cloneAttributesFromElement(const Element&);

  // Clones all attribute-derived data, including subclass specifics (through
  // copyNonAttributeProperties.)
  void cloneDataFromElement(const Element&);

  bool hasEquivalentAttributes(const Element* other) const;

  virtual void copyNonAttributePropertiesFromElement(const Element&) {}

  void attachLayoutTree(const AttachContext& = AttachContext()) override;
  void detachLayoutTree(const AttachContext& = AttachContext()) override;

  virtual LayoutObject* createLayoutObject(const ComputedStyle&);
  virtual bool layoutObjectIsNeeded(const ComputedStyle&);
  void recalcStyle(StyleRecalcChange, Text* nextTextSibling = nullptr);
  StyleRecalcChange rebuildLayoutTree();
  void pseudoStateChanged(CSSSelector::PseudoType);
  void setAnimationStyleChange(bool);
  void clearAnimationStyleChange();
  void setNeedsAnimationStyleRecalc();

  void setNeedsCompositingUpdate();

  bool supportsStyleSharing() const;

  ElementShadow* shadow() const;
  ElementShadow& ensureShadow();
  // If type of ShadowRoot (either closed or open) is explicitly specified,
  // creation of multiple shadow roots is prohibited in any combination and
  // throws an exception.  Multiple shadow roots are allowed only when
  // createShadowRoot() is used without any parameters from JavaScript.
  ShadowRoot* createShadowRoot(const ScriptState*, ExceptionState&);
  ShadowRoot* attachShadow(const ScriptState*,
                           const ShadowRootInit&,
                           ExceptionState&);
  ShadowRoot* createShadowRootInternal(ShadowRootType, ExceptionState&);

  ShadowRoot* openShadowRoot() const;
  ShadowRoot* closedShadowRoot() const;
  ShadowRoot* authorShadowRoot() const;
  ShadowRoot* userAgentShadowRoot() const;

  ShadowRoot* youngestShadowRoot() const;

  ShadowRoot* shadowRootIfV1() const;

  ShadowRoot& ensureUserAgentShadowRoot();

  bool isInDescendantTreeOf(const Element* shadowHost) const;

  // Returns the Element’s ComputedStyle. If the ComputedStyle is not already
  // stored on the Element, computes the ComputedStyle and stores it on the
  // Element’s ElementRareData.  Used for getComputedStyle when Element is
  // display none.
  const ComputedStyle* ensureComputedStyle(PseudoId = PseudoIdNone);

  // Methods for indicating the style is affected by dynamic updates (e.g.,
  // children changing, our position changing in our sibling list, etc.)
  bool styleAffectedByEmpty() const {
    return hasElementFlag(StyleAffectedByEmpty);
  }
  void setStyleAffectedByEmpty() { setElementFlag(StyleAffectedByEmpty); }

  void setIsInCanvasSubtree(bool value) {
    setElementFlag(IsInCanvasSubtree, value);
  }
  bool isInCanvasSubtree() const { return hasElementFlag(IsInCanvasSubtree); }

  bool isDefined() const {
    return !(static_cast<int>(getCustomElementState()) &
             static_cast<int>(CustomElementState::NotDefinedFlag));
  }
  bool isUpgradedV0CustomElement() {
    return getV0CustomElementState() == V0Upgraded;
  }
  bool isUnresolvedV0CustomElement() {
    return getV0CustomElementState() == V0WaitingForUpgrade;
  }

  AtomicString computeInheritedLanguage() const;
  Locale& locale() const;

  virtual void accessKeyAction(bool /*sendToAnyEvent*/) {}

  virtual bool isURLAttribute(const Attribute&) const { return false; }
  virtual bool isHTMLContentAttribute(const Attribute&) const { return false; }
  bool isJavaScriptURLAttribute(const Attribute&) const;
  virtual bool isSVGAnimationAttributeSettingJavaScriptURL(
      const Attribute&) const {
    return false;
  }

  virtual bool isLiveLink() const { return false; }
  KURL hrefURL() const;

  KURL getURLAttribute(const QualifiedName&) const;
  KURL getNonEmptyURLAttribute(const QualifiedName&) const;

  virtual const AtomicString imageSourceURL() const;
  virtual Image* imageContents() { return nullptr; }

  virtual void focus(const FocusParams& = FocusParams());
  virtual void updateFocusAppearance(SelectionBehaviorOnFocus);
  virtual void blur();

  void setDistributeScroll(ScrollStateCallback*, String nativeScrollBehavior);
  void nativeDistributeScroll(ScrollState&);
  void setApplyScroll(ScrollStateCallback*, String nativeScrollBehavior);
  void removeApplyScroll();
  void nativeApplyScroll(ScrollState&);

  void callDistributeScroll(ScrollState&);
  void callApplyScroll(ScrollState&);

  ScrollStateCallback* getApplyScroll();

  // Whether this element can receive focus at all. Most elements are not
  // focusable but some elements, such as form controls and links, are. Unlike
  // layoutObjectIsFocusable(), this method may be called when layout is not up
  // to date, so it must not use the layoutObject to determine focusability.
  virtual bool supportsFocus() const;
  // isFocusable(), isKeyboardFocusable(), and isMouseFocusable() check
  // whether the element can actually be focused. Callers should ensure
  // ComputedStyle is up to date;
  // e.g. by calling Document::updateLayoutTreeIgnorePendingStylesheets().
  bool isFocusable() const;
  virtual bool isKeyboardFocusable() const;
  virtual bool isMouseFocusable() const;
  bool isFocusedElementInDocument() const;
  Element* adjustedFocusedElementInTreeScope() const;

  virtual void dispatchFocusEvent(
      Element* oldFocusedElement,
      WebFocusType,
      InputDeviceCapabilities* sourceCapabilities = nullptr);
  virtual void dispatchBlurEvent(
      Element* newFocusedElement,
      WebFocusType,
      InputDeviceCapabilities* sourceCapabilities = nullptr);
  virtual void dispatchFocusInEvent(
      const AtomicString& eventType,
      Element* oldFocusedElement,
      WebFocusType,
      InputDeviceCapabilities* sourceCapabilities = nullptr);
  void dispatchFocusOutEvent(
      const AtomicString& eventType,
      Element* newFocusedElement,
      InputDeviceCapabilities* sourceCapabilities = nullptr);

  virtual String innerText();
  String outerText();
  String innerHTML() const;
  String outerHTML() const;
  void setInnerHTML(const String&, ExceptionState& = ASSERT_NO_EXCEPTION);
  void setOuterHTML(const String&, ExceptionState&);

  Element* insertAdjacentElement(const String& where,
                                 Element* newChild,
                                 ExceptionState&);
  void insertAdjacentText(const String& where,
                          const String& text,
                          ExceptionState&);
  void insertAdjacentHTML(const String& where,
                          const String& html,
                          ExceptionState&);

  void setPointerCapture(int pointerId, ExceptionState&);
  void releasePointerCapture(int pointerId, ExceptionState&);

  // Returns true iff the element would capture the next pointer event. This
  // is true between a setPointerCapture call and a releasePointerCapture (or
  // implicit release) call:
  // https://w3c.github.io/pointerevents/#dom-element-haspointercapture
  bool hasPointerCapture(int pointerId) const;

  // Returns true iff the element has received a gotpointercapture event for
  // the |pointerId| but hasn't yet received a lostpointercapture event for
  // the same id. The time window during which this is true is "delayed" from
  // (but overlapping with) the time window for hasPointerCapture():
  // https://w3c.github.io/pointerevents/#process-pending-pointer-capture
  bool hasProcessedPointerCapture(int pointerId) const;

  String textFromChildren();

  virtual String title() const { return String(); }
  virtual String defaultToolTip() const { return String(); }

  virtual const AtomicString& shadowPseudoId() const;
  // The specified string must start with "-webkit-" or "-internal-". The
  // former can be used as a selector in any places, and the latter can be
  // used only in UA stylesheet.
  void setShadowPseudoId(const AtomicString&);

  LayoutSize minimumSizeForResizing() const;
  void setMinimumSizeForResizing(const LayoutSize&);

  virtual void didBecomeFullscreenElement() {}
  virtual void willStopBeingFullscreenElement() {}

  // Called by the parser when this element's close tag is reached, signaling
  // that all child tags have been parsed and added.  This is needed for
  // <applet> and <object> elements, which can't lay themselves out until they
  // know all of their nested <param>s. [Radar 3603191, 4040848].  Also used for
  // script elements and some SVG elements for similar purposes, but making
  // parsing a special case in this respect should be avoided if possible.
  virtual void finishParsingChildren();

  void beginParsingChildren() { setIsFinishedParsingChildren(false); }

  PseudoElement* pseudoElement(PseudoId) const;
  LayoutObject* pseudoElementLayoutObject(PseudoId) const;

  virtual bool matchesDefaultPseudoClass() const { return false; }
  virtual bool matchesEnabledPseudoClass() const { return false; }
  virtual bool matchesReadOnlyPseudoClass() const { return false; }
  virtual bool matchesReadWritePseudoClass() const { return false; }
  virtual bool matchesValidityPseudoClasses() const { return false; }
  bool matches(const String& selectors, ExceptionState&);
  Element* closest(const String& selectors, ExceptionState&);
  virtual bool shouldAppearIndeterminate() const { return false; }

  DOMTokenList& classList();

  DOMStringMap& dataset();

  virtual bool isDateTimeEditElement() const { return false; }
  virtual bool isDateTimeFieldElement() const { return false; }
  virtual bool isPickerIndicatorElement() const { return false; }

  virtual bool isFormControlElement() const { return false; }
  virtual bool isSpinButtonElement() const { return false; }
  virtual bool isTextControl() const { return false; }
  virtual bool isOptionalFormControl() const { return false; }
  virtual bool isRequiredFormControl() const { return false; }
  virtual bool willValidate() const { return false; }
  virtual bool isValidElement() { return false; }
  virtual bool isInRange() const { return false; }
  virtual bool isOutOfRange() const { return false; }
  virtual bool isClearButtonElement() const { return false; }

  bool canContainRangeEndPoint() const override { return true; }

  // Used for disabled form elements; if true, prevents mouse events from being
  // dispatched to event listeners, and prevents DOMActivate events from being
  // sent at all.
  virtual bool isDisabledFormControl() const { return false; }

  bool hasPendingResources() const {
    return hasElementFlag(HasPendingResources);
  }
  void setHasPendingResources() { setElementFlag(HasPendingResources); }
  void clearHasPendingResources() { clearElementFlag(HasPendingResources); }
  virtual void buildPendingResource() {}

  bool isAlreadySpellChecked() const {
    return hasElementFlag(AlreadySpellChecked);
  }
  void setAlreadySpellChecked(bool value) {
    setElementFlag(AlreadySpellChecked, value);
  }

  void v0SetCustomElementDefinition(V0CustomElementDefinition*);
  V0CustomElementDefinition* v0CustomElementDefinition() const;

  void setCustomElementDefinition(CustomElementDefinition*);
  CustomElementDefinition* customElementDefinition() const;

  bool containsFullScreenElement() const {
    return hasElementFlag(ContainsFullScreenElement);
  }
  void setContainsFullScreenElement(bool);
  void setContainsFullScreenElementOnAncestorsCrossingFrameBoundaries(bool);

  bool isInTopLayer() const { return hasElementFlag(IsInTopLayer); }
  void setIsInTopLayer(bool);

  void requestPointerLock();

  bool isSpellCheckingEnabled() const;

  // FIXME: public for LayoutTreeBuilder, we shouldn't expose this though.
  PassRefPtr<ComputedStyle> styleForLayoutObject();

  bool hasID() const;
  bool hasClass() const;
  const SpaceSplitString& classNames() const;

  ScrollOffset savedLayerScrollOffset() const;
  void setSavedLayerScrollOffset(const ScrollOffset&);

  ElementAnimations* elementAnimations() const;
  ElementAnimations& ensureElementAnimations();
  bool hasAnimations() const;

  void synchronizeAttribute(const AtomicString& localName) const;

  MutableStylePropertySet& ensureMutableInlineStyle();
  void clearMutableInlineStyleIfEmpty();

  void setTabIndex(int);
  int tabIndex() const override;

  // A compositor proxy is a very limited wrapper around an element. It
  // exposes only those properties that are requested at the time the proxy is
  // created. In order to know which properties are actually proxied, we
  // maintain a count of the number of compositor proxies associated with each
  // property.
  bool hasCompositorProxy() const;
  void incrementCompositorProxiedProperties(uint32_t mutableProperties);
  void decrementCompositorProxiedProperties(uint32_t mutableProperties);
  uint32_t compositorMutableProperties() const;
  void updateFromCompositorMutation(const CompositorMutation&);

  // Helpers for V8DOMActivityLogger::logEvent.  They call logEvent only if
  // the element is isConnected() and the context is an isolated world.
  void logAddElementIfIsolatedWorldAndInDocument(const char element[],
                                                 const QualifiedName& attr1);
  void logAddElementIfIsolatedWorldAndInDocument(const char element[],
                                                 const QualifiedName& attr1,
                                                 const QualifiedName& attr2);
  void logAddElementIfIsolatedWorldAndInDocument(const char element[],
                                                 const QualifiedName& attr1,
                                                 const QualifiedName& attr2,
                                                 const QualifiedName& attr3);
  void logUpdateAttributeIfIsolatedWorldAndInDocument(
      const char element[],
      const QualifiedName& attributeName,
      const AtomicString& oldValue,
      const AtomicString& newValue);

  DECLARE_VIRTUAL_TRACE();

  DECLARE_VIRTUAL_TRACE_WRAPPERS();

  SpellcheckAttributeState spellcheckAttributeState() const;

  NodeIntersectionObserverData* intersectionObserverData() const;
  NodeIntersectionObserverData& ensureIntersectionObserverData();

  HeapHashMap<Member<ResizeObserver>, Member<ResizeObservation>>*
  resizeObserverData() const;
  HeapHashMap<Member<ResizeObserver>, Member<ResizeObservation>>&
  ensureResizeObserverData();
  void setNeedsResizeObserverUpdate();

 protected:
  Element(const QualifiedName& tagName, Document*, ConstructionType);

  const ElementData* elementData() const { return m_elementData.get(); }
  UniqueElementData& ensureUniqueElementData();

  void addPropertyToPresentationAttributeStyle(MutableStylePropertySet*,
                                               CSSPropertyID,
                                               CSSValueID identifier);
  void addPropertyToPresentationAttributeStyle(MutableStylePropertySet*,
                                               CSSPropertyID,
                                               double value,
                                               CSSPrimitiveValue::UnitType);
  void addPropertyToPresentationAttributeStyle(MutableStylePropertySet*,
                                               CSSPropertyID,
                                               const String& value);
  // TODO(sashab): Make this take a const CSSValue&.
  void addPropertyToPresentationAttributeStyle(MutableStylePropertySet*,
                                               CSSPropertyID,
                                               const CSSValue*);

  InsertionNotificationRequest insertedInto(ContainerNode*) override;
  void removedFrom(ContainerNode*) override;
  void childrenChanged(const ChildrenChange&) override;

  virtual void willRecalcStyle(StyleRecalcChange);
  virtual void didRecalcStyle(StyleRecalcChange);
  virtual PassRefPtr<ComputedStyle> customStyleForLayoutObject();

  virtual bool shouldRegisterAsNamedItem() const { return false; }
  virtual bool shouldRegisterAsExtraNamedItem() const { return false; }

  bool supportsSpatialNavigationFocus() const;

  void clearTabIndexExplicitlyIfNeeded();
  void setTabIndexExplicitly();
  // Subclasses may override this method to affect focusability. This method
  // must be called on an up-to-date ComputedStyle, so it may use existence of
  // layoutObject and the LayoutObject::style() to reason about focusability.
  // However, it must not retrieve layout information like position and size.
  // This method cannot be moved to LayoutObject because some focusable nodes
  // don't have layoutObjects. e.g., HTMLOptionElement.
  // TODO(tkent): Rename this to isFocusableStyle.
  virtual bool layoutObjectIsFocusable() const;

  // classAttributeChanged() exists to share code between
  // parseAttribute (called via setAttribute()) and
  // svgAttributeChanged (called when element.className.baseValue is set)
  void classAttributeChanged(const AtomicString& newClassString);

  static bool attributeValueIsJavaScriptURL(const Attribute&);

  PassRefPtr<ComputedStyle> originalStyleForLayoutObject();

  Node* insertAdjacent(const String& where, Node* newChild, ExceptionState&);

  virtual void parserDidSetAttributes() {}

 private:
  void scrollLayoutBoxBy(const ScrollToOptions&);
  void scrollLayoutBoxTo(const ScrollToOptions&);
  void scrollFrameBy(const ScrollToOptions&);
  void scrollFrameTo(const ScrollToOptions&);

  bool hasElementFlag(ElementFlags mask) const {
    return hasRareData() && hasElementFlagInternal(mask);
  }
  void setElementFlag(ElementFlags, bool value = true);
  void clearElementFlag(ElementFlags);
  bool hasElementFlagInternal(ElementFlags) const;

  bool isElementNode() const =
      delete;  // This will catch anyone doing an unnecessary check.
  bool isDocumentFragment() const =
      delete;  // This will catch anyone doing an unnecessary check.
  bool isDocumentNode() const =
      delete;  // This will catch anyone doing an unnecessary check.

  void styleAttributeChanged(const AtomicString& newStyleString,
                             AttributeModificationReason);

  void updatePresentationAttributeStyle();

  void inlineStyleChanged();
  void setInlineStyleFromString(const AtomicString&);

  // If the only inherited changes in the parent element are independent,
  // these changes can be directly propagated to this element (the child).
  // If these conditions are met, propagates the changes to the current style
  // and returns the new style. Otherwise, returns null.
  PassRefPtr<ComputedStyle> propagateInheritedProperties(StyleRecalcChange);

  StyleRecalcChange recalcOwnStyle(StyleRecalcChange, Text*);
  inline void checkForEmptyStyleChange();

  void updatePseudoElement(PseudoId, StyleRecalcChange);
  bool updateFirstLetter(Element*);

  inline void createPseudoElementIfNeeded(PseudoId);

  ShadowRoot* shadowRoot() const;

  // FIXME: Everyone should allow author shadows.
  virtual bool areAuthorShadowsAllowed() const { return true; }
  virtual void didAddUserAgentShadowRoot(ShadowRoot&) {}
  virtual bool alwaysCreateUserAgentShadowRoot() const { return false; }

  enum SynchronizationOfLazyAttribute {
    NotInSynchronizationOfLazyAttribute = 0,
    InSynchronizationOfLazyAttribute
  };

  void didAddAttribute(const QualifiedName&, const AtomicString&);
  void willModifyAttribute(const QualifiedName&,
                           const AtomicString& oldValue,
                           const AtomicString& newValue);
  void didModifyAttribute(const QualifiedName&,
                          const AtomicString& oldValue,
                          const AtomicString& newValue);
  void didRemoveAttribute(const QualifiedName&, const AtomicString& oldValue);

  void synchronizeAllAttributes() const;
  void synchronizeAttribute(const QualifiedName&) const;

  void updateId(const AtomicString& oldId, const AtomicString& newId);
  void updateId(TreeScope&,
                const AtomicString& oldId,
                const AtomicString& newId);
  void updateName(const AtomicString& oldName, const AtomicString& newName);

  void clientQuads(Vector<FloatQuad>& quads);

  NodeType getNodeType() const final;
  bool childTypeAllowed(NodeType) const final;

  void setAttributeInternal(size_t index,
                            const QualifiedName&,
                            const AtomicString& value,
                            SynchronizationOfLazyAttribute);
  void appendAttributeInternal(const QualifiedName&,
                               const AtomicString& value,
                               SynchronizationOfLazyAttribute);
  void removeAttributeInternal(size_t index, SynchronizationOfLazyAttribute);
  void attributeChangedFromParserOrByCloning(const QualifiedName&,
                                             const AtomicString&,
                                             AttributeModificationReason);

  bool pseudoStyleCacheIsInvalid(const ComputedStyle* currentStyle,
                                 ComputedStyle* newStyle);

  void cancelFocusAppearanceUpdate();

  const ComputedStyle* virtualEnsureComputedStyle(
      PseudoId pseudoElementSpecifier = PseudoIdNone) override {
    return ensureComputedStyle(pseudoElementSpecifier);
  }

  inline void updateCallbackSelectors(const ComputedStyle* oldStyle,
                                      const ComputedStyle* newStyle);
  inline void removeCallbackSelectors();
  inline void addCallbackSelectors();

  // cloneNode is private so that non-virtual cloneElementWithChildren and
  // cloneElementWithoutChildren are used instead.
  Node* cloneNode(bool deep) override;
  virtual Element* cloneElementWithoutAttributesAndChildren();

  QualifiedName m_tagName;

  void updateNamedItemRegistration(const AtomicString& oldName,
                                   const AtomicString& newName);
  void updateExtraNamedItemRegistration(const AtomicString& oldName,
                                        const AtomicString& newName);

  void createUniqueElementData();

  bool shouldInvalidateDistributionWhenAttributeChanged(ElementShadow*,
                                                        const QualifiedName&,
                                                        const AtomicString&);

  ElementRareData* elementRareData() const;
  ElementRareData& ensureElementRareData();

  void removeAttrNodeList();
  void detachAllAttrNodesFromElement();
  void detachAttrNodeFromElementWithValue(Attr*, const AtomicString& value);
  void detachAttrNodeAtIndex(Attr*, size_t index);

  v8::Local<v8::Object> wrapCustomElement(
      v8::Isolate*,
      v8::Local<v8::Object> creationContext);

  Member<ElementData> m_elementData;
};

DEFINE_NODE_TYPE_CASTS(Element, isElementNode());
template <typename T>
bool isElementOfType(const Node&);
template <>
inline bool isElementOfType<const Element>(const Node& node) {
  return node.isElementNode();
}
template <typename T>
inline bool isElementOfType(const Element& element) {
  return isElementOfType<T>(static_cast<const Node&>(element));
}
template <>
inline bool isElementOfType<const Element>(const Element&) {
  return true;
}

// Type casting.
template <typename T>
inline T& toElement(Node& node) {
  SECURITY_DCHECK(isElementOfType<const T>(node));
  return static_cast<T&>(node);
}
template <typename T>
inline T* toElement(Node* node) {
  SECURITY_DCHECK(!node || isElementOfType<const T>(*node));
  return static_cast<T*>(node);
}
template <typename T>
inline const T& toElement(const Node& node) {
  SECURITY_DCHECK(isElementOfType<const T>(node));
  return static_cast<const T&>(node);
}
template <typename T>
inline const T* toElement(const Node* node) {
  SECURITY_DCHECK(!node || isElementOfType<const T>(*node));
  return static_cast<const T*>(node);
}

template <typename T>
inline T& toElementOrDie(Node& node) {
  CHECK(isElementOfType<const T>(node));
  return static_cast<T&>(node);
}
template <typename T>
inline T* toElementOrDie(Node* node) {
  CHECK(!node || isElementOfType<const T>(*node));
  return static_cast<T*>(node);
}
template <typename T>
inline const T& toElementOrDie(const Node& node) {
  CHECK(isElementOfType<const T>(node));
  return static_cast<const T&>(node);
}
template <typename T>
inline const T* toElementOrDie(const Node* node) {
  CHECK(!node || isElementOfType<const T>(*node));
  return static_cast<const T*>(node);
}

inline bool isDisabledFormControl(const Node* node) {
  return node->isElementNode() && toElement(node)->isDisabledFormControl();
}

inline Element* Node::parentElement() const {
  ContainerNode* parent = parentNode();
  return parent && parent->isElementNode() ? toElement(parent) : nullptr;
}

inline bool Element::fastHasAttribute(const QualifiedName& name) const {
#if DCHECK_IS_ON()
  DCHECK(fastAttributeLookupAllowed(name));
#endif
  return elementData() &&
         elementData()->attributes().findIndex(name) != kNotFound;
}

inline const AtomicString& Element::fastGetAttribute(
    const QualifiedName& name) const {
#if DCHECK_IS_ON()
  DCHECK(fastAttributeLookupAllowed(name));
#endif
  if (elementData()) {
    if (const Attribute* attribute = elementData()->attributes().find(name))
      return attribute->value();
  }
  return nullAtom;
}

inline AttributeCollection Element::attributes() const {
  if (!elementData())
    return AttributeCollection();
  synchronizeAllAttributes();
  return elementData()->attributes();
}

inline AttributeCollection Element::attributesWithoutUpdate() const {
  if (!elementData())
    return AttributeCollection();
  return elementData()->attributes();
}

inline bool Element::hasAttributes() const {
  return !attributes().isEmpty();
}

inline const AtomicString& Element::idForStyleResolution() const {
  DCHECK(hasID());
  return elementData()->idForStyleResolution();
}

inline const AtomicString& Element::getIdAttribute() const {
  return hasID() ? fastGetAttribute(HTMLNames::idAttr) : nullAtom;
}

inline const AtomicString& Element::getNameAttribute() const {
  return hasName() ? fastGetAttribute(HTMLNames::nameAttr) : nullAtom;
}

inline const AtomicString& Element::getClassAttribute() const {
  if (!hasClass())
    return nullAtom;
  if (isSVGElement())
    return getAttribute(HTMLNames::classAttr);
  return fastGetAttribute(HTMLNames::classAttr);
}

inline void Element::setIdAttribute(const AtomicString& value) {
  setAttribute(HTMLNames::idAttr, value);
}

inline const SpaceSplitString& Element::classNames() const {
  DCHECK(hasClass());
  DCHECK(elementData());
  return elementData()->classNames();
}

inline bool Element::hasID() const {
  return elementData() && elementData()->hasID();
}

inline bool Element::hasClass() const {
  return elementData() && elementData()->hasClass();
}

inline UniqueElementData& Element::ensureUniqueElementData() {
  if (!elementData() || !elementData()->isUnique())
    createUniqueElementData();
  return toUniqueElementData(*m_elementData);
}

inline Node::InsertionNotificationRequest Node::insertedInto(
    ContainerNode* insertionPoint) {
  DCHECK(!childNeedsStyleInvalidation());
  DCHECK(!needsStyleInvalidation());
  DCHECK(insertionPoint->isConnected() || insertionPoint->isInShadowTree() ||
         isContainerNode());
  if (insertionPoint->isConnected()) {
    setFlag(IsConnectedFlag);
    insertionPoint->document().incrementNodeCount();
  }
  if (parentOrShadowHostNode()->isInShadowTree())
    setFlag(IsInShadowTreeFlag);
  if (childNeedsDistributionRecalc() &&
      !insertionPoint->childNeedsDistributionRecalc())
    insertionPoint->markAncestorsWithChildNeedsDistributionRecalc();
  return InsertionDone;
}

inline void Node::removedFrom(ContainerNode* insertionPoint) {
  DCHECK(insertionPoint->isConnected() || isContainerNode() ||
         isInShadowTree());
  if (insertionPoint->isConnected()) {
    clearFlag(IsConnectedFlag);
    insertionPoint->document().decrementNodeCount();
  }
  if (isInShadowTree() && !containingTreeScope().rootNode().isShadowRoot())
    clearFlag(IsInShadowTreeFlag);
  if (AXObjectCache* cache = document().existingAXObjectCache())
    cache->remove(this);
}

inline void Element::invalidateStyleAttribute() {
  DCHECK(elementData());
  elementData()->m_styleAttributeIsDirty = true;
}

inline const StylePropertySet* Element::presentationAttributeStyle() {
  if (!elementData())
    return nullptr;
  if (elementData()->m_presentationAttributeStyleIsDirty)
    updatePresentationAttributeStyle();
  // Need to call elementData() again since updatePresentationAttributeStyle()
  // might swap it with a UniqueElementData.
  return elementData()->presentationAttributeStyle();
}

inline void Element::setTagNameForCreateElementNS(
    const QualifiedName& tagName) {
  // We expect this method to be called only to reset the prefix.
  DCHECK_EQ(tagName.localName(), m_tagName.localName());
  DCHECK_EQ(tagName.namespaceURI(), m_tagName.namespaceURI());
  m_tagName = tagName;
}

inline AtomicString Element::localNameForSelectorMatching() const {
  if (isHTMLElement() || !document().isHTMLDocument())
    return localName();
  return localName().lower();
}

inline bool isShadowHost(const Node* node) {
  return node && node->isElementNode() && toElement(node)->shadow();
}

inline bool isShadowHost(const Node& node) {
  return node.isElementNode() && toElement(node).shadow();
}

inline bool isShadowHost(const Element* element) {
  return element && element->shadow();
}

inline bool isShadowHost(const Element& element) {
  return element.shadow();
}

inline bool isAtShadowBoundary(const Element* element) {
  if (!element)
    return false;
  ContainerNode* parentNode = element->parentNode();
  return parentNode && parentNode->isShadowRoot();
}

// These macros do the same as their NODE equivalents but additionally provide a
// template specialization for isElementOfType<>() so that the Traversal<> API
// works for these Element types.
#define DEFINE_ELEMENT_TYPE_CASTS(thisType, predicate)            \
  template <>                                                     \
  inline bool isElementOfType<const thisType>(const Node& node) { \
    return node.predicate;                                        \
  }                                                               \
  DEFINE_NODE_TYPE_CASTS(thisType, predicate)

#define DEFINE_ELEMENT_TYPE_CASTS_WITH_FUNCTION(thisType)         \
  template <>                                                     \
  inline bool isElementOfType<const thisType>(const Node& node) { \
    return is##thisType(node);                                    \
  }                                                               \
  DEFINE_NODE_TYPE_CASTS_WITH_FUNCTION(thisType)

#define DECLARE_ELEMENT_FACTORY_WITH_TAGNAME(T) \
  static T* create(const QualifiedName&, Document&)
#define DEFINE_ELEMENT_FACTORY_WITH_TAGNAME(T)                     \
  T* T::create(const QualifiedName& tagName, Document& document) { \
    return new T(tagName, document);                               \
  }

}  // namespace blink

#endif  // Element_h<|MERGE_RESOLUTION|>--- conflicted
+++ resolved
@@ -244,16 +244,14 @@
 
 #define BB_HAS_ELEMENT_EXTENSIONS
   // Bloomberg-specific extensions
-<<<<<<< HEAD
   virtual int bbScrollLeftNoZoomAdjust();
   virtual int bbScrollTopNoZoomAdjust();
   virtual void setBbScrollLeftNoZoomAdjust(int);
   virtual void setBbScrollTopNoZoomAdjust(int);
   virtual int bbScrollWidthNoZoomAdjust();
   virtual int bbScrollHeightNoZoomAdjust();
-=======
+
   void bbRequestSpellCheck();
->>>>>>> 80e7eb81
 
   IntRect boundsInViewport() const;
   // Returns an intersection rectangle of the bounds rectangle and the
