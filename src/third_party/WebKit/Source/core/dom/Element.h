--- conflicted
+++ resolved
@@ -204,11 +204,7 @@
     virtual int bbScrollWidthNoZoomAdjust();
     virtual int bbScrollHeightNoZoomAdjust();
 
-<<<<<<< HEAD
-    IntRect boundsInRootViewSpace();
-=======
     IntRect boundsInViewportSpace();
->>>>>>> d6a01d7b
 
     PassRefPtrWillBeRawPtr<ClientRectList> getClientRects();
     PassRefPtrWillBeRawPtr<ClientRect> getBoundingClientRect();
