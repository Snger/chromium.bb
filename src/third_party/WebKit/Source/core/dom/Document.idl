/*
 * Copyright (C) 2006, 2007, 2011 Apple Inc. All rights reserved.
 * Copyright (C) 2006, 2007 Samuel Weinig <sam@webkit.org>
 *
 * This library is free software; you can redistribute it and/or
 * modify it under the terms of the GNU Library General Public
 * License as published by the Free Software Foundation; either
 * version 2 of the License, or (at your option) any later version.
 *
 * This library is distributed in the hope that it will be useful,
 * but WITHOUT ANY WARRANTY; without even the implied warranty of
 * MERCHANTABILITY or FITNESS FOR A PARTICULAR PURPOSE.  See the GNU
 * Library General Public License for more details.
 *
 * You should have received a copy of the GNU Library General Public License
 * along with this library; see the file COPYING.LIB.  If not, write to
 * the Free Software Foundation, Inc., 51 Franklin Street, Fifth Floor,
 * Boston, MA 02110-1301, USA.
 */

callback CustomElementConstructor = Element ();

[
    SpecialWrapFor=HTMLDocument|SVGDocument
] interface Document : Node {

    // DOM Level 1 Core
    readonly attribute DocumentType doctype;
    readonly attribute DOMImplementation implementation;
    readonly attribute Element documentElement;

    [CustomElementCallbacks, PerWorldBindings, ActivityLogging=AccessForIsolatedWorlds, RaisesException] Element createElement([TreatNullAs=NullString,Default=Undefined] optional DOMString tagName);
    DocumentFragment   createDocumentFragment();
    [PerWorldBindings] Text createTextNode([Default=Undefined] optional DOMString data);
    Comment createComment([Default=Undefined] optional DOMString data);
    [RaisesException, MeasureAs=DocumentCreateCDATASection] CDATASection createCDATASection([Default=Undefined] optional DOMString data); // Removed from DOM4.
    [RaisesException] ProcessingInstruction createProcessingInstruction([Default=Undefined] optional DOMString target,
                                                                                 [Default=Undefined] optional DOMString data);
    [RaisesException, MeasureAs=DocumentCreateAttribute] Attr createAttribute([Default=Undefined] optional DOMString name); // Removed from DOM4.
    [PerWorldBindings] NodeList           getElementsByTagName([Default=Undefined] optional DOMString tagname);

    // Introduced in DOM Level 2:

    [CustomElementCallbacks, PerWorldBindings, ActivityLogging=AccessForIsolatedWorlds, RaisesException] Node importNode([Default=Undefined] optional Node importedNode,
                    optional boolean deep);
    [CustomElementCallbacks, PerWorldBindings, ActivityLogging=AccessForIsolatedWorlds, RaisesException] Element createElementNS([TreatNullAs=NullString,Default=Undefined] optional DOMString namespaceURI,
                            [TreatNullAs=NullString,Default=Undefined] optional DOMString qualifiedName);
    [RaisesException, MeasureAs=DocumentCreateAttributeNS] Attr createAttributeNS([TreatNullAs=NullString,Default=Undefined] optional DOMString namespaceURI,
                                                                                  [TreatNullAs=NullString,Default=Undefined] optional DOMString qualifiedName); // Removed from DOM4.
     NodeList getElementsByTagNameNS([TreatNullAs=NullString,Default=Undefined] optional DOMString namespaceURI,
                                                   [Default=Undefined] optional DOMString localName);
    [PerWorldBindings] Element            getElementById([Default=Undefined] optional DOMString elementId);

    // DOM Level 3 Core

    [TreatReturnedNullStringAs=Null, MeasureAs=DocumentInputEncoding] readonly attribute DOMString inputEncoding; // Removed from DOM4.

    [TreatReturnedNullStringAs=Null, MeasureAs=DocumentXMLEncoding] readonly attribute DOMString xmlEncoding; // Removed from DOM4.
    [TreatReturnedNullStringAs=Null, TreatNullAs=NullString, SetterRaisesException, MeasureAs=DocumentXMLVersion] attribute DOMString xmlVersion; // Removed from DOM4.
    [SetterRaisesException, MeasureAs=DocumentXMLStandalone] attribute boolean xmlStandalone; // Removed from DOM4.

    [RaisesException, CustomElementCallbacks] Node               adoptNode([Default=Undefined] optional Node source);

    [TreatReturnedNullStringAs=Null] readonly attribute DOMString documentURI;

    // DOM Level 2 Events (DocumentEvents interface)

    [RaisesException] Event              createEvent([Default=Undefined] optional DOMString eventType);

    // DOM Level 2 Traversal and Range (DocumentRange interface)

    Range              createRange();

    // DOM Level 2 Traversal and Range (DocumentTraversal interface)
    // In DOM4, the fourth argument |expandEntityReferences| is removed.
    // Historically, this argument was never implemented and has been ignored.
    // We still receive the argument to keep compatibility, but don't do anything if it's specified.
    [RaisesException] NodeIterator createNodeIterator(Node root,
                                                      optional unsigned long whatToShow,
                                                      optional NodeFilter filter,
                                                      optional boolean expandEntityReferences);
    [RaisesException] TreeWalker createTreeWalker(Node root,
                                                  optional unsigned long whatToShow,
                                                  optional NodeFilter filter,
                                                  optional boolean expandEntityReferences);

    // DOM Level 2 Abstract Views (DocumentView interface)

    [ImplementedAs=domWindow] readonly attribute Window defaultView;

    // DOM Level 2 Style (DocumentStyle interface)

    readonly attribute StyleSheetList styleSheets;

    // DOM Level 2 Style (DocumentCSS interface)

     CSSStyleDeclaration getOverrideStyle([Default=Undefined] optional Element element,
                                                        [Default=Undefined] optional DOMString pseudoElement);

    // Common extensions
    [CustomElementCallbacks]
    boolean            execCommand([Default=Undefined] optional DOMString command,
                                   [Default=Undefined] optional boolean userInterface,
                                   [TreatNullAs=NullString, TreatUndefinedAs=NullString,Default=Undefined] optional DOMString value);

    boolean            queryCommandEnabled([Default=Undefined] optional DOMString command);
    boolean            queryCommandIndeterm([Default=Undefined] optional DOMString command);
    boolean            queryCommandState([Default=Undefined] optional DOMString command);
    boolean            queryCommandSupported([Default=Undefined] optional DOMString command);
    DOMString          queryCommandValue([Default=Undefined] optional DOMString command);

    // Moved down from HTMLDocument

             [TreatNullAs=NullString, CustomElementCallbacks] attribute DOMString title;
    readonly attribute DOMString referrer;
             [TreatNullAs=NullString, SetterRaisesException] attribute DOMString domain;
    readonly attribute DOMString URL;

             [TreatNullAs=NullString, GetterRaisesException, SetterRaisesException] attribute DOMString cookie;

             [SetterRaisesException, CustomElementCallbacks] attribute HTMLElement body;

    readonly attribute HTMLHeadElement head;
    readonly attribute HTMLCollection images;
    readonly attribute HTMLCollection applets;
    readonly attribute HTMLCollection links;
    readonly attribute HTMLCollection forms;
    readonly attribute HTMLCollection anchors;
    readonly attribute DOMString lastModified;

    [PerWorldBindings] NodeList getElementsByName([Default=Undefined] optional DOMString elementName);

    [PerWorldBindings, ActivityLogging=AccessForIsolatedWorlds, PutForwards=href] readonly attribute Location location;

    // IE extensions
    [MeasureAs=DocumentCharset, TreatReturnedNullStringAs=Undefined, TreatNullAs=NullString] attribute DOMString charset;
    [MeasureAs=DocumentCharset, TreatReturnedNullStringAs=Undefined] readonly attribute DOMString defaultCharset;
    [TreatReturnedNullStringAs=Undefined] readonly attribute DOMString readyState;

    Element            elementFromPoint([Default=Undefined] optional long x,
                                        [Default=Undefined] optional long y);
    Range              caretRangeFromPoint([Default=Undefined] optional long x,
                                           [Default=Undefined] optional long y);

    // Mozilla extensions
    Selection          getSelection();
    [TreatReturnedNullStringAs=Null] readonly attribute DOMString characterSet;

    // WebKit extensions

    [TreatReturnedNullStringAs=Null] readonly attribute DOMString preferredStylesheetSet;
             [TreatReturnedNullStringAs=Null, TreatNullAs=NullString] attribute DOMString selectedStylesheetSet;

    CanvasRenderingContext getCSSCanvasContext(DOMString contextId, DOMString name, long width, long height);

    // HTML 5
    NodeList getElementsByClassName([Default=Undefined] optional DOMString tagname);

    readonly attribute DOMString compatMode;

    // NodeSelector - Selector API
    [RaisesException] Element querySelector(DOMString selectors);
    [RaisesException] NodeList querySelectorAll(DOMString selectors);

    void webkitExitPointerLock();
    readonly attribute Element webkitPointerLockElement;

<<<<<<< HEAD
    [RuntimeEnabled=CSSRegions] WebKitNamedFlowCollection webkitGetNamedFlows();

    // Event handler attributes
    attribute EventHandler onbeforecopy;
    attribute EventHandler onbeforecut;
    attribute EventHandler onbeforepaste;
    attribute EventHandler oncopy;
    attribute EventHandler oncut;
    attribute EventHandler onpaste;
    attribute EventHandler onreadystatechange;
    attribute EventHandler onsearch;
    [RuntimeEnabled=ExperimentalContentSecurityPolicyFeatures] attribute EventHandler onsecuritypolicyviolation;
    attribute EventHandler onselectionchange;
    attribute EventHandler onselectstart;
    [RuntimeEnabled=Touch] attribute EventHandler ontouchcancel;
    [RuntimeEnabled=Touch] attribute EventHandler ontouchend;
    [RuntimeEnabled=Touch] attribute EventHandler ontouchmove;
    [RuntimeEnabled=Touch] attribute EventHandler ontouchstart;
    attribute EventHandler onwebkitfullscreenchange;
    attribute EventHandler onwebkitfullscreenerror;
    attribute EventHandler onwebkitpointerlockchange;
    attribute EventHandler onwebkitpointerlockerror;
    [ActivityLogging=SetterForAllWorlds] attribute EventHandler onwheel;

    [RuntimeEnabled=Touch] Touch createTouch([Default=Undefined] optional Window window,
=======
    [EnabledAtRuntime=CSSRegions] WebKitNamedFlowCollection webkitGetNamedFlows();

    [EnabledAtRuntime=FontLoadEvents] readonly attribute FontFaceSet fonts;

    readonly attribute BBPrintInfo bbPrintInfo;

    // Event handler DOM attributes
    [NotEnumerable] attribute EventHandler onabort;
    [NotEnumerable] attribute EventHandler onblur;
    [NotEnumerable] attribute EventHandler onchange;
    [NotEnumerable, PerWorldBindings, ActivityLog=SetterForIsolatedWorlds] attribute EventHandler onclick;
    [NotEnumerable] attribute EventHandler oncontextmenu;
    [NotEnumerable, PerWorldBindings, ActivityLog=SetterForIsolatedWorlds] attribute EventHandler ondblclick;
    [NotEnumerable, PerWorldBindings, ActivityLog=SetterForIsolatedWorlds] attribute EventHandler ondrag;
    [NotEnumerable, PerWorldBindings, ActivityLog=SetterForIsolatedWorlds] attribute EventHandler ondragend;
    [NotEnumerable, PerWorldBindings, ActivityLog=SetterForIsolatedWorlds] attribute EventHandler ondragenter;
    [NotEnumerable, PerWorldBindings, ActivityLog=SetterForIsolatedWorlds] attribute EventHandler ondragleave;
    [NotEnumerable, PerWorldBindings, ActivityLog=SetterForIsolatedWorlds] attribute EventHandler ondragover;
    [NotEnumerable, PerWorldBindings, ActivityLog=SetterForIsolatedWorlds] attribute EventHandler ondragstart;
    [NotEnumerable, PerWorldBindings, ActivityLog=SetterForIsolatedWorlds] attribute EventHandler ondrop;
    [NotEnumerable] attribute EventHandler onerror;
    [NotEnumerable] attribute EventHandler onfocus;
    [NotEnumerable, PerWorldBindings, ActivityLog=SetterForIsolatedWorlds] attribute EventHandler oninput;
    [NotEnumerable] attribute EventHandler oninvalid;
    [NotEnumerable, PerWorldBindings, ActivityLog=SetterForIsolatedWorlds] attribute EventHandler onkeydown;
    [NotEnumerable, PerWorldBindings, ActivityLog=SetterForIsolatedWorlds] attribute EventHandler onkeypress;
    [NotEnumerable, PerWorldBindings, ActivityLog=SetterForIsolatedWorlds] attribute EventHandler onkeyup;
    [NotEnumerable] attribute EventHandler onload;
    [NotEnumerable, PerWorldBindings, ActivityLog=SetterForIsolatedWorlds] attribute EventHandler onmousedown;
    [NotEnumerable, PerWorldBindings, ActivityLog=SetterForIsolatedWorlds] attribute EventHandler onmouseenter;
    [NotEnumerable, PerWorldBindings, ActivityLog=SetterForIsolatedWorlds] attribute EventHandler onmouseleave;
    [NotEnumerable, PerWorldBindings, ActivityLog=SetterForIsolatedWorlds] attribute EventHandler onmousemove;
    [NotEnumerable, PerWorldBindings, ActivityLog=SetterForIsolatedWorlds] attribute EventHandler onmouseout;
    [NotEnumerable, PerWorldBindings, ActivityLog=SetterForIsolatedWorlds] attribute EventHandler onmouseover;
    [NotEnumerable, PerWorldBindings, ActivityLog=SetterForIsolatedWorlds] attribute EventHandler onmouseup;
    [NotEnumerable, PerWorldBindings, ActivityLog=SetterForIsolatedWorlds] attribute EventHandler onmousewheel; // Deprecated in favor of onwheel.
    [NotEnumerable, PerWorldBindings, ActivityLog=SetterForIsolatedWorlds] attribute EventHandler onwheel;
    [NotEnumerable] attribute EventHandler onreadystatechange;
    [NotEnumerable] attribute EventHandler onscroll;
    [NotEnumerable] attribute EventHandler onselect;
    [NotEnumerable] attribute EventHandler onsubmit;

    // attribute [NotEnumerable] EventHandler oncanplay;
    // attribute [NotEnumerable] EventHandler oncanplaythrough;
    // attribute [NotEnumerable] EventHandler ondurationchange;
    // attribute [NotEnumerable] EventHandler onemptied;
    // attribute [NotEnumerable] EventHandler onended;
    // attribute [NotEnumerable] EventHandler onloadeddata;
    // attribute [NotEnumerable] EventHandler onloadedmetadata;
    // attribute [NotEnumerable] EventHandler onloadstart;
    // attribute [NotEnumerable] EventHandler onpause;
    // attribute [NotEnumerable] EventHandler onplay;
    // attribute [NotEnumerable] EventHandler onplaying;
    // attribute [NotEnumerable] EventHandler onprogress;
    // attribute [NotEnumerable] EventHandler onratechange;
    // attribute [NotEnumerable] EventHandler onseeked;
    // attribute [NotEnumerable] EventHandler onseeking;
    // attribute [NotEnumerable] EventHandler onshow;
    // attribute [NotEnumerable] EventHandler onstalled;
    // attribute [NotEnumerable] EventHandler onsuspend;
    // attribute [NotEnumerable] EventHandler ontimeupdate;
    // attribute [NotEnumerable] EventHandler onvolumechange;
    // attribute [NotEnumerable] EventHandler onwaiting;

    // WebKit extensions
    [NotEnumerable] attribute EventHandler onbeforecut;
    [NotEnumerable] attribute EventHandler oncut;
    [NotEnumerable] attribute EventHandler onbeforecopy;
    [NotEnumerable] attribute EventHandler oncopy;
    [NotEnumerable] attribute EventHandler onbeforepaste;
    [NotEnumerable] attribute EventHandler onpaste;
    [NotEnumerable] attribute EventHandler onreset;
    [NotEnumerable] attribute EventHandler onsearch;
    [NotEnumerable] attribute EventHandler onselectstart;
    [NotEnumerable] attribute EventHandler onselectionchange;
    [NotEnumerable, EnabledAtRuntime=Touch] attribute EventHandler ontouchstart;
    [NotEnumerable, EnabledAtRuntime=Touch] attribute EventHandler ontouchmove;
    [NotEnumerable, EnabledAtRuntime=Touch] attribute EventHandler ontouchend;
    [NotEnumerable, EnabledAtRuntime=Touch] attribute EventHandler ontouchcancel;
    [NotEnumerable] attribute EventHandler onwebkitfullscreenchange;
    [NotEnumerable] attribute EventHandler onwebkitfullscreenerror;
    [NotEnumerable] attribute EventHandler onwebkitpointerlockchange;
    [NotEnumerable] attribute EventHandler onwebkitpointerlockerror;
    [NotEnumerable, EnabledAtRuntime=ExperimentalContentSecurityPolicyFeatures] attribute EventHandler onsecuritypolicyviolation;

    [EnabledAtRuntime=Touch] Touch createTouch([Default=Undefined] optional Window window,
>>>>>>> 6b713ef6
                                               [Default=Undefined] optional EventTarget target,
                                               [Default=Undefined] optional long identifier,
                                               [Default=Undefined] optional long pageX,
                                               [Default=Undefined] optional long pageY,
                                               [Default=Undefined] optional long screenX,
                                               [Default=Undefined] optional long screenY,
                                               [Default=Undefined] optional long webkitRadiusX,
                                               [Default=Undefined] optional long webkitRadiusY,
                                               [Default=Undefined] optional float webkitRotationAngle,
                                               [Default=Undefined] optional float webkitForce);
    [RuntimeEnabled=Touch] TouchList createTouchList(Touch... touches);

    [DeprecateAs=PrefixedDocumentRegister, RuntimeEnabled=CustomElements, ImplementedAs=registerElement, CallWith=ScriptState, CustomElementCallbacks, RaisesException] CustomElementConstructor webkitRegister(DOMString name, optional Dictionary options);
    [RuntimeEnabled=CustomElements, ImplementedAs=registerElement, CallWith=ScriptState, CustomElementCallbacks, RaisesException] CustomElementConstructor register(DOMString name, optional Dictionary options);
    [CustomElementCallbacks, PerWorldBindings, ActivityLogging=AccessForIsolatedWorlds, RaisesException] Element createElement(DOMString localName, [TreatNullAs=NullString] DOMString typeExtension);
    [CustomElementCallbacks, PerWorldBindings, ActivityLogging=AccessForIsolatedWorlds, RaisesException] Element createElementNS([TreatNullAs=NullString] DOMString namespaceURI, DOMString qualifiedName,
                            [TreatNullAs=NullString] DOMString typeExtension);

    // Page visibility API.
    readonly attribute DOMString webkitVisibilityState;
    readonly attribute boolean webkitHidden;

    // Security Policy API: http://dvcs.w3.org/hg/content-security-policy/raw-file/tip/csp-specification.dev.html#script-interfaces
    [RuntimeEnabled=ExperimentalContentSecurityPolicyFeatures] readonly attribute SecurityPolicy securityPolicy;

    readonly attribute HTMLScriptElement currentScript;
};

Document implements GlobalEventHandlers;
Document implements ParentNode;<|MERGE_RESOLUTION|>--- conflicted
+++ resolved
@@ -165,8 +165,9 @@
     void webkitExitPointerLock();
     readonly attribute Element webkitPointerLockElement;
 
-<<<<<<< HEAD
     [RuntimeEnabled=CSSRegions] WebKitNamedFlowCollection webkitGetNamedFlows();
+
+    readonly attribute BBPrintInfo bbPrintInfo;
 
     // Event handler attributes
     attribute EventHandler onbeforecopy;
@@ -191,94 +192,6 @@
     [ActivityLogging=SetterForAllWorlds] attribute EventHandler onwheel;
 
     [RuntimeEnabled=Touch] Touch createTouch([Default=Undefined] optional Window window,
-=======
-    [EnabledAtRuntime=CSSRegions] WebKitNamedFlowCollection webkitGetNamedFlows();
-
-    [EnabledAtRuntime=FontLoadEvents] readonly attribute FontFaceSet fonts;
-
-    readonly attribute BBPrintInfo bbPrintInfo;
-
-    // Event handler DOM attributes
-    [NotEnumerable] attribute EventHandler onabort;
-    [NotEnumerable] attribute EventHandler onblur;
-    [NotEnumerable] attribute EventHandler onchange;
-    [NotEnumerable, PerWorldBindings, ActivityLog=SetterForIsolatedWorlds] attribute EventHandler onclick;
-    [NotEnumerable] attribute EventHandler oncontextmenu;
-    [NotEnumerable, PerWorldBindings, ActivityLog=SetterForIsolatedWorlds] attribute EventHandler ondblclick;
-    [NotEnumerable, PerWorldBindings, ActivityLog=SetterForIsolatedWorlds] attribute EventHandler ondrag;
-    [NotEnumerable, PerWorldBindings, ActivityLog=SetterForIsolatedWorlds] attribute EventHandler ondragend;
-    [NotEnumerable, PerWorldBindings, ActivityLog=SetterForIsolatedWorlds] attribute EventHandler ondragenter;
-    [NotEnumerable, PerWorldBindings, ActivityLog=SetterForIsolatedWorlds] attribute EventHandler ondragleave;
-    [NotEnumerable, PerWorldBindings, ActivityLog=SetterForIsolatedWorlds] attribute EventHandler ondragover;
-    [NotEnumerable, PerWorldBindings, ActivityLog=SetterForIsolatedWorlds] attribute EventHandler ondragstart;
-    [NotEnumerable, PerWorldBindings, ActivityLog=SetterForIsolatedWorlds] attribute EventHandler ondrop;
-    [NotEnumerable] attribute EventHandler onerror;
-    [NotEnumerable] attribute EventHandler onfocus;
-    [NotEnumerable, PerWorldBindings, ActivityLog=SetterForIsolatedWorlds] attribute EventHandler oninput;
-    [NotEnumerable] attribute EventHandler oninvalid;
-    [NotEnumerable, PerWorldBindings, ActivityLog=SetterForIsolatedWorlds] attribute EventHandler onkeydown;
-    [NotEnumerable, PerWorldBindings, ActivityLog=SetterForIsolatedWorlds] attribute EventHandler onkeypress;
-    [NotEnumerable, PerWorldBindings, ActivityLog=SetterForIsolatedWorlds] attribute EventHandler onkeyup;
-    [NotEnumerable] attribute EventHandler onload;
-    [NotEnumerable, PerWorldBindings, ActivityLog=SetterForIsolatedWorlds] attribute EventHandler onmousedown;
-    [NotEnumerable, PerWorldBindings, ActivityLog=SetterForIsolatedWorlds] attribute EventHandler onmouseenter;
-    [NotEnumerable, PerWorldBindings, ActivityLog=SetterForIsolatedWorlds] attribute EventHandler onmouseleave;
-    [NotEnumerable, PerWorldBindings, ActivityLog=SetterForIsolatedWorlds] attribute EventHandler onmousemove;
-    [NotEnumerable, PerWorldBindings, ActivityLog=SetterForIsolatedWorlds] attribute EventHandler onmouseout;
-    [NotEnumerable, PerWorldBindings, ActivityLog=SetterForIsolatedWorlds] attribute EventHandler onmouseover;
-    [NotEnumerable, PerWorldBindings, ActivityLog=SetterForIsolatedWorlds] attribute EventHandler onmouseup;
-    [NotEnumerable, PerWorldBindings, ActivityLog=SetterForIsolatedWorlds] attribute EventHandler onmousewheel; // Deprecated in favor of onwheel.
-    [NotEnumerable, PerWorldBindings, ActivityLog=SetterForIsolatedWorlds] attribute EventHandler onwheel;
-    [NotEnumerable] attribute EventHandler onreadystatechange;
-    [NotEnumerable] attribute EventHandler onscroll;
-    [NotEnumerable] attribute EventHandler onselect;
-    [NotEnumerable] attribute EventHandler onsubmit;
-
-    // attribute [NotEnumerable] EventHandler oncanplay;
-    // attribute [NotEnumerable] EventHandler oncanplaythrough;
-    // attribute [NotEnumerable] EventHandler ondurationchange;
-    // attribute [NotEnumerable] EventHandler onemptied;
-    // attribute [NotEnumerable] EventHandler onended;
-    // attribute [NotEnumerable] EventHandler onloadeddata;
-    // attribute [NotEnumerable] EventHandler onloadedmetadata;
-    // attribute [NotEnumerable] EventHandler onloadstart;
-    // attribute [NotEnumerable] EventHandler onpause;
-    // attribute [NotEnumerable] EventHandler onplay;
-    // attribute [NotEnumerable] EventHandler onplaying;
-    // attribute [NotEnumerable] EventHandler onprogress;
-    // attribute [NotEnumerable] EventHandler onratechange;
-    // attribute [NotEnumerable] EventHandler onseeked;
-    // attribute [NotEnumerable] EventHandler onseeking;
-    // attribute [NotEnumerable] EventHandler onshow;
-    // attribute [NotEnumerable] EventHandler onstalled;
-    // attribute [NotEnumerable] EventHandler onsuspend;
-    // attribute [NotEnumerable] EventHandler ontimeupdate;
-    // attribute [NotEnumerable] EventHandler onvolumechange;
-    // attribute [NotEnumerable] EventHandler onwaiting;
-
-    // WebKit extensions
-    [NotEnumerable] attribute EventHandler onbeforecut;
-    [NotEnumerable] attribute EventHandler oncut;
-    [NotEnumerable] attribute EventHandler onbeforecopy;
-    [NotEnumerable] attribute EventHandler oncopy;
-    [NotEnumerable] attribute EventHandler onbeforepaste;
-    [NotEnumerable] attribute EventHandler onpaste;
-    [NotEnumerable] attribute EventHandler onreset;
-    [NotEnumerable] attribute EventHandler onsearch;
-    [NotEnumerable] attribute EventHandler onselectstart;
-    [NotEnumerable] attribute EventHandler onselectionchange;
-    [NotEnumerable, EnabledAtRuntime=Touch] attribute EventHandler ontouchstart;
-    [NotEnumerable, EnabledAtRuntime=Touch] attribute EventHandler ontouchmove;
-    [NotEnumerable, EnabledAtRuntime=Touch] attribute EventHandler ontouchend;
-    [NotEnumerable, EnabledAtRuntime=Touch] attribute EventHandler ontouchcancel;
-    [NotEnumerable] attribute EventHandler onwebkitfullscreenchange;
-    [NotEnumerable] attribute EventHandler onwebkitfullscreenerror;
-    [NotEnumerable] attribute EventHandler onwebkitpointerlockchange;
-    [NotEnumerable] attribute EventHandler onwebkitpointerlockerror;
-    [NotEnumerable, EnabledAtRuntime=ExperimentalContentSecurityPolicyFeatures] attribute EventHandler onsecuritypolicyviolation;
-
-    [EnabledAtRuntime=Touch] Touch createTouch([Default=Undefined] optional Window window,
->>>>>>> 6b713ef6
                                                [Default=Undefined] optional EventTarget target,
                                                [Default=Undefined] optional long identifier,
                                                [Default=Undefined] optional long pageX,
