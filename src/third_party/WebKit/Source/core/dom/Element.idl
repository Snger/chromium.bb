--- conflicted
+++ resolved
@@ -107,14 +107,11 @@
     [RuntimeEnabled=CSSOMSmoothScroll] void scrollBy(unrestricted double x, unrestricted double y);
 
     // Bloomberg-specific extensions
-<<<<<<< HEAD
     attribute long bbScrollLeftNoZoomAdjust;
     attribute long bbScrollTopNoZoomAdjust;
     readonly attribute long bbScrollWidthNoZoomAdjust;
     readonly attribute long bbScrollHeightNoZoomAdjust;
-=======
     void bbRequestSpellCheck();
->>>>>>> 80e7eb81
 
     attribute unrestricted double scrollTop;
     attribute unrestricted double scrollLeft;
