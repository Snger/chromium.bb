--- conflicted
+++ resolved
@@ -28,8 +28,7 @@
 
 class LazyLineBreakIterator;
 
-<<<<<<< HEAD
-int nextBreakablePositionIgnoringNBSP(LazyLineBreakIterator&, int pos);
+int nextBreakablePositionIgnoringNBSP(LazyLineBreakIterator&, int pos, EWordBreak wordBreak);
 int nextBreakablePositionBreakAll(LazyLineBreakIterator& lazyBreakIterator, int pos);
 
 enum class LineBreakType {
@@ -37,18 +36,10 @@
     BreakAll, // word-break:break-all allows breaks between letters/numbers
 };
 
-inline bool isBreakable(LazyLineBreakIterator& lazyBreakIterator, int pos, int& nextBreakable, LineBreakType lineBreakType = LineBreakType::Normal)
+inline bool isBreakable(LazyLineBreakIterator& lazyBreakIterator, int pos, int& nextBreakable, EWordBreak wordBreak, LineBreakType lineBreakType = LineBreakType::Normal)
 {
     if (pos > nextBreakable)
-        nextBreakable = lineBreakType == LineBreakType::BreakAll ? nextBreakablePositionBreakAll(lazyBreakIterator, pos) : nextBreakablePositionIgnoringNBSP(lazyBreakIterator, pos);
-=======
-int nextBreakablePositionIgnoringNBSP(LazyLineBreakIterator&, int pos, EWordBreak wordBreak);
-
-inline bool isBreakable(LazyLineBreakIterator& lazyBreakIterator, int pos, int& nextBreakable, EWordBreak wordBreak)
-{
-    if (pos > nextBreakable)
-        nextBreakable = nextBreakablePositionIgnoringNBSP(lazyBreakIterator, pos, wordBreak);
->>>>>>> 541fa4d0
+        nextBreakable = lineBreakType == LineBreakType::BreakAll ? nextBreakablePositionBreakAll(lazyBreakIterator, pos) : nextBreakablePositionIgnoringNBSP(lazyBreakIterator, pos, wordBreak);
     return pos == nextBreakable;
 }
 
