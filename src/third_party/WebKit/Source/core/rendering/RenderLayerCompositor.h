/*
 * Copyright (C) 2009 Apple Inc. All rights reserved.
 *
 * Redistribution and use in source and binary forms, with or without
 * modification, are permitted provided that the following conditions
 * are met:
 * 1. Redistributions of source code must retain the above copyright
 *    notice, this list of conditions and the following disclaimer.
 * 2. Redistributions in binary form must reproduce the above copyright
 *    notice, this list of conditions and the following disclaimer in the
 *    documentation and/or other materials provided with the distribution.
 *
 * THIS SOFTWARE IS PROVIDED BY APPLE INC. ``AS IS'' AND ANY
 * EXPRESS OR IMPLIED WARRANTIES, INCLUDING, BUT NOT LIMITED TO, THE
 * IMPLIED WARRANTIES OF MERCHANTABILITY AND FITNESS FOR A PARTICULAR
 * PURPOSE ARE DISCLAIMED.  IN NO EVENT SHALL APPLE COMPUTER, INC. OR
 * CONTRIBUTORS BE LIABLE FOR ANY DIRECT, INDIRECT, INCIDENTAL, SPECIAL,
 * EXEMPLARY, OR CONSEQUENTIAL DAMAGES (INCLUDING, BUT NOT LIMITED TO,
 * PROCUREMENT OF SUBSTITUTE GOODS OR SERVICES; LOSS OF USE, DATA, OR
 * PROFITS; OR BUSINESS INTERRUPTION) HOWEVER CAUSED AND ON ANY THEORY
 * OF LIABILITY, WHETHER IN CONTRACT, STRICT LIABILITY, OR TORT
 * (INCLUDING NEGLIGENCE OR OTHERWISE) ARISING IN ANY WAY OUT OF THE USE
 * OF THIS SOFTWARE, EVEN IF ADVISED OF THE POSSIBILITY OF SUCH DAMAGE.
 */

#ifndef RenderLayerCompositor_h
#define RenderLayerCompositor_h

#include "core/page/ChromeClient.h"
#include "core/rendering/RenderLayer.h"
#include "platform/graphics/GraphicsLayerClient.h"
#include "wtf/HashMap.h"

namespace WebCore {

class FixedPositionViewportConstraints;
class GraphicsLayer;
class RenderEmbeddedObject;
class RenderLayerStackingNode;
class RenderPart;
class RenderVideo;
class ScrollingCoordinator;
class StickyPositionViewportConstraints;


enum CompositingUpdateType {
    CompositingUpdateAfterStyleChange,
    CompositingUpdateAfterLayout,
    CompositingUpdateOnScroll,
    CompositingUpdateOnCompositedScroll,
    CompositingUpdateFinishAllDeferredWork
};

// RenderLayerCompositor manages the hierarchy of
// composited RenderLayers. It determines which RenderLayers
// become compositing, and creates and maintains a hierarchy of
// GraphicsLayers based on the RenderLayer painting order.
//
// There is one RenderLayerCompositor per RenderView.

class RenderLayerCompositor : public GraphicsLayerClient {
    WTF_MAKE_FAST_ALLOCATED;
public:
    explicit RenderLayerCompositor(RenderView*);
    ~RenderLayerCompositor();

    // Return true if this RenderView is in "compositing mode" (i.e. has one or more
    // composited RenderLayers)
    bool inCompositingMode() const { return m_compositing; }
    // This will make a compositing layer at the root automatically, and hook up to
    // the native view/window system.
    void enableCompositingMode(bool enable = true);

    bool inForcedCompositingMode() const { return m_forceCompositingMode; }

    // Returns true if the accelerated compositing is enabled
    bool hasAcceleratedCompositing() const { return m_hasAcceleratedCompositing; }
    bool layerSquashingEnabled() const;

    bool canRender3DTransforms() const;

    // Copy the accelerated compositing related flags from Settings
    void cacheAcceleratedCompositingFlags();

    // Called when the layer hierarchy needs to be updated (compositing layers have been
    // created, destroyed or re-parented).
    void setCompositingLayersNeedRebuild(bool needRebuild = true);
    bool compositingLayersNeedRebuild() const { return m_compositingLayersNeedRebuild; }

    // Called when something outside WebKit affects the visible rect (e.g. delegated scrolling). Might schedule a layer flush.
    void didChangeVisibleRect();

    // Updating properties required for determining if compositing is necessary.
    void updateCompositingRequirementsState();
    void setNeedsUpdateCompositingRequirementsState() { m_needsUpdateCompositingRequirementsState = true; }

    // Main entry point for a full update. As needed, this function will compute compositing requirements,
    // rebuild the composited layer tree, and/or update all the properties assocaited with each layer of the
    // composited layer tree.
    void updateCompositingLayers(CompositingUpdateType);

    // Update the compositing state of the given layer. Returns true if that state changed.
    bool updateLayerCompositingState(RenderLayer*);

    // Update the geometry for compositing children of compositingAncestor.
    void updateCompositingDescendantGeometry(RenderLayerStackingNode* compositingAncestor, RenderLayer*, bool compositedChildrenOnly);

    // Whether layer's compositedLayerMapping needs a GraphicsLayer to do clipping by an ancestor (non-stacking-context parent with overflow).
    bool clippedByAncestor(const RenderLayer*) const;
    // Whether layer's compositedLayerMapping needs a GraphicsLayer to clip z-order children of the given RenderLayer.
    bool clipsCompositingDescendants(const RenderLayer*) const;

    // Whether the given layer needs an extra 'contents' layer.
    bool needsContentsCompositingLayer(const RenderLayer*) const;

    bool supportsFixedRootBackgroundCompositing() const;
    bool needsFixedRootBackgroundLayer(const RenderLayer*) const;
    GraphicsLayer* fixedRootBackgroundLayer() const;

    // Return the bounding box required for compositing layer and its childern, relative to ancestorLayer.
    // If layerBoundingBox is not 0, on return it contains the bounding box of this layer only.
    IntRect calculateCompositedBounds(const RenderLayer*, const RenderLayer* ancestorLayer) const;

    // Repaint the appropriate layers when the given RenderLayer starts or stops being composited.
    void repaintOnCompositingChange(RenderLayer*);

    void repaintInCompositedAncestor(RenderLayer*, const LayoutRect&);

    // Notify us that a layer has been added or removed
    void layerWasAdded(RenderLayer* parent, RenderLayer* child);
    void layerWillBeRemoved(RenderLayer* parent, RenderLayer* child);

    // Get the nearest ancestor layer that has overflow or clip, but is not a stacking context
    RenderLayer* enclosingNonStackingClippingLayer(const RenderLayer* layer) const;

    // Repaint parts of all composited layers that intersect the given absolute rectangle (or the entire layer if the pointer is null).
    void repaintCompositedLayers(const IntRect* = 0);

    RenderLayer* rootRenderLayer() const;
    GraphicsLayer* rootGraphicsLayer() const;
    GraphicsLayer* scrollLayer() const;

    enum RootLayerAttachment {
        RootLayerUnattached,
        RootLayerAttachedViaChromeClient,
        RootLayerAttachedViaEnclosingFrame
    };

    RootLayerAttachment rootLayerAttachment() const { return m_rootLayerAttachment; }
    void updateRootLayerAttachment();
    void updateRootLayerPosition();

    void setIsInWindow(bool);

    void clearMappingForAllRenderLayers();
<<<<<<< HEAD

    void layerBecameComposited(const RenderLayer*) { ++m_compositedLayerCount; }
    void layerBecameNonComposited(const RenderLayer*);
=======
>>>>>>> 8c15b39e

    // Use by RenderVideo to ask if it should try to use accelerated compositing.
    bool canAccelerateVideoRendering(RenderVideo*) const;

    // Walk the tree looking for layers with 3d transforms. Useful in case you need
    // to know if there is non-affine content, e.g. for drawing into an image.
    bool has3DContent() const;

    static RenderLayerCompositor* frameContentsCompositor(RenderPart*);
    // Return true if the layers changed.
    static bool parentFrameContentLayers(RenderPart*);

    // Update the geometry of the layers used for clipping and scrolling in frames.
    void frameViewDidChangeLocation(const IntPoint& contentsOffset);
    void frameViewDidChangeSize();
    void frameViewDidScroll();
    void frameViewDidLayout();
    void frameViewScrollbarsExistenceDidChange();
    void rootFixedBackgroundsChanged();

    bool scrollingLayerDidChange(RenderLayer*);

    String layerTreeAsText(LayerTreeFlags);

    virtual void didCommitChangesForLayer(const GraphicsLayer*) const OVERRIDE;

    GraphicsLayer* layerForHorizontalScrollbar() const { return m_layerForHorizontalScrollbar.get(); }
    GraphicsLayer* layerForVerticalScrollbar() const { return m_layerForVerticalScrollbar.get(); }
    GraphicsLayer* layerForScrollCorner() const { return m_layerForScrollCorner.get(); }

    void updateViewportConstraintStatus(RenderLayer*);
    void removeViewportConstrainedLayer(RenderLayer*);

    void addOutOfFlowPositionedLayer(RenderLayer*);
    void removeOutOfFlowPositionedLayer(RenderLayer*);

    void resetTrackedRepaintRects();
    void setTracksRepaints(bool);

    void setNeedsToRecomputeCompositingRequirements() { m_needsToRecomputeCompositingRequirements = true; }

    virtual String debugName(const GraphicsLayer*) OVERRIDE;

private:
    class OverlapMap;

    // GraphicsLayerClient implementation
    virtual void notifyAnimationStarted(const GraphicsLayer*, double, double) OVERRIDE { }
    virtual void paintContents(const GraphicsLayer*, GraphicsContext&, GraphicsLayerPaintingPhase, const IntRect&) OVERRIDE;

    virtual bool isTrackingRepaints() const OVERRIDE;

    // Whether the given RL needs to paint into its own separate backing (and hence would need its own CompositedLayerMapping).
    bool needsOwnBacking(const RenderLayer*) const;
    // Whether the layer could ever be composited.
    bool canBeComposited(const RenderLayer*) const;

    // Returns all direct reasons that a layer should be composited.
    CompositingReasons directReasonsForCompositing(const RenderLayer*) const;

    void updateDirectCompositingReasons(RenderLayer*);

    // Returns indirect reasons that a layer should be composited because of something in its subtree.
    CompositingReasons subtreeReasonsForCompositing(RenderObject*, bool hasCompositedDescendants, bool has3DTransformedDescendants) const;

    // Make or destroy the CompositedLayerMapping for this layer; returns true if the compositedLayerMapping changed.
<<<<<<< HEAD
    bool allocateOrClearCompositedLayerMapping(RenderLayer*, CompositingChangeRepaint shouldRepaint);
=======
    bool allocateOrClearCompositedLayerMapping(RenderLayer*);
>>>>>>> 8c15b39e

    void clearMappingForRenderLayerIncludingDescendants(RenderLayer*);

    // Repaint the given rect (which is layer's coords), and regions of child layers that intersect that rect.
    void recursiveRepaintLayer(RenderLayer*, const IntRect* = 0);

    void addToOverlapMap(OverlapMap&, RenderLayer*, IntRect& layerBounds, bool& boundsComputed);
    void addToOverlapMapRecursive(OverlapMap&, RenderLayer*, RenderLayer* ancestorLayer = 0);

<<<<<<< HEAD
=======
    struct SquashingState {
        SquashingState()
            : mostRecentMapping(0)
            , hasMostRecentMapping(false)
            , nextSquashedLayerIndex(0) { }

        void updateSquashingStateForNewMapping(CompositedLayerMappingPtr, bool hasNewCompositedLayerMapping, IntPoint newOffsetFromAbsolute);

        // The most recent composited backing that the layer should squash onto if needed.
        CompositedLayerMappingPtr mostRecentMapping;
        bool hasMostRecentMapping;

        // Offset in absolute coordinates of the compositedLayerMapping's owning layer.
        IntPoint offsetFromAbsolute;

        // Counter that tracks what index the next RenderLayer would be if it gets squashed to the current squashing layer.
        size_t nextSquashedLayerIndex;
    };

>>>>>>> 8c15b39e
    // Forces an update for all frames of frame tree recursively. Used only when the mainFrame compositor is ready to
    // finish all deferred work.
    static void finishCompositingUpdateForFrameTree(Frame*);

    // Returns true if any layer's compositing changed
<<<<<<< HEAD
    void computeCompositingRequirements(RenderLayer* ancestorLayer, RenderLayer*, OverlapMap*, struct CompositingRecursionData&, bool& layersChanged, bool& descendantHas3DTransform, Vector<RenderLayer*>& unclippedDescendants);
=======
    void computeCompositingRequirements(RenderLayer* ancestorLayer, RenderLayer*, OverlapMap*, struct CompositingRecursionData&, bool& descendantHas3DTransform, Vector<RenderLayer*>& unclippedDescendants);

    // Defines which RenderLayers will paint into which composited backings, by allocating and destroying CompositedLayerMappings as needed.
    void assignLayersToBackings(RenderLayer*, bool& layersChanged);
    void assignLayersToBackingsInternal(RenderLayer*, SquashingState&, bool& layersChanged);
>>>>>>> 8c15b39e

    // Recurses down the tree, parenting descendant compositing layers and collecting an array of child layers for the current compositing layer.
    void rebuildCompositingLayerTree(RenderLayer*, Vector<GraphicsLayer*>& childGraphicsLayersOfEnclosingLayer, int depth);

    // Recurses down the tree, updating layer geometry only.
    void updateLayerTreeGeometry(RenderLayer*);

    // Hook compositing layers together
    void setCompositingParent(RenderLayer* childLayer, RenderLayer* parentLayer);
    void removeCompositedChildren(RenderLayer*);

    bool layerHas3DContent(const RenderLayer*) const;
    bool isRunningAcceleratedTransformAnimation(RenderObject*) const;

    bool hasAnyAdditionalCompositedLayers(const RenderLayer* rootLayer) const;

    void ensureRootLayer();
    void destroyRootLayer();

    void attachRootLayer(RootLayerAttachment);
    void detachRootLayer();

    bool isMainFrame() const;

    void updateOverflowControlsLayers();

    void notifyIFramesOfCompositingChange();

    Page* page() const;

    GraphicsLayerFactory* graphicsLayerFactory() const;
    ScrollingCoordinator* scrollingCoordinator() const;

    // Whether a running transition or animation enforces the need for a compositing layer.
    bool requiresCompositingForAnimation(RenderObject*) const;
    // Whether a (not necessarily running) transition enforces the need for a compositing layer.
    bool requiresCompositingForTransition(RenderObject*) const;
    bool requiresCompositingForTransform(RenderObject*) const;
    bool requiresCompositingForVideo(RenderObject*) const;
    bool requiresCompositingForCanvas(RenderObject*) const;
    bool requiresCompositingForPlugin(RenderObject*) const;
    bool requiresCompositingForFrame(RenderObject*) const;
    bool requiresCompositingForBackfaceVisibilityHidden(RenderObject*) const;
    bool requiresCompositingForFilters(RenderObject*) const;
    bool requiresCompositingForOverflowScrollingParent(const RenderLayer*) const;
    bool requiresCompositingForOutOfFlowClipping(const RenderLayer*) const;
    bool requiresCompositingForScrollableFrame() const;
    bool requiresCompositingForPosition(RenderObject*, const RenderLayer*, RenderLayer::ViewportConstrainedNotCompositedReason* = 0) const;
    bool requiresCompositingForOverflowScrolling(const RenderLayer*) const;

    void addViewportConstrainedLayer(RenderLayer*);

    FixedPositionViewportConstraints computeFixedViewportConstraints(RenderLayer*) const;
    StickyPositionViewportConstraints computeStickyViewportConstraints(RenderLayer*) const;

    bool requiresHorizontalScrollbarLayer() const;
    bool requiresVerticalScrollbarLayer() const;
    bool requiresScrollCornerLayer() const;
#if USE(RUBBER_BANDING)
    bool requiresOverhangLayers() const;
#endif

private:
    RenderView* m_renderView;
    OwnPtr<GraphicsLayer> m_rootContentLayer;

    bool m_hasAcceleratedCompositing;
    ChromeClient::CompositingTriggerFlags m_compositingTriggers;

    bool m_showRepaintCounter;

    // FIXME: This should absolutely not be mutable.
    mutable bool m_needsToRecomputeCompositingRequirements;
    bool m_needsToUpdateLayerTreeGeometry;

    bool m_compositing;
    bool m_compositingLayersNeedRebuild;
    bool m_forceCompositingMode;
    bool m_inPostLayoutUpdate; // true when it's OK to trust layout information (e.g. layer sizes and positions)
    bool m_needsUpdateCompositingRequirementsState;

    bool m_isTrackingRepaints; // Used for testing.

    RootLayerAttachment m_rootLayerAttachment;

    // Enclosing container layer, which clips for iframe content
    OwnPtr<GraphicsLayer> m_containerLayer;
    OwnPtr<GraphicsLayer> m_scrollLayer;

    HashSet<RenderLayer*> m_viewportConstrainedLayers;
    HashSet<RenderLayer*> m_viewportConstrainedLayersNeedingUpdate;

    // This is used in updateCompositingRequirementsState to avoid full tree
    // walks while determining if layers have unclipped descendants.
    HashSet<RenderLayer*> m_outOfFlowPositionedLayers;

    // Enclosing layer for overflow controls and the clipping layer
    OwnPtr<GraphicsLayer> m_overflowControlsHostLayer;

    // Layers for overflow controls
    OwnPtr<GraphicsLayer> m_layerForHorizontalScrollbar;
    OwnPtr<GraphicsLayer> m_layerForVerticalScrollbar;
    OwnPtr<GraphicsLayer> m_layerForScrollCorner;
#if USE(RUBBER_BANDING)
    OwnPtr<GraphicsLayer> m_layerForOverhangShadow;
#endif
};


} // namespace WebCore

#endif // RenderLayerCompositor_h<|MERGE_RESOLUTION|>--- conflicted
+++ resolved
@@ -153,12 +153,6 @@
     void setIsInWindow(bool);
 
     void clearMappingForAllRenderLayers();
-<<<<<<< HEAD
-
-    void layerBecameComposited(const RenderLayer*) { ++m_compositedLayerCount; }
-    void layerBecameNonComposited(const RenderLayer*);
-=======
->>>>>>> 8c15b39e
 
     // Use by RenderVideo to ask if it should try to use accelerated compositing.
     bool canAccelerateVideoRendering(RenderVideo*) const;
@@ -225,11 +219,7 @@
     CompositingReasons subtreeReasonsForCompositing(RenderObject*, bool hasCompositedDescendants, bool has3DTransformedDescendants) const;
 
     // Make or destroy the CompositedLayerMapping for this layer; returns true if the compositedLayerMapping changed.
-<<<<<<< HEAD
-    bool allocateOrClearCompositedLayerMapping(RenderLayer*, CompositingChangeRepaint shouldRepaint);
-=======
     bool allocateOrClearCompositedLayerMapping(RenderLayer*);
->>>>>>> 8c15b39e
 
     void clearMappingForRenderLayerIncludingDescendants(RenderLayer*);
 
@@ -239,8 +229,6 @@
     void addToOverlapMap(OverlapMap&, RenderLayer*, IntRect& layerBounds, bool& boundsComputed);
     void addToOverlapMapRecursive(OverlapMap&, RenderLayer*, RenderLayer* ancestorLayer = 0);
 
-<<<<<<< HEAD
-=======
     struct SquashingState {
         SquashingState()
             : mostRecentMapping(0)
@@ -260,21 +248,16 @@
         size_t nextSquashedLayerIndex;
     };
 
->>>>>>> 8c15b39e
     // Forces an update for all frames of frame tree recursively. Used only when the mainFrame compositor is ready to
     // finish all deferred work.
     static void finishCompositingUpdateForFrameTree(Frame*);
 
     // Returns true if any layer's compositing changed
-<<<<<<< HEAD
-    void computeCompositingRequirements(RenderLayer* ancestorLayer, RenderLayer*, OverlapMap*, struct CompositingRecursionData&, bool& layersChanged, bool& descendantHas3DTransform, Vector<RenderLayer*>& unclippedDescendants);
-=======
     void computeCompositingRequirements(RenderLayer* ancestorLayer, RenderLayer*, OverlapMap*, struct CompositingRecursionData&, bool& descendantHas3DTransform, Vector<RenderLayer*>& unclippedDescendants);
 
     // Defines which RenderLayers will paint into which composited backings, by allocating and destroying CompositedLayerMappings as needed.
     void assignLayersToBackings(RenderLayer*, bool& layersChanged);
     void assignLayersToBackingsInternal(RenderLayer*, SquashingState&, bool& layersChanged);
->>>>>>> 8c15b39e
 
     // Recurses down the tree, parenting descendant compositing layers and collecting an array of child layers for the current compositing layer.
     void rebuildCompositingLayerTree(RenderLayer*, Vector<GraphicsLayer*>& childGraphicsLayersOfEnclosingLayer, int depth);
