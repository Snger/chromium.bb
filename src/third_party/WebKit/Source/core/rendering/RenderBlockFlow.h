--- conflicted
+++ resolved
@@ -185,26 +185,15 @@
     LayoutRect logicalLeftSelectionGap(const RenderBlock* rootBlock, const LayoutPoint& rootBlockPhysicalPosition, const LayoutSize& offsetFromRootBlock,
         const LayoutObject* selObj, LayoutUnit logicalLeft, LayoutUnit logicalTop, LayoutUnit logicalHeight, const PaintInfo*) const;
     LayoutRect logicalRightSelectionGap(const RenderBlock* rootBlock, const LayoutPoint& rootBlockPhysicalPosition, const LayoutSize& offsetFromRootBlock,
-<<<<<<< HEAD
-        const RenderObject* selObj, LayoutUnit logicalRight, LayoutUnit logicalTop, LayoutUnit logicalHeight, const PaintInfo*) const;
-    LayoutRect lineEndingSelectionGap(const RenderBlock* rootBlock, const LayoutPoint& rootBlockPhysicalPosition, const LayoutSize& offsetFromRootBlock,
-        const RenderObject* selObj, LayoutUnit logicalEnd, LayoutUnit logicalTop, LayoutUnit logicalHeight, const PaintInfo*) const;
-=======
         const LayoutObject* selObj, LayoutUnit logicalRight, LayoutUnit logicalTop, LayoutUnit logicalHeight, const PaintInfo*) const;
     LayoutRect lineEndingSelectionGap(const RenderBlock* rootBlock, const LayoutPoint& rootBlockPhysicalPosition, const LayoutSize& offsetFromRootBlock,
         const LayoutObject* selObj, LayoutUnit logicalEnd, LayoutUnit logicalTop, LayoutUnit logicalHeight, const PaintInfo*) const;
->>>>>>> af5e10de
     void getLineEndingGapLogicalLeftAndRight(const RenderBlock* rootBlock, const LayoutSize& offsetFromRootBlock, LayoutUnit logicalEnd,
         LayoutUnit logicalTop, LayoutUnit logicalHeight, LayoutUnit& logicalLeft, LayoutUnit& logicalRight) const;
     void getSelectionGapInfo(const RenderBlock* rootBlock, bool& leftGap, bool& rightGap) const;
 
-<<<<<<< HEAD
-    virtual LayoutRect selectionRectForPaintInvalidation(const RenderLayerModelObject* paintInvalidationContainer) const override final;
-    GapRects selectionGapRectsForPaintInvalidation(const RenderLayerModelObject* paintInvalidationContainer) const;
-=======
     virtual LayoutRect selectionRectForPaintInvalidation(const LayoutLayerModelObject* paintInvalidationContainer) const override final;
     GapRects selectionGapRectsForPaintInvalidation(const LayoutLayerModelObject* paintInvalidationContainer) const;
->>>>>>> af5e10de
     GapRects selectionGaps(const RenderBlock* rootBlock, const LayoutPoint& rootBlockPhysicalPosition, const LayoutSize& offsetFromRootBlock,
         LayoutUnit& lastLogicalTop, LayoutUnit& lastLogicalLeft, LayoutUnit& lastLogicalRight, const PaintInfo*,
         bool& shouldHighlightBeforeSide, bool& isAfterSideSelected) const;
