--- conflicted
+++ resolved
@@ -185,17 +185,12 @@
     LayoutRect logicalLeftSelectionGap(const RenderBlock* rootBlock, const LayoutPoint& rootBlockPhysicalPosition, const LayoutSize& offsetFromRootBlock,
         const LayoutObject* selObj, LayoutUnit logicalLeft, LayoutUnit logicalTop, LayoutUnit logicalHeight, const PaintInfo*) const;
     LayoutRect logicalRightSelectionGap(const RenderBlock* rootBlock, const LayoutPoint& rootBlockPhysicalPosition, const LayoutSize& offsetFromRootBlock,
-<<<<<<< HEAD
         const LayoutObject* selObj, LayoutUnit logicalRight, LayoutUnit logicalTop, LayoutUnit logicalHeight, const PaintInfo*) const;
-    void getSelectionGapInfo(SelectionState, bool& leftGap, bool& rightGap) const;
-=======
-        const RenderObject* selObj, LayoutUnit logicalRight, LayoutUnit logicalTop, LayoutUnit logicalHeight, const PaintInfo*) const;
     LayoutRect lineEndingSelectionGap(const RenderBlock* rootBlock, const LayoutPoint& rootBlockPhysicalPosition, const LayoutSize& offsetFromRootBlock,
-        const RenderObject* selObj, LayoutUnit logicalEnd, LayoutUnit logicalTop, LayoutUnit logicalHeight, const PaintInfo*) const;
+        const LayoutObject* selObj, LayoutUnit logicalEnd, LayoutUnit logicalTop, LayoutUnit logicalHeight, const PaintInfo*) const;
     void getLineEndingGapLogicalLeftAndRight(const RenderBlock* rootBlock, const LayoutSize& offsetFromRootBlock, LayoutUnit logicalEnd,
         LayoutUnit logicalTop, LayoutUnit logicalHeight, LayoutUnit& logicalLeft, LayoutUnit& logicalRight) const;
     void getSelectionGapInfo(const RenderBlock* rootBlock, bool& leftGap, bool& rightGap) const;
->>>>>>> e5442bfe
 
     virtual LayoutRect selectionRectForPaintInvalidation(const LayoutLayerModelObject* paintInvalidationContainer) const override final;
     GapRects selectionGapRectsForPaintInvalidation(const LayoutLayerModelObject* paintInvalidationContainer) const;
