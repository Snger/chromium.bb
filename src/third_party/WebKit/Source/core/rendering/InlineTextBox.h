/*
 * (C) 1999 Lars Knoll (knoll@kde.org)
 * (C) 2000 Dirk Mueller (mueller@kde.org)
 * Copyright (C) 2004, 2005, 2006, 2009, 2010, 2011 Apple Inc. All rights reserved.
 *
 * This library is free software; you can redistribute it and/or
 * modify it under the terms of the GNU Library General Public
 * License as published by the Free Software Foundation; either
 * version 2 of the License, or (at your option) any later version.
 *
 * This library is distributed in the hope that it will be useful,
 * but WITHOUT ANY WARRANTY; without even the implied warranty of
 * MERCHANTABILITY or FITNESS FOR A PARTICULAR PURPOSE.  See the GNU
 * Library General Public License for more details.
 *
 * You should have received a copy of the GNU Library General Public License
 * along with this library; see the file COPYING.LIB.  If not, write to
 * the Free Software Foundation, Inc., 51 Franklin Street, Fifth Floor,
 * Boston, MA 02110-1301, USA.
 *
 */

#ifndef InlineTextBox_h
#define InlineTextBox_h

#include "core/rendering/InlineBox.h"
#include "core/rendering/RenderText.h" // so textRenderer() can be inline
#include "platform/graphics/GraphicsContext.h"
#include "platform/text/TextRun.h"
#include "wtf/Forward.h"

namespace WebCore {

struct CompositionUnderline;
class DocumentMarker;

const unsigned short cNoTruncation = USHRT_MAX;
const unsigned short cFullTruncation = USHRT_MAX - 1;

// Helper functions shared by InlineTextBox / SVGRootInlineBox
void updateGraphicsContext(GraphicsContext*, const Color& fillColor, const Color& strokeColor, float strokeThickness, ColorSpace);
Color correctedTextColor(Color textColor, Color backgroundColor);

class InlineTextBox : public InlineBox {
public:
    InlineTextBox(RenderObject* obj)
        : InlineBox(obj)
        , m_prevTextBox(0)
        , m_nextTextBox(0)
        , m_start(0)
        , m_len(0)
        , m_truncation(cNoTruncation)
    {
    }

    virtual void destroy() OVERRIDE FINAL;

    InlineTextBox* prevTextBox() const { return m_prevTextBox; }
    InlineTextBox* nextTextBox() const { return m_nextTextBox; }
    void setNextTextBox(InlineTextBox* n) { m_nextTextBox = n; }
    void setPreviousTextBox(InlineTextBox* p) { m_prevTextBox = p; }

    // FIXME: These accessors should ASSERT(!isDirty()). See https://bugs.webkit.org/show_bug.cgi?id=97264
    unsigned start() const { return m_start; }
    unsigned end() const { return m_len ? m_start + m_len - 1 : m_start; }
    unsigned len() const { return m_len; }

    void setStart(unsigned start) { m_start = start; }
    void setLen(unsigned len) { m_len = len; }

    void offsetRun(int d) { ASSERT(!isDirty()); m_start += d; }

    unsigned short truncation() { return m_truncation; }

    virtual void markDirty(bool dirty = true) OVERRIDE FINAL;

    using InlineBox::hasHyphen;
    using InlineBox::setHasHyphen;
    using InlineBox::canHaveLeadingExpansion;
    using InlineBox::setCanHaveLeadingExpansion;

    static inline bool compareByStart(const InlineTextBox* first, const InlineTextBox* second) { return first->start() < second->start(); }

    virtual int baselinePosition(FontBaseline) const OVERRIDE FINAL;
    virtual LayoutUnit lineHeight() const OVERRIDE FINAL;

    bool getEmphasisMarkPosition(RenderStyle*, TextEmphasisPosition&) const;

    LayoutRect logicalOverflowRect() const;
    void setLogicalOverflowRect(const LayoutRect&);
    LayoutUnit logicalTopVisualOverflow() const { return logicalOverflowRect().y(); }
    LayoutUnit logicalBottomVisualOverflow() const { return logicalOverflowRect().maxY(); }
    LayoutUnit logicalLeftVisualOverflow() const { return logicalOverflowRect().x(); }
    LayoutUnit logicalRightVisualOverflow() const { return logicalOverflowRect().maxX(); }

#ifndef NDEBUG
    virtual void showBox(int = 0) const OVERRIDE;
    virtual const char* boxName() const OVERRIDE;
#endif

    enum RotationDirection { Counterclockwise, Clockwise };
    static AffineTransform rotation(const FloatRect& boxRect, RotationDirection);
private:
    LayoutUnit selectionTop();
    LayoutUnit selectionBottom();
    LayoutUnit selectionHeight();

    // charactersWithHyphen, if provided, must not be destroyed before the TextRun.
    TextRun constructTextRun(RenderStyle*, const Font&, StringBuilder* charactersWithHyphen = 0) const;
    TextRun constructTextRun(RenderStyle*, const Font&, StringView, int maximumLength, StringBuilder* charactersWithHyphen = 0) const;

public:
    TextRun constructTextRunForInspector(RenderStyle*, const Font&) const;
    virtual FloatRect calculateBoundaries() const OVERRIDE { return FloatRect(x(), y(), width(), height()); }

    virtual LayoutRect localSelectionRect(int startPos, int endPos);
    bool isSelected(int startPos, int endPos) const;
    void selectionStartEnd(int& sPos, int& ePos);

protected:
    virtual void paint(PaintInfo&, const LayoutPoint&, LayoutUnit lineTop, LayoutUnit lineBottom) OVERRIDE;
    virtual bool nodeAtPoint(const HitTestRequest&, HitTestResult&, const HitTestLocation& locationInContainer, const LayoutPoint& accumulatedOffset, LayoutUnit lineTop, LayoutUnit lineBottom) OVERRIDE;

public:
    RenderText* textRenderer() const;

private:
    virtual void deleteLine() OVERRIDE FINAL;
    virtual void extractLine() OVERRIDE FINAL;
    virtual void attachLine() OVERRIDE FINAL;

public:
    virtual RenderObject::SelectionState selectionState() OVERRIDE FINAL;

private:
    virtual void clearTruncation() OVERRIDE FINAL { m_truncation = cNoTruncation; }
    virtual float placeEllipsisBox(bool flowIsLTR, float visibleLeftEdge, float visibleRightEdge, float ellipsisWidth, float &truncatedWidth, bool& foundBox) OVERRIDE FINAL;

public:
    virtual bool isLineBreak() const OVERRIDE FINAL;

    void setExpansion(int newExpansion)
    {
        m_logicalWidth -= expansion();
        InlineBox::setExpansion(newExpansion);
        m_logicalWidth += newExpansion;
    }

private:
    virtual bool isInlineTextBox() const OVERRIDE FINAL { return true; }

public:
    virtual int caretMinOffset() const OVERRIDE FINAL;
    virtual int caretMaxOffset() const OVERRIDE FINAL;

private:
    float textPos() const; // returns the x position relative to the left start of the text line.

public:
    virtual int offsetForPosition(float x, bool includePartialGlyphs = true) const;
    virtual float positionForOffset(int offset) const;

    bool containsCaretOffset(int offset) const; // false for offset after line break

    // Fills a vector with the pixel width of each character.
    void characterWidths(Vector<float>&) const;

private:
    InlineTextBox* m_prevTextBox; // The previous box that also uses our RenderObject
    InlineTextBox* m_nextTextBox; // The next box that also uses our RenderObject

    int m_start;
    unsigned short m_len;

    unsigned short m_truncation; // Where to truncate when text overflow is applied.  We use special constants to
                      // denote no truncation (the whole run paints) and full truncation (nothing paints at all).

protected:
    void paintCompositionBackground(GraphicsContext*, const FloatPoint& boxOrigin, RenderStyle*, const Font&, int startPos, int endPos);
    void paintDocumentMarkers(GraphicsContext*, const FloatPoint& boxOrigin, RenderStyle*, const Font&, bool background);
    void paintCompositionUnderline(GraphicsContext*, const FloatPoint& boxOrigin, const CompositionUnderline&, const Color& color);
<<<<<<< HEAD
=======

    // These functions both paint markers and update the DocumentMarker's renderedRect.
    virtual void paintDocumentMarker(GraphicsContext*, const FloatPoint& boxOrigin, DocumentMarker*, RenderStyle*, const Font&, bool grammar);
    virtual void paintTextMatchMarker(GraphicsContext*, const FloatPoint& boxOrigin, DocumentMarker*, RenderStyle*, const Font&);
>>>>>>> 65259cc3

private:
    void paintDecoration(GraphicsContext*, const FloatPoint& boxOrigin, TextDecoration, TextDecorationStyle, const ShadowList*);
    void paintSelection(GraphicsContext*, const FloatPoint& boxOrigin, RenderStyle*, const Font&, Color textColor);

    TextRun::ExpansionBehavior expansionBehavior() const
    {
        return (canHaveLeadingExpansion() ? TextRun::AllowLeadingExpansion : TextRun::ForbidLeadingExpansion)
            | (expansion() && nextLeafChild() ? TextRun::AllowTrailingExpansion : TextRun::ForbidTrailingExpansion);
    }
};

DEFINE_INLINE_BOX_TYPE_CASTS(InlineTextBox);

inline RenderText* InlineTextBox::textRenderer() const
{
    return toRenderText(renderer());
}

void alignSelectionRectToDevicePixels(FloatRect&);

inline AffineTransform InlineTextBox::rotation(const FloatRect& boxRect, RotationDirection rotationDirection)
{
    return rotationDirection == Clockwise ? AffineTransform(0, 1, -1, 0, boxRect.x() + boxRect.maxY(), boxRect.maxY() - boxRect.x())
        : AffineTransform(0, -1, 1, 0, boxRect.x() - boxRect.maxY(), boxRect.x() + boxRect.maxY());
}

} // namespace WebCore

#endif // InlineTextBox_h<|MERGE_RESOLUTION|>--- conflicted
+++ resolved
@@ -179,13 +179,10 @@
     void paintCompositionBackground(GraphicsContext*, const FloatPoint& boxOrigin, RenderStyle*, const Font&, int startPos, int endPos);
     void paintDocumentMarkers(GraphicsContext*, const FloatPoint& boxOrigin, RenderStyle*, const Font&, bool background);
     void paintCompositionUnderline(GraphicsContext*, const FloatPoint& boxOrigin, const CompositionUnderline&, const Color& color);
-<<<<<<< HEAD
-=======
 
     // These functions both paint markers and update the DocumentMarker's renderedRect.
     virtual void paintDocumentMarker(GraphicsContext*, const FloatPoint& boxOrigin, DocumentMarker*, RenderStyle*, const Font&, bool grammar);
     virtual void paintTextMatchMarker(GraphicsContext*, const FloatPoint& boxOrigin, DocumentMarker*, RenderStyle*, const Font&);
->>>>>>> 65259cc3
 
 private:
     void paintDecoration(GraphicsContext*, const FloatPoint& boxOrigin, TextDecoration, TextDecorationStyle, const ShadowList*);
