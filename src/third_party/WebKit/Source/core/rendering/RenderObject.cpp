--- conflicted
+++ resolved
@@ -1830,15 +1830,11 @@
     if (!isSelectable())
         return Color::transparent;
 
-<<<<<<< HEAD
-    if (RefPtr<RenderStyle> pseudoStyle = getUncachedPseudoStyleFromParentOrShadowHost())
-=======
     // anonymous blocks don't have pseudo styles
     if (isAnonymous() && parent())
         return parent()->selectionBackgroundColor();
 
-    if (RefPtr<RenderStyle> pseudoStyle = getUncachedPseudoStyle(PseudoStyleRequest(SELECTION)))
->>>>>>> cf169e93
+    if (RefPtr<RenderStyle> pseudoStyle = getUncachedPseudoStyleFromParentOrShadowHost())
         return resolveColor(pseudoStyle.get(), CSSPropertyBackgroundColor).blendWithWhite();
     return frame()->selection().isFocusedAndActive() ?
         RenderTheme::theme().activeSelectionBackgroundColor() :
@@ -1852,15 +1848,11 @@
     if (!isSelectable() || (frame()->view()->paintBehavior() & PaintBehaviorSelectionOnly))
         return resolveColor(colorProperty);
 
-<<<<<<< HEAD
-    if (RefPtr<RenderStyle> pseudoStyle = getUncachedPseudoStyleFromParentOrShadowHost())
-=======
     // anonymous blocks don't have pseudo styles
     if (isAnonymous() && parent())
         return parent()->selectionColor(colorProperty);
 
-    if (RefPtr<RenderStyle> pseudoStyle = getUncachedPseudoStyle(PseudoStyleRequest(SELECTION)))
->>>>>>> cf169e93
+    if (RefPtr<RenderStyle> pseudoStyle = getUncachedPseudoStyleFromParentOrShadowHost())
         return resolveColor(pseudoStyle.get(), colorProperty);
     if (!RenderTheme::theme().supportsSelectionForegroundColors())
         return resolveColor(colorProperty);
