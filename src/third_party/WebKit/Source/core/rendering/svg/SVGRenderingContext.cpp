--- conflicted
+++ resolved
@@ -227,13 +227,9 @@
         // We can stop at compositing layers, to match the backing resolution.
         // FIXME: should we be computing the transform to the nearest composited layer,
         // or the nearest composited layer that does not paint into its ancestor?
-<<<<<<< HEAD
-        if (layer->compositedLayerMapping())
-=======
         // I think this is the nearest composited ancestor since we will inherit its
         // transforms in the composited layer tree.
         if (layer->hasCompositedLayerMapping())
->>>>>>> 8c15b39e
             break;
 
         layer = layer->parent();
