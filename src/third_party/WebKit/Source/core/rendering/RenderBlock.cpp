--- conflicted
+++ resolved
@@ -708,13 +708,8 @@
     // (3) Nested children with block or inline ancestors between them and the multi-column block can span (this is when we
     // cross the streams and have to cope with both types of continuations mixed together).
     // This function currently supports (1) and (2).
-<<<<<<< HEAD
     RenderBlockFlow* columnsBlockAncestor = 0;
-    if (!newChild->isText() && newChild->style()->columnSpan() && !newChild->isBeforeOrAfterContent()
-=======
-    RenderBlock* columnsBlockAncestor = 0;
     if (!newChild->isText() && newChild->style()->hasSpanAllColumns() && !newChild->isBeforeOrAfterContent()
->>>>>>> 048a7e57
         && !newChild->isFloatingOrOutOfFlowPositioned() && !newChild->isInline() && !isAnonymousColumnSpanBlock()) {
         columnsBlockAncestor = containingColumnsBlock(false);
         if (columnsBlockAncestor) {
