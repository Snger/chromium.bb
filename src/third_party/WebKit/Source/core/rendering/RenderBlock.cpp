--- conflicted
+++ resolved
@@ -3525,11 +3525,7 @@
 LayoutRect RenderBlock::localCaretRect(InlineBox* inlineBox, int caretOffset, LayoutUnit* extraWidthToEndOfLine)
 {
     // Do the normal calculation in most cases.
-<<<<<<< HEAD
-    if (firstChild() || isInlineBoxWrapperActuallyChild())
-        return RenderBox::localCaretRect(inlineBox, caretOffset, extraWidthToEndOfLine);
-=======
-    if (firstChild()) {
+    if (firstChild() || isInlineBoxWrapperActuallyChild()) {
         if (!childrenInline()) {
             // Fallback to the upstream behavior.
             return RenderBox::localCaretRect(inlineBox, caretOffset, extraWidthToEndOfLine);
@@ -3585,7 +3581,6 @@
             *extraWidthToEndOfLine = inlineBox->root().width() - x;
         return LayoutRect(x, inlineBox->y(), 1, inlineBox->height());
     }
->>>>>>> bdf6bba2
 
     LayoutRect caretRect = localCaretRectForEmptyElement(size().width(), textIndentOffset());
 
