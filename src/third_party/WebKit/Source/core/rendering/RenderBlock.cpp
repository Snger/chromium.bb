--- conflicted
+++ resolved
@@ -32,21 +32,12 @@
 #include "core/dom/shadow/ShadowRoot.h"
 #include "core/editing/Editor.h"
 #include "core/editing/FrameSelection.h"
-<<<<<<< HEAD
-#include "core/frame/Frame.h"
-#include "core/frame/FrameView.h"
-#include "core/page/Page.h"
-#include "core/page/Settings.h"
-#include "core/platform/graphics/GraphicsContextStateSaver.h"
-#include "core/rendering/ColumnInfo.h"
-=======
 #include "core/fetch/ResourceLoadPriorityOptimizer.h"
 #include "core/frame/Frame.h"
 #include "core/frame/FrameView.h"
 #include "core/page/Page.h"
 #include "core/frame/Settings.h"
 #include "core/rendering/FastTextAutosizer.h"
->>>>>>> 8c15b39e
 #include "core/rendering/GraphicsContextAnnotator.h"
 #include "core/rendering/HitTestLocation.h"
 #include "core/rendering/HitTestResult.h"
@@ -68,16 +59,11 @@
 #include "core/rendering/RenderTheme.h"
 #include "core/rendering/RenderView.h"
 #include "core/rendering/shapes/ShapeOutsideInfo.h"
-<<<<<<< HEAD
-#include "platform/geometry/FloatQuad.h"
-#include "platform/geometry/TransformState.h"
-=======
 #include "core/rendering/style/ContentData.h"
 #include "core/rendering/style/RenderStyle.h"
 #include "platform/geometry/FloatQuad.h"
 #include "platform/geometry/TransformState.h"
 #include "platform/graphics/GraphicsContextStateSaver.h"
->>>>>>> 8c15b39e
 #include "wtf/StdLibExtras.h"
 #include "wtf/TemporaryChange.h"
 
@@ -144,17 +130,9 @@
         if (!horizontalLayoutOverflowChanged && !verticalLayoutOverflowChanged)
             return;
 
-<<<<<<< HEAD
-        if (FrameView* frameView = m_block->frameView()) {
-            RefPtr<OverflowEvent> event = OverflowEvent::create(horizontalLayoutOverflowChanged, hasHorizontalLayoutOverflow, verticalLayoutOverflowChanged, hasVerticalLayoutOverflow);
-            event->setTarget(m_block->node());
-            frameView->scheduleOverflowEvent(event);
-        }
-=======
         RefPtr<OverflowEvent> event = OverflowEvent::create(horizontalLayoutOverflowChanged, hasHorizontalLayoutOverflow, verticalLayoutOverflowChanged, hasVerticalLayoutOverflow);
         event->setTarget(m_block->node());
         m_block->document().enqueueAnimationFrameEvent(event.release());
->>>>>>> 8c15b39e
     }
 
 private:
@@ -730,11 +708,7 @@
     // (3) Nested children with block or inline ancestors between them and the multi-column block can span (this is when we
     // cross the streams and have to cope with both types of continuations mixed together).
     // This function currently supports (1) and (2).
-<<<<<<< HEAD
-    RenderBlock* columnsBlockAncestor = 0;
-=======
     RenderBlockFlow* columnsBlockAncestor = 0;
->>>>>>> 8c15b39e
     if (!newChild->isText() && newChild->style()->hasSpanAllColumns() && !newChild->isBeforeOrAfterContent()
         && !newChild->isFloatingOrOutOfFlowPositioned() && !newChild->isInline() && !isAnonymousColumnSpanBlock()) {
         columnsBlockAncestor = containingColumnsBlock(false);
@@ -772,7 +746,7 @@
                 || beforeChildAnonymousContainer->isRenderFullScreenPlaceholder()
                 ) {
                 // Insert the child into the anonymous block box instead of here.
-                if (newChild->isInline() || newChild->isFloatingOrOutOfFlowPositioned() || beforeChild->parent()->firstChild() != beforeChild)
+                if (newChild->isInline() || beforeChild->parent()->firstChild() != beforeChild)
                     beforeChild->parent()->addChild(newChild, beforeChild);
                 else
                     addChild(newChild, beforeChild->parent());
@@ -1383,33 +1357,20 @@
 
 ShapeInsideInfo* RenderBlock::layoutShapeInsideInfo() const
 {
-<<<<<<< HEAD
-    ShapeInsideInfo* shapeInsideInfo = view()->layoutState()->shapeInsideInfo();
-
-    if (!shapeInsideInfo && flowThreadContainingBlock() && allowsShapeInsideInfoSharing()) {
-=======
     if (ShapeInsideInfo* shapeInsideInfo = view()->layoutState()->shapeInsideInfo())
         return shapeInsideInfo;
 
     RenderFlowThread* flowThread = flowThreadContainingBlock();
     if (allowsShapeInsideInfoSharing(flowThread)) {
->>>>>>> 8c15b39e
         LayoutUnit lineHeight = this->lineHeight(false, isHorizontalWritingMode() ? HorizontalLine : VerticalLine, PositionOfInteriorLineBoxes);
         // regionAtBlockOffset returns regions like an array first={0,N-1}, second={N,M-1}, ...
         LayoutUnit offset = logicalHeight() + lineHeight - LayoutUnit(1);
         RenderRegion* region = regionAtBlockOffset(offset);
         if (region && region->logicalHeight())
-<<<<<<< HEAD
-            shapeInsideInfo = region->shapeInsideInfo();
-    }
-
-    return shapeInsideInfo;
-=======
             return region->shapeInsideInfo();
     }
 
     return 0;
->>>>>>> 8c15b39e
 }
 
 LayoutSize RenderBlock::logicalOffsetFromShapeAncestorContainer(const RenderBlock* container) const
@@ -1688,7 +1649,6 @@
            || hasColumns() || isTableCell() || isTableCaption() || isFieldset() || isWritingModeRoot() || isRoot();
 }
 
-<<<<<<< HEAD
 LayoutUnit RenderBlock::additionalMarginStart() const
 {
     if (isInline() || !parent() || parent()->childrenInline() || !parent()->node() || (!parent()->node()->hasTagName(ulTag) && !parent()->node()->hasTagName(olTag))) {
@@ -1699,8 +1659,6 @@
     return previousBox ? previousBox->additionalMarginStart() : 40;
 }
 
-=======
->>>>>>> 8c15b39e
 LayoutUnit RenderBlock::computeStartPositionDeltaForChildAvoidingFloats(const RenderBox* child, LayoutUnit childMarginStart, RenderRegion* region)
 {
     LayoutUnit startPosition = startOffsetForContent(region);
@@ -2609,13 +2567,8 @@
         shouldHighlightBeforeSide = true;
 
     if (childrenInline())
-<<<<<<< HEAD
-        result = inlineSelectionGaps(rootBlock, rootBlockPhysicalPosition, offsetFromRootBlock, lastLogicalTop, lastLogicalLeft, lastLogicalRight, paintInfo,
-                                     shouldHighlightBeforeSide, isAfterSideSelected);
-=======
         result = toRenderBlockFlow(this)->inlineSelectionGaps(rootBlock, rootBlockPhysicalPosition, offsetFromRootBlock, lastLogicalTop, lastLogicalLeft, lastLogicalRight, paintInfo,
                                                               shouldHighlightBeforeSide, isAfterSideSelected);
->>>>>>> 8c15b39e
     else
         result = blockSelectionGaps(rootBlock, rootBlockPhysicalPosition, offsetFromRootBlock, lastLogicalTop, lastLogicalLeft, lastLogicalRight, paintInfo,
                                     shouldHighlightBeforeSide, isAfterSideSelected);
@@ -2627,76 +2580,6 @@
     return result;
 }
 
-<<<<<<< HEAD
-GapRects RenderBlock::inlineSelectionGaps(RenderBlock* rootBlock, const LayoutPoint& rootBlockPhysicalPosition, const LayoutSize& offsetFromRootBlock,
-                                          LayoutUnit& lastLogicalTop, LayoutUnit& lastLogicalLeft, LayoutUnit& lastLogicalRight, const PaintInfo* paintInfo,
-                                          bool& shouldHighlightBeforeSide, bool& isAfterSideSelected)
-{
-    GapRects result;
-
-    bool containsStart = selectionState() == SelectionStart || selectionState() == SelectionBoth;
-
-    if (!firstLineBox()) {
-        if (containsStart) {
-            // Go ahead and update our lastLogicalTop to be the bottom of the block.  <hr>s or empty blocks with height can trip this
-            // case.
-            lastLogicalTop = blockDirectionOffset(rootBlock, offsetFromRootBlock) + logicalHeight();
-            lastLogicalLeft = logicalLeftSelectionOffset(rootBlock, logicalHeight());
-            lastLogicalRight = logicalRightSelectionOffset(rootBlock, logicalHeight());
-        }
-        isAfterSideSelected = true;
-        return result;
-    }
-
-    RootInlineBox* lastSelectedLine = 0;
-    RootInlineBox* curr;
-    for (curr = firstRootBox(); curr && !curr->hasSelectedChildren(); curr = curr->nextRootBox())
-        shouldHighlightBeforeSide = false;
-
-    // We need to fill the top of if the before-side is selected.
-    bool shouldFillTop = !containsStart || shouldHighlightBeforeSide;
-    if (shouldFillTop && curr) {
-        // Set lastLogicalLeft and lastLogicalRight to be the selection left/right of the first line.
-        ASSERT(curr->hasSelectedChildren());
-        getLineSelectionLogicalLeftAndRight(rootBlock, offsetFromRootBlock, curr, lastLogicalLeft, lastLogicalRight);
-    }
-
-    // Now paint the gaps for the lines.
-    for (; curr && curr->hasSelectedChildren(); curr = curr->nextRootBox()) {
-        LayoutUnit selTop =  curr->selectionTopAdjustedForPrecedingBlock();
-        LayoutUnit selHeight = curr->selectionHeightAdjustedForPrecedingBlock();
-
-        if (shouldFillTop && !lastSelectedLine) {
-            result.uniteCenter(blockSelectionGap(rootBlock, rootBlockPhysicalPosition, offsetFromRootBlock, lastLogicalTop, lastLogicalLeft, lastLogicalRight,
-                                                 selTop, paintInfo));
-            shouldHighlightBeforeSide = false;
-        }
-
-        LayoutRect logicalRect(curr->logicalLeft(), selTop, curr->logicalWidth(), selTop + selHeight);
-        logicalRect.move(isHorizontalWritingMode() ? offsetFromRootBlock : offsetFromRootBlock.transposedSize());
-        LayoutRect physicalRect = rootBlock->logicalRectToPhysicalRect(rootBlockPhysicalPosition, logicalRect);
-        if (!paintInfo || (isHorizontalWritingMode() && physicalRect.y() < paintInfo->rect.maxY() && physicalRect.maxY() > paintInfo->rect.y())
-            || (!isHorizontalWritingMode() && physicalRect.x() < paintInfo->rect.maxX() && physicalRect.maxX() > paintInfo->rect.x()))
-            result.unite(curr->lineSelectionGap(rootBlock, rootBlockPhysicalPosition, offsetFromRootBlock, selTop, selHeight, paintInfo));
-
-        lastSelectedLine = curr;
-    }
-
-    if (containsStart && !lastSelectedLine)
-        // VisibleSelection must start just after our last line.
-        lastSelectedLine = lastRootBox();
-
-    isAfterSideSelected = lastSelectedLine == lastRootBox();
-    if (isAfterSideSelected) {
-        // Go ahead and update our lastY to be the bottom of the last selected line.
-        lastLogicalTop = blockDirectionOffset(rootBlock, offsetFromRootBlock) + lastSelectedLine->selectionBottom();
-        getLineSelectionLogicalLeftAndRight(rootBlock, offsetFromRootBlock, lastSelectedLine, lastLogicalLeft, lastLogicalRight);
-    }
-    return result;
-}
-
-=======
->>>>>>> 8c15b39e
 GapRects RenderBlock::blockSelectionGaps(RenderBlock* rootBlock, const LayoutPoint& rootBlockPhysicalPosition, const LayoutSize& offsetFromRootBlock,
                                          LayoutUnit& lastLogicalTop, LayoutUnit& lastLogicalLeft, LayoutUnit& lastLogicalRight, const PaintInfo* paintInfo,
                                          bool& shouldHighlightBeforeSide, bool& isAfterSideSelected)
@@ -2803,15 +2686,9 @@
     else if (ltr) {
         if (containsStartOfSelection)
             // this will be adjusted further below if the first selected box has a selection rect
-<<<<<<< HEAD
-            logicalLeft = inlineDirectionOffset(rootBlock, offsetFromRootBlock) + line->logicalRight();
-        else
-            logicalLeft = inlineDirectionOffset(rootBlock, offsetFromRootBlock) + line->logicalLeft();
-=======
             logicalLeft = rootBlock->inlineDirectionOffset(offsetFromRootBlock) + line->logicalRight();
         else
             logicalLeft = rootBlock->inlineDirectionOffset(offsetFromRootBlock) + line->logicalLeft();
->>>>>>> 8c15b39e
     }
     else
         // this will be adjusted further below if containsEndOfSelection and the first selected box has a selection rect
@@ -2822,15 +2699,9 @@
     else if (!ltr) {
         if (containsStartOfSelection)
             // this will be adjusted further below if the last selected box has a selection rect
-<<<<<<< HEAD
-            logicalRight = inlineDirectionOffset(rootBlock, offsetFromRootBlock) + line->logicalLeft();
-        else
-            logicalRight = inlineDirectionOffset(rootBlock, offsetFromRootBlock) + line->logicalRight();
-=======
             logicalRight = rootBlock->inlineDirectionOffset(offsetFromRootBlock) + line->logicalLeft();
         else
             logicalRight = rootBlock->inlineDirectionOffset(offsetFromRootBlock) + line->logicalRight();
->>>>>>> 8c15b39e
     }
     else
         // this will be adjusted further below if containsEndOfSelection and the last selected box has a selection rect
@@ -2921,47 +2792,6 @@
 
 LayoutRect RenderBlock::lineEndingSelectionGap(RenderBlock* rootBlock, const LayoutPoint& rootBlockPhysicalPosition, const LayoutSize& offsetFromRootBlock,
                                                RenderObject* selObj, LayoutUnit logicalEnd, LayoutUnit logicalTop, LayoutUnit logicalHeight, const PaintInfo* paintInfo)
-<<<<<<< HEAD
-{
-    LayoutUnit rootBlockLogicalTop = blockDirectionOffset(rootBlock, offsetFromRootBlock) + logicalTop;
-    LayoutUnit lineEndingLogicalLeft;
-    LayoutUnit lineEndingLogicalRight;
-    getLineEndingGapLogicalLeftAndRight(rootBlock, offsetFromRootBlock, logicalEnd, logicalTop, logicalHeight, lineEndingLogicalLeft, lineEndingLogicalRight);
-    LayoutUnit lineEndingLogicalWidth = lineEndingLogicalRight - lineEndingLogicalLeft;
-    if (lineEndingLogicalWidth <= 0)
-        return LayoutRect();
-
-    LayoutRect gapRect = rootBlock->logicalRectToPhysicalRect(rootBlockPhysicalPosition, LayoutRect(lineEndingLogicalLeft, rootBlockLogicalTop, lineEndingLogicalWidth, logicalHeight));
-    if (paintInfo)
-        paintInfo->context->fillRect(pixelSnappedIntRect(gapRect), selObj->selectionBackgroundColor());
-    return gapRect;
-}
-
-void RenderBlock::getLineEndingGapLogicalLeftAndRight(RenderBlock* rootBlock, const LayoutSize& offsetFromRootBlock, LayoutUnit logicalEnd,
-                                                      LayoutUnit logicalTop, LayoutUnit logicalHeight, LayoutUnit& logicalLeft, LayoutUnit& logicalRight)
-{
-    LayoutUnit lineEndingGapWidth = logicalHeight / 4;
-    LayoutUnit endPaddingToRoot = paddingEnd();
-    RenderBlock* cb = containingBlock();
-    while (cb && cb != rootBlock) {
-        endPaddingToRoot += cb->paddingEnd();
-        cb = cb->containingBlock();
-    }
-    endPaddingToRoot += rootBlock->paddingEnd();
-
-    if (style()->isLeftToRightDirection()) {
-        logicalLeft = max(inlineDirectionOffset(rootBlock, offsetFromRootBlock) + floorToInt(logicalEnd), max(logicalLeftSelectionOffset(rootBlock, logicalTop), logicalLeftSelectionOffset(rootBlock, logicalTop + logicalHeight)));
-        logicalRight = min(logicalLeft + lineEndingGapWidth, endPaddingToRoot + min(logicalRightSelectionOffset(rootBlock, logicalTop), logicalRightSelectionOffset(rootBlock, logicalTop + logicalHeight)));
-    }
-    else {
-        logicalRight = min(inlineDirectionOffset(rootBlock, offsetFromRootBlock) + floorToInt(logicalEnd), min(logicalRightSelectionOffset(rootBlock, logicalTop), logicalRightSelectionOffset(rootBlock, logicalTop + logicalHeight)));
-        logicalLeft = max(logicalRight - lineEndingGapWidth, max(logicalLeftSelectionOffset(rootBlock, logicalTop), logicalLeftSelectionOffset(rootBlock, logicalTop + logicalHeight)) - endPaddingToRoot);
-    }
-}
-
-void RenderBlock::getSelectionGapInfo(RenderBlock* rootBlock, bool& leftGap, bool& rightGap)
-{
-=======
 {
     LayoutUnit rootBlockLogicalTop = rootBlock->blockDirectionOffset(offsetFromRootBlock) + logicalTop;
     LayoutUnit lineEndingLogicalLeft;
@@ -3001,7 +2831,6 @@
 
 void RenderBlock::getSelectionGapInfo(RenderBlock* rootBlock, bool& leftGap, bool& rightGap)
 {
->>>>>>> 8c15b39e
     if (!rootBlock || !rootBlock->isTableCell()) {
         leftGap = rightGap = false;
         return;
@@ -4050,20 +3879,6 @@
 }
 
 bool RenderBlock::relayoutToAvoidWidows(LayoutStateMaintainer& statePusher)
-<<<<<<< HEAD
-{
-    if (!shouldBreakAtLineToAvoidWidow())
-        return false;
-
-    statePusher.pop();
-    setEverHadLayout(true);
-    layoutBlock(false);
-    return true;
-}
-
-bool RenderBlock::relayoutForPagination(bool hasSpecifiedPageLogicalHeight, LayoutUnit pageLogicalHeight, LayoutStateMaintainer& statePusher)
-=======
->>>>>>> 8c15b39e
 {
     if (!shouldBreakAtLineToAvoidWidow())
         return false;
