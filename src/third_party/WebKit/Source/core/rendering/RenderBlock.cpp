--- conflicted
+++ resolved
@@ -1561,148 +1561,6 @@
            || hasColumns() || isTableCell() || isTableCaption() || isFieldset() || isWritingModeRoot() || isRoot();
 }
 
-<<<<<<< HEAD
-=======
-static void destroyRunIn(RenderBoxModelObject* runIn)
-{
-    ASSERT(runIn->isRunIn());
-    ASSERT(!runIn->firstChild());
-
-    // Delete our line box tree. This is needed as our children got moved
-    // and our line box tree is no longer valid.
-    if (runIn->isRenderBlock())
-        toRenderBlock(runIn)->deleteLineBoxTree();
-    else if (runIn->isRenderInline())
-        toRenderInline(runIn)->deleteLineBoxTree();
-    else
-        ASSERT_NOT_REACHED();
-
-    runIn->destroy();
-}
-
-void RenderBlock::placeRunInIfNeeded(RenderObject* newChild)
-{
-    if (newChild->isRunIn())
-        moveRunInUnderSiblingBlockIfNeeded(newChild);
-    else if (RenderObject* prevSibling = newChild->previousSibling()) {
-        if (prevSibling->isRunIn())
-            moveRunInUnderSiblingBlockIfNeeded(prevSibling);
-    }
-}
-
-RenderBoxModelObject* RenderBlock::createReplacementRunIn(RenderBoxModelObject* runIn)
-{
-    ASSERT(runIn->isRunIn());
-    ASSERT(runIn->node());
-
-    RenderBoxModelObject* newRunIn = 0;
-    if (!runIn->isRenderBlockFlow())
-        newRunIn = new RenderBlockFlow(runIn->node());
-    else
-        newRunIn = new RenderInline(toElement(runIn->node()));
-
-    runIn->node()->setRenderer(newRunIn);
-    newRunIn->setStyle(runIn->style());
-
-    runIn->moveAllChildrenTo(newRunIn, true);
-
-    return newRunIn;
-}
-
-void RenderBlock::moveRunInUnderSiblingBlockIfNeeded(RenderObject* runIn)
-{
-    ASSERT(runIn->isRunIn());
-
-    // See if we have inline children. If the children aren't inline,
-    // then just treat the run-in as a normal block.
-    if (!runIn->childrenInline())
-        return;
-
-    // FIXME: We don't handle non-block flow elements with run-in for now.
-    if (!runIn->isRenderBlockFlow())
-        return;
-
-    // FIXME: We don't support run-ins with or as part of a continuation
-    // as it makes the back-and-forth placing complex.
-    if (runIn->isElementContinuation() || runIn->virtualContinuation())
-        return;
-
-    // Check if this node is allowed to run-in. E.g. <select> expects its renderer to
-    // be a RenderListBox or RenderMenuList, and hence cannot be a RenderInline run-in.
-    if (!runIn->canBeReplacedWithInlineRunIn())
-        return;
-
-    RenderObject* curr = runIn->nextSibling();
-    if (!curr || !curr->isRenderBlock() || !curr->childrenInline())
-        return;
-
-    // Per CSS3, "A run-in cannot run in to a block that already starts with a
-    // run-in or that itself is a run-in".
-    if (curr->isRunIn() || (curr->firstChild() && curr->firstChild()->isRunIn()))
-        return;
-
-    if (curr->isAnonymous() || curr->isFloatingOrOutOfFlowPositioned())
-        return;
-
-    // FIXME: We don't support run-ins with or as part of a continuation
-    // as it makes the back-and-forth placing complex.
-    if (curr->isElementContinuation() || curr->virtualContinuation())
-        return;
-
-    RenderBoxModelObject* oldRunIn = toRenderBoxModelObject(runIn);
-    RenderBoxModelObject* newRunIn = createReplacementRunIn(oldRunIn);
-    destroyRunIn(oldRunIn);
-
-    // Now insert the new child under |curr| block. Use addChild instead of insertChildNode
-    // since it handles correct placement of the children, especially where we cannot insert
-    // anything before the first child. e.g. details tag. See https://bugs.webkit.org/show_bug.cgi?id=58228.
-    curr->addChild(newRunIn, curr->firstChild());
-
-    // Make sure that |this| get a layout since its run-in child moved.
-    curr->setNeedsLayoutAndPrefWidthsRecalc();
-}
-
-bool RenderBlock::runInIsPlacedIntoSiblingBlock(RenderObject* runIn)
-{
-    ASSERT(runIn->isRunIn());
-
-    // If we don't have a parent, we can't be moved into our sibling block.
-    if (!parent())
-        return false;
-
-    // An intruded run-in needs to be an inline.
-    if (!runIn->isRenderInline())
-        return false;
-
-    return true;
-}
-
-void RenderBlock::moveRunInToOriginalPosition(RenderObject* runIn)
-{
-    ASSERT(runIn->isRunIn());
-
-    if (!runInIsPlacedIntoSiblingBlock(runIn))
-        return;
-
-    // FIXME: Run-in that are now placed in sibling block can break up into continuation
-    // chains when new children are added to it. We cannot easily send them back to their
-    // original place since that requires writing integration logic with RenderInline::addChild
-    // and all other places that might cause continuations to be created (without blowing away
-    // |this|). Disabling this feature for now to prevent crashes.
-    if (runIn->isElementContinuation() || runIn->virtualContinuation())
-        return;
-
-    RenderBoxModelObject* oldRunIn = toRenderBoxModelObject(runIn);
-    RenderBoxModelObject* newRunIn = createReplacementRunIn(oldRunIn);
-    destroyRunIn(oldRunIn);
-
-    // Add the run-in block as our previous sibling.
-    parent()->addChild(newRunIn, this);
-
-    // Make sure that the parent holding the new run-in gets layout.
-    parent()->setNeedsLayoutAndPrefWidthsRecalc();
-}
-
 LayoutUnit RenderBlock::additionalMarginStart() const
 {
     if (isInline() || !parent() || parent()->childrenInline() || !parent()->node() || (!parent()->node()->hasTagName(ulTag) && !parent()->node()->hasTagName(olTag))) {
@@ -1713,7 +1571,6 @@
     return previousBox ? previousBox->additionalMarginStart() : 40;
 }
 
->>>>>>> e736885b
 LayoutUnit RenderBlock::computeStartPositionDeltaForChildAvoidingFloats(const RenderBox* child, LayoutUnit childMarginStart, RenderRegion* region)
 {
     LayoutUnit startPosition = startOffsetForContent(region);
