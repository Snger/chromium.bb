/*
 * Copyright (C) 1999 Lars Knoll (knoll@kde.org)
 *           (C) 1999 Antti Koivisto (koivisto@kde.org)
 *           (C) 2007 David Smith (catfish.man@gmail.com)
 * Copyright (C) 2003, 2004, 2005, 2006, 2007, 2008, 2009, 2010, 2011 Apple Inc. All rights reserved.
 * Copyright (C) Research In Motion Limited 2010. All rights reserved.
 *
 * This library is free software; you can redistribute it and/or
 * modify it under the terms of the GNU Library General Public
 * License as published by the Free Software Foundation; either
 * version 2 of the License, or (at your option) any later version.
 *
 * This library is distributed in the hope that it will be useful,
 * but WITHOUT ANY WARRANTY; without even the implied warranty of
 * MERCHANTABILITY or FITNESS FOR A PARTICULAR PURPOSE.  See the GNU
 * Library General Public License for more details.
 *
 * You should have received a copy of the GNU Library General Public License
 * along with this library; see the file COPYING.LIB.  If not, write to
 * the Free Software Foundation, Inc., 51 Franklin Street, Fifth Floor,
 * Boston, MA 02110-1301, USA.
 */

#include "config.h"
#include "core/rendering/RenderBlock.h"

#include "HTMLNames.h"
#include "core/accessibility/AXObjectCache.h"
#include "core/dom/Document.h"
#include "core/dom/Element.h"
#include "core/dom/OverflowEvent.h"
#include "core/dom/shadow/ShadowRoot.h"
#include "core/editing/Editor.h"
#include "core/editing/FrameSelection.h"
#include "core/page/Frame.h"
#include "core/page/FrameView.h"
#include "core/page/Page.h"
#include "core/page/Settings.h"
#include "core/platform/graphics/FloatQuad.h"
#include "core/platform/graphics/GraphicsContextStateSaver.h"
#include "core/platform/graphics/transforms/TransformState.h"
#include "core/rendering/ColumnInfo.h"
#include "core/rendering/HitTestLocation.h"
#include "core/rendering/HitTestResult.h"
#include "core/rendering/InlineIterator.h"
#include "core/rendering/InlineTextBox.h"
#include "core/rendering/LayoutRepainter.h"
#include "core/rendering/PaintInfo.h"
#include "core/rendering/RenderCombineText.h"
#include "core/rendering/RenderDeprecatedFlexibleBox.h"
#include "core/rendering/RenderFlexibleBox.h"
#include "core/rendering/RenderInline.h"
#include "core/rendering/RenderLayer.h"
#include "core/rendering/RenderMarquee.h"
#include "core/rendering/RenderNamedFlowThread.h"
#include "core/rendering/RenderRegion.h"
#include "core/rendering/RenderTableCell.h"
#include "core/rendering/RenderTextFragment.h"
#include "core/rendering/RenderTheme.h"
#include "core/rendering/RenderView.h"
#include "core/rendering/shapes/ShapeInsideInfo.h"
#include "core/rendering/shapes/ShapeOutsideInfo.h"
#include "core/rendering/svg/SVGTextRunRenderingContext.h"
#include "wtf/StdLibExtras.h"
#include "wtf/TemporaryChange.h"

using namespace std;
using namespace WTF;
using namespace Unicode;

namespace WebCore {

using namespace HTMLNames;

struct SameSizeAsRenderBlock : public RenderBox {
    void* pointers[2];
    RenderObjectChildList children;
    RenderLineBoxList lineBoxes;
    uint32_t bitfields;
};

COMPILE_ASSERT(sizeof(RenderBlock) == sizeof(SameSizeAsRenderBlock), RenderBlock_should_stay_small);

typedef WTF::HashMap<const RenderBox*, OwnPtr<ColumnInfo> > ColumnInfoMap;
static ColumnInfoMap* gColumnInfoMap = 0;

static TrackedDescendantsMap* gPositionedDescendantsMap = 0;
static TrackedDescendantsMap* gPercentHeightDescendantsMap = 0;

static TrackedContainerMap* gPositionedContainerMap = 0;
static TrackedContainerMap* gPercentHeightContainerMap = 0;

typedef WTF::HashMap<RenderBlock*, OwnPtr<ListHashSet<RenderInline*> > > ContinuationOutlineTableMap;

typedef WTF::HashSet<RenderBlock*> DelayedUpdateScrollInfoSet;
static int gDelayUpdateScrollInfo = 0;
static DelayedUpdateScrollInfoSet* gDelayedUpdateScrollInfoSet = 0;

static bool gColumnFlowSplitEnabled = true;

bool RenderBlock::s_canPropagateFloatIntoSibling = false;

// This class helps dispatching the 'overflow' event on layout change. overflow can be set on RenderBoxes, yet the existing code
// only works on RenderBlocks. If this change, this class should be shared with other RenderBoxes.
class OverflowEventDispatcher {
    WTF_MAKE_NONCOPYABLE(OverflowEventDispatcher);
public:
    OverflowEventDispatcher(const RenderBlock* block)
        : m_block(block)
        , m_hadHorizontalLayoutOverflow(false)
        , m_hadVerticalLayoutOverflow(false)
    {
        m_shouldDispatchEvent = !m_block->isAnonymous() && m_block->hasOverflowClip() && m_block->document().hasListenerType(Document::OVERFLOWCHANGED_LISTENER);
        if (m_shouldDispatchEvent) {
            m_hadHorizontalLayoutOverflow = m_block->hasHorizontalLayoutOverflow();
            m_hadVerticalLayoutOverflow = m_block->hasVerticalLayoutOverflow();
        }
    }

    ~OverflowEventDispatcher()
    {
        if (!m_shouldDispatchEvent)
            return;

        bool hasHorizontalLayoutOverflow = m_block->hasHorizontalLayoutOverflow();
        bool hasVerticalLayoutOverflow = m_block->hasVerticalLayoutOverflow();

        bool horizontalLayoutOverflowChanged = hasHorizontalLayoutOverflow != m_hadHorizontalLayoutOverflow;
        bool verticalLayoutOverflowChanged = hasVerticalLayoutOverflow != m_hadVerticalLayoutOverflow;
        if (horizontalLayoutOverflowChanged || verticalLayoutOverflowChanged) {
            if (FrameView* frameView = m_block->document().view())
                frameView->scheduleEvent(OverflowEvent::create(horizontalLayoutOverflowChanged, hasHorizontalLayoutOverflow, verticalLayoutOverflowChanged, hasVerticalLayoutOverflow), m_block->node());
        }
    }

private:
    const RenderBlock* m_block;
    bool m_shouldDispatchEvent;
    bool m_hadHorizontalLayoutOverflow;
    bool m_hadVerticalLayoutOverflow;
};

static bool isSpanningHeader(RenderObject* ro)
{
<<<<<<< HEAD
    RenderStyle* blockStyle = block->style();
    ASSERT(block->isRenderView() || block->parent());
    m_canCollapseWithChildren = !block->isRenderView() && !block->isRoot() && !block->isOutOfFlowPositioned()
        && !block->isFloating() && !block->isTableCell() && !block->hasOverflowClip() && !block->isInlineBlockOrInlineTable()
        && !block->isRenderFlowThread() && !block->isWritingModeRoot() && !block->parent()->isFlexibleBox()
        && blockStyle->hasAutoColumnCount() && blockStyle->hasAutoColumnWidth() && !blockStyle->hasSpanAllColumns();

    m_canCollapseMarginBeforeWithChildren = m_canCollapseWithChildren && !beforeBorderPadding && blockStyle->marginBeforeCollapse() != MSEPARATE;

    // If any height other than auto is specified in CSS, then we don't collapse our bottom
    // margins with our children's margins.  To do otherwise would be to risk odd visual
    // effects when the children overflow out of the parent block and yet still collapse
    // with it.  We also don't collapse if we have any bottom border/padding.
    m_canCollapseMarginAfterWithChildren = m_canCollapseWithChildren && (afterBorderPadding == 0) &&
        (blockStyle->logicalHeight().isAuto() && !blockStyle->logicalHeight().value()) && blockStyle->marginAfterCollapse() != MSEPARATE;

    m_quirkContainer = block->isTableCell() || block->isBody();

    m_discardMargin = m_canCollapseMarginBeforeWithChildren && block->mustDiscardMarginBefore();

    m_positiveMargin = (m_canCollapseMarginBeforeWithChildren && !block->mustDiscardMarginBefore()) ? block->maxPositiveMarginBefore() : LayoutUnit();
    m_negativeMargin = (m_canCollapseMarginBeforeWithChildren && !block->mustDiscardMarginBefore()) ? block->maxNegativeMarginBefore() : LayoutUnit();
=======
    return ro->style()->columnSpanCount() > 1 && !ro->style()->hasSpanAllColumns();
>>>>>>> 0704b1ab
}

static bool isWithinSpanningHeader(RenderBox* box)
{
    RenderBox* curr = box;
    RenderView* renderView = box->view();
    while (curr && curr != renderView) {
        if (isSpanningHeader(curr)) {
            return true;
        }
        if (curr->hasColumns()) {
            return false;
        }
        curr = curr->containingBlock();
    }
    return false;
}

static bool isSpanningHeader(RenderObject* ro)
{
    return ro->style()->columnSpanCount() > 1 && !ro->style()->hasSpanAllColumns();
}

static bool isWithinSpanningHeader(RenderBox* box)
{
    RenderBox* curr = box;
    RenderView* renderView = box->view();
    while (curr && curr != renderView) {
        if (isSpanningHeader(curr)) {
            return true;
        }
        if (curr->hasColumns()) {
            return false;
        }
        curr = curr->containingBlock();
    }
    return false;
}

static LayoutUnit adjustLogicalTopForSpanningHeader(RenderBlock* _this,
                                                    RenderBox* child,
                                                    LayoutState* layoutState,
                                                    LayoutUnit logicalTop)
{
    if (!layoutState->m_columnInfo || isWithinSpanningHeader(child)) {
        return logicalTop;
    }

    LayoutUnit pageLogicalHeight = _this->pageLogicalHeightForOffset(logicalTop);
    ASSERT(pageLogicalHeight);

    ColumnInfo* colInfo = layoutState->m_columnInfo;
    LayoutUnit containerOffset = _this->offsetFromLogicalTopOfFirstPage();
    LayoutUnit totalOffset = logicalTop + containerOffset;
    unsigned currentColumn = totalOffset / pageLogicalHeight;
    if (currentColumn > 0 && currentColumn < colInfo->spanningHeaderColumnCount()) {
        LayoutUnit columnTop = currentColumn * pageLogicalHeight;
        LayoutUnit posInColumn = totalOffset - columnTop;
        if (posInColumn < colInfo->spanningHeaderHeight()) {
            logicalTop = logicalTop - posInColumn + colInfo->spanningHeaderHeight();
        }
    }

    return logicalTop;
}

RenderBlock::RenderBlock(ContainerNode* node)
    : RenderBox(node)
    , m_lineHeight(-1)
    , m_hasMarginBeforeQuirk(false)
    , m_hasMarginAfterQuirk(false)
    , m_beingDestroyed(false)
    , m_hasMarkupTruncation(false)
    , m_hasBorderOrPaddingLogicalWidthChanged(false)
{
    setChildrenInline(true);
}

static void removeBlockFromDescendantAndContainerMaps(RenderBlock* block, TrackedDescendantsMap*& descendantMap, TrackedContainerMap*& containerMap)
{
    if (OwnPtr<TrackedRendererListHashSet> descendantSet = descendantMap->take(block)) {
        TrackedRendererListHashSet::iterator end = descendantSet->end();
        for (TrackedRendererListHashSet::iterator descendant = descendantSet->begin(); descendant != end; ++descendant) {
            TrackedContainerMap::iterator it = containerMap->find(*descendant);
            ASSERT(it != containerMap->end());
            if (it == containerMap->end())
                continue;
            HashSet<RenderBlock*>* containerSet = it->value.get();
            ASSERT(containerSet->contains(block));
            containerSet->remove(block);
            if (containerSet->isEmpty())
                containerMap->remove(it);
        }
    }
}

RenderBlock::~RenderBlock()
{
    if (hasColumns())
        gColumnInfoMap->take(this);
    if (gPercentHeightDescendantsMap)
        removeBlockFromDescendantAndContainerMaps(this, gPercentHeightDescendantsMap, gPercentHeightContainerMap);
    if (gPositionedDescendantsMap)
        removeBlockFromDescendantAndContainerMaps(this, gPositionedDescendantsMap, gPositionedContainerMap);
}

RenderBlock* RenderBlock::createAnonymous(Document* document)
{
    RenderBlock* renderer = new RenderBlockFlow(0);
    renderer->setDocumentForAnonymous(document);
    return renderer;
}

void RenderBlock::willBeDestroyed()
{
    // Mark as being destroyed to avoid trouble with merges in removeChild().
    m_beingDestroyed = true;

    // Make sure to destroy anonymous children first while they are still connected to the rest of the tree, so that they will
    // properly dirty line boxes that they are removed from. Effects that do :before/:after only on hover could crash otherwise.
    children()->destroyLeftoverChildren();

    // Destroy our continuation before anything other than anonymous children.
    // The reason we don't destroy it before anonymous children is that they may
    // have continuations of their own that are anonymous children of our continuation.
    RenderBoxModelObject* continuation = this->continuation();
    if (continuation) {
        continuation->destroy();
        setContinuation(0);
    }

    if (!documentBeingDestroyed()) {
        if (firstLineBox()) {
            // We can't wait for RenderBox::destroy to clear the selection,
            // because by then we will have nuked the line boxes.
            // FIXME: The FrameSelection should be responsible for this when it
            // is notified of DOM mutations.
            if (isSelectionBorder())
                view()->clearSelection();

            // If we are an anonymous block, then our line boxes might have children
            // that will outlast this block. In the non-anonymous block case those
            // children will be destroyed by the time we return from this function.
            if (isAnonymousBlock()) {
                for (InlineFlowBox* box = firstLineBox(); box; box = box->nextLineBox()) {
                    while (InlineBox* childBox = box->firstChild())
                        childBox->remove();
                }
            }
        } else if (parent())
            parent()->dirtyLinesFromChangedChild(this);
    }

    m_lineBoxes.deleteLineBoxes();

    if (lineGridBox())
        lineGridBox()->destroy();

    if (UNLIKELY(gDelayedUpdateScrollInfoSet != 0))
        gDelayedUpdateScrollInfoSet->remove(this);

    RenderBox::willBeDestroyed();
}

void RenderBlock::styleWillChange(StyleDifference diff, const RenderStyle* newStyle)
{
    RenderStyle* oldStyle = style();
    s_canPropagateFloatIntoSibling = oldStyle ? !isFloatingOrOutOfFlowPositioned() && !avoidsFloats() : false;

    setReplaced(newStyle->isDisplayInlineType());

    if (oldStyle && parent() && diff == StyleDifferenceLayout && oldStyle->position() != newStyle->position()) {
        if (newStyle->position() == StaticPosition)
            // Clear our positioned objects list. Our absolutely positioned descendants will be
            // inserted into our containing block's positioned objects list during layout.
            removePositionedObjects(0, NewContainingBlock);
        else if (oldStyle->position() == StaticPosition) {
            // Remove our absolutely positioned descendants from their current containing block.
            // They will be inserted into our positioned objects list during layout.
            RenderObject* cb = parent();
            while (cb && (cb->style()->position() == StaticPosition || (cb->isInline() && !cb->isReplaced())) && !cb->isRenderView()) {
                if (cb->style()->position() == RelativePosition && cb->isInline() && !cb->isReplaced()) {
                    cb = cb->containingBlock();
                    break;
                }
                cb = cb->parent();
            }

            if (cb->isRenderBlock())
                toRenderBlock(cb)->removePositionedObjects(this, NewContainingBlock);
        }

        if (containsFloats() && !isFloating() && !isOutOfFlowPositioned() && newStyle->hasOutOfFlowPosition())
            markAllDescendantsWithFloatsForLayout();
    }

    RenderBox::styleWillChange(diff, newStyle);
}

static bool borderOrPaddingLogicalWidthChanged(const RenderStyle* oldStyle, const RenderStyle* newStyle)
{
    if (newStyle->isHorizontalWritingMode())
        return oldStyle->borderLeftWidth() != newStyle->borderLeftWidth()
            || oldStyle->borderRightWidth() != newStyle->borderRightWidth()
            || oldStyle->paddingLeft() != newStyle->paddingLeft()
            || oldStyle->paddingRight() != newStyle->paddingRight();

    return oldStyle->borderTopWidth() != newStyle->borderTopWidth()
        || oldStyle->borderBottomWidth() != newStyle->borderBottomWidth()
        || oldStyle->paddingTop() != newStyle->paddingTop()
        || oldStyle->paddingBottom() != newStyle->paddingBottom();
}

void RenderBlock::styleDidChange(StyleDifference diff, const RenderStyle* oldStyle)
{
    RenderBox::styleDidChange(diff, oldStyle);

    RenderStyle* newStyle = style();

    updateShapeInsideInfoAfterStyleChange(newStyle->resolvedShapeInside(), oldStyle ? oldStyle->resolvedShapeInside() : 0);

    if (!isAnonymousBlock()) {
        // Ensure that all of our continuation blocks pick up the new style.
        for (RenderBlock* currCont = blockElementContinuation(); currCont; currCont = currCont->blockElementContinuation()) {
            RenderBoxModelObject* nextCont = currCont->continuation();
            currCont->setContinuation(0);
            currCont->setStyle(newStyle);
            currCont->setContinuation(nextCont);
        }
    }

    propagateStyleToAnonymousChildren(true);
    m_lineHeight = -1;

    // After our style changed, if we lose our ability to propagate floats into next sibling
    // blocks, then we need to find the top most parent containing that overhanging float and
    // then mark its descendants with floats for layout and clear all floats from its next
    // sibling blocks that exist in our floating objects list. See bug 56299 and 62875.
    bool canPropagateFloatIntoSibling = !isFloatingOrOutOfFlowPositioned() && !avoidsFloats();
    if (diff == StyleDifferenceLayout && s_canPropagateFloatIntoSibling && !canPropagateFloatIntoSibling && hasOverhangingFloats()) {
        RenderBlock* parentBlock = this;
        const FloatingObjectSet& floatingObjectSet = m_floatingObjects->set();
        FloatingObjectSetIterator end = floatingObjectSet.end();

        for (RenderObject* curr = parent(); curr && !curr->isRenderView(); curr = curr->parent()) {
            if (curr->isRenderBlock()) {
                RenderBlock* currBlock = toRenderBlock(curr);

                if (currBlock->hasOverhangingFloats()) {
                    for (FloatingObjectSetIterator it = floatingObjectSet.begin(); it != end; ++it) {
                        RenderBox* renderer = (*it)->renderer();
                        if (currBlock->hasOverhangingFloat(renderer)) {
                            parentBlock = currBlock;
                            break;
                        }
                    }
                }
            }
        }

        parentBlock->markAllDescendantsWithFloatsForLayout();
        parentBlock->markSiblingsWithFloatsForLayout();
    }

    // It's possible for our border/padding to change, but for the overall logical width of the block to
    // end up being the same. We keep track of this change so in layoutBlock, we can know to set relayoutChildren=true.
    m_hasBorderOrPaddingLogicalWidthChanged = oldStyle && diff == StyleDifferenceLayout && needsLayout() && borderOrPaddingLogicalWidthChanged(oldStyle, newStyle);
}

RenderBlock* RenderBlock::continuationBefore(RenderObject* beforeChild)
{
    if (beforeChild && beforeChild->parent() == this)
        return this;

    RenderBlock* curr = toRenderBlock(continuation());
    RenderBlock* nextToLast = this;
    RenderBlock* last = this;
    while (curr) {
        if (beforeChild && beforeChild->parent() == curr) {
            if (curr->firstChild() == beforeChild)
                return last;
            return curr;
        }

        nextToLast = last;
        last = curr;
        curr = toRenderBlock(curr->continuation());
    }

    if (!beforeChild && !last->firstChild())
        return nextToLast;
    return last;
}

void RenderBlock::addChildToContinuation(RenderObject* newChild, RenderObject* beforeChild)
{
    RenderBlock* flow = continuationBefore(beforeChild);
    ASSERT(!beforeChild || beforeChild->parent()->isAnonymousColumnSpanBlock() || beforeChild->parent()->isRenderBlock());
    RenderBoxModelObject* beforeChildParent = 0;
    if (beforeChild)
        beforeChildParent = toRenderBoxModelObject(beforeChild->parent());
    else {
        RenderBoxModelObject* cont = flow->continuation();
        if (cont)
            beforeChildParent = cont;
        else
            beforeChildParent = flow;
    }

    if (newChild->isFloatingOrOutOfFlowPositioned()) {
        beforeChildParent->addChildIgnoringContinuation(newChild, beforeChild);
        return;
    }

    // A continuation always consists of two potential candidates: a block or an anonymous
    // column span box holding column span children.
    bool childIsNormal = newChild->isInline() || !newChild->style()->hasSpanAllColumns();
    bool bcpIsNormal = beforeChildParent->isInline() || !beforeChildParent->style()->hasSpanAllColumns();
    bool flowIsNormal = flow->isInline() || !flow->style()->hasSpanAllColumns();

    if (flow == beforeChildParent) {
        flow->addChildIgnoringContinuation(newChild, beforeChild);
        return;
    }

    // The goal here is to match up if we can, so that we can coalesce and create the
    // minimal # of continuations needed for the inline.
    if (childIsNormal == bcpIsNormal) {
        beforeChildParent->addChildIgnoringContinuation(newChild, beforeChild);
        return;
    }
    if (flowIsNormal == childIsNormal) {
        flow->addChildIgnoringContinuation(newChild, 0); // Just treat like an append.
        return;
    }
    beforeChildParent->addChildIgnoringContinuation(newChild, beforeChild);
}


void RenderBlock::addChildToAnonymousColumnBlocks(RenderObject* newChild, RenderObject* beforeChild)
{
    ASSERT(!continuation()); // We don't yet support column spans that aren't immediate children of the multi-column block.

    // The goal is to locate a suitable box in which to place our child.
    RenderBlock* beforeChildParent = 0;
    if (beforeChild) {
        RenderObject* curr = beforeChild;
        while (curr && curr->parent() != this)
            curr = curr->parent();
        beforeChildParent = toRenderBlock(curr);
        ASSERT(beforeChildParent);
        ASSERT(beforeChildParent->isAnonymousColumnsBlock() || beforeChildParent->isAnonymousColumnSpanBlock());
    } else
        beforeChildParent = toRenderBlock(lastChild());

    // If the new child is floating or positioned it can just go in that block.
    if (newChild->isFloatingOrOutOfFlowPositioned()) {
        beforeChildParent->addChildIgnoringAnonymousColumnBlocks(newChild, beforeChild);
        return;
    }

    // See if the child can be placed in the box.
    bool newChildHasColumnSpan = newChild->style()->hasSpanAllColumns() && !newChild->isInline();
    bool beforeChildParentHoldsColumnSpans = beforeChildParent->isAnonymousColumnSpanBlock();

    if (newChildHasColumnSpan == beforeChildParentHoldsColumnSpans) {
        beforeChildParent->addChildIgnoringAnonymousColumnBlocks(newChild, beforeChild);
        return;
    }

    if (!beforeChild) {
        // Create a new block of the correct type.
        RenderBlock* newBox = newChildHasColumnSpan ? createAnonymousColumnSpanBlock() : createAnonymousColumnsBlock();
        children()->appendChildNode(this, newBox);
        newBox->addChildIgnoringAnonymousColumnBlocks(newChild, 0);
        return;
    }

    RenderObject* immediateChild = beforeChild;
    bool isPreviousBlockViable = true;
    while (immediateChild->parent() != this) {
        if (isPreviousBlockViable)
            isPreviousBlockViable = !immediateChild->previousSibling();
        immediateChild = immediateChild->parent();
    }
    if (isPreviousBlockViable && immediateChild->previousSibling()) {
        toRenderBlock(immediateChild->previousSibling())->addChildIgnoringAnonymousColumnBlocks(newChild, 0); // Treat like an append.
        return;
    }

    // Split our anonymous blocks.
    RenderObject* newBeforeChild = splitAnonymousBoxesAroundChild(beforeChild);


    // Create a new anonymous box of the appropriate type.
    RenderBlock* newBox = newChildHasColumnSpan ? createAnonymousColumnSpanBlock() : createAnonymousColumnsBlock();
    children()->insertChildNode(this, newBox, newBeforeChild);
    newBox->addChildIgnoringAnonymousColumnBlocks(newChild, 0);
    return;
}

RenderBlock* RenderBlock::containingColumnsBlock(bool allowAnonymousColumnBlock)
{
    RenderBlock* firstChildIgnoringAnonymousWrappers = 0;
    for (RenderObject* curr = this; curr; curr = curr->parent()) {
        if (!curr->isRenderBlock() || curr->isFloatingOrOutOfFlowPositioned() || curr->isTableCell() || curr->isRoot() || curr->isRenderView() || curr->hasOverflowClip()
            || curr->isInlineBlockOrInlineTable())
            return 0;

        // FIXME: Tables, RenderButtons, and RenderListItems all do special management
        // of their children that breaks when the flow is split through them. Disabling
        // multi-column for them to avoid this problem.
        if (curr->isTable() || curr->isRenderButton() || curr->isListItem())
            return 0;

        RenderBlock* currBlock = toRenderBlock(curr);
        if (!currBlock->createsAnonymousWrapper())
            firstChildIgnoringAnonymousWrappers = currBlock;

        if (currBlock->style()->specifiesColumns() && (allowAnonymousColumnBlock || !currBlock->isAnonymousColumnsBlock()))
            return firstChildIgnoringAnonymousWrappers;

        if (currBlock->isAnonymousColumnSpanBlock())
            return 0;
    }
    return 0;
}

RenderBlock* RenderBlock::clone() const
{
    RenderBlock* cloneBlock;
    if (isAnonymousBlock()) {
        cloneBlock = createAnonymousBlock();
        cloneBlock->setChildrenInline(childrenInline());
    }
    else {
        RenderObject* cloneRenderer = toElement(node())->createRenderer(style());
        cloneBlock = toRenderBlock(cloneRenderer);
        cloneBlock->setStyle(style());

        // This takes care of setting the right value of childrenInline in case
        // generated content is added to cloneBlock and 'this' does not have
        // generated content added yet.
        cloneBlock->setChildrenInline(cloneBlock->firstChild() ? cloneBlock->firstChild()->isInline() : childrenInline());
    }
    cloneBlock->setFlowThreadState(flowThreadState());
    return cloneBlock;
}

void RenderBlock::splitBlocks(RenderBlock* fromBlock, RenderBlock* toBlock,
                              RenderBlock* middleBlock,
                              RenderObject* beforeChild, RenderBoxModelObject* oldCont)
{
    // Create a clone of this inline.
    RenderBlock* cloneBlock = clone();
    if (!isAnonymousBlock())
        cloneBlock->setContinuation(oldCont);

    if (!beforeChild && isAfterContent(lastChild()))
        beforeChild = lastChild();

    // If we are moving inline children from |this| to cloneBlock, then we need
    // to clear our line box tree.
    if (beforeChild && childrenInline())
        deleteLineBoxTree();

    // Now take all of the children from beforeChild to the end and remove
    // them from |this| and place them in the clone.
    moveChildrenTo(cloneBlock, beforeChild, 0, true);

    // Hook |clone| up as the continuation of the middle block.
    if (!cloneBlock->isAnonymousBlock())
        middleBlock->setContinuation(cloneBlock);

    // We have been reparented and are now under the fromBlock.  We need
    // to walk up our block parent chain until we hit the containing anonymous columns block.
    // Once we hit the anonymous columns block we're done.
    RenderBoxModelObject* curr = toRenderBoxModelObject(parent());
    RenderBoxModelObject* currChild = this;
    RenderObject* currChildNextSibling = currChild->nextSibling();

    while (curr && curr->isDescendantOf(fromBlock) && curr != fromBlock) {
        ASSERT_WITH_SECURITY_IMPLICATION(curr->isRenderBlock());

        RenderBlock* blockCurr = toRenderBlock(curr);

        // Create a new clone.
        RenderBlock* cloneChild = cloneBlock;
        cloneBlock = blockCurr->clone();

        // Insert our child clone as the first child.
        cloneBlock->addChildIgnoringContinuation(cloneChild, 0);

        // Hook the clone up as a continuation of |curr|.  Note we do encounter
        // anonymous blocks possibly as we walk up the block chain.  When we split an
        // anonymous block, there's no need to do any continuation hookup, since we haven't
        // actually split a real element.
        if (!blockCurr->isAnonymousBlock()) {
            oldCont = blockCurr->continuation();
            blockCurr->setContinuation(cloneBlock);
            cloneBlock->setContinuation(oldCont);
        }

        // Now we need to take all of the children starting from the first child
        // *after* currChild and append them all to the clone.
        blockCurr->moveChildrenTo(cloneBlock, currChildNextSibling, 0, true);

        // Keep walking up the chain.
        currChild = curr;
        currChildNextSibling = currChild->nextSibling();
        curr = toRenderBoxModelObject(curr->parent());
    }

    // Now we are at the columns block level. We need to put the clone into the toBlock.
    toBlock->children()->appendChildNode(toBlock, cloneBlock);

    // Now take all the children after currChild and remove them from the fromBlock
    // and put them in the toBlock.
    fromBlock->moveChildrenTo(toBlock, currChildNextSibling, 0, true);
}

void RenderBlock::splitFlow(RenderObject* beforeChild, RenderBlock* newBlockBox,
                            RenderObject* newChild, RenderBoxModelObject* oldCont)
{
    RenderBlock* pre = 0;
    RenderBlock* block = containingColumnsBlock();

    // Delete our line boxes before we do the inline split into continuations.
    block->deleteLineBoxTree();

    bool madeNewBeforeBlock = false;
    if (block->isAnonymousColumnsBlock()) {
        // We can reuse this block and make it the preBlock of the next continuation.
        pre = block;
        pre->removePositionedObjects(0);
        pre->removeFloatingObjects();
        block = toRenderBlock(block->parent());
    } else {
        // No anonymous block available for use.  Make one.
        pre = block->createAnonymousColumnsBlock();
        pre->setChildrenInline(false);
        madeNewBeforeBlock = true;
    }

    RenderBlock* post = block->createAnonymousColumnsBlock();
    post->setChildrenInline(false);

    RenderObject* boxFirst = madeNewBeforeBlock ? block->firstChild() : pre->nextSibling();
    if (madeNewBeforeBlock)
        block->children()->insertChildNode(block, pre, boxFirst);
    block->children()->insertChildNode(block, newBlockBox, boxFirst);
    block->children()->insertChildNode(block, post, boxFirst);
    block->setChildrenInline(false);

    if (madeNewBeforeBlock)
        block->moveChildrenTo(pre, boxFirst, 0, true);

    splitBlocks(pre, post, newBlockBox, beforeChild, oldCont);

    // We already know the newBlockBox isn't going to contain inline kids, so avoid wasting
    // time in makeChildrenNonInline by just setting this explicitly up front.
    newBlockBox->setChildrenInline(false);

    newBlockBox->addChild(newChild);

    // Always just do a full layout in order to ensure that line boxes (especially wrappers for images)
    // get deleted properly.  Because objects moves from the pre block into the post block, we want to
    // make new line boxes instead of leaving the old line boxes around.
    pre->setNeedsLayoutAndPrefWidthsRecalc();
    block->setNeedsLayoutAndPrefWidthsRecalc();
    post->setNeedsLayoutAndPrefWidthsRecalc();
}

void RenderBlock::makeChildrenAnonymousColumnBlocks(RenderObject* beforeChild, RenderBlock* newBlockBox, RenderObject* newChild)
{
    RenderBlock* pre = 0;
    RenderBlock* post = 0;
    RenderBlock* block = this; // Eventually block will not just be |this|, but will also be a block nested inside |this|.  Assign to a variable
                               // so that we don't have to patch all of the rest of the code later on.

    // Delete the block's line boxes before we do the split.
    block->deleteLineBoxTree();

    if (beforeChild && beforeChild->parent() != this)
        beforeChild = splitAnonymousBoxesAroundChild(beforeChild);

    if (beforeChild != firstChild()) {
        pre = block->createAnonymousColumnsBlock();
        pre->setChildrenInline(block->childrenInline());
    }

    if (beforeChild) {
        post = block->createAnonymousColumnsBlock();
        post->setChildrenInline(block->childrenInline());
    }

    RenderObject* boxFirst = block->firstChild();
    if (pre)
        block->children()->insertChildNode(block, pre, boxFirst);
    block->children()->insertChildNode(block, newBlockBox, boxFirst);
    if (post)
        block->children()->insertChildNode(block, post, boxFirst);
    block->setChildrenInline(false);

    // The pre/post blocks always have layers, so we know to always do a full insert/remove (so we pass true as the last argument).
    block->moveChildrenTo(pre, boxFirst, beforeChild, true);
    block->moveChildrenTo(post, beforeChild, 0, true);

    // We already know the newBlockBox isn't going to contain inline kids, so avoid wasting
    // time in makeChildrenNonInline by just setting this explicitly up front.
    newBlockBox->setChildrenInline(false);

    newBlockBox->addChild(newChild);

    // Always just do a full layout in order to ensure that line boxes (especially wrappers for images)
    // get deleted properly.  Because objects moved from the pre block into the post block, we want to
    // make new line boxes instead of leaving the old line boxes around.
    if (pre)
        pre->setNeedsLayoutAndPrefWidthsRecalc();
    block->setNeedsLayoutAndPrefWidthsRecalc();
    if (post)
        post->setNeedsLayoutAndPrefWidthsRecalc();
}

RenderBlock* RenderBlock::columnsBlockForSpanningElement(RenderObject* newChild)
{
    // FIXME: This function is the gateway for the addition of column-span support.  It will
    // be added to in three stages:
    // (1) Immediate children of a multi-column block can span.
    // (2) Nested block-level children with only block-level ancestors between them and the multi-column block can span.
    // (3) Nested children with block or inline ancestors between them and the multi-column block can span (this is when we
    // cross the streams and have to cope with both types of continuations mixed together).
    // This function currently supports (1) and (2).
    RenderBlock* columnsBlockAncestor = 0;
    if (!newChild->isText() && newChild->style()->hasSpanAllColumns() && !newChild->isBeforeOrAfterContent()
        && !newChild->isFloatingOrOutOfFlowPositioned() && !newChild->isInline() && !isAnonymousColumnSpanBlock()) {
        columnsBlockAncestor = containingColumnsBlock(false);
        if (columnsBlockAncestor) {
            // Make sure that none of the parent ancestors have a continuation.
            // If yes, we do not want split the block into continuations.
            RenderObject* curr = this;
            while (curr && curr != columnsBlockAncestor) {
                if (curr->isRenderBlock() && toRenderBlock(curr)->continuation()) {
                    columnsBlockAncestor = 0;
                    break;
                }
                curr = curr->parent();
            }
        }
    }
    return columnsBlockAncestor;
}

void RenderBlock::addChildIgnoringAnonymousColumnBlocks(RenderObject* newChild, RenderObject* beforeChild)
{
    if (beforeChild && beforeChild->parent() != this) {
        RenderObject* beforeChildContainer = beforeChild->parent();
        while (beforeChildContainer->parent() != this)
            beforeChildContainer = beforeChildContainer->parent();
        ASSERT(beforeChildContainer);

        if (beforeChildContainer->isAnonymous()) {
            // If the requested beforeChild is not one of our children, then this is because
            // there is an anonymous container within this object that contains the beforeChild.
            RenderObject* beforeChildAnonymousContainer = beforeChildContainer;
            if (beforeChildAnonymousContainer->isAnonymousBlock()
                // Full screen renderers and full screen placeholders act as anonymous blocks, not tables:
                || beforeChildAnonymousContainer->isRenderFullScreen()
                || beforeChildAnonymousContainer->isRenderFullScreenPlaceholder()
                ) {
                // Insert the child into the anonymous block box instead of here.
                if (newChild->isInline() || beforeChild->parent()->firstChild() != beforeChild)
                    beforeChild->parent()->addChild(newChild, beforeChild);
                else
                    addChild(newChild, beforeChild->parent());
                return;
            }

            ASSERT(beforeChildAnonymousContainer->isTable());
            if (newChild->isTablePart()) {
                // Insert into the anonymous table.
                beforeChildAnonymousContainer->addChild(newChild, beforeChild);
                return;
            }

            beforeChild = splitAnonymousBoxesAroundChild(beforeChild);

            ASSERT(beforeChild->parent() == this);
            if (beforeChild->parent() != this) {
                // We should never reach here. If we do, we need to use the
                // safe fallback to use the topmost beforeChild container.
                beforeChild = beforeChildContainer;
            }
        } else {
            // We will reach here when beforeChild is a run-in element.
            // If run-in element precedes a block-level element, it becomes the
            // the first inline child of that block level element. The insertion
            // point will be before that block-level element.
            ASSERT(beforeChild->isRunIn());
            beforeChild = beforeChildContainer;
        }
    }

    // Nothing goes before the intruded run-in.
    if (beforeChild && beforeChild->isRunIn() && runInIsPlacedIntoSiblingBlock(beforeChild))
        beforeChild = beforeChild->nextSibling();

    // Check for a spanning element in columns.
    if (gColumnFlowSplitEnabled) {
        RenderBlock* columnsBlockAncestor = columnsBlockForSpanningElement(newChild);
        if (columnsBlockAncestor) {
            TemporaryChange<bool> columnFlowSplitEnabled(gColumnFlowSplitEnabled, false);
            // We are placing a column-span element inside a block.
            RenderBlock* newBox = createAnonymousColumnSpanBlock();

            if (columnsBlockAncestor != this && !isRenderFlowThread()) {
                // We are nested inside a multi-column element and are being split by the span. We have to break up
                // our block into continuations.
                RenderBoxModelObject* oldContinuation = continuation();

                // When we split an anonymous block, there's no need to do any continuation hookup,
                // since we haven't actually split a real element.
                if (!isAnonymousBlock())
                    setContinuation(newBox);

                splitFlow(beforeChild, newBox, newChild, oldContinuation);
                return;
            }

            // We have to perform a split of this block's children. This involves creating an anonymous block box to hold
            // the column-spanning |newChild|. We take all of the children from before |newChild| and put them into
            // one anonymous columns block, and all of the children after |newChild| go into another anonymous block.
            makeChildrenAnonymousColumnBlocks(beforeChild, newBox, newChild);
            return;
        }
    }

    bool madeBoxesNonInline = false;

    // A block has to either have all of its children inline, or all of its children as blocks.
    // So, if our children are currently inline and a block child has to be inserted, we move all our
    // inline children into anonymous block boxes.
    if (childrenInline() && !newChild->isInline() && !newChild->isFloatingOrOutOfFlowPositioned()) {
        // This is a block with inline content. Wrap the inline content in anonymous blocks.
        makeChildrenNonInline(beforeChild);
        madeBoxesNonInline = true;

        if (beforeChild && beforeChild->parent() != this) {
            beforeChild = beforeChild->parent();
            ASSERT(beforeChild->isAnonymousBlock());
            ASSERT(beforeChild->parent() == this);
        }
    } else if (!childrenInline() && (newChild->isFloatingOrOutOfFlowPositioned() || newChild->isInline())) {
        // If we're inserting an inline child but all of our children are blocks, then we have to make sure
        // it is put into an anomyous block box. We try to use an existing anonymous box if possible, otherwise
        // a new one is created and inserted into our list of children in the appropriate position.
        RenderObject* afterChild = beforeChild ? beforeChild->previousSibling() : lastChild();

        if (afterChild && afterChild->isAnonymousBlock()) {
            afterChild->addChild(newChild);
            return;
        }

        if (newChild->isInline()) {
            // No suitable existing anonymous box - create a new one.
            RenderBlock* newBox = createAnonymousBlock();
            RenderBox::addChild(newBox, beforeChild);
            newBox->addChild(newChild);
            return;
        }
    }

    RenderBox::addChild(newChild, beforeChild);

    // Handle placement of run-ins.
    placeRunInIfNeeded(newChild);

    if (madeBoxesNonInline && parent() && isAnonymousBlock() && parent()->isRenderBlock())
        toRenderBlock(parent())->removeLeftoverAnonymousBlock(this);
    // this object may be dead here
}

void RenderBlock::addChild(RenderObject* newChild, RenderObject* beforeChild)
{
    if (continuation() && !isAnonymousBlock())
        addChildToContinuation(newChild, beforeChild);
    else
        addChildIgnoringContinuation(newChild, beforeChild);
}

void RenderBlock::addChildIgnoringContinuation(RenderObject* newChild, RenderObject* beforeChild)
{
    if (!isAnonymousBlock() && firstChild() && (firstChild()->isAnonymousColumnsBlock() || firstChild()->isAnonymousColumnSpanBlock()))
        addChildToAnonymousColumnBlocks(newChild, beforeChild);
    else
        addChildIgnoringAnonymousColumnBlocks(newChild, beforeChild);
}

static void getInlineRun(RenderObject* start, RenderObject* boundary,
                         RenderObject*& inlineRunStart,
                         RenderObject*& inlineRunEnd)
{
    // Beginning at |start| we find the largest contiguous run of inlines that
    // we can.  We denote the run with start and end points, |inlineRunStart|
    // and |inlineRunEnd|.  Note that these two values may be the same if
    // we encounter only one inline.
    //
    // We skip any non-inlines we encounter as long as we haven't found any
    // inlines yet.
    //
    // |boundary| indicates a non-inclusive boundary point.  Regardless of whether |boundary|
    // is inline or not, we will not include it in a run with inlines before it.  It's as though we encountered
    // a non-inline.

    // Start by skipping as many non-inlines as we can.
    RenderObject * curr = start;
    bool sawInline;
    do {
        while (curr && !(curr->isInline() || curr->isFloatingOrOutOfFlowPositioned()))
            curr = curr->nextSibling();

        inlineRunStart = inlineRunEnd = curr;

        if (!curr)
            return; // No more inline children to be found.

        sawInline = curr->isInline();

        curr = curr->nextSibling();
        while (curr && (curr->isInline() || curr->isFloatingOrOutOfFlowPositioned()) && (curr != boundary)) {
            inlineRunEnd = curr;
            if (curr->isInline())
                sawInline = true;
            curr = curr->nextSibling();
        }
    } while (!sawInline);
}

void RenderBlock::deleteLineBoxTree()
{
    if (containsFloats())
        m_floatingObjects->clearLineBoxTreePointers();
    m_lineBoxes.deleteLineBoxTree();

    if (AXObjectCache* cache = document().existingAXObjectCache())
        cache->recomputeIsIgnored(this);
}

RootInlineBox* RenderBlock::createRootInlineBox()
{
    return new RootInlineBox(this);
}

RootInlineBox* RenderBlock::createAndAppendRootInlineBox()
{
    RootInlineBox* rootBox = createRootInlineBox();
    m_lineBoxes.appendLineBox(rootBox);

    if (UNLIKELY(AXObjectCache::accessibilityEnabled()) && m_lineBoxes.firstLineBox() == rootBox) {
        if (AXObjectCache* cache = document().existingAXObjectCache())
            cache->recomputeIsIgnored(this);
    }

    return rootBox;
}

void RenderBlock::makeChildrenNonInline(RenderObject *insertionPoint)
{
    // makeChildrenNonInline takes a block whose children are *all* inline and it
    // makes sure that inline children are coalesced under anonymous
    // blocks.  If |insertionPoint| is defined, then it represents the insertion point for
    // the new block child that is causing us to have to wrap all the inlines.  This
    // means that we cannot coalesce inlines before |insertionPoint| with inlines following
    // |insertionPoint|, because the new child is going to be inserted in between the inlines,
    // splitting them.
    ASSERT(isInlineBlockOrInlineTable() || !isInline());
    ASSERT(!insertionPoint || insertionPoint->parent() == this);

    setChildrenInline(false);

    RenderObject *child = firstChild();
    if (!child)
        return;

    deleteLineBoxTree();

    // Since we are going to have block children, we have to move
    // back the run-in to its original place.
    if (child->isRunIn()) {
        moveRunInToOriginalPosition(child);
        child = firstChild();
    }

    while (child) {
        RenderObject *inlineRunStart, *inlineRunEnd;
        getInlineRun(child, insertionPoint, inlineRunStart, inlineRunEnd);

        if (!inlineRunStart)
            break;

        child = inlineRunEnd->nextSibling();

        RenderBlock* block = createAnonymousBlock();
        children()->insertChildNode(this, block, inlineRunStart);
        moveChildrenTo(block, inlineRunStart, child);
    }

#ifndef NDEBUG
    for (RenderObject *c = firstChild(); c; c = c->nextSibling())
        ASSERT(!c->isInline());
#endif

    repaint();
}

void RenderBlock::removeLeftoverAnonymousBlock(RenderBlock* child)
{
    ASSERT(child->isAnonymousBlock());
    ASSERT(!child->childrenInline());

    if (child->continuation() || (child->firstChild() && (child->isAnonymousColumnSpanBlock() || child->isAnonymousColumnsBlock())))
        return;

    RenderObject* firstAnChild = child->m_children.firstChild();
    RenderObject* lastAnChild = child->m_children.lastChild();
    if (firstAnChild) {
        RenderObject* o = firstAnChild;
        while (o) {
            o->setParent(this);
            o = o->nextSibling();
        }
        firstAnChild->setPreviousSibling(child->previousSibling());
        lastAnChild->setNextSibling(child->nextSibling());
        if (child->previousSibling())
            child->previousSibling()->setNextSibling(firstAnChild);
        if (child->nextSibling())
            child->nextSibling()->setPreviousSibling(lastAnChild);

        if (child == m_children.firstChild())
            m_children.setFirstChild(firstAnChild);
        if (child == m_children.lastChild())
            m_children.setLastChild(lastAnChild);
    } else {
        if (child == m_children.firstChild())
            m_children.setFirstChild(child->nextSibling());
        if (child == m_children.lastChild())
            m_children.setLastChild(child->previousSibling());

        if (child->previousSibling())
            child->previousSibling()->setNextSibling(child->nextSibling());
        if (child->nextSibling())
            child->nextSibling()->setPreviousSibling(child->previousSibling());
    }

    child->children()->setFirstChild(0);
    child->m_next = 0;

    // Remove all the information in the flow thread associated with the leftover anonymous block.
    child->removeFromRenderFlowThread();

    child->setParent(0);
    child->setPreviousSibling(0);
    child->setNextSibling(0);

    child->destroy();
}

static bool canMergeContiguousAnonymousBlocks(RenderObject* oldChild, RenderObject* prev, RenderObject* next)
{
    if (oldChild->documentBeingDestroyed() || oldChild->isInline() || oldChild->virtualContinuation())
        return false;

    if ((prev && (!prev->isAnonymousBlock() || toRenderBlock(prev)->continuation() || toRenderBlock(prev)->beingDestroyed()))
        || (next && (!next->isAnonymousBlock() || toRenderBlock(next)->continuation() || toRenderBlock(next)->beingDestroyed())))
        return false;

    // FIXME: This check isn't required when inline run-ins can't be split into continuations.
    if (prev && prev->firstChild() && prev->firstChild()->isInline() && prev->firstChild()->isRunIn())
        return false;

    if ((prev && (prev->isRubyRun() || prev->isRubyBase()))
        || (next && (next->isRubyRun() || next->isRubyBase())))
        return false;

    if (!prev || !next)
        return true;

    // Make sure the types of the anonymous blocks match up.
    return prev->isAnonymousColumnsBlock() == next->isAnonymousColumnsBlock()
           && prev->isAnonymousColumnSpanBlock() == next->isAnonymousColumnSpanBlock();
}

void RenderBlock::collapseAnonymousBlockChild(RenderBlock* parent, RenderBlock* child)
{
    // It's possible that this block's destruction may have been triggered by the
    // child's removal. Just bail if the anonymous child block is already being
    // destroyed. See crbug.com/282088
    if (child->beingDestroyed())
        return;
    parent->setNeedsLayoutAndPrefWidthsRecalc();
    parent->setChildrenInline(child->childrenInline());
    RenderObject* nextSibling = child->nextSibling();

    RenderFlowThread* childFlowThread = child->flowThreadContainingBlock();
    CurrentRenderFlowThreadMaintainer flowThreadMaintainer(childFlowThread);

    parent->children()->removeChildNode(parent, child, child->hasLayer());
    child->moveAllChildrenTo(parent, nextSibling, child->hasLayer());
    // Explicitly delete the child's line box tree, or the special anonymous
    // block handling in willBeDestroyed will cause problems.
    child->deleteLineBoxTree();
    if (childFlowThread && childFlowThread->isRenderNamedFlowThread())
        toRenderNamedFlowThread(childFlowThread)->removeFlowChildInfo(child);
    child->destroy();
}

void RenderBlock::moveAllChildrenIncludingFloatsTo(RenderBlock* toBlock, bool fullRemoveInsert)
{
    moveAllChildrenTo(toBlock, fullRemoveInsert);

    // When a portion of the render tree is being detached, anonymous blocks
    // will be combined as their children are deleted. In this process, the
    // anonymous block later in the tree is merged into the one preceeding it.
    // It can happen that the later block (this) contains floats that the
    // previous block (toBlock) did not contain, and thus are not in the
    // floating objects list for toBlock. This can result in toBlock containing
    // floats that are not in it's floating objects list, but are in the
    // floating objects lists of siblings and parents. This can cause problems
    // when the float itself is deleted, since the deletion code assumes that
    // if a float is not in it's containing block's floating objects list, it
    // isn't in any floating objects list. In order to preserve this condition
    // (removing it has serious performance implications), we need to copy the
    // floating objects from the old block (this) to the new block (toBlock).
    // The float's metrics will likely all be wrong, but since toBlock is
    // already marked for layout, this will get fixed before anything gets
    // displayed.
    // See bug https://code.google.com/p/chromium/issues/detail?id=230907
    if (m_floatingObjects) {
        if (!toBlock->m_floatingObjects)
            toBlock->createFloatingObjects();

        const FloatingObjectSet& fromFloatingObjectSet = m_floatingObjects->set();
        FloatingObjectSetIterator end = fromFloatingObjectSet.end();

        for (FloatingObjectSetIterator it = fromFloatingObjectSet.begin(); it != end; ++it) {
            FloatingObject* floatingObject = *it;

            // Don't insert the object again if it's already in the list
            if (toBlock->containsFloat(floatingObject->renderer()))
                continue;

            toBlock->m_floatingObjects->add(floatingObject->unsafeClone());
        }
    }

}

void RenderBlock::removeChild(RenderObject* oldChild)
{
    // No need to waste time in merging or removing empty anonymous blocks.
    // We can just bail out if our document is getting destroyed.
    if (documentBeingDestroyed()) {
        RenderBox::removeChild(oldChild);
        return;
    }

    // This protects against column split flows when anonymous blocks are getting merged.
    TemporaryChange<bool> columnFlowSplitEnabled(gColumnFlowSplitEnabled, false);

    // If this child is a block, and if our previous and next siblings are
    // both anonymous blocks with inline content, then we can go ahead and
    // fold the inline content back together.
    RenderObject* prev = oldChild->previousSibling();
    RenderObject* next = oldChild->nextSibling();
    bool canMergeAnonymousBlocks = canMergeContiguousAnonymousBlocks(oldChild, prev, next);
    if (canMergeAnonymousBlocks && prev && next) {
        prev->setNeedsLayoutAndPrefWidthsRecalc();
        RenderBlock* nextBlock = toRenderBlock(next);
        RenderBlock* prevBlock = toRenderBlock(prev);

        if (prev->childrenInline() != next->childrenInline()) {
            RenderBlock* inlineChildrenBlock = prev->childrenInline() ? prevBlock : nextBlock;
            RenderBlock* blockChildrenBlock = prev->childrenInline() ? nextBlock : prevBlock;

            // Place the inline children block inside of the block children block instead of deleting it.
            // In order to reuse it, we have to reset it to just be a generic anonymous block.  Make sure
            // to clear out inherited column properties by just making a new style, and to also clear the
            // column span flag if it is set.
            ASSERT(!inlineChildrenBlock->continuation());
            RefPtr<RenderStyle> newStyle = RenderStyle::createAnonymousStyleWithDisplay(style(), BLOCK);
            // Cache this value as it might get changed in setStyle() call.
            bool inlineChildrenBlockHasLayer = inlineChildrenBlock->hasLayer();
            inlineChildrenBlock->setStyle(newStyle);
            children()->removeChildNode(this, inlineChildrenBlock, inlineChildrenBlockHasLayer);

            // Now just put the inlineChildrenBlock inside the blockChildrenBlock.
            blockChildrenBlock->children()->insertChildNode(blockChildrenBlock, inlineChildrenBlock, prev == inlineChildrenBlock ? blockChildrenBlock->firstChild() : 0,
                                                            inlineChildrenBlockHasLayer || blockChildrenBlock->hasLayer());
            next->setNeedsLayoutAndPrefWidthsRecalc();

            // inlineChildrenBlock got reparented to blockChildrenBlock, so it is no longer a child
            // of "this". we null out prev or next so that is not used later in the function.
            if (inlineChildrenBlock == prevBlock)
                prev = 0;
            else
                next = 0;
        } else {
            // Take all the children out of the |next| block and put them in
            // the |prev| block.
            nextBlock->moveAllChildrenIncludingFloatsTo(prevBlock, nextBlock->hasLayer() || prevBlock->hasLayer());

            // Delete the now-empty block's lines and nuke it.
            nextBlock->deleteLineBoxTree();
            nextBlock->destroy();
            next = 0;
        }
    }

    RenderBox::removeChild(oldChild);

    RenderObject* child = prev ? prev : next;
    if (canMergeAnonymousBlocks && child && !child->previousSibling() && !child->nextSibling() && canCollapseAnonymousBlockChild()) {
        // The removal has knocked us down to containing only a single anonymous
        // box.  We can go ahead and pull the content right back up into our
        // box.
        collapseAnonymousBlockChild(this, toRenderBlock(child));
    } else if (((prev && prev->isAnonymousBlock()) || (next && next->isAnonymousBlock())) && canCollapseAnonymousBlockChild()) {
        // It's possible that the removal has knocked us down to a single anonymous
        // block with pseudo-style element siblings (e.g. first-letter). If these
        // are floating, then we need to pull the content up also.
        RenderBlock* anonymousBlock = toRenderBlock((prev && prev->isAnonymousBlock()) ? prev : next);
        if ((anonymousBlock->previousSibling() || anonymousBlock->nextSibling())
            && (!anonymousBlock->previousSibling() || (anonymousBlock->previousSibling()->style()->styleType() != NOPSEUDO && anonymousBlock->previousSibling()->isFloating() && !anonymousBlock->previousSibling()->previousSibling()))
            && (!anonymousBlock->nextSibling() || (anonymousBlock->nextSibling()->style()->styleType() != NOPSEUDO && anonymousBlock->nextSibling()->isFloating() && !anonymousBlock->nextSibling()->nextSibling()))) {
            collapseAnonymousBlockChild(this, anonymousBlock);
        }
    }

    if (!firstChild()) {
        // If this was our last child be sure to clear out our line boxes.
        if (childrenInline())
            deleteLineBoxTree();

        // If we are an empty anonymous block in the continuation chain,
        // we need to remove ourself and fix the continuation chain.
        if (!beingDestroyed() && isAnonymousBlockContinuation() && !oldChild->isListMarker()) {
            RenderObject* containingBlockIgnoringAnonymous = containingBlock();
            while (containingBlockIgnoringAnonymous && containingBlockIgnoringAnonymous->isAnonymousBlock())
                containingBlockIgnoringAnonymous = containingBlockIgnoringAnonymous->containingBlock();
            for (RenderObject* curr = this; curr; curr = curr->previousInPreOrder(containingBlockIgnoringAnonymous)) {
                if (curr->virtualContinuation() != this)
                    continue;

                // Found our previous continuation. We just need to point it to
                // |this|'s next continuation.
                RenderBoxModelObject* nextContinuation = continuation();
                if (curr->isRenderInline())
                    toRenderInline(curr)->setContinuation(nextContinuation);
                else if (curr->isRenderBlock())
                    toRenderBlock(curr)->setContinuation(nextContinuation);
                else
                    ASSERT_NOT_REACHED();

                break;
            }
            setContinuation(0);
            destroy();
        }
    }
}

bool RenderBlock::isSelfCollapsingBlock() const
{
    // We are not self-collapsing if we
    // (a) have a non-zero height according to layout (an optimization to avoid wasting time)
    // (b) are a table,
    // (c) have border/padding,
    // (d) have a min-height
    // (e) have specified that one of our margins can't collapse using a CSS extension
    if (logicalHeight() > 0
        || isTable() || borderAndPaddingLogicalHeight()
        || style()->logicalMinHeight().isPositive()
        || style()->marginBeforeCollapse() == MSEPARATE || style()->marginAfterCollapse() == MSEPARATE)
        return false;

    Length logicalHeightLength = style()->logicalHeight();
    bool hasAutoHeight = logicalHeightLength.isAuto();
    if (logicalHeightLength.isPercent() && !document().inQuirksMode()) {
        hasAutoHeight = true;
        for (RenderBlock* cb = containingBlock(); !cb->isRenderView(); cb = cb->containingBlock()) {
            if (cb->style()->logicalHeight().isFixed() || cb->isTableCell())
                hasAutoHeight = false;
        }
    }

    // If the height is 0 or auto, then whether or not we are a self-collapsing block depends
    // on whether we have content that is all self-collapsing or not.
    if (hasAutoHeight || ((logicalHeightLength.isFixed() || logicalHeightLength.isPercent()) && logicalHeightLength.isZero())) {
        // If the block has inline children, see if we generated any line boxes.  If we have any
        // line boxes, then we can't be self-collapsing, since we have content.
        if (childrenInline())
            return !firstLineBox();

        // Whether or not we collapse is dependent on whether all our normal flow children
        // are also self-collapsing.
        for (RenderBox* child = firstChildBox(); child; child = child->nextSiblingBox()) {
            if (child->isFloatingOrOutOfFlowPositioned())
                continue;
            if (!child->isSelfCollapsingBlock())
                return false;
        }
        return true;
    }
    return false;
}

void RenderBlock::startDelayUpdateScrollInfo()
{
    if (gDelayUpdateScrollInfo == 0) {
        ASSERT(!gDelayedUpdateScrollInfoSet);
        gDelayedUpdateScrollInfoSet = new DelayedUpdateScrollInfoSet;
    }
    ASSERT(gDelayedUpdateScrollInfoSet);
    ++gDelayUpdateScrollInfo;
}

void RenderBlock::finishDelayUpdateScrollInfo()
{
    --gDelayUpdateScrollInfo;
    ASSERT(gDelayUpdateScrollInfo >= 0);
    if (gDelayUpdateScrollInfo == 0) {
        ASSERT(gDelayedUpdateScrollInfoSet);

        OwnPtr<DelayedUpdateScrollInfoSet> infoSet(adoptPtr(gDelayedUpdateScrollInfoSet));
        gDelayedUpdateScrollInfoSet = 0;

        for (DelayedUpdateScrollInfoSet::iterator it = infoSet->begin(); it != infoSet->end(); ++it) {
            RenderBlock* block = *it;
            if (block->hasOverflowClip()) {
                block->layer()->updateScrollInfoAfterLayout();
            }
        }
    }
}

void RenderBlock::updateScrollInfoAfterLayout()
{
    if (hasOverflowClip()) {
        if (style()->isFlippedBlocksWritingMode()) {
            // FIXME: https://bugs.webkit.org/show_bug.cgi?id=97937
            // Workaround for now. We cannot delay the scroll info for overflow
            // for items with opposite writing directions, as the contents needs
            // to overflow in that direction
            layer()->updateScrollInfoAfterLayout();
            return;
        }

        if (gDelayUpdateScrollInfo)
            gDelayedUpdateScrollInfoSet->add(this);
        else
            layer()->updateScrollInfoAfterLayout();
    }
}

void RenderBlock::layout()
{
    OverflowEventDispatcher dispatcher(this);

    // Update our first letter info now.
    updateFirstLetter();

    // Table cells call layoutBlock directly, so don't add any logic here.  Put code into
    // layoutBlock().
    layoutBlock(false);

    if (frameView()->partialLayout().isStopping())
        return;

    // It's safe to check for control clip here, since controls can never be table cells.
    // If we have a lightweight clip, there can never be any overflow from children.
    if (hasControlClip() && m_overflow)
        clearLayoutOverflow();

    invalidateBackgroundObscurationStatus();
}

void RenderBlock::relayoutShapeDescendantIfMoved(RenderBlock* child, LayoutSize offset)
{
    LayoutUnit left = isHorizontalWritingMode() ? offset.width() : offset.height();
    if (!left || !child || child->shapeInsideInfo() || !layoutShapeInsideInfo())
        return;
    // Propagate layout markers only up to the child, as we are still in the middle
    // of a layout pass
    child->setNormalChildNeedsLayout(true);
    child->markShapeInsideDescendantsForLayout();
    child->layoutIfNeeded();
}

LayoutSize RenderBlock::logicalOffsetFromShapeAncestorContainer(const RenderBlock* container) const
{
    const RenderBlock* currentBlock = this;
    LayoutRect blockRect(currentBlock->borderBoxRect());
    while (currentBlock && !currentBlock->isRenderFlowThread() && currentBlock != container) {
        RenderBlock* containerBlock = currentBlock->containingBlock();
        ASSERT(containerBlock);
        if (!containerBlock)
            return LayoutSize();

        if (containerBlock->style()->writingMode() != currentBlock->style()->writingMode()) {
            // We have to put the block rect in container coordinates
            // and we have to take into account both the container and current block flipping modes
            // Bug: Flipping inline and block directions at the same time will not work,
            // as one of the flipped dimensions will not yet have been set to its final size
            if (containerBlock->style()->isFlippedBlocksWritingMode()) {
                if (containerBlock->isHorizontalWritingMode())
                    blockRect.setY(currentBlock->height() - blockRect.maxY());
                else
                    blockRect.setX(currentBlock->width() - blockRect.maxX());
            }
            currentBlock->flipForWritingMode(blockRect);
        }

        blockRect.moveBy(currentBlock->location());
        currentBlock = containerBlock;
    }

    LayoutSize result = isHorizontalWritingMode() ? LayoutSize(blockRect.x(), blockRect.y()) : LayoutSize(blockRect.y(), blockRect.x());
    return result;
}

void RenderBlock::imageChanged(WrappedImagePtr image, const IntRect*)
{
    RenderBox::imageChanged(image);

    if (!parent())
        return;

    ShapeValue* shapeValue = style()->shapeInside();
    if (shapeValue && shapeValue->image() && shapeValue->image()->data() == image) {
        ShapeInsideInfo* shapeInsideInfo = ensureShapeInsideInfo();
        shapeInsideInfo->dirtyShapeSize();
        markShapeInsideDescendantsForLayout();
    }
}

void RenderBlock::updateShapeInsideInfoAfterStyleChange(const ShapeValue* shapeInside, const ShapeValue* oldShapeInside)
{
    // FIXME: A future optimization would do a deep comparison for equality.
    if (shapeInside == oldShapeInside)
        return;

    if (shapeInside) {
        ShapeInsideInfo* shapeInsideInfo = ensureShapeInsideInfo();
        shapeInsideInfo->dirtyShapeSize();
    } else {
        setShapeInsideInfo(nullptr);
        markShapeInsideDescendantsForLayout();
    }
}

static inline bool shapeInfoRequiresRelayout(const RenderBlock* block)
{
    ShapeInsideInfo* info = block->shapeInsideInfo();
    if (info)
        info->setNeedsLayout(info->shapeSizeDirty());
    else
        info = block->layoutShapeInsideInfo();
    return info && info->needsLayout();
}

bool RenderBlock::updateRegionsAndShapesLogicalSize(RenderFlowThread* flowThread)
{
    if (!flowThread && !shapeInsideInfo())
        return shapeInfoRequiresRelayout(this);

    LayoutUnit oldHeight = logicalHeight();
    LayoutUnit oldTop = logicalTop();

    // Compute the maximum logical height content may cause this block to expand to
    // FIXME: These should eventually use the const computeLogicalHeight rather than updateLogicalHeight
    setLogicalHeight(LayoutUnit::max() / 2);
    updateLogicalHeight();

    computeShapeSize();

    // Set our start and end regions. No regions above or below us will be considered by our children. They are
    // effectively clamped to our region range.
    computeRegionRangeForBlock(flowThread);

    setLogicalHeight(oldHeight);
    setLogicalTop(oldTop);

    return shapeInfoRequiresRelayout(this);
}

void RenderBlock::computeShapeSize()
{
    ShapeInsideInfo* shapeInsideInfo = this->shapeInsideInfo();
    if (shapeInsideInfo) {
        bool percentageLogicalHeightResolvable = percentageLogicalHeightIsResolvableFromBlock(this, false);
        shapeInsideInfo->setShapeSize(logicalWidth(), percentageLogicalHeightResolvable ? logicalHeight() : LayoutUnit());
    }
}

void RenderBlock::updateRegionsAndShapesAfterChildLayout(RenderFlowThread* flowThread, bool heightChanged)
{
    // A previous sibling has changed dimension, so we need to relayout the shape with the content
    ShapeInsideInfo* shapeInsideInfo = layoutShapeInsideInfo();
    if (heightChanged && shapeInsideInfo)
        shapeInsideInfo->dirtyShapeSize();

    computeRegionRangeForBlock(flowThread);
}

void RenderBlock::computeRegionRangeForBlock(RenderFlowThread* flowThread)
{
    if (flowThread)
        flowThread->setRegionRangeForBox(this, offsetFromLogicalTopOfFirstPage());
}

bool RenderBlock::updateLogicalWidthAndColumnWidth()
{
    LayoutUnit oldWidth = logicalWidth();
    LayoutUnit oldColumnWidth = desiredColumnWidth();

    updateLogicalWidth();
    calcColumnWidth();

    bool hasBorderOrPaddingLogicalWidthChanged = m_hasBorderOrPaddingLogicalWidthChanged;
    m_hasBorderOrPaddingLogicalWidthChanged = false;

    return oldWidth != logicalWidth() || oldColumnWidth != desiredColumnWidth() || hasBorderOrPaddingLogicalWidthChanged;
}

void RenderBlock::checkForPaginationLogicalHeightChange(LayoutUnit& pageLogicalHeight, bool& pageLogicalHeightChanged, bool& hasSpecifiedPageLogicalHeight)
{
    ColumnInfo* colInfo = columnInfo();
    if (hasColumns()) {
        if (!pageLogicalHeight) {
            // We need to go ahead and set our explicit page height if one exists, so that we can
            // avoid doing two layout passes.
            updateLogicalHeight();
            LayoutUnit columnHeight = contentLogicalHeight();
            if (columnHeight > 0) {
                pageLogicalHeight = columnHeight;
                hasSpecifiedPageLogicalHeight = true;
            }
            setLogicalHeight(0);
        }
        if (colInfo->columnHeight() != pageLogicalHeight && everHadLayout()) {
            colInfo->setColumnHeight(pageLogicalHeight);
            pageLogicalHeightChanged = true;
        }

        if (!hasSpecifiedPageLogicalHeight && !pageLogicalHeight)
            colInfo->clearForcedBreaks();

        colInfo->setPaginationUnit(paginationUnit());
    } else if (isRenderFlowThread()) {
        pageLogicalHeight = 1; // This is just a hack to always make sure we have a page logical height.
        pageLogicalHeightChanged = toRenderFlowThread(this)->pageLogicalSizeChanged();
    }
}

void RenderBlock::layoutBlock(bool, LayoutUnit)
{
<<<<<<< HEAD
    ASSERT(needsLayout());

    if (isInline() && !isInlineBlockOrInlineTable()) // Inline <form>s inside various table elements can
        return;                                      // cause us to come in here.  Just bail.

    if (!relayoutChildren && simplifiedLayout())
        return;

    LayoutRepainter repainter(*this, checkForRepaintDuringLayout());

    if (updateLogicalWidthAndColumnWidth())
        relayoutChildren = true;

    clearFloats();

    LayoutUnit previousHeight = logicalHeight();
    // FIXME: should this start out as borderAndPaddingLogicalHeight() + scrollbarLogicalHeight(),
    // for consistency with other render classes?
    setLogicalHeight(0);

    bool pageLogicalHeightChanged = false;
    bool hasSpecifiedPageLogicalHeight = false;
    checkForPaginationLogicalHeightChange(pageLogicalHeight, pageLogicalHeightChanged, hasSpecifiedPageLogicalHeight);

    RenderView* renderView = view();
    RenderStyle* styleToUse = style();
    LayoutStateMaintainer statePusher(renderView, this, locationOffset(), hasColumns() || hasTransform() || hasReflection() || styleToUse->isFlippedBlocksWritingMode(), pageLogicalHeight, pageLogicalHeightChanged, columnInfo());

    // Regions changing widths can force us to relayout our children.
    RenderFlowThread* flowThread = flowThreadContainingBlock();
    if (logicalWidthChangedInRegions(flowThread))
        relayoutChildren = true;
    if (updateRegionsAndShapesLogicalSize(flowThread))
        relayoutChildren = true;

    // We use four values, maxTopPos, maxTopNeg, maxBottomPos, and maxBottomNeg, to track
    // our current maximal positive and negative margins.  These values are used when we
    // are collapsed with adjacent blocks, so for example, if you have block A and B
    // collapsing together, then you'd take the maximal positive margin from both A and B
    // and subtract it from the maximal negative margin from both A and B to get the
    // true collapsed margin.  This algorithm is recursive, so when we finish layout()
    // our block knows its current maximal positive/negative values.
    //
    // Start out by setting our margin values to our current margins.  Table cells have
    // no margins, so we don't fill in the values for table cells.
    bool isCell = isTableCell();
    if (!isCell) {
        initMaxMarginValues();

        setHasMarginBeforeQuirk(styleToUse->hasMarginBeforeQuirk());
        setHasMarginAfterQuirk(styleToUse->hasMarginAfterQuirk());
        setPaginationStrut(0);
    }

    if (hasColumns() && view()->layoutState()->m_columnInfo) {
        view()->layoutState()->m_columnInfo->setSpanningHeaderSizeChanged(false);
    }

    LayoutUnit repaintLogicalTop = 0;
    LayoutUnit repaintLogicalBottom = 0;
    LayoutUnit maxFloatLogicalBottom = 0;
    if (!firstChild() && !isAnonymousBlock())
        setChildrenInline(true);
    if (childrenInline())
        layoutInlineChildren(relayoutChildren, repaintLogicalTop, repaintLogicalBottom);
    else
        layoutBlockChildren(relayoutChildren, maxFloatLogicalBottom);

    // Expand our intrinsic height to encompass floats.
    LayoutUnit toAdd = borderAfter() + paddingAfter() + scrollbarLogicalHeight();
    if (lowestFloatLogicalBottom() > (logicalHeight() - toAdd) && expandsToEncloseOverhangingFloats())
        setLogicalHeight(lowestFloatLogicalBottom() + toAdd);

    if (relayoutForPagination(hasSpecifiedPageLogicalHeight, pageLogicalHeight, statePusher))
        return;

    // Calculate our new height.
    LayoutUnit oldHeight = logicalHeight();
    LayoutUnit oldClientAfterEdge = clientLogicalBottom();

    // Before updating the final size of the flow thread make sure a forced break is applied after the content.
    // This ensures the size information is correctly computed for the last auto-height region receiving content.
    if (isRenderFlowThread())
        toRenderFlowThread(this)->applyBreakAfterContent(oldClientAfterEdge);

    updateLogicalHeight();
    LayoutUnit newHeight = logicalHeight();
    if (oldHeight != newHeight) {
        if (oldHeight > newHeight && maxFloatLogicalBottom > newHeight && !childrenInline()) {
            // One of our children's floats may have become an overhanging float for us. We need to look for it.
            for (RenderObject* child = firstChild(); child; child = child->nextSibling()) {
                if (child->isBlockFlow() && !child->isFloatingOrOutOfFlowPositioned()) {
                    RenderBlock* block = toRenderBlock(child);
                    if (block->lowestFloatLogicalBottom() + block->logicalTop() > newHeight)
                        addOverhangingFloats(block, false);
                }
            }
        }
    }

    bool heightChanged = (previousHeight != newHeight);
    if (heightChanged)
        relayoutChildren = true;

    layoutPositionedObjects(relayoutChildren || isRoot());

    updateRegionsAndShapesAfterChildLayout(flowThread, heightChanged);

    // Add overflow from children (unless we're multi-column, since in that case all our child overflow is clipped anyway).
    computeOverflow(oldClientAfterEdge);

    statePusher.pop();

    fitBorderToLinesIfNeeded();

    if (renderView->layoutState()->m_pageLogicalHeight)
        setPageLogicalOffset(renderView->layoutState()->pageLogicalOffset(this, logicalTop()));

    updateLayerTransform();

    // Update our scroll information if we're overflow:auto/scroll/hidden now that we know if
    // we overflow or not.
    updateScrollInfoAfterLayout();

    // FIXME: This repaint logic should be moved into a separate helper function!
    // Repaint with our new bounds if they are different from our old bounds.
    bool didFullRepaint = repainter.repaintAfterLayout();
    if (!didFullRepaint && repaintLogicalTop != repaintLogicalBottom && (styleToUse->visibility() == VISIBLE || enclosingLayer()->hasVisibleContent())) {
        // FIXME: We could tighten up the left and right invalidation points if we let layoutInlineChildren fill them in based off the particular lines
        // it had to lay out.  We wouldn't need the hasOverflowClip() hack in that case either.
        LayoutUnit repaintLogicalLeft = logicalLeftVisualOverflow();
        LayoutUnit repaintLogicalRight = logicalRightVisualOverflow();
        if (hasOverflowClip()) {
            // If we have clipped overflow, we should use layout overflow as well, since visual overflow from lines didn't propagate to our block's overflow.
            // Note the old code did this as well but even for overflow:visible.  The addition of hasOverflowClip() at least tightens up the hack a bit.
            // layoutInlineChildren should be patched to compute the entire repaint rect.
            repaintLogicalLeft = min(repaintLogicalLeft, logicalLeftLayoutOverflow());
            repaintLogicalRight = max(repaintLogicalRight, logicalRightLayoutOverflow());
        }

        LayoutRect repaintRect;
        if (isHorizontalWritingMode())
            repaintRect = LayoutRect(repaintLogicalLeft, repaintLogicalTop, repaintLogicalRight - repaintLogicalLeft, repaintLogicalBottom - repaintLogicalTop);
        else
            repaintRect = LayoutRect(repaintLogicalTop, repaintLogicalLeft, repaintLogicalBottom - repaintLogicalTop, repaintLogicalRight - repaintLogicalLeft);

        // The repaint rect may be split across columns, in which case adjustRectForColumns() will return the union.
        adjustRectForColumns(repaintRect);

        repaintRect.inflate(maximalOutlineSize(PaintPhaseOutline));

        if (hasOverflowClip()) {
            // Adjust repaint rect for scroll offset
            repaintRect.move(-scrolledContentOffset());

            // Don't allow this rect to spill out of our overflow box.
            repaintRect.intersect(LayoutRect(LayoutPoint(), size()));
        }

        // Make sure the rect is still non-empty after intersecting for overflow above
        if (!repaintRect.isEmpty()) {
            repaintRectangle(repaintRect); // We need to do a partial repaint of our content.
            if (hasReflection())
                repaintRectangle(reflectedRect(repaintRect));
        }
    }

=======
    ASSERT_NOT_REACHED();
>>>>>>> 0704b1ab
    clearNeedsLayout();
}

void RenderBlock::addOverflowFromChildren()
{
    if (!hasColumns()) {
        if (childrenInline())
            addOverflowFromInlineChildren();
        else
            addOverflowFromBlockChildren();
    } else {
        ColumnInfo* colInfo = columnInfo();
        if (columnCount(colInfo)) {
            LayoutRect lastRect = columnRectAt(colInfo, columnCount(colInfo) - 1);
            addLayoutOverflow(lastRect);
            addContentsVisualOverflow(lastRect);
        }
    }
}

void RenderBlock::computeOverflow(LayoutUnit oldClientAfterEdge, bool recomputeFloats)
{
    m_overflow.clear();

    // Add overflow from children.
    addOverflowFromChildren();

    if (!hasColumns() && (recomputeFloats || isRoot() || expandsToEncloseOverhangingFloats() || hasSelfPaintingLayer()))
        addOverflowFromFloats();

    // Add in the overflow from positioned objects.
    addOverflowFromPositionedObjects();

    if (hasOverflowClip()) {
        // When we have overflow clip, propagate the original spillout since it will include collapsed bottom margins
        // and bottom padding.  Set the axis we don't care about to be 1, since we want this overflow to always
        // be considered reachable.
        LayoutRect clientRect(noOverflowRect());
        LayoutRect rectToApply;
        if (isHorizontalWritingMode())
            rectToApply = LayoutRect(clientRect.x(), clientRect.y(), 1, max<LayoutUnit>(0, oldClientAfterEdge - clientRect.y()));
        else
            rectToApply = LayoutRect(clientRect.x(), clientRect.y(), max<LayoutUnit>(0, oldClientAfterEdge - clientRect.x()), 1);
        addLayoutOverflow(rectToApply);
        if (hasRenderOverflow())
            m_overflow->setLayoutClientAfterEdge(oldClientAfterEdge);
    }

    // Allow our overflow to catch cases where the caret in an empty editable element with negative text indent needs to get painted.
    LayoutUnit textIndent = textIndentOffset();
    if (textIndent < 0) {
        LayoutRect clientRect(noOverflowRect());
        LayoutRect rectToApply = LayoutRect(clientRect.x() + textIndent, clientRect.y(), clientRect.width() - textIndent, clientRect.height());
        addContentsVisualOverflow(rectToApply);
    }

    // Add visual overflow from box-shadow and border-image-outset.
    addVisualEffectOverflow();

    // Add visual overflow from theme.
    addVisualOverflowFromTheme();

    if (isRenderNamedFlowThread())
        toRenderNamedFlowThread(this)->computeOversetStateForRegions(oldClientAfterEdge);
}

void RenderBlock::addOverflowFromBlockChildren()
{
    for (RenderBox* child = firstChildBox(); child; child = child->nextSiblingBox()) {
        if (!child->isFloatingOrOutOfFlowPositioned())
            addOverflowFromChild(child);
    }
}

void RenderBlock::addOverflowFromFloats()
{
    if (!m_floatingObjects)
        return;

    const FloatingObjectSet& floatingObjectSet = m_floatingObjects->set();
    FloatingObjectSetIterator end = floatingObjectSet.end();
    for (FloatingObjectSetIterator it = floatingObjectSet.begin(); it != end; ++it) {
        FloatingObject* r = *it;
        if (r->isDescendant())
            addOverflowFromChild(r->renderer(), IntSize(xPositionForFloatIncludingMargin(r), yPositionForFloatIncludingMargin(r)));
    }
}

void RenderBlock::addOverflowFromPositionedObjects()
{
    TrackedRendererListHashSet* positionedDescendants = positionedObjects();
    if (!positionedDescendants)
        return;

    RenderBox* positionedObject;
    TrackedRendererListHashSet::iterator end = positionedDescendants->end();
    for (TrackedRendererListHashSet::iterator it = positionedDescendants->begin(); it != end; ++it) {
        positionedObject = *it;

        // Fixed positioned elements don't contribute to layout overflow, since they don't scroll with the content.
        if (positionedObject->style()->position() != FixedPosition) {
            LayoutUnit x = positionedObject->x();
            if (style()->shouldPlaceBlockDirectionScrollbarOnLogicalLeft())
                x -= verticalScrollbarWidth();
            addOverflowFromChild(positionedObject, LayoutSize(x, positionedObject->y()));
        }
    }
}

void RenderBlock::addVisualOverflowFromTheme()
{
    if (!style()->hasAppearance())
        return;

    IntRect inflatedRect = pixelSnappedBorderBoxRect();
    RenderTheme::theme().adjustRepaintRect(this, inflatedRect);
    addVisualOverflow(inflatedRect);
}

bool RenderBlock::expandsToEncloseOverhangingFloats() const
{
    return isInlineBlockOrInlineTable() || isFloatingOrOutOfFlowPositioned() || hasOverflowClip() || (parent() && parent()->isFlexibleBoxIncludingDeprecated())
           || hasColumns() || isTableCell() || isTableCaption() || isFieldset() || isWritingModeRoot() || isRoot();
}

static void destroyRunIn(RenderBoxModelObject* runIn)
{
    ASSERT(runIn->isRunIn());
    ASSERT(!runIn->firstChild());

    // Delete our line box tree. This is needed as our children got moved
    // and our line box tree is no longer valid.
    if (runIn->isRenderBlock())
        toRenderBlock(runIn)->deleteLineBoxTree();
    else if (runIn->isRenderInline())
        toRenderInline(runIn)->deleteLineBoxTree();
    else
        ASSERT_NOT_REACHED();

    runIn->destroy();
}

void RenderBlock::placeRunInIfNeeded(RenderObject* newChild)
{
    if (newChild->isRunIn())
        moveRunInUnderSiblingBlockIfNeeded(newChild);
    else if (RenderObject* prevSibling = newChild->previousSibling()) {
        if (prevSibling->isRunIn())
            moveRunInUnderSiblingBlockIfNeeded(prevSibling);
    }
}

RenderBoxModelObject* RenderBlock::createReplacementRunIn(RenderBoxModelObject* runIn)
{
    ASSERT(runIn->isRunIn());
    ASSERT(runIn->node());

    RenderBoxModelObject* newRunIn = 0;
    if (!runIn->isRenderBlockFlow())
        newRunIn = new RenderBlockFlow(runIn->node());
    else
        newRunIn = new RenderInline(toElement(runIn->node()));

    runIn->node()->setRenderer(newRunIn);
    newRunIn->setStyle(runIn->style());

    runIn->moveAllChildrenTo(newRunIn, true);

    return newRunIn;
}

void RenderBlock::moveRunInUnderSiblingBlockIfNeeded(RenderObject* runIn)
{
    ASSERT(runIn->isRunIn());

    // See if we have inline children. If the children aren't inline,
    // then just treat the run-in as a normal block.
    if (!runIn->childrenInline())
        return;

    // FIXME: We don't handle non-block flow elements with run-in for now.
    if (!runIn->isRenderBlockFlow())
        return;

    // FIXME: We don't support run-ins with or as part of a continuation
    // as it makes the back-and-forth placing complex.
    if (runIn->isElementContinuation() || runIn->virtualContinuation())
        return;

    // Check if this node is allowed to run-in. E.g. <select> expects its renderer to
    // be a RenderListBox or RenderMenuList, and hence cannot be a RenderInline run-in.
    if (!runIn->canBeReplacedWithInlineRunIn())
        return;

    RenderObject* curr = runIn->nextSibling();
    if (!curr || !curr->isRenderBlock() || !curr->childrenInline())
        return;

    // Per CSS3, "A run-in cannot run in to a block that already starts with a
    // run-in or that itself is a run-in".
    if (curr->isRunIn() || (curr->firstChild() && curr->firstChild()->isRunIn()))
        return;

    if (curr->isAnonymous() || curr->isFloatingOrOutOfFlowPositioned())
        return;

    // FIXME: We don't support run-ins with or as part of a continuation
    // as it makes the back-and-forth placing complex.
    if (curr->isElementContinuation() || curr->virtualContinuation())
        return;

    RenderBoxModelObject* oldRunIn = toRenderBoxModelObject(runIn);
    RenderBoxModelObject* newRunIn = createReplacementRunIn(oldRunIn);
    destroyRunIn(oldRunIn);

    // Now insert the new child under |curr| block. Use addChild instead of insertChildNode
    // since it handles correct placement of the children, especially where we cannot insert
    // anything before the first child. e.g. details tag. See https://bugs.webkit.org/show_bug.cgi?id=58228.
    curr->addChild(newRunIn, curr->firstChild());

    // Make sure that |this| get a layout since its run-in child moved.
    curr->setNeedsLayoutAndPrefWidthsRecalc();
}

bool RenderBlock::runInIsPlacedIntoSiblingBlock(RenderObject* runIn)
{
    ASSERT(runIn->isRunIn());

    // If we don't have a parent, we can't be moved into our sibling block.
    if (!parent())
        return false;

    // An intruded run-in needs to be an inline.
    if (!runIn->isRenderInline())
        return false;

    return true;
}

void RenderBlock::moveRunInToOriginalPosition(RenderObject* runIn)
{
    ASSERT(runIn->isRunIn());

    if (!runInIsPlacedIntoSiblingBlock(runIn))
        return;

    // FIXME: Run-in that are now placed in sibling block can break up into continuation
    // chains when new children are added to it. We cannot easily send them back to their
    // original place since that requires writing integration logic with RenderInline::addChild
    // and all other places that might cause continuations to be created (without blowing away
    // |this|). Disabling this feature for now to prevent crashes.
    if (runIn->isElementContinuation() || runIn->virtualContinuation())
        return;

    RenderBoxModelObject* oldRunIn = toRenderBoxModelObject(runIn);
    RenderBoxModelObject* newRunIn = createReplacementRunIn(oldRunIn);
    destroyRunIn(oldRunIn);

    // Add the run-in block as our previous sibling.
    parent()->addChild(newRunIn, this);

    // Make sure that the parent holding the new run-in gets layout.
    parent()->setNeedsLayoutAndPrefWidthsRecalc();
}

LayoutUnit RenderBlock::additionalMarginStart() const
<<<<<<< HEAD
{
    if (isInline() || !parent() || parent()->childrenInline() || !parent()->node() || (!parent()->node()->hasTagName(ulTag) && !parent()->node()->hasTagName(olTag))) {
        return 0;
    }

    RenderBox *previousBox = previousSiblingBox();
    return previousBox ? previousBox->additionalMarginStart() : 40;
}

LayoutUnit RenderBlock::collapseMargins(RenderBox* child, MarginInfo& marginInfo)
{
    bool childDiscardMarginBefore = mustDiscardMarginBeforeForChild(child);
    bool childDiscardMarginAfter = mustDiscardMarginAfterForChild(child);
    bool childIsSelfCollapsing = child->isSelfCollapsingBlock();

    // The child discards the before margin when the the after margin has discard in the case of a self collapsing block.
    childDiscardMarginBefore = childDiscardMarginBefore || (childDiscardMarginAfter && childIsSelfCollapsing);

    // Get the four margin values for the child and cache them.
    const MarginValues childMargins = marginValuesForChild(child);

    // Get our max pos and neg top margins.
    LayoutUnit posTop = childMargins.positiveMarginBefore();
    LayoutUnit negTop = childMargins.negativeMarginBefore();

    // For self-collapsing blocks, collapse our bottom margins into our
    // top to get new posTop and negTop values.
    if (childIsSelfCollapsing) {
        posTop = max(posTop, childMargins.positiveMarginAfter());
        negTop = max(negTop, childMargins.negativeMarginAfter());
    }

    // See if the top margin is quirky. We only care if this child has
    // margins that will collapse with us.
    bool topQuirk = hasMarginBeforeQuirk(child);

    if (marginInfo.canCollapseWithMarginBefore()) {
        if (!childDiscardMarginBefore && !marginInfo.discardMargin()) {
            // This child is collapsing with the top of the
            // block. If it has larger margin values, then we need to update
            // our own maximal values.
            if (!document()->inQuirksMode() || !marginInfo.quirkContainer() || !topQuirk)
                setMaxMarginBeforeValues(max(posTop, maxPositiveMarginBefore()), max(negTop, maxNegativeMarginBefore()));

            // The minute any of the margins involved isn't a quirk, don't
            // collapse it away, even if the margin is smaller (www.webreference.com
            // has an example of this, a <dt> with 0.8em author-specified inside
            // a <dl> inside a <td>.
            if (!marginInfo.determinedMarginBeforeQuirk() && !topQuirk && (posTop - negTop)) {
                setHasMarginBeforeQuirk(false);
                marginInfo.setDeterminedMarginBeforeQuirk(true);
            }

            if (!marginInfo.determinedMarginBeforeQuirk() && topQuirk && !marginBefore())
                // We have no top margin and our top child has a quirky margin.
                // We will pick up this quirky margin and pass it through.
                // This deals with the <td><div><p> case.
                // Don't do this for a block that split two inlines though. You do
                // still apply margins in this case.
                setHasMarginBeforeQuirk(true);
        } else
            // The before margin of the container will also discard all the margins it is collapsing with.
            setMustDiscardMarginBefore();
    }

    // Once we find a child with discardMarginBefore all the margins collapsing with us must also discard.
    if (childDiscardMarginBefore) {
        marginInfo.setDiscardMargin(true);
        marginInfo.clearMargin();
    }

    if (marginInfo.quirkContainer() && marginInfo.atBeforeSideOfBlock() && (posTop - negTop))
        marginInfo.setHasMarginBeforeQuirk(topQuirk);

    LayoutUnit beforeCollapseLogicalTop = logicalHeight();
    LayoutUnit logicalTop = beforeCollapseLogicalTop;
    if (childIsSelfCollapsing) {
        // For a self collapsing block both the before and after margins get discarded. The block doesn't contribute anything to the height of the block.
        // Also, the child's top position equals the logical height of the container.
        if (!childDiscardMarginBefore && !marginInfo.discardMargin()) {
            // This child has no height. We need to compute our
            // position before we collapse the child's margins together,
            // so that we can get an accurate position for the zero-height block.
            LayoutUnit collapsedBeforePos = max(marginInfo.positiveMargin(), childMargins.positiveMarginBefore());
            LayoutUnit collapsedBeforeNeg = max(marginInfo.negativeMargin(), childMargins.negativeMarginBefore());
            marginInfo.setMargin(collapsedBeforePos, collapsedBeforeNeg);

            // Now collapse the child's margins together, which means examining our
            // bottom margin values as well.
            marginInfo.setPositiveMarginIfLarger(childMargins.positiveMarginAfter());
            marginInfo.setNegativeMarginIfLarger(childMargins.negativeMarginAfter());

            if (!marginInfo.canCollapseWithMarginBefore())
                // We need to make sure that the position of the self-collapsing block
                // is correct, since it could have overflowing content
                // that needs to be positioned correctly (e.g., a block that
                // had a specified height of 0 but that actually had subcontent).
                logicalTop = logicalHeight() + collapsedBeforePos - collapsedBeforeNeg;
        }
    } else {
        if (mustSeparateMarginBeforeForChild(child)) {
            ASSERT(!marginInfo.discardMargin() || (marginInfo.discardMargin() && !marginInfo.margin()));
            // If we are at the before side of the block and we collapse, ignore the computed margin
            // and just add the child margin to the container height. This will correctly position
            // the child inside the container.
            LayoutUnit separateMargin = !marginInfo.canCollapseWithMarginBefore() ? marginInfo.margin() : LayoutUnit(0);
            setLogicalHeight(logicalHeight() + separateMargin + marginBeforeForChild(child));
            logicalTop = logicalHeight();
        } else if (!marginInfo.discardMargin() && (!marginInfo.atBeforeSideOfBlock()
            || (!marginInfo.canCollapseMarginBeforeWithChildren()
            && (!document()->inQuirksMode() || !marginInfo.quirkContainer() || !marginInfo.hasMarginBeforeQuirk())))) {
            // We're collapsing with a previous sibling's margins and not
            // with the top of the block.
            setLogicalHeight(logicalHeight() + max(marginInfo.positiveMargin(), posTop) - max(marginInfo.negativeMargin(), negTop));
            logicalTop = logicalHeight();
        }

        marginInfo.setDiscardMargin(childDiscardMarginAfter);

        if (!marginInfo.discardMargin()) {
            marginInfo.setPositiveMargin(childMargins.positiveMarginAfter());
            marginInfo.setNegativeMargin(childMargins.negativeMarginAfter());
        } else
            marginInfo.clearMargin();

        if (marginInfo.margin())
            marginInfo.setHasMarginAfterQuirk(hasMarginAfterQuirk(child));
    }

    // If margins would pull us past the top of the next page, then we need to pull back and pretend like the margins
    // collapsed into the page edge.
    LayoutState* layoutState = view()->layoutState();
    if (layoutState->isPaginated() && layoutState->pageLogicalHeight() && logicalTop > beforeCollapseLogicalTop
        && hasNextPage(beforeCollapseLogicalTop)) {
        LayoutUnit oldLogicalTop = logicalTop;
        logicalTop = min(logicalTop, nextPageLogicalTop(beforeCollapseLogicalTop));
        logicalTop = adjustLogicalTopForSpanningHeader(this, child, layoutState, logicalTop);
        setLogicalHeight(logicalHeight() + (logicalTop - oldLogicalTop));
    }

    // If we have collapsed into a previous sibling and so reduced the height of the parent, ensure any floats that now
    // overhang from the previous sibling are added to our parent. If the child's previous sibling itself is a float the child will avoid
    // or clear it anyway, so don't worry about any floating children it may contain.
    LayoutUnit oldLogicalHeight = logicalHeight();
    setLogicalHeight(logicalTop);
    RenderObject* prev = child->previousSibling();
    if (prev && prev->isBlockFlow() && !prev->isFloatingOrOutOfFlowPositioned()) {
        RenderBlock* block = toRenderBlock(prev);
        if (block->containsFloats() && !block->avoidsFloats() && (block->logicalTop() + block->lowestFloatLogicalBottom()) > logicalTop)
            addOverhangingFloats(block, false);
    }
    setLogicalHeight(oldLogicalHeight);

    return logicalTop;
}

LayoutUnit RenderBlock::clearFloatsIfNeeded(RenderBox* child, MarginInfo& marginInfo, LayoutUnit oldTopPosMargin, LayoutUnit oldTopNegMargin, LayoutUnit yPos)
{
    LayoutUnit heightIncrease = getClearDelta(child, yPos);
    if (!heightIncrease)
        return yPos;

    if (child->isSelfCollapsingBlock()) {
        bool childDiscardMargin = mustDiscardMarginBeforeForChild(child) || mustDiscardMarginAfterForChild(child);

        // For self-collapsing blocks that clear, they can still collapse their
        // margins with following siblings.  Reset the current margins to represent
        // the self-collapsing block's margins only.
        // If DISCARD is specified for -webkit-margin-collapse, reset the margin values.
        if (!childDiscardMargin) {
            MarginValues childMargins = marginValuesForChild(child);
            marginInfo.setPositiveMargin(max(childMargins.positiveMarginBefore(), childMargins.positiveMarginAfter()));
            marginInfo.setNegativeMargin(max(childMargins.negativeMarginBefore(), childMargins.negativeMarginAfter()));
        } else
            marginInfo.clearMargin();
        marginInfo.setDiscardMargin(childDiscardMargin);

        // CSS2.1 states:
        // "If the top and bottom margins of an element with clearance are adjoining, its margins collapse with
        // the adjoining margins of following siblings but that resulting margin does not collapse with the bottom margin of the parent block."
        // So the parent's bottom margin cannot collapse through this block or any subsequent self-collapsing blocks. Check subsequent siblings
        // for a block with height - if none is found then don't allow the margins to collapse with the parent.
        bool wouldCollapseMarginsWithParent = marginInfo.canCollapseMarginAfterWithChildren();
        for (RenderBox* curr = child->nextSiblingBox(); curr && wouldCollapseMarginsWithParent; curr = curr->nextSiblingBox()) {
            if (!curr->isFloatingOrOutOfFlowPositioned() && !curr->isSelfCollapsingBlock())
                wouldCollapseMarginsWithParent = false;
        }
        if (wouldCollapseMarginsWithParent)
            marginInfo.setCanCollapseMarginAfterWithChildren(false);

        // CSS2.1: "the amount of clearance is set so that clearance + margin-top = [height of float], i.e., clearance = [height of float] - margin-top"
        // Move the top of the child box to the bottom of the float ignoring the child's top margin.
        LayoutUnit collapsedMargin = collapsedMarginBeforeForChild(child);
        setLogicalHeight(child->logicalTop() - collapsedMargin);
        // A negative collapsed margin-top value cancels itself out as it has already been factored into |yPos| above.
        heightIncrease -= max(LayoutUnit(), collapsedMargin);
    } else
        // Increase our height by the amount we had to clear.
        setLogicalHeight(logicalHeight() + heightIncrease);

    if (marginInfo.canCollapseWithMarginBefore()) {
        // We can no longer collapse with the top of the block since a clear
        // occurred.  The empty blocks collapse into the cleared block.
        // FIXME: This isn't quite correct.  Need clarification for what to do
        // if the height the cleared block is offset by is smaller than the
        // margins involved.
        setMaxMarginBeforeValues(oldTopPosMargin, oldTopNegMargin);
        marginInfo.setAtBeforeSideOfBlock(false);

        // In case the child discarded the before margin of the block we need to reset the mustDiscardMarginBefore flag to the initial value.
        setMustDiscardMarginBefore(style()->marginBeforeCollapse() == MDISCARD);
    }

    LayoutUnit logicalTop = yPos + heightIncrease;
    // After margin collapsing, one of our floats may now intrude into the child. If the child doesn't contain floats of its own it
    // won't get picked up for relayout even though the logical top estimate was wrong - so add the newly intruding float now.
    if (containsFloats() && child->isRenderBlock() && !toRenderBlock(child)->containsFloats() && !child->avoidsFloats() && lowestFloatLogicalBottom() > logicalTop)
        toRenderBlock(child)->addIntrudingFloats(this, logicalLeftOffsetForContent(), logicalTop);

    return logicalTop;
}

void RenderBlock::marginBeforeEstimateForChild(RenderBox* child, LayoutUnit& positiveMarginBefore, LayoutUnit& negativeMarginBefore, bool& discardMarginBefore) const
{
    // Give up if in quirks mode and we're a body/table cell and the top margin of the child box is quirky.
    // Give up if the child specified -webkit-margin-collapse: separate that prevents collapsing.
    // FIXME: Use writing mode independent accessor for marginBeforeCollapse.
    if ((document()->inQuirksMode() && hasMarginAfterQuirk(child) && (isTableCell() || isBody())) || child->style()->marginBeforeCollapse() == MSEPARATE)
        return;

    // The margins are discarded by a child that specified -webkit-margin-collapse: discard.
    // FIXME: Use writing mode independent accessor for marginBeforeCollapse.
    if (child->style()->marginBeforeCollapse() == MDISCARD) {
        positiveMarginBefore = 0;
        negativeMarginBefore = 0;
        discardMarginBefore = true;
        return;
    }

    LayoutUnit beforeChildMargin = marginBeforeForChild(child);
    positiveMarginBefore = max(positiveMarginBefore, beforeChildMargin);
    negativeMarginBefore = max(negativeMarginBefore, -beforeChildMargin);

    if (!child->isRenderBlock())
        return;

    RenderBlock* childBlock = toRenderBlock(child);
    if (childBlock->childrenInline() || childBlock->isWritingModeRoot())
        return;

    MarginInfo childMarginInfo(childBlock, childBlock->borderBefore() + childBlock->paddingBefore(), childBlock->borderAfter() + childBlock->paddingAfter());
    if (!childMarginInfo.canCollapseMarginBeforeWithChildren())
        return;

    RenderBox* grandchildBox = childBlock->firstChildBox();
    for ( ; grandchildBox; grandchildBox = grandchildBox->nextSiblingBox()) {
        if (!grandchildBox->isFloatingOrOutOfFlowPositioned())
            break;
    }

    // Give up if there is clearance on the box, since it probably won't collapse into us.
    if (!grandchildBox || grandchildBox->style()->clear() != CNONE)
        return;

    // Make sure to update the block margins now for the grandchild box so that we're looking at current values.
    if (grandchildBox->needsLayout()) {
        grandchildBox->computeAndSetBlockDirectionMargins(this);
        if (grandchildBox->isRenderBlock()) {
            RenderBlock* grandchildBlock = toRenderBlock(grandchildBox);
            grandchildBlock->setHasMarginBeforeQuirk(grandchildBox->style()->hasMarginBeforeQuirk());
            grandchildBlock->setHasMarginAfterQuirk(grandchildBox->style()->hasMarginAfterQuirk());
        }
    }

    // Collapse the margin of the grandchild box with our own to produce an estimate.
    childBlock->marginBeforeEstimateForChild(grandchildBox, positiveMarginBefore, negativeMarginBefore, discardMarginBefore);
}

LayoutUnit RenderBlock::estimateLogicalTopPosition(RenderBox* child, const MarginInfo& marginInfo, LayoutUnit& estimateWithoutPagination)
{
    // FIXME: We need to eliminate the estimation of vertical position, because when it's wrong we sometimes trigger a pathological
    // relayout if there are intruding floats.
    LayoutUnit logicalTopEstimate = logicalHeight();
    if (!marginInfo.canCollapseWithMarginBefore()) {
        LayoutUnit positiveMarginBefore = 0;
        LayoutUnit negativeMarginBefore = 0;
        bool discardMarginBefore = false;
        if (child->selfNeedsLayout()) {
            // Try to do a basic estimation of how the collapse is going to go.
            marginBeforeEstimateForChild(child, positiveMarginBefore, negativeMarginBefore, discardMarginBefore);
        } else {
            // Use the cached collapsed margin values from a previous layout. Most of the time they
            // will be right.
            MarginValues marginValues = marginValuesForChild(child);
            positiveMarginBefore = max(positiveMarginBefore, marginValues.positiveMarginBefore());
            negativeMarginBefore = max(negativeMarginBefore, marginValues.negativeMarginBefore());
            discardMarginBefore = mustDiscardMarginBeforeForChild(child);
        }

        // Collapse the result with our current margins.
        if (!discardMarginBefore)
            logicalTopEstimate += max(marginInfo.positiveMargin(), positiveMarginBefore) - max(marginInfo.negativeMargin(), negativeMarginBefore);
    }

    // Adjust logicalTopEstimate down to the next page if the margins are so large that we don't fit on the current
    // page.
    LayoutState* layoutState = view()->layoutState();
    if (layoutState->isPaginated() && layoutState->pageLogicalHeight() && logicalTopEstimate > logicalHeight()
        && hasNextPage(logicalHeight())) {
        logicalTopEstimate = min(logicalTopEstimate, nextPageLogicalTop(logicalHeight()));
        logicalTopEstimate = adjustLogicalTopForSpanningHeader(this, child, layoutState, logicalTopEstimate);
    }

    logicalTopEstimate += getClearDelta(child, logicalTopEstimate);

    estimateWithoutPagination = logicalTopEstimate;

    if (layoutState->isPaginated()) {
        // If the object has a page or column break value of "before", then we should shift to the top of the next page.
        logicalTopEstimate = applyBeforeBreak(child, logicalTopEstimate);

        // For replaced elements and scrolled elements, we want to shift them to the next page if they don't fit on the current one.
        logicalTopEstimate = adjustForUnsplittableChild(child, logicalTopEstimate);

        if (!child->selfNeedsLayout() && child->isRenderBlock())
            logicalTopEstimate += toRenderBlock(child)->paginationStrut();
=======
{
    if (isInline() || !parent() || parent()->childrenInline() || !parent()->node() || (!parent()->node()->hasTagName(ulTag) && !parent()->node()->hasTagName(olTag))) {
        return 0;
>>>>>>> 0704b1ab
    }

    RenderBox *previousBox = previousSiblingBox();
    return previousBox ? previousBox->additionalMarginStart() : 40;
}

LayoutUnit RenderBlock::computeStartPositionDeltaForChildAvoidingFloats(const RenderBox* child, LayoutUnit childMarginStart, RenderRegion* region)
{
    LayoutUnit startPosition = startOffsetForContent(region);

    // Add in our start margin.
    LayoutUnit oldPosition = startPosition + childMarginStart;
    LayoutUnit newPosition = oldPosition;

    LayoutUnit blockOffset = logicalTopForChild(child);
    if (region)
        blockOffset = max(blockOffset, blockOffset + (region->logicalTopForFlowThreadContent() - offsetFromLogicalTopOfFirstPage()));

    LayoutUnit startOff = startOffsetForLine(blockOffset, false, region, logicalHeightForChild(child));

    if (style()->textAlign() != WEBKIT_CENTER && !child->style()->marginStartUsing(style()).isAuto()) {
        if (childMarginStart < 0)
            startOff += childMarginStart;
        newPosition = max(newPosition, startOff); // Let the float sit in the child's margin if it can fit.
    } else if (startOff != startPosition)
        newPosition = startOff + childMarginStart;

    return newPosition - oldPosition;
}

void RenderBlock::determineLogicalLeftPositionForChild(RenderBox* child, ApplyLayoutDeltaMode applyDelta)
{
    LayoutUnit startPosition = borderStart() + paddingStart();
    if (style()->shouldPlaceBlockDirectionScrollbarOnLogicalLeft())
        startPosition -= verticalScrollbarWidth();
    LayoutUnit totalAvailableLogicalWidth = borderAndPaddingLogicalWidth() + availableLogicalWidth();

    // Add in our start margin.
    LayoutUnit childMarginStart = marginStartForChild(child);
    LayoutUnit newPosition = startPosition + childMarginStart;

    // Some objects (e.g., tables, horizontal rules, overflow:auto blocks) avoid floats.  They need
    // to shift over as necessary to dodge any floats that might get in the way.
    if (child->avoidsFloats() && containsFloats() && !flowThreadContainingBlock())
        newPosition += computeStartPositionDeltaForChildAvoidingFloats(child, marginStartForChild(child));

    setLogicalLeftForChild(child, style()->isLeftToRightDirection() ? newPosition : totalAvailableLogicalWidth - newPosition - logicalWidthForChild(child), applyDelta);
}

void RenderBlock::setLogicalLeftForChild(RenderBox* child, LayoutUnit logicalLeft, ApplyLayoutDeltaMode applyDelta)
{
    if (isHorizontalWritingMode()) {
        if (applyDelta == ApplyLayoutDelta)
            view()->addLayoutDelta(LayoutSize(child->x() - logicalLeft, 0));
        child->setX(logicalLeft);
    } else {
        if (applyDelta == ApplyLayoutDelta)
            view()->addLayoutDelta(LayoutSize(0, child->y() - logicalLeft));
        child->setY(logicalLeft);
    }
}

void RenderBlock::setLogicalTopForChild(RenderBox* child, LayoutUnit logicalTop, ApplyLayoutDeltaMode applyDelta)
{
    if (isHorizontalWritingMode()) {
        if (applyDelta == ApplyLayoutDelta)
            view()->addLayoutDelta(LayoutSize(0, child->y() - logicalTop));
        child->setY(logicalTop);
    } else {
        if (applyDelta == ApplyLayoutDelta)
            view()->addLayoutDelta(LayoutSize(child->x() - logicalTop, 0));
        child->setX(logicalTop);
    }
}

void RenderBlock::updateBlockChildDirtyBitsBeforeLayout(bool relayoutChildren, RenderBox* child)
{
    // FIXME: Technically percentage height objects only need a relayout if their percentage isn't going to be turned into
    // an auto value. Add a method to determine this, so that we can avoid the relayout.
    if (relayoutChildren || (child->hasRelativeLogicalHeight() && !isRenderView()))
        child->setChildNeedsLayout(MarkOnlyThis);

    // If relayoutChildren is set and the child has percentage padding or an embedded content box, we also need to invalidate the childs pref widths.
    if (relayoutChildren && child->needsPreferredWidthsRecalculation())
        child->setPreferredLogicalWidthsDirty(MarkOnlyThis);
}

void RenderBlock::simplifiedNormalFlowLayout()
{
    if (childrenInline()) {
        ListHashSet<RootInlineBox*> lineBoxes;
        for (InlineWalker walker(this); !walker.atEnd(); walker.advance()) {
            RenderObject* o = walker.current();
            if (!o->isOutOfFlowPositioned() && (o->isReplaced() || o->isFloating())) {
                o->layoutIfNeeded();
                if (toRenderBox(o)->inlineBoxWrapper()) {
                    RootInlineBox* box = toRenderBox(o)->inlineBoxWrapper()->root();
                    lineBoxes.add(box);
                }
<<<<<<< HEAD
            }
        }
    }

    LayoutUnit beforeEdge = borderBefore() + paddingBefore();
    LayoutUnit afterEdge = borderAfter() + paddingAfter() + scrollbarLogicalHeight();

    setLogicalHeight(beforeEdge);

    // Lay out our hypothetical grid line as though it occurs at the top of the block.
    if (view()->layoutState()->lineGrid() == this)
        layoutLineGridBox();

    // The margin struct caches all our current margin collapsing state.  The compact struct caches state when we encounter compacts,
    MarginInfo marginInfo(this, beforeEdge, afterEdge);

    // Fieldsets need to find their legend and position it inside the border of the object.
    // The legend then gets skipped during normal layout.  The same is true for ruby text.
    // It doesn't get included in the normal layout process but is instead skipped.
    RenderObject* childToExclude = layoutSpecialExcludedChild(relayoutChildren);

    LayoutUnit previousFloatLogicalBottom = 0;
    maxFloatLogicalBottom = 0;

    RenderBox* next = firstChildBox();

    while (next) {
        RenderBox* child = next;
        next = child->nextSiblingBox();

        if (childToExclude == child)
            continue; // Skip this child, since it will be positioned by the specialized subclass (fieldsets and ruby runs).

        updateBlockChildDirtyBitsBeforeLayout(relayoutChildren, child);

        if (child->isOutOfFlowPositioned()) {
            child->containingBlock()->insertPositionedObject(child);
            adjustPositionedBlock(child, marginInfo);
            continue;
        }
        if (child->isFloating()) {
            insertFloatingObject(child);
            adjustFloatingBlock(marginInfo);
            continue;
        }

        // Lay out the child.
        layoutBlockChild(child, marginInfo, previousFloatLogicalBottom, maxFloatLogicalBottom);
    }

    // Now do the handling of the bottom of the block, adding in our bottom border/padding and
    // determining the correct collapsed bottom margin information.
    handleAfterSideOfBlock(beforeEdge, afterEdge, marginInfo);
}

void RenderBlock::layoutBlockChild(RenderBox* child, MarginInfo& marginInfo, LayoutUnit& previousFloatLogicalBottom, LayoutUnit& maxFloatLogicalBottom)
{
    ColumnInfo* columnInfo = view()->layoutState()->m_columnInfo;
    RenderBox* previousBox = child->previousSiblingBox();
    bool previousBoxWasFirst = (previousBox == firstChildBox());
    bool shouldSetSpanningHeaderInfo = hasColumns() && columnInfo && previousBoxWasFirst;
    bool previousBoxIsSpanningHeader = previousBox && previousBox->style()->columnSpanCount() > 1 && !previousBox->style()->hasSpanAllColumns();

    LayoutUnit oldPosMarginBefore = maxPositiveMarginBefore();
    LayoutUnit oldNegMarginBefore = maxNegativeMarginBefore();

    // The child is a normal flow object.  Compute the margins we will use for collapsing now.
    child->computeAndSetBlockDirectionMargins(this);

    // Try to guess our correct logical top position.  In most cases this guess will
    // be correct.  Only if we're wrong (when we compute the real logical top position)
    // will we have to potentially relayout.
    LayoutUnit estimateWithoutPagination;
    LayoutUnit logicalTopEstimate = estimateLogicalTopPosition(child, marginInfo, estimateWithoutPagination);

    // Cache our old rect so that we can dirty the proper repaint rects if the child moves.
    LayoutRect oldRect = child->frameRect();
    LayoutUnit oldLogicalTop = logicalTopForChild(child);

#if !ASSERT_DISABLED
    LayoutSize oldLayoutDelta = view()->layoutDelta();
#endif
    // Go ahead and position the child as though it didn't collapse with the top.
    setLogicalTopForChild(child, logicalTopEstimate, ApplyLayoutDelta);
    if (shouldSetSpanningHeaderInfo) {
        // If the previous child was a spanning header in a multi-column layout, then store the logical top
        // of the current child as the header "height".  The first line in any column within the column span
        // will be pushed down by the logicalTop of the current child (this takes into account margin before/after
        // from the previous child).
        columnInfo->setSpanningHeaderColumnCount(previousBoxIsSpanningHeader ? previousBox->style()->columnSpanCount() : 1);
        columnInfo->setSpanningHeaderHeight(previousBoxIsSpanningHeader ? logicalTopEstimate : 0);
    }

    RenderBlock* childRenderBlock = child->isRenderBlock() ? toRenderBlock(child) : 0;
    bool markDescendantsWithFloats = false;
    if (logicalTopEstimate != oldLogicalTop && !child->avoidsFloats() && childRenderBlock && childRenderBlock->containsFloats())
        markDescendantsWithFloats = true;
    else if (UNLIKELY(logicalTopEstimate.mightBeSaturated()))
        // logicalTopEstimate, returned by estimateLogicalTopPosition, might be saturated for
        // very large elements. If it does the comparison with oldLogicalTop might yield a
        // false negative as adding and removing margins, borders etc from a saturated number
        // might yield incorrect results. If this is the case always mark for layout.
        markDescendantsWithFloats = true;
    else if (!child->avoidsFloats() || child->shrinkToAvoidFloats()) {
        // If an element might be affected by the presence of floats, then always mark it for
        // layout.
        LayoutUnit fb = max(previousFloatLogicalBottom, lowestFloatLogicalBottom());
        if (fb > logicalTopEstimate)
            markDescendantsWithFloats = true;
    }

    if (childRenderBlock) {
        if (markDescendantsWithFloats)
            childRenderBlock->markAllDescendantsWithFloatsForLayout();
        if (!child->isWritingModeRoot())
            previousFloatLogicalBottom = max(previousFloatLogicalBottom, oldLogicalTop + childRenderBlock->lowestFloatLogicalBottom());
    }

    if (!child->needsLayout())
        child->markForPaginationRelayoutIfNeeded();

    bool childHadLayout = child->everHadLayout();
    bool childNeededLayout = child->needsLayout();
    if (childNeededLayout)
        child->layout();

    // Cache if we are at the top of the block right now.
    bool atBeforeSideOfBlock = marginInfo.atBeforeSideOfBlock();

    // Now determine the correct ypos based off examination of collapsing margin
    // values.
    LayoutUnit logicalTopBeforeClear = collapseMargins(child, marginInfo);

    // Now check for clear.
    LayoutUnit logicalTopAfterClear = clearFloatsIfNeeded(child, marginInfo, oldPosMarginBefore, oldNegMarginBefore, logicalTopBeforeClear);

    bool paginated = view()->layoutState()->isPaginated();
    if (paginated)
        logicalTopAfterClear = adjustBlockChildForPagination(logicalTopAfterClear, estimateWithoutPagination, child,
            atBeforeSideOfBlock && logicalTopBeforeClear == logicalTopAfterClear);

    setLogicalTopForChild(child, logicalTopAfterClear, ApplyLayoutDelta);

    // Now we have a final top position.  See if it really does end up being different from our estimate.
    // clearFloatsIfNeeded can also mark the child as needing a layout even though we didn't move. This happens
    // when collapseMargins dynamically adds overhanging floats because of a child with negative margins.
    if (logicalTopAfterClear != logicalTopEstimate || child->needsLayout() || (paginated && childRenderBlock && childRenderBlock->shouldBreakAtLineToAvoidWidow())) {
        if (shouldSetSpanningHeaderInfo) {
            columnInfo->setSpanningHeaderHeight(previousBoxIsSpanningHeader ? logicalTopAfterClear : 0);
        }

        if (child->shrinkToAvoidFloats()) {
            // The child's width depends on the line width.
            // When the child shifts to clear an item, its width can
            // change (because it has more available line width).
            // So go ahead and mark the item as dirty.
            child->setChildNeedsLayout(MarkOnlyThis);
        }

        if (childRenderBlock) {
            if (!child->avoidsFloats() && childRenderBlock->containsFloats())
                childRenderBlock->markAllDescendantsWithFloatsForLayout();
            if (!child->needsLayout())
                child->markForPaginationRelayoutIfNeeded();
        }

        // Our guess was wrong. Make the child lay itself out again.
        child->layoutIfNeeded();
    }

    // We are no longer at the top of the block if we encounter a non-empty child.
    // This has to be done after checking for clear, so that margins can be reset if a clear occurred.
    if (marginInfo.atBeforeSideOfBlock() && !child->isSelfCollapsingBlock())
        marginInfo.setAtBeforeSideOfBlock(false);

    // Now place the child in the correct left position
    determineLogicalLeftPositionForChild(child, ApplyLayoutDelta);

    // Update our height now that the child has been placed in the correct position.
    setLogicalHeight(logicalHeight() + logicalHeightForChild(child));
    if (mustSeparateMarginAfterForChild(child)) {
        setLogicalHeight(logicalHeight() + marginAfterForChild(child));
        marginInfo.clearMargin();
    }
    // If the child has overhanging floats that intrude into following siblings (or possibly out
    // of this block), then the parent gets notified of the floats now.
    if (childRenderBlock && childRenderBlock->containsFloats())
        maxFloatLogicalBottom = max(maxFloatLogicalBottom, addOverhangingFloats(toRenderBlock(child), !childNeededLayout));

    LayoutSize childOffset = child->location() - oldRect.location();
    if (childOffset.width() || childOffset.height()) {
        view()->addLayoutDelta(childOffset);

        // If the child moved, we have to repaint it as well as any floating/positioned
        // descendants.  An exception is if we need a layout.  In this case, we know we're going to
        // repaint ourselves (and the child) anyway.
        if (childHadLayout && !selfNeedsLayout() && child->checkForRepaintDuringLayout())
            child->repaintDuringLayoutIfMoved(oldRect);
    }

    if (!childHadLayout && child->checkForRepaintDuringLayout()) {
        child->repaint();
        child->repaintOverhangingFloats(true);
    }

    if (paginated) {
        // Check for an after page/column break.
        LayoutUnit newHeight = applyAfterBreak(child, logicalHeight(), marginInfo);
        if (newHeight != height())
            setLogicalHeight(newHeight);
    }

    ASSERT(view()->layoutDeltaMatches(oldLayoutDelta));
}

void RenderBlock::simplifiedNormalFlowLayout()
{
    if (childrenInline()) {
        ListHashSet<RootInlineBox*> lineBoxes;
        for (InlineWalker walker(this); !walker.atEnd(); walker.advance()) {
            RenderObject* o = walker.current();
            if (!o->isOutOfFlowPositioned() && (o->isReplaced() || o->isFloating())) {
                o->layoutIfNeeded();
                if (toRenderBox(o)->inlineBoxWrapper()) {
                    RootInlineBox* box = toRenderBox(o)->inlineBoxWrapper()->root();
                    lineBoxes.add(box);
                }
=======
>>>>>>> 0704b1ab
            } else if (o->isText() || (o->isRenderInline() && !walker.atEndOfInline())) {
                o->clearNeedsLayout();
            }
        }

        // FIXME: Glyph overflow will get lost in this case, but not really a big deal.
        GlyphOverflowAndFallbackFontsMap textBoxDataMap;
        for (ListHashSet<RootInlineBox*>::const_iterator it = lineBoxes.begin(); it != lineBoxes.end(); ++it) {
            RootInlineBox* box = *it;
            box->computeOverflow(box->lineTop(), box->lineBottom(), textBoxDataMap);
        }
    } else {
        for (RenderBox* box = firstChildBox(); box; box = box->nextSiblingBox()) {
            if (!box->isOutOfFlowPositioned())
                box->layoutIfNeeded();
        }
    }
}

bool RenderBlock::simplifiedLayout()
{
    if ((!posChildNeedsLayout() && !needsSimplifiedNormalFlowLayout()) || normalChildNeedsLayout() || selfNeedsLayout())
        return false;

    LayoutStateMaintainer statePusher(view(), this, locationOffset(), hasColumns() || hasTransform() || hasReflection() || style()->isFlippedBlocksWritingMode());

    if (needsPositionedMovementLayout() && !tryLayoutDoingPositionedMovementOnly())
        return false;

    // Lay out positioned descendants or objects that just need to recompute overflow.
    if (needsSimplifiedNormalFlowLayout())
        simplifiedNormalFlowLayout();

    // Make sure a forced break is applied after the content if we are a flow thread in a simplified layout.
    // This ensures the size information is correctly computed for the last auto-height region receiving content.
    if (isRenderFlowThread())
        toRenderFlowThread(this)->applyBreakAfterContent(clientLogicalBottom());

    // Lay out our positioned objects if our positioned child bit is set.
    // Also, if an absolute position element inside a relative positioned container moves, and the absolute element has a fixed position
    // child, neither the fixed element nor its container learn of the movement since posChildNeedsLayout() is only marked as far as the
    // relative positioned container. So if we can have fixed pos objects in our positioned objects list check if any of them
    // are statically positioned and thus need to move with their absolute ancestors.
    bool canContainFixedPosObjects = canContainFixedPositionObjects();
    if (posChildNeedsLayout() || canContainFixedPosObjects)
        layoutPositionedObjects(false, !posChildNeedsLayout() && canContainFixedPosObjects);

    // Recompute our overflow information.
    // FIXME: We could do better here by computing a temporary overflow object from layoutPositionedObjects and only
    // updating our overflow if we either used to have overflow or if the new temporary object has overflow.
    // For now just always recompute overflow.  This is no worse performance-wise than the old code that called rightmostPosition and
    // lowestPosition on every relayout so it's not a regression.
    // computeOverflow expects the bottom edge before we clamp our height. Since this information isn't available during
    // simplifiedLayout, we cache the value in m_overflow.
    LayoutUnit oldClientAfterEdge = hasRenderOverflow() ? m_overflow->layoutClientAfterEdge() : clientLogicalBottom();
    computeOverflow(oldClientAfterEdge, true);

    statePusher.pop();

    updateLayerTransform();

    updateScrollInfoAfterLayout();

    clearNeedsLayout();
    return true;
}

void RenderBlock::markFixedPositionObjectForLayoutIfNeeded(RenderObject* child, SubtreeLayoutScope& layoutScope)
{
    if (child->style()->position() != FixedPosition)
        return;

    bool hasStaticBlockPosition = child->style()->hasStaticBlockPosition(isHorizontalWritingMode());
    bool hasStaticInlinePosition = child->style()->hasStaticInlinePosition(isHorizontalWritingMode());
    if (!hasStaticBlockPosition && !hasStaticInlinePosition)
        return;

    RenderObject* o = child->parent();
    while (o && !o->isRenderView() && o->style()->position() != AbsolutePosition)
        o = o->parent();
    if (o->style()->position() != AbsolutePosition)
        return;

    RenderBox* box = toRenderBox(child);
    if (hasStaticInlinePosition) {
        LayoutUnit oldLeft = box->logicalLeft();
        box->updateLogicalWidth();
        if (box->logicalLeft() != oldLeft)
            layoutScope.setChildNeedsLayout(child);
    } else if (hasStaticBlockPosition) {
        LayoutUnit oldTop = box->logicalTop();
        box->updateLogicalHeight();
        if (box->logicalTop() != oldTop)
            layoutScope.setChildNeedsLayout(child);
    }
}

LayoutUnit RenderBlock::marginIntrinsicLogicalWidthForChild(RenderBox* child) const
{
    // A margin has three types: fixed, percentage, and auto (variable).
    // Auto and percentage margins become 0 when computing min/max width.
    // Fixed margins can be added in as is.
    Length marginLeft = child->style()->marginStartUsing(style());
    Length marginRight = child->style()->marginEndUsing(style());
    LayoutUnit margin = 0;
    if (marginLeft.isFixed())
        margin += marginLeft.value();
    if (marginRight.isFixed())
        margin += marginRight.value();
    return margin;
}

void RenderBlock::layoutPositionedObjects(bool relayoutChildren, bool fixedPositionObjectsOnly)
{
    TrackedRendererListHashSet* positionedDescendants = positionedObjects();
    if (!positionedDescendants)
        return;

    if (hasColumns())
        view()->layoutState()->clearPaginationInformation(); // Positioned objects are not part of the column flow, so they don't paginate with the columns.

    RenderBox* r;
    TrackedRendererListHashSet::iterator end = positionedDescendants->end();
    for (TrackedRendererListHashSet::iterator it = positionedDescendants->begin(); it != end; ++it) {
        r = *it;

        SubtreeLayoutScope layoutScope(r);
        // A fixed position element with an absolute positioned ancestor has no way of knowing if the latter has changed position. So
        // if this is a fixed position element, mark it for layout if it has an abspos ancestor and needs to move with that ancestor, i.e.
        // it has static position.
        markFixedPositionObjectForLayoutIfNeeded(r, layoutScope);
        if (fixedPositionObjectsOnly) {
            r->layoutIfNeeded();
            continue;
        }

        // When a non-positioned block element moves, it may have positioned children that are implicitly positioned relative to the
        // non-positioned block.  Rather than trying to detect all of these movement cases, we just always lay out positioned
        // objects that are positioned implicitly like this.  Such objects are rare, and so in typical DHTML menu usage (where everything is
        // positioned explicitly) this should not incur a performance penalty.
        if (relayoutChildren || (r->style()->hasStaticBlockPosition(isHorizontalWritingMode()) && r->parent() != this))
            layoutScope.setChildNeedsLayout(r);

        // If relayoutChildren is set and the child has percentage padding or an embedded content box, we also need to invalidate the childs pref widths.
        if (relayoutChildren && r->needsPreferredWidthsRecalculation())
            r->setPreferredLogicalWidthsDirty(MarkOnlyThis);

        if (!r->needsLayout())
            r->markForPaginationRelayoutIfNeeded(layoutScope);

        // We don't have to do a full layout.  We just have to update our position. Try that first. If we have shrink-to-fit width
        // and we hit the available width constraint, the layoutIfNeeded() will catch it and do a full layout.
        if (r->needsPositionedMovementLayoutOnly() && r->tryLayoutDoingPositionedMovementOnly())
            r->clearNeedsLayout();

        // If we are paginated or in a line grid, go ahead and compute a vertical position for our object now.
        // If it's wrong we'll lay out again.
        LayoutUnit oldLogicalTop = 0;
        bool needsBlockDirectionLocationSetBeforeLayout = r->needsLayout() && view()->layoutState()->needsBlockDirectionLocationSetBeforeLayout();
        if (needsBlockDirectionLocationSetBeforeLayout) {
            if (isHorizontalWritingMode() == r->isHorizontalWritingMode())
                r->updateLogicalHeight();
            else
                r->updateLogicalWidth();
            oldLogicalTop = logicalTopForChild(r);
        }

        r->layoutIfNeeded();

        // Lay out again if our estimate was wrong.
        if (needsBlockDirectionLocationSetBeforeLayout && logicalTopForChild(r) != oldLogicalTop)
            r->forceChildLayout();
    }

    if (hasColumns())
        view()->layoutState()->m_columnInfo = columnInfo(); // FIXME: Kind of gross. We just put this back into the layout state so that pop() will work.
}

void RenderBlock::markPositionedObjectsForLayout()
{
    TrackedRendererListHashSet* positionedDescendants = positionedObjects();
    if (positionedDescendants) {
        RenderBox* r;
        TrackedRendererListHashSet::iterator end = positionedDescendants->end();
        for (TrackedRendererListHashSet::iterator it = positionedDescendants->begin(); it != end; ++it) {
            r = *it;
            r->setChildNeedsLayout();
        }
    }
}

void RenderBlock::markForPaginationRelayoutIfNeeded(SubtreeLayoutScope& layoutScope)
{
    ASSERT(!needsLayout());
    if (needsLayout())
        return;

    if (view()->layoutState()->pageLogicalHeightChanged() || (view()->layoutState()->pageLogicalHeight() && view()->layoutState()->pageLogicalOffset(this, logicalTop()) != pageLogicalOffset()) || shouldBreakAtLineToAvoidWidow() || (view()->layoutState()->m_columnInfo && view()->layoutState()->m_columnInfo->spanningHeaderSizeChanged()))
<<<<<<< HEAD
        setChildNeedsLayout(MarkOnlyThis);
=======
        layoutScope.setChildNeedsLayout(this);
>>>>>>> 0704b1ab
}

void RenderBlock::repaintOverhangingFloats(bool paintAllDescendants)
{
    // Repaint any overhanging floats (if we know we're the one to paint them).
    // Otherwise, bail out.
    if (!hasOverhangingFloats())
        return;

    // FIXME: Avoid disabling LayoutState. At the very least, don't disable it for floats originating
    // in this block. Better yet would be to push extra state for the containers of other floats.
    LayoutStateDisabler layoutStateDisabler(view());
    const FloatingObjectSet& floatingObjectSet = m_floatingObjects->set();
    FloatingObjectSetIterator end = floatingObjectSet.end();
    for (FloatingObjectSetIterator it = floatingObjectSet.begin(); it != end; ++it) {
        FloatingObject* r = *it;
        // Only repaint the object if it is overhanging, is not in its own layer, and
        // is our responsibility to paint (m_shouldPaint is set). When paintAllDescendants is true, the latter
        // condition is replaced with being a descendant of us.
        if (r->logicalBottom(isHorizontalWritingMode()) > logicalHeight()
            && !r->renderer()->hasSelfPaintingLayer()
            && (r->shouldPaint() || (paintAllDescendants && r->renderer()->isDescendantOf(this)))) {
            r->renderer()->repaint();
            r->renderer()->repaintOverhangingFloats(false);
        }
    }
}

void RenderBlock::paint(PaintInfo& paintInfo, const LayoutPoint& paintOffset)
{
    ANNOTATE_GRAPHICS_CONTEXT(paintInfo, this);

    LayoutPoint adjustedPaintOffset = paintOffset + location();

    PaintPhase phase = paintInfo.phase;

    // Check if we need to do anything at all.
    // FIXME: Could eliminate the isRoot() check if we fix background painting so that the RenderView
    // paints the root's background.
    if (!isRoot()) {
        LayoutRect overflowBox = overflowRectForPaintRejection();
        flipForWritingMode(overflowBox);
        overflowBox.inflate(maximalOutlineSize(paintInfo.phase));
        overflowBox.moveBy(adjustedPaintOffset);
        if (!overflowBox.intersects(paintInfo.rect))
            return;
    }

    // There are some cases where not all clipped visual overflow is accounted for.
    // FIXME: reduce the number of such cases.
    ContentsClipBehavior contentsClipBehavior = ForceContentsClip;
    if (hasOverflowClip() && !hasControlClip() && !(shouldPaintSelectionGaps() && phase == PaintPhaseForeground) && !hasCaret())
        contentsClipBehavior = SkipContentsClipIfPossible;

    bool pushedClip = pushContentsClip(paintInfo, adjustedPaintOffset, contentsClipBehavior);
    paintObject(paintInfo, adjustedPaintOffset);
    if (pushedClip)
        popContentsClip(paintInfo, phase, adjustedPaintOffset);

    // Our scrollbar widgets paint exactly when we tell them to, so that they work properly with
    // z-index.  We paint after we painted the background/border, so that the scrollbars will
    // sit above the background/border.
    if (hasOverflowClip() && style()->visibility() == VISIBLE && (phase == PaintPhaseBlockBackground || phase == PaintPhaseChildBlockBackground) && paintInfo.shouldPaintWithinRoot(this) && !paintInfo.paintRootBackgroundOnly())
        layer()->paintOverflowControls(paintInfo.context, roundedIntPoint(adjustedPaintOffset), paintInfo.rect);
}

void RenderBlock::paintColumnRules(PaintInfo& paintInfo, const LayoutPoint& paintOffset)
{
    if (paintInfo.context->paintingDisabled())
        return;

    const Color& ruleColor = resolveColor(CSSPropertyWebkitColumnRuleColor);
    bool ruleTransparent = style()->columnRuleIsTransparent();
    EBorderStyle ruleStyle = style()->columnRuleStyle();
    LayoutUnit ruleThickness = style()->columnRuleWidth();
    LayoutUnit colGap = columnGap();
    bool renderRule = ruleStyle > BHIDDEN && !ruleTransparent;
    if (!renderRule)
        return;

    ColumnInfo* colInfo = columnInfo();
    unsigned colCount = columnCount(colInfo);

    bool antialias = shouldAntialiasLines(paintInfo.context);

    if (colInfo->progressionAxis() == ColumnInfo::InlineAxis) {
        bool leftToRight = style()->isLeftToRightDirection() ^ colInfo->progressionIsReversed();
        LayoutUnit currLogicalLeftOffset = leftToRight ? LayoutUnit() : contentLogicalWidth();
        LayoutUnit ruleAdd = logicalLeftOffsetForContent();
        LayoutUnit ruleLogicalLeft = leftToRight ? LayoutUnit() : contentLogicalWidth();
        LayoutUnit inlineDirectionSize = colInfo->desiredColumnWidth();
        BoxSide boxSide = isHorizontalWritingMode()
            ? leftToRight ? BSLeft : BSRight
            : leftToRight ? BSTop : BSBottom;

        for (unsigned i = 0; i < colCount; i++) {
            // Move to the next position.
            if (leftToRight) {
                ruleLogicalLeft += inlineDirectionSize + colGap / 2;
                currLogicalLeftOffset += inlineDirectionSize + colGap;
            } else {
                ruleLogicalLeft -= (inlineDirectionSize + colGap / 2);
                currLogicalLeftOffset -= (inlineDirectionSize + colGap);
            }

            // Now paint the column rule.
            if (i < colCount - 1) {
                LayoutUnit ruleLeft = isHorizontalWritingMode() ? paintOffset.x() + ruleLogicalLeft - ruleThickness / 2 + ruleAdd : paintOffset.x() + borderLeft() + paddingLeft();
                LayoutUnit ruleRight = isHorizontalWritingMode() ? ruleLeft + ruleThickness : ruleLeft + contentWidth();
                LayoutUnit ruleTop = isHorizontalWritingMode() ? paintOffset.y() + borderTop() + paddingTop() : paintOffset.y() + ruleLogicalLeft - ruleThickness / 2 + ruleAdd;
                LayoutUnit ruleBottom = isHorizontalWritingMode() ? ruleTop + contentHeight() : ruleTop + ruleThickness;
                IntRect pixelSnappedRuleRect = pixelSnappedIntRectFromEdges(ruleLeft, ruleTop, ruleRight, ruleBottom);
                drawLineForBoxSide(paintInfo.context, pixelSnappedRuleRect.x(), pixelSnappedRuleRect.y(), pixelSnappedRuleRect.maxX(), pixelSnappedRuleRect.maxY(), boxSide, ruleColor, ruleStyle, 0, 0, antialias);
            }

            ruleLogicalLeft = currLogicalLeftOffset;
        }
    } else {
        bool topToBottom = !style()->isFlippedBlocksWritingMode() ^ colInfo->progressionIsReversed();
        LayoutUnit ruleLeft = isHorizontalWritingMode()
            ? borderLeft() + paddingLeft()
            : colGap / 2 - colGap - ruleThickness / 2 + (!colInfo->progressionIsReversed() ? borderBefore() + paddingBefore() : borderAfter() + paddingAfter());
        LayoutUnit ruleWidth = isHorizontalWritingMode() ? contentWidth() : ruleThickness;
        LayoutUnit ruleTop = isHorizontalWritingMode()
            ? colGap / 2 - colGap - ruleThickness / 2 + (!colInfo->progressionIsReversed() ? borderBefore() + paddingBefore() : borderAfter() + paddingAfter())
            : borderStart() + paddingStart();
        LayoutUnit ruleHeight = isHorizontalWritingMode() ? ruleThickness : contentHeight();
        LayoutRect ruleRect(ruleLeft, ruleTop, ruleWidth, ruleHeight);

        if (!topToBottom) {
            if (isHorizontalWritingMode())
                ruleRect.setY(height() - ruleRect.maxY());
            else
                ruleRect.setX(width() - ruleRect.maxX());
        }

        ruleRect.moveBy(paintOffset);

        BoxSide boxSide = isHorizontalWritingMode()
            ? topToBottom ? BSTop : BSBottom
            : topToBottom ? BSLeft : BSRight;

        LayoutSize step(0, topToBottom ? colInfo->columnHeight() + colGap : -(colInfo->columnHeight() + colGap));
        if (!isHorizontalWritingMode())
            step = step.transposedSize();

        for (unsigned i = 1; i < colCount; i++) {
            ruleRect.move(step);
            IntRect pixelSnappedRuleRect = pixelSnappedIntRect(ruleRect);
            drawLineForBoxSide(paintInfo.context, pixelSnappedRuleRect.x(), pixelSnappedRuleRect.y(), pixelSnappedRuleRect.maxX(), pixelSnappedRuleRect.maxY(), boxSide, ruleColor, ruleStyle, 0, 0, antialias);
        }
    }
}

void adjustColRectForSpanningHeader(const RenderBlock* columnBlock, ColumnInfo* colInfo, unsigned columnIndex, LayoutRect& colRect)
{
    if (colInfo && colInfo->spanningHeaderColumnCount() > 1) {
        if (columnIndex == 0) {
            unsigned columnSpan = min(colInfo->spanningHeaderColumnCount(), colInfo->desiredColumnCount());
            LayoutUnit expansion = (columnSpan - 1) * (columnBlock->columnGap() + colInfo->desiredColumnWidth());
            colRect.expand(expansion, 0);
        }
        else if (columnIndex < colInfo->spanningHeaderColumnCount()) {
            colRect.setHeight(colRect.height()-colInfo->spanningHeaderHeight());
            colRect.move(0, colInfo->spanningHeaderHeight());
        }
    }
}

void RenderBlock::paintColumnContents(PaintInfo& paintInfo, const LayoutPoint& paintOffset, bool paintingFloats)
{
    // We need to do multiple passes, breaking up our child painting into strips.
    GraphicsContext* context = paintInfo.context;
    ColumnInfo* colInfo = columnInfo();
    unsigned colCount = columnCount(colInfo);
    if (!colCount)
        return;
    LayoutUnit currLogicalTopOffset = 0;
    LayoutUnit colGap = columnGap();
    for (unsigned i = 0; i < colCount; i++) {
        // For each rect, we clip to the rect, and then we adjust our coords.
        LayoutRect colRect = columnRectAt(colInfo, i);
        flipForWritingMode(colRect);
        LayoutUnit blockDelta = (isHorizontalWritingMode() ? colRect.height() : colRect.width());
        LayoutUnit logicalLeftOffset = (isHorizontalWritingMode() ? colRect.x() : colRect.y()) - logicalLeftOffsetForContent();
        adjustColRectForSpanningHeader(this, colInfo, i, colRect);
        LayoutSize offset = isHorizontalWritingMode() ? LayoutSize(logicalLeftOffset, currLogicalTopOffset) : LayoutSize(currLogicalTopOffset, logicalLeftOffset);
        if (colInfo->progressionAxis() == ColumnInfo::BlockAxis) {
            if (isHorizontalWritingMode())
                offset.expand(0, colRect.y() - borderTop() - paddingTop());
            else
                offset.expand(colRect.x() - borderLeft() - paddingLeft(), 0);
        }
        colRect.moveBy(paintOffset);
        PaintInfo info(paintInfo);
        info.rect.intersect(pixelSnappedIntRect(colRect));

        if (!info.rect.isEmpty()) {
            GraphicsContextStateSaver stateSaver(*context);
            LayoutRect clipRect(colRect);

            if (i < colCount - 1) {
                if (isHorizontalWritingMode())
                    clipRect.expand(colGap / 2, 0);
                else
                    clipRect.expand(0, colGap / 2);
            }
            // Each strip pushes a clip, since column boxes are specified as being
            // like overflow:hidden.
            // FIXME: Content and column rules that extend outside column boxes at the edges of the multi-column element
            // are clipped according to the 'overflow' property.
            context->clip(pixelSnappedIntRect(clipRect));

            // Adjust our x and y when painting.
            LayoutPoint adjustedPaintOffset = paintOffset + offset;
            if (paintingFloats)
                paintFloats(info, adjustedPaintOffset, paintInfo.phase == PaintPhaseSelection || paintInfo.phase == PaintPhaseTextClip);
            else
                paintContents(info, adjustedPaintOffset);
        }

        if (style()->isFlippedBlocksWritingMode())
            currLogicalTopOffset += blockDelta;
        else
            currLogicalTopOffset -= blockDelta;
    }
}

void RenderBlock::paintContents(PaintInfo& paintInfo, const LayoutPoint& paintOffset)
{
    // Avoid painting descendants of the root element when stylesheets haven't loaded.  This eliminates FOUC.
    // It's ok not to draw, because later on, when all the stylesheets do load, styleResolverChanged() on the Document
    // will do a full repaint.
    if (document().didLayoutWithPendingStylesheets() && !isRenderView())
        return;

    if (childrenInline())
        m_lineBoxes.paint(this, paintInfo, paintOffset);
    else {
        PaintPhase newPhase = (paintInfo.phase == PaintPhaseChildOutlines) ? PaintPhaseOutline : paintInfo.phase;
        newPhase = (newPhase == PaintPhaseChildBlockBackgrounds) ? PaintPhaseChildBlockBackground : newPhase;

        // We don't paint our own background, but we do let the kids paint their backgrounds.
        PaintInfo paintInfoForChild(paintInfo);
        paintInfoForChild.phase = newPhase;
        paintInfoForChild.updatePaintingRootForChildren(this);
        paintChildren(paintInfoForChild, paintOffset);
    }
}

void RenderBlock::paintChildren(PaintInfo& paintInfo, const LayoutPoint& paintOffset)
{
    for (RenderBox* child = firstChildBox(); child; child = child->nextSiblingBox())
        paintChild(child, paintInfo, paintOffset);
}

void RenderBlock::paintChild(RenderBox* child, PaintInfo& paintInfo, const LayoutPoint& paintOffset)
{
    LayoutPoint childPoint = flipForWritingModeForChild(child, paintOffset);
    if (!child->hasSelfPaintingLayer() && !child->isFloating())
        child->paint(paintInfo, childPoint);
}

void RenderBlock::paintChildAsInlineBlock(RenderBox* child, PaintInfo& paintInfo, const LayoutPoint& paintOffset)
{
    LayoutPoint childPoint = flipForWritingModeForChild(child, paintOffset);
    if (!child->hasSelfPaintingLayer() && !child->isFloating())
        paintAsInlineBlock(child, paintInfo, childPoint);
}

void RenderBlock::paintAsInlineBlock(RenderObject* renderer, PaintInfo& paintInfo, const LayoutPoint& childPoint)
{
    if (paintInfo.phase != PaintPhaseForeground && paintInfo.phase != PaintPhaseSelection)
        return;

    // Paint all phases atomically, as though the element established its own
    // stacking context.  (See Appendix E.2, section 7.2.1.4 on
    // inline block/table/replaced elements in the CSS2.1 specification.)
    // This is also used by other elements (e.g. flex items and grid items).
    bool preservePhase = paintInfo.phase == PaintPhaseSelection || paintInfo.phase == PaintPhaseTextClip;
    PaintInfo info(paintInfo);
    info.phase = preservePhase ? paintInfo.phase : PaintPhaseBlockBackground;
    renderer->paint(info, childPoint);
    if (!preservePhase) {
        info.phase = PaintPhaseChildBlockBackgrounds;
        renderer->paint(info, childPoint);
        info.phase = PaintPhaseFloat;
        renderer->paint(info, childPoint);
        info.phase = PaintPhaseForeground;
        renderer->paint(info, childPoint);
        info.phase = PaintPhaseOutline;
        renderer->paint(info, childPoint);
    }
}

bool RenderBlock::hasCaret(CaretType type) const
{
    // Paint the caret if the FrameSelection says so or if caret browsing is enabled
    bool caretBrowsing = frame()->settings() && frame()->settings()->caretBrowsingEnabled();
    RenderObject* caretPainter;
    bool isContentEditable;
    if (type == CursorCaret) {
        caretPainter = frame()->selection().caretRenderer();
        isContentEditable = frame()->selection().rendererIsEditable();
    } else {
        caretPainter = frame()->page()->dragCaretController().caretRenderer();
        isContentEditable = frame()->page()->dragCaretController().isContentEditable();
    }
    return caretPainter == this && (isContentEditable || caretBrowsing);
}

void RenderBlock::paintCaret(PaintInfo& paintInfo, const LayoutPoint& paintOffset, CaretType type)
{
    if (!hasCaret(type))
        return;

    if (type == CursorCaret)
        frame()->selection().paintCaret(paintInfo.context, paintOffset, paintInfo.rect);
    else
        frame()->page()->dragCaretController().paintDragCaret(frame(), paintInfo.context, paintOffset, paintInfo.rect);
}

void RenderBlock::paintObject(PaintInfo& paintInfo, const LayoutPoint& paintOffset)
{
    PaintPhase paintPhase = paintInfo.phase;

    // 1. paint background, borders etc
    if ((paintPhase == PaintPhaseBlockBackground || paintPhase == PaintPhaseChildBlockBackground) && style()->visibility() == VISIBLE) {
        if (hasBoxDecorations())
            paintBoxDecorations(paintInfo, paintOffset);
        if (hasColumns() && !paintInfo.paintRootBackgroundOnly())
            paintColumnRules(paintInfo, paintOffset);
    }

    if (paintPhase == PaintPhaseMask && style()->visibility() == VISIBLE) {
        paintMask(paintInfo, paintOffset);
        return;
    }

    // We're done.  We don't bother painting any children.
    if (paintPhase == PaintPhaseBlockBackground || paintInfo.paintRootBackgroundOnly())
        return;

    // Adjust our painting position if we're inside a scrolled layer (e.g., an overflow:auto div).
    LayoutPoint scrolledOffset = paintOffset;
    if (hasOverflowClip())
        scrolledOffset.move(-scrolledContentOffset());

    // 2. paint contents
    if (paintPhase != PaintPhaseSelfOutline) {
        if (hasColumns())
            paintColumnContents(paintInfo, scrolledOffset);
        else
            paintContents(paintInfo, scrolledOffset);
    }

    // 3. paint selection
    // FIXME: Make this work with multi column layouts.  For now don't fill gaps.
    bool isPrinting = document().printing();
    if (!isPrinting && !hasColumns())
        paintSelection(paintInfo, scrolledOffset); // Fill in gaps in selection on lines and between blocks.

    // 4. paint floats.
    if (paintPhase == PaintPhaseFloat || paintPhase == PaintPhaseSelection || paintPhase == PaintPhaseTextClip) {
        if (hasColumns())
            paintColumnContents(paintInfo, scrolledOffset, true);
        else
            paintFloats(paintInfo, scrolledOffset, paintPhase == PaintPhaseSelection || paintPhase == PaintPhaseTextClip);
    }

    // 5. paint outline.
    if ((paintPhase == PaintPhaseOutline || paintPhase == PaintPhaseSelfOutline) && hasOutline() && style()->visibility() == VISIBLE)
        paintOutline(paintInfo, LayoutRect(paintOffset, size()));

    // 6. paint continuation outlines.
    if ((paintPhase == PaintPhaseOutline || paintPhase == PaintPhaseChildOutlines)) {
        RenderInline* inlineCont = inlineElementContinuation();
        if (inlineCont && inlineCont->hasOutline() && inlineCont->style()->visibility() == VISIBLE) {
            RenderInline* inlineRenderer = toRenderInline(inlineCont->node()->renderer());
            RenderBlock* cb = containingBlock();

            bool inlineEnclosedInSelfPaintingLayer = false;
            for (RenderBoxModelObject* box = inlineRenderer; box != cb; box = box->parent()->enclosingBoxModelObject()) {
                if (box->hasSelfPaintingLayer()) {
                    inlineEnclosedInSelfPaintingLayer = true;
                    break;
                }
            }

            // Do not add continuations for outline painting by our containing block if we are a relative positioned
            // anonymous block (i.e. have our own layer), paint them straightaway instead. This is because a block depends on renderers in its continuation table being
            // in the same layer.
            if (!inlineEnclosedInSelfPaintingLayer && !hasLayer())
                cb->addContinuationWithOutline(inlineRenderer);
            else if (!inlineRenderer->firstLineBox() || (!inlineEnclosedInSelfPaintingLayer && hasLayer()))
                inlineRenderer->paintOutline(paintInfo, paintOffset - locationOffset() + inlineRenderer->containingBlock()->location());
        }
        paintContinuationOutlines(paintInfo, paintOffset);
    }

    // 7. paint caret.
    // If the caret's node's render object's containing block is this block, and the paint action is PaintPhaseForeground,
    // then paint the caret.
    if (paintPhase == PaintPhaseForeground) {
        paintCaret(paintInfo, paintOffset, CursorCaret);
        paintCaret(paintInfo, paintOffset, DragCaret);
    }
}

LayoutPoint RenderBlock::flipFloatForWritingModeForChild(const FloatingObject* child, const LayoutPoint& point) const
{
    if (!style()->isFlippedBlocksWritingMode())
        return point;

    // This is similar to RenderBox::flipForWritingModeForChild. We have to subtract out our left/top offsets twice, since
    // it's going to get added back in. We hide this complication here so that the calling code looks normal for the unflipped
    // case.
    if (isHorizontalWritingMode())
        return LayoutPoint(point.x(), point.y() + height() - child->renderer()->height() - 2 * yPositionForFloatIncludingMargin(child));
    return LayoutPoint(point.x() + width() - child->renderer()->width() - 2 * xPositionForFloatIncludingMargin(child), point.y());
}

void RenderBlock::paintFloats(PaintInfo& paintInfo, const LayoutPoint& paintOffset, bool preservePhase)
{
    if (!m_floatingObjects)
        return;

    const FloatingObjectSet& floatingObjectSet = m_floatingObjects->set();
    FloatingObjectSetIterator end = floatingObjectSet.end();
    for (FloatingObjectSetIterator it = floatingObjectSet.begin(); it != end; ++it) {
        FloatingObject* r = *it;
        // Only paint the object if our m_shouldPaint flag is set.
        if (r->shouldPaint() && !r->renderer()->hasSelfPaintingLayer()) {
            PaintInfo currentPaintInfo(paintInfo);
            currentPaintInfo.phase = preservePhase ? paintInfo.phase : PaintPhaseBlockBackground;
            // FIXME: LayoutPoint version of xPositionForFloatIncludingMargin would make this much cleaner.
            LayoutPoint childPoint = flipFloatForWritingModeForChild(r, LayoutPoint(paintOffset.x() + xPositionForFloatIncludingMargin(r) - r->renderer()->x(), paintOffset.y() + yPositionForFloatIncludingMargin(r) - r->renderer()->y()));
            r->renderer()->paint(currentPaintInfo, childPoint);
            if (!preservePhase) {
                currentPaintInfo.phase = PaintPhaseChildBlockBackgrounds;
                r->renderer()->paint(currentPaintInfo, childPoint);
                currentPaintInfo.phase = PaintPhaseFloat;
                r->renderer()->paint(currentPaintInfo, childPoint);
                currentPaintInfo.phase = PaintPhaseForeground;
                r->renderer()->paint(currentPaintInfo, childPoint);
                currentPaintInfo.phase = PaintPhaseOutline;
                r->renderer()->paint(currentPaintInfo, childPoint);
            }
        }
    }
}

RenderInline* RenderBlock::inlineElementContinuation() const
{
    RenderBoxModelObject* continuation = this->continuation();
    return continuation && continuation->isInline() ? toRenderInline(continuation) : 0;
}

RenderBlock* RenderBlock::blockElementContinuation() const
{
    RenderBoxModelObject* currentContinuation = continuation();
    if (!currentContinuation || currentContinuation->isInline())
        return 0;
    RenderBlock* nextContinuation = toRenderBlock(currentContinuation);
    if (nextContinuation->isAnonymousBlock())
        return nextContinuation->blockElementContinuation();
    return nextContinuation;
}

static ContinuationOutlineTableMap* continuationOutlineTable()
{
    DEFINE_STATIC_LOCAL(ContinuationOutlineTableMap, table, ());
    return &table;
}

void RenderBlock::addContinuationWithOutline(RenderInline* flow)
{
    // We can't make this work if the inline is in a layer.  We'll just rely on the broken
    // way of painting.
    ASSERT(!flow->layer() && !flow->isInlineElementContinuation());

    ContinuationOutlineTableMap* table = continuationOutlineTable();
    ListHashSet<RenderInline*>* continuations = table->get(this);
    if (!continuations) {
        continuations = new ListHashSet<RenderInline*>;
        table->set(this, adoptPtr(continuations));
    }

    continuations->add(flow);
}

bool RenderBlock::paintsContinuationOutline(RenderInline* flow)
{
    ContinuationOutlineTableMap* table = continuationOutlineTable();
    if (table->isEmpty())
        return false;

    ListHashSet<RenderInline*>* continuations = table->get(this);
    if (!continuations)
        return false;

    return continuations->contains(flow);
}

void RenderBlock::paintContinuationOutlines(PaintInfo& info, const LayoutPoint& paintOffset)
{
    ContinuationOutlineTableMap* table = continuationOutlineTable();
    if (table->isEmpty())
        return;

    OwnPtr<ListHashSet<RenderInline*> > continuations = table->take(this);
    if (!continuations)
        return;

    LayoutPoint accumulatedPaintOffset = paintOffset;
    // Paint each continuation outline.
    ListHashSet<RenderInline*>::iterator end = continuations->end();
    for (ListHashSet<RenderInline*>::iterator it = continuations->begin(); it != end; ++it) {
        // Need to add in the coordinates of the intervening blocks.
        RenderInline* flow = *it;
        RenderBlock* block = flow->containingBlock();
        for ( ; block && block != this; block = block->containingBlock())
            accumulatedPaintOffset.moveBy(block->location());
        ASSERT(block);
        flow->paintOutline(info, accumulatedPaintOffset);
    }
}

bool RenderBlock::shouldPaintSelectionGaps() const
{
    return selectionState() != SelectionNone && style()->visibility() == VISIBLE && isSelectionRoot();
}

bool RenderBlock::isSelectionRoot() const
{
    if (isPseudoElement())
        return false;
    ASSERT(node() || isAnonymous());

    // FIXME: Eventually tables should have to learn how to fill gaps between cells, at least in simple non-spanning cases.
    if (isTable())
        return false;

    if (isBody() || isRoot() || hasOverflowClip()
        || isPositioned() || isFloating()
        || isTableCell() || isInlineBlockOrInlineTable()
        || hasTransform() || hasReflection() || hasMask() || isWritingModeRoot()
        || isRenderFlowThread())
        return true;

    if (view() && view()->selectionStart()) {
        Node* startElement = view()->selectionStart()->node();
        if (startElement && startElement->rootEditableElement() == node())
            return true;
    }

    return false;
}

GapRects RenderBlock::selectionGapRectsForRepaint(const RenderLayerModelObject* repaintContainer)
{
    ASSERT(!needsLayout());

    if (!shouldPaintSelectionGaps())
        return GapRects();

    TransformState transformState(TransformState::ApplyTransformDirection, FloatPoint());
    mapLocalToContainer(repaintContainer, transformState, ApplyContainerFlip | UseTransforms);
    LayoutPoint offsetFromRepaintContainer = roundedLayoutPoint(transformState.mappedPoint());

    if (hasOverflowClip())
        offsetFromRepaintContainer -= scrolledContentOffset();

    LayoutUnit lastTop = 0;
    LayoutUnit lastLeft = logicalLeftSelectionOffset(this, lastTop);
    LayoutUnit lastRight = logicalRightSelectionOffset(this, lastTop);
    bool shouldHighlightBeforeSide = false;
    bool isAfterSideSelected = false;
    return selectionGaps(this, offsetFromRepaintContainer, IntSize(), lastTop, lastLeft, lastRight, 0,
                         shouldHighlightBeforeSide, isAfterSideSelected);
}

void RenderBlock::paintSelection(PaintInfo& paintInfo, const LayoutPoint& paintOffset)
{
    if (shouldPaintSelectionGaps() && paintInfo.phase == PaintPhaseForeground) {
        LayoutUnit lastTop = 0;
        LayoutUnit lastLeft = logicalLeftSelectionOffset(this, lastTop);
        LayoutUnit lastRight = logicalRightSelectionOffset(this, lastTop);
        bool shouldHighlightBeforeSide = false;
        bool isAfterSideSelected = false;
        GraphicsContextStateSaver stateSaver(*paintInfo.context);

        LayoutRect gapRectsBounds = selectionGaps(this, paintOffset, LayoutSize(), lastTop, lastLeft, lastRight, &paintInfo,
                                                  shouldHighlightBeforeSide, isAfterSideSelected);
        if (!gapRectsBounds.isEmpty()) {
            if (RenderLayer* layer = enclosingLayer()) {
                gapRectsBounds.moveBy(-paintOffset);
                if (!hasLayer()) {
                    LayoutRect localBounds(gapRectsBounds);
                    flipForWritingMode(localBounds);
                    gapRectsBounds = localToContainerQuad(FloatRect(localBounds), layer->renderer()).enclosingBoundingBox();
                    if (layer->renderer()->hasOverflowClip())
                        gapRectsBounds.move(layer->renderBox()->scrolledContentOffset());
                }
                layer->addBlockSelectionGapsBounds(gapRectsBounds);
            }
        }
    }
}

static void clipOutPositionedObjects(const PaintInfo* paintInfo, const LayoutPoint& offset, TrackedRendererListHashSet* positionedObjects)
{
    if (!positionedObjects)
        return;

    TrackedRendererListHashSet::const_iterator end = positionedObjects->end();
    for (TrackedRendererListHashSet::const_iterator it = positionedObjects->begin(); it != end; ++it) {
        RenderBox* r = *it;
        paintInfo->context->clipOut(IntRect(offset.x() + r->x(), offset.y() + r->y(), r->width(), r->height()));
    }
}

static LayoutUnit blockDirectionOffset(RenderBlock* rootBlock, const LayoutSize& offsetFromRootBlock)
{
    return rootBlock->isHorizontalWritingMode() ? offsetFromRootBlock.height() : offsetFromRootBlock.width();
}

static LayoutUnit inlineDirectionOffset(RenderBlock* rootBlock, const LayoutSize& offsetFromRootBlock)
{
    return rootBlock->isHorizontalWritingMode() ? offsetFromRootBlock.width() : offsetFromRootBlock.height();
}

LayoutRect RenderBlock::logicalRectToPhysicalRect(const LayoutPoint& rootBlockPhysicalPosition, const LayoutRect& logicalRect)
{
    LayoutRect result;
    if (isHorizontalWritingMode())
        result = logicalRect;
    else
        result = LayoutRect(logicalRect.y(), logicalRect.x(), logicalRect.height(), logicalRect.width());
    flipForWritingMode(result);
    result.moveBy(rootBlockPhysicalPosition);
    return result;
}

GapRects RenderBlock::selectionGaps(RenderBlock* rootBlock, const LayoutPoint& rootBlockPhysicalPosition, const LayoutSize& offsetFromRootBlock,
                                    LayoutUnit& lastLogicalTop, LayoutUnit& lastLogicalLeft, LayoutUnit& lastLogicalRight, const PaintInfo* paintInfo,
                                    bool& shouldHighlightBeforeSide, bool& isAfterSideSelected)
{
    // IMPORTANT: Callers of this method that intend for painting to happen need to do a save/restore.
    // Clip out floating and positioned objects when painting selection gaps.
    if (paintInfo) {
        // Note that we don't clip out overflow for positioned objects.  We just stick to the border box.
        LayoutRect flippedBlockRect(offsetFromRootBlock.width(), offsetFromRootBlock.height(), width(), height());
        rootBlock->flipForWritingMode(flippedBlockRect);
        flippedBlockRect.moveBy(rootBlockPhysicalPosition);
        clipOutPositionedObjects(paintInfo, flippedBlockRect.location(), positionedObjects());
        if (isBody() || isRoot()) // The <body> must make sure to examine its containingBlock's positioned objects.
            for (RenderBlock* cb = containingBlock(); cb && !cb->isRenderView(); cb = cb->containingBlock())
                clipOutPositionedObjects(paintInfo, LayoutPoint(cb->x(), cb->y()), cb->positionedObjects()); // FIXME: Not right for flipped writing modes.
        if (m_floatingObjects) {
            const FloatingObjectSet& floatingObjectSet = m_floatingObjects->set();
            FloatingObjectSetIterator end = floatingObjectSet.end();
            for (FloatingObjectSetIterator it = floatingObjectSet.begin(); it != end; ++it) {
                FloatingObject* r = *it;
                LayoutRect floatBox(offsetFromRootBlock.width() + xPositionForFloatIncludingMargin(r),
                                    offsetFromRootBlock.height() + yPositionForFloatIncludingMargin(r),
                                    r->renderer()->width(), r->renderer()->height());
                rootBlock->flipForWritingMode(floatBox);
                floatBox.move(rootBlockPhysicalPosition.x(), rootBlockPhysicalPosition.y());
                paintInfo->context->clipOut(pixelSnappedIntRect(floatBox));
            }
        }
    }

    // FIXME: overflow: auto/scroll regions need more math here, since painting in the border box is different from painting in the padding box (one is scrolled, the other is
    // fixed).
    GapRects result;
    if (!isRenderBlockFlow() && !isFlexibleBoxIncludingDeprecated()) // FIXME: Make multi-column selection gap filling work someday.
        return result;

    if (hasColumns() || hasTransform() || style()->hasSpanAllColumns()) {
        // FIXME: We should learn how to gap fill multiple columns and transforms eventually.
        lastLogicalTop = blockDirectionOffset(rootBlock, offsetFromRootBlock) + logicalHeight();
        lastLogicalLeft = logicalLeftSelectionOffset(rootBlock, logicalHeight());
        lastLogicalRight = logicalRightSelectionOffset(rootBlock, logicalHeight());
        return result;
    }

    if (rootBlock == this && isTableCell())
        shouldHighlightBeforeSide = true;

    if (childrenInline())
        result = inlineSelectionGaps(rootBlock, rootBlockPhysicalPosition, offsetFromRootBlock, lastLogicalTop, lastLogicalLeft, lastLogicalRight, paintInfo,
                                     shouldHighlightBeforeSide, isAfterSideSelected);
    else
        result = blockSelectionGaps(rootBlock, rootBlockPhysicalPosition, offsetFromRootBlock, lastLogicalTop, lastLogicalLeft, lastLogicalRight, paintInfo,
                                    shouldHighlightBeforeSide, isAfterSideSelected);

    // Go ahead and fill the vertical gap all the way to the bottom of our block if the selection extends past our block.
    if (rootBlock == this && ((selectionState() != SelectionBoth && selectionState() != SelectionEnd) || (isAfterSideSelected && isTableCell())))
        result.uniteCenter(blockSelectionGap(rootBlock, rootBlockPhysicalPosition, offsetFromRootBlock, lastLogicalTop, lastLogicalLeft, lastLogicalRight,
                                             logicalHeight(), paintInfo));
    return result;
}

GapRects RenderBlock::inlineSelectionGaps(RenderBlock* rootBlock, const LayoutPoint& rootBlockPhysicalPosition, const LayoutSize& offsetFromRootBlock,
                                          LayoutUnit& lastLogicalTop, LayoutUnit& lastLogicalLeft, LayoutUnit& lastLogicalRight, const PaintInfo* paintInfo,
                                          bool& shouldHighlightBeforeSide, bool& isAfterSideSelected)
{
    GapRects result;

    bool containsStart = selectionState() == SelectionStart || selectionState() == SelectionBoth;

    if (!firstLineBox()) {
        if (containsStart) {
            // Go ahead and update our lastLogicalTop to be the bottom of the block.  <hr>s or empty blocks with height can trip this
            // case.
            lastLogicalTop = blockDirectionOffset(rootBlock, offsetFromRootBlock) + logicalHeight();
            lastLogicalLeft = logicalLeftSelectionOffset(rootBlock, logicalHeight());
            lastLogicalRight = logicalRightSelectionOffset(rootBlock, logicalHeight());
        }
        isAfterSideSelected = true;
        return result;
    }

    RootInlineBox* lastSelectedLine = 0;
    RootInlineBox* curr;
    for (curr = firstRootBox(); curr && !curr->hasSelectedChildren(); curr = curr->nextRootBox())
        shouldHighlightBeforeSide = false;

    // We need to fill the top of if the before-side is selected.
    bool shouldFillTop = !containsStart || shouldHighlightBeforeSide;
    if (shouldFillTop && curr) {
        // Set lastLogicalLeft and lastLogicalRight to be the selection left/right of the first line.
        ASSERT(curr->hasSelectedChildren());
        getLineSelectionLogicalLeftAndRight(rootBlock, offsetFromRootBlock, curr, lastLogicalLeft, lastLogicalRight);
    }

    // Now paint the gaps for the lines.
    for (; curr && curr->hasSelectedChildren(); curr = curr->nextRootBox()) {
        LayoutUnit selTop =  curr->selectionTopAdjustedForPrecedingBlock();
        LayoutUnit selHeight = curr->selectionHeightAdjustedForPrecedingBlock();

        if (shouldFillTop && !lastSelectedLine) {
            result.uniteCenter(blockSelectionGap(rootBlock, rootBlockPhysicalPosition, offsetFromRootBlock, lastLogicalTop, lastLogicalLeft, lastLogicalRight,
                                                 selTop, paintInfo));
            shouldHighlightBeforeSide = false;
        }

        LayoutRect logicalRect(curr->logicalLeft(), selTop, curr->logicalWidth(), selTop + selHeight);
        logicalRect.move(isHorizontalWritingMode() ? offsetFromRootBlock : offsetFromRootBlock.transposedSize());
        LayoutRect physicalRect = rootBlock->logicalRectToPhysicalRect(rootBlockPhysicalPosition, logicalRect);
        if (!paintInfo || (isHorizontalWritingMode() && physicalRect.y() < paintInfo->rect.maxY() && physicalRect.maxY() > paintInfo->rect.y())
            || (!isHorizontalWritingMode() && physicalRect.x() < paintInfo->rect.maxX() && physicalRect.maxX() > paintInfo->rect.x()))
            result.unite(curr->lineSelectionGap(rootBlock, rootBlockPhysicalPosition, offsetFromRootBlock, selTop, selHeight, paintInfo));

        lastSelectedLine = curr;
    }

    if (containsStart && !lastSelectedLine)
        // VisibleSelection must start just after our last line.
        lastSelectedLine = lastRootBox();

    isAfterSideSelected = lastSelectedLine == lastRootBox();
    if (isAfterSideSelected) {
        // Go ahead and update our lastY to be the bottom of the last selected line.
        lastLogicalTop = blockDirectionOffset(rootBlock, offsetFromRootBlock) + lastSelectedLine->selectionBottom();
        getLineSelectionLogicalLeftAndRight(rootBlock, offsetFromRootBlock, lastSelectedLine, lastLogicalLeft, lastLogicalRight);
    }
    return result;
}

GapRects RenderBlock::blockSelectionGaps(RenderBlock* rootBlock, const LayoutPoint& rootBlockPhysicalPosition, const LayoutSize& offsetFromRootBlock,
                                         LayoutUnit& lastLogicalTop, LayoutUnit& lastLogicalLeft, LayoutUnit& lastLogicalRight, const PaintInfo* paintInfo,
                                         bool& shouldHighlightBeforeSide, bool& isAfterSideSelected)
{
    GapRects result;

    isAfterSideSelected = false;

    // Go ahead and jump right to the first block child that contains some selected objects.
    RenderBox* curr;
    for (curr = firstChildBox(); curr && curr->selectionState() == SelectionNone; curr = curr->nextSiblingBox())
        shouldHighlightBeforeSide = false;

    for (bool sawSelectionEnd = false; curr && !sawSelectionEnd; curr = curr->nextSiblingBox()) {
        SelectionState childState = curr->selectionState();
        if (childState == SelectionBoth || childState == SelectionEnd)
            sawSelectionEnd = true;

        if (curr->isFloatingOrOutOfFlowPositioned())
            continue; // We must be a normal flow object in order to even be considered.

        if (curr->isInFlowPositioned() && curr->hasLayer()) {
            // If the relposition offset is anything other than 0, then treat this just like an absolute positioned element.
            // Just disregard it completely.
            LayoutSize relOffset = curr->layer()->offsetForInFlowPosition();
            if (relOffset.width() || relOffset.height())
                continue;
        }

        bool paintsOwnSelection = curr->shouldPaintSelectionGaps() || curr->isTable(); // FIXME: Eventually we won't special-case table like this.
        bool fillBlockGaps = paintsOwnSelection || (curr->canBeSelectionLeaf() && childState != SelectionNone);
        if (fillBlockGaps) {
            // We need to fill the vertical gap above this object.
            if (childState == SelectionEnd || childState == SelectionInside)
                // Fill the gap above the object.
                result.uniteCenter(blockSelectionGap(rootBlock, rootBlockPhysicalPosition, offsetFromRootBlock, lastLogicalTop, lastLogicalLeft, lastLogicalRight,
                                                     curr->logicalTop(), paintInfo));

            // Only fill side gaps for objects that paint their own selection if we know for sure the selection is going to extend all the way *past*
            // our object.  We know this if the selection did not end inside our object.
            if (paintsOwnSelection && (childState == SelectionStart || sawSelectionEnd))
                childState = SelectionNone;

            // Fill side gaps on this object based off its state.
            bool leftGap, rightGap;
            getSelectionGapInfo(rootBlock, leftGap, rightGap);

            if (leftGap)
                result.uniteLeft(logicalLeftSelectionGap(rootBlock, rootBlockPhysicalPosition, offsetFromRootBlock, this, curr->logicalLeft(), curr->logicalTop(), curr->logicalHeight(), paintInfo));
            if (rightGap)
                result.uniteRight(logicalRightSelectionGap(rootBlock, rootBlockPhysicalPosition, offsetFromRootBlock, this, curr->logicalRight(), curr->logicalTop(), curr->logicalHeight(), paintInfo));

            // Update lastLogicalTop to be just underneath the object.  lastLogicalLeft and lastLogicalRight extend as far as
            // they can without bumping into floating or positioned objects.  Ideally they will go right up
            // to the border of the root selection block.
            lastLogicalTop = blockDirectionOffset(rootBlock, offsetFromRootBlock) + curr->logicalBottom();
            lastLogicalLeft = logicalLeftSelectionOffset(rootBlock, curr->logicalBottom());
            lastLogicalRight = logicalRightSelectionOffset(rootBlock, curr->logicalBottom());
            isAfterSideSelected = false;
            shouldHighlightBeforeSide = false;
        } else if (childState != SelectionNone) {
            // We must be a block that has some selected object inside it.  Go ahead and recur.
            result.unite(toRenderBlock(curr)->selectionGaps(rootBlock, rootBlockPhysicalPosition, LayoutSize(offsetFromRootBlock.width() + curr->x(), offsetFromRootBlock.height() + curr->y()),
                                                            lastLogicalTop, lastLogicalLeft, lastLogicalRight, paintInfo,
                                                            shouldHighlightBeforeSide, isAfterSideSelected));
            if (sawSelectionEnd && curr->nextSiblingBox())
                isAfterSideSelected = false;
        } else {
            isAfterSideSelected = false;
            shouldHighlightBeforeSide = false;
        }
    }
    return result;
}

void RenderBlock::getLineSelectionLogicalLeftAndRight(RenderBlock *rootBlock, const LayoutSize& offsetFromRootBlock, RootInlineBox* line,
                                                      LayoutUnit& logicalLeft, LayoutUnit& logicalRight)
{
    RenderObject::SelectionState lineState = line->selectionState();
    if (lineState == SelectionNone) {
        logicalLeft = 0;
        logicalRight = 0;
        return;
    }

    bool containsStartOfSelection = lineState == SelectionStart || lineState == SelectionBoth;
    bool containsEndOfSelection = lineState == SelectionEnd || lineState == SelectionBoth;
    bool leftGap, rightGap;
    getSelectionGapInfo(rootBlock, leftGap, rightGap);

    LayoutUnit selTop =  line->selectionTopAdjustedForPrecedingBlock();
    LayoutUnit selHeight = line->selectionHeightAdjustedForPrecedingBlock();

    bool ltr = style()->isLeftToRightDirection();
    LayoutUnit lineEndingLogicalLeft, lineEndingLogicalRight;
    if ((!leftGap && !ltr) || (!rightGap && ltr)) {
        LayoutUnit logicalEnd = ltr ? line->logicalRight() : line->logicalLeft();
        getLineEndingGapLogicalLeftAndRight(rootBlock, offsetFromRootBlock, logicalEnd, selTop, selHeight,
                                            lineEndingLogicalLeft, lineEndingLogicalRight);
    }

    if (leftGap)
        logicalLeft = max(logicalLeftSelectionOffset(rootBlock, selTop), logicalLeftSelectionOffset(rootBlock, selTop + selHeight));
    else if (ltr) {
        if (containsStartOfSelection)
            // this will be adjusted further below if the first selected box has a selection rect
            logicalLeft = inlineDirectionOffset(rootBlock, offsetFromRootBlock) + line->logicalRight();
        else
            logicalLeft = inlineDirectionOffset(rootBlock, offsetFromRootBlock) + line->logicalLeft();
    }
    else
        // this will be adjusted further below if containsEndOfSelection and the first selected box has a selection rect
        logicalLeft = lineEndingLogicalLeft;

    if (rightGap)
        logicalRight = min(logicalRightSelectionOffset(rootBlock, selTop), logicalRightSelectionOffset(rootBlock, selTop + selHeight));
    else if (!ltr) {
        if (containsStartOfSelection)
            // this will be adjusted further below if the last selected box has a selection rect
            logicalRight = inlineDirectionOffset(rootBlock, offsetFromRootBlock) + line->logicalLeft();
        else
            logicalRight = inlineDirectionOffset(rootBlock, offsetFromRootBlock) + line->logicalRight();
    }
    else
        // this will be adjusted further below if containsEndOfSelection and the last selected box has a selection rect
        logicalRight = lineEndingLogicalRight;

    if (ltr) {
        if (containsStartOfSelection) {
            InlineBox* firstBox = line->firstSelectedBox();
            LayoutRect firstBoxSelRect = firstBox ? firstBox->renderer()->selectionRectForRepaint(rootBlock, false) : LayoutRect();
            if (!firstBoxSelRect.isEmpty())
                logicalLeft = min(logicalLeft, firstBoxSelRect.x());
        }
        if (containsEndOfSelection) {
            InlineBox* lastBox = line->lastSelectedBox();
            LayoutRect lastBoxSelRect = lastBox ? lastBox->renderer()->selectionRectForRepaint(rootBlock, false) : LayoutRect();
            if (!lastBoxSelRect.isEmpty())
                logicalRight = min(logicalRight, lastBoxSelRect.maxX());
        }
    }
    else {
        if (containsStartOfSelection) {
            InlineBox* lastBox = line->lastSelectedBox();
            LayoutRect lastBoxSelRect = lastBox ? lastBox->renderer()->selectionRectForRepaint(rootBlock, false) : LayoutRect();
            if (!lastBoxSelRect.isEmpty())
                logicalRight = max(logicalRight, lastBoxSelRect.maxX());
        }
        if (containsEndOfSelection) {
            InlineBox* firstBox = line->firstSelectedBox();
            LayoutRect firstBoxSelRect = firstBox ? firstBox->renderer()->selectionRectForRepaint(rootBlock, false) : LayoutRect();
            if (!firstBoxSelRect.isEmpty())
                logicalLeft = max(logicalLeft, firstBoxSelRect.x());
        }
    }
}

LayoutRect RenderBlock::blockSelectionGap(RenderBlock* rootBlock, const LayoutPoint& rootBlockPhysicalPosition, const LayoutSize& offsetFromRootBlock,
                                          LayoutUnit lastLogicalTop, LayoutUnit lastLogicalLeft, LayoutUnit lastLogicalRight, LayoutUnit logicalBottom, const PaintInfo* paintInfo)
{
    LayoutUnit logicalTop = lastLogicalTop;
    LayoutUnit logicalHeight = blockDirectionOffset(rootBlock, offsetFromRootBlock) + logicalBottom - logicalTop;
    if (logicalHeight <= 0)
        return LayoutRect();

    // Get the selection offsets for the bottom of the gap
    LayoutUnit logicalLeft = max(lastLogicalLeft, logicalLeftSelectionOffset(rootBlock, logicalBottom));
    LayoutUnit logicalRight = min(lastLogicalRight, logicalRightSelectionOffset(rootBlock, logicalBottom));
    LayoutUnit logicalWidth = logicalRight - logicalLeft;
    if (logicalWidth <= 0)
        return LayoutRect();

    LayoutRect gapRect = rootBlock->logicalRectToPhysicalRect(rootBlockPhysicalPosition, LayoutRect(logicalLeft, logicalTop, logicalWidth, logicalHeight));
    if (paintInfo)
        paintInfo->context->fillRect(pixelSnappedIntRect(gapRect), selectionBackgroundColor());
    return gapRect;
}

LayoutRect RenderBlock::logicalLeftSelectionGap(RenderBlock* rootBlock, const LayoutPoint& rootBlockPhysicalPosition, const LayoutSize& offsetFromRootBlock,
                                                RenderObject* selObj, LayoutUnit logicalLeft, LayoutUnit logicalTop, LayoutUnit logicalHeight, const PaintInfo* paintInfo)
{
    LayoutUnit rootBlockLogicalTop = blockDirectionOffset(rootBlock, offsetFromRootBlock) + logicalTop;
    LayoutUnit rootBlockLogicalLeft = max(logicalLeftSelectionOffset(rootBlock, logicalTop), logicalLeftSelectionOffset(rootBlock, logicalTop + logicalHeight));
    LayoutUnit rootBlockLogicalRight = min(inlineDirectionOffset(rootBlock, offsetFromRootBlock) + floorToInt(logicalLeft), min(logicalRightSelectionOffset(rootBlock, logicalTop), logicalRightSelectionOffset(rootBlock, logicalTop + logicalHeight)));
    LayoutUnit rootBlockLogicalWidth = rootBlockLogicalRight - rootBlockLogicalLeft;
    if (rootBlockLogicalWidth <= 0)
        return LayoutRect();

    LayoutRect gapRect = rootBlock->logicalRectToPhysicalRect(rootBlockPhysicalPosition, LayoutRect(rootBlockLogicalLeft, rootBlockLogicalTop, rootBlockLogicalWidth, logicalHeight));
    if (paintInfo)
        paintInfo->context->fillRect(pixelSnappedIntRect(gapRect), selObj->selectionBackgroundColor());
    return gapRect;
}

LayoutRect RenderBlock::logicalRightSelectionGap(RenderBlock* rootBlock, const LayoutPoint& rootBlockPhysicalPosition, const LayoutSize& offsetFromRootBlock,
                                                 RenderObject* selObj, LayoutUnit logicalRight, LayoutUnit logicalTop, LayoutUnit logicalHeight, const PaintInfo* paintInfo)
{
    LayoutUnit rootBlockLogicalTop = blockDirectionOffset(rootBlock, offsetFromRootBlock) + logicalTop;
    LayoutUnit rootBlockLogicalLeft = max(inlineDirectionOffset(rootBlock, offsetFromRootBlock) + floorToInt(logicalRight), max(logicalLeftSelectionOffset(rootBlock, logicalTop), logicalLeftSelectionOffset(rootBlock, logicalTop + logicalHeight)));
    LayoutUnit rootBlockLogicalRight = min(logicalRightSelectionOffset(rootBlock, logicalTop), logicalRightSelectionOffset(rootBlock, logicalTop + logicalHeight));
    LayoutUnit rootBlockLogicalWidth = rootBlockLogicalRight - rootBlockLogicalLeft;
    if (rootBlockLogicalWidth <= 0)
        return LayoutRect();

    LayoutRect gapRect = rootBlock->logicalRectToPhysicalRect(rootBlockPhysicalPosition, LayoutRect(rootBlockLogicalLeft, rootBlockLogicalTop, rootBlockLogicalWidth, logicalHeight));
    if (paintInfo)
        paintInfo->context->fillRect(pixelSnappedIntRect(gapRect), selObj->selectionBackgroundColor());
    return gapRect;
}

LayoutRect RenderBlock::lineEndingSelectionGap(RenderBlock* rootBlock, const LayoutPoint& rootBlockPhysicalPosition, const LayoutSize& offsetFromRootBlock,
                                               RenderObject* selObj, LayoutUnit logicalEnd, LayoutUnit logicalTop, LayoutUnit logicalHeight, const PaintInfo* paintInfo)
{
    LayoutUnit rootBlockLogicalTop = blockDirectionOffset(rootBlock, offsetFromRootBlock) + logicalTop;
    LayoutUnit lineEndingLogicalLeft;
    LayoutUnit lineEndingLogicalRight;
    getLineEndingGapLogicalLeftAndRight(rootBlock, offsetFromRootBlock, logicalEnd, logicalTop, logicalHeight, lineEndingLogicalLeft, lineEndingLogicalRight);
    LayoutUnit lineEndingLogicalWidth = lineEndingLogicalRight - lineEndingLogicalLeft;
    if (lineEndingLogicalWidth <= 0)
        return LayoutRect();

    LayoutRect gapRect = rootBlock->logicalRectToPhysicalRect(rootBlockPhysicalPosition, LayoutRect(lineEndingLogicalLeft, rootBlockLogicalTop, lineEndingLogicalWidth, logicalHeight));
    if (paintInfo)
        paintInfo->context->fillRect(pixelSnappedIntRect(gapRect), selObj->selectionBackgroundColor());
    return gapRect;
}

void RenderBlock::getLineEndingGapLogicalLeftAndRight(RenderBlock* rootBlock, const LayoutSize& offsetFromRootBlock, LayoutUnit logicalEnd,
                                                      LayoutUnit logicalTop, LayoutUnit logicalHeight, LayoutUnit& logicalLeft, LayoutUnit& logicalRight)
{
    LayoutUnit lineEndingGapWidth = logicalHeight / 4;
    LayoutUnit endPaddingToRoot = paddingEnd();
    RenderBlock* cb = containingBlock();
    while (cb && cb != rootBlock) {
        endPaddingToRoot += cb->paddingEnd();
        cb = cb->containingBlock();
    }
    endPaddingToRoot += rootBlock->paddingEnd();

    if (style()->isLeftToRightDirection()) {
        logicalLeft = max(inlineDirectionOffset(rootBlock, offsetFromRootBlock) + floorToInt(logicalEnd), max(logicalLeftSelectionOffset(rootBlock, logicalTop), logicalLeftSelectionOffset(rootBlock, logicalTop + logicalHeight)));
        logicalRight = min(logicalLeft + lineEndingGapWidth, endPaddingToRoot + min(logicalRightSelectionOffset(rootBlock, logicalTop), logicalRightSelectionOffset(rootBlock, logicalTop + logicalHeight)));
    }
    else {
        logicalRight = min(inlineDirectionOffset(rootBlock, offsetFromRootBlock) + floorToInt(logicalEnd), min(logicalRightSelectionOffset(rootBlock, logicalTop), logicalRightSelectionOffset(rootBlock, logicalTop + logicalHeight)));
        logicalLeft = max(logicalRight - lineEndingGapWidth, max(logicalLeftSelectionOffset(rootBlock, logicalTop), logicalLeftSelectionOffset(rootBlock, logicalTop + logicalHeight)) - endPaddingToRoot);
    }
}

void RenderBlock::getSelectionGapInfo(RenderBlock* rootBlock, bool& leftGap, bool& rightGap)
{
    if (!rootBlock || !rootBlock->isTableCell()) {
        leftGap = rightGap = false;
        return;
    }

    SelectionState state = rootBlock->selectionState();
    bool ltr = style()->isLeftToRightDirection();
    leftGap = (state == RenderObject::SelectionInside) ||
              (state == RenderObject::SelectionEnd && ltr) ||
              (state == RenderObject::SelectionStart && !ltr);
    rightGap = (state == RenderObject::SelectionInside) ||
               (state == RenderObject::SelectionStart && ltr) ||
               (state == RenderObject::SelectionEnd && !ltr);
}

LayoutUnit RenderBlock::logicalLeftSelectionOffset(RenderBlock* rootBlock, LayoutUnit position)
{
    LayoutUnit logicalLeft = logicalLeftOffsetForLine(position, false);
    if (logicalLeft == logicalLeftOffsetForContent()) {
        if (rootBlock != this)
            // The border can potentially be further extended by our containingBlock().
            logicalLeft = containingBlock()->logicalLeftSelectionOffset(rootBlock, position + logicalTop());
        if (isListItem() && style()->isLeftToRightDirection()) {
            logicalLeft += additionalMarginStart();
        }
        return logicalLeft;
    } else {
        RenderBlock* cb = this;
        while (cb != rootBlock) {
            if (cb->isListItem() && cb->style()->isLeftToRightDirection()) {
                logicalLeft += cb->additionalMarginStart();
            }
            logicalLeft += cb->logicalLeft();
            cb = cb->containingBlock();
        }
    }
    return logicalLeft;
}

LayoutUnit RenderBlock::logicalRightSelectionOffset(RenderBlock* rootBlock, LayoutUnit position)
{
    LayoutUnit logicalRight = logicalRightOffsetForLine(position, false);
    if (logicalRight == logicalRightOffsetForContent()) {
        if (rootBlock != this)
            // The border can potentially be further extended by our containingBlock().
            logicalRight = containingBlock()->logicalRightSelectionOffset(rootBlock, position + logicalTop());
        if (isListItem() && !style()->isLeftToRightDirection()) {
            logicalRight -= additionalMarginStart();
        }
        return logicalRight;
    } else {
        RenderBlock* cb = this;
        while (cb != rootBlock) {
            if (cb->isListItem() && !cb->style()->isLeftToRightDirection()) {
                logicalRight -= cb->additionalMarginStart();
            }
            logicalRight += cb->logicalLeft();
            cb = cb->containingBlock();
        }
    }
    return logicalRight;
}

RenderBlock* RenderBlock::blockBeforeWithinSelectionRoot(LayoutSize& offset) const
{
    if (isSelectionRoot())
        return 0;

    const RenderObject* object = this;
    RenderObject* sibling;
    do {
        sibling = object->previousSibling();
        while (sibling && (!sibling->isRenderBlock() || toRenderBlock(sibling)->isSelectionRoot()))
            sibling = sibling->previousSibling();

        offset -= LayoutSize(toRenderBlock(object)->logicalLeft(), toRenderBlock(object)->logicalTop());
        object = object->parent();
    } while (!sibling && object && object->isRenderBlock() && !toRenderBlock(object)->isSelectionRoot());

    if (!sibling)
        return 0;

    RenderBlock* beforeBlock = toRenderBlock(sibling);

    offset += LayoutSize(beforeBlock->logicalLeft(), beforeBlock->logicalTop());

    RenderObject* child = beforeBlock->lastChild();
    while (child && child->isRenderBlock()) {
        beforeBlock = toRenderBlock(child);
        offset += LayoutSize(beforeBlock->logicalLeft(), beforeBlock->logicalTop());
        child = beforeBlock->lastChild();
    }
    return beforeBlock;
}

void RenderBlock::insertIntoTrackedRendererMaps(RenderBox* descendant, TrackedDescendantsMap*& descendantsMap, TrackedContainerMap*& containerMap)
{
    if (!descendantsMap) {
        descendantsMap = new TrackedDescendantsMap;
        containerMap = new TrackedContainerMap;
    }

    TrackedRendererListHashSet* descendantSet = descendantsMap->get(this);
    if (!descendantSet) {
        descendantSet = new TrackedRendererListHashSet;
        descendantsMap->set(this, adoptPtr(descendantSet));
    }
    bool added = descendantSet->add(descendant).isNewEntry;
    if (!added) {
        ASSERT(containerMap->get(descendant));
        ASSERT(containerMap->get(descendant)->contains(this));
        return;
    }

    HashSet<RenderBlock*>* containerSet = containerMap->get(descendant);
    if (!containerSet) {
        containerSet = new HashSet<RenderBlock*>;
        containerMap->set(descendant, adoptPtr(containerSet));
    }
    ASSERT(!containerSet->contains(this));
    containerSet->add(this);
}

void RenderBlock::removeFromTrackedRendererMaps(RenderBox* descendant, TrackedDescendantsMap*& descendantsMap, TrackedContainerMap*& containerMap)
{
    if (!descendantsMap)
        return;

    OwnPtr<HashSet<RenderBlock*> > containerSet = containerMap->take(descendant);
    if (!containerSet)
        return;

    HashSet<RenderBlock*>::iterator end = containerSet->end();
    for (HashSet<RenderBlock*>::iterator it = containerSet->begin(); it != end; ++it) {
        RenderBlock* container = *it;

        // FIXME: Disabling this assert temporarily until we fix the layout
        // bugs associated with positioned objects not properly cleared from
        // their ancestor chain before being moved. See webkit bug 93766.
        // ASSERT(descendant->isDescendantOf(container));

        TrackedDescendantsMap::iterator descendantsMapIterator = descendantsMap->find(container);
        ASSERT(descendantsMapIterator != descendantsMap->end());
        if (descendantsMapIterator == descendantsMap->end())
            continue;
        TrackedRendererListHashSet* descendantSet = descendantsMapIterator->value.get();
        ASSERT(descendantSet->contains(descendant));
        descendantSet->remove(descendant);
        if (descendantSet->isEmpty())
            descendantsMap->remove(descendantsMapIterator);
    }
}

TrackedRendererListHashSet* RenderBlock::positionedObjects() const
{
    if (gPositionedDescendantsMap)
        return gPositionedDescendantsMap->get(this);
    return 0;
}

void RenderBlock::insertPositionedObject(RenderBox* o)
{
    ASSERT(!isAnonymousBlock());

    if (o->isRenderFlowThread())
        return;

    insertIntoTrackedRendererMaps(o, gPositionedDescendantsMap, gPositionedContainerMap);
}

void RenderBlock::removePositionedObject(RenderBox* o)
{
    removeFromTrackedRendererMaps(o, gPositionedDescendantsMap, gPositionedContainerMap);
}

void RenderBlock::removePositionedObjects(RenderBlock* o, ContainingBlockState containingBlockState)
{
    TrackedRendererListHashSet* positionedDescendants = positionedObjects();
    if (!positionedDescendants)
        return;

    RenderBox* r;

    TrackedRendererListHashSet::iterator end = positionedDescendants->end();

    Vector<RenderBox*, 16> deadObjects;

    for (TrackedRendererListHashSet::iterator it = positionedDescendants->begin(); it != end; ++it) {
        r = *it;
        if (!o || r->isDescendantOf(o)) {
            if (containingBlockState == NewContainingBlock)
                r->setChildNeedsLayout(MarkOnlyThis);

            // It is parent blocks job to add positioned child to positioned objects list of its containing block
            // Parent layout needs to be invalidated to ensure this happens.
            RenderObject* p = r->parent();
            while (p && !p->isRenderBlock())
                p = p->parent();
            if (p)
                p->setChildNeedsLayout();

            deadObjects.append(r);
        }
    }

    for (unsigned i = 0; i < deadObjects.size(); i++)
        removePositionedObject(deadObjects.at(i));
}

void RenderBlock::removeFloatingObjects()
{
    if (!m_floatingObjects)
        return;

    m_floatingObjects->clear();
}

FloatingObject* RenderBlock::insertFloatingObject(RenderBox* o)
{
    ASSERT(o->isFloating());

    // Create the list of special objects if we don't aleady have one
    if (!m_floatingObjects)
        createFloatingObjects();
    else {
        // Don't insert the object again if it's already in the list
        const FloatingObjectSet& floatingObjectSet = m_floatingObjects->set();
        FloatingObjectSetIterator it = floatingObjectSet.find<RenderBox*, FloatingObjectHashTranslator>(o);
        if (it != floatingObjectSet.end())
            return *it;
    }

    // Create the special object entry & append it to the list

    OwnPtr<FloatingObject> newObj = FloatingObject::create(o);

    // Our location is irrelevant if we're unsplittable or no pagination is in effect.
    // Just go ahead and lay out the float.
    bool isChildRenderBlock = o->isRenderBlock();
    if (isChildRenderBlock && !o->needsLayout() && view()->layoutState()->pageLogicalHeightChanged())
        o->setChildNeedsLayout(MarkOnlyThis);

    bool needsBlockDirectionLocationSetBeforeLayout = isChildRenderBlock && view()->layoutState()->needsBlockDirectionLocationSetBeforeLayout();
    if (!needsBlockDirectionLocationSetBeforeLayout || isWritingModeRoot()) // We are unsplittable if we're a block flow root.
        o->layoutIfNeeded();
    else {
        o->updateLogicalWidth();
        o->computeAndSetBlockDirectionMargins(this);
    }

    newObj->setLogicalWidth(logicalWidthForChild(o) + marginStartForChild(o) + marginEndForChild(o), isHorizontalWritingMode());

    if (ShapeOutsideInfo* shapeOutside = o->shapeOutsideInfo())
        shapeOutside->setShapeSize(logicalWidthForChild(o), logicalHeightForChild(o));

    return m_floatingObjects->add(newObj.release());
}

void RenderBlock::removeFloatingObject(RenderBox* o)
{
    if (m_floatingObjects) {
        const FloatingObjectSet& floatingObjectSet = m_floatingObjects->set();
        FloatingObjectSetIterator it = floatingObjectSet.find<RenderBox*, FloatingObjectHashTranslator>(o);
        if (it != floatingObjectSet.end()) {
            FloatingObject* r = *it;
            if (childrenInline()) {
                LayoutUnit logicalTop = r->logicalTop(isHorizontalWritingMode());
                LayoutUnit logicalBottom = r->logicalBottom(isHorizontalWritingMode());

                // Fix for https://bugs.webkit.org/show_bug.cgi?id=54995.
                if (logicalBottom < 0 || logicalBottom < logicalTop || logicalTop == LayoutUnit::max())
                    logicalBottom = LayoutUnit::max();
                else {
                    // Special-case zero- and less-than-zero-height floats: those don't touch
                    // the line that they're on, but it still needs to be dirtied. This is
                    // accomplished by pretending they have a height of 1.
                    logicalBottom = max(logicalBottom, logicalTop + 1);
                }
                if (r->originatingLine()) {
                    if (!selfNeedsLayout()) {
                        ASSERT(r->originatingLine()->renderer() == this);
                        r->originatingLine()->markDirty();
                    }
#if !ASSERT_DISABLED
                    r->setOriginatingLine(0);
#endif
                }
                markLinesDirtyInBlockRange(0, logicalBottom);
            }
            m_floatingObjects->remove(r);
        }
    }
}

void RenderBlock::removeFloatingObjectsBelow(FloatingObject* lastFloat, int logicalOffset)
{
    if (!containsFloats())
        return;

    const FloatingObjectSet& floatingObjectSet = m_floatingObjects->set();
    FloatingObject* curr = floatingObjectSet.last();
    while (curr != lastFloat && (!curr->isPlaced() || curr->logicalTop(isHorizontalWritingMode()) >= logicalOffset)) {
        m_floatingObjects->remove(curr);
        if (floatingObjectSet.isEmpty())
            break;
        curr = floatingObjectSet.last();
    }
}

LayoutPoint RenderBlock::computeLogicalLocationForFloat(const FloatingObject* floatingObject, LayoutUnit logicalTopOffset) const
{
    RenderBox* childBox = floatingObject->renderer();
    LayoutUnit logicalLeftOffset = logicalLeftOffsetForContent(logicalTopOffset); // Constant part of left offset.
    LayoutUnit logicalRightOffset; // Constant part of right offset.
    // FIXME Bug 102948: This only works for shape outside directly set on this block.
    ShapeInsideInfo* shapeInsideInfo = this->shapeInsideInfo();
    // FIXME: We should place the float based on its width/height.
    if (shapeInsideInfo)
        shapeInsideInfo->computeSegmentsForLine(logicalTopOffset, childBox->logicalHeight());
    if (shapeInsideInfo && shapeInsideInfo->hasSegments() && shapeInsideInfo->segments().size() == 1) {
        // FIXME Bug 102949: Add support for shapes with multipe segments.

        // The segment offsets are relative to the content box.
        logicalRightOffset = logicalLeftOffset + shapeInsideInfo->segments()[0].logicalRight;
        logicalLeftOffset += shapeInsideInfo->segments()[0].logicalLeft;
    } else
        logicalRightOffset = logicalRightOffsetForContent(logicalTopOffset);

    LayoutUnit floatLogicalWidth = min(floatingObject->logicalWidth(isHorizontalWritingMode()), logicalRightOffset - logicalLeftOffset); // The width we look for.

    LayoutUnit floatLogicalLeft;

    bool insideFlowThread = flowThreadContainingBlock();

    if (childBox->style()->floating() == LeftFloat) {
        LayoutUnit heightRemainingLeft = 1;
        LayoutUnit heightRemainingRight = 1;
        floatLogicalLeft = logicalLeftOffsetForLineIgnoringShapeOutside(logicalTopOffset, logicalLeftOffset, false, &heightRemainingLeft);
        while (logicalRightOffsetForLineIgnoringShapeOutside(logicalTopOffset, logicalRightOffset, false, &heightRemainingRight) - floatLogicalLeft < floatLogicalWidth) {
            logicalTopOffset += min(heightRemainingLeft, heightRemainingRight);
            floatLogicalLeft = logicalLeftOffsetForLineIgnoringShapeOutside(logicalTopOffset, logicalLeftOffset, false, &heightRemainingLeft);
            if (insideFlowThread) {
                // Have to re-evaluate all of our offsets, since they may have changed.
                logicalRightOffset = logicalRightOffsetForContent(logicalTopOffset); // Constant part of right offset.
                logicalLeftOffset = logicalLeftOffsetForContent(logicalTopOffset); // Constant part of left offset.
                floatLogicalWidth = min(floatingObject->logicalWidth(isHorizontalWritingMode()), logicalRightOffset - logicalLeftOffset);
            }
        }
        floatLogicalLeft = max(logicalLeftOffset - borderAndPaddingLogicalLeft(), floatLogicalLeft);
    } else {
        LayoutUnit heightRemainingLeft = 1;
        LayoutUnit heightRemainingRight = 1;
        floatLogicalLeft = logicalRightOffsetForLineIgnoringShapeOutside(logicalTopOffset, logicalRightOffset, false, &heightRemainingRight);
        while (floatLogicalLeft - logicalLeftOffsetForLineIgnoringShapeOutside(logicalTopOffset, logicalLeftOffset, false, &heightRemainingLeft) < floatLogicalWidth) {
            logicalTopOffset += min(heightRemainingLeft, heightRemainingRight);
            floatLogicalLeft = logicalRightOffsetForLineIgnoringShapeOutside(logicalTopOffset, logicalRightOffset, false, &heightRemainingRight);
            if (insideFlowThread) {
                // Have to re-evaluate all of our offsets, since they may have changed.
                logicalRightOffset = logicalRightOffsetForContent(logicalTopOffset); // Constant part of right offset.
                logicalLeftOffset = logicalLeftOffsetForContent(logicalTopOffset); // Constant part of left offset.
                floatLogicalWidth = min(floatingObject->logicalWidth(isHorizontalWritingMode()), logicalRightOffset - logicalLeftOffset);
            }
        }
        floatLogicalLeft -= floatingObject->logicalWidth(isHorizontalWritingMode()); // Use the original width of the float here, since the local variable
                                                                  // |floatLogicalWidth| was capped to the available line width.
                                                                  // See fast/block/float/clamped-right-float.html.
    }

    return LayoutPoint(floatLogicalLeft, logicalTopOffset);
}

bool RenderBlock::positionNewFloats()
{
    if (!m_floatingObjects)
        return false;

    const FloatingObjectSet& floatingObjectSet = m_floatingObjects->set();
    if (floatingObjectSet.isEmpty())
        return false;

    // If all floats have already been positioned, then we have no work to do.
    if (floatingObjectSet.last()->isPlaced())
        return false;

    // Move backwards through our floating object list until we find a float that has
    // already been positioned.  Then we'll be able to move forward, positioning all of
    // the new floats that need it.
    FloatingObjectSetIterator it = floatingObjectSet.end();
    --it; // Go to last item.
    FloatingObjectSetIterator begin = floatingObjectSet.begin();
    FloatingObject* lastPlacedFloatingObject = 0;
    while (it != begin) {
        --it;
        if ((*it)->isPlaced()) {
            lastPlacedFloatingObject = *it;
            ++it;
            break;
        }
    }

    LayoutUnit logicalTop = logicalHeight();

    // The float cannot start above the top position of the last positioned float.
    if (lastPlacedFloatingObject)
        logicalTop = max(lastPlacedFloatingObject->logicalTop(isHorizontalWritingMode()), logicalTop);

    FloatingObjectSetIterator end = floatingObjectSet.end();
    // Now walk through the set of unpositioned floats and place them.
    for (; it != end; ++it) {
        FloatingObject* floatingObject = *it;
        // The containing block is responsible for positioning floats, so if we have floats in our
        // list that come from somewhere else, do not attempt to position them.
        if (floatingObject->renderer()->containingBlock() != this)
            continue;

        RenderBox* childBox = floatingObject->renderer();
        LayoutUnit childLogicalLeftMargin = style()->isLeftToRightDirection() ? marginStartForChild(childBox) : marginEndForChild(childBox);

        LayoutRect oldRect = childBox->frameRect();

        if (childBox->style()->clear() & CLEFT)
            logicalTop = max(lowestFloatLogicalBottom(FloatingObject::FloatLeft), logicalTop);
        if (childBox->style()->clear() & CRIGHT)
            logicalTop = max(lowestFloatLogicalBottom(FloatingObject::FloatRight), logicalTop);

        LayoutPoint floatLogicalLocation = computeLogicalLocationForFloat(floatingObject, logicalTop);

        floatingObject->setLogicalLeft(floatLogicalLocation.x(), isHorizontalWritingMode());

        setLogicalLeftForChild(childBox, floatLogicalLocation.x() + childLogicalLeftMargin);
        setLogicalTopForChild(childBox, floatLogicalLocation.y() + marginBeforeForChild(childBox));

        SubtreeLayoutScope layoutScope(childBox);
        LayoutState* layoutState = view()->layoutState();
        bool isPaginated = layoutState->isPaginated();
        if (isPaginated && !childBox->needsLayout())
            childBox->markForPaginationRelayoutIfNeeded(layoutScope);

        childBox->layoutIfNeeded();

        if (isPaginated) {
            // If we are unsplittable and don't fit, then we need to move down.
            // We include our margins as part of the unsplittable area.
            LayoutUnit newLogicalTop = adjustForUnsplittableChild(childBox, floatLogicalLocation.y(), true);
            if (layoutState->pageLogicalHeight()) {
<<<<<<< HEAD
                newLogicalTop = adjustLogicalTopForSpanningHeader(this, childBox, layoutState, newLogicalTop);
=======
                newLogicalTop = adjustLogicalTopForSpanningHeader(childBox, layoutState->m_columnInfo, newLogicalTop);
>>>>>>> 0704b1ab
            }

            // See if we have a pagination strut that is making us move down further.
            // Note that an unsplittable child can't also have a pagination strut, so this is
            // exclusive with the case above.
            RenderBlock* childBlock = childBox->isRenderBlock() ? toRenderBlock(childBox) : 0;
            if (childBlock && childBlock->paginationStrut()) {
                newLogicalTop += childBlock->paginationStrut();
                childBlock->setPaginationStrut(0);
            }

            if (newLogicalTop != floatLogicalLocation.y()) {
                floatingObject->setPaginationStrut(newLogicalTop - floatLogicalLocation.y());

                floatLogicalLocation = computeLogicalLocationForFloat(floatingObject, newLogicalTop);
                floatingObject->setLogicalLeft(floatLogicalLocation.x(), isHorizontalWritingMode());

                setLogicalLeftForChild(childBox, floatLogicalLocation.x() + childLogicalLeftMargin);
                setLogicalTopForChild(childBox, floatLogicalLocation.y() + marginBeforeForChild(childBox));

                if (childBlock)
                    childBlock->setChildNeedsLayout(MarkOnlyThis);
                childBox->layoutIfNeeded();
            }
        }

        floatingObject->setLogicalTop(floatLogicalLocation.y(), isHorizontalWritingMode());

        floatingObject->setLogicalHeight(logicalHeightForChild(childBox) + marginBeforeForChild(childBox) + marginAfterForChild(childBox), isHorizontalWritingMode());

        m_floatingObjects->addPlacedObject(floatingObject);

        // If the child moved, we have to repaint it.
        if (childBox->checkForRepaintDuringLayout())
            childBox->repaintDuringLayoutIfMoved(oldRect);
    }
    return true;
}

void RenderBlock::newLine(EClear clear)
{
    positionNewFloats();
    // set y position
    LayoutUnit newY = 0;
    switch (clear)
    {
        case CLEFT:
            newY = lowestFloatLogicalBottom(FloatingObject::FloatLeft);
            break;
        case CRIGHT:
            newY = lowestFloatLogicalBottom(FloatingObject::FloatRight);
            break;
        case CBOTH:
            newY = lowestFloatLogicalBottom();
        default:
            break;
    }
    if (height() < newY)
        setLogicalHeight(newY);
}

void RenderBlock::addPercentHeightDescendant(RenderBox* descendant)
{
    insertIntoTrackedRendererMaps(descendant, gPercentHeightDescendantsMap, gPercentHeightContainerMap);
}

void RenderBlock::removePercentHeightDescendant(RenderBox* descendant)
{
    removeFromTrackedRendererMaps(descendant, gPercentHeightDescendantsMap, gPercentHeightContainerMap);
}

TrackedRendererListHashSet* RenderBlock::percentHeightDescendants() const
{
    return gPercentHeightDescendantsMap ? gPercentHeightDescendantsMap->get(this) : 0;
}

bool RenderBlock::hasPercentHeightContainerMap()
{
    return gPercentHeightContainerMap;
}

bool RenderBlock::hasPercentHeightDescendant(RenderBox* descendant)
{
    // We don't null check gPercentHeightContainerMap since the caller
    // already ensures this and we need to call this function on every
    // descendant in clearPercentHeightDescendantsFrom().
    ASSERT(gPercentHeightContainerMap);
    return gPercentHeightContainerMap->contains(descendant);
}

void RenderBlock::dirtyForLayoutFromPercentageHeightDescendants(SubtreeLayoutScope& layoutScope)
{
    if (!gPercentHeightDescendantsMap)
        return;

    TrackedRendererListHashSet* descendants = gPercentHeightDescendantsMap->get(this);
    if (!descendants)
        return;

    TrackedRendererListHashSet::iterator end = descendants->end();
    for (TrackedRendererListHashSet::iterator it = descendants->begin(); it != end; ++it) {
        RenderBox* box = *it;
        while (box != this) {
            if (box->normalChildNeedsLayout())
                break;
            layoutScope.setChildNeedsLayout(box);
            box = box->containingBlock();
            ASSERT(box);
            if (!box)
                break;
        }
    }
}

void RenderBlock::removePercentHeightDescendantIfNeeded(RenderBox* descendant)
{
    // We query the map directly, rather than looking at style's
    // logicalHeight()/logicalMinHeight()/logicalMaxHeight() since those
    // can change with writing mode/directional changes.
    if (!hasPercentHeightContainerMap())
        return;

    if (!hasPercentHeightDescendant(descendant))
        return;

    removePercentHeightDescendant(descendant);
}

void RenderBlock::clearPercentHeightDescendantsFrom(RenderBox* parent)
{
    ASSERT(gPercentHeightContainerMap);
    for (RenderObject* curr = parent->firstChild(); curr; curr = curr->nextInPreOrder(parent)) {
        if (!curr->isBox())
            continue;

        RenderBox* box = toRenderBox(curr);
        if (!hasPercentHeightDescendant(box))
            continue;

        removePercentHeightDescendant(box);
    }
}

LayoutUnit RenderBlock::textIndentOffset() const
{
    LayoutUnit cw = 0;
    RenderView* renderView = 0;
    if (style()->textIndent().isPercent())
        cw = containingBlock()->availableLogicalWidth();
    else if (style()->textIndent().isViewportPercentage())
        renderView = view();
    return minimumValueForLength(style()->textIndent(), cw, renderView);
}

LayoutUnit RenderBlock::logicalLeftOffsetForContent(RenderRegion* region) const
{
    LayoutUnit logicalLeftOffset = style()->isHorizontalWritingMode() ? borderLeft() + paddingLeft() : borderTop() + paddingTop();
    if (!region)
        return logicalLeftOffset;
    LayoutRect boxRect = borderBoxRectInRegion(region);
    return logicalLeftOffset + (isHorizontalWritingMode() ? boxRect.x() : boxRect.y());
}

LayoutUnit RenderBlock::logicalRightOffsetForContent(RenderRegion* region) const
{
    LayoutUnit logicalRightOffset = style()->isHorizontalWritingMode() ? borderLeft() + paddingLeft() : borderTop() + paddingTop();
    logicalRightOffset += availableLogicalWidth();
    if (!region)
        return logicalRightOffset;
    LayoutRect boxRect = borderBoxRectInRegion(region);
    return logicalRightOffset - (logicalWidth() - (isHorizontalWritingMode() ? boxRect.maxX() : boxRect.maxY()));
}

LayoutUnit RenderBlock::logicalLeftFloatOffsetForLine(LayoutUnit logicalTop, LayoutUnit fixedOffset, LayoutUnit* heightRemaining, LayoutUnit logicalHeight, ShapeOutsideFloatOffsetMode offsetMode) const
{
    if (m_floatingObjects && m_floatingObjects->hasLeftObjects())
        return m_floatingObjects->logicalLeftOffset(fixedOffset, logicalTop, logicalHeight, offsetMode, heightRemaining);

    return fixedOffset;
}

LayoutUnit RenderBlock::adjustLogicalLeftOffsetForLine(LayoutUnit offsetFromFloats, bool applyTextIndent) const
{
    LayoutUnit left = offsetFromFloats;

    if (applyTextIndent && style()->isLeftToRightDirection())
        left += textIndentOffset();

    if (style()->lineAlign() == LineAlignNone)
        return left;

    // Push in our left offset so that it is aligned with the character grid.
    LayoutState* layoutState = view()->layoutState();
    if (!layoutState)
        return left;

    RenderBlock* lineGrid = layoutState->lineGrid();
    if (!lineGrid || lineGrid->style()->writingMode() != style()->writingMode())
        return left;

    // FIXME: Should letter-spacing apply? This is complicated since it doesn't apply at the edge?
    float maxCharWidth = lineGrid->style()->font().primaryFont()->maxCharWidth();
    if (!maxCharWidth)
        return left;

    LayoutUnit lineGridOffset = lineGrid->isHorizontalWritingMode() ? layoutState->lineGridOffset().width(): layoutState->lineGridOffset().height();
    LayoutUnit layoutOffset = lineGrid->isHorizontalWritingMode() ? layoutState->layoutOffset().width() : layoutState->layoutOffset().height();

    // Push in to the nearest character width.
    // FIXME: This is wrong for RTL (https://bugs.webkit.org/show_bug.cgi?id=79945).
    // FIXME: This doesn't work with columns or regions (https://bugs.webkit.org/show_bug.cgi?id=79942).
    // FIXME: This doesn't work when the inline position of the object isn't set ahead of time.
    // FIXME: Dynamic changes to the font or to the inline position need to result in a deep relayout.
    // (https://bugs.webkit.org/show_bug.cgi?id=79944)
    float remainder = fmodf(maxCharWidth - fmodf(left + layoutOffset - lineGridOffset, maxCharWidth), maxCharWidth);
    left += remainder;
    return left;
}

LayoutUnit RenderBlock::logicalRightFloatOffsetForLine(LayoutUnit logicalTop, LayoutUnit fixedOffset, LayoutUnit* heightRemaining, LayoutUnit logicalHeight, ShapeOutsideFloatOffsetMode offsetMode) const
{
    if (m_floatingObjects && m_floatingObjects->hasRightObjects())
        return m_floatingObjects->logicalRightOffset(fixedOffset, logicalTop, logicalHeight, offsetMode, heightRemaining);

    return fixedOffset;
}

LayoutUnit RenderBlock::adjustLogicalRightOffsetForLine(LayoutUnit offsetFromFloats, bool applyTextIndent) const
{
    LayoutUnit right = offsetFromFloats;

    if (applyTextIndent && !style()->isLeftToRightDirection())
        right -= textIndentOffset();

    if (style()->lineAlign() == LineAlignNone)
        return right;

    // Push in our right offset so that it is aligned with the character grid.
    LayoutState* layoutState = view()->layoutState();
    if (!layoutState)
        return right;

    RenderBlock* lineGrid = layoutState->lineGrid();
    if (!lineGrid || lineGrid->style()->writingMode() != style()->writingMode())
        return right;

    // FIXME: Should letter-spacing apply? This is complicated since it doesn't apply at the edge?
    float maxCharWidth = lineGrid->style()->font().primaryFont()->maxCharWidth();
    if (!maxCharWidth)
        return right;

    LayoutUnit lineGridOffset = lineGrid->isHorizontalWritingMode() ? layoutState->lineGridOffset().width(): layoutState->lineGridOffset().height();
    LayoutUnit layoutOffset = lineGrid->isHorizontalWritingMode() ? layoutState->layoutOffset().width() : layoutState->layoutOffset().height();

    // Push in to the nearest character width.
    // FIXME: This is wrong for RTL (https://bugs.webkit.org/show_bug.cgi?id=79945).
    // FIXME: This doesn't work with columns or regions (https://bugs.webkit.org/show_bug.cgi?id=79942).
    // FIXME: This doesn't work when the inline position of the object isn't set ahead of time.
    // FIXME: Dynamic changes to the font or to the inline position need to result in a deep relayout.
    // (https://bugs.webkit.org/show_bug.cgi?id=79944)
    float remainder = fmodf(fmodf(right + layoutOffset - lineGridOffset, maxCharWidth), maxCharWidth);
    right -= LayoutUnit::fromFloatCeil(remainder);
    return right;
}

LayoutUnit RenderBlock::adjustLogicalTopForSpanningHeader(RenderBox* child,
                                                          ColumnInfo* colInfo,
                                                          LayoutUnit logicalTop)
{
    if (!colInfo || isWithinSpanningHeader(child)) {
        return logicalTop;
    }

    LayoutUnit pageLogicalHeight = pageLogicalHeightForOffset(logicalTop);
    ASSERT(pageLogicalHeight);

    LayoutUnit containerOffset = offsetFromLogicalTopOfFirstPage();
    LayoutUnit totalOffset = logicalTop + containerOffset;
    unsigned currentColumn = totalOffset / pageLogicalHeight;
    if (currentColumn > 0 && currentColumn < colInfo->spanningHeaderColumnCount()) {
        LayoutUnit columnTop = currentColumn * pageLogicalHeight;
        LayoutUnit posInColumn = totalOffset - columnTop;
        if (posInColumn < colInfo->spanningHeaderHeight()) {
            logicalTop = logicalTop - posInColumn + colInfo->spanningHeaderHeight();
        }
    }

    return logicalTop;
}

LayoutUnit RenderBlock::nextFloatLogicalBottomBelow(LayoutUnit logicalHeight) const
{
    if (!m_floatingObjects)
        return logicalHeight;

    LayoutUnit bottom = LayoutUnit::max();
    const FloatingObjectSet& floatingObjectSet = m_floatingObjects->set();
    FloatingObjectSetIterator end = floatingObjectSet.end();
    for (FloatingObjectSetIterator it = floatingObjectSet.begin(); it != end; ++it) {
        FloatingObject* r = *it;
        LayoutUnit floatBottom = r->logicalBottom(isHorizontalWritingMode());
        if (floatBottom > logicalHeight)
            bottom = min(floatBottom, bottom);
    }

    return bottom == LayoutUnit::max() ? LayoutUnit() : bottom;
}

LayoutUnit RenderBlock::lowestFloatLogicalBottom(FloatingObject::Type floatType) const
{
    if (!m_floatingObjects)
        return 0;

    return m_floatingObjects->lowestFloatLogicalBottom(floatType);
}

void RenderBlock::markLinesDirtyInBlockRange(LayoutUnit logicalTop, LayoutUnit logicalBottom, RootInlineBox* highest)
{
    if (logicalTop >= logicalBottom)
        return;

    RootInlineBox* lowestDirtyLine = lastRootBox();
    RootInlineBox* afterLowest = lowestDirtyLine;
    while (lowestDirtyLine && lowestDirtyLine->lineBottomWithLeading() >= logicalBottom && logicalBottom < LayoutUnit::max()) {
        afterLowest = lowestDirtyLine;
        lowestDirtyLine = lowestDirtyLine->prevRootBox();
    }

    while (afterLowest && afterLowest != highest && (afterLowest->lineBottomWithLeading() >= logicalTop || afterLowest->lineBottomWithLeading() < 0)) {
        afterLowest->markDirty();
        afterLowest = afterLowest->prevRootBox();
    }
}

LayoutUnit RenderBlock::addOverhangingFloats(RenderBlock* child, bool makeChildPaintOtherFloats)
{
    // Prevent floats from being added to the canvas by the root element, e.g., <html>.
    if (child->hasOverflowClip() || !child->containsFloats() || child->isRoot() || child->hasColumns() || child->isWritingModeRoot())
        return 0;

    LayoutUnit childLogicalTop = child->logicalTop();
    LayoutUnit childLogicalLeft = child->logicalLeft();
    LayoutUnit lowestFloatLogicalBottom = 0;

    // Floats that will remain the child's responsibility to paint should factor into its
    // overflow.
    FloatingObjectSetIterator childEnd = child->m_floatingObjects->set().end();
    for (FloatingObjectSetIterator childIt = child->m_floatingObjects->set().begin(); childIt != childEnd; ++childIt) {
        FloatingObject* r = *childIt;
        LayoutUnit logicalBottomForFloat = min(r->logicalBottom(isHorizontalWritingMode()), LayoutUnit::max() - childLogicalTop);
        LayoutUnit logicalBottom = childLogicalTop + logicalBottomForFloat;
        lowestFloatLogicalBottom = max(lowestFloatLogicalBottom, logicalBottom);

        if (logicalBottom > logicalHeight()) {
            // If the object is not in the list, we add it now.
            if (!containsFloat(r->renderer())) {
                LayoutSize offset = isHorizontalWritingMode() ? LayoutSize(-childLogicalLeft, -childLogicalTop) : LayoutSize(-childLogicalTop, -childLogicalLeft);
                bool shouldPaint = false;

                // The nearest enclosing layer always paints the float (so that zindex and stacking
                // behaves properly).  We always want to propagate the desire to paint the float as
                // far out as we can, to the outermost block that overlaps the float, stopping only
                // if we hit a self-painting layer boundary.
                if (r->renderer()->enclosingFloatPaintingLayer() == enclosingFloatPaintingLayer()) {
                    r->setShouldPaint(false);
                    shouldPaint = true;
                }
                // We create the floating object list lazily.
                if (!m_floatingObjects)
                    createFloatingObjects();

                m_floatingObjects->add(r->copyToNewContainer(offset, shouldPaint, true));
            }
        } else {
            if (makeChildPaintOtherFloats && !r->shouldPaint() && !r->renderer()->hasSelfPaintingLayer()
                && r->renderer()->isDescendantOf(child) && r->renderer()->enclosingFloatPaintingLayer() == child->enclosingFloatPaintingLayer()) {
                // The float is not overhanging from this block, so if it is a descendant of the child, the child should
                // paint it (the other case is that it is intruding into the child), unless it has its own layer or enclosing
                // layer.
                // If makeChildPaintOtherFloats is false, it means that the child must already know about all the floats
                // it should paint.
                r->setShouldPaint(true);
            }

            // Since the float doesn't overhang, it didn't get put into our list.  We need to go ahead and add its overflow in to the
            // child now.
            if (r->isDescendant())
                child->addOverflowFromChild(r->renderer(), LayoutSize(xPositionForFloatIncludingMargin(r), yPositionForFloatIncludingMargin(r)));
        }
    }
    return lowestFloatLogicalBottom;
}

bool RenderBlock::hasOverhangingFloat(RenderBox* renderer)
{
    if (!m_floatingObjects || hasColumns() || !parent())
        return false;

    const FloatingObjectSet& floatingObjectSet = m_floatingObjects->set();
    FloatingObjectSetIterator it = floatingObjectSet.find<RenderBox*, FloatingObjectHashTranslator>(renderer);
    if (it == floatingObjectSet.end())
        return false;

    return (*it)->logicalBottom(isHorizontalWritingMode()) > logicalHeight();
}

void RenderBlock::addIntrudingFloats(RenderBlock* prev, LayoutUnit logicalLeftOffset, LayoutUnit logicalTopOffset)
{
    ASSERT(!avoidsFloats());

    // If the parent or previous sibling doesn't have any floats to add, don't bother.
    if (!prev->m_floatingObjects)
        return;

    logicalLeftOffset += marginLogicalLeft();

    const FloatingObjectSet& prevSet = prev->m_floatingObjects->set();
    FloatingObjectSetIterator prevEnd = prevSet.end();
    for (FloatingObjectSetIterator prevIt = prevSet.begin(); prevIt != prevEnd; ++prevIt) {
        FloatingObject* r = *prevIt;
        if (r->logicalBottom(isHorizontalWritingMode()) > logicalTopOffset) {
            if (!m_floatingObjects || !m_floatingObjects->set().contains(r)) {
                // We create the floating object list lazily.
                if (!m_floatingObjects)
                    createFloatingObjects();

                // Applying the child's margin makes no sense in the case where the child was passed in.
                // since this margin was added already through the modification of the |logicalLeftOffset| variable
                // above.  |logicalLeftOffset| will equal the margin in this case, so it's already been taken
                // into account.  Only apply this code if prev is the parent, since otherwise the left margin
                // will get applied twice.
                LayoutSize offset = isHorizontalWritingMode()
                    ? LayoutSize(logicalLeftOffset - (prev != parent() ? prev->marginLeft() : LayoutUnit()), logicalTopOffset)
                    : LayoutSize(logicalTopOffset, logicalLeftOffset - (prev != parent() ? prev->marginTop() : LayoutUnit()));

                m_floatingObjects->add(r->copyToNewContainer(offset));
            }
        }
    }
}

bool RenderBlock::avoidsFloats() const
{
    // Floats can't intrude into our box if we have a non-auto column count or width.
    return RenderBox::avoidsFloats() || !style()->hasAutoColumnCount() || !style()->hasAutoColumnWidth();
}

bool RenderBlock::containsFloat(RenderBox* renderer) const
{
    return m_floatingObjects && m_floatingObjects->set().contains<RenderBox*, FloatingObjectHashTranslator>(renderer);
}

void RenderBlock::markShapeInsideDescendantsForLayout()
{
    if (!everHadLayout())
        return;
    if (childrenInline()) {
        setNeedsLayout();
        return;
    }
    for (RenderObject* child = firstChild(); child; child = child->nextSibling()) {
        if (!child->isRenderBlock())
            continue;
        RenderBlock* childBlock = toRenderBlock(child);
        childBlock->markShapeInsideDescendantsForLayout();
    }
}

void RenderBlock::markAllDescendantsWithFloatsForLayout(RenderBox* floatToRemove, bool inLayout)
{
    if (!everHadLayout() && !containsFloats())
        return;

    MarkingBehavior markParents = inLayout ? MarkOnlyThis : MarkContainingBlockChain;
    setChildNeedsLayout(markParents);

    if (floatToRemove)
        removeFloatingObject(floatToRemove);

    // Iterate over our children and mark them as needed.
    if (!childrenInline()) {
        for (RenderObject* child = firstChild(); child; child = child->nextSibling()) {
            if ((!floatToRemove && child->isFloatingOrOutOfFlowPositioned()) || !child->isRenderBlock())
                continue;
            RenderBlock* childBlock = toRenderBlock(child);
            if ((floatToRemove ? childBlock->containsFloat(floatToRemove) : childBlock->containsFloats()) || childBlock->shrinkToAvoidFloats())
                childBlock->markAllDescendantsWithFloatsForLayout(floatToRemove, inLayout);
        }
    }
}

void RenderBlock::markSiblingsWithFloatsForLayout(RenderBox* floatToRemove)
{
    if (!m_floatingObjects)
        return;

    const FloatingObjectSet& floatingObjectSet = m_floatingObjects->set();
    FloatingObjectSetIterator end = floatingObjectSet.end();

    for (RenderObject* next = nextSibling(); next; next = next->nextSibling()) {
        if (!next->isRenderBlock() || next->isFloatingOrOutOfFlowPositioned() || toRenderBlock(next)->avoidsFloats())
            continue;

        RenderBlock* nextBlock = toRenderBlock(next);
        for (FloatingObjectSetIterator it = floatingObjectSet.begin(); it != end; ++it) {
            RenderBox* floatingBox = (*it)->renderer();
            if (floatToRemove && floatingBox != floatToRemove)
                continue;
            if (nextBlock->containsFloat(floatingBox))
                nextBlock->markAllDescendantsWithFloatsForLayout(floatingBox);
        }
    }
}

LayoutUnit RenderBlock::getClearDelta(RenderBox* child, LayoutUnit logicalTop)
{
    // There is no need to compute clearance if we have no floats.
    if (!containsFloats())
        return 0;

    // At least one float is present.  We need to perform the clearance computation.
    bool clearSet = child->style()->clear() != CNONE;
    LayoutUnit logicalBottom = 0;
    switch (child->style()->clear()) {
        case CNONE:
            break;
        case CLEFT:
            logicalBottom = lowestFloatLogicalBottom(FloatingObject::FloatLeft);
            break;
        case CRIGHT:
            logicalBottom = lowestFloatLogicalBottom(FloatingObject::FloatRight);
            break;
        case CBOTH:
            logicalBottom = lowestFloatLogicalBottom();
            break;
    }

    // We also clear floats if we are too big to sit on the same line as a float (and wish to avoid floats by default).
    LayoutUnit result = clearSet ? max<LayoutUnit>(0, logicalBottom - logicalTop) : LayoutUnit();
    if (!result && child->avoidsFloats()) {
        LayoutUnit newLogicalTop = logicalTop;
        while (true) {
            LayoutUnit availableLogicalWidthAtNewLogicalTopOffset = availableLogicalWidthForLine(newLogicalTop, false, logicalHeightForChild(child));
            if (availableLogicalWidthAtNewLogicalTopOffset == availableLogicalWidthForContent(newLogicalTop))
                return newLogicalTop - logicalTop;

            RenderRegion* region = regionAtBlockOffset(logicalTopForChild(child));
            LayoutRect borderBox = child->borderBoxRectInRegion(region, DoNotCacheRenderBoxRegionInfo);
            LayoutUnit childLogicalWidthAtOldLogicalTopOffset = isHorizontalWritingMode() ? borderBox.width() : borderBox.height();

            // FIXME: None of this is right for perpendicular writing-mode children.
            LayoutUnit childOldLogicalWidth = child->logicalWidth();
            LayoutUnit childOldMarginLeft = child->marginLeft();
            LayoutUnit childOldMarginRight = child->marginRight();
            LayoutUnit childOldLogicalTop = child->logicalTop();

            child->setLogicalTop(newLogicalTop);
            child->updateLogicalWidth();
            region = regionAtBlockOffset(logicalTopForChild(child));
            borderBox = child->borderBoxRectInRegion(region, DoNotCacheRenderBoxRegionInfo);
            LayoutUnit childLogicalWidthAtNewLogicalTopOffset = isHorizontalWritingMode() ? borderBox.width() : borderBox.height();

            child->setLogicalTop(childOldLogicalTop);
            child->setLogicalWidth(childOldLogicalWidth);
            child->setMarginLeft(childOldMarginLeft);
            child->setMarginRight(childOldMarginRight);

            if (childLogicalWidthAtNewLogicalTopOffset <= availableLogicalWidthAtNewLogicalTopOffset) {
                // Even though we may not be moving, if the logical width did shrink because of the presence of new floats, then
                // we need to force a relayout as though we shifted. This happens because of the dynamic addition of overhanging floats
                // from previous siblings when negative margins exist on a child (see the addOverhangingFloats call at the end of collapseMargins).
                if (childLogicalWidthAtOldLogicalTopOffset != childLogicalWidthAtNewLogicalTopOffset)
                    child->setChildNeedsLayout(MarkOnlyThis);
                return newLogicalTop - logicalTop;
            }

            newLogicalTop = nextFloatLogicalBottomBelow(newLogicalTop);
            ASSERT(newLogicalTop >= logicalTop);
            if (newLogicalTop < logicalTop)
                break;
        }
        ASSERT_NOT_REACHED();
    }
    return result;
}

bool RenderBlock::isPointInOverflowControl(HitTestResult& result, const LayoutPoint& locationInContainer, const LayoutPoint& accumulatedOffset)
{
    if (!scrollsOverflow())
        return false;

    return layer()->hitTestOverflowControls(result, roundedIntPoint(locationInContainer - toLayoutSize(accumulatedOffset)));
}

Node* RenderBlock::nodeForHitTest() const
{
    // If we are in the margins of block elements that are part of a
    // continuation we're actually still inside the enclosing element
    // that was split. Use the appropriate inner node.
    return isAnonymousBlockContinuation() ? continuation()->node() : node();
}

bool RenderBlock::nodeAtPoint(const HitTestRequest& request, HitTestResult& result, const HitTestLocation& locationInContainer, const LayoutPoint& accumulatedOffset, HitTestAction hitTestAction)
{
    LayoutPoint adjustedLocation(accumulatedOffset + location());
    LayoutSize localOffset = toLayoutSize(adjustedLocation);

    if (!isRenderView()) {
        // Check if we need to do anything at all.
        LayoutRect overflowBox = visualOverflowRect();
        flipForWritingMode(overflowBox);
        overflowBox.moveBy(adjustedLocation);
        if (!locationInContainer.intersects(overflowBox))
            return false;
    }

    if ((hitTestAction == HitTestBlockBackground || hitTestAction == HitTestChildBlockBackground) && isPointInOverflowControl(result, locationInContainer.point(), adjustedLocation)) {
        updateHitTestResult(result, locationInContainer.point() - localOffset);
        // FIXME: isPointInOverflowControl() doesn't handle rect-based tests yet.
        if (!result.addNodeToRectBasedTestResult(nodeForHitTest(), request, locationInContainer))
           return true;
    }

    // If we have clipping, then we can't have any spillout.
    bool useOverflowClip = hasOverflowClip() && !hasSelfPaintingLayer();
    bool useClip = (hasControlClip() || useOverflowClip);
    bool checkChildren = !useClip || (hasControlClip() ? locationInContainer.intersects(controlClipRect(adjustedLocation)) : locationInContainer.intersects(overflowClipRect(adjustedLocation, locationInContainer.region(), IncludeOverlayScrollbarSize)));
    if (checkChildren) {
        // Hit test descendants first.
        LayoutSize scrolledOffset(localOffset);
        if (hasOverflowClip())
            scrolledOffset -= scrolledContentOffset();

        // Hit test contents if we don't have columns.
        if (!hasColumns()) {
            if (hitTestContents(request, result, locationInContainer, toLayoutPoint(scrolledOffset), hitTestAction)) {
                updateHitTestResult(result, flipForWritingMode(locationInContainer.point() - localOffset));
                return true;
            }
            if (hitTestAction == HitTestFloat && hitTestFloats(request, result, locationInContainer, toLayoutPoint(scrolledOffset)))
                return true;
        } else if (hitTestColumns(request, result, locationInContainer, toLayoutPoint(scrolledOffset), hitTestAction)) {
            updateHitTestResult(result, flipForWritingMode(locationInContainer.point() - localOffset));
            return true;
        }
    }

    // Check if the point is outside radii.
    if (!isRenderView() && style()->hasBorderRadius()) {
        LayoutRect borderRect = borderBoxRect();
        borderRect.moveBy(adjustedLocation);
        RoundedRect border = style()->getRoundedBorderFor(borderRect, view());
        if (!locationInContainer.intersects(border))
            return false;
    }

    // Now hit test our background
    if (hitTestAction == HitTestBlockBackground || hitTestAction == HitTestChildBlockBackground) {
        LayoutRect boundsRect(adjustedLocation, size());
        if (visibleToHitTestRequest(request) && locationInContainer.intersects(boundsRect)) {
            updateHitTestResult(result, flipForWritingMode(locationInContainer.point() - localOffset));
            if (!result.addNodeToRectBasedTestResult(nodeForHitTest(), request, locationInContainer, boundsRect))
                return true;
        }
    }

    return false;
}

bool RenderBlock::hitTestFloats(const HitTestRequest& request, HitTestResult& result, const HitTestLocation& locationInContainer, const LayoutPoint& accumulatedOffset)
{
    if (!m_floatingObjects)
        return false;

    LayoutPoint adjustedLocation = accumulatedOffset;
    if (isRenderView()) {
        adjustedLocation += toLayoutSize(toRenderView(this)->frameView()->scrollPosition());
    }

    const FloatingObjectSet& floatingObjectSet = m_floatingObjects->set();
    FloatingObjectSetIterator begin = floatingObjectSet.begin();
    for (FloatingObjectSetIterator it = floatingObjectSet.end(); it != begin;) {
        --it;
        FloatingObject* floatingObject = *it;
        if (floatingObject->shouldPaint() && !floatingObject->renderer()->hasSelfPaintingLayer()) {
            LayoutUnit xOffset = xPositionForFloatIncludingMargin(floatingObject) - floatingObject->renderer()->x();
            LayoutUnit yOffset = yPositionForFloatIncludingMargin(floatingObject) - floatingObject->renderer()->y();
            LayoutPoint childPoint = flipFloatForWritingModeForChild(floatingObject, adjustedLocation + LayoutSize(xOffset, yOffset));
            if (floatingObject->renderer()->hitTest(request, result, locationInContainer, childPoint)) {
                updateHitTestResult(result, locationInContainer.point() - toLayoutSize(childPoint));
                return true;
            }
        }
    }

    return false;
}

class ColumnRectIterator {
    WTF_MAKE_NONCOPYABLE(ColumnRectIterator);
public:
    ColumnRectIterator(const RenderBlock& block)
        : m_block(block)
        , m_colInfo(block.columnInfo())
        , m_direction(m_block.style()->isFlippedBlocksWritingMode() ? 1 : -1)
        , m_isHorizontal(block.isHorizontalWritingMode())
        , m_logicalLeft(block.logicalLeftOffsetForContent())
    {
        int colCount = m_colInfo->columnCount();
        m_colIndex = colCount - 1;
        m_currLogicalTopOffset = colCount * m_colInfo->columnHeight() * m_direction;
        update();
    }

    void advance()
    {
        ASSERT(hasMore());
        m_colIndex--;
        update();
    }

    LayoutRect columnRect() const { return m_colRect; }
    bool hasMore() const { return m_colIndex >= 0; }
    int columnIndex() const { return m_colIndex; }

    void adjust(LayoutSize& offset) const
    {
        LayoutUnit currLogicalLeftOffset = (m_isHorizontal ? m_colRect.x() : m_colRect.y()) - m_logicalLeft;
        offset += m_isHorizontal ? LayoutSize(currLogicalLeftOffset, m_currLogicalTopOffset) : LayoutSize(m_currLogicalTopOffset, currLogicalLeftOffset);
        if (m_colInfo->progressionAxis() == ColumnInfo::BlockAxis) {
            if (m_isHorizontal)
                offset.expand(0, m_colRect.y() - m_block.borderTop() - m_block.paddingTop());
            else
                offset.expand(m_colRect.x() - m_block.borderLeft() - m_block.paddingLeft(), 0);
        }
    }

private:
    void update()
    {
        if (m_colIndex < 0)
            return;

        m_colRect = m_block.columnRectAt(const_cast<ColumnInfo*>(m_colInfo), m_colIndex);
        m_block.flipForWritingMode(m_colRect);
        m_currLogicalTopOffset -= (m_isHorizontal ? m_colRect.height() : m_colRect.width()) * m_direction;
    }

    const RenderBlock& m_block;
    const ColumnInfo* const m_colInfo;
    const int m_direction;
    const bool m_isHorizontal;
    const LayoutUnit m_logicalLeft;
    int m_colIndex;
    LayoutUnit m_currLogicalTopOffset;
    LayoutRect m_colRect;
};

bool RenderBlock::hitTestColumns(const HitTestRequest& request, HitTestResult& result, const HitTestLocation& locationInContainer, const LayoutPoint& accumulatedOffset, HitTestAction hitTestAction)
{
    // We need to do multiple passes, breaking up our hit testing into strips.
    if (!hasColumns())
        return false;

    ColumnInfo* colInfo = columnInfo();
    for (ColumnRectIterator it(*this); it.hasMore(); it.advance()) {
        LayoutRect hitRect = locationInContainer.boundingBox();
        LayoutRect colRect = it.columnRect();
        adjustColRectForSpanningHeader(this, colInfo, it.columnIndex(), colRect);
        colRect.moveBy(accumulatedOffset);
        if (locationInContainer.intersects(colRect)) {
            // The point is inside this column.
            // Adjust accumulatedOffset to change where we hit test.
            LayoutSize offset;
            it.adjust(offset);
            LayoutPoint finalLocation = accumulatedOffset + offset;
            if (!result.isRectBasedTest() || colRect.contains(hitRect))
                return hitTestContents(request, result, locationInContainer, finalLocation, hitTestAction) || (hitTestAction == HitTestFloat && hitTestFloats(request, result, locationInContainer, finalLocation));

            hitTestContents(request, result, locationInContainer, finalLocation, hitTestAction);
        }
    }

    return false;
}

void RenderBlock::adjustForColumnRect(LayoutSize& offset, const LayoutPoint& locationInContainer) const
{
    for (ColumnRectIterator it(*this); it.hasMore(); it.advance()) {
        LayoutRect colRect = it.columnRect();
        if (colRect.contains(locationInContainer)) {
            it.adjust(offset);
            return;
        }
    }
}

bool RenderBlock::hitTestContents(const HitTestRequest& request, HitTestResult& result, const HitTestLocation& locationInContainer, const LayoutPoint& accumulatedOffset, HitTestAction hitTestAction)
{
    if (isRenderRegion())
        return toRenderRegion(this)->hitTestFlowThreadContents(request, result, locationInContainer, accumulatedOffset, hitTestAction);

    if (childrenInline() && !isTable()) {
        // We have to hit-test our line boxes.
        if (m_lineBoxes.hitTest(this, request, result, locationInContainer, accumulatedOffset, hitTestAction))
            return true;
    } else {
        // Hit test our children.
        HitTestAction childHitTest = hitTestAction;
        if (hitTestAction == HitTestChildBlockBackgrounds)
            childHitTest = HitTestChildBlockBackground;
        for (RenderBox* child = lastChildBox(); child; child = child->previousSiblingBox()) {
            LayoutPoint childPoint = flipForWritingModeForChild(child, accumulatedOffset);
            if (!child->hasSelfPaintingLayer() && !child->isFloating() && child->nodeAtPoint(request, result, locationInContainer, childPoint, childHitTest))
                return true;
        }
    }

    return false;
}

Position RenderBlock::positionForBox(InlineBox *box, bool start) const
{
    if (!box)
        return Position();

    if (!box->renderer()->nonPseudoNode())
        return createLegacyEditingPosition(nonPseudoNode(), start ? caretMinOffset() : caretMaxOffset());

    if (!box->isInlineTextBox())
        return createLegacyEditingPosition(box->renderer()->nonPseudoNode(), start ? box->renderer()->caretMinOffset() : box->renderer()->caretMaxOffset());

    InlineTextBox* textBox = toInlineTextBox(box);
    return createLegacyEditingPosition(box->renderer()->nonPseudoNode(), start ? textBox->start() : textBox->start() + textBox->len());
}

static inline bool isEditingBoundary(RenderObject* ancestor, RenderObject* child)
{
    ASSERT(!ancestor || ancestor->nonPseudoNode());
    ASSERT(child && child->nonPseudoNode());
    return !ancestor || !ancestor->parent() || (ancestor->hasLayer() && ancestor->parent()->isRenderView())
        || ancestor->nonPseudoNode()->rendererIsEditable() == child->nonPseudoNode()->rendererIsEditable();
}

// FIXME: This function should go on RenderObject as an instance method. Then
// all cases in which positionForPoint recurs could call this instead to
// prevent crossing editable boundaries. This would require many tests.
static PositionWithAffinity positionForPointRespectingEditingBoundaries(RenderBlock* parent, RenderBox* child, const LayoutPoint& pointInParentCoordinates)
{
    LayoutPoint childLocation = child->location();
    if (child->isInFlowPositioned())
        childLocation += child->offsetForInFlowPosition();

    // FIXME: This is wrong if the child's writing-mode is different from the parent's.
    LayoutPoint pointInChildCoordinates(toLayoutPoint(pointInParentCoordinates - childLocation));

    // If this is an anonymous renderer, we just recur normally
    Node* childNode = child->nonPseudoNode();
    if (!childNode)
        return child->positionForPoint(pointInChildCoordinates);

    // Otherwise, first make sure that the editability of the parent and child agree.
    // If they don't agree, then we return a visible position just before or after the child
    RenderObject* ancestor = parent;
    while (ancestor && !ancestor->nonPseudoNode())
        ancestor = ancestor->parent();

    // If we can't find an ancestor to check editability on, or editability is unchanged, we recur like normal
    if (isEditingBoundary(ancestor, child))
        return child->positionForPoint(pointInChildCoordinates);

    // Otherwise return before or after the child, depending on if the click was to the logical left or logical right of the child
    LayoutUnit childMiddle = parent->logicalWidthForChild(child) / 2;
    LayoutUnit logicalLeft = parent->isHorizontalWritingMode() ? pointInChildCoordinates.x() : pointInChildCoordinates.y();
    if (logicalLeft < childMiddle)
        return ancestor->createPositionWithAffinity(childNode->nodeIndex(), DOWNSTREAM);
    return ancestor->createPositionWithAffinity(childNode->nodeIndex() + 1, UPSTREAM);
}

PositionWithAffinity RenderBlock::positionForPointWithInlineChildren(const LayoutPoint& pointInLogicalContents)
{
    ASSERT(childrenInline());

    if (!firstRootBox())
        return createPositionWithAffinity(0, DOWNSTREAM);

    bool linesAreFlipped = style()->isFlippedLinesWritingMode();
    bool blocksAreFlipped = style()->isFlippedBlocksWritingMode();

    // look for the closest line box in the root box which is at the passed-in y coordinate
    InlineBox* closestBox = 0;
    RootInlineBox* firstRootBoxWithChildren = 0;
    RootInlineBox* lastRootBoxWithChildren = 0;
    for (RootInlineBox* root = firstRootBox(); root; root = root->nextRootBox()) {
        if (!root->firstLeafChild())
            continue;
        if (!firstRootBoxWithChildren)
            firstRootBoxWithChildren = root;

        if (!linesAreFlipped && root->isFirstAfterPageBreak() && (pointInLogicalContents.y() < root->lineTopWithLeading()
            || (blocksAreFlipped && pointInLogicalContents.y() == root->lineTopWithLeading())))
            break;

        lastRootBoxWithChildren = root;

        // check if this root line box is located at this y coordinate
        if (pointInLogicalContents.y() < root->selectionBottom() || (blocksAreFlipped && pointInLogicalContents.y() == root->selectionBottom())) {
            if (linesAreFlipped) {
                RootInlineBox* nextRootBoxWithChildren = root->nextRootBox();
                while (nextRootBoxWithChildren && !nextRootBoxWithChildren->firstLeafChild())
                    nextRootBoxWithChildren = nextRootBoxWithChildren->nextRootBox();

                if (nextRootBoxWithChildren && nextRootBoxWithChildren->isFirstAfterPageBreak() && (pointInLogicalContents.y() > nextRootBoxWithChildren->lineTopWithLeading()
                    || (!blocksAreFlipped && pointInLogicalContents.y() == nextRootBoxWithChildren->lineTopWithLeading())))
                    continue;
            }
            closestBox = root->closestLeafChildForLogicalLeftPosition(pointInLogicalContents.x());
            if (closestBox)
                break;
        }
    }

    bool moveCaretToBoundary = document().frame()->editor().behavior().shouldMoveCaretToHorizontalBoundaryWhenPastTopOrBottom();

    if (!moveCaretToBoundary && !closestBox && lastRootBoxWithChildren) {
        // y coordinate is below last root line box, pretend we hit it
        closestBox = lastRootBoxWithChildren->closestLeafChildForLogicalLeftPosition(pointInLogicalContents.x());
    }

    if (closestBox) {
        if (moveCaretToBoundary) {
            LayoutUnit firstRootBoxWithChildrenTop = min<LayoutUnit>(firstRootBoxWithChildren->selectionTop(), firstRootBoxWithChildren->logicalTop());
            if (pointInLogicalContents.y() < firstRootBoxWithChildrenTop
                || (blocksAreFlipped && pointInLogicalContents.y() == firstRootBoxWithChildrenTop)) {
                InlineBox* box = firstRootBoxWithChildren->firstLeafChild();
                if (box->isLineBreak()) {
                    if (InlineBox* newBox = box->nextLeafChildIgnoringLineBreak())
                        box = newBox;
                }
                // y coordinate is above first root line box, so return the start of the first
                return PositionWithAffinity(positionForBox(box, true), DOWNSTREAM);
            }
        }

        // pass the box a top position that is inside it
        LayoutPoint point(pointInLogicalContents.x(), closestBox->root()->blockDirectionPointInLine());
        if (!isHorizontalWritingMode())
            point = point.transposedPoint();
        if (closestBox->renderer()->isReplaced())
            return positionForPointRespectingEditingBoundaries(this, toRenderBox(closestBox->renderer()), point);
        return closestBox->renderer()->positionForPoint(point);
    }

    if (lastRootBoxWithChildren) {
        // We hit this case for Mac behavior when the Y coordinate is below the last box.
        ASSERT(moveCaretToBoundary);
        InlineBox* logicallyLastBox;
        if (lastRootBoxWithChildren->getLogicalEndBoxWithNode(logicallyLastBox))
            return PositionWithAffinity(positionForBox(logicallyLastBox, false), DOWNSTREAM);
    }

    // Can't reach this. We have a root line box, but it has no kids.
    // FIXME: This should ASSERT_NOT_REACHED(), but clicking on placeholder text
    // seems to hit this code path.
    return createPositionWithAffinity(0, DOWNSTREAM);
}

static inline bool isChildHitTestCandidate(RenderBox* box)
{
    return box->height() && box->style()->visibility() == VISIBLE && !box->isFloatingOrOutOfFlowPositioned();
}

PositionWithAffinity RenderBlock::positionForPoint(const LayoutPoint& point)
{
    if (isTable())
        return RenderBox::positionForPoint(point);

    if (isReplaced()) {
        // FIXME: This seems wrong when the object's writing-mode doesn't match the line's writing-mode.
        LayoutUnit pointLogicalLeft = isHorizontalWritingMode() ? point.x() : point.y();
        LayoutUnit pointLogicalTop = isHorizontalWritingMode() ? point.y() : point.x();

        if (pointLogicalLeft < 0)
            return createPositionWithAffinity(caretMinOffset(), DOWNSTREAM);
        if (pointLogicalLeft >= logicalWidth())
            return createPositionWithAffinity(caretMaxOffset(), DOWNSTREAM);
        if (pointLogicalTop < 0)
            return createPositionWithAffinity(caretMinOffset(), DOWNSTREAM);
        if (pointLogicalTop >= logicalHeight())
            return createPositionWithAffinity(caretMaxOffset(), DOWNSTREAM);
    }

    LayoutPoint pointInContents = point;
    offsetForContents(pointInContents);
    LayoutPoint pointInLogicalContents(pointInContents);
    if (!isHorizontalWritingMode())
        pointInLogicalContents = pointInLogicalContents.transposedPoint();

    if (childrenInline())
        return positionForPointWithInlineChildren(pointInLogicalContents);

    RenderBox* lastCandidateBox = lastChildBox();
    while (lastCandidateBox && !isChildHitTestCandidate(lastCandidateBox))
        lastCandidateBox = lastCandidateBox->previousSiblingBox();

    bool blocksAreFlipped = style()->isFlippedBlocksWritingMode();
    if (lastCandidateBox) {
        if (pointInLogicalContents.y() > logicalTopForChild(lastCandidateBox)
            || (!blocksAreFlipped && pointInLogicalContents.y() == logicalTopForChild(lastCandidateBox)))
            return positionForPointRespectingEditingBoundaries(this, lastCandidateBox, pointInContents);

        for (RenderBox* childBox = firstChildBox(); childBox; childBox = childBox->nextSiblingBox()) {
            if (!isChildHitTestCandidate(childBox))
                continue;
            LayoutUnit childLogicalBottom = logicalTopForChild(childBox) + logicalHeightForChild(childBox);
            // We hit child if our click is above the bottom of its padding box (like IE6/7 and FF3).
            if (isChildHitTestCandidate(childBox) && (pointInLogicalContents.y() < childLogicalBottom
                || (blocksAreFlipped && pointInLogicalContents.y() == childLogicalBottom)))
                return positionForPointRespectingEditingBoundaries(this, childBox, pointInContents);
        }
    }

    // We only get here if there are no hit test candidate children below the click.
    return RenderBox::positionForPoint(point);
}

void RenderBlock::offsetForContents(LayoutPoint& offset) const
{
    offset = flipForWritingMode(offset);

    if (hasOverflowClip())
        offset += scrolledContentOffset();

    if (hasColumns())
        adjustPointToColumnContents(offset);

    offset = flipForWritingMode(offset);
}

LayoutUnit RenderBlock::availableLogicalWidth() const
{
    // If we have multiple columns, then the available logical width is reduced to our column width.
    if (hasColumns())
        return desiredColumnWidth();
    return RenderBox::availableLogicalWidth();
}

int RenderBlock::columnGap() const
{
    if (style()->hasNormalColumnGap())
        return style()->fontDescription().computedPixelSize(); // "1em" is recommended as the normal gap setting. Matches <p> margins.
    return static_cast<int>(style()->columnGap());
}

void RenderBlock::calcColumnWidth()
{
    if (document().regionBasedColumnsEnabled())
        return;

    // Calculate our column width and column count.
    // FIXME: Can overflow on fast/block/float/float-not-removed-from-next-sibling4.html, see https://bugs.webkit.org/show_bug.cgi?id=68744
    unsigned desiredColumnCount = 1;
    LayoutUnit desiredColumnWidth = contentLogicalWidth();

    // For now, we don't support multi-column layouts when printing, since we have to do a lot of work for proper pagination.
    if (document().paginated() || (style()->hasAutoColumnCount() && style()->hasAutoColumnWidth()) || !style()->hasInlineColumnAxis()) {
        setDesiredColumnCountAndWidth(desiredColumnCount, desiredColumnWidth);
        return;
    }

    LayoutUnit availWidth = desiredColumnWidth;
    LayoutUnit colGap = columnGap();
    LayoutUnit colWidth = max<LayoutUnit>(1, LayoutUnit(style()->columnWidth()));
    int colCount = max<int>(1, style()->columnCount());

    if (style()->hasAutoColumnWidth() && !style()->hasAutoColumnCount()) {
        desiredColumnCount = colCount;
        desiredColumnWidth = max<LayoutUnit>(0, (availWidth - ((desiredColumnCount - 1) * colGap)) / desiredColumnCount);
    } else if (!style()->hasAutoColumnWidth() && style()->hasAutoColumnCount()) {
        desiredColumnCount = max<LayoutUnit>(1, (availWidth + colGap) / (colWidth + colGap));
        desiredColumnWidth = ((availWidth + colGap) / desiredColumnCount) - colGap;
    } else {
        desiredColumnCount = max<LayoutUnit>(min<LayoutUnit>(colCount, (availWidth + colGap) / (colWidth + colGap)), 1);
        desiredColumnWidth = ((availWidth + colGap) / desiredColumnCount) - colGap;
    }
    setDesiredColumnCountAndWidth(desiredColumnCount, desiredColumnWidth);
}

bool RenderBlock::requiresColumns(int desiredColumnCount) const
{
    // If overflow-y is set to paged-x or paged-y on the body or html element, we'll handle the paginating
    // in the RenderView instead.
    bool isPaginated = (style()->overflowY() == OPAGEDX || style()->overflowY() == OPAGEDY) && !(isRoot() || isBody());

    return firstChild()
        && (desiredColumnCount != 1 || !style()->hasAutoColumnWidth() || !style()->hasInlineColumnAxis() || isPaginated)
        && !firstChild()->isAnonymousColumnsBlock()
        && !firstChild()->isAnonymousColumnSpanBlock();
}

void RenderBlock::setDesiredColumnCountAndWidth(int count, LayoutUnit width)
{
    bool destroyColumns = !requiresColumns(count);
    if (destroyColumns) {
        if (hasColumns()) {
            gColumnInfoMap->take(this);
            setHasColumns(false);
        }
    } else {
        ColumnInfo* info;
        if (hasColumns())
            info = gColumnInfoMap->get(this);
        else {
            if (!gColumnInfoMap)
                gColumnInfoMap = new ColumnInfoMap;
            info = new ColumnInfo;
            gColumnInfoMap->add(this, adoptPtr(info));
            setHasColumns(true);
        }
        info->setDesiredColumnCount(count);
        info->setDesiredColumnWidth(width);
        info->setProgressionAxis(style()->hasInlineColumnAxis() ? ColumnInfo::InlineAxis : ColumnInfo::BlockAxis);
        info->setProgressionIsReversed(style()->columnProgression() == ReverseColumnProgression);
    }
}

void RenderBlock::updateColumnInfoFromStyle(RenderStyle* style)
{
    if (!hasColumns())
        return;

    ColumnInfo* info = gColumnInfoMap->get(this);

    bool needsLayout = false;
    ColumnInfo::Axis oldAxis = info->progressionAxis();
    ColumnInfo::Axis newAxis = style->hasInlineColumnAxis() ? ColumnInfo::InlineAxis : ColumnInfo::BlockAxis;
    if (oldAxis != newAxis) {
        info->setProgressionAxis(newAxis);
        needsLayout = true;
    }

    bool oldProgressionIsReversed = info->progressionIsReversed();
    bool newProgressionIsReversed = style->columnProgression() == ReverseColumnProgression;
    if (oldProgressionIsReversed != newProgressionIsReversed) {
        info->setProgressionIsReversed(newProgressionIsReversed);
        needsLayout = true;
    }

    if (needsLayout)
        setNeedsLayoutAndPrefWidthsRecalc();
}

LayoutUnit RenderBlock::desiredColumnWidth() const
{
    if (!hasColumns())
        return contentLogicalWidth();
    return gColumnInfoMap->get(this)->desiredColumnWidth();
}

unsigned RenderBlock::desiredColumnCount() const
{
    if (!hasColumns())
        return 1;
    return gColumnInfoMap->get(this)->desiredColumnCount();
}

ColumnInfo* RenderBlock::columnInfo() const
{
    if (!hasColumns())
        return 0;
    return gColumnInfoMap->get(this);
}

unsigned RenderBlock::columnCount(ColumnInfo* colInfo) const
{
    ASSERT(hasColumns());
    ASSERT(gColumnInfoMap->get(this) == colInfo);
    return colInfo->columnCount();
}

LayoutRect RenderBlock::columnRectAt(ColumnInfo* colInfo, unsigned index) const
{
    ASSERT(hasColumns() && gColumnInfoMap->get(this) == colInfo);

    // Compute the appropriate rect based off our information.
    LayoutUnit colLogicalWidth = colInfo->desiredColumnWidth();
    LayoutUnit colLogicalHeight = colInfo->columnHeight();
    LayoutUnit colLogicalTop = borderBefore() + paddingBefore();
    LayoutUnit colLogicalLeft = logicalLeftOffsetForContent();
    LayoutUnit colGap = columnGap();
    if (colInfo->progressionAxis() == ColumnInfo::InlineAxis) {
        if (style()->isLeftToRightDirection() ^ colInfo->progressionIsReversed())
            colLogicalLeft += index * (colLogicalWidth + colGap);
        else
            colLogicalLeft += contentLogicalWidth() - colLogicalWidth - index * (colLogicalWidth + colGap);
    } else {
        if (!colInfo->progressionIsReversed())
            colLogicalTop += index * (colLogicalHeight + colGap);
        else
            colLogicalTop += contentLogicalHeight() - colLogicalHeight - index * (colLogicalHeight + colGap);
    }

    if (isHorizontalWritingMode())
        return LayoutRect(colLogicalLeft, colLogicalTop, colLogicalWidth, colLogicalHeight);
    return LayoutRect(colLogicalTop, colLogicalLeft, colLogicalHeight, colLogicalWidth);
}

bool RenderBlock::relayoutForPagination(bool hasSpecifiedPageLogicalHeight, LayoutUnit pageLogicalHeight, LayoutStateMaintainer& statePusher)
{
    if (!hasColumns())
        return false;

    OwnPtr<RenderOverflow> savedOverflow = m_overflow.release();
    if (childrenInline())
        addOverflowFromInlineChildren();
    else
        addOverflowFromBlockChildren();
    LayoutUnit layoutOverflowLogicalBottom = (isHorizontalWritingMode() ? layoutOverflowRect().maxY() : layoutOverflowRect().maxX()) - borderBefore() - paddingBefore();

    // FIXME: We don't balance properly at all in the presence of forced page breaks.  We need to understand what
    // the distance between forced page breaks is so that we can avoid making the minimum column height too tall.
    ColumnInfo* colInfo = columnInfo();
    if (!hasSpecifiedPageLogicalHeight) {
        LayoutUnit columnHeight = pageLogicalHeight;
        int minColumnCount = colInfo->forcedBreaks() + 1;
        int desiredColumnCount = colInfo->desiredColumnCount();
        if (minColumnCount >= desiredColumnCount) {
            // The forced page breaks are in control of the balancing.  Just set the column height to the
            // maximum page break distance.
            if (!pageLogicalHeight) {
                LayoutUnit distanceBetweenBreaks = max<LayoutUnit>(colInfo->maximumDistanceBetweenForcedBreaks(),
                                                                   view()->layoutState()->pageLogicalOffset(this, borderBefore() + paddingBefore() + layoutOverflowLogicalBottom) - colInfo->forcedBreakOffset());
                columnHeight = max(colInfo->minimumColumnHeight(), distanceBetweenBreaks);
            }
        } else if (layoutOverflowLogicalBottom > boundedMultiply(pageLogicalHeight, desiredColumnCount)) {
            // Now that we know the intrinsic height of the columns, we have to rebalance them.
            columnHeight = max<LayoutUnit>(colInfo->minimumColumnHeight(), ceilf((float)layoutOverflowLogicalBottom / desiredColumnCount));
        }

        if (columnHeight && columnHeight != pageLogicalHeight) {
            statePusher.pop();
            setEverHadLayout(true);
            layoutBlock(false, columnHeight);
            return true;
        }
    }

    if (pageLogicalHeight)
        colInfo->setColumnCountAndHeight(ceilf((float)layoutOverflowLogicalBottom / pageLogicalHeight), pageLogicalHeight);

    if (columnCount(colInfo)) {
        setLogicalHeight(borderBefore() + paddingBefore() + colInfo->columnHeight() + borderAfter() + paddingAfter() + scrollbarLogicalHeight());
        m_overflow.clear();
    } else
        m_overflow = savedOverflow.release();

    return false;
}

void RenderBlock::adjustPointToColumnContents(LayoutPoint& point) const
{
    // Just bail if we have no columns.
    if (!hasColumns())
        return;

    ColumnInfo* colInfo = columnInfo();
    if (!columnCount(colInfo))
        return;

    // Determine which columns we intersect.
    LayoutUnit colGap = columnGap();
    LayoutUnit halfColGap = colGap / 2;
    LayoutPoint columnPoint(columnRectAt(colInfo, 0).location());
    LayoutUnit logicalOffset = 0;
    for (unsigned i = 0; i < colInfo->columnCount(); i++) {
        // Add in half the column gap to the left and right of the rect.
        LayoutRect colRect = columnRectAt(colInfo, i);
        flipForWritingMode(colRect);
        if (isHorizontalWritingMode() == (colInfo->progressionAxis() == ColumnInfo::InlineAxis)) {
            LayoutRect gapAndColumnRect(colRect.x() - halfColGap, colRect.y(), colRect.width() + colGap, colRect.height());
            if (point.x() >= gapAndColumnRect.x() && point.x() < gapAndColumnRect.maxX()) {
                if (colInfo->progressionAxis() == ColumnInfo::InlineAxis) {
                    // FIXME: The clamping that follows is not completely right for right-to-left
                    // content.
                    // Clamp everything above the column to its top left.
                    if (point.y() < gapAndColumnRect.y())
                        point = gapAndColumnRect.location();
                    // Clamp everything below the column to the next column's top left. If there is
                    // no next column, this still maps to just after this column.
                    else if (point.y() >= gapAndColumnRect.maxY()) {
                        point = gapAndColumnRect.location();
                        point.move(0, gapAndColumnRect.height());
                    }
                } else {
                    if (point.x() < colRect.x())
                        point.setX(colRect.x());
                    else if (point.x() >= colRect.maxX())
                        point.setX(colRect.maxX() - 1);
                }

                // We're inside the column.  Translate the x and y into our column coordinate space.
                if (colInfo->progressionAxis() == ColumnInfo::InlineAxis)
                    point.move(columnPoint.x() - colRect.x(), (!style()->isFlippedBlocksWritingMode() ? logicalOffset : -logicalOffset));
                else
                    point.move((!style()->isFlippedBlocksWritingMode() ? logicalOffset : -logicalOffset) - colRect.x() + borderLeft() + paddingLeft(), 0);
                return;
            }

            // Move to the next position.
            logicalOffset += colInfo->progressionAxis() == ColumnInfo::InlineAxis ? colRect.height() : colRect.width();
        } else {
            LayoutRect gapAndColumnRect(colRect.x(), colRect.y() - halfColGap, colRect.width(), colRect.height() + colGap);
            if (point.y() >= gapAndColumnRect.y() && point.y() < gapAndColumnRect.maxY()) {
                if (colInfo->progressionAxis() == ColumnInfo::InlineAxis) {
                    // FIXME: The clamping that follows is not completely right for right-to-left
                    // content.
                    // Clamp everything above the column to its top left.
                    if (point.x() < gapAndColumnRect.x())
                        point = gapAndColumnRect.location();
                    // Clamp everything below the column to the next column's top left. If there is
                    // no next column, this still maps to just after this column.
                    else if (point.x() >= gapAndColumnRect.maxX()) {
                        point = gapAndColumnRect.location();
                        point.move(gapAndColumnRect.width(), 0);
                    }
                } else {
                    if (point.y() < colRect.y())
                        point.setY(colRect.y());
                    else if (point.y() >= colRect.maxY())
                        point.setY(colRect.maxY() - 1);
                }

                // We're inside the column.  Translate the x and y into our column coordinate space.
                if (colInfo->progressionAxis() == ColumnInfo::InlineAxis)
                    point.move((!style()->isFlippedBlocksWritingMode() ? logicalOffset : -logicalOffset), columnPoint.y() - colRect.y());
                else
                    point.move(0, (!style()->isFlippedBlocksWritingMode() ? logicalOffset : -logicalOffset) - colRect.y() + borderTop() + paddingTop());
                return;
            }

            // Move to the next position.
            logicalOffset += colInfo->progressionAxis() == ColumnInfo::InlineAxis ? colRect.width() : colRect.height();
        }
    }
}

void RenderBlock::adjustRectForColumns(LayoutRect& r) const
{
    // Just bail if we have no columns.
    if (!hasColumns())
        return;

    ColumnInfo* colInfo = columnInfo();

    // Determine which columns we intersect.
    unsigned colCount = columnCount(colInfo);
    if (!colCount)
        return;

    // Begin with a result rect that is empty.
    LayoutRect result;

    bool isHorizontal = isHorizontalWritingMode();
    LayoutUnit beforeBorderPadding = borderBefore() + paddingBefore();
    LayoutUnit colHeight = colInfo->columnHeight();
    if (!colHeight)
        return;

    LayoutUnit startOffset = max(isHorizontal ? r.y() : r.x(), beforeBorderPadding);
    LayoutUnit endOffset = max(min<LayoutUnit>(isHorizontal ? r.maxY() : r.maxX(), beforeBorderPadding + colCount * colHeight), beforeBorderPadding);

    // FIXME: Can overflow on fast/block/float/float-not-removed-from-next-sibling4.html, see https://bugs.webkit.org/show_bug.cgi?id=68744
    unsigned startColumn = (startOffset - beforeBorderPadding) / colHeight;
    unsigned endColumn = (endOffset - beforeBorderPadding) / colHeight;

    if (startColumn == endColumn) {
        // The rect is fully contained within one column. Adjust for our offsets
        // and repaint only that portion.
        LayoutUnit logicalLeftOffset = logicalLeftOffsetForContent();
        LayoutRect colRect = columnRectAt(colInfo, startColumn);
        adjustColRectForSpanningHeader(this, colInfo, startColumn, colRect);
        LayoutRect repaintRect = r;

        if (colInfo->progressionAxis() == ColumnInfo::InlineAxis) {
            if (isHorizontal)
                repaintRect.move(colRect.x() - logicalLeftOffset, - static_cast<int>(startColumn) * colHeight);
            else
                repaintRect.move(- static_cast<int>(startColumn) * colHeight, colRect.y() - logicalLeftOffset);
        } else {
            if (isHorizontal)
                repaintRect.move(0, colRect.y() - startColumn * colHeight - beforeBorderPadding);
            else
                repaintRect.move(colRect.x() - startColumn * colHeight - beforeBorderPadding, 0);
        }
        repaintRect.intersect(colRect);
        result.unite(repaintRect);
    } else {
        // We span multiple columns. We can just unite the start and end column to get the final
        // repaint rect.
        result.unite(columnRectAt(colInfo, startColumn));
        result.unite(columnRectAt(colInfo, endColumn));
    }

    r = result;
}

LayoutPoint RenderBlock::flipForWritingModeIncludingColumns(const LayoutPoint& point) const
{
    ASSERT(hasColumns());
    if (!hasColumns() || !style()->isFlippedBlocksWritingMode())
        return point;
    ColumnInfo* colInfo = columnInfo();
    LayoutUnit columnLogicalHeight = colInfo->columnHeight();
    LayoutUnit expandedLogicalHeight = borderBefore() + paddingBefore() + columnCount(colInfo) * columnLogicalHeight + borderAfter() + paddingAfter() + scrollbarLogicalHeight();
    if (isHorizontalWritingMode())
        return LayoutPoint(point.x(), expandedLogicalHeight - point.y());
    return LayoutPoint(expandedLogicalHeight - point.x(), point.y());
}

void RenderBlock::adjustStartEdgeForWritingModeIncludingColumns(LayoutRect& rect) const
{
    ASSERT(hasColumns());
    if (!hasColumns() || !style()->isFlippedBlocksWritingMode())
        return;

    ColumnInfo* colInfo = columnInfo();
    LayoutUnit columnLogicalHeight = colInfo->columnHeight();
    LayoutUnit expandedLogicalHeight = borderBefore() + paddingBefore() + columnCount(colInfo) * columnLogicalHeight + borderAfter() + paddingAfter() + scrollbarLogicalHeight();

    if (isHorizontalWritingMode())
        rect.setY(expandedLogicalHeight - rect.maxY());
    else
        rect.setX(expandedLogicalHeight - rect.maxX());
}

void RenderBlock::adjustForColumns(LayoutSize& offset, const LayoutPoint& point) const
{
    if (!hasColumns())
        return;

    ColumnInfo* colInfo = columnInfo();

    LayoutUnit logicalLeft = logicalLeftOffsetForContent();
    unsigned colCount = columnCount(colInfo);
    LayoutUnit colLogicalWidth = colInfo->desiredColumnWidth();
    LayoutUnit colLogicalHeight = colInfo->columnHeight();

    for (unsigned i = 0; i < colCount; ++i) {
        // Compute the edges for a given column in the block progression direction.
        LayoutRect sliceRect = LayoutRect(logicalLeft, borderBefore() + paddingBefore() + i * colLogicalHeight, colLogicalWidth, colLogicalHeight);
        if (!isHorizontalWritingMode())
            sliceRect = sliceRect.transposedRect();

        LayoutUnit logicalOffset = i * colLogicalHeight;

        // Now we're in the same coordinate space as the point.  See if it is inside the rectangle.
        if (isHorizontalWritingMode()) {
            if (point.y() >= sliceRect.y() && point.y() < sliceRect.maxY()) {
                if (colInfo->progressionAxis() == ColumnInfo::InlineAxis)
                    offset.expand(columnRectAt(colInfo, i).x() - logicalLeft, -logicalOffset);
                else
                    offset.expand(0, columnRectAt(colInfo, i).y() - logicalOffset - borderBefore() - paddingBefore());
                return;
            }
        } else {
            if (point.x() >= sliceRect.x() && point.x() < sliceRect.maxX()) {
                if (colInfo->progressionAxis() == ColumnInfo::InlineAxis)
                    offset.expand(-logicalOffset, columnRectAt(colInfo, i).y() - logicalLeft);
                else
                    offset.expand(columnRectAt(colInfo, i).x() - logicalOffset - borderBefore() - paddingBefore(), 0);
                return;
            }
        }
    }
}

void RenderBlock::computeIntrinsicLogicalWidths(LayoutUnit& minLogicalWidth, LayoutUnit& maxLogicalWidth) const
{
    if (childrenInline()) {
        // FIXME: Remove this const_cast.
        const_cast<RenderBlock*>(this)->computeInlinePreferredLogicalWidths(minLogicalWidth, maxLogicalWidth);
    } else
        computeBlockPreferredLogicalWidths(minLogicalWidth, maxLogicalWidth);

    maxLogicalWidth = max(minLogicalWidth, maxLogicalWidth);

    adjustIntrinsicLogicalWidthsForColumns(minLogicalWidth, maxLogicalWidth);

    // A horizontal marquee with inline children has no minimum width.
    if (childrenInline() && isMarquee() && toRenderMarquee(this)->isHorizontal())
        minLogicalWidth = 0;

    if (isTableCell()) {
        Length tableCellWidth = toRenderTableCell(this)->styleOrColLogicalWidth();
        if (tableCellWidth.isFixed() && tableCellWidth.value() > 0)
            maxLogicalWidth = max(minLogicalWidth, adjustContentBoxLogicalWidthForBoxSizing(tableCellWidth.value()));
    }

    int scrollbarWidth = instrinsicScrollbarLogicalWidth();
    maxLogicalWidth += scrollbarWidth;
    minLogicalWidth += scrollbarWidth;
}

void RenderBlock::computePreferredLogicalWidths()
{
    ASSERT(preferredLogicalWidthsDirty());

    updateFirstLetter();

    m_minPreferredLogicalWidth = 0;
    m_maxPreferredLogicalWidth = 0;

    // FIXME: The isFixed() calls here should probably be checking for isSpecified since you
    // should be able to use percentage, calc or viewport relative values for width.
    RenderStyle* styleToUse = style();
    if (!isTableCell() && styleToUse->logicalWidth().isFixed() && styleToUse->logicalWidth().value() >= 0
        && !(isDeprecatedFlexItem() && !styleToUse->logicalWidth().intValue()))
        m_minPreferredLogicalWidth = m_maxPreferredLogicalWidth = adjustContentBoxLogicalWidthForBoxSizing(styleToUse->logicalWidth().value());
    else
        computeIntrinsicLogicalWidths(m_minPreferredLogicalWidth, m_maxPreferredLogicalWidth);

    if (styleToUse->logicalMinWidth().isFixed() && styleToUse->logicalMinWidth().value() > 0) {
        m_maxPreferredLogicalWidth = max(m_maxPreferredLogicalWidth, adjustContentBoxLogicalWidthForBoxSizing(styleToUse->logicalMinWidth().value()));
        m_minPreferredLogicalWidth = max(m_minPreferredLogicalWidth, adjustContentBoxLogicalWidthForBoxSizing(styleToUse->logicalMinWidth().value()));
    }

    if (styleToUse->logicalMaxWidth().isFixed()) {
        m_maxPreferredLogicalWidth = min(m_maxPreferredLogicalWidth, adjustContentBoxLogicalWidthForBoxSizing(styleToUse->logicalMaxWidth().value()));
        m_minPreferredLogicalWidth = min(m_minPreferredLogicalWidth, adjustContentBoxLogicalWidthForBoxSizing(styleToUse->logicalMaxWidth().value()));
    }

    // Table layout uses integers, ceil the preferred widths to ensure that they can contain the contents.
    if (isTableCell()) {
        m_minPreferredLogicalWidth = m_minPreferredLogicalWidth.ceil();
        m_maxPreferredLogicalWidth = m_maxPreferredLogicalWidth.ceil();
    }

    LayoutUnit borderAndPadding = borderAndPaddingLogicalWidth();
    m_minPreferredLogicalWidth += borderAndPadding;
    m_maxPreferredLogicalWidth += borderAndPadding;

    clearPreferredLogicalWidthsDirty();
}

void RenderBlock::adjustIntrinsicLogicalWidthsForColumns(LayoutUnit& minLogicalWidth, LayoutUnit& maxLogicalWidth) const
{
    // FIXME: make this method virtual and move the code to RenderMultiColumnBlock once the old
    // multicol code is gone.

    if (!style()->hasAutoColumnCount() || !style()->hasAutoColumnWidth()) {
        // The min/max intrinsic widths calculated really tell how much space elements need when
        // laid out inside the columns. In order to eventually end up with the desired column width,
        // we need to convert them to values pertaining to the multicol container.
        int columnCount = style()->hasAutoColumnCount() ? 1 : style()->columnCount();
        LayoutUnit columnWidth;
        LayoutUnit gapExtra = (columnCount - 1) * columnGap();
        if (style()->hasAutoColumnWidth()) {
            minLogicalWidth = minLogicalWidth * columnCount + gapExtra;
        } else {
            columnWidth = style()->columnWidth();
            minLogicalWidth = min(minLogicalWidth, columnWidth);
        }
        // FIXME: If column-count is auto here, we should resolve it to calculate the maximum
        // intrinsic width, instead of pretending that it's 1. The only way to do that is by
        // performing a layout pass, but this is not an appropriate time or place for layout. The
        // good news is that if height is unconstrained and there are no explicit breaks, the
        // resolved column-count really should be 1.
        maxLogicalWidth = max(maxLogicalWidth, columnWidth) * columnCount + gapExtra;
    }
}

struct InlineMinMaxIterator {
/* InlineMinMaxIterator is a class that will iterate over all render objects that contribute to
   inline min/max width calculations.  Note the following about the way it walks:
   (1) Positioned content is skipped (since it does not contribute to min/max width of a block)
   (2) We do not drill into the children of floats or replaced elements, since you can't break
       in the middle of such an element.
   (3) Inline flows (e.g., <a>, <span>, <i>) are walked twice, since each side can have
       distinct borders/margin/padding that contribute to the min/max width.
*/
    RenderObject* parent;
    RenderObject* current;
    bool endOfInline;

    InlineMinMaxIterator(RenderObject* p, bool end = false)
        :parent(p), current(p), endOfInline(end) {}

    RenderObject* next();
};

RenderObject* InlineMinMaxIterator::next()
{
    RenderObject* result = 0;
    bool oldEndOfInline = endOfInline;
    endOfInline = false;
    while (current || current == parent) {
        if (!oldEndOfInline &&
            (current == parent ||
             (!current->isFloating() && !current->isReplaced() && !current->isOutOfFlowPositioned())))
            result = current->firstChild();
        if (!result) {
            // We hit the end of our inline. (It was empty, e.g., <span></span>.)
            if (!oldEndOfInline && current->isRenderInline()) {
                result = current;
                endOfInline = true;
                break;
            }

            while (current && current != parent) {
                result = current->nextSibling();
                if (result) break;
                current = current->parent();
                if (current && current != parent && current->isRenderInline()) {
                    result = current;
                    endOfInline = true;
                    break;
                }
            }
        }

        if (!result)
            break;

        if (!result->isOutOfFlowPositioned() && (result->isText() || result->isFloating() || result->isReplaced() || result->isRenderInline()))
             break;

        current = result;
        result = 0;
    }

    // Update our position.
    current = result;
    return current;
}

static LayoutUnit getBPMWidth(LayoutUnit childValue, Length cssUnit)
{
    if (cssUnit.type() != Auto)
        return (cssUnit.isFixed() ? static_cast<LayoutUnit>(cssUnit.value()) : childValue);
    return 0;
}

static LayoutUnit getBorderPaddingMargin(const RenderBoxModelObject* child, bool endOfInline)
{
    RenderStyle* childStyle = child->style();
    if (endOfInline)
        return getBPMWidth(child->marginEnd(), childStyle->marginEnd()) +
               getBPMWidth(child->paddingEnd(), childStyle->paddingEnd()) +
               child->borderEnd();
    return getBPMWidth(child->marginStart(), childStyle->marginStart()) +
               getBPMWidth(child->paddingStart(), childStyle->paddingStart()) +
               child->borderStart();
}

static inline void stripTrailingSpace(float& inlineMax, float& inlineMin,
                                      RenderObject* trailingSpaceChild)
{
    if (trailingSpaceChild && trailingSpaceChild->isText()) {
        // Collapse away the trailing space at the end of a block.
        RenderText* t = toRenderText(trailingSpaceChild);
        const UChar space = ' ';
        const Font& font = t->style()->font(); // FIXME: This ignores first-line.
        float spaceWidth = font.width(RenderBlock::constructTextRun(t, font, &space, 1, t->style()));
        inlineMax -= spaceWidth + font.wordSpacing();
        if (inlineMin > inlineMax)
            inlineMin = inlineMax;
    }
}

static inline void updatePreferredWidth(LayoutUnit& preferredWidth, float& result)
{
    LayoutUnit snappedResult = LayoutUnit::fromFloatCeil(result);
    preferredWidth = max(snappedResult, preferredWidth);
}

// When converting between floating point and LayoutUnits we risk losing precision
// with each conversion. When this occurs while accumulating our preferred widths,
// we can wind up with a line width that's larger than our maxPreferredWidth due to
// pure float accumulation.
static inline LayoutUnit adjustFloatForSubPixelLayout(float value)
{
    return LayoutUnit::fromFloatCeil(value);
}


void RenderBlock::computeInlinePreferredLogicalWidths(LayoutUnit& minLogicalWidth, LayoutUnit& maxLogicalWidth)
{
    float inlineMax = 0;
    float inlineMin = 0;

    RenderStyle* styleToUse = style();
    RenderBlock* containingBlock = this->containingBlock();
    LayoutUnit cw = containingBlock ? containingBlock->contentLogicalWidth() : LayoutUnit();

    // If we are at the start of a line, we want to ignore all white-space.
    // Also strip spaces if we previously had text that ended in a trailing space.
    bool stripFrontSpaces = true;
    RenderObject* trailingSpaceChild = 0;

    // Firefox and Opera will allow a table cell to grow to fit an image inside it under
    // very specific cirucumstances (in order to match common WinIE renderings).
    // Not supporting the quirk has caused us to mis-render some real sites. (See Bugzilla 10517.)
    bool allowImagesToBreak = !document().inQuirksMode() || !isTableCell() || !styleToUse->logicalWidth().isIntrinsicOrAuto();

    bool autoWrap, oldAutoWrap;
    autoWrap = oldAutoWrap = styleToUse->autoWrap();

    InlineMinMaxIterator childIterator(this);

    // Only gets added to the max preffered width once.
    bool addedTextIndent = false;
    // Signals the text indent was more negative than the min preferred width
    bool hasRemainingNegativeTextIndent = false;

    LayoutUnit textIndent = minimumValueForLength(styleToUse->textIndent(), cw, view());
    RenderObject* prevFloat = 0;
    bool isPrevChildInlineFlow = false;
    bool shouldBreakLineAfterText = false;
    while (RenderObject* child = childIterator.next()) {
        autoWrap = child->isReplaced() ? child->parent()->style()->autoWrap() :
            child->style()->autoWrap();

        if (!child->isBR()) {
            // Step One: determine whether or not we need to go ahead and
            // terminate our current line.  Each discrete chunk can become
            // the new min-width, if it is the widest chunk seen so far, and
            // it can also become the max-width.

            // Children fall into three categories:
            // (1) An inline flow object.  These objects always have a min/max of 0,
            // and are included in the iteration solely so that their margins can
            // be added in.
            //
            // (2) An inline non-text non-flow object, e.g., an inline replaced element.
            // These objects can always be on a line by themselves, so in this situation
            // we need to go ahead and break the current line, and then add in our own
            // margins and min/max width on its own line, and then terminate the line.
            //
            // (3) A text object.  Text runs can have breakable characters at the start,
            // the middle or the end.  They may also lose whitespace off the front if
            // we're already ignoring whitespace.  In order to compute accurate min-width
            // information, we need three pieces of information.
            // (a) the min-width of the first non-breakable run.  Should be 0 if the text string
            // starts with whitespace.
            // (b) the min-width of the last non-breakable run. Should be 0 if the text string
            // ends with whitespace.
            // (c) the min/max width of the string (trimmed for whitespace).
            //
            // If the text string starts with whitespace, then we need to go ahead and
            // terminate our current line (unless we're already in a whitespace stripping
            // mode.
            //
            // If the text string has a breakable character in the middle, but didn't start
            // with whitespace, then we add the width of the first non-breakable run and
            // then end the current line.  We then need to use the intermediate min/max width
            // values (if any of them are larger than our current min/max).  We then look at
            // the width of the last non-breakable run and use that to start a new line
            // (unless we end in whitespace).
            RenderStyle* childStyle = child->style();
            float childMin = 0;
            float childMax = 0;

            if (!child->isText()) {
                // Case (1) and (2).  Inline replaced and inline flow elements.
                if (child->isRenderInline()) {
                    // Add in padding/border/margin from the appropriate side of
                    // the element.
                    float bpm = getBorderPaddingMargin(toRenderInline(child), childIterator.endOfInline);
                    childMin += bpm;
                    childMax += bpm;

                    inlineMin += childMin;
                    inlineMax += childMax;

                    child->clearPreferredLogicalWidthsDirty();
                } else {
                    // Inline replaced elts add in their margins to their min/max values.
                    LayoutUnit margins = 0;
                    Length startMargin = childStyle->marginStart();
                    Length endMargin = childStyle->marginEnd();
                    if (startMargin.isFixed())
                        margins += adjustFloatForSubPixelLayout(startMargin.value());
                    if (endMargin.isFixed())
                        margins += adjustFloatForSubPixelLayout(endMargin.value());
                    childMin += margins.ceilToFloat();
                    childMax += margins.ceilToFloat();
                }
            }

            if (!child->isRenderInline() && !child->isText()) {
                // Case (2). Inline replaced elements and floats.
                // Go ahead and terminate the current line as far as
                // minwidth is concerned.
                childMin += child->minPreferredLogicalWidth().ceilToFloat();
                childMax += child->maxPreferredLogicalWidth().ceilToFloat();

                bool clearPreviousFloat;
                if (child->isFloating()) {
                    clearPreviousFloat = (prevFloat
                        && ((prevFloat->style()->floating() == LeftFloat && (childStyle->clear() & CLEFT))
                            || (prevFloat->style()->floating() == RightFloat && (childStyle->clear() & CRIGHT))));
                    prevFloat = child;
                } else
                    clearPreviousFloat = false;

                bool canBreakReplacedElement = !child->isImage() || allowImagesToBreak;
                if ((canBreakReplacedElement && (autoWrap || oldAutoWrap) && (!isPrevChildInlineFlow || shouldBreakLineAfterText)) || clearPreviousFloat) {
                    updatePreferredWidth(minLogicalWidth, inlineMin);
                    inlineMin = 0;
                }

                // If we're supposed to clear the previous float, then terminate maxwidth as well.
                if (clearPreviousFloat) {
                    updatePreferredWidth(maxLogicalWidth, inlineMax);
                    inlineMax = 0;
                }

                // Add in text-indent.  This is added in only once.
                if (!addedTextIndent && !child->isFloating()) {
                    float ceiledTextIndent = textIndent.ceilToFloat();
                    childMin += ceiledTextIndent;
                    childMax += ceiledTextIndent;

                    if (childMin < 0)
                        textIndent = adjustFloatForSubPixelLayout(childMin);
                    else
                        addedTextIndent = true;
                }

                // Add our width to the max.
                inlineMax += max<float>(0, childMax);

                if (!autoWrap || !canBreakReplacedElement || (isPrevChildInlineFlow && !shouldBreakLineAfterText)) {
                    if (child->isFloating())
                        updatePreferredWidth(minLogicalWidth, childMin);
                    else
                        inlineMin += childMin;
                } else {
                    // Now check our line.
                    updatePreferredWidth(minLogicalWidth, childMin);

                    // Now start a new line.
                    inlineMin = 0;
                }

                if (autoWrap && canBreakReplacedElement && isPrevChildInlineFlow) {
                    updatePreferredWidth(minLogicalWidth, inlineMin);
                    inlineMin = 0;
                }

                // We are no longer stripping whitespace at the start of
                // a line.
                if (!child->isFloating()) {
                    stripFrontSpaces = false;
                    trailingSpaceChild = 0;
                }
            } else if (child->isText()) {
                // Case (3). Text.
                RenderText* t = toRenderText(child);

                if (t->isWordBreak()) {
                    updatePreferredWidth(minLogicalWidth, inlineMin);
                    inlineMin = 0;
                    continue;
                }

                if (t->style()->hasTextCombine() && t->isCombineText())
                    toRenderCombineText(t)->combineText();

                // Determine if we have a breakable character.  Pass in
                // whether or not we should ignore any spaces at the front
                // of the string.  If those are going to be stripped out,
                // then they shouldn't be considered in the breakable char
                // check.
                bool hasBreakableChar, hasBreak;
                float firstLineMinWidth, lastLineMinWidth;
                bool hasBreakableStart, hasBreakableEnd;
                float firstLineMaxWidth, lastLineMaxWidth;
                t->trimmedPrefWidths(inlineMax,
                    firstLineMinWidth, hasBreakableStart, lastLineMinWidth, hasBreakableEnd,
                    hasBreakableChar, hasBreak, firstLineMaxWidth, lastLineMaxWidth,
                    childMin, childMax, stripFrontSpaces);

                // This text object will not be rendered, but it may still provide a breaking opportunity.
                if (!hasBreak && childMax == 0) {
                    if (autoWrap && (hasBreakableStart || hasBreakableEnd)) {
                        updatePreferredWidth(minLogicalWidth, inlineMin);
                        inlineMin = 0;
                    }
                    continue;
                }

                if (stripFrontSpaces)
                    trailingSpaceChild = child;
                else
                    trailingSpaceChild = 0;

                // Add in text-indent.  This is added in only once.
                float ti = 0;
                if (!addedTextIndent || hasRemainingNegativeTextIndent) {
                    ti = textIndent.ceilToFloat();
                    childMin += ti;
                    firstLineMinWidth += ti;

                    // It the text indent negative and larger than the child minimum, we re-use the remainder
                    // in future minimum calculations, but using the negative value again on the maximum
                    // will lead to under-counting the max pref width.
                    if (!addedTextIndent) {
                        childMax += ti;
                        firstLineMaxWidth += ti;
                        addedTextIndent = true;
                    }

                    if (childMin < 0) {
                        textIndent = childMin;
                        hasRemainingNegativeTextIndent = true;
                    }
                }

                // If we have no breakable characters at all,
                // then this is the easy case. We add ourselves to the current
                // min and max and continue.
                if (!hasBreakableChar) {
                    inlineMin += childMin;
                } else {
                    if (hasBreakableStart) {
                        updatePreferredWidth(minLogicalWidth, inlineMin);
                    } else {
                        inlineMin += firstLineMinWidth;
                        updatePreferredWidth(minLogicalWidth, inlineMin);
                        childMin -= ti;
                    }

                    inlineMin = childMin;

                    if (hasBreakableEnd) {
                        updatePreferredWidth(minLogicalWidth, inlineMin);
                        inlineMin = 0;
                        shouldBreakLineAfterText = false;
                    } else {
                        updatePreferredWidth(minLogicalWidth, inlineMin);
                        inlineMin = lastLineMinWidth;
                        shouldBreakLineAfterText = true;
                    }
                }

                if (hasBreak) {
                    inlineMax += firstLineMaxWidth;
                    updatePreferredWidth(maxLogicalWidth, inlineMax);
                    updatePreferredWidth(maxLogicalWidth, childMax);
                    inlineMax = lastLineMaxWidth;
                    addedTextIndent = true;
                } else {
                    inlineMax += max<float>(0, childMax);
                }
            }

            // Ignore spaces after a list marker.
            if (child->isListMarker())
                stripFrontSpaces = true;
        } else {
            updatePreferredWidth(minLogicalWidth, inlineMin);
            updatePreferredWidth(maxLogicalWidth, inlineMax);
            inlineMin = inlineMax = 0;
            stripFrontSpaces = true;
            trailingSpaceChild = 0;
            addedTextIndent = true;
        }

        if (!child->isText() && child->isRenderInline())
            isPrevChildInlineFlow = true;
        else
            isPrevChildInlineFlow = false;

        oldAutoWrap = autoWrap;
    }

    if (styleToUse->collapseWhiteSpace())
        stripTrailingSpace(inlineMax, inlineMin, trailingSpaceChild);

    updatePreferredWidth(minLogicalWidth, inlineMin);
    updatePreferredWidth(maxLogicalWidth, inlineMax);
}

void RenderBlock::computeBlockPreferredLogicalWidths(LayoutUnit& minLogicalWidth, LayoutUnit& maxLogicalWidth) const
{
    RenderStyle* styleToUse = style();
    bool nowrap = styleToUse->whiteSpace() == NOWRAP;

    RenderObject* child = firstChild();
    RenderBlock* containingBlock = this->containingBlock();
    LayoutUnit floatLeftWidth = 0, floatRightWidth = 0;
    while (child) {
        // Positioned children don't affect the min/max width
        if (child->isOutOfFlowPositioned()) {
            child = child->nextSibling();
            continue;
        }

        RenderStyle* childStyle = child->style();
        if (child->isFloating() || (child->isBox() && toRenderBox(child)->avoidsFloats())) {
            LayoutUnit floatTotalWidth = floatLeftWidth + floatRightWidth;
            if (childStyle->clear() & CLEFT) {
                maxLogicalWidth = max(floatTotalWidth, maxLogicalWidth);
                floatLeftWidth = 0;
            }
            if (childStyle->clear() & CRIGHT) {
                maxLogicalWidth = max(floatTotalWidth, maxLogicalWidth);
                floatRightWidth = 0;
            }
        }

        // A margin basically has three types: fixed, percentage, and auto (variable).
        // Auto and percentage margins simply become 0 when computing min/max width.
        // Fixed margins can be added in as is.
        Length startMarginLength = childStyle->marginStartUsing(styleToUse);
        Length endMarginLength = childStyle->marginEndUsing(styleToUse);
        LayoutUnit margin = 0;
        LayoutUnit marginStart = 0;
        LayoutUnit marginEnd = 0;
        if (startMarginLength.isFixed())
            marginStart += startMarginLength.value();
        if (endMarginLength.isFixed())
            marginEnd += endMarginLength.value();
        // SHEZ: additionalMarginStart is treated as fixed margin
        if (child->isBox())
            marginStart += toRenderBox(child)->additionalMarginStart();
        margin = marginStart + marginEnd;

        LayoutUnit childMinPreferredLogicalWidth, childMaxPreferredLogicalWidth;
        if (child->isBox() && child->isHorizontalWritingMode() != isHorizontalWritingMode()) {
            RenderBox* childBox = toRenderBox(child);
            LogicalExtentComputedValues computedValues;
            childBox->computeLogicalHeight(childBox->borderAndPaddingLogicalHeight(), 0, computedValues);
            childMinPreferredLogicalWidth = childMaxPreferredLogicalWidth = computedValues.m_extent;
        } else {
            childMinPreferredLogicalWidth = child->minPreferredLogicalWidth();
            childMaxPreferredLogicalWidth = child->maxPreferredLogicalWidth();
        }

        LayoutUnit w = childMinPreferredLogicalWidth + margin;
        minLogicalWidth = max(w, minLogicalWidth);

        // IE ignores tables for calculation of nowrap. Makes some sense.
        if (nowrap && !child->isTable())
            maxLogicalWidth = max(w, maxLogicalWidth);

        w = childMaxPreferredLogicalWidth + margin;

        if (!child->isFloating()) {
            if (child->isBox() && toRenderBox(child)->avoidsFloats()) {
                // Determine a left and right max value based off whether or not the floats can fit in the
                // margins of the object.  For negative margins, we will attempt to overlap the float if the negative margin
                // is smaller than the float width.
                bool ltr = containingBlock ? containingBlock->style()->isLeftToRightDirection() : styleToUse->isLeftToRightDirection();
                LayoutUnit marginLogicalLeft = ltr ? marginStart : marginEnd;
                LayoutUnit marginLogicalRight = ltr ? marginEnd : marginStart;
                LayoutUnit maxLeft = marginLogicalLeft > 0 ? max(floatLeftWidth, marginLogicalLeft) : floatLeftWidth + marginLogicalLeft;
                LayoutUnit maxRight = marginLogicalRight > 0 ? max(floatRightWidth, marginLogicalRight) : floatRightWidth + marginLogicalRight;
                w = childMaxPreferredLogicalWidth + maxLeft + maxRight;
                w = max(w, floatLeftWidth + floatRightWidth);
            }
            else
                maxLogicalWidth = max(floatLeftWidth + floatRightWidth, maxLogicalWidth);
            floatLeftWidth = floatRightWidth = 0;
        }

        if (child->isFloating()) {
            if (childStyle->floating() == LeftFloat)
                floatLeftWidth += w;
            else
                floatRightWidth += w;
        } else
            maxLogicalWidth = max(w, maxLogicalWidth);

        child = child->nextSibling();
    }

    // Always make sure these values are non-negative.
    minLogicalWidth = max<LayoutUnit>(0, minLogicalWidth);
    maxLogicalWidth = max<LayoutUnit>(0, maxLogicalWidth);

    maxLogicalWidth = max(floatLeftWidth + floatRightWidth, maxLogicalWidth);
}

bool RenderBlock::hasLineIfEmpty() const
{
    if (!node())
        return false;

    if (node()->isRootEditableElement())
        return true;

    if (node()->rendererIsEditable() && isTableCell())
        return true;

    if (node()->isShadowRoot() && toShadowRoot(node())->host()->hasTagName(inputTag))
        return true;

    return false;
}

LayoutUnit RenderBlock::lineHeight(bool firstLine, LineDirectionMode direction, LinePositionMode linePositionMode) const
{
    // Inline blocks are replaced elements. Otherwise, just pass off to
    // the base class.  If we're being queried as though we're the root line
    // box, then the fact that we're an inline-block is irrelevant, and we behave
    // just like a block.
    if (isReplaced() && linePositionMode == PositionOnContainingLine)
        return RenderBox::lineHeight(firstLine, direction, linePositionMode);

    if (firstLine && document().styleEngine()->usesFirstLineRules()) {
        RenderStyle* s = style(firstLine);
        if (s != style())
            return s->computedLineHeight(view());
    }

    if (m_lineHeight == -1)
        m_lineHeight = style()->computedLineHeight(view());

    return m_lineHeight;
}

int RenderBlock::baselinePosition(FontBaseline baselineType, bool firstLine, LineDirectionMode direction, LinePositionMode linePositionMode) const
{
    // Inline blocks are replaced elements. Otherwise, just pass off to
    // the base class.  If we're being queried as though we're the root line
    // box, then the fact that we're an inline-block is irrelevant, and we behave
    // just like a block.
    if (isReplaced() && linePositionMode == PositionOnContainingLine) {
        // For "leaf" theme objects, let the theme decide what the baseline position is.
        // FIXME: Might be better to have a custom CSS property instead, so that if the theme
        // is turned off, checkboxes/radios will still have decent baselines.
        // FIXME: Need to patch form controls to deal with vertical lines.
        if (style()->hasAppearance() && !RenderTheme::theme().isControlContainer(style()->appearance()))
            return RenderTheme::theme().baselinePosition(this);

        // CSS2.1 states that the baseline of an inline block is the baseline of the last line box in
        // the normal flow.  We make an exception for marquees, since their baselines are meaningless
        // (the content inside them moves).  This matches WinIE as well, which just bottom-aligns them.
        // We also give up on finding a baseline if we have a vertical scrollbar, or if we are scrolled
        // vertically (e.g., an overflow:hidden block that has had scrollTop moved).
        bool ignoreBaseline = (layer() && (isMarquee() || (direction == HorizontalLine ? (layer()->verticalScrollbar() || layer()->scrollYOffset())
            : (layer()->horizontalScrollbar() || layer()->scrollXOffset())))) || (isWritingModeRoot() && !isRubyRun());

        int baselinePos = ignoreBaseline ? -1 : inlineBlockBaseline(direction);

        if (isDeprecatedFlexibleBox()) {
            // Historically, we did this check for all baselines. But we can't
            // remove this code from deprecated flexbox, because it effectively
            // breaks -webkit-line-clamp, which is used in the wild -- we would
            // calculate the baseline as if -webkit-line-clamp wasn't used.
            // For simplicity, we use this for all uses of deprecated flexbox.
            LayoutUnit bottomOfContent = direction == HorizontalLine ? borderTop() + paddingTop() + contentHeight() : borderRight() + paddingRight() + contentWidth();
            if (baselinePos > bottomOfContent)
                baselinePos = -1;
        }
        if (baselinePos != -1)
            return direction == HorizontalLine ? marginTop() + baselinePos : marginRight() + baselinePos;

        return RenderBox::baselinePosition(baselineType, firstLine, direction, linePositionMode);
    }

    // If we're not replaced, we'll only get called with PositionOfInteriorLineBoxes.
    // Note that inline-block counts as replaced here.
    ASSERT(linePositionMode == PositionOfInteriorLineBoxes);

    const FontMetrics& fontMetrics = style(firstLine)->fontMetrics();
    return fontMetrics.ascent(baselineType) + (lineHeight(firstLine, direction, linePositionMode) - fontMetrics.height()) / 2;
}

int RenderBlock::firstLineBoxBaseline() const
{
    if (isWritingModeRoot() && !isRubyRun())
        return -1;

    if (childrenInline()) {
        if (firstLineBox())
            return firstLineBox()->logicalTop() + style(true)->fontMetrics().ascent(firstRootBox()->baselineType());
        else
            return -1;
    }
    else {
        for (RenderBox* curr = firstChildBox(); curr; curr = curr->nextSiblingBox()) {
            if (!curr->isFloatingOrOutOfFlowPositioned()) {
                int result = curr->firstLineBoxBaseline();
                if (result != -1)
                    return curr->logicalTop() + result; // Translate to our coordinate space.
            }
        }
    }

    return -1;
}

int RenderBlock::inlineBlockBaseline(LineDirectionMode direction) const
{
    if (style()->overflowY() != OVISIBLE) {
        // We are not calling RenderBox::baselinePosition here because the caller should add the margin-top/margin-right, not us.
        return direction == HorizontalLine ? height() + m_marginBox.bottom() : width() + m_marginBox.left();
    }

    return lastLineBoxBaseline(direction);
}

int RenderBlock::lastLineBoxBaseline(LineDirectionMode lineDirection) const
{
    if (isWritingModeRoot() && !isRubyRun())
        return -1;

    if (childrenInline()) {
        if (!firstLineBox() && hasLineIfEmpty()) {
            const FontMetrics& fontMetrics = firstLineStyle()->fontMetrics();
            return fontMetrics.ascent()
                 + (lineHeight(true, lineDirection, PositionOfInteriorLineBoxes) - fontMetrics.height()) / 2
                 + (lineDirection == HorizontalLine ? borderTop() + paddingTop() : borderRight() + paddingRight());
        }
        if (lastLineBox())
            return lastLineBox()->logicalTop() + style(lastLineBox() == firstLineBox())->fontMetrics().ascent(lastRootBox()->baselineType());
        return -1;
    } else {
        bool haveNormalFlowChild = false;
        for (RenderBox* curr = lastChildBox(); curr; curr = curr->previousSiblingBox()) {
            if (!curr->isFloatingOrOutOfFlowPositioned()) {
                haveNormalFlowChild = true;
                int result = curr->inlineBlockBaseline(lineDirection);
                if (result != -1)
                    return curr->logicalTop() + result; // Translate to our coordinate space.
            }
        }
        if (!haveNormalFlowChild && hasLineIfEmpty()) {
            const FontMetrics& fontMetrics = firstLineStyle()->fontMetrics();
            return fontMetrics.ascent()
                 + (lineHeight(true, lineDirection, PositionOfInteriorLineBoxes) - fontMetrics.height()) / 2
                 + (lineDirection == HorizontalLine ? borderTop() + paddingTop() : borderRight() + paddingRight());
        }
    }

    return -1;
}

RenderBlock* RenderBlock::firstLineBlock() const
{
    RenderBlock* firstLineBlock = const_cast<RenderBlock*>(this);
    bool hasPseudo = false;
    while (true) {
        hasPseudo = firstLineBlock->style()->hasPseudoStyle(FIRST_LINE);
        if (hasPseudo)
            break;
        RenderObject* parentBlock = firstLineBlock->parent();
        // We include isRenderButton in this check because buttons are
        // implemented using flex box but should still support first-line. The
        // flex box spec requires that flex box does not support first-line,
        // though.
        // FIXME: Remove when buttons are implemented with align-items instead
        // of flexbox.
        if (firstLineBlock->isReplaced() || firstLineBlock->isFloating()
            || !parentBlock || parentBlock->firstChild() != firstLineBlock
            || (!parentBlock->isRenderBlockFlow() && !parentBlock->isRenderButton()))
            break;
        ASSERT_WITH_SECURITY_IMPLICATION(parentBlock->isRenderBlock());
        firstLineBlock = toRenderBlock(parentBlock);
    }

    if (!hasPseudo)
        return 0;

    return firstLineBlock;
}

static RenderStyle* styleForFirstLetter(RenderObject* firstLetterBlock, RenderObject* firstLetterContainer)
{
    RenderStyle* pseudoStyle = firstLetterBlock->getCachedPseudoStyle(FIRST_LETTER, firstLetterContainer->firstLineStyle());
    // Force inline display (except for floating first-letters).
    pseudoStyle->setDisplay(pseudoStyle->isFloating() ? BLOCK : INLINE);
    // CSS2 says first-letter can't be positioned.
    pseudoStyle->setPosition(StaticPosition);
    return pseudoStyle;
}

// CSS 2.1 http://www.w3.org/TR/CSS21/selector.html#first-letter
// "Punctuation (i.e, characters defined in Unicode [UNICODE] in the "open" (Ps), "close" (Pe),
// "initial" (Pi). "final" (Pf) and "other" (Po) punctuation classes), that precedes or follows the first letter should be included"
static inline bool isPunctuationForFirstLetter(UChar c)
{
    CharCategory charCategory = category(c);
    return charCategory == Punctuation_Open
        || charCategory == Punctuation_Close
        || charCategory == Punctuation_InitialQuote
        || charCategory == Punctuation_FinalQuote
        || charCategory == Punctuation_Other;
}

static inline bool shouldSkipForFirstLetter(UChar c)
{
    return isSpaceOrNewline(c) || c == noBreakSpace || isPunctuationForFirstLetter(c);
}

static inline RenderObject* findFirstLetterBlock(RenderBlock* start)
{
    RenderObject* firstLetterBlock = start;
    while (true) {
        // We include isRenderButton in these two checks because buttons are
        // implemented using flex box but should still support first-letter.
        // The flex box spec requires that flex box does not support
        // first-letter, though.
        // FIXME: Remove when buttons are implemented with align-items instead
        // of flexbox.
        bool canHaveFirstLetterRenderer = firstLetterBlock->style()->hasPseudoStyle(FIRST_LETTER)
            && firstLetterBlock->canHaveGeneratedChildren()
            && (!firstLetterBlock->isFlexibleBox() || firstLetterBlock->isRenderButton());
        if (canHaveFirstLetterRenderer)
            return firstLetterBlock;

        RenderObject* parentBlock = firstLetterBlock->parent();
        if (firstLetterBlock->isReplaced() || !parentBlock || parentBlock->firstChild() != firstLetterBlock ||
            (!parentBlock->isRenderBlockFlow() && !parentBlock->isRenderButton()))
            return 0;
        firstLetterBlock = parentBlock;
    }

    return 0;
}

void RenderBlock::updateFirstLetterStyle(RenderObject* firstLetterBlock, RenderObject* currentChild)
{
    RenderObject* firstLetter = currentChild->parent();
    RenderObject* firstLetterContainer = firstLetter->parent();
    RenderStyle* pseudoStyle = styleForFirstLetter(firstLetterBlock, firstLetterContainer);
    ASSERT(firstLetter->isFloating() || firstLetter->isInline());

    if (RenderStyle::compare(firstLetter->style(), pseudoStyle) == Reattach) {
        // The first-letter renderer needs to be replaced. Create a new renderer of the right type.
        RenderObject* newFirstLetter;
        if (pseudoStyle->display() == INLINE)
            newFirstLetter = RenderInline::createAnonymous(&document());
        else
            newFirstLetter = RenderBlock::createAnonymous(&document());
        newFirstLetter->setStyle(pseudoStyle);

        // Move the first letter into the new renderer.
        LayoutStateDisabler layoutStateDisabler(view());
        while (RenderObject* child = firstLetter->firstChild()) {
            if (child->isText())
                toRenderText(child)->removeAndDestroyTextBoxes();
            firstLetter->removeChild(child);
            newFirstLetter->addChild(child, 0);
        }

        RenderTextFragment* remainingText = 0;
        RenderObject* nextSibling = firstLetter->nextSibling();
        RenderObject* remainingTextObject = toRenderBoxModelObject(firstLetter)->firstLetterRemainingText();
        if (remainingTextObject && remainingTextObject->isText() && toRenderText(remainingTextObject)->isTextFragment())
            remainingText = toRenderTextFragment(remainingTextObject);
        if (remainingText) {
            ASSERT(remainingText->isAnonymous() || remainingText->node()->renderer() == remainingText);
            // Replace the old renderer with the new one.
            remainingText->setFirstLetter(newFirstLetter);
            toRenderBoxModelObject(newFirstLetter)->setFirstLetterRemainingText(remainingText);
        }
        // To prevent removal of single anonymous block in RenderBlock::removeChild and causing
        // |nextSibling| to go stale, we remove the old first letter using removeChildNode first.
        firstLetterContainer->virtualChildren()->removeChildNode(firstLetterContainer, firstLetter);
        firstLetter->destroy();
        firstLetter = newFirstLetter;
        firstLetterContainer->addChild(firstLetter, nextSibling);
    } else
        firstLetter->setStyle(pseudoStyle);

    for (RenderObject* genChild = firstLetter->firstChild(); genChild; genChild = genChild->nextSibling()) {
        if (genChild->isText())
            genChild->setStyle(pseudoStyle);
    }
}

static inline unsigned firstLetterLength(const String& text)
{
    unsigned length = 0;

    // Account for leading spaces and punctuation.
    while (length < text.length() && shouldSkipForFirstLetter((text)[length]))
        length++;

    // Bail if we didn't find a letter
    if (text.length() && length == text.length())
        return 0;

    // Account for first letter.
    length++;

    // Keep looking for whitespace and allowed punctuation, but avoid
    // accumulating just whitespace into the :first-letter.
    for (unsigned scanLength = length; scanLength < text.length(); ++scanLength) {
        UChar c = (text)[scanLength];

        if (!shouldSkipForFirstLetter(c))
            break;

        if (isPunctuationForFirstLetter(c))
            length = scanLength + 1;
    }

    return length;
}

void RenderBlock::createFirstLetterRenderer(RenderObject* firstLetterBlock, RenderObject* currentChild, unsigned length)
{
    ASSERT(length && currentChild->isText());

    RenderObject* firstLetterContainer = currentChild->parent();
    RenderStyle* pseudoStyle = styleForFirstLetter(firstLetterBlock, firstLetterContainer);
    RenderObject* firstLetter = 0;
    if (pseudoStyle->display() == INLINE)
        firstLetter = RenderInline::createAnonymous(&document());
    else
        firstLetter = RenderBlock::createAnonymous(&document());
    firstLetter->setStyle(pseudoStyle);
    firstLetterContainer->addChild(firstLetter, currentChild);

    RenderText* textObj = toRenderText(currentChild);

    // The original string is going to be either a generated content string or a DOM node's
    // string.  We want the original string before it got transformed in case first-letter has
    // no text-transform or a different text-transform applied to it.
    String oldText = textObj->originalText();
    ASSERT(oldText.impl());

    // Construct a text fragment for the text after the first letter.
    // This text fragment might be empty.
    RenderTextFragment* remainingText =
        new RenderTextFragment(textObj->node() ? textObj->node() : &textObj->document(), oldText.impl(), length, oldText.length() - length);
    remainingText->setStyle(textObj->style());
    if (remainingText->node())
        remainingText->node()->setRenderer(remainingText);

    firstLetterContainer->addChild(remainingText, textObj);
    firstLetterContainer->removeChild(textObj);
    remainingText->setFirstLetter(firstLetter);
    toRenderBoxModelObject(firstLetter)->setFirstLetterRemainingText(remainingText);

    // construct text fragment for the first letter
    RenderTextFragment* letter =
        new RenderTextFragment(remainingText->node() ? remainingText->node() : &remainingText->document(), oldText.impl(), 0, length);
    letter->setStyle(pseudoStyle);
    firstLetter->addChild(letter);

    textObj->destroy();
}

void RenderBlock::updateFirstLetter()
{
    if (!document().styleEngine()->usesFirstLetterRules())
        return;
    // Don't recur
    if (style()->styleType() == FIRST_LETTER)
        return;

    // FIXME: We need to destroy the first-letter object if it is no longer the first child. Need to find
    // an efficient way to check for that situation though before implementing anything.
    RenderObject* firstLetterBlock = findFirstLetterBlock(this);
    if (!firstLetterBlock)
        return;

    // Drill into inlines looking for our first text child.
    RenderObject* currChild = firstLetterBlock->firstChild();
    unsigned length = 0;
    while (currChild) {
        if (currChild->isText()) {
            // FIXME: If there is leading punctuation in a different RenderText than
            // the first letter, we'll not apply the correct style to it.
            length = firstLetterLength(toRenderText(currChild)->originalText());
            if (length)
                break;
            currChild = currChild->nextSibling();
        } else if (currChild->isListMarker()) {
            currChild = currChild->nextSibling();
        } else if (currChild->isFloatingOrOutOfFlowPositioned()) {
            if (currChild->style()->styleType() == FIRST_LETTER) {
                currChild = currChild->firstChild();
                break;
            }
            currChild = currChild->nextSibling();
        } else if (currChild->isReplaced() || currChild->isRenderButton() || currChild->isMenuList())
            break;
        else if (currChild->style()->hasPseudoStyle(FIRST_LETTER) && currChild->canHaveGeneratedChildren())  {
            // We found a lower-level node with first-letter, which supersedes the higher-level style
            firstLetterBlock = currChild;
            currChild = currChild->firstChild();
        } else
            currChild = currChild->firstChild();
    }

    if (!currChild)
        return;

    // If the child already has style, then it has already been created, so we just want
    // to update it.
    if (currChild->parent()->style()->styleType() == FIRST_LETTER) {
        updateFirstLetterStyle(firstLetterBlock, currChild);
        return;
    }

    if (!currChild->isText() || currChild->isBR())
        return;

    // Our layout state is not valid for the repaints we are going to trigger by
    // adding and removing children of firstLetterContainer.
    LayoutStateDisabler layoutStateDisabler(view());

    createFirstLetterRenderer(firstLetterBlock, currChild, length);
}

// Helper methods for obtaining the last line, computing line counts and heights for line counts
// (crawling into blocks).
static bool shouldCheckLines(RenderObject* obj)
{
    return !obj->isFloatingOrOutOfFlowPositioned() && !obj->isRunIn()
        && obj->isRenderBlock() && obj->style()->height().isAuto()
        && (!obj->isDeprecatedFlexibleBox() || obj->style()->boxOrient() == VERTICAL);
}

static int getHeightForLineCount(RenderBlock* block, int l, bool includeBottom, int& count)
{
    if (block->style()->visibility() == VISIBLE) {
        if (block->childrenInline()) {
            for (RootInlineBox* box = block->firstRootBox(); box; box = box->nextRootBox()) {
                if (++count == l)
                    return box->lineBottom() + (includeBottom ? (block->borderBottom() + block->paddingBottom()) : LayoutUnit());
            }
        }
        else {
            RenderBox* normalFlowChildWithoutLines = 0;
            for (RenderBox* obj = block->firstChildBox(); obj; obj = obj->nextSiblingBox()) {
                if (shouldCheckLines(obj)) {
                    int result = getHeightForLineCount(toRenderBlock(obj), l, false, count);
                    if (result != -1)
                        return result + obj->y() + (includeBottom ? (block->borderBottom() + block->paddingBottom()) : LayoutUnit());
                } else if (!obj->isFloatingOrOutOfFlowPositioned() && !obj->isRunIn())
                    normalFlowChildWithoutLines = obj;
            }
            if (normalFlowChildWithoutLines && l == 0)
                return normalFlowChildWithoutLines->y() + normalFlowChildWithoutLines->height();
        }
    }

    return -1;
}

RootInlineBox* RenderBlock::lineAtIndex(int i) const
{
    ASSERT(i >= 0);

    if (style()->visibility() != VISIBLE)
        return 0;

    if (childrenInline()) {
        for (RootInlineBox* box = firstRootBox(); box; box = box->nextRootBox())
            if (!i--)
                return box;
    } else {
        for (RenderObject* child = firstChild(); child; child = child->nextSibling()) {
            if (!shouldCheckLines(child))
                continue;
            if (RootInlineBox* box = toRenderBlock(child)->lineAtIndex(i))
                return box;
        }
    }

    return 0;
}

int RenderBlock::lineCount(const RootInlineBox* stopRootInlineBox, bool* found) const
{
    int count = 0;

    if (style()->visibility() == VISIBLE) {
        if (childrenInline())
            for (RootInlineBox* box = firstRootBox(); box; box = box->nextRootBox()) {
                count++;
                if (box == stopRootInlineBox) {
                    if (found)
                        *found = true;
                    break;
                }
            }
        else
            for (RenderObject* obj = firstChild(); obj; obj = obj->nextSibling())
                if (shouldCheckLines(obj)) {
                    bool recursiveFound = false;
                    count += toRenderBlock(obj)->lineCount(stopRootInlineBox, &recursiveFound);
                    if (recursiveFound) {
                        if (found)
                            *found = true;
                        break;
                    }
                }
    }
    return count;
}

int RenderBlock::heightForLineCount(int l)
{
    int count = 0;
    return getHeightForLineCount(this, l, true, count);
}

void RenderBlock::adjustForBorderFit(LayoutUnit x, LayoutUnit& left, LayoutUnit& right) const
{
    // We don't deal with relative positioning.  Our assumption is that you shrink to fit the lines without accounting
    // for either overflow or translations via relative positioning.
    if (style()->visibility() == VISIBLE) {
        if (childrenInline()) {
            for (RootInlineBox* box = firstRootBox(); box; box = box->nextRootBox()) {
                if (box->firstChild())
                    left = min(left, x + static_cast<LayoutUnit>(box->firstChild()->x()));
                if (box->lastChild())
                    right = max(right, x + static_cast<LayoutUnit>(ceilf(box->lastChild()->logicalRight())));
            }
        } else {
            for (RenderBox* obj = firstChildBox(); obj; obj = obj->nextSiblingBox()) {
                if (!obj->isFloatingOrOutOfFlowPositioned()) {
                    if (obj->isRenderBlockFlow() && !obj->hasOverflowClip())
                        toRenderBlock(obj)->adjustForBorderFit(x + obj->x(), left, right);
                    else if (obj->style()->visibility() == VISIBLE) {
                        // We are a replaced element or some kind of non-block-flow object.
                        left = min(left, x + obj->x());
                        right = max(right, x + obj->x() + obj->width());
                    }
                }
            }
        }

        if (m_floatingObjects) {
            const FloatingObjectSet& floatingObjectSet = m_floatingObjects->set();
            FloatingObjectSetIterator end = floatingObjectSet.end();
            for (FloatingObjectSetIterator it = floatingObjectSet.begin(); it != end; ++it) {
                FloatingObject* r = *it;
                // Only examine the object if our m_shouldPaint flag is set.
                if (r->shouldPaint()) {
                    LayoutUnit floatLeft = xPositionForFloatIncludingMargin(r) - r->renderer()->x();
                    LayoutUnit floatRight = floatLeft + r->renderer()->width();
                    left = min(left, floatLeft);
                    right = max(right, floatRight);
                }
            }
        }
    }
}

void RenderBlock::fitBorderToLinesIfNeeded()
{
    if (style()->borderFit() == BorderFitBorder || hasOverrideWidth())
        return;

    // Walk any normal flow lines to snugly fit.
    LayoutUnit left = LayoutUnit::max();
    LayoutUnit right = LayoutUnit::min();
    LayoutUnit oldWidth = contentWidth();
    adjustForBorderFit(0, left, right);

    // Clamp to our existing edges. We can never grow. We only shrink.
    LayoutUnit leftEdge = borderLeft() + paddingLeft();
    LayoutUnit rightEdge = leftEdge + oldWidth;
    left = min(rightEdge, max(leftEdge, left));
    right = max(leftEdge, min(rightEdge, right));

    LayoutUnit newContentWidth = right - left;
    if (newContentWidth == oldWidth)
        return;

    setOverrideLogicalContentWidth(newContentWidth);
    layoutBlock(false);
    clearOverrideLogicalContentWidth();
}

void RenderBlock::clearTruncation()
{
    if (style()->visibility() == VISIBLE) {
        if (childrenInline() && hasMarkupTruncation()) {
            setHasMarkupTruncation(false);
            for (RootInlineBox* box = firstRootBox(); box; box = box->nextRootBox())
                box->clearTruncation();
        } else {
            for (RenderObject* obj = firstChild(); obj; obj = obj->nextSibling()) {
                if (shouldCheckLines(obj))
                    toRenderBlock(obj)->clearTruncation();
            }
        }
    }
}

void RenderBlock::setPaginationStrut(LayoutUnit strut)
{
    if (!m_rareData) {
        if (!strut)
            return;
        m_rareData = adoptPtr(new RenderBlockRareData());
    }
    m_rareData->m_paginationStrut = strut;
}

void RenderBlock::setPageLogicalOffset(LayoutUnit logicalOffset)
{
    if (!m_rareData) {
        if (!logicalOffset)
            return;
        m_rareData = adoptPtr(new RenderBlockRareData());
    }
    m_rareData->m_pageLogicalOffset = logicalOffset;
}

void RenderBlock::setBreakAtLineToAvoidWidow(RootInlineBox* lineToBreak)
{
    ASSERT(lineToBreak);
    if (!m_rareData)
        m_rareData = adoptPtr(new RenderBlockRareData());
    m_rareData->m_shouldBreakAtLineToAvoidWidow = true;
    m_rareData->m_lineBreakToAvoidWidow = lineToBreak;
}

void RenderBlock::clearShouldBreakAtLineToAvoidWidow() const
{
    if (!m_rareData)
        return;
    m_rareData->m_shouldBreakAtLineToAvoidWidow = false;
    m_rareData->m_lineBreakToAvoidWidow = 0;
}

void RenderBlock::absoluteRects(Vector<IntRect>& rects, const LayoutPoint& accumulatedOffset) const
{
    // For blocks inside inlines, we go ahead and include margins so that we run right up to the
    // inline boxes above and below us (thus getting merged with them to form a single irregular
    // shape).
    if (isAnonymousBlockContinuation()) {
        // FIXME: This is wrong for block-flows that are horizontal.
        // https://bugs.webkit.org/show_bug.cgi?id=46781
        rects.append(pixelSnappedIntRect(accumulatedOffset.x(), accumulatedOffset.y() - collapsedMarginBefore(),
                                width(), height() + collapsedMarginBefore() + collapsedMarginAfter()));
        continuation()->absoluteRects(rects, accumulatedOffset - toLayoutSize(location() +
                inlineElementContinuation()->containingBlock()->location()));
    } else
        rects.append(pixelSnappedIntRect(accumulatedOffset, size()));
}

void RenderBlock::absoluteQuads(Vector<FloatQuad>& quads, bool* wasFixed) const
{
    // For blocks inside inlines, we go ahead and include margins so that we run right up to the
    // inline boxes above and below us (thus getting merged with them to form a single irregular
    // shape).
    if (isAnonymousBlockContinuation()) {
        // FIXME: This is wrong for block-flows that are horizontal.
        // https://bugs.webkit.org/show_bug.cgi?id=46781
        FloatRect localRect(0, -collapsedMarginBefore(),
                            width(), height() + collapsedMarginBefore() + collapsedMarginAfter());
        quads.append(localToAbsoluteQuad(localRect, 0 /* mode */, wasFixed));
        continuation()->absoluteQuads(quads, wasFixed);
    } else
        quads.append(RenderBox::localToAbsoluteQuad(FloatRect(0, 0, width(), height()), 0 /* mode */, wasFixed));
}

LayoutRect RenderBlock::rectWithOutlineForRepaint(const RenderLayerModelObject* repaintContainer, LayoutUnit outlineWidth) const
{
    LayoutRect r(RenderBox::rectWithOutlineForRepaint(repaintContainer, outlineWidth));
    if (isAnonymousBlockContinuation())
        r.inflateY(collapsedMarginBefore()); // FIXME: This is wrong for block-flows that are horizontal.
    return r;
}

RenderObject* RenderBlock::hoverAncestor() const
{
    return isAnonymousBlockContinuation() ? continuation() : RenderBox::hoverAncestor();
}

void RenderBlock::updateDragState(bool dragOn)
{
    RenderBox::updateDragState(dragOn);
    if (continuation())
        continuation()->updateDragState(dragOn);
}

RenderStyle* RenderBlock::outlineStyleForRepaint() const
{
    return isAnonymousBlockContinuation() ? continuation()->style() : style();
}

void RenderBlock::childBecameNonInline(RenderObject*)
{
    makeChildrenNonInline();
    if (isAnonymousBlock() && parent() && parent()->isRenderBlock())
        toRenderBlock(parent())->removeLeftoverAnonymousBlock(this);
    // |this| may be dead here
}

void RenderBlock::updateHitTestResult(HitTestResult& result, const LayoutPoint& point)
{
    if (result.innerNode())
        return;

    if (Node* n = nodeForHitTest()) {
        result.setInnerNode(n);
        if (!result.innerNonSharedNode())
            result.setInnerNonSharedNode(n);
        result.setLocalPoint(point);
    }
}

LayoutRect RenderBlock::localCaretRect(InlineBox* inlineBox, int caretOffset, LayoutUnit* extraWidthToEndOfLine)
{
    // Do the normal calculation in most cases.
    if (firstChild()) {
        if (!childrenInline()) {
            // Fallback to the upstream behavior.
            return RenderBox::localCaretRect(inlineBox, caretOffset, extraWidthToEndOfLine);
        }

        // The caret is inside a RenderBlock, before the first inline child, in
        // between two inline children, or after the last inline child.  Find
        // the child at the specified 'caretOffset', then use the InlineBox of
        // that child to determine the caret rect.  It would be either to the
        // left of the child, or to the right of the child (if the caret is
        // after the last child).

        RenderObject* child = firstChild();
        while (caretOffset && child) {
            child = child->nextSibling();
            --caretOffset;
        }

        bool isAfterLastChild = false;
        if (!child) {
            if (caretOffset) {
                // Something strange going on.  Fallback to the upstream behavior.
                return RenderBox::localCaretRect(inlineBox, caretOffset, extraWidthToEndOfLine);
            }

            // The caret is after the last child.
            child = lastChild();
            isAfterLastChild = true;
        }

        LayoutUnit margin;
        if (child->isBox()) {
            RenderBox* box = toRenderBox(child);
            inlineBox = box->inlineBoxWrapper();
            margin = isAfterLastChild ? box->marginRight() : box->marginLeft();
        }
        else if (child->isText()) {
            inlineBox = isAfterLastChild ? toRenderText(child)->lastTextBox()
                                         : toRenderText(child)->firstTextBox();
        }
        else if (child->isRenderInline()) {
            inlineBox = isAfterLastChild ? toRenderInline(child)->lastLineBox()
                                         : toRenderInline(child)->firstLineBox();
        }

        if (!inlineBox) {
            return RenderBox::localCaretRect(inlineBox, caretOffset, extraWidthToEndOfLine);
        }

        LayoutUnit x = isAfterLastChild ? inlineBox->x() + inlineBox->width() + margin
                                        : inlineBox->x() - margin;
        if (extraWidthToEndOfLine)
            *extraWidthToEndOfLine = inlineBox->root()->width() - x;
        return LayoutRect(x, inlineBox->y(), 1, inlineBox->height());
    }

    LayoutRect caretRect = localCaretRectForEmptyElement(width(), textIndentOffset());

    if (extraWidthToEndOfLine) {
        if (isRenderBlock()) {
            *extraWidthToEndOfLine = width() - caretRect.maxX();
        } else {
            // FIXME: This code looks wrong.
            // myRight and containerRight are set up, but then clobbered.
            // So *extraWidthToEndOfLine will always be 0 here.

            LayoutUnit myRight = caretRect.maxX();
            // FIXME: why call localToAbsoluteForContent() twice here, too?
            FloatPoint absRightPoint = localToAbsolute(FloatPoint(myRight, 0));

            LayoutUnit containerRight = containingBlock()->x() + containingBlockLogicalWidthForContent();
            FloatPoint absContainerPoint = localToAbsolute(FloatPoint(containerRight, 0));

            *extraWidthToEndOfLine = absContainerPoint.x() - absRightPoint.x();
        }
    }

    return caretRect;
}

void RenderBlock::addFocusRingRects(Vector<IntRect>& rects, const LayoutPoint& additionalOffset, const RenderLayerModelObject* paintContainer)
{
    // For blocks inside inlines, we go ahead and include margins so that we run right up to the
    // inline boxes above and below us (thus getting merged with them to form a single irregular
    // shape).
    if (inlineElementContinuation()) {
        // FIXME: This check really isn't accurate.
        bool nextInlineHasLineBox = inlineElementContinuation()->firstLineBox();
        // FIXME: This is wrong. The principal renderer may not be the continuation preceding this block.
        // FIXME: This is wrong for block-flows that are horizontal.
        // https://bugs.webkit.org/show_bug.cgi?id=46781
        bool prevInlineHasLineBox = toRenderInline(inlineElementContinuation()->node()->renderer())->firstLineBox();
        float topMargin = prevInlineHasLineBox ? collapsedMarginBefore() : LayoutUnit();
        float bottomMargin = nextInlineHasLineBox ? collapsedMarginAfter() : LayoutUnit();
        LayoutRect rect(additionalOffset.x(), additionalOffset.y() - topMargin, width(), height() + topMargin + bottomMargin);
        if (!rect.isEmpty())
            rects.append(pixelSnappedIntRect(rect));
    } else if (width() && height())
        rects.append(pixelSnappedIntRect(additionalOffset, size()));

    if (!hasOverflowClip() && !hasControlClip()) {
        for (RootInlineBox* curr = firstRootBox(); curr; curr = curr->nextRootBox()) {
            LayoutUnit top = max<LayoutUnit>(curr->lineTop(), curr->top());
            LayoutUnit bottom = min<LayoutUnit>(curr->lineBottom(), curr->top() + curr->height());
            LayoutRect rect(additionalOffset.x() + curr->x(), additionalOffset.y() + top, curr->width(), bottom - top);
            if (!rect.isEmpty())
                rects.append(pixelSnappedIntRect(rect));
        }

        for (RenderObject* curr = firstChild(); curr; curr = curr->nextSibling()) {
            if (!curr->isText() && !curr->isListMarker() && curr->isBox()) {
                RenderBox* box = toRenderBox(curr);
                FloatPoint pos;
                // FIXME: This doesn't work correctly with transforms.
                if (box->layer())
                    pos = curr->localToContainerPoint(FloatPoint(), paintContainer);
                else
                    pos = FloatPoint(additionalOffset.x() + box->x(), additionalOffset.y() + box->y());
                box->addFocusRingRects(rects, flooredLayoutPoint(pos), paintContainer);
            }
        }
    }

    if (inlineElementContinuation())
        inlineElementContinuation()->addFocusRingRects(rects, flooredLayoutPoint(additionalOffset + inlineElementContinuation()->containingBlock()->location() - location()), paintContainer);
}

void RenderBlock::computeSelfHitTestRects(Vector<LayoutRect>& rects, const LayoutPoint& layerOffset) const
{
    RenderBox::computeSelfHitTestRects(rects, layerOffset);

    if (hasHorizontalLayoutOverflow() || hasVerticalLayoutOverflow()) {
        for (RootInlineBox* curr = firstRootBox(); curr; curr = curr->nextRootBox()) {
            LayoutUnit top = max<LayoutUnit>(curr->lineTop(), curr->top());
            LayoutUnit bottom = min<LayoutUnit>(curr->lineBottom(), curr->top() + curr->height());
            LayoutRect rect(layerOffset.x() + curr->x(), layerOffset.y() + top, curr->width(), bottom - top);
            // It's common for this rect to be entirely contained in our box, so exclude that simple case.
            if (!rect.isEmpty() && (rects.isEmpty() || !rects[0].contains(rect)))
                rects.append(rect);
        }
    }
}

RenderBox* RenderBlock::createAnonymousBoxWithSameTypeAs(const RenderObject* parent) const
{
    if (isAnonymousColumnsBlock())
        return createAnonymousColumnsWithParentRenderer(parent);
    if (isAnonymousColumnSpanBlock())
        return createAnonymousColumnSpanWithParentRenderer(parent);
    return createAnonymousWithParentRendererAndDisplay(parent, style()->display());
}

bool RenderBlock::hasNextPage(LayoutUnit logicalOffset, PageBoundaryRule pageBoundaryRule) const
{
    ASSERT(view()->layoutState() && view()->layoutState()->isPaginated());

    RenderFlowThread* flowThread = flowThreadContainingBlock();
    if (!flowThread)
        return true; // Printing and multi-column both make new pages to accommodate content.

    // See if we're in the last region.
    LayoutUnit pageOffset = offsetFromLogicalTopOfFirstPage() + logicalOffset;
    RenderRegion* region = flowThread->regionAtBlockOffset(pageOffset, this);
    if (!region)
        return false;
    if (region->isLastRegion())
        return region->isRenderRegionSet() || region->style()->regionFragment() == BreakRegionFragment
            || (pageBoundaryRule == IncludePageBoundary && pageOffset == region->logicalTopForFlowThreadContent());
    return true;
}

LayoutUnit RenderBlock::nextPageLogicalTop(LayoutUnit logicalOffset, PageBoundaryRule pageBoundaryRule) const
{
    LayoutUnit pageLogicalHeight = pageLogicalHeightForOffset(logicalOffset);
    if (!pageLogicalHeight)
        return logicalOffset;

    // The logicalOffset is in our coordinate space.  We can add in our pushed offset.
    LayoutUnit remainingLogicalHeight = pageRemainingLogicalHeightForOffset(logicalOffset);
    LayoutUnit spanningHeaderHeight = 0;
    if (view()->layoutState()->m_columnInfo) {
        ColumnInfo* colInfo = view()->layoutState()->m_columnInfo;
        LayoutUnit totalOffset = logicalOffset + offsetFromLogicalTopOfFirstPage();
        unsigned nextColumn = (totalOffset + remainingLogicalHeight + 1) / pageLogicalHeight;
        if (nextColumn < colInfo->spanningHeaderColumnCount()) {
            spanningHeaderHeight = colInfo->spanningHeaderHeight();
            if (spanningHeaderHeight > 0 && remainingLogicalHeight == pageLogicalHeight && totalOffset > 0) {
                remainingLogicalHeight = 0;
            }
        }
<<<<<<< HEAD
    }
    if (pageBoundaryRule == ExcludePageBoundary)
        return logicalOffset + spanningHeaderHeight + (remainingLogicalHeight ? remainingLogicalHeight : pageLogicalHeight);
    return logicalOffset + spanningHeaderHeight + remainingLogicalHeight;
}

static bool inNormalFlow(RenderBox* child)
{
    RenderBlock* curr = child->containingBlock();
    RenderView* renderView = child->view();
    while (curr && curr != renderView) {
        if (curr->hasColumns() || curr->isRenderFlowThread())
            return true;
        if (curr->isFloatingOrOutOfFlowPositioned())
            return false;
        curr = curr->containingBlock();
=======
>>>>>>> 0704b1ab
    }
    if (pageBoundaryRule == ExcludePageBoundary)
        return logicalOffset + spanningHeaderHeight + (remainingLogicalHeight ? remainingLogicalHeight : pageLogicalHeight);
    return logicalOffset + spanningHeaderHeight + remainingLogicalHeight;
}

ColumnInfo::PaginationUnit RenderBlock::paginationUnit() const
{
    return ColumnInfo::Column;
}

LayoutUnit RenderBlock::pageLogicalTopForOffset(LayoutUnit offset) const
{
    RenderView* renderView = view();
    LayoutUnit firstPageLogicalTop = isHorizontalWritingMode() ? renderView->layoutState()->m_pageOffset.height() : renderView->layoutState()->m_pageOffset.width();
    LayoutUnit blockLogicalTop = isHorizontalWritingMode() ? renderView->layoutState()->m_layoutOffset.height() : renderView->layoutState()->m_layoutOffset.width();

    LayoutUnit cumulativeOffset = offset + blockLogicalTop;
    RenderFlowThread* flowThread = flowThreadContainingBlock();
    if (!flowThread) {
        LayoutUnit pageLogicalHeight = renderView->layoutState()->pageLogicalHeight();
        if (!pageLogicalHeight)
            return 0;
        return cumulativeOffset - roundToInt(cumulativeOffset - firstPageLogicalTop) % roundToInt(pageLogicalHeight);
    }
    return flowThread->pageLogicalTopForOffset(cumulativeOffset);
}

LayoutUnit RenderBlock::pageLogicalHeightForOffset(LayoutUnit offset) const
{
    RenderView* renderView = view();
    RenderFlowThread* flowThread = flowThreadContainingBlock();
    if (!flowThread)
        return renderView->layoutState()->m_pageLogicalHeight;
    return flowThread->pageLogicalHeightForOffset(offset + offsetFromLogicalTopOfFirstPage());
}

LayoutUnit RenderBlock::pageRemainingLogicalHeightForOffset(LayoutUnit offset, PageBoundaryRule pageBoundaryRule) const
{
    RenderView* renderView = view();
    offset += offsetFromLogicalTopOfFirstPage();

    RenderFlowThread* flowThread = flowThreadContainingBlock();
    if (!flowThread) {
        LayoutUnit pageLogicalHeight = renderView->layoutState()->m_pageLogicalHeight;
        LayoutUnit remainingHeight = pageLogicalHeight - intMod(offset, pageLogicalHeight);
        if (pageBoundaryRule == IncludePageBoundary) {
            // If includeBoundaryPoint is true the line exactly on the top edge of a
            // column will act as being part of the previous column.
            remainingHeight = intMod(remainingHeight, pageLogicalHeight);
        }
        return remainingHeight;
    }

    return flowThread->pageRemainingLogicalHeightForOffset(offset, pageBoundaryRule);
}

LayoutUnit RenderBlock::adjustForUnsplittableChild(RenderBox* child, LayoutUnit logicalOffset, bool includeMargins)
{
    bool checkColumnBreaks = view()->layoutState()->isPaginatingColumns();
    bool checkPageBreaks = !checkColumnBreaks && view()->layoutState()->m_pageLogicalHeight;
    RenderFlowThread* flowThread = flowThreadContainingBlock();
    bool checkRegionBreaks = flowThread && flowThread->isRenderNamedFlowThread();
    bool isUnsplittable = child->isUnsplittableForPagination() || (checkColumnBreaks && child->style()->columnBreakInside() == PBAVOID)
        || (checkPageBreaks && child->style()->pageBreakInside() == PBAVOID)
        || (checkRegionBreaks && child->style()->regionBreakInside() == PBAVOID);
    if (!isUnsplittable)
        return logicalOffset;
    LayoutUnit childLogicalHeight = logicalHeightForChild(child) + (includeMargins ? marginBeforeForChild(child) + marginAfterForChild(child) : LayoutUnit());
    LayoutUnit pageLogicalHeight = pageLogicalHeightForOffset(logicalOffset);
    bool hasUniformPageLogicalHeight = !flowThread || flowThread->regionsHaveUniformLogicalHeight();
    updateMinimumPageHeight(logicalOffset, childLogicalHeight);
    if (!pageLogicalHeight || (hasUniformPageLogicalHeight && childLogicalHeight > pageLogicalHeight)
        || !hasNextPage(logicalOffset))
        return logicalOffset;
    LayoutUnit remainingLogicalHeight = pageRemainingLogicalHeightForOffset(logicalOffset, ExcludePageBoundary);
    LayoutUnit spanningHeaderHeight = 0;
    if (view()->layoutState()->m_columnInfo) {
        ColumnInfo* colInfo = view()->layoutState()->m_columnInfo;
        LayoutUnit totalOffset = logicalOffset + offsetFromLogicalTopOfFirstPage();
        unsigned currentColumn = (totalOffset + childLogicalHeight) / pageLogicalHeight;
        if (currentColumn < colInfo->spanningHeaderColumnCount()) {
            spanningHeaderHeight = colInfo->spanningHeaderHeight();
            if (spanningHeaderHeight > 0 && remainingLogicalHeight == pageLogicalHeight && totalOffset > 0) {
                remainingLogicalHeight = 0;
            }
        }
    }
    if (remainingLogicalHeight < childLogicalHeight) {
        if (!hasUniformPageLogicalHeight && !pushToNextPageWithMinimumLogicalHeight(remainingLogicalHeight, logicalOffset, childLogicalHeight))
            return logicalOffset;
        return logicalOffset + remainingLogicalHeight + spanningHeaderHeight;
    }
    return logicalOffset;
}

bool RenderBlock::pushToNextPageWithMinimumLogicalHeight(LayoutUnit& adjustment, LayoutUnit logicalOffset, LayoutUnit minimumLogicalHeight) const
{
    bool checkRegion = false;
    for (LayoutUnit pageLogicalHeight = pageLogicalHeightForOffset(logicalOffset + adjustment); pageLogicalHeight;
        pageLogicalHeight = pageLogicalHeightForOffset(logicalOffset + adjustment)) {
        if (minimumLogicalHeight <= pageLogicalHeight)
            return true;
        if (!hasNextPage(logicalOffset + adjustment))
            return false;
        adjustment += pageLogicalHeight;
        checkRegion = true;
    }
    return !checkRegion;
}

void RenderBlock::setPageBreak(LayoutUnit offset, LayoutUnit spaceShortage)
{
    if (RenderFlowThread* flowThread = flowThreadContainingBlock())
        flowThread->setPageBreak(offsetFromLogicalTopOfFirstPage() + offset, spaceShortage);
}

void RenderBlock::updateMinimumPageHeight(LayoutUnit offset, LayoutUnit minHeight)
{
    if (RenderFlowThread* flowThread = flowThreadContainingBlock())
        flowThread->updateMinimumPageHeight(offsetFromLogicalTopOfFirstPage() + offset, minHeight);
    else if (ColumnInfo* colInfo = view()->layoutState()->m_columnInfo)
        colInfo->updateMinimumColumnHeight(minHeight);
}

static inline LayoutUnit calculateMinimumPageHeight(RenderStyle* renderStyle, RootInlineBox* lastLine, LayoutUnit lineTop, LayoutUnit lineBottom)
{
    // We may require a certain minimum number of lines per page in order to satisfy
    // orphans and widows, and that may affect the minimum page height.
    unsigned lineCount = max<unsigned>(renderStyle->hasAutoOrphans() ? 1 : renderStyle->orphans(), renderStyle->hasAutoWidows() ? 1 : renderStyle->widows());
    if (lineCount > 1) {
        RootInlineBox* line = lastLine;
        for (unsigned i = 1; i < lineCount && line->prevRootBox(); i++)
            line = line->prevRootBox();

        // FIXME: Paginating using line overflow isn't all fine. See FIXME in
        // adjustLinePositionForPagination() for more details.
        LayoutRect overflow = line->logicalVisualOverflowRect(line->lineTop(), line->lineBottom());
        lineTop = min(line->lineTopWithLeading(), overflow.y());
    }
    return lineBottom - lineTop;
}

void RenderBlock::adjustLinePositionForPagination(RootInlineBox* lineBox, LayoutUnit& delta, RenderFlowThread* flowThread)
{
    // FIXME: For now we paginate using line overflow.  This ensures that lines don't overlap at all when we
    // put a strut between them for pagination purposes.  However, this really isn't the desired rendering, since
    // the line on the top of the next page will appear too far down relative to the same kind of line at the top
    // of the first column.
    //
    // The rendering we would like to see is one where the lineTopWithLeading is at the top of the column, and any line overflow
    // simply spills out above the top of the column.  This effect would match what happens at the top of the first column.
    // We can't achieve this rendering, however, until we stop columns from clipping to the column bounds (thus allowing
    // for overflow to occur), and then cache visible overflow for each column rect.
    //
    // Furthermore, the paint we have to do when a column has overflow has to be special.  We need to exclude
    // content that paints in a previous column (and content that paints in the following column).
    //
    // For now we'll at least honor the lineTopWithLeading when paginating if it is above the logical top overflow. This will
    // at least make positive leading work in typical cases.
    //
    // FIXME: Another problem with simply moving lines is that the available line width may change (because of floats).
    // Technically if the location we move the line to has a different line width than our old position, then we need to dirty the
    // line and all following lines.
    LayoutRect logicalVisualOverflow = lineBox->logicalVisualOverflowRect(lineBox->lineTop(), lineBox->lineBottom());
    LayoutUnit logicalOffset = min(lineBox->lineTopWithLeading(), logicalVisualOverflow.y());
    LayoutUnit logicalBottom = max(lineBox->lineBottomWithLeading(), logicalVisualOverflow.maxY());
    LayoutUnit lineHeight = logicalBottom - logicalOffset;
    updateMinimumPageHeight(logicalOffset, calculateMinimumPageHeight(style(), lineBox, logicalOffset, logicalBottom));
    logicalOffset += delta;
    lineBox->setPaginationStrut(0);
    lineBox->setIsFirstAfterPageBreak(false);
    LayoutUnit pageLogicalHeight = pageLogicalHeightForOffset(logicalOffset);
    bool hasUniformPageLogicalHeight = !flowThread || flowThread->regionsHaveUniformLogicalHeight();
    // If lineHeight is greater than pageLogicalHeight, but logicalVisualOverflow.height() still fits, we are
    // still going to add a strut, so that the visible overflow fits on a single page.
    if (!pageLogicalHeight || (hasUniformPageLogicalHeight && logicalVisualOverflow.height() > pageLogicalHeight)
        || !hasNextPage(logicalOffset))
        return;
    LayoutUnit remainingLogicalHeight = pageRemainingLogicalHeightForOffset(logicalOffset, ExcludePageBoundary);
    LayoutUnit spanningHeaderHeight = 0;
    if (view()->layoutState()->m_columnInfo) {
        ColumnInfo* colInfo = view()->layoutState()->m_columnInfo;
        LayoutUnit totalOffset = logicalOffset + offsetFromLogicalTopOfFirstPage();
        unsigned currentColumn = (totalOffset + lineHeight) / pageLogicalHeight;
        if (currentColumn < colInfo->spanningHeaderColumnCount()) {
            spanningHeaderHeight = colInfo->spanningHeaderHeight();
            if (spanningHeaderHeight > 0 && remainingLogicalHeight == pageLogicalHeight && totalOffset > 0) {
                remainingLogicalHeight = 0;
            }
        }
    }

    if (remainingLogicalHeight < lineHeight || (shouldBreakAtLineToAvoidWidow() && lineBreakToAvoidWidow() == lineBox)) {
        if (shouldBreakAtLineToAvoidWidow() && lineBreakToAvoidWidow() == lineBox)
            clearShouldBreakAtLineToAvoidWidow();
        // If we have a non-uniform page height, then we have to shift further possibly.
        if (!hasUniformPageLogicalHeight && !pushToNextPageWithMinimumLogicalHeight(remainingLogicalHeight, logicalOffset, lineHeight))
            return;
        if (lineHeight > pageLogicalHeight) {
            // Split the top margin in order to avoid splitting the visible part of the line.
            remainingLogicalHeight -= min(lineHeight - pageLogicalHeight, max<LayoutUnit>(0, logicalVisualOverflow.y() - lineBox->lineTopWithLeading()));
        }
        LayoutUnit totalLogicalHeight = lineHeight + max<LayoutUnit>(0, logicalOffset);
        LayoutUnit pageLogicalHeightAtNewOffset = hasUniformPageLogicalHeight ? pageLogicalHeight : pageLogicalHeightForOffset(logicalOffset + remainingLogicalHeight);
        setPageBreak(logicalOffset, lineHeight - remainingLogicalHeight);
        if (((lineBox == firstRootBox() && totalLogicalHeight < pageLogicalHeightAtNewOffset) || (!style()->hasAutoOrphans() && style()->orphans() >= lineCount(lineBox)))
            && !isOutOfFlowPositioned() && !isTableCell())
            setPaginationStrut(remainingLogicalHeight + spanningHeaderHeight + max<LayoutUnit>(0, logicalOffset));
        else {
            delta += remainingLogicalHeight + spanningHeaderHeight;
            lineBox->setPaginationStrut(remainingLogicalHeight + spanningHeaderHeight);
            lineBox->setIsFirstAfterPageBreak(true);
        }
    } else if (remainingLogicalHeight == pageLogicalHeight && lineBox != firstRootBox())
        lineBox->setIsFirstAfterPageBreak(true);
}

bool RenderBlock::lineWidthForPaginatedLineChanged(RootInlineBox* rootBox, LayoutUnit lineDelta, RenderFlowThread* flowThread) const
{
    if (!flowThread)
        return false;

    RenderRegion* currentRegion = regionAtBlockOffset(rootBox->lineTopWithLeading() + lineDelta);
    // Just bail if the region didn't change.
    if (rootBox->containingRegion() == currentRegion)
        return false;
    return rootBox->paginatedLineWidth() != availableLogicalWidthForContent(currentRegion);
}

LayoutUnit RenderBlock::offsetFromLogicalTopOfFirstPage() const
{
    LayoutState* layoutState = view()->layoutState();
    if (layoutState && !layoutState->isPaginated())
        return 0;

    RenderFlowThread* flowThread = flowThreadContainingBlock();
    if (flowThread)
        return flowThread->offsetFromLogicalTopOfFirstRegion(this);

    if (layoutState) {
        ASSERT(layoutState->renderer() == this);

        LayoutSize offsetDelta = layoutState->m_layoutOffset - layoutState->m_pageOffset;
        return isHorizontalWritingMode() ? offsetDelta.height() : offsetDelta.width();
    }

    ASSERT_NOT_REACHED();
    return 0;
}

RenderRegion* RenderBlock::regionAtBlockOffset(LayoutUnit blockOffset) const
{
    RenderFlowThread* flowThread = flowThreadContainingBlock();
    if (!flowThread || !flowThread->hasValidRegionInfo())
        return 0;

    return flowThread->regionAtBlockOffset(offsetFromLogicalTopOfFirstPage() + blockOffset, true);
}

void RenderBlock::updateStaticInlinePositionForChild(RenderBox* child, LayoutUnit logicalTop)
{
    if (child->style()->isOriginalDisplayInlineType())
        setStaticInlinePositionForChild(child, logicalTop, startAlignedOffsetForLine(logicalTop, false));
    else
        setStaticInlinePositionForChild(child, logicalTop, startOffsetForContent(logicalTop));
}

void RenderBlock::setStaticInlinePositionForChild(RenderBox* child, LayoutUnit blockOffset, LayoutUnit inlinePosition)
{
    if (flowThreadContainingBlock()) {
        // Shift the inline position to exclude the region offset.
        inlinePosition += startOffsetForContent() - startOffsetForContent(blockOffset);
    }
    child->layer()->setStaticInlinePosition(inlinePosition);
}

bool RenderBlock::logicalWidthChangedInRegions(RenderFlowThread* flowThread) const
{
    if (!flowThread || !flowThread->hasValidRegionInfo())
        return false;

    return flowThread->logicalWidthChangedInRegionsForBlock(this);
}

RenderRegion* RenderBlock::clampToStartAndEndRegions(RenderRegion* region) const
{
    RenderFlowThread* flowThread = flowThreadContainingBlock();

    ASSERT(isRenderView() || (region && flowThread));
    if (isRenderView())
        return region;

    // We need to clamp to the block, since we want any lines or blocks that overflow out of the
    // logical top or logical bottom of the block to size as though the border box in the first and
    // last regions extended infinitely. Otherwise the lines are going to size according to the regions
    // they overflow into, which makes no sense when this block doesn't exist in |region| at all.
    RenderRegion* startRegion;
    RenderRegion* endRegion;
    flowThread->getRegionRangeForBox(this, startRegion, endRegion);

    if (startRegion && region->logicalTopForFlowThreadContent() < startRegion->logicalTopForFlowThreadContent())
        return startRegion;
    if (endRegion && region->logicalTopForFlowThreadContent() > endRegion->logicalTopForFlowThreadContent())
        return endRegion;

    return region;
}

LayoutUnit RenderBlock::collapsedMarginBeforeForChild(const RenderBox* child) const
{
    // If the child has the same directionality as we do, then we can just return its
    // collapsed margin.
    if (!child->isWritingModeRoot())
        return child->collapsedMarginBefore();

    // The child has a different directionality.  If the child is parallel, then it's just
    // flipped relative to us.  We can use the collapsed margin for the opposite edge.
    if (child->isHorizontalWritingMode() == isHorizontalWritingMode())
        return child->collapsedMarginAfter();

    // The child is perpendicular to us, which means its margins don't collapse but are on the
    // "logical left/right" sides of the child box.  We can just return the raw margin in this case.
    return marginBeforeForChild(child);
}

LayoutUnit RenderBlock::collapsedMarginAfterForChild(const  RenderBox* child) const
{
    // If the child has the same directionality as we do, then we can just return its
    // collapsed margin.
    if (!child->isWritingModeRoot())
        return child->collapsedMarginAfter();

    // The child has a different directionality.  If the child is parallel, then it's just
    // flipped relative to us.  We can use the collapsed margin for the opposite edge.
    if (child->isHorizontalWritingMode() == isHorizontalWritingMode())
        return child->collapsedMarginBefore();

    // The child is perpendicular to us, which means its margins don't collapse but are on the
    // "logical left/right" side of the child box.  We can just return the raw margin in this case.
    return marginAfterForChild(child);
}

bool RenderBlock::hasMarginBeforeQuirk(const RenderBox* child) const
{
    // If the child has the same directionality as we do, then we can just return its
    // margin quirk.
    if (!child->isWritingModeRoot())
        return child->isRenderBlock() ? toRenderBlock(child)->hasMarginBeforeQuirk() : child->style()->hasMarginBeforeQuirk();

    // The child has a different directionality. If the child is parallel, then it's just
    // flipped relative to us. We can use the opposite edge.
    if (child->isHorizontalWritingMode() == isHorizontalWritingMode())
        return child->isRenderBlock() ? toRenderBlock(child)->hasMarginAfterQuirk() : child->style()->hasMarginAfterQuirk();

    // The child is perpendicular to us and box sides are never quirky in html.css, and we don't really care about
    // whether or not authors specified quirky ems, since they're an implementation detail.
    return false;
}

bool RenderBlock::hasMarginAfterQuirk(const RenderBox* child) const
{
    // If the child has the same directionality as we do, then we can just return its
    // margin quirk.
    if (!child->isWritingModeRoot())
        return child->isRenderBlock() ? toRenderBlock(child)->hasMarginAfterQuirk() : child->style()->hasMarginAfterQuirk();

    // The child has a different directionality. If the child is parallel, then it's just
    // flipped relative to us. We can use the opposite edge.
    if (child->isHorizontalWritingMode() == isHorizontalWritingMode())
        return child->isRenderBlock() ? toRenderBlock(child)->hasMarginBeforeQuirk() : child->style()->hasMarginBeforeQuirk();

    // The child is perpendicular to us and box sides are never quirky in html.css, and we don't really care about
    // whether or not authors specified quirky ems, since they're an implementation detail.
    return false;
}

const char* RenderBlock::renderName() const
{
    if (isBody())
        return "RenderBody"; // FIXME: Temporary hack until we know that the regression tests pass.

    if (isFloating())
        return "RenderBlock (floating)";
    if (isOutOfFlowPositioned())
        return "RenderBlock (positioned)";
    if (isAnonymousColumnsBlock())
        return "RenderBlock (anonymous multi-column)";
    if (isAnonymousColumnSpanBlock())
        return "RenderBlock (anonymous multi-column span)";
    if (isAnonymousBlock())
        return "RenderBlock (anonymous)";
    // FIXME: Temporary hack while the new generated content system is being implemented.
    if (isPseudoElement())
        return "RenderBlock (generated)";
    if (isAnonymous())
        return "RenderBlock (generated)";
    if (isRelPositioned())
        return "RenderBlock (relative positioned)";
    if (isStickyPositioned())
        return "RenderBlock (sticky positioned)";
    if (isRunIn())
        return "RenderBlock (run-in)";
    return "RenderBlock";
}

void RenderBlock::createFloatingObjects()
{
    m_floatingObjects = adoptPtr(new FloatingObjects(this, isHorizontalWritingMode()));
}

template <typename CharacterType>
static inline TextRun constructTextRunInternal(RenderObject* context, const Font& font, const CharacterType* characters, int length, RenderStyle* style, TextRun::ExpansionBehavior expansion)
{
    ASSERT(style);

    TextDirection textDirection = LTR;
    bool directionalOverride = style->rtlOrdering() == VisualOrder;

    TextRun run(characters, length, 0, 0, expansion, textDirection, directionalOverride);
    if (textRunNeedsRenderingContext(font))
        run.setRenderingContext(SVGTextRunRenderingContext::create(context));

    return run;
}

template <typename CharacterType>
static inline TextRun constructTextRunInternal(RenderObject* context, const Font& font, const CharacterType* characters, int length, RenderStyle* style, TextRun::ExpansionBehavior expansion, TextRunFlags flags)
{
    ASSERT(style);

    TextDirection textDirection = LTR;
    bool directionalOverride = style->rtlOrdering() == VisualOrder;
    if (flags != DefaultTextRunFlags) {
        if (flags & RespectDirection)
            textDirection = style->direction();
        if (flags & RespectDirectionOverride)
            directionalOverride |= isOverride(style->unicodeBidi());
    }
    TextRun run(characters, length, 0, 0, expansion, textDirection, directionalOverride);
    if (textRunNeedsRenderingContext(font))
        run.setRenderingContext(SVGTextRunRenderingContext::create(context));

    return run;
}

TextRun RenderBlock::constructTextRun(RenderObject* context, const Font& font, const LChar* characters, int length, RenderStyle* style, TextRun::ExpansionBehavior expansion)
{
    return constructTextRunInternal(context, font, characters, length, style, expansion);
}

TextRun RenderBlock::constructTextRun(RenderObject* context, const Font& font, const UChar* characters, int length, RenderStyle* style, TextRun::ExpansionBehavior expansion)
{
    return constructTextRunInternal(context, font, characters, length, style, expansion);
}

TextRun RenderBlock::constructTextRun(RenderObject* context, const Font& font, const RenderText* text, RenderStyle* style, TextRun::ExpansionBehavior expansion)
{
    if (text->is8Bit())
        return constructTextRunInternal(context, font, text->characters8(), text->textLength(), style, expansion);
    return constructTextRunInternal(context, font, text->characters16(), text->textLength(), style, expansion);
}

TextRun RenderBlock::constructTextRun(RenderObject* context, const Font& font, const RenderText* text, unsigned offset, unsigned length, RenderStyle* style, TextRun::ExpansionBehavior expansion)
{
    ASSERT(offset + length <= text->textLength());
    if (text->is8Bit())
        return constructTextRunInternal(context, font, text->characters8() + offset, length, style, expansion);
    return constructTextRunInternal(context, font, text->characters16() + offset, length, style, expansion);
}

TextRun RenderBlock::constructTextRun(RenderObject* context, const Font& font, const String& string, RenderStyle* style, TextRun::ExpansionBehavior expansion, TextRunFlags flags)
{
    unsigned length = string.length();
    if (!length)
        return constructTextRunInternal(context, font, static_cast<const LChar*>(0), length, style, expansion, flags);
    if (string.is8Bit())
        return constructTextRunInternal(context, font, string.characters8(), length, style, expansion, flags);
    return constructTextRunInternal(context, font, string.characters16(), length, style, expansion, flags);
}

RenderBlock* RenderBlock::createAnonymousWithParentRendererAndDisplay(const RenderObject* parent, EDisplay display)
{
    // FIXME: Do we need to convert all our inline displays to block-type in the anonymous logic ?
    EDisplay newDisplay;
    RenderBlock* newBox = 0;
    if (display == BOX || display == INLINE_BOX) {
        // FIXME: Remove this case once we have eliminated all internal users of old flexbox
        newBox = RenderDeprecatedFlexibleBox::createAnonymous(&parent->document());
        newDisplay = BOX;
    } else if (display == FLEX || display == INLINE_FLEX) {
        newBox = RenderFlexibleBox::createAnonymous(&parent->document());
        newDisplay = FLEX;
    } else {
        newBox = RenderBlock::createAnonymous(&parent->document());
        newDisplay = BLOCK;
    }

    RefPtr<RenderStyle> newStyle = RenderStyle::createAnonymousStyleWithDisplay(parent->style(), newDisplay);
    newBox->setStyle(newStyle.release());
    return newBox;
}

RenderBlock* RenderBlock::createAnonymousColumnsWithParentRenderer(const RenderObject* parent)
{
    RefPtr<RenderStyle> newStyle = RenderStyle::createAnonymousStyleWithDisplay(parent->style(), BLOCK);
    newStyle->inheritColumnPropertiesFrom(parent->style());

    RenderBlock* newBox = RenderBlock::createAnonymous(&parent->document());
    newBox->setStyle(newStyle.release());
    return newBox;
}

RenderBlock* RenderBlock::createAnonymousColumnSpanWithParentRenderer(const RenderObject* parent)
{
    RefPtr<RenderStyle> newStyle = RenderStyle::createAnonymousStyleWithDisplay(parent->style(), BLOCK);
    newStyle->setHasSpanAllColumns();

    RenderBlock* newBox = RenderBlock::createAnonymous(&parent->document());
    newBox->setStyle(newStyle.release());
    return newBox;
}

#ifndef NDEBUG
void RenderBlock::checkPositionedObjectsNeedLayout()
{
    if (!gPositionedDescendantsMap)
        return;

    if (TrackedRendererListHashSet* positionedDescendantSet = positionedObjects()) {
        TrackedRendererListHashSet::const_iterator end = positionedDescendantSet->end();
        for (TrackedRendererListHashSet::const_iterator it = positionedDescendantSet->begin(); it != end; ++it) {
            RenderBox* currBox = *it;
            ASSERT(!currBox->needsLayout());
        }
    }
}

void RenderBlock::showLineTreeAndMark(const InlineBox* markedBox1, const char* markedLabel1, const InlineBox* markedBox2, const char* markedLabel2, const RenderObject* obj) const
{
    showRenderObject();
    for (const RootInlineBox* root = firstRootBox(); root; root = root->nextRootBox())
        root->showLineTreeAndMark(markedBox1, markedLabel1, markedBox2, markedLabel2, obj, 1);
}

#endif

} // namespace WebCore<|MERGE_RESOLUTION|>--- conflicted
+++ resolved
@@ -142,32 +142,7 @@
 
 static bool isSpanningHeader(RenderObject* ro)
 {
-<<<<<<< HEAD
-    RenderStyle* blockStyle = block->style();
-    ASSERT(block->isRenderView() || block->parent());
-    m_canCollapseWithChildren = !block->isRenderView() && !block->isRoot() && !block->isOutOfFlowPositioned()
-        && !block->isFloating() && !block->isTableCell() && !block->hasOverflowClip() && !block->isInlineBlockOrInlineTable()
-        && !block->isRenderFlowThread() && !block->isWritingModeRoot() && !block->parent()->isFlexibleBox()
-        && blockStyle->hasAutoColumnCount() && blockStyle->hasAutoColumnWidth() && !blockStyle->hasSpanAllColumns();
-
-    m_canCollapseMarginBeforeWithChildren = m_canCollapseWithChildren && !beforeBorderPadding && blockStyle->marginBeforeCollapse() != MSEPARATE;
-
-    // If any height other than auto is specified in CSS, then we don't collapse our bottom
-    // margins with our children's margins.  To do otherwise would be to risk odd visual
-    // effects when the children overflow out of the parent block and yet still collapse
-    // with it.  We also don't collapse if we have any bottom border/padding.
-    m_canCollapseMarginAfterWithChildren = m_canCollapseWithChildren && (afterBorderPadding == 0) &&
-        (blockStyle->logicalHeight().isAuto() && !blockStyle->logicalHeight().value()) && blockStyle->marginAfterCollapse() != MSEPARATE;
-
-    m_quirkContainer = block->isTableCell() || block->isBody();
-
-    m_discardMargin = m_canCollapseMarginBeforeWithChildren && block->mustDiscardMarginBefore();
-
-    m_positiveMargin = (m_canCollapseMarginBeforeWithChildren && !block->mustDiscardMarginBefore()) ? block->maxPositiveMarginBefore() : LayoutUnit();
-    m_negativeMargin = (m_canCollapseMarginBeforeWithChildren && !block->mustDiscardMarginBefore()) ? block->maxNegativeMarginBefore() : LayoutUnit();
-=======
     return ro->style()->columnSpanCount() > 1 && !ro->style()->hasSpanAllColumns();
->>>>>>> 0704b1ab
 }
 
 static bool isWithinSpanningHeader(RenderBox* box)
@@ -184,54 +159,6 @@
         curr = curr->containingBlock();
     }
     return false;
-}
-
-static bool isSpanningHeader(RenderObject* ro)
-{
-    return ro->style()->columnSpanCount() > 1 && !ro->style()->hasSpanAllColumns();
-}
-
-static bool isWithinSpanningHeader(RenderBox* box)
-{
-    RenderBox* curr = box;
-    RenderView* renderView = box->view();
-    while (curr && curr != renderView) {
-        if (isSpanningHeader(curr)) {
-            return true;
-        }
-        if (curr->hasColumns()) {
-            return false;
-        }
-        curr = curr->containingBlock();
-    }
-    return false;
-}
-
-static LayoutUnit adjustLogicalTopForSpanningHeader(RenderBlock* _this,
-                                                    RenderBox* child,
-                                                    LayoutState* layoutState,
-                                                    LayoutUnit logicalTop)
-{
-    if (!layoutState->m_columnInfo || isWithinSpanningHeader(child)) {
-        return logicalTop;
-    }
-
-    LayoutUnit pageLogicalHeight = _this->pageLogicalHeightForOffset(logicalTop);
-    ASSERT(pageLogicalHeight);
-
-    ColumnInfo* colInfo = layoutState->m_columnInfo;
-    LayoutUnit containerOffset = _this->offsetFromLogicalTopOfFirstPage();
-    LayoutUnit totalOffset = logicalTop + containerOffset;
-    unsigned currentColumn = totalOffset / pageLogicalHeight;
-    if (currentColumn > 0 && currentColumn < colInfo->spanningHeaderColumnCount()) {
-        LayoutUnit columnTop = currentColumn * pageLogicalHeight;
-        LayoutUnit posInColumn = totalOffset - columnTop;
-        if (posInColumn < colInfo->spanningHeaderHeight()) {
-            logicalTop = logicalTop - posInColumn + colInfo->spanningHeaderHeight();
-        }
-    }
-
-    return logicalTop;
 }
 
 RenderBlock::RenderBlock(ContainerNode* node)
@@ -1634,177 +1561,7 @@
 
 void RenderBlock::layoutBlock(bool, LayoutUnit)
 {
-<<<<<<< HEAD
-    ASSERT(needsLayout());
-
-    if (isInline() && !isInlineBlockOrInlineTable()) // Inline <form>s inside various table elements can
-        return;                                      // cause us to come in here.  Just bail.
-
-    if (!relayoutChildren && simplifiedLayout())
-        return;
-
-    LayoutRepainter repainter(*this, checkForRepaintDuringLayout());
-
-    if (updateLogicalWidthAndColumnWidth())
-        relayoutChildren = true;
-
-    clearFloats();
-
-    LayoutUnit previousHeight = logicalHeight();
-    // FIXME: should this start out as borderAndPaddingLogicalHeight() + scrollbarLogicalHeight(),
-    // for consistency with other render classes?
-    setLogicalHeight(0);
-
-    bool pageLogicalHeightChanged = false;
-    bool hasSpecifiedPageLogicalHeight = false;
-    checkForPaginationLogicalHeightChange(pageLogicalHeight, pageLogicalHeightChanged, hasSpecifiedPageLogicalHeight);
-
-    RenderView* renderView = view();
-    RenderStyle* styleToUse = style();
-    LayoutStateMaintainer statePusher(renderView, this, locationOffset(), hasColumns() || hasTransform() || hasReflection() || styleToUse->isFlippedBlocksWritingMode(), pageLogicalHeight, pageLogicalHeightChanged, columnInfo());
-
-    // Regions changing widths can force us to relayout our children.
-    RenderFlowThread* flowThread = flowThreadContainingBlock();
-    if (logicalWidthChangedInRegions(flowThread))
-        relayoutChildren = true;
-    if (updateRegionsAndShapesLogicalSize(flowThread))
-        relayoutChildren = true;
-
-    // We use four values, maxTopPos, maxTopNeg, maxBottomPos, and maxBottomNeg, to track
-    // our current maximal positive and negative margins.  These values are used when we
-    // are collapsed with adjacent blocks, so for example, if you have block A and B
-    // collapsing together, then you'd take the maximal positive margin from both A and B
-    // and subtract it from the maximal negative margin from both A and B to get the
-    // true collapsed margin.  This algorithm is recursive, so when we finish layout()
-    // our block knows its current maximal positive/negative values.
-    //
-    // Start out by setting our margin values to our current margins.  Table cells have
-    // no margins, so we don't fill in the values for table cells.
-    bool isCell = isTableCell();
-    if (!isCell) {
-        initMaxMarginValues();
-
-        setHasMarginBeforeQuirk(styleToUse->hasMarginBeforeQuirk());
-        setHasMarginAfterQuirk(styleToUse->hasMarginAfterQuirk());
-        setPaginationStrut(0);
-    }
-
-    if (hasColumns() && view()->layoutState()->m_columnInfo) {
-        view()->layoutState()->m_columnInfo->setSpanningHeaderSizeChanged(false);
-    }
-
-    LayoutUnit repaintLogicalTop = 0;
-    LayoutUnit repaintLogicalBottom = 0;
-    LayoutUnit maxFloatLogicalBottom = 0;
-    if (!firstChild() && !isAnonymousBlock())
-        setChildrenInline(true);
-    if (childrenInline())
-        layoutInlineChildren(relayoutChildren, repaintLogicalTop, repaintLogicalBottom);
-    else
-        layoutBlockChildren(relayoutChildren, maxFloatLogicalBottom);
-
-    // Expand our intrinsic height to encompass floats.
-    LayoutUnit toAdd = borderAfter() + paddingAfter() + scrollbarLogicalHeight();
-    if (lowestFloatLogicalBottom() > (logicalHeight() - toAdd) && expandsToEncloseOverhangingFloats())
-        setLogicalHeight(lowestFloatLogicalBottom() + toAdd);
-
-    if (relayoutForPagination(hasSpecifiedPageLogicalHeight, pageLogicalHeight, statePusher))
-        return;
-
-    // Calculate our new height.
-    LayoutUnit oldHeight = logicalHeight();
-    LayoutUnit oldClientAfterEdge = clientLogicalBottom();
-
-    // Before updating the final size of the flow thread make sure a forced break is applied after the content.
-    // This ensures the size information is correctly computed for the last auto-height region receiving content.
-    if (isRenderFlowThread())
-        toRenderFlowThread(this)->applyBreakAfterContent(oldClientAfterEdge);
-
-    updateLogicalHeight();
-    LayoutUnit newHeight = logicalHeight();
-    if (oldHeight != newHeight) {
-        if (oldHeight > newHeight && maxFloatLogicalBottom > newHeight && !childrenInline()) {
-            // One of our children's floats may have become an overhanging float for us. We need to look for it.
-            for (RenderObject* child = firstChild(); child; child = child->nextSibling()) {
-                if (child->isBlockFlow() && !child->isFloatingOrOutOfFlowPositioned()) {
-                    RenderBlock* block = toRenderBlock(child);
-                    if (block->lowestFloatLogicalBottom() + block->logicalTop() > newHeight)
-                        addOverhangingFloats(block, false);
-                }
-            }
-        }
-    }
-
-    bool heightChanged = (previousHeight != newHeight);
-    if (heightChanged)
-        relayoutChildren = true;
-
-    layoutPositionedObjects(relayoutChildren || isRoot());
-
-    updateRegionsAndShapesAfterChildLayout(flowThread, heightChanged);
-
-    // Add overflow from children (unless we're multi-column, since in that case all our child overflow is clipped anyway).
-    computeOverflow(oldClientAfterEdge);
-
-    statePusher.pop();
-
-    fitBorderToLinesIfNeeded();
-
-    if (renderView->layoutState()->m_pageLogicalHeight)
-        setPageLogicalOffset(renderView->layoutState()->pageLogicalOffset(this, logicalTop()));
-
-    updateLayerTransform();
-
-    // Update our scroll information if we're overflow:auto/scroll/hidden now that we know if
-    // we overflow or not.
-    updateScrollInfoAfterLayout();
-
-    // FIXME: This repaint logic should be moved into a separate helper function!
-    // Repaint with our new bounds if they are different from our old bounds.
-    bool didFullRepaint = repainter.repaintAfterLayout();
-    if (!didFullRepaint && repaintLogicalTop != repaintLogicalBottom && (styleToUse->visibility() == VISIBLE || enclosingLayer()->hasVisibleContent())) {
-        // FIXME: We could tighten up the left and right invalidation points if we let layoutInlineChildren fill them in based off the particular lines
-        // it had to lay out.  We wouldn't need the hasOverflowClip() hack in that case either.
-        LayoutUnit repaintLogicalLeft = logicalLeftVisualOverflow();
-        LayoutUnit repaintLogicalRight = logicalRightVisualOverflow();
-        if (hasOverflowClip()) {
-            // If we have clipped overflow, we should use layout overflow as well, since visual overflow from lines didn't propagate to our block's overflow.
-            // Note the old code did this as well but even for overflow:visible.  The addition of hasOverflowClip() at least tightens up the hack a bit.
-            // layoutInlineChildren should be patched to compute the entire repaint rect.
-            repaintLogicalLeft = min(repaintLogicalLeft, logicalLeftLayoutOverflow());
-            repaintLogicalRight = max(repaintLogicalRight, logicalRightLayoutOverflow());
-        }
-
-        LayoutRect repaintRect;
-        if (isHorizontalWritingMode())
-            repaintRect = LayoutRect(repaintLogicalLeft, repaintLogicalTop, repaintLogicalRight - repaintLogicalLeft, repaintLogicalBottom - repaintLogicalTop);
-        else
-            repaintRect = LayoutRect(repaintLogicalTop, repaintLogicalLeft, repaintLogicalBottom - repaintLogicalTop, repaintLogicalRight - repaintLogicalLeft);
-
-        // The repaint rect may be split across columns, in which case adjustRectForColumns() will return the union.
-        adjustRectForColumns(repaintRect);
-
-        repaintRect.inflate(maximalOutlineSize(PaintPhaseOutline));
-
-        if (hasOverflowClip()) {
-            // Adjust repaint rect for scroll offset
-            repaintRect.move(-scrolledContentOffset());
-
-            // Don't allow this rect to spill out of our overflow box.
-            repaintRect.intersect(LayoutRect(LayoutPoint(), size()));
-        }
-
-        // Make sure the rect is still non-empty after intersecting for overflow above
-        if (!repaintRect.isEmpty()) {
-            repaintRectangle(repaintRect); // We need to do a partial repaint of our content.
-            if (hasReflection())
-                repaintRectangle(reflectedRect(repaintRect));
-        }
-    }
-
-=======
     ASSERT_NOT_REACHED();
->>>>>>> 0704b1ab
     clearNeedsLayout();
 }
 
@@ -2071,338 +1828,9 @@
 }
 
 LayoutUnit RenderBlock::additionalMarginStart() const
-<<<<<<< HEAD
 {
     if (isInline() || !parent() || parent()->childrenInline() || !parent()->node() || (!parent()->node()->hasTagName(ulTag) && !parent()->node()->hasTagName(olTag))) {
         return 0;
-    }
-
-    RenderBox *previousBox = previousSiblingBox();
-    return previousBox ? previousBox->additionalMarginStart() : 40;
-}
-
-LayoutUnit RenderBlock::collapseMargins(RenderBox* child, MarginInfo& marginInfo)
-{
-    bool childDiscardMarginBefore = mustDiscardMarginBeforeForChild(child);
-    bool childDiscardMarginAfter = mustDiscardMarginAfterForChild(child);
-    bool childIsSelfCollapsing = child->isSelfCollapsingBlock();
-
-    // The child discards the before margin when the the after margin has discard in the case of a self collapsing block.
-    childDiscardMarginBefore = childDiscardMarginBefore || (childDiscardMarginAfter && childIsSelfCollapsing);
-
-    // Get the four margin values for the child and cache them.
-    const MarginValues childMargins = marginValuesForChild(child);
-
-    // Get our max pos and neg top margins.
-    LayoutUnit posTop = childMargins.positiveMarginBefore();
-    LayoutUnit negTop = childMargins.negativeMarginBefore();
-
-    // For self-collapsing blocks, collapse our bottom margins into our
-    // top to get new posTop and negTop values.
-    if (childIsSelfCollapsing) {
-        posTop = max(posTop, childMargins.positiveMarginAfter());
-        negTop = max(negTop, childMargins.negativeMarginAfter());
-    }
-
-    // See if the top margin is quirky. We only care if this child has
-    // margins that will collapse with us.
-    bool topQuirk = hasMarginBeforeQuirk(child);
-
-    if (marginInfo.canCollapseWithMarginBefore()) {
-        if (!childDiscardMarginBefore && !marginInfo.discardMargin()) {
-            // This child is collapsing with the top of the
-            // block. If it has larger margin values, then we need to update
-            // our own maximal values.
-            if (!document()->inQuirksMode() || !marginInfo.quirkContainer() || !topQuirk)
-                setMaxMarginBeforeValues(max(posTop, maxPositiveMarginBefore()), max(negTop, maxNegativeMarginBefore()));
-
-            // The minute any of the margins involved isn't a quirk, don't
-            // collapse it away, even if the margin is smaller (www.webreference.com
-            // has an example of this, a <dt> with 0.8em author-specified inside
-            // a <dl> inside a <td>.
-            if (!marginInfo.determinedMarginBeforeQuirk() && !topQuirk && (posTop - negTop)) {
-                setHasMarginBeforeQuirk(false);
-                marginInfo.setDeterminedMarginBeforeQuirk(true);
-            }
-
-            if (!marginInfo.determinedMarginBeforeQuirk() && topQuirk && !marginBefore())
-                // We have no top margin and our top child has a quirky margin.
-                // We will pick up this quirky margin and pass it through.
-                // This deals with the <td><div><p> case.
-                // Don't do this for a block that split two inlines though. You do
-                // still apply margins in this case.
-                setHasMarginBeforeQuirk(true);
-        } else
-            // The before margin of the container will also discard all the margins it is collapsing with.
-            setMustDiscardMarginBefore();
-    }
-
-    // Once we find a child with discardMarginBefore all the margins collapsing with us must also discard.
-    if (childDiscardMarginBefore) {
-        marginInfo.setDiscardMargin(true);
-        marginInfo.clearMargin();
-    }
-
-    if (marginInfo.quirkContainer() && marginInfo.atBeforeSideOfBlock() && (posTop - negTop))
-        marginInfo.setHasMarginBeforeQuirk(topQuirk);
-
-    LayoutUnit beforeCollapseLogicalTop = logicalHeight();
-    LayoutUnit logicalTop = beforeCollapseLogicalTop;
-    if (childIsSelfCollapsing) {
-        // For a self collapsing block both the before and after margins get discarded. The block doesn't contribute anything to the height of the block.
-        // Also, the child's top position equals the logical height of the container.
-        if (!childDiscardMarginBefore && !marginInfo.discardMargin()) {
-            // This child has no height. We need to compute our
-            // position before we collapse the child's margins together,
-            // so that we can get an accurate position for the zero-height block.
-            LayoutUnit collapsedBeforePos = max(marginInfo.positiveMargin(), childMargins.positiveMarginBefore());
-            LayoutUnit collapsedBeforeNeg = max(marginInfo.negativeMargin(), childMargins.negativeMarginBefore());
-            marginInfo.setMargin(collapsedBeforePos, collapsedBeforeNeg);
-
-            // Now collapse the child's margins together, which means examining our
-            // bottom margin values as well.
-            marginInfo.setPositiveMarginIfLarger(childMargins.positiveMarginAfter());
-            marginInfo.setNegativeMarginIfLarger(childMargins.negativeMarginAfter());
-
-            if (!marginInfo.canCollapseWithMarginBefore())
-                // We need to make sure that the position of the self-collapsing block
-                // is correct, since it could have overflowing content
-                // that needs to be positioned correctly (e.g., a block that
-                // had a specified height of 0 but that actually had subcontent).
-                logicalTop = logicalHeight() + collapsedBeforePos - collapsedBeforeNeg;
-        }
-    } else {
-        if (mustSeparateMarginBeforeForChild(child)) {
-            ASSERT(!marginInfo.discardMargin() || (marginInfo.discardMargin() && !marginInfo.margin()));
-            // If we are at the before side of the block and we collapse, ignore the computed margin
-            // and just add the child margin to the container height. This will correctly position
-            // the child inside the container.
-            LayoutUnit separateMargin = !marginInfo.canCollapseWithMarginBefore() ? marginInfo.margin() : LayoutUnit(0);
-            setLogicalHeight(logicalHeight() + separateMargin + marginBeforeForChild(child));
-            logicalTop = logicalHeight();
-        } else if (!marginInfo.discardMargin() && (!marginInfo.atBeforeSideOfBlock()
-            || (!marginInfo.canCollapseMarginBeforeWithChildren()
-            && (!document()->inQuirksMode() || !marginInfo.quirkContainer() || !marginInfo.hasMarginBeforeQuirk())))) {
-            // We're collapsing with a previous sibling's margins and not
-            // with the top of the block.
-            setLogicalHeight(logicalHeight() + max(marginInfo.positiveMargin(), posTop) - max(marginInfo.negativeMargin(), negTop));
-            logicalTop = logicalHeight();
-        }
-
-        marginInfo.setDiscardMargin(childDiscardMarginAfter);
-
-        if (!marginInfo.discardMargin()) {
-            marginInfo.setPositiveMargin(childMargins.positiveMarginAfter());
-            marginInfo.setNegativeMargin(childMargins.negativeMarginAfter());
-        } else
-            marginInfo.clearMargin();
-
-        if (marginInfo.margin())
-            marginInfo.setHasMarginAfterQuirk(hasMarginAfterQuirk(child));
-    }
-
-    // If margins would pull us past the top of the next page, then we need to pull back and pretend like the margins
-    // collapsed into the page edge.
-    LayoutState* layoutState = view()->layoutState();
-    if (layoutState->isPaginated() && layoutState->pageLogicalHeight() && logicalTop > beforeCollapseLogicalTop
-        && hasNextPage(beforeCollapseLogicalTop)) {
-        LayoutUnit oldLogicalTop = logicalTop;
-        logicalTop = min(logicalTop, nextPageLogicalTop(beforeCollapseLogicalTop));
-        logicalTop = adjustLogicalTopForSpanningHeader(this, child, layoutState, logicalTop);
-        setLogicalHeight(logicalHeight() + (logicalTop - oldLogicalTop));
-    }
-
-    // If we have collapsed into a previous sibling and so reduced the height of the parent, ensure any floats that now
-    // overhang from the previous sibling are added to our parent. If the child's previous sibling itself is a float the child will avoid
-    // or clear it anyway, so don't worry about any floating children it may contain.
-    LayoutUnit oldLogicalHeight = logicalHeight();
-    setLogicalHeight(logicalTop);
-    RenderObject* prev = child->previousSibling();
-    if (prev && prev->isBlockFlow() && !prev->isFloatingOrOutOfFlowPositioned()) {
-        RenderBlock* block = toRenderBlock(prev);
-        if (block->containsFloats() && !block->avoidsFloats() && (block->logicalTop() + block->lowestFloatLogicalBottom()) > logicalTop)
-            addOverhangingFloats(block, false);
-    }
-    setLogicalHeight(oldLogicalHeight);
-
-    return logicalTop;
-}
-
-LayoutUnit RenderBlock::clearFloatsIfNeeded(RenderBox* child, MarginInfo& marginInfo, LayoutUnit oldTopPosMargin, LayoutUnit oldTopNegMargin, LayoutUnit yPos)
-{
-    LayoutUnit heightIncrease = getClearDelta(child, yPos);
-    if (!heightIncrease)
-        return yPos;
-
-    if (child->isSelfCollapsingBlock()) {
-        bool childDiscardMargin = mustDiscardMarginBeforeForChild(child) || mustDiscardMarginAfterForChild(child);
-
-        // For self-collapsing blocks that clear, they can still collapse their
-        // margins with following siblings.  Reset the current margins to represent
-        // the self-collapsing block's margins only.
-        // If DISCARD is specified for -webkit-margin-collapse, reset the margin values.
-        if (!childDiscardMargin) {
-            MarginValues childMargins = marginValuesForChild(child);
-            marginInfo.setPositiveMargin(max(childMargins.positiveMarginBefore(), childMargins.positiveMarginAfter()));
-            marginInfo.setNegativeMargin(max(childMargins.negativeMarginBefore(), childMargins.negativeMarginAfter()));
-        } else
-            marginInfo.clearMargin();
-        marginInfo.setDiscardMargin(childDiscardMargin);
-
-        // CSS2.1 states:
-        // "If the top and bottom margins of an element with clearance are adjoining, its margins collapse with
-        // the adjoining margins of following siblings but that resulting margin does not collapse with the bottom margin of the parent block."
-        // So the parent's bottom margin cannot collapse through this block or any subsequent self-collapsing blocks. Check subsequent siblings
-        // for a block with height - if none is found then don't allow the margins to collapse with the parent.
-        bool wouldCollapseMarginsWithParent = marginInfo.canCollapseMarginAfterWithChildren();
-        for (RenderBox* curr = child->nextSiblingBox(); curr && wouldCollapseMarginsWithParent; curr = curr->nextSiblingBox()) {
-            if (!curr->isFloatingOrOutOfFlowPositioned() && !curr->isSelfCollapsingBlock())
-                wouldCollapseMarginsWithParent = false;
-        }
-        if (wouldCollapseMarginsWithParent)
-            marginInfo.setCanCollapseMarginAfterWithChildren(false);
-
-        // CSS2.1: "the amount of clearance is set so that clearance + margin-top = [height of float], i.e., clearance = [height of float] - margin-top"
-        // Move the top of the child box to the bottom of the float ignoring the child's top margin.
-        LayoutUnit collapsedMargin = collapsedMarginBeforeForChild(child);
-        setLogicalHeight(child->logicalTop() - collapsedMargin);
-        // A negative collapsed margin-top value cancels itself out as it has already been factored into |yPos| above.
-        heightIncrease -= max(LayoutUnit(), collapsedMargin);
-    } else
-        // Increase our height by the amount we had to clear.
-        setLogicalHeight(logicalHeight() + heightIncrease);
-
-    if (marginInfo.canCollapseWithMarginBefore()) {
-        // We can no longer collapse with the top of the block since a clear
-        // occurred.  The empty blocks collapse into the cleared block.
-        // FIXME: This isn't quite correct.  Need clarification for what to do
-        // if the height the cleared block is offset by is smaller than the
-        // margins involved.
-        setMaxMarginBeforeValues(oldTopPosMargin, oldTopNegMargin);
-        marginInfo.setAtBeforeSideOfBlock(false);
-
-        // In case the child discarded the before margin of the block we need to reset the mustDiscardMarginBefore flag to the initial value.
-        setMustDiscardMarginBefore(style()->marginBeforeCollapse() == MDISCARD);
-    }
-
-    LayoutUnit logicalTop = yPos + heightIncrease;
-    // After margin collapsing, one of our floats may now intrude into the child. If the child doesn't contain floats of its own it
-    // won't get picked up for relayout even though the logical top estimate was wrong - so add the newly intruding float now.
-    if (containsFloats() && child->isRenderBlock() && !toRenderBlock(child)->containsFloats() && !child->avoidsFloats() && lowestFloatLogicalBottom() > logicalTop)
-        toRenderBlock(child)->addIntrudingFloats(this, logicalLeftOffsetForContent(), logicalTop);
-
-    return logicalTop;
-}
-
-void RenderBlock::marginBeforeEstimateForChild(RenderBox* child, LayoutUnit& positiveMarginBefore, LayoutUnit& negativeMarginBefore, bool& discardMarginBefore) const
-{
-    // Give up if in quirks mode and we're a body/table cell and the top margin of the child box is quirky.
-    // Give up if the child specified -webkit-margin-collapse: separate that prevents collapsing.
-    // FIXME: Use writing mode independent accessor for marginBeforeCollapse.
-    if ((document()->inQuirksMode() && hasMarginAfterQuirk(child) && (isTableCell() || isBody())) || child->style()->marginBeforeCollapse() == MSEPARATE)
-        return;
-
-    // The margins are discarded by a child that specified -webkit-margin-collapse: discard.
-    // FIXME: Use writing mode independent accessor for marginBeforeCollapse.
-    if (child->style()->marginBeforeCollapse() == MDISCARD) {
-        positiveMarginBefore = 0;
-        negativeMarginBefore = 0;
-        discardMarginBefore = true;
-        return;
-    }
-
-    LayoutUnit beforeChildMargin = marginBeforeForChild(child);
-    positiveMarginBefore = max(positiveMarginBefore, beforeChildMargin);
-    negativeMarginBefore = max(negativeMarginBefore, -beforeChildMargin);
-
-    if (!child->isRenderBlock())
-        return;
-
-    RenderBlock* childBlock = toRenderBlock(child);
-    if (childBlock->childrenInline() || childBlock->isWritingModeRoot())
-        return;
-
-    MarginInfo childMarginInfo(childBlock, childBlock->borderBefore() + childBlock->paddingBefore(), childBlock->borderAfter() + childBlock->paddingAfter());
-    if (!childMarginInfo.canCollapseMarginBeforeWithChildren())
-        return;
-
-    RenderBox* grandchildBox = childBlock->firstChildBox();
-    for ( ; grandchildBox; grandchildBox = grandchildBox->nextSiblingBox()) {
-        if (!grandchildBox->isFloatingOrOutOfFlowPositioned())
-            break;
-    }
-
-    // Give up if there is clearance on the box, since it probably won't collapse into us.
-    if (!grandchildBox || grandchildBox->style()->clear() != CNONE)
-        return;
-
-    // Make sure to update the block margins now for the grandchild box so that we're looking at current values.
-    if (grandchildBox->needsLayout()) {
-        grandchildBox->computeAndSetBlockDirectionMargins(this);
-        if (grandchildBox->isRenderBlock()) {
-            RenderBlock* grandchildBlock = toRenderBlock(grandchildBox);
-            grandchildBlock->setHasMarginBeforeQuirk(grandchildBox->style()->hasMarginBeforeQuirk());
-            grandchildBlock->setHasMarginAfterQuirk(grandchildBox->style()->hasMarginAfterQuirk());
-        }
-    }
-
-    // Collapse the margin of the grandchild box with our own to produce an estimate.
-    childBlock->marginBeforeEstimateForChild(grandchildBox, positiveMarginBefore, negativeMarginBefore, discardMarginBefore);
-}
-
-LayoutUnit RenderBlock::estimateLogicalTopPosition(RenderBox* child, const MarginInfo& marginInfo, LayoutUnit& estimateWithoutPagination)
-{
-    // FIXME: We need to eliminate the estimation of vertical position, because when it's wrong we sometimes trigger a pathological
-    // relayout if there are intruding floats.
-    LayoutUnit logicalTopEstimate = logicalHeight();
-    if (!marginInfo.canCollapseWithMarginBefore()) {
-        LayoutUnit positiveMarginBefore = 0;
-        LayoutUnit negativeMarginBefore = 0;
-        bool discardMarginBefore = false;
-        if (child->selfNeedsLayout()) {
-            // Try to do a basic estimation of how the collapse is going to go.
-            marginBeforeEstimateForChild(child, positiveMarginBefore, negativeMarginBefore, discardMarginBefore);
-        } else {
-            // Use the cached collapsed margin values from a previous layout. Most of the time they
-            // will be right.
-            MarginValues marginValues = marginValuesForChild(child);
-            positiveMarginBefore = max(positiveMarginBefore, marginValues.positiveMarginBefore());
-            negativeMarginBefore = max(negativeMarginBefore, marginValues.negativeMarginBefore());
-            discardMarginBefore = mustDiscardMarginBeforeForChild(child);
-        }
-
-        // Collapse the result with our current margins.
-        if (!discardMarginBefore)
-            logicalTopEstimate += max(marginInfo.positiveMargin(), positiveMarginBefore) - max(marginInfo.negativeMargin(), negativeMarginBefore);
-    }
-
-    // Adjust logicalTopEstimate down to the next page if the margins are so large that we don't fit on the current
-    // page.
-    LayoutState* layoutState = view()->layoutState();
-    if (layoutState->isPaginated() && layoutState->pageLogicalHeight() && logicalTopEstimate > logicalHeight()
-        && hasNextPage(logicalHeight())) {
-        logicalTopEstimate = min(logicalTopEstimate, nextPageLogicalTop(logicalHeight()));
-        logicalTopEstimate = adjustLogicalTopForSpanningHeader(this, child, layoutState, logicalTopEstimate);
-    }
-
-    logicalTopEstimate += getClearDelta(child, logicalTopEstimate);
-
-    estimateWithoutPagination = logicalTopEstimate;
-
-    if (layoutState->isPaginated()) {
-        // If the object has a page or column break value of "before", then we should shift to the top of the next page.
-        logicalTopEstimate = applyBeforeBreak(child, logicalTopEstimate);
-
-        // For replaced elements and scrolled elements, we want to shift them to the next page if they don't fit on the current one.
-        logicalTopEstimate = adjustForUnsplittableChild(child, logicalTopEstimate);
-
-        if (!child->selfNeedsLayout() && child->isRenderBlock())
-            logicalTopEstimate += toRenderBlock(child)->paginationStrut();
-=======
-{
-    if (isInline() || !parent() || parent()->childrenInline() || !parent()->node() || (!parent()->node()->hasTagName(ulTag) && !parent()->node()->hasTagName(olTag))) {
-        return 0;
->>>>>>> 0704b1ab
     }
 
     RenderBox *previousBox = previousSiblingBox();
@@ -2502,236 +1930,6 @@
                     RootInlineBox* box = toRenderBox(o)->inlineBoxWrapper()->root();
                     lineBoxes.add(box);
                 }
-<<<<<<< HEAD
-            }
-        }
-    }
-
-    LayoutUnit beforeEdge = borderBefore() + paddingBefore();
-    LayoutUnit afterEdge = borderAfter() + paddingAfter() + scrollbarLogicalHeight();
-
-    setLogicalHeight(beforeEdge);
-
-    // Lay out our hypothetical grid line as though it occurs at the top of the block.
-    if (view()->layoutState()->lineGrid() == this)
-        layoutLineGridBox();
-
-    // The margin struct caches all our current margin collapsing state.  The compact struct caches state when we encounter compacts,
-    MarginInfo marginInfo(this, beforeEdge, afterEdge);
-
-    // Fieldsets need to find their legend and position it inside the border of the object.
-    // The legend then gets skipped during normal layout.  The same is true for ruby text.
-    // It doesn't get included in the normal layout process but is instead skipped.
-    RenderObject* childToExclude = layoutSpecialExcludedChild(relayoutChildren);
-
-    LayoutUnit previousFloatLogicalBottom = 0;
-    maxFloatLogicalBottom = 0;
-
-    RenderBox* next = firstChildBox();
-
-    while (next) {
-        RenderBox* child = next;
-        next = child->nextSiblingBox();
-
-        if (childToExclude == child)
-            continue; // Skip this child, since it will be positioned by the specialized subclass (fieldsets and ruby runs).
-
-        updateBlockChildDirtyBitsBeforeLayout(relayoutChildren, child);
-
-        if (child->isOutOfFlowPositioned()) {
-            child->containingBlock()->insertPositionedObject(child);
-            adjustPositionedBlock(child, marginInfo);
-            continue;
-        }
-        if (child->isFloating()) {
-            insertFloatingObject(child);
-            adjustFloatingBlock(marginInfo);
-            continue;
-        }
-
-        // Lay out the child.
-        layoutBlockChild(child, marginInfo, previousFloatLogicalBottom, maxFloatLogicalBottom);
-    }
-
-    // Now do the handling of the bottom of the block, adding in our bottom border/padding and
-    // determining the correct collapsed bottom margin information.
-    handleAfterSideOfBlock(beforeEdge, afterEdge, marginInfo);
-}
-
-void RenderBlock::layoutBlockChild(RenderBox* child, MarginInfo& marginInfo, LayoutUnit& previousFloatLogicalBottom, LayoutUnit& maxFloatLogicalBottom)
-{
-    ColumnInfo* columnInfo = view()->layoutState()->m_columnInfo;
-    RenderBox* previousBox = child->previousSiblingBox();
-    bool previousBoxWasFirst = (previousBox == firstChildBox());
-    bool shouldSetSpanningHeaderInfo = hasColumns() && columnInfo && previousBoxWasFirst;
-    bool previousBoxIsSpanningHeader = previousBox && previousBox->style()->columnSpanCount() > 1 && !previousBox->style()->hasSpanAllColumns();
-
-    LayoutUnit oldPosMarginBefore = maxPositiveMarginBefore();
-    LayoutUnit oldNegMarginBefore = maxNegativeMarginBefore();
-
-    // The child is a normal flow object.  Compute the margins we will use for collapsing now.
-    child->computeAndSetBlockDirectionMargins(this);
-
-    // Try to guess our correct logical top position.  In most cases this guess will
-    // be correct.  Only if we're wrong (when we compute the real logical top position)
-    // will we have to potentially relayout.
-    LayoutUnit estimateWithoutPagination;
-    LayoutUnit logicalTopEstimate = estimateLogicalTopPosition(child, marginInfo, estimateWithoutPagination);
-
-    // Cache our old rect so that we can dirty the proper repaint rects if the child moves.
-    LayoutRect oldRect = child->frameRect();
-    LayoutUnit oldLogicalTop = logicalTopForChild(child);
-
-#if !ASSERT_DISABLED
-    LayoutSize oldLayoutDelta = view()->layoutDelta();
-#endif
-    // Go ahead and position the child as though it didn't collapse with the top.
-    setLogicalTopForChild(child, logicalTopEstimate, ApplyLayoutDelta);
-    if (shouldSetSpanningHeaderInfo) {
-        // If the previous child was a spanning header in a multi-column layout, then store the logical top
-        // of the current child as the header "height".  The first line in any column within the column span
-        // will be pushed down by the logicalTop of the current child (this takes into account margin before/after
-        // from the previous child).
-        columnInfo->setSpanningHeaderColumnCount(previousBoxIsSpanningHeader ? previousBox->style()->columnSpanCount() : 1);
-        columnInfo->setSpanningHeaderHeight(previousBoxIsSpanningHeader ? logicalTopEstimate : 0);
-    }
-
-    RenderBlock* childRenderBlock = child->isRenderBlock() ? toRenderBlock(child) : 0;
-    bool markDescendantsWithFloats = false;
-    if (logicalTopEstimate != oldLogicalTop && !child->avoidsFloats() && childRenderBlock && childRenderBlock->containsFloats())
-        markDescendantsWithFloats = true;
-    else if (UNLIKELY(logicalTopEstimate.mightBeSaturated()))
-        // logicalTopEstimate, returned by estimateLogicalTopPosition, might be saturated for
-        // very large elements. If it does the comparison with oldLogicalTop might yield a
-        // false negative as adding and removing margins, borders etc from a saturated number
-        // might yield incorrect results. If this is the case always mark for layout.
-        markDescendantsWithFloats = true;
-    else if (!child->avoidsFloats() || child->shrinkToAvoidFloats()) {
-        // If an element might be affected by the presence of floats, then always mark it for
-        // layout.
-        LayoutUnit fb = max(previousFloatLogicalBottom, lowestFloatLogicalBottom());
-        if (fb > logicalTopEstimate)
-            markDescendantsWithFloats = true;
-    }
-
-    if (childRenderBlock) {
-        if (markDescendantsWithFloats)
-            childRenderBlock->markAllDescendantsWithFloatsForLayout();
-        if (!child->isWritingModeRoot())
-            previousFloatLogicalBottom = max(previousFloatLogicalBottom, oldLogicalTop + childRenderBlock->lowestFloatLogicalBottom());
-    }
-
-    if (!child->needsLayout())
-        child->markForPaginationRelayoutIfNeeded();
-
-    bool childHadLayout = child->everHadLayout();
-    bool childNeededLayout = child->needsLayout();
-    if (childNeededLayout)
-        child->layout();
-
-    // Cache if we are at the top of the block right now.
-    bool atBeforeSideOfBlock = marginInfo.atBeforeSideOfBlock();
-
-    // Now determine the correct ypos based off examination of collapsing margin
-    // values.
-    LayoutUnit logicalTopBeforeClear = collapseMargins(child, marginInfo);
-
-    // Now check for clear.
-    LayoutUnit logicalTopAfterClear = clearFloatsIfNeeded(child, marginInfo, oldPosMarginBefore, oldNegMarginBefore, logicalTopBeforeClear);
-
-    bool paginated = view()->layoutState()->isPaginated();
-    if (paginated)
-        logicalTopAfterClear = adjustBlockChildForPagination(logicalTopAfterClear, estimateWithoutPagination, child,
-            atBeforeSideOfBlock && logicalTopBeforeClear == logicalTopAfterClear);
-
-    setLogicalTopForChild(child, logicalTopAfterClear, ApplyLayoutDelta);
-
-    // Now we have a final top position.  See if it really does end up being different from our estimate.
-    // clearFloatsIfNeeded can also mark the child as needing a layout even though we didn't move. This happens
-    // when collapseMargins dynamically adds overhanging floats because of a child with negative margins.
-    if (logicalTopAfterClear != logicalTopEstimate || child->needsLayout() || (paginated && childRenderBlock && childRenderBlock->shouldBreakAtLineToAvoidWidow())) {
-        if (shouldSetSpanningHeaderInfo) {
-            columnInfo->setSpanningHeaderHeight(previousBoxIsSpanningHeader ? logicalTopAfterClear : 0);
-        }
-
-        if (child->shrinkToAvoidFloats()) {
-            // The child's width depends on the line width.
-            // When the child shifts to clear an item, its width can
-            // change (because it has more available line width).
-            // So go ahead and mark the item as dirty.
-            child->setChildNeedsLayout(MarkOnlyThis);
-        }
-
-        if (childRenderBlock) {
-            if (!child->avoidsFloats() && childRenderBlock->containsFloats())
-                childRenderBlock->markAllDescendantsWithFloatsForLayout();
-            if (!child->needsLayout())
-                child->markForPaginationRelayoutIfNeeded();
-        }
-
-        // Our guess was wrong. Make the child lay itself out again.
-        child->layoutIfNeeded();
-    }
-
-    // We are no longer at the top of the block if we encounter a non-empty child.
-    // This has to be done after checking for clear, so that margins can be reset if a clear occurred.
-    if (marginInfo.atBeforeSideOfBlock() && !child->isSelfCollapsingBlock())
-        marginInfo.setAtBeforeSideOfBlock(false);
-
-    // Now place the child in the correct left position
-    determineLogicalLeftPositionForChild(child, ApplyLayoutDelta);
-
-    // Update our height now that the child has been placed in the correct position.
-    setLogicalHeight(logicalHeight() + logicalHeightForChild(child));
-    if (mustSeparateMarginAfterForChild(child)) {
-        setLogicalHeight(logicalHeight() + marginAfterForChild(child));
-        marginInfo.clearMargin();
-    }
-    // If the child has overhanging floats that intrude into following siblings (or possibly out
-    // of this block), then the parent gets notified of the floats now.
-    if (childRenderBlock && childRenderBlock->containsFloats())
-        maxFloatLogicalBottom = max(maxFloatLogicalBottom, addOverhangingFloats(toRenderBlock(child), !childNeededLayout));
-
-    LayoutSize childOffset = child->location() - oldRect.location();
-    if (childOffset.width() || childOffset.height()) {
-        view()->addLayoutDelta(childOffset);
-
-        // If the child moved, we have to repaint it as well as any floating/positioned
-        // descendants.  An exception is if we need a layout.  In this case, we know we're going to
-        // repaint ourselves (and the child) anyway.
-        if (childHadLayout && !selfNeedsLayout() && child->checkForRepaintDuringLayout())
-            child->repaintDuringLayoutIfMoved(oldRect);
-    }
-
-    if (!childHadLayout && child->checkForRepaintDuringLayout()) {
-        child->repaint();
-        child->repaintOverhangingFloats(true);
-    }
-
-    if (paginated) {
-        // Check for an after page/column break.
-        LayoutUnit newHeight = applyAfterBreak(child, logicalHeight(), marginInfo);
-        if (newHeight != height())
-            setLogicalHeight(newHeight);
-    }
-
-    ASSERT(view()->layoutDeltaMatches(oldLayoutDelta));
-}
-
-void RenderBlock::simplifiedNormalFlowLayout()
-{
-    if (childrenInline()) {
-        ListHashSet<RootInlineBox*> lineBoxes;
-        for (InlineWalker walker(this); !walker.atEnd(); walker.advance()) {
-            RenderObject* o = walker.current();
-            if (!o->isOutOfFlowPositioned() && (o->isReplaced() || o->isFloating())) {
-                o->layoutIfNeeded();
-                if (toRenderBox(o)->inlineBoxWrapper()) {
-                    RootInlineBox* box = toRenderBox(o)->inlineBoxWrapper()->root();
-                    lineBoxes.add(box);
-                }
-=======
->>>>>>> 0704b1ab
             } else if (o->isText() || (o->isRenderInline() && !walker.atEndOfInline())) {
                 o->clearNeedsLayout();
             }
@@ -2930,11 +2128,7 @@
         return;
 
     if (view()->layoutState()->pageLogicalHeightChanged() || (view()->layoutState()->pageLogicalHeight() && view()->layoutState()->pageLogicalOffset(this, logicalTop()) != pageLogicalOffset()) || shouldBreakAtLineToAvoidWidow() || (view()->layoutState()->m_columnInfo && view()->layoutState()->m_columnInfo->spanningHeaderSizeChanged()))
-<<<<<<< HEAD
-        setChildNeedsLayout(MarkOnlyThis);
-=======
         layoutScope.setChildNeedsLayout(this);
->>>>>>> 0704b1ab
 }
 
 void RenderBlock::repaintOverhangingFloats(bool paintAllDescendants)
@@ -4403,11 +3597,7 @@
             // We include our margins as part of the unsplittable area.
             LayoutUnit newLogicalTop = adjustForUnsplittableChild(childBox, floatLogicalLocation.y(), true);
             if (layoutState->pageLogicalHeight()) {
-<<<<<<< HEAD
-                newLogicalTop = adjustLogicalTopForSpanningHeader(this, childBox, layoutState, newLogicalTop);
-=======
                 newLogicalTop = adjustLogicalTopForSpanningHeader(childBox, layoutState->m_columnInfo, newLogicalTop);
->>>>>>> 0704b1ab
             }
 
             // See if we have a pagination strut that is making us move down further.
@@ -7408,25 +6598,6 @@
                 remainingLogicalHeight = 0;
             }
         }
-<<<<<<< HEAD
-    }
-    if (pageBoundaryRule == ExcludePageBoundary)
-        return logicalOffset + spanningHeaderHeight + (remainingLogicalHeight ? remainingLogicalHeight : pageLogicalHeight);
-    return logicalOffset + spanningHeaderHeight + remainingLogicalHeight;
-}
-
-static bool inNormalFlow(RenderBox* child)
-{
-    RenderBlock* curr = child->containingBlock();
-    RenderView* renderView = child->view();
-    while (curr && curr != renderView) {
-        if (curr->hasColumns() || curr->isRenderFlowThread())
-            return true;
-        if (curr->isFloatingOrOutOfFlowPositioned())
-            return false;
-        curr = curr->containingBlock();
-=======
->>>>>>> 0704b1ab
     }
     if (pageBoundaryRule == ExcludePageBoundary)
         return logicalOffset + spanningHeaderHeight + (remainingLogicalHeight ? remainingLogicalHeight : pageLogicalHeight);
