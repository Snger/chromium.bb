/*
 * Copyright (C) 1999 Lars Knoll (knoll@kde.org)
 *           (C) 1999 Antti Koivisto (koivisto@kde.org)
 *           (C) 2007 David Smith (catfish.man@gmail.com)
 * Copyright (C) 2003, 2004, 2005, 2006, 2007, 2008, 2009, 2010, 2011 Apple Inc. All rights reserved.
 * Copyright (C) Research In Motion Limited 2010. All rights reserved.
 *
 * This library is free software; you can redistribute it and/or
 * modify it under the terms of the GNU Library General Public
 * License as published by the Free Software Foundation; either
 * version 2 of the License, or (at your option) any later version.
 *
 * This library is distributed in the hope that it will be useful,
 * but WITHOUT ANY WARRANTY; without even the implied warranty of
 * MERCHANTABILITY or FITNESS FOR A PARTICULAR PURPOSE.  See the GNU
 * Library General Public License for more details.
 *
 * You should have received a copy of the GNU Library General Public License
 * along with this library; see the file COPYING.LIB.  If not, write to
 * the Free Software Foundation, Inc., 51 Franklin Street, Fifth Floor,
 * Boston, MA 02110-1301, USA.
 */

#include "config.h"
#include "core/rendering/RenderBlock.h"

#include "core/HTMLNames.h"
#include "core/accessibility/AXObjectCache.h"
#include "core/dom/Document.h"
#include "core/dom/Element.h"
#include "core/dom/StyleEngine.h"
#include "core/dom/shadow/ShadowRoot.h"
#include "core/editing/Editor.h"
#include "core/editing/FrameSelection.h"
#include "core/events/OverflowEvent.h"
#include "core/fetch/ResourceLoadPriorityOptimizer.h"
#include "core/frame/FrameView.h"
#include "core/frame/LocalFrame.h"
#include "core/frame/Settings.h"
#include "core/page/Page.h"
#include "core/paint/BlockPainter.h"
#include "core/paint/BoxPainter.h"
#include "core/rendering/GraphicsContextAnnotator.h"
#include "core/rendering/HitTestLocation.h"
#include "core/rendering/HitTestResult.h"
#include "core/rendering/InlineIterator.h"
#include "core/rendering/InlineTextBox.h"
#include "core/rendering/PaintInfo.h"
#include "core/rendering/RenderCombineText.h"
#include "core/rendering/RenderDeprecatedFlexibleBox.h"
#include "core/rendering/RenderFlexibleBox.h"
#include "core/rendering/RenderFlowThread.h"
#include "core/rendering/RenderGrid.h"
#include "core/rendering/RenderInline.h"
#include "core/rendering/RenderLayer.h"
#include "core/rendering/RenderMarquee.h"
#include "core/rendering/RenderObjectInlines.h"
#include "core/rendering/RenderRegion.h"
#include "core/rendering/RenderTableCell.h"
#include "core/rendering/RenderTextControl.h"
#include "core/rendering/RenderTextFragment.h"
#include "core/rendering/RenderTheme.h"
#include "core/rendering/RenderView.h"
#include "core/rendering/TextAutosizer.h"
#include "core/rendering/shapes/ShapeOutsideInfo.h"
#include "core/rendering/style/ContentData.h"
#include "core/rendering/style/RenderStyle.h"
#include "platform/geometry/FloatQuad.h"
#include "platform/geometry/TransformState.h"
#include "platform/graphics/GraphicsContextCullSaver.h"
#include "platform/graphics/GraphicsContextStateSaver.h"
#include "wtf/StdLibExtras.h"
#include "wtf/TemporaryChange.h"

using namespace WTF;
using namespace Unicode;

namespace blink {

using namespace HTMLNames;

struct SameSizeAsRenderBlock : public RenderBox {
    RenderObjectChildList children;
    RenderLineBoxList lineBoxes;
    int pageLogicalOffset;
    uint32_t bitfields;
};

COMPILE_ASSERT(sizeof(RenderBlock) == sizeof(SameSizeAsRenderBlock), RenderBlock_should_stay_small);

typedef WTF::HashMap<const RenderBox*, OwnPtr<ColumnInfo> > ColumnInfoMap;
static ColumnInfoMap* gColumnInfoMap = 0;

static TrackedDescendantsMap* gPositionedDescendantsMap = 0;
static TrackedDescendantsMap* gPercentHeightDescendantsMap = 0;

static TrackedContainerMap* gPositionedContainerMap = 0;
static TrackedContainerMap* gPercentHeightContainerMap = 0;

typedef WTF::HashSet<RenderBlock*> DelayedUpdateScrollInfoSet;
static int gDelayUpdateScrollInfo = 0;
static DelayedUpdateScrollInfoSet* gDelayedUpdateScrollInfoSet = 0;

static bool gColumnFlowSplitEnabled = true;

// This class helps dispatching the 'overflow' event on layout change. overflow can be set on RenderBoxes, yet the existing code
// only works on RenderBlocks. If this changes, this class should be shared with other RenderBoxes.
class OverflowEventDispatcher {
    WTF_MAKE_NONCOPYABLE(OverflowEventDispatcher);
public:
    OverflowEventDispatcher(const RenderBlock* block)
        : m_block(block)
        , m_hadHorizontalLayoutOverflow(false)
        , m_hadVerticalLayoutOverflow(false)
    {
        m_shouldDispatchEvent = !m_block->isAnonymous() && m_block->hasOverflowClip() && m_block->document().hasListenerType(Document::OVERFLOWCHANGED_LISTENER);
        if (m_shouldDispatchEvent) {
            m_hadHorizontalLayoutOverflow = m_block->hasHorizontalLayoutOverflow();
            m_hadVerticalLayoutOverflow = m_block->hasVerticalLayoutOverflow();
        }
    }

    ~OverflowEventDispatcher()
    {
        if (!m_shouldDispatchEvent)
            return;

        bool hasHorizontalLayoutOverflow = m_block->hasHorizontalLayoutOverflow();
        bool hasVerticalLayoutOverflow = m_block->hasVerticalLayoutOverflow();

        bool horizontalLayoutOverflowChanged = hasHorizontalLayoutOverflow != m_hadHorizontalLayoutOverflow;
        bool verticalLayoutOverflowChanged = hasVerticalLayoutOverflow != m_hadVerticalLayoutOverflow;

        if (!horizontalLayoutOverflowChanged && !verticalLayoutOverflowChanged)
            return;

        RefPtrWillBeRawPtr<OverflowEvent> event = OverflowEvent::create(horizontalLayoutOverflowChanged, hasHorizontalLayoutOverflow, verticalLayoutOverflowChanged, hasVerticalLayoutOverflow);
        event->setTarget(m_block->node());
        m_block->document().enqueueAnimationFrameEvent(event.release());
    }

private:
    const RenderBlock* m_block;
    bool m_shouldDispatchEvent;
    bool m_hadHorizontalLayoutOverflow;
    bool m_hadVerticalLayoutOverflow;
};

static bool isSpanningHeader(RenderObject* ro)
{
    return ro->style()->columnSpanCount() > 1 && !ro->style()->hasSpanAllColumns();
}

static bool isWithinSpanningHeader(RenderBox* box)
{
    RenderBox* curr = box;
    RenderView* renderView = box->view();
    while (curr && curr != renderView) {
        if (isSpanningHeader(curr)) {
            return true;
        }
        if (curr->hasColumns()) {
            return false;
        }
        curr = curr->containingBlock();
    }
    return false;
}

RenderBlock::RenderBlock(ContainerNode* node)
    : RenderBox(node)
    , m_hasMarginBeforeQuirk(false)
    , m_hasMarginAfterQuirk(false)
    , m_beingDestroyed(false)
    , m_hasMarkupTruncation(false)
    , m_hasBorderOrPaddingLogicalWidthChanged(false)
    , m_hasOnlySelfCollapsingChildren(false)
    , m_descendantsWithFloatsMarkedForLayout(false)
{
    // RenderBlockFlow calls setChildrenInline(true).
    // By default, subclasses do not have inline children.
}

void RenderBlock::trace(Visitor* visitor)
{
    visitor->trace(m_children);
    RenderBox::trace(visitor);
}

static void removeBlockFromDescendantAndContainerMaps(RenderBlock* block, TrackedDescendantsMap*& descendantMap, TrackedContainerMap*& containerMap)
{
    if (OwnPtr<TrackedRendererListHashSet> descendantSet = descendantMap->take(block)) {
        TrackedRendererListHashSet::iterator end = descendantSet->end();
        for (TrackedRendererListHashSet::iterator descendant = descendantSet->begin(); descendant != end; ++descendant) {
            TrackedContainerMap::iterator it = containerMap->find(*descendant);
            ASSERT(it != containerMap->end());
            if (it == containerMap->end())
                continue;
            HashSet<RenderBlock*>* containerSet = it->value.get();
            ASSERT(containerSet->contains(block));
            containerSet->remove(block);
            if (containerSet->isEmpty())
                containerMap->remove(it);
        }
    }
}

static void appendImageIfNotNull(Vector<ImageResource*>& imageResources, const StyleImage* styleImage)
{
    if (styleImage && styleImage->cachedImage()) {
        ImageResource* imageResource = styleImage->cachedImage();
        if (imageResource && !imageResource->isLoaded())
            imageResources.append(styleImage->cachedImage());
    }
}

static void appendLayers(Vector<ImageResource*>& images, const FillLayer& styleLayer)
{
    for (const FillLayer* layer = &styleLayer; layer; layer = layer->next())
        appendImageIfNotNull(images, layer->image());
}

static void appendImagesFromStyle(Vector<ImageResource*>& images, RenderStyle& blockStyle)
{
    appendLayers(images, blockStyle.backgroundLayers());
    appendLayers(images, blockStyle.maskLayers());

    const ContentData* contentData = blockStyle.contentData();
    if (contentData && contentData->isImage())
        appendImageIfNotNull(images, toImageContentData(contentData)->image());
    if (blockStyle.boxReflect())
        appendImageIfNotNull(images, blockStyle.boxReflect()->mask().image());
    appendImageIfNotNull(images, blockStyle.listStyleImage());
    appendImageIfNotNull(images, blockStyle.borderImageSource());
    appendImageIfNotNull(images, blockStyle.maskBoxImageSource());
    if (blockStyle.shapeOutside())
        appendImageIfNotNull(images, blockStyle.shapeOutside()->image());
}

void RenderBlock::removeFromGlobalMaps()
{
    if (hasColumns())
        gColumnInfoMap->take(this);
    if (gPercentHeightDescendantsMap)
        removeBlockFromDescendantAndContainerMaps(this, gPercentHeightDescendantsMap, gPercentHeightContainerMap);
    if (gPositionedDescendantsMap)
        removeBlockFromDescendantAndContainerMaps(this, gPositionedDescendantsMap, gPositionedContainerMap);
}

RenderBlock::~RenderBlock()
{
#if !ENABLE(OILPAN)
    removeFromGlobalMaps();
#endif
}

void RenderBlock::destroy()
{
    RenderBox::destroy();
#if ENABLE(OILPAN)
    // RenderObject::removeChild called in destory() depends on gColumnInfoMap.
    removeFromGlobalMaps();
#endif
}

void RenderBlock::willBeDestroyed()
{
    // Mark as being destroyed to avoid trouble with merges in removeChild().
    m_beingDestroyed = true;

    // Make sure to destroy anonymous children first while they are still connected to the rest of the tree, so that they will
    // properly dirty line boxes that they are removed from. Effects that do :before/:after only on hover could crash otherwise.
    children()->destroyLeftoverChildren();

    // Destroy our continuation before anything other than anonymous children.
    // The reason we don't destroy it before anonymous children is that they may
    // have continuations of their own that are anonymous children of our continuation.
    RenderBoxModelObject* continuation = this->continuation();
    if (continuation) {
        continuation->destroy();
        setContinuation(0);
    }

    if (!documentBeingDestroyed()) {
        if (firstLineBox()) {
            // We can't wait for RenderBox::destroy to clear the selection,
            // because by then we will have nuked the line boxes.
            // FIXME: The FrameSelection should be responsible for this when it
            // is notified of DOM mutations.
            if (isSelectionBorder())
                view()->clearSelection();

            // If we are an anonymous block, then our line boxes might have children
            // that will outlast this block. In the non-anonymous block case those
            // children will be destroyed by the time we return from this function.
            if (isAnonymousBlock()) {
                for (InlineFlowBox* box = firstLineBox(); box; box = box->nextLineBox()) {
                    while (InlineBox* childBox = box->firstChild())
                        childBox->remove();
                }
            }
        } else if (parent())
            parent()->dirtyLinesFromChangedChild(this);
    }

    m_lineBoxes.deleteLineBoxes();

    if (UNLIKELY(gDelayedUpdateScrollInfoSet != 0))
        gDelayedUpdateScrollInfoSet->remove(this);

    if (TextAutosizer* textAutosizer = document().textAutosizer())
        textAutosizer->destroy(this);

    RenderBox::willBeDestroyed();
}

void RenderBlock::styleWillChange(StyleDifference diff, const RenderStyle& newStyle)
{
    RenderStyle* oldStyle = style();

    setReplaced(newStyle.isDisplayInlineType());

    if (oldStyle && parent()) {
        bool oldStyleIsContainer = oldStyle->position() != StaticPosition || oldStyle->hasTransformRelatedProperty();
        bool newStyleIsContainer = newStyle.position() != StaticPosition || newStyle.hasTransformRelatedProperty();

        if (oldStyleIsContainer && !newStyleIsContainer) {
            // Clear our positioned objects list. Our absolutely positioned descendants will be
            // inserted into our containing block's positioned objects list during layout.
            removePositionedObjects(0, NewContainingBlock);
        } else if (!oldStyleIsContainer && newStyleIsContainer) {
            // Remove our absolutely positioned descendants from their current containing block.
            // They will be inserted into our positioned objects list during layout.
            RenderObject* cb = parent();
            while (cb && (cb->style()->position() == StaticPosition || (cb->isInline() && !cb->isReplaced())) && !cb->isRenderView()) {
                if (cb->style()->position() == RelativePosition && cb->isInline() && !cb->isReplaced()) {
                    cb = cb->containingBlock();
                    break;
                }
                cb = cb->parent();
            }

            if (cb->isRenderBlock())
                toRenderBlock(cb)->removePositionedObjects(this, NewContainingBlock);
        }
    }

    RenderBox::styleWillChange(diff, newStyle);
}

static bool borderOrPaddingLogicalWidthChanged(const RenderStyle* oldStyle, const RenderStyle* newStyle)
{
    if (newStyle->isHorizontalWritingMode())
        return oldStyle->borderLeftWidth() != newStyle->borderLeftWidth()
            || oldStyle->borderRightWidth() != newStyle->borderRightWidth()
            || oldStyle->paddingLeft() != newStyle->paddingLeft()
            || oldStyle->paddingRight() != newStyle->paddingRight();

    return oldStyle->borderTopWidth() != newStyle->borderTopWidth()
        || oldStyle->borderBottomWidth() != newStyle->borderBottomWidth()
        || oldStyle->paddingTop() != newStyle->paddingTop()
        || oldStyle->paddingBottom() != newStyle->paddingBottom();
}

void RenderBlock::styleDidChange(StyleDifference diff, const RenderStyle* oldStyle)
{
    RenderBox::styleDidChange(diff, oldStyle);

    RenderStyle* newStyle = style();

    if (!isAnonymousBlock()) {
        // Ensure that all of our continuation blocks pick up the new style.
        for (RenderBlock* currCont = blockElementContinuation(); currCont; currCont = currCont->blockElementContinuation()) {
            RenderBoxModelObject* nextCont = currCont->continuation();
            currCont->setContinuation(0);
            currCont->setStyle(newStyle);
            currCont->setContinuation(nextCont);
        }
    }

    if (TextAutosizer* textAutosizer = document().textAutosizer())
        textAutosizer->record(this);

    propagateStyleToAnonymousChildren(true);

    // It's possible for our border/padding to change, but for the overall logical width of the block to
    // end up being the same. We keep track of this change so in layoutBlock, we can know to set relayoutChildren=true.
    m_hasBorderOrPaddingLogicalWidthChanged = oldStyle && diff.needsFullLayout() && needsLayout() && borderOrPaddingLogicalWidthChanged(oldStyle, newStyle);

    // If the style has unloaded images, want to notify the ResourceLoadPriorityOptimizer so that
    // network priorities can be set.
    Vector<ImageResource*> images;
    appendImagesFromStyle(images, *newStyle);
    if (images.isEmpty())
        ResourceLoadPriorityOptimizer::resourceLoadPriorityOptimizer()->removeRenderObject(this);
    else
        ResourceLoadPriorityOptimizer::resourceLoadPriorityOptimizer()->addRenderObject(this);
}

void RenderBlock::invalidatePaintOfSubtreesIfNeeded(const PaintInvalidationState& childPaintInvalidationState)
{
    RenderBox::invalidatePaintOfSubtreesIfNeeded(childPaintInvalidationState);

    // Take care of positioned objects. This is required as PaintInvalidationState keeps a single clip rect.
    if (TrackedRendererListHashSet* positionedObjects = this->positionedObjects()) {
        TrackedRendererListHashSet::iterator end = positionedObjects->end();
        for (TrackedRendererListHashSet::iterator it = positionedObjects->begin(); it != end; ++it) {
            RenderBox* box = *it;

            // One of the renderers we're skipping over here may be the child's paint invalidation container,
            // so we can't pass our own paint invalidation container along.
            const RenderLayerModelObject& paintInvalidationContainerForChild = *box->containerForPaintInvalidation();

            // If it's a new paint invalidation container, we won't have properly accumulated the offset into the
            // PaintInvalidationState.
            // FIXME: Teach PaintInvalidationState to handle this case. crbug.com/371485
            if (paintInvalidationContainerForChild != childPaintInvalidationState.paintInvalidationContainer()) {
                ForceHorriblySlowRectMapping slowRectMapping(&childPaintInvalidationState);
                PaintInvalidationState disabledPaintInvalidationState(childPaintInvalidationState, *this, paintInvalidationContainerForChild);
                box->invalidateTreeIfNeeded(disabledPaintInvalidationState);
                continue;
            }

            // If the positioned renderer is absolutely positioned and it is inside
            // a relatively positioned inline element, we need to account for
            // the inline elements position in PaintInvalidationState.
            if (box->style()->position() == AbsolutePosition) {
                RenderObject* container = box->container(&paintInvalidationContainerForChild, 0);
                if (container->isRelPositioned() && container->isRenderInline()) {
                    // FIXME: We should be able to use PaintInvalidationState for this.
                    // Currently, we will place absolutely positioned elements inside
                    // relatively positioned inline blocks in the wrong location. crbug.com/371485
                    ForceHorriblySlowRectMapping slowRectMapping(&childPaintInvalidationState);
                    PaintInvalidationState disabledPaintInvalidationState(childPaintInvalidationState, *this, paintInvalidationContainerForChild);
                    box->invalidateTreeIfNeeded(disabledPaintInvalidationState);
                    continue;
                }
            }

            box->invalidateTreeIfNeeded(childPaintInvalidationState);
        }
    }
}

RenderBlock* RenderBlock::continuationBefore(RenderObject* beforeChild)
{
    if (beforeChild && beforeChild->parent() == this)
        return this;

    RenderBlock* curr = toRenderBlock(continuation());
    RenderBlock* nextToLast = this;
    RenderBlock* last = this;
    while (curr) {
        if (beforeChild && beforeChild->parent() == curr) {
            if (curr->firstChild() == beforeChild)
                return last;
            return curr;
        }

        nextToLast = last;
        last = curr;
        curr = toRenderBlock(curr->continuation());
    }

    if (!beforeChild && !last->firstChild())
        return nextToLast;
    return last;
}

void RenderBlock::addChildToContinuation(RenderObject* newChild, RenderObject* beforeChild)
{
    RenderBlock* flow = continuationBefore(beforeChild);
    ASSERT(!beforeChild || beforeChild->parent()->isAnonymousColumnSpanBlock() || beforeChild->parent()->isRenderBlock());
    RenderBoxModelObject* beforeChildParent = 0;
    if (beforeChild)
        beforeChildParent = toRenderBoxModelObject(beforeChild->parent());
    else {
        RenderBoxModelObject* cont = flow->continuation();
        if (cont)
            beforeChildParent = cont;
        else
            beforeChildParent = flow;
    }

    if (newChild->isFloatingOrOutOfFlowPositioned()) {
        beforeChildParent->addChildIgnoringContinuation(newChild, beforeChild);
        return;
    }

    // A continuation always consists of two potential candidates: a block or an anonymous
    // column span box holding column span children.
    bool childIsNormal = newChild->isInline() || !newChild->style()->hasSpanAllColumns();
    bool bcpIsNormal = beforeChildParent->isInline() || !beforeChildParent->style()->hasSpanAllColumns();
    bool flowIsNormal = flow->isInline() || !flow->style()->hasSpanAllColumns();

    if (flow == beforeChildParent) {
        flow->addChildIgnoringContinuation(newChild, beforeChild);
        return;
    }

    // The goal here is to match up if we can, so that we can coalesce and create the
    // minimal # of continuations needed for the inline.
    if (childIsNormal == bcpIsNormal) {
        beforeChildParent->addChildIgnoringContinuation(newChild, beforeChild);
        return;
    }
    if (flowIsNormal == childIsNormal) {
        flow->addChildIgnoringContinuation(newChild, 0); // Just treat like an append.
        return;
    }
    beforeChildParent->addChildIgnoringContinuation(newChild, beforeChild);
}


void RenderBlock::addChildToAnonymousColumnBlocks(RenderObject* newChild, RenderObject* beforeChild)
{
    ASSERT(!continuation()); // We don't yet support column spans that aren't immediate children of the multi-column block.

    // The goal is to locate a suitable box in which to place our child.
    RenderBlock* beforeChildParent = 0;
    if (beforeChild) {
        RenderObject* curr = beforeChild;
        while (curr && curr->parent() != this)
            curr = curr->parent();
        beforeChildParent = toRenderBlock(curr);
        ASSERT(beforeChildParent);
        ASSERT(beforeChildParent->isAnonymousColumnsBlock() || beforeChildParent->isAnonymousColumnSpanBlock());
    } else
        beforeChildParent = toRenderBlock(lastChild());

    // If the new child is floating or positioned it can just go in that block.
    if (newChild->isFloatingOrOutOfFlowPositioned()) {
        beforeChildParent->addChildIgnoringAnonymousColumnBlocks(newChild, beforeChild);
        return;
    }

    // See if the child can be placed in the box.
    bool newChildHasColumnSpan = newChild->style()->hasSpanAllColumns() && !newChild->isInline();
    bool beforeChildParentHoldsColumnSpans = beforeChildParent->isAnonymousColumnSpanBlock();

    if (newChildHasColumnSpan == beforeChildParentHoldsColumnSpans) {
        beforeChildParent->addChildIgnoringAnonymousColumnBlocks(newChild, beforeChild);
        return;
    }

    if (!beforeChild) {
        // Create a new block of the correct type.
        RenderBlock* newBox = newChildHasColumnSpan ? createAnonymousColumnSpanBlock() : createAnonymousColumnsBlock();
        children()->appendChildNode(this, newBox);
        newBox->addChildIgnoringAnonymousColumnBlocks(newChild, 0);
        return;
    }

    RenderObject* immediateChild = beforeChild;
    bool isPreviousBlockViable = true;
    while (immediateChild->parent() != this) {
        if (isPreviousBlockViable)
            isPreviousBlockViable = !immediateChild->previousSibling();
        immediateChild = immediateChild->parent();
    }
    if (isPreviousBlockViable && immediateChild->previousSibling()) {
        toRenderBlock(immediateChild->previousSibling())->addChildIgnoringAnonymousColumnBlocks(newChild, 0); // Treat like an append.
        return;
    }

    // Split our anonymous blocks.
    RenderObject* newBeforeChild = splitAnonymousBoxesAroundChild(beforeChild);


    // Create a new anonymous box of the appropriate type.
    RenderBlock* newBox = newChildHasColumnSpan ? createAnonymousColumnSpanBlock() : createAnonymousColumnsBlock();
    children()->insertChildNode(this, newBox, newBeforeChild);
    newBox->addChildIgnoringAnonymousColumnBlocks(newChild, 0);
    return;
}

RenderBlockFlow* RenderBlock::containingColumnsBlock(bool allowAnonymousColumnBlock)
{
    RenderBlock* firstChildIgnoringAnonymousWrappers = 0;
    for (RenderObject* curr = this; curr; curr = curr->parent()) {
        if (!curr->isRenderBlock() || curr->isFloatingOrOutOfFlowPositioned() || curr->isTableCell() || curr->isDocumentElement() || curr->isRenderView() || curr->hasOverflowClip()
            || curr->isInlineBlockOrInlineTable())
            return 0;

        // FIXME: Renderers that do special management of their children (tables, buttons,
        // lists, flexboxes, etc.) breaks when the flow is split through them. Disabling
        // multi-column for them to avoid this problem.)
        if (!curr->isRenderBlockFlow() || curr->isListItem())
            return 0;

        RenderBlockFlow* currBlock = toRenderBlockFlow(curr);
        if (!currBlock->createsAnonymousWrapper())
            firstChildIgnoringAnonymousWrappers = currBlock;

        if (currBlock->style()->specifiesColumns() && (allowAnonymousColumnBlock || !currBlock->isAnonymousColumnsBlock()))
            return toRenderBlockFlow(firstChildIgnoringAnonymousWrappers);

        if (currBlock->isAnonymousColumnSpanBlock())
            return 0;
    }
    return 0;
}

RenderBlock* RenderBlock::clone() const
{
    RenderBlock* cloneBlock;
    if (isAnonymousBlock()) {
        cloneBlock = createAnonymousBlock();
        cloneBlock->setChildrenInline(childrenInline());
    }
    else {
        RenderObject* cloneRenderer = toElement(node())->createRenderer(style());
        cloneBlock = toRenderBlock(cloneRenderer);
        cloneBlock->setStyle(style());

        // This takes care of setting the right value of childrenInline in case
        // generated content is added to cloneBlock and 'this' does not have
        // generated content added yet.
        cloneBlock->setChildrenInline(cloneBlock->firstChild() ? cloneBlock->firstChild()->isInline() : childrenInline());
    }
    cloneBlock->setFlowThreadState(flowThreadState());
    return cloneBlock;
}

void RenderBlock::splitBlocks(RenderBlock* fromBlock, RenderBlock* toBlock,
                              RenderBlock* middleBlock,
                              RenderObject* beforeChild, RenderBoxModelObject* oldCont)
{
    // Create a clone of this inline.
    RenderBlock* cloneBlock = clone();
    if (!isAnonymousBlock())
        cloneBlock->setContinuation(oldCont);

    if (!beforeChild && isAfterContent(lastChild()))
        beforeChild = lastChild();

    // If we are moving inline children from |this| to cloneBlock, then we need
    // to clear our line box tree.
    if (beforeChild && childrenInline())
        deleteLineBoxTree();

    // Now take all of the children from beforeChild to the end and remove
    // them from |this| and place them in the clone.
    moveChildrenTo(cloneBlock, beforeChild, 0, true);

    // Hook |clone| up as the continuation of the middle block.
    if (!cloneBlock->isAnonymousBlock())
        middleBlock->setContinuation(cloneBlock);

    // We have been reparented and are now under the fromBlock.  We need
    // to walk up our block parent chain until we hit the containing anonymous columns block.
    // Once we hit the anonymous columns block we're done.
    RenderBoxModelObject* curr = toRenderBoxModelObject(parent());
    RenderBoxModelObject* currChild = this;
    RenderObject* currChildNextSibling = currChild->nextSibling();

    while (curr && curr->isDescendantOf(fromBlock) && curr != fromBlock) {
        ASSERT_WITH_SECURITY_IMPLICATION(curr->isRenderBlock());

        RenderBlock* blockCurr = toRenderBlock(curr);

        // Create a new clone.
        RenderBlock* cloneChild = cloneBlock;
        cloneBlock = blockCurr->clone();

        // Insert our child clone as the first child.
        cloneBlock->addChildIgnoringContinuation(cloneChild, 0);

        // Hook the clone up as a continuation of |curr|.  Note we do encounter
        // anonymous blocks possibly as we walk up the block chain.  When we split an
        // anonymous block, there's no need to do any continuation hookup, since we haven't
        // actually split a real element.
        if (!blockCurr->isAnonymousBlock()) {
            oldCont = blockCurr->continuation();
            blockCurr->setContinuation(cloneBlock);
            cloneBlock->setContinuation(oldCont);
        }

        // Now we need to take all of the children starting from the first child
        // *after* currChild and append them all to the clone.
        blockCurr->moveChildrenTo(cloneBlock, currChildNextSibling, 0, true);

        // Keep walking up the chain.
        currChild = curr;
        currChildNextSibling = currChild->nextSibling();
        curr = toRenderBoxModelObject(curr->parent());
    }

    // Now we are at the columns block level. We need to put the clone into the toBlock.
    toBlock->children()->appendChildNode(toBlock, cloneBlock);

    // Now take all the children after currChild and remove them from the fromBlock
    // and put them in the toBlock.
    fromBlock->moveChildrenTo(toBlock, currChildNextSibling, 0, true);
}

void RenderBlock::splitFlow(RenderObject* beforeChild, RenderBlock* newBlockBox,
                            RenderObject* newChild, RenderBoxModelObject* oldCont)
{
    RenderBlock* pre = 0;
    RenderBlock* block = containingColumnsBlock();

    // Delete our line boxes before we do the inline split into continuations.
    block->deleteLineBoxTree();

    bool madeNewBeforeBlock = false;
    if (block->isAnonymousColumnsBlock()) {
        // We can reuse this block and make it the preBlock of the next continuation.
        pre = block;
        pre->removePositionedObjects(0);
        if (block->isRenderBlockFlow())
            toRenderBlockFlow(pre)->removeFloatingObjects();
        block = toRenderBlock(block->parent());
    } else {
        // No anonymous block available for use.  Make one.
        pre = block->createAnonymousColumnsBlock();
        pre->setChildrenInline(false);
        madeNewBeforeBlock = true;
    }

    RenderBlock* post = block->createAnonymousColumnsBlock();
    post->setChildrenInline(false);

    RenderObject* boxFirst = madeNewBeforeBlock ? block->firstChild() : pre->nextSibling();
    if (madeNewBeforeBlock)
        block->children()->insertChildNode(block, pre, boxFirst);
    block->children()->insertChildNode(block, newBlockBox, boxFirst);
    block->children()->insertChildNode(block, post, boxFirst);
    block->setChildrenInline(false);

    if (madeNewBeforeBlock)
        block->moveChildrenTo(pre, boxFirst, 0, true);

    splitBlocks(pre, post, newBlockBox, beforeChild, oldCont);

    // We already know the newBlockBox isn't going to contain inline kids, so avoid wasting
    // time in makeChildrenNonInline by just setting this explicitly up front.
    newBlockBox->setChildrenInline(false);

    newBlockBox->addChild(newChild);

    // Always just do a full layout in order to ensure that line boxes (especially wrappers for images)
    // get deleted properly.  Because objects moves from the pre block into the post block, we want to
    // make new line boxes instead of leaving the old line boxes around.
    pre->setNeedsLayoutAndPrefWidthsRecalcAndFullPaintInvalidation();
    block->setNeedsLayoutAndPrefWidthsRecalcAndFullPaintInvalidation();
    post->setNeedsLayoutAndPrefWidthsRecalcAndFullPaintInvalidation();
}

void RenderBlock::makeChildrenAnonymousColumnBlocks(RenderObject* beforeChild, RenderBlockFlow* newBlockBox, RenderObject* newChild)
{
    RenderBlockFlow* pre = 0;
    RenderBlockFlow* post = 0;
    RenderBlock* block = this; // Eventually block will not just be |this|, but will also be a block nested inside |this|.  Assign to a variable
                               // so that we don't have to patch all of the rest of the code later on.

    // Delete the block's line boxes before we do the split.
    block->deleteLineBoxTree();

    if (beforeChild && beforeChild->parent() != this)
        beforeChild = splitAnonymousBoxesAroundChild(beforeChild);

    if (beforeChild != firstChild()) {
        pre = block->createAnonymousColumnsBlock();
        pre->setChildrenInline(block->childrenInline());
    }

    if (beforeChild) {
        post = block->createAnonymousColumnsBlock();
        post->setChildrenInline(block->childrenInline());
    }

    RenderObject* boxFirst = block->firstChild();
    if (pre)
        block->children()->insertChildNode(block, pre, boxFirst);
    block->children()->insertChildNode(block, newBlockBox, boxFirst);
    if (post)
        block->children()->insertChildNode(block, post, boxFirst);
    block->setChildrenInline(false);

    // The pre/post blocks always have layers, so we know to always do a full insert/remove (so we pass true as the last argument).
    block->moveChildrenTo(pre, boxFirst, beforeChild, true);
    block->moveChildrenTo(post, beforeChild, 0, true);

    // We already know the newBlockBox isn't going to contain inline kids, so avoid wasting
    // time in makeChildrenNonInline by just setting this explicitly up front.
    newBlockBox->setChildrenInline(false);

    newBlockBox->addChild(newChild);

    // Always just do a full layout in order to ensure that line boxes (especially wrappers for images)
    // get deleted properly.  Because objects moved from the pre block into the post block, we want to
    // make new line boxes instead of leaving the old line boxes around.
    if (pre)
        pre->setNeedsLayoutAndPrefWidthsRecalcAndFullPaintInvalidation();
    block->setNeedsLayoutAndPrefWidthsRecalcAndFullPaintInvalidation();
    if (post)
        post->setNeedsLayoutAndPrefWidthsRecalcAndFullPaintInvalidation();
}

RenderBlockFlow* RenderBlock::columnsBlockForSpanningElement(RenderObject* newChild)
{
    // FIXME: This function is the gateway for the addition of column-span support.  It will
    // be added to in three stages:
    // (1) Immediate children of a multi-column block can span.
    // (2) Nested block-level children with only block-level ancestors between them and the multi-column block can span.
    // (3) Nested children with block or inline ancestors between them and the multi-column block can span (this is when we
    // cross the streams and have to cope with both types of continuations mixed together).
    // This function currently supports (1) and (2).
    RenderBlockFlow* columnsBlockAncestor = 0;
    if (!newChild->isText() && newChild->style()->hasSpanAllColumns() && !newChild->isBeforeOrAfterContent()
        && !newChild->isFloatingOrOutOfFlowPositioned() && !newChild->isInline() && !isAnonymousColumnSpanBlock()) {
        columnsBlockAncestor = containingColumnsBlock(false);
        if (columnsBlockAncestor) {
            // Make sure that none of the parent ancestors have a continuation.
            // If yes, we do not want split the block into continuations.
            RenderObject* curr = this;
            while (curr && curr != columnsBlockAncestor) {
                if (curr->isRenderBlock() && toRenderBlock(curr)->continuation()) {
                    columnsBlockAncestor = 0;
                    break;
                }
                curr = curr->parent();
            }
        }
    }
    return columnsBlockAncestor;
}

void RenderBlock::addChildIgnoringAnonymousColumnBlocks(RenderObject* newChild, RenderObject* beforeChild)
{
    if (beforeChild && beforeChild->parent() != this) {
        RenderObject* beforeChildContainer = beforeChild->parent();
        while (beforeChildContainer->parent() != this)
            beforeChildContainer = beforeChildContainer->parent();
        ASSERT(beforeChildContainer);

        if (beforeChildContainer->isAnonymous()) {
            // If the requested beforeChild is not one of our children, then this is because
            // there is an anonymous container within this object that contains the beforeChild.
            RenderObject* beforeChildAnonymousContainer = beforeChildContainer;
            if (beforeChildAnonymousContainer->isAnonymousBlock()
                // Full screen renderers and full screen placeholders act as anonymous blocks, not tables:
                || beforeChildAnonymousContainer->isRenderFullScreen()
                || beforeChildAnonymousContainer->isRenderFullScreenPlaceholder()
                ) {
                // Insert the child into the anonymous block box instead of here.
                if (newChild->isInline() || newChild->isFloatingOrOutOfFlowPositioned() || beforeChild->parent()->slowFirstChild() != beforeChild)
                    beforeChild->parent()->addChild(newChild, beforeChild);
                else
                    addChild(newChild, beforeChild->parent());
                return;
            }

            ASSERT(beforeChildAnonymousContainer->isTable());
            if (newChild->isTablePart()) {
                // Insert into the anonymous table.
                beforeChildAnonymousContainer->addChild(newChild, beforeChild);
                return;
            }

            beforeChild = splitAnonymousBoxesAroundChild(beforeChild);

            ASSERT(beforeChild->parent() == this);
            if (beforeChild->parent() != this) {
                // We should never reach here. If we do, we need to use the
                // safe fallback to use the topmost beforeChild container.
                beforeChild = beforeChildContainer;
            }
        }
    }

    // Check for a spanning element in columns.
    if (gColumnFlowSplitEnabled && !document().regionBasedColumnsEnabled()) {
        RenderBlockFlow* columnsBlockAncestor = columnsBlockForSpanningElement(newChild);
        if (columnsBlockAncestor) {
            TemporaryChange<bool> columnFlowSplitEnabled(gColumnFlowSplitEnabled, false);
            // We are placing a column-span element inside a block.
            RenderBlockFlow* newBox = createAnonymousColumnSpanBlock();

            if (columnsBlockAncestor != this && !isRenderFlowThread()) {
                // We are nested inside a multi-column element and are being split by the span. We have to break up
                // our block into continuations.
                RenderBoxModelObject* oldContinuation = continuation();

                // When we split an anonymous block, there's no need to do any continuation hookup,
                // since we haven't actually split a real element.
                if (!isAnonymousBlock())
                    setContinuation(newBox);

                splitFlow(beforeChild, newBox, newChild, oldContinuation);
                return;
            }

            // We have to perform a split of this block's children. This involves creating an anonymous block box to hold
            // the column-spanning |newChild|. We take all of the children from before |newChild| and put them into
            // one anonymous columns block, and all of the children after |newChild| go into another anonymous block.
            makeChildrenAnonymousColumnBlocks(beforeChild, newBox, newChild);
            return;
        }
    }

    bool madeBoxesNonInline = false;

    // A block has to either have all of its children inline, or all of its children as blocks.
    // So, if our children are currently inline and a block child has to be inserted, we move all our
    // inline children into anonymous block boxes.
    if (childrenInline() && !newChild->isInline() && !newChild->isFloatingOrOutOfFlowPositioned()) {
        // This is a block with inline content. Wrap the inline content in anonymous blocks.
        makeChildrenNonInline(beforeChild);
        madeBoxesNonInline = true;

        if (beforeChild && beforeChild->parent() != this) {
            beforeChild = beforeChild->parent();
            ASSERT(beforeChild->isAnonymousBlock());
            ASSERT(beforeChild->parent() == this);
        }
    } else if (!childrenInline() && (newChild->isFloatingOrOutOfFlowPositioned() || newChild->isInline())) {
        // If we're inserting an inline child but all of our children are blocks, then we have to make sure
        // it is put into an anomyous block box. We try to use an existing anonymous box if possible, otherwise
        // a new one is created and inserted into our list of children in the appropriate position.
        RenderObject* afterChild = beforeChild ? beforeChild->previousSibling() : lastChild();

        if (afterChild && afterChild->isAnonymousBlock()) {
            afterChild->addChild(newChild);
            return;
        }

        if (newChild->isInline()) {
            // No suitable existing anonymous box - create a new one.
            RenderBlock* newBox = createAnonymousBlock();
            RenderBox::addChild(newBox, beforeChild);
            newBox->addChild(newChild);
            return;
        }
    }

    RenderBox::addChild(newChild, beforeChild);

    if (madeBoxesNonInline && parent() && isAnonymousBlock() && parent()->isRenderBlock())
        toRenderBlock(parent())->removeLeftoverAnonymousBlock(this);
    // this object may be dead here
}

void RenderBlock::addChild(RenderObject* newChild, RenderObject* beforeChild)
{
    if (continuation() && !isAnonymousBlock())
        addChildToContinuation(newChild, beforeChild);
    else
        addChildIgnoringContinuation(newChild, beforeChild);
}

void RenderBlock::addChildIgnoringContinuation(RenderObject* newChild, RenderObject* beforeChild)
{
    if (!isAnonymousBlock() && firstChild() && (firstChild()->isAnonymousColumnsBlock() || firstChild()->isAnonymousColumnSpanBlock()))
        addChildToAnonymousColumnBlocks(newChild, beforeChild);
    else
        addChildIgnoringAnonymousColumnBlocks(newChild, beforeChild);
}

static void getInlineRun(RenderObject* start, RenderObject* boundary,
                         RenderObject*& inlineRunStart,
                         RenderObject*& inlineRunEnd)
{
    // Beginning at |start| we find the largest contiguous run of inlines that
    // we can.  We denote the run with start and end points, |inlineRunStart|
    // and |inlineRunEnd|.  Note that these two values may be the same if
    // we encounter only one inline.
    //
    // We skip any non-inlines we encounter as long as we haven't found any
    // inlines yet.
    //
    // |boundary| indicates a non-inclusive boundary point.  Regardless of whether |boundary|
    // is inline or not, we will not include it in a run with inlines before it.  It's as though we encountered
    // a non-inline.

    // Start by skipping as many non-inlines as we can.
    RenderObject * curr = start;
    bool sawInline;
    do {
        while (curr && !(curr->isInline() || curr->isFloatingOrOutOfFlowPositioned()))
            curr = curr->nextSibling();

        inlineRunStart = inlineRunEnd = curr;

        if (!curr)
            return; // No more inline children to be found.

        sawInline = curr->isInline();

        curr = curr->nextSibling();
        while (curr && (curr->isInline() || curr->isFloatingOrOutOfFlowPositioned()) && (curr != boundary)) {
            inlineRunEnd = curr;
            if (curr->isInline())
                sawInline = true;
            curr = curr->nextSibling();
        }
    } while (!sawInline);
}

void RenderBlock::deleteLineBoxTree()
{
    ASSERT(!m_lineBoxes.firstLineBox());
}

void RenderBlock::makeChildrenNonInline(RenderObject *insertionPoint)
{
    // makeChildrenNonInline takes a block whose children are *all* inline and it
    // makes sure that inline children are coalesced under anonymous
    // blocks.  If |insertionPoint| is defined, then it represents the insertion point for
    // the new block child that is causing us to have to wrap all the inlines.  This
    // means that we cannot coalesce inlines before |insertionPoint| with inlines following
    // |insertionPoint|, because the new child is going to be inserted in between the inlines,
    // splitting them.
    ASSERT(isInlineBlockOrInlineTable() || !isInline());
    ASSERT(!insertionPoint || insertionPoint->parent() == this);

    setChildrenInline(false);

    RenderObject *child = firstChild();
    if (!child)
        return;

    deleteLineBoxTree();

    while (child) {
        RenderObject *inlineRunStart, *inlineRunEnd;
        getInlineRun(child, insertionPoint, inlineRunStart, inlineRunEnd);

        if (!inlineRunStart)
            break;

        child = inlineRunEnd->nextSibling();

        RenderBlock* block = createAnonymousBlock();
        children()->insertChildNode(this, block, inlineRunStart);
        moveChildrenTo(block, inlineRunStart, child);
    }

#if ENABLE(ASSERT)
    for (RenderObject *c = firstChild(); c; c = c->nextSibling())
        ASSERT(!c->isInline());
#endif

    setShouldDoFullPaintInvalidation(true);
}

void RenderBlock::removeLeftoverAnonymousBlock(RenderBlock* child)
{
    ASSERT(child->isAnonymousBlock());
    ASSERT(!child->childrenInline());

    if (child->continuation() || (child->firstChild() && (child->isAnonymousColumnSpanBlock() || child->isAnonymousColumnsBlock())))
        return;

    RenderObject* firstAnChild = child->m_children.firstChild();
    RenderObject* lastAnChild = child->m_children.lastChild();
    if (firstAnChild) {
        RenderObject* o = firstAnChild;
        while (o) {
            o->setParent(this);
            o = o->nextSibling();
        }
        firstAnChild->setPreviousSibling(child->previousSibling());
        lastAnChild->setNextSibling(child->nextSibling());
        if (child->previousSibling())
            child->previousSibling()->setNextSibling(firstAnChild);
        if (child->nextSibling())
            child->nextSibling()->setPreviousSibling(lastAnChild);

        if (child == m_children.firstChild())
            m_children.setFirstChild(firstAnChild);
        if (child == m_children.lastChild())
            m_children.setLastChild(lastAnChild);
    } else {
        if (child == m_children.firstChild())
            m_children.setFirstChild(child->nextSibling());
        if (child == m_children.lastChild())
            m_children.setLastChild(child->previousSibling());

        if (child->previousSibling())
            child->previousSibling()->setNextSibling(child->nextSibling());
        if (child->nextSibling())
            child->nextSibling()->setPreviousSibling(child->previousSibling());
    }

    child->children()->setFirstChild(0);
    child->m_next = nullptr;

    // Remove all the information in the flow thread associated with the leftover anonymous block.
    child->removeFromRenderFlowThread();

    // RenderGrid keeps track of its children, we must notify it about changes in the tree.
    if (child->parent()->isRenderGrid())
        toRenderGrid(child->parent())->dirtyGrid();

    child->setParent(0);
    child->setPreviousSibling(0);
    child->setNextSibling(0);

    child->destroy();
}

static bool canMergeContiguousAnonymousBlocks(RenderObject* oldChild, RenderObject* prev, RenderObject* next)
{
    if (oldChild->documentBeingDestroyed() || oldChild->isInline() || oldChild->virtualContinuation())
        return false;

    if ((prev && (!prev->isAnonymousBlock() || toRenderBlock(prev)->continuation() || toRenderBlock(prev)->beingDestroyed()))
        || (next && (!next->isAnonymousBlock() || toRenderBlock(next)->continuation() || toRenderBlock(next)->beingDestroyed())))
        return false;

    if ((prev && (prev->isRubyRun() || prev->isRubyBase()))
        || (next && (next->isRubyRun() || next->isRubyBase())))
        return false;

    if (!prev || !next)
        return true;

    // Make sure the types of the anonymous blocks match up.
    return prev->isAnonymousColumnsBlock() == next->isAnonymousColumnsBlock()
           && prev->isAnonymousColumnSpanBlock() == next->isAnonymousColumnSpanBlock();
}

void RenderBlock::collapseAnonymousBlockChild(RenderBlock* parent, RenderBlock* child)
{
    // It's possible that this block's destruction may have been triggered by the
    // child's removal. Just bail if the anonymous child block is already being
    // destroyed. See crbug.com/282088
    if (child->beingDestroyed())
        return;
    parent->setNeedsLayoutAndPrefWidthsRecalcAndFullPaintInvalidation();
    parent->setChildrenInline(child->childrenInline());
    RenderObject* nextSibling = child->nextSibling();

    RenderFlowThread* childFlowThread = child->flowThreadContainingBlock();
    CurrentRenderFlowThreadMaintainer flowThreadMaintainer(childFlowThread);

    parent->children()->removeChildNode(parent, child, child->hasLayer());
    // FIXME: Get rid of the temporary disabling of continuations. This is needed by the old
    // multicol implementation, because of buggy block continuation handling (which is hard and
    // rather pointless to fix at this point). Support for block continuations can be removed
    // together with the old multicol implementation. crbug.com/408123
    RenderBoxModelObject* temporarilyInactiveContinuation = parent->continuation();
    if (temporarilyInactiveContinuation)
        parent->setContinuation(0);
    child->moveAllChildrenTo(parent, nextSibling, child->hasLayer());
    if (temporarilyInactiveContinuation)
        parent->setContinuation(temporarilyInactiveContinuation);
    // Explicitly delete the child's line box tree, or the special anonymous
    // block handling in willBeDestroyed will cause problems.
    child->deleteLineBoxTree();
    child->destroy();
}

void RenderBlock::removeChild(RenderObject* oldChild)
{
    // No need to waste time in merging or removing empty anonymous blocks.
    // We can just bail out if our document is getting destroyed.
    if (documentBeingDestroyed()) {
        RenderBox::removeChild(oldChild);
        return;
    }

    // This protects against column split flows when anonymous blocks are getting merged.
    TemporaryChange<bool> columnFlowSplitEnabled(gColumnFlowSplitEnabled, false);

    // If this child is a block, and if our previous and next siblings are
    // both anonymous blocks with inline content, then we can go ahead and
    // fold the inline content back together.
    RenderObject* prev = oldChild->previousSibling();
    RenderObject* next = oldChild->nextSibling();
    bool canMergeAnonymousBlocks = canMergeContiguousAnonymousBlocks(oldChild, prev, next);
    if (canMergeAnonymousBlocks && prev && next) {
        prev->setNeedsLayoutAndPrefWidthsRecalcAndFullPaintInvalidation();
        RenderBlockFlow* nextBlock = toRenderBlockFlow(next);
        RenderBlockFlow* prevBlock = toRenderBlockFlow(prev);

        if (prev->childrenInline() != next->childrenInline()) {
            RenderBlock* inlineChildrenBlock = prev->childrenInline() ? prevBlock : nextBlock;
            RenderBlock* blockChildrenBlock = prev->childrenInline() ? nextBlock : prevBlock;

            // Place the inline children block inside of the block children block instead of deleting it.
            // In order to reuse it, we have to reset it to just be a generic anonymous block.  Make sure
            // to clear out inherited column properties by just making a new style, and to also clear the
            // column span flag if it is set.
            ASSERT(!inlineChildrenBlock->continuation());
            RefPtr<RenderStyle> newStyle = RenderStyle::createAnonymousStyleWithDisplay(style(), BLOCK);
            // Cache this value as it might get changed in setStyle() call.
            bool inlineChildrenBlockHasLayer = inlineChildrenBlock->hasLayer();
            inlineChildrenBlock->setStyle(newStyle);
            children()->removeChildNode(this, inlineChildrenBlock, inlineChildrenBlockHasLayer);

            // Now just put the inlineChildrenBlock inside the blockChildrenBlock.
            blockChildrenBlock->children()->insertChildNode(blockChildrenBlock, inlineChildrenBlock, prev == inlineChildrenBlock ? blockChildrenBlock->firstChild() : 0,
                                                            inlineChildrenBlockHasLayer || blockChildrenBlock->hasLayer());
            next->setNeedsLayoutAndPrefWidthsRecalcAndFullPaintInvalidation();

            // inlineChildrenBlock got reparented to blockChildrenBlock, so it is no longer a child
            // of "this". we null out prev or next so that is not used later in the function.
            if (inlineChildrenBlock == prevBlock)
                prev = 0;
            else
                next = 0;
        } else {
            // Take all the children out of the |next| block and put them in
            // the |prev| block.
            nextBlock->moveAllChildrenIncludingFloatsTo(prevBlock, nextBlock->hasLayer() || prevBlock->hasLayer());

            // Delete the now-empty block's lines and nuke it.
            nextBlock->deleteLineBoxTree();
            nextBlock->destroy();
            next = 0;
        }
    }

    RenderBox::removeChild(oldChild);

    RenderObject* child = prev ? prev : next;
    if (canMergeAnonymousBlocks && child && !child->previousSibling() && !child->nextSibling() && canCollapseAnonymousBlockChild()) {
        // The removal has knocked us down to containing only a single anonymous
        // box.  We can go ahead and pull the content right back up into our
        // box.
        collapseAnonymousBlockChild(this, toRenderBlock(child));
    } else if (((prev && prev->isAnonymousBlock()) || (next && next->isAnonymousBlock())) && canCollapseAnonymousBlockChild()) {
        // It's possible that the removal has knocked us down to a single anonymous
        // block with pseudo-style element siblings (e.g. first-letter). If these
        // are floating, then we need to pull the content up also.
        RenderBlock* anonymousBlock = toRenderBlock((prev && prev->isAnonymousBlock()) ? prev : next);
        if ((anonymousBlock->previousSibling() || anonymousBlock->nextSibling())
            && (!anonymousBlock->previousSibling() || (anonymousBlock->previousSibling()->style()->styleType() != NOPSEUDO && anonymousBlock->previousSibling()->isFloating() && !anonymousBlock->previousSibling()->previousSibling()))
            && (!anonymousBlock->nextSibling() || (anonymousBlock->nextSibling()->style()->styleType() != NOPSEUDO && anonymousBlock->nextSibling()->isFloating() && !anonymousBlock->nextSibling()->nextSibling()))) {
            collapseAnonymousBlockChild(this, anonymousBlock);
        }
    }

    if (!firstChild()) {
        // If this was our last child be sure to clear out our line boxes.
        if (childrenInline())
            deleteLineBoxTree();

        // If we are an empty anonymous block in the continuation chain,
        // we need to remove ourself and fix the continuation chain.
        if (!beingDestroyed() && isAnonymousBlockContinuation() && !oldChild->isListMarker()) {
            RenderObject* containingBlockIgnoringAnonymous = containingBlock();
            while (containingBlockIgnoringAnonymous && containingBlockIgnoringAnonymous->isAnonymous())
                containingBlockIgnoringAnonymous = containingBlockIgnoringAnonymous->containingBlock();
            for (RenderObject* curr = this; curr; curr = curr->previousInPreOrder(containingBlockIgnoringAnonymous)) {
                if (curr->virtualContinuation() != this)
                    continue;

                // Found our previous continuation. We just need to point it to
                // |this|'s next continuation.
                RenderBoxModelObject* nextContinuation = continuation();
                if (curr->isRenderInline())
                    toRenderInline(curr)->setContinuation(nextContinuation);
                else if (curr->isRenderBlock())
                    toRenderBlock(curr)->setContinuation(nextContinuation);
                else
                    ASSERT_NOT_REACHED();

                break;
            }
            setContinuation(0);
            destroy();
        }
    }
}

bool RenderBlock::isSelfCollapsingBlock() const
{
    // We are not self-collapsing if we
    // (a) have a non-zero height according to layout (an optimization to avoid wasting time)
    // (b) are a table,
    // (c) have border/padding,
    // (d) have a min-height
    // (e) have specified that one of our margins can't collapse using a CSS extension
    // (f) establish a new block formatting context.

    // The early exit must be done before we check for clean layout.
    // We should be able to give a quick answer if the box is a relayout boundary.
    // Being a relayout boundary implies a block formatting context, and also
    // our internal layout shouldn't affect our container in any way.
    if (createsBlockFormattingContext())
        return false;

    // Placeholder elements are not laid out until the dimensions of their parent text control are known, so they
    // don't get layout until their parent has had layout - this is unique in the layout tree and means
    // when we call isSelfCollapsingBlock on them we find that they still need layout.
    ASSERT(!needsLayout() || (node() && node()->isElementNode() && toElement(node())->shadowPseudoId() == "-webkit-input-placeholder"));

    if (logicalHeight() > 0
        || isTable() || borderAndPaddingLogicalHeight()
        || style()->logicalMinHeight().isPositive()
        || style()->marginBeforeCollapse() == MSEPARATE || style()->marginAfterCollapse() == MSEPARATE)
        return false;

    Length logicalHeightLength = style()->logicalHeight();
    bool hasAutoHeight = logicalHeightLength.isAuto();
    if (logicalHeightLength.isPercent() && !document().inQuirksMode()) {
        hasAutoHeight = true;
        for (RenderBlock* cb = containingBlock(); !cb->isRenderView(); cb = cb->containingBlock()) {
            if (cb->style()->logicalHeight().isFixed() || cb->isTableCell())
                hasAutoHeight = false;
        }
    }

    // If the height is 0 or auto, then whether or not we are a self-collapsing block depends
    // on whether we have content that is all self-collapsing or not.
    if (hasAutoHeight || ((logicalHeightLength.isFixed() || logicalHeightLength.isPercent()) && logicalHeightLength.isZero())) {
        // If the block has inline children, see if we generated any line boxes.  If we have any
        // line boxes, then we can't be self-collapsing, since we have content.
        if (childrenInline())
            return !firstLineBox();

        // Whether or not we collapse is dependent on whether all our normal flow children
        // are also self-collapsing.
        if (m_hasOnlySelfCollapsingChildren)
            return true;
        for (RenderBox* child = firstChildBox(); child; child = child->nextSiblingBox()) {
            if (child->isFloatingOrOutOfFlowPositioned())
                continue;
            if (!child->isSelfCollapsingBlock())
                return false;
        }
        return true;
    }
    return false;
}

void RenderBlock::startDelayUpdateScrollInfo()
{
    if (gDelayUpdateScrollInfo == 0) {
        ASSERT(!gDelayedUpdateScrollInfoSet);
        gDelayedUpdateScrollInfoSet = new DelayedUpdateScrollInfoSet;
    }
    ASSERT(gDelayedUpdateScrollInfoSet);
    ++gDelayUpdateScrollInfo;
}

void RenderBlock::finishDelayUpdateScrollInfo()
{
    --gDelayUpdateScrollInfo;
    ASSERT(gDelayUpdateScrollInfo >= 0);
    if (gDelayUpdateScrollInfo == 0) {
        ASSERT(gDelayedUpdateScrollInfoSet);

        OwnPtr<DelayedUpdateScrollInfoSet> infoSet(adoptPtr(gDelayedUpdateScrollInfoSet));
        gDelayedUpdateScrollInfoSet = 0;

        for (DelayedUpdateScrollInfoSet::iterator it = infoSet->begin(); it != infoSet->end(); ++it) {
            RenderBlock* block = *it;
            if (block->hasOverflowClip()) {
                block->layer()->scrollableArea()->updateAfterLayout();
            }
        }
    }
}

void RenderBlock::updateScrollInfoAfterLayout()
{
    if (hasOverflowClip()) {
        if (style()->isFlippedBlocksWritingMode()) {
            // FIXME: https://bugs.webkit.org/show_bug.cgi?id=97937
            // Workaround for now. We cannot delay the scroll info for overflow
            // for items with opposite writing directions, as the contents needs
            // to overflow in that direction
            layer()->scrollableArea()->updateAfterLayout();
            return;
        }

        if (gDelayUpdateScrollInfo)
            gDelayedUpdateScrollInfoSet->add(this);
        else
            layer()->scrollableArea()->updateAfterLayout();
    }
}

void RenderBlock::layout()
{
    OverflowEventDispatcher dispatcher(this);

    // Update our first letter info now.
    updateFirstLetter();

    // Table cells call layoutBlock directly, so don't add any logic here.  Put code into
    // layoutBlock().
    layoutBlock(false);

    // It's safe to check for control clip here, since controls can never be table cells.
    // If we have a lightweight clip, there can never be any overflow from children.
    if (hasControlClip() && m_overflow)
        clearLayoutOverflow();

    invalidateBackgroundObscurationStatus();
}

bool RenderBlock::updateImageLoadingPriorities()
{
    Vector<ImageResource*> images;
    appendImagesFromStyle(images, *style());

    if (images.isEmpty())
        return false;

    LayoutRect viewBounds = viewRect();
    LayoutRect objectBounds = absoluteContentBox();
    // The object bounds might be empty right now, so intersects will fail since it doesn't deal
    // with empty rects. Use LayoutRect::contains in that case.
    bool isVisible;
    if (!objectBounds.isEmpty())
        isVisible =  viewBounds.intersects(objectBounds);
    else
        isVisible = viewBounds.contains(objectBounds);

    ResourceLoadPriorityOptimizer::VisibilityStatus status = isVisible ?
        ResourceLoadPriorityOptimizer::Visible : ResourceLoadPriorityOptimizer::NotVisible;

    LayoutRect screenArea;
    if (!objectBounds.isEmpty()) {
        screenArea = viewBounds;
        screenArea.intersect(objectBounds);
    }

    for (Vector<ImageResource*>::iterator it = images.begin(), end = images.end(); it != end; ++it)
        ResourceLoadPriorityOptimizer::resourceLoadPriorityOptimizer()->notifyImageResourceVisibility(*it, status, screenArea);

    return true;
}

bool RenderBlock::widthAvailableToChildrenHasChanged()
{
    bool widthAvailableToChildrenHasChanged = m_hasBorderOrPaddingLogicalWidthChanged;
    m_hasBorderOrPaddingLogicalWidthChanged = false;

    // If we use border-box sizing, have percentage padding, and our parent has changed width then the width available to our children has changed even
    // though our own width has remained the same.
    widthAvailableToChildrenHasChanged |= style()->boxSizing() == BORDER_BOX && needsPreferredWidthsRecalculation() && view()->layoutState()->containingBlockLogicalWidthChanged();

    return widthAvailableToChildrenHasChanged;
}

bool RenderBlock::updateLogicalWidthAndColumnWidth()
{
    LayoutUnit oldWidth = logicalWidth();
    LayoutUnit oldColumnWidth = desiredColumnWidth();

    updateLogicalWidth();
    calcColumnWidth();

    return oldWidth != logicalWidth() || oldColumnWidth != desiredColumnWidth() || widthAvailableToChildrenHasChanged();
}

void RenderBlock::layoutBlock(bool)
{
    ASSERT_NOT_REACHED();
    clearNeedsLayout();
}

void RenderBlock::addOverflowFromChildren()
{
    if (!hasColumns()) {
        if (childrenInline())
            toRenderBlockFlow(this)->addOverflowFromInlineChildren();
        else
            addOverflowFromBlockChildren();
    } else {
        ColumnInfo* colInfo = columnInfo();
        if (columnCount(colInfo)) {
            LayoutRect lastRect = columnRectAt(colInfo, columnCount(colInfo) - 1);
            addLayoutOverflow(lastRect);
            addContentsVisualOverflow(lastRect);
        }
    }
}

void RenderBlock::computeOverflow(LayoutUnit oldClientAfterEdge, bool)
{
    m_overflow.clear();

    // Add overflow from children.
    addOverflowFromChildren();

    // Add in the overflow from positioned objects.
    addOverflowFromPositionedObjects();

    if (hasOverflowClip()) {
        // When we have overflow clip, propagate the original spillout since it will include collapsed bottom margins
        // and bottom padding.  Set the axis we don't care about to be 1, since we want this overflow to always
        // be considered reachable.
        LayoutRect clientRect(noOverflowRect());
        LayoutRect rectToApply;
        if (isHorizontalWritingMode())
            rectToApply = LayoutRect(clientRect.x(), clientRect.y(), 1, std::max<LayoutUnit>(0, oldClientAfterEdge - clientRect.y()));
        else
            rectToApply = LayoutRect(clientRect.x(), clientRect.y(), std::max<LayoutUnit>(0, oldClientAfterEdge - clientRect.x()), 1);
        addLayoutOverflow(rectToApply);
        if (hasRenderOverflow())
            m_overflow->setLayoutClientAfterEdge(oldClientAfterEdge);
    }

    addVisualEffectOverflow();

    addVisualOverflowFromTheme();
}

void RenderBlock::addOverflowFromBlockChildren()
{
    for (RenderBox* child = firstChildBox(); child; child = child->nextSiblingBox()) {
        if (!child->isFloatingOrOutOfFlowPositioned())
            addOverflowFromChild(child);
    }
}

void RenderBlock::addOverflowFromPositionedObjects()
{
    TrackedRendererListHashSet* positionedDescendants = positionedObjects();
    if (!positionedDescendants)
        return;

    RenderBox* positionedObject;
    TrackedRendererListHashSet::iterator end = positionedDescendants->end();
    for (TrackedRendererListHashSet::iterator it = positionedDescendants->begin(); it != end; ++it) {
        positionedObject = *it;

        // Fixed positioned elements don't contribute to layout overflow, since they don't scroll with the content.
        if (positionedObject->style()->position() != FixedPosition)
            addOverflowFromChild(positionedObject, LayoutSize(positionedObject->x(), positionedObject->y()));
    }
}

void RenderBlock::addVisualOverflowFromTheme()
{
    if (!style()->hasAppearance())
        return;

    IntRect inflatedRect = pixelSnappedBorderBoxRect();
    RenderTheme::theme().adjustPaintInvalidationRect(this, inflatedRect);
    addVisualOverflow(inflatedRect);
}

LayoutUnit RenderBlock::additionalMarginStart() const
{
    if (isInline() || !parent() || parent()->childrenInline() || !parent()->node() || (!parent()->node()->hasTagName(ulTag) && !parent()->node()->hasTagName(olTag))) {
        return 0;
    }

    RenderBox *previousBox = previousSiblingBox();
    return previousBox ? previousBox->additionalMarginStart() : 40;
}

bool RenderBlock::createsBlockFormattingContext() const
{
    return isInlineBlockOrInlineTable() || isFloatingOrOutOfFlowPositioned() || hasOverflowClip() || isFlexItemIncludingDeprecated()
        || style()->specifiesColumns() || isRenderFlowThread() || isTableCell() || isTableCaption() || isFieldset() || isWritingModeRoot() || isDocumentElement() || style()->hasSpanAllColumns();
}

void RenderBlock::updateBlockChildDirtyBitsBeforeLayout(bool relayoutChildren, RenderBox* child)
{
    // FIXME: Technically percentage height objects only need a relayout if their percentage isn't going to be turned into
    // an auto value. Add a method to determine this, so that we can avoid the relayout.
    if (relayoutChildren || (child->hasRelativeLogicalHeight() && !isRenderView()))
        child->setChildNeedsLayout(MarkOnlyThis);

    // If relayoutChildren is set and the child has percentage padding or an embedded content box, we also need to invalidate the childs pref widths.
    if (relayoutChildren && child->needsPreferredWidthsRecalculation())
        child->setPreferredLogicalWidthsDirty(MarkOnlyThis);
}

void RenderBlock::simplifiedNormalFlowLayout()
{
    if (childrenInline()) {
        ListHashSet<RootInlineBox*> lineBoxes;
        for (InlineWalker walker(this); !walker.atEnd(); walker.advance()) {
            RenderObject* o = walker.current();
            if (!o->isOutOfFlowPositioned() && (o->isReplaced() || o->isFloating())) {
                o->layoutIfNeeded();
                if (toRenderBox(o)->inlineBoxWrapper()) {
                    RootInlineBox& box = toRenderBox(o)->inlineBoxWrapper()->root();
                    lineBoxes.add(&box);
                }
            } else if (o->isText() || (o->isRenderInline() && !walker.atEndOfInline())) {
                o->clearNeedsLayout();
            }
        }

        // FIXME: Glyph overflow will get lost in this case, but not really a big deal.
        GlyphOverflowAndFallbackFontsMap textBoxDataMap;
        for (ListHashSet<RootInlineBox*>::const_iterator it = lineBoxes.begin(); it != lineBoxes.end(); ++it) {
            RootInlineBox* box = *it;
            box->computeOverflow(box->lineTop(), box->lineBottom(), textBoxDataMap);
        }
    } else {
        for (RenderBox* box = firstChildBox(); box; box = box->nextSiblingBox()) {
            if (!box->isOutOfFlowPositioned())
                box->layoutIfNeeded();
        }
    }
}

bool RenderBlock::simplifiedLayout()
{
    // Check if we need to do a full layout.
    if (normalChildNeedsLayout() || selfNeedsLayout())
        return false;

    // Check that we actually need to do a simplified layout.
    if (!posChildNeedsLayout() && !(needsSimplifiedNormalFlowLayout() || needsPositionedMovementLayout()))
        return false;


    {
        // LayoutState needs this deliberate scope to pop before paint invalidation.
        LayoutState state(*this, locationOffset());

        if (needsPositionedMovementLayout() && !tryLayoutDoingPositionedMovementOnly())
            return false;

        TextAutosizer::LayoutScope textAutosizerLayoutScope(this);

        // Lay out positioned descendants or objects that just need to recompute overflow.
        if (needsSimplifiedNormalFlowLayout())
            simplifiedNormalFlowLayout();

        // Lay out our positioned objects if our positioned child bit is set.
        // Also, if an absolute position element inside a relative positioned container moves, and the absolute element has a fixed position
        // child, neither the fixed element nor its container learn of the movement since posChildNeedsLayout() is only marked as far as the
        // relative positioned container. So if we can have fixed pos objects in our positioned objects list check if any of them
        // are statically positioned and thus need to move with their absolute ancestors.
        bool canContainFixedPosObjects = canContainFixedPositionObjects();
        if (posChildNeedsLayout() || needsPositionedMovementLayout() || canContainFixedPosObjects)
            layoutPositionedObjects(false, needsPositionedMovementLayout() ? ForcedLayoutAfterContainingBlockMoved : (!posChildNeedsLayout() && canContainFixedPosObjects ? LayoutOnlyFixedPositionedObjects : DefaultLayout));

        // Recompute our overflow information.
        // FIXME: We could do better here by computing a temporary overflow object from layoutPositionedObjects and only
        // updating our overflow if we either used to have overflow or if the new temporary object has overflow.
        // For now just always recompute overflow. This is no worse performance-wise than the old code that called rightmostPosition and
        // lowestPosition on every relayout so it's not a regression.
        // computeOverflow expects the bottom edge before we clamp our height. Since this information isn't available during
        // simplifiedLayout, we cache the value in m_overflow.
        LayoutUnit oldClientAfterEdge = hasRenderOverflow() ? m_overflow->layoutClientAfterEdge() : clientLogicalBottom();
        computeOverflow(oldClientAfterEdge, true);
    }

    updateLayerTransformAfterLayout();

    updateScrollInfoAfterLayout();

    clearNeedsLayout();
    return true;
}

void RenderBlock::markFixedPositionObjectForLayoutIfNeeded(RenderObject* child, SubtreeLayoutScope& layoutScope)
{
    if (child->style()->position() != FixedPosition)
        return;

    bool hasStaticBlockPosition = child->style()->hasStaticBlockPosition(isHorizontalWritingMode());
    bool hasStaticInlinePosition = child->style()->hasStaticInlinePosition(isHorizontalWritingMode());
    if (!hasStaticBlockPosition && !hasStaticInlinePosition)
        return;

    RenderObject* o = child->parent();
    while (o && !o->isRenderView() && o->style()->position() != AbsolutePosition)
        o = o->parent();
    if (o->style()->position() != AbsolutePosition)
        return;

    RenderBox* box = toRenderBox(child);
    if (hasStaticInlinePosition) {
        LogicalExtentComputedValues computedValues;
        box->computeLogicalWidth(computedValues);
        LayoutUnit newLeft = computedValues.m_position;
        if (newLeft != box->logicalLeft())
            layoutScope.setChildNeedsLayout(child);
    } else if (hasStaticBlockPosition) {
        LayoutUnit oldTop = box->logicalTop();
        box->updateLogicalHeight();
        if (box->logicalTop() != oldTop)
            layoutScope.setChildNeedsLayout(child);
    }
}

LayoutUnit RenderBlock::marginIntrinsicLogicalWidthForChild(RenderBox* child) const
{
    // A margin has three types: fixed, percentage, and auto (variable).
    // Auto and percentage margins become 0 when computing min/max width.
    // Fixed margins can be added in as is.
    Length marginLeft = child->style()->marginStartUsing(style());
    Length marginRight = child->style()->marginEndUsing(style());
    LayoutUnit margin = 0;
    if (marginLeft.isFixed())
        margin += marginLeft.value();
    if (marginRight.isFixed())
        margin += marginRight.value();
    return margin;
}

void RenderBlock::layoutPositionedObjects(bool relayoutChildren, PositionedLayoutBehavior info)
{
    TrackedRendererListHashSet* positionedDescendants = positionedObjects();
    if (!positionedDescendants)
        return;

    if (hasColumns())
        view()->layoutState()->clearPaginationInformation(); // Positioned objects are not part of the column flow, so they don't paginate with the columns.

    RenderBox* r;
    TrackedRendererListHashSet::iterator end = positionedDescendants->end();
    for (TrackedRendererListHashSet::iterator it = positionedDescendants->begin(); it != end; ++it) {
        r = *it;

        // FIXME: this should only be set from clearNeedsLayout crbug.com/361250
        r->setLayoutDidGetCalled(true);

        SubtreeLayoutScope layoutScope(*r);
        // A fixed position element with an absolute positioned ancestor has no way of knowing if the latter has changed position. So
        // if this is a fixed position element, mark it for layout if it has an abspos ancestor and needs to move with that ancestor, i.e.
        // it has static position.
        markFixedPositionObjectForLayoutIfNeeded(r, layoutScope);
        if (info == LayoutOnlyFixedPositionedObjects) {
            r->layoutIfNeeded();
            continue;
        }

        // When a non-positioned block element moves, it may have positioned children that are implicitly positioned relative to the
        // non-positioned block.  Rather than trying to detect all of these movement cases, we just always lay out positioned
        // objects that are positioned implicitly like this.  Such objects are rare, and so in typical DHTML menu usage (where everything is
        // positioned explicitly) this should not incur a performance penalty.
        if (relayoutChildren || (r->style()->hasStaticBlockPosition(isHorizontalWritingMode()) && r->parent() != this))
            layoutScope.setChildNeedsLayout(r);

        // If relayoutChildren is set and the child has percentage padding or an embedded content box, we also need to invalidate the childs pref widths.
        if (relayoutChildren && r->needsPreferredWidthsRecalculation())
            r->setPreferredLogicalWidthsDirty(MarkOnlyThis);

        if (!r->needsLayout())
            r->markForPaginationRelayoutIfNeeded(layoutScope);

        // If we are paginated or in a line grid, go ahead and compute a vertical position for our object now.
        // If it's wrong we'll lay out again.
        LayoutUnit oldLogicalTop = 0;
        bool needsBlockDirectionLocationSetBeforeLayout = r->needsLayout() && view()->layoutState()->needsBlockDirectionLocationSetBeforeLayout();
        if (needsBlockDirectionLocationSetBeforeLayout) {
            if (isHorizontalWritingMode() == r->isHorizontalWritingMode())
                r->updateLogicalHeight();
            else
                r->updateLogicalWidth();
            oldLogicalTop = logicalTopForChild(r);
        }

        // FIXME: We should be able to do a r->setNeedsPositionedMovementLayout() here instead of a full layout. Need
        // to investigate why it does not trigger the correct invalidations in that case. crbug.com/350756
        if (info == ForcedLayoutAfterContainingBlockMoved)
            r->setNeedsLayout();

        r->layoutIfNeeded();

        // Lay out again if our estimate was wrong.
        if (needsBlockDirectionLocationSetBeforeLayout && logicalTopForChild(r) != oldLogicalTop)
            r->forceChildLayout();
    }

    if (hasColumns())
        view()->layoutState()->setColumnInfo(columnInfo()); // FIXME: Kind of gross. We just put this back into the layout state so that pop() will work.
}

void RenderBlock::markPositionedObjectsForLayout()
{
    if (TrackedRendererListHashSet* positionedDescendants = positionedObjects()) {
        TrackedRendererListHashSet::iterator end = positionedDescendants->end();
        for (TrackedRendererListHashSet::iterator it = positionedDescendants->begin(); it != end; ++it)
            (*it)->setChildNeedsLayout();
    }
}

void RenderBlock::markForPaginationRelayoutIfNeeded(SubtreeLayoutScope& layoutScope)
{
    ASSERT(!needsLayout());
    if (needsLayout())
        return;

    if (view()->layoutState()->pageLogicalHeightChanged() || (view()->layoutState()->pageLogicalHeight() && view()->layoutState()->pageLogicalOffset(*this, logicalTop()) != pageLogicalOffset()) || (view()->layoutState()->columnInfo() && view()->layoutState()->columnInfo()->spanningHeaderSizeChanged()))
        layoutScope.setChildNeedsLayout(this);
}

void RenderBlock::paint(PaintInfo& paintInfo, const LayoutPoint& paintOffset)
{
<<<<<<< HEAD
    ANNOTATE_GRAPHICS_CONTEXT(paintInfo, this);

    LayoutPoint adjustedPaintOffset = paintOffset + location();

    PaintPhase phase = paintInfo.phase;

    LayoutRect overflowBox;
    // Check if we need to do anything at all.
    // FIXME: Could eliminate the isDocumentElement() check if we fix background painting so that the RenderView
    // paints the root's background.
    if (!isDocumentElement()) {
        overflowBox = overflowRectForPaintRejection();
        flipForWritingMode(overflowBox);
        overflowBox.moveBy(adjustedPaintOffset);
        if (!overflowBox.intersects(paintInfo.rect))
            return;
    }

    // There are some cases where not all clipped visual overflow is accounted for.
    // FIXME: reduce the number of such cases.
    ContentsClipBehavior contentsClipBehavior = ForceContentsClip;
    if (hasOverflowClip() && !hasControlClip() && !(shouldPaintSelectionGaps() && phase == PaintPhaseForeground) && !hasCaret())
        contentsClipBehavior = SkipContentsClipIfPossible;

    bool pushedClip = pushContentsClip(paintInfo, adjustedPaintOffset, contentsClipBehavior);
    {
        GraphicsContextCullSaver cullSaver(*paintInfo.context);
        // Cull if we have more than one child and we didn't already clip.
        bool shouldCull = document().settings()->containerCullingEnabled() && !pushedClip && !isDocumentElement()
            && firstChild() && lastChild() && firstChild() != lastChild();
        if (shouldCull)
            cullSaver.cull(overflowBox);

        paintObject(paintInfo, adjustedPaintOffset);
    }
    if (pushedClip)
        popContentsClip(paintInfo, phase, adjustedPaintOffset);

    // Our scrollbar widgets paint exactly when we tell them to, so that they work properly with
    // z-index.  We paint after we painted the background/border, so that the scrollbars will
    // sit above the background/border.
    if (hasOverflowClip() && style()->visibility() == VISIBLE && (phase == PaintPhaseBlockBackground || phase == PaintPhaseChildBlockBackground) && paintInfo.shouldPaintWithinRoot(this) && !paintInfo.paintRootBackgroundOnly())
        layer()->scrollableArea()->paintOverflowControls(paintInfo.context, roundedIntPoint(adjustedPaintOffset), paintInfo.rect, false /* paintingOverlayControls */);
}

void RenderBlock::paintColumnRules(PaintInfo& paintInfo, const LayoutPoint& paintOffset)
{
    const Color& ruleColor = resolveColor(CSSPropertyWebkitColumnRuleColor);
    bool ruleTransparent = style()->columnRuleIsTransparent();
    EBorderStyle ruleStyle = style()->columnRuleStyle();
    LayoutUnit ruleThickness = style()->columnRuleWidth();
    LayoutUnit colGap = columnGap();
    bool renderRule = ruleStyle > BHIDDEN && !ruleTransparent;
    if (!renderRule)
        return;

    ColumnInfo* colInfo = columnInfo();
    unsigned colCount = columnCount(colInfo);

    bool antialias = shouldAntialiasLines(paintInfo.context);

    if (colInfo->progressionAxis() == ColumnInfo::InlineAxis) {
        bool leftToRight = style()->isLeftToRightDirection();
        LayoutUnit currLogicalLeftOffset = leftToRight ? LayoutUnit() : contentLogicalWidth();
        LayoutUnit ruleAdd = logicalLeftOffsetForContent();
        LayoutUnit ruleLogicalLeft = leftToRight ? LayoutUnit() : contentLogicalWidth();
        LayoutUnit inlineDirectionSize = colInfo->desiredColumnWidth();
        BoxSide boxSide = isHorizontalWritingMode()
            ? leftToRight ? BSLeft : BSRight
            : leftToRight ? BSTop : BSBottom;

        for (unsigned i = 0; i < colCount; i++) {
            // Move to the next position.
            if (leftToRight) {
                ruleLogicalLeft += inlineDirectionSize + colGap / 2;
                currLogicalLeftOffset += inlineDirectionSize + colGap;
            } else {
                ruleLogicalLeft -= (inlineDirectionSize + colGap / 2);
                currLogicalLeftOffset -= (inlineDirectionSize + colGap);
            }

            // Now paint the column rule.
            if (i < colCount - 1) {
                LayoutUnit ruleLeft = isHorizontalWritingMode() ? paintOffset.x() + ruleLogicalLeft - ruleThickness / 2 + ruleAdd : paintOffset.x() + borderLeft() + paddingLeft();
                LayoutUnit ruleRight = isHorizontalWritingMode() ? ruleLeft + ruleThickness : ruleLeft + contentWidth();
                LayoutUnit ruleTop = isHorizontalWritingMode() ? paintOffset.y() + borderTop() + paddingTop() : paintOffset.y() + ruleLogicalLeft - ruleThickness / 2 + ruleAdd;
                LayoutUnit ruleBottom = isHorizontalWritingMode() ? ruleTop + contentHeight() : ruleTop + ruleThickness;
                IntRect pixelSnappedRuleRect = pixelSnappedIntRectFromEdges(ruleLeft, ruleTop, ruleRight, ruleBottom);
                drawLineForBoxSide(paintInfo.context, pixelSnappedRuleRect.x(), pixelSnappedRuleRect.y(), pixelSnappedRuleRect.maxX(), pixelSnappedRuleRect.maxY(), boxSide, ruleColor, ruleStyle, 0, 0, antialias);
            }

            ruleLogicalLeft = currLogicalLeftOffset;
        }
    } else {
        bool topToBottom = !style()->isFlippedBlocksWritingMode();
        LayoutUnit ruleLeft = isHorizontalWritingMode()
            ? borderLeft() + paddingLeft()
            : colGap / 2 - colGap - ruleThickness / 2 + borderBefore() + paddingBefore();
        LayoutUnit ruleWidth = isHorizontalWritingMode() ? contentWidth() : ruleThickness;
        LayoutUnit ruleTop = isHorizontalWritingMode()
            ? colGap / 2 - colGap - ruleThickness / 2 + borderBefore() + paddingBefore()
            : borderStart() + paddingStart();
        LayoutUnit ruleHeight = isHorizontalWritingMode() ? ruleThickness : contentHeight();
        LayoutRect ruleRect(ruleLeft, ruleTop, ruleWidth, ruleHeight);

        if (!topToBottom) {
            if (isHorizontalWritingMode())
                ruleRect.setY(height() - ruleRect.maxY());
            else
                ruleRect.setX(width() - ruleRect.maxX());
        }

        ruleRect.moveBy(paintOffset);

        BoxSide boxSide = isHorizontalWritingMode()
            ? topToBottom ? BSTop : BSBottom
            : topToBottom ? BSLeft : BSRight;

        LayoutSize step(0, topToBottom ? colInfo->columnHeight() + colGap : -(colInfo->columnHeight() + colGap));
        if (!isHorizontalWritingMode())
            step = step.transposedSize();

        for (unsigned i = 1; i < colCount; i++) {
            ruleRect.move(step);
            IntRect pixelSnappedRuleRect = pixelSnappedIntRect(ruleRect);
            drawLineForBoxSide(paintInfo.context, pixelSnappedRuleRect.x(), pixelSnappedRuleRect.y(), pixelSnappedRuleRect.maxX(), pixelSnappedRuleRect.maxY(), boxSide, ruleColor, ruleStyle, 0, 0, antialias);
        }
    }
}

void adjustColRectForSpanningHeader(const RenderBlock* columnBlock, ColumnInfo* colInfo, unsigned columnIndex, LayoutRect& colRect)
{
    if (colInfo && colInfo->spanningHeaderColumnCount() > 1) {
        if (columnIndex == 0) {
            unsigned columnSpan = std::min(colInfo->spanningHeaderColumnCount(), colInfo->desiredColumnCount());
            LayoutUnit expansion = (columnSpan - 1) * (columnBlock->columnGap() + colInfo->desiredColumnWidth());
            colRect.expand(expansion, 0);
        }
        else if (columnIndex < colInfo->spanningHeaderColumnCount()) {
            colRect.setHeight(colRect.height()-colInfo->spanningHeaderHeight());
            colRect.move(0, colInfo->spanningHeaderHeight());
        }
    }
}

void RenderBlock::paintColumnContents(PaintInfo& paintInfo, const LayoutPoint& paintOffset, bool paintingFloats)
{
    // We need to do multiple passes, breaking up our child painting into strips.
    GraphicsContext* context = paintInfo.context;
    ColumnInfo* colInfo = columnInfo();
    unsigned colCount = columnCount(colInfo);
    if (!colCount)
        return;
    LayoutUnit currLogicalTopOffset = 0;
    LayoutUnit colGap = columnGap();
    for (unsigned i = 0; i < colCount; i++) {
        // For each rect, we clip to the rect, and then we adjust our coords.
        LayoutRect colRect = columnRectAt(colInfo, i);
        flipForWritingMode(colRect);
        LayoutUnit blockDelta = (isHorizontalWritingMode() ? colRect.height() : colRect.width());
        LayoutUnit logicalLeftOffset = (isHorizontalWritingMode() ? colRect.x() : colRect.y()) - logicalLeftOffsetForContent();
        adjustColRectForSpanningHeader(this, colInfo, i, colRect);
        LayoutSize offset = isHorizontalWritingMode() ? LayoutSize(logicalLeftOffset, currLogicalTopOffset) : LayoutSize(currLogicalTopOffset, logicalLeftOffset);
        if (colInfo->progressionAxis() == ColumnInfo::BlockAxis) {
            if (isHorizontalWritingMode())
                offset.expand(0, colRect.y() - borderTop() - paddingTop());
            else
                offset.expand(colRect.x() - borderLeft() - paddingLeft(), 0);
        }
        colRect.moveBy(paintOffset);
        PaintInfo info(paintInfo);
        info.rect.intersect(enclosingIntRect(colRect));

        if (!info.rect.isEmpty()) {
            GraphicsContextStateSaver stateSaver(*context);
            LayoutRect clipRect(colRect);

            if (i < colCount - 1) {
                if (isHorizontalWritingMode())
                    clipRect.expand(colGap / 2, 0);
                else
                    clipRect.expand(0, colGap / 2);
            }
            // Each strip pushes a clip, since column boxes are specified as being
            // like overflow:hidden.
            // FIXME: Content and column rules that extend outside column boxes at the edges of the multi-column element
            // are clipped according to the 'overflow' property.
            context->clip(enclosingIntRect(clipRect));

            // Adjust our x and y when painting.
            LayoutPoint adjustedPaintOffset = paintOffset + offset;
            if (paintingFloats)
                paintFloats(info, adjustedPaintOffset, paintInfo.phase == PaintPhaseSelection || paintInfo.phase == PaintPhaseTextClip);
            else
                paintContents(info, adjustedPaintOffset);
        }

        if (style()->isFlippedBlocksWritingMode())
            currLogicalTopOffset += blockDelta;
        else
            currLogicalTopOffset -= blockDelta;
    }
}

void RenderBlock::paintContents(PaintInfo& paintInfo, const LayoutPoint& paintOffset)
{
    // Avoid painting descendants of the root element when stylesheets haven't loaded.  This eliminates FOUC.
    // It's ok not to draw, because later on, when all the stylesheets do load, styleResolverChanged() on the Document
    // will do a full repaint.
    if (document().didLayoutWithPendingStylesheets() && !isRenderView())
        return;

    if (childrenInline())
        m_lineBoxes.paint(this, paintInfo, paintOffset);
    else {
        PaintPhase newPhase = (paintInfo.phase == PaintPhaseChildOutlines) ? PaintPhaseOutline : paintInfo.phase;
        newPhase = (newPhase == PaintPhaseChildBlockBackgrounds) ? PaintPhaseChildBlockBackground : newPhase;

        // We don't paint our own background, but we do let the kids paint their backgrounds.
        PaintInfo paintInfoForChild(paintInfo);
        paintInfoForChild.phase = newPhase;
        paintInfoForChild.updatePaintingRootForChildren(this);
        paintChildren(paintInfoForChild, paintOffset);
    }
=======
    BlockPainter(*this).paint(paintInfo, paintOffset);
>>>>>>> 45d9687a
}

void RenderBlock::paintChildren(PaintInfo& paintInfo, const LayoutPoint& paintOffset)
{
    BlockPainter(*this).paintChildren(paintInfo, paintOffset);
}

void RenderBlock::paintObject(PaintInfo& paintInfo, const LayoutPoint& paintOffset)
{
    BlockPainter(*this).paintObject(paintInfo, paintOffset);
}

RenderInline* RenderBlock::inlineElementContinuation() const
{
    RenderBoxModelObject* continuation = this->continuation();
    return continuation && continuation->isInline() ? toRenderInline(continuation) : 0;
}

RenderBlock* RenderBlock::blockElementContinuation() const
{
    RenderBoxModelObject* currentContinuation = continuation();
    if (!currentContinuation || currentContinuation->isInline())
        return 0;
    RenderBlock* nextContinuation = toRenderBlock(currentContinuation);
    if (nextContinuation->isAnonymousBlock())
        return nextContinuation->blockElementContinuation();
    return nextContinuation;
}

ContinuationOutlineTableMap* continuationOutlineTable()
{
    DEFINE_STATIC_LOCAL(ContinuationOutlineTableMap, table, ());
    return &table;
}

void RenderBlock::addContinuationWithOutline(RenderInline* flow)
{
    // We can't make this work if the inline is in a layer.  We'll just rely on the broken
    // way of painting.
    ASSERT(!flow->layer() && !flow->isInlineElementContinuation());

    ContinuationOutlineTableMap* table = continuationOutlineTable();
    ListHashSet<RenderInline*>* continuations = table->get(this);
    if (!continuations) {
        continuations = new ListHashSet<RenderInline*>;
        table->set(this, adoptPtr(continuations));
    }

    continuations->add(flow);
}

bool RenderBlock::shouldPaintSelectionGaps() const
{
    return selectionState() != SelectionNone && style()->visibility() == VISIBLE && isSelectionRoot();
}

bool RenderBlock::isSelectionRoot() const
{
    if (isPseudoElement())
        return false;
    ASSERT(node() || isAnonymous());

    // FIXME: Eventually tables should have to learn how to fill gaps between cells, at least in simple non-spanning cases.
    if (isTable())
        return false;

    if (isBody() || isDocumentElement() || hasOverflowClip()
        || isPositioned() || isFloating()
        || isTableCell() || isInlineBlockOrInlineTable()
        || hasTransform() || hasReflection() || hasMask() || isWritingModeRoot()
        || isRenderFlowThread() || isFlexItemIncludingDeprecated())
        return true;

    if (view() && view()->selectionStart()) {
        Node* startElement = view()->selectionStart()->node();
        if (startElement && startElement->rootEditableElement() == node())
            return true;
    }

    return false;
}

GapRects RenderBlock::selectionGapRectsForPaintInvalidation(const RenderLayerModelObject* paintInvalidationContainer) const
{
    ASSERT(!needsLayout());

    if (!shouldPaintSelectionGaps())
        return GapRects();

    TransformState transformState(TransformState::ApplyTransformDirection, FloatPoint());
    mapLocalToContainer(paintInvalidationContainer, transformState, ApplyContainerFlip | UseTransforms);
    LayoutPoint offsetFromPaintInvalidationContainer = roundedLayoutPoint(transformState.mappedPoint());

    if (hasOverflowClip())
        offsetFromPaintInvalidationContainer -= scrolledContentOffset();

    LayoutUnit lastTop = 0;
    LayoutUnit lastLeft = logicalLeftSelectionOffset(this, lastTop);
    LayoutUnit lastRight = logicalRightSelectionOffset(this, lastTop);
<<<<<<< HEAD
    bool shouldHighlightBeforeSide = false;
    bool isAfterSideSelected = false;
    return selectionGaps(this, offsetFromRepaintContainer, IntSize(), lastTop, lastLeft, lastRight, 0,
                         shouldHighlightBeforeSide, isAfterSideSelected);
}

void RenderBlock::paintSelection(PaintInfo& paintInfo, const LayoutPoint& paintOffset)
{
    if (shouldPaintSelectionGaps() && paintInfo.phase == PaintPhaseForeground) {
        LayoutUnit lastTop = 0;
        LayoutUnit lastLeft = logicalLeftSelectionOffset(this, lastTop);
        LayoutUnit lastRight = logicalRightSelectionOffset(this, lastTop);
        bool shouldHighlightBeforeSide = false;
        bool isAfterSideSelected = false;
        GraphicsContextStateSaver stateSaver(*paintInfo.context);

        LayoutRect gapRectsBounds = selectionGaps(this, paintOffset, LayoutSize(), lastTop, lastLeft, lastRight, &paintInfo,
                                                  shouldHighlightBeforeSide, isAfterSideSelected);
        if (!gapRectsBounds.isEmpty()) {
            RenderLayer* layer = enclosingLayer();
            gapRectsBounds.moveBy(-paintOffset);
            if (!hasLayer()) {
                LayoutRect localBounds(gapRectsBounds);
                flipForWritingMode(localBounds);
                gapRectsBounds = localToContainerQuad(FloatRect(localBounds), layer->renderer()).enclosingBoundingBox();
                if (layer->renderer()->hasOverflowClip())
                    gapRectsBounds.move(layer->renderBox()->scrolledContentOffset());
            }
            layer->addBlockSelectionGapsBounds(gapRectsBounds);
        }
    }
=======

    bool shouldHighlightBeforeSide = false;
    bool isAfterSideSelected = false;
    return selectionGaps(this, offsetFromPaintInvalidationContainer, IntSize(), lastTop, lastLeft, lastRight,
                         0, shouldHighlightBeforeSide, isAfterSideSelected);
>>>>>>> 45d9687a
}

static void clipOutPositionedObjects(const PaintInfo* paintInfo, const LayoutPoint& offset, TrackedRendererListHashSet* positionedObjects)
{
    if (!positionedObjects)
        return;

    TrackedRendererListHashSet::const_iterator end = positionedObjects->end();
    for (TrackedRendererListHashSet::const_iterator it = positionedObjects->begin(); it != end; ++it) {
        RenderBox* r = *it;
        paintInfo->context->clipOut(IntRect(offset.x() + r->x(), offset.y() + r->y(), r->width(), r->height()));
    }
}

LayoutUnit RenderBlock::blockDirectionOffset(const LayoutSize& offsetFromBlock) const
{
    return isHorizontalWritingMode() ? offsetFromBlock.height() : offsetFromBlock.width();
}

LayoutUnit RenderBlock::inlineDirectionOffset(const LayoutSize& offsetFromBlock) const
{
    return isHorizontalWritingMode() ? offsetFromBlock.width() : offsetFromBlock.height();
}

LayoutRect RenderBlock::logicalRectToPhysicalRect(const LayoutPoint& rootBlockPhysicalPosition, const LayoutRect& logicalRect) const
{
    LayoutRect result;
    if (isHorizontalWritingMode())
        result = logicalRect;
    else
        result = LayoutRect(logicalRect.y(), logicalRect.x(), logicalRect.height(), logicalRect.width());
    flipForWritingMode(result);
    result.moveBy(rootBlockPhysicalPosition);
    return result;
}

<<<<<<< HEAD
GapRects RenderBlock::selectionGaps(RenderBlock* rootBlock, const LayoutPoint& rootBlockPhysicalPosition, const LayoutSize& offsetFromRootBlock,
                                    LayoutUnit& lastLogicalTop, LayoutUnit& lastLogicalLeft, LayoutUnit& lastLogicalRight, const PaintInfo* paintInfo,
                                    bool& shouldHighlightBeforeSide, bool& isAfterSideSelected)
=======
GapRects RenderBlock::selectionGaps(const RenderBlock* rootBlock, const LayoutPoint& rootBlockPhysicalPosition, const LayoutSize& offsetFromRootBlock,
                                    LayoutUnit& lastLogicalTop, LayoutUnit& lastLogicalLeft, LayoutUnit& lastLogicalRight, const PaintInfo* paintInfo,
                                    bool& shouldHighlightBeforeSide, bool& isAfterSideSelected) const
>>>>>>> 45d9687a
{
    // IMPORTANT: Callers of this method that intend for painting to happen need to do a save/restore.
    // Clip out floating and positioned objects when painting selection gaps.
    if (paintInfo) {
        // Note that we don't clip out overflow for positioned objects.  We just stick to the border box.
        LayoutRect flippedBlockRect(offsetFromRootBlock.width(), offsetFromRootBlock.height(), width(), height());
        rootBlock->flipForWritingMode(flippedBlockRect);
        flippedBlockRect.moveBy(rootBlockPhysicalPosition);
        clipOutPositionedObjects(paintInfo, flippedBlockRect.location(), positionedObjects());
        if (isBody() || isDocumentElement()) // The <body> must make sure to examine its containingBlock's positioned objects.
            for (RenderBlock* cb = containingBlock(); cb && !cb->isRenderView(); cb = cb->containingBlock())
                clipOutPositionedObjects(paintInfo, LayoutPoint(cb->x(), cb->y()), cb->positionedObjects()); // FIXME: Not right for flipped writing modes.
        clipOutFloatingObjects(rootBlock, paintInfo, rootBlockPhysicalPosition, offsetFromRootBlock);
    }

    // FIXME: overflow: auto/scroll regions need more math here, since painting in the border box is different from painting in the padding box (one is scrolled, the other is
    // fixed).
    GapRects result;
    if (!isRenderBlockFlow()) // FIXME: Make multi-column selection gap filling work someday.
        return result;

    if (hasColumns() || hasTransform() || style()->hasSpanAllColumns()) {
        // FIXME: We should learn how to gap fill multiple columns and transforms eventually.
        lastLogicalTop = rootBlock->blockDirectionOffset(offsetFromRootBlock) + logicalHeight();
        lastLogicalLeft = logicalLeftSelectionOffset(rootBlock, logicalHeight());
        lastLogicalRight = logicalRightSelectionOffset(rootBlock, logicalHeight());
        return result;
    }

    if (rootBlock == this && isTableCell())
        shouldHighlightBeforeSide = true;

    if (childrenInline())
        result = toRenderBlockFlow(this)->inlineSelectionGaps(rootBlock, rootBlockPhysicalPosition, offsetFromRootBlock, lastLogicalTop, lastLogicalLeft, lastLogicalRight, paintInfo,
                                                              shouldHighlightBeforeSide, isAfterSideSelected);
    else
        result = blockSelectionGaps(rootBlock, rootBlockPhysicalPosition, offsetFromRootBlock, lastLogicalTop, lastLogicalLeft, lastLogicalRight, paintInfo,
                                    shouldHighlightBeforeSide, isAfterSideSelected);

    // Go ahead and fill the vertical gap all the way to the bottom of our block if the selection extends past our block.
    if (rootBlock == this && ((selectionState() != SelectionBoth && selectionState() != SelectionEnd) || (isAfterSideSelected && isTableCell())))
        result.uniteCenter(blockSelectionGap(rootBlock, rootBlockPhysicalPosition, offsetFromRootBlock, lastLogicalTop, lastLogicalLeft, lastLogicalRight,
                                             logicalHeight(), paintInfo));
    return result;
}

<<<<<<< HEAD
GapRects RenderBlock::blockSelectionGaps(RenderBlock* rootBlock, const LayoutPoint& rootBlockPhysicalPosition, const LayoutSize& offsetFromRootBlock,
                                         LayoutUnit& lastLogicalTop, LayoutUnit& lastLogicalLeft, LayoutUnit& lastLogicalRight, const PaintInfo* paintInfo,
                                         bool& shouldHighlightBeforeSide, bool& isAfterSideSelected)
=======
GapRects RenderBlock::blockSelectionGaps(const RenderBlock* rootBlock, const LayoutPoint& rootBlockPhysicalPosition, const LayoutSize& offsetFromRootBlock,
                                         LayoutUnit& lastLogicalTop, LayoutUnit& lastLogicalLeft, LayoutUnit& lastLogicalRight, const PaintInfo* paintInfo,
                                         bool& shouldHighlightBeforeSide, bool& isAfterSideSelected) const
>>>>>>> 45d9687a
{
    GapRects result;

    isAfterSideSelected = false;

    // Go ahead and jump right to the first block child that contains some selected objects.
    RenderBox* curr;
    for (curr = firstChildBox(); curr && curr->selectionState() == SelectionNone; curr = curr->nextSiblingBox())
        shouldHighlightBeforeSide = false;

    for (bool sawSelectionEnd = false; curr && !sawSelectionEnd; curr = curr->nextSiblingBox()) {
        SelectionState childState = curr->selectionState();
        if (childState == SelectionBoth || childState == SelectionEnd)
            sawSelectionEnd = true;

        if (curr->isFloatingOrOutOfFlowPositioned())
            continue; // We must be a normal flow object in order to even be considered.

        if (curr->isRelPositioned() && curr->hasLayer()) {
            // If the relposition offset is anything other than 0, then treat this just like an absolute positioned element.
            // Just disregard it completely.
            LayoutSize relOffset = curr->layer()->offsetForInFlowPosition();
            if (relOffset.width() || relOffset.height())
                continue;
        }

        bool paintsOwnSelection = curr->shouldPaintSelectionGaps() || curr->isTable(); // FIXME: Eventually we won't special-case table like this.
        bool fillBlockGaps = paintsOwnSelection || (curr->canBeSelectionLeaf() && childState != SelectionNone);
        if (fillBlockGaps) {
            // We need to fill the vertical gap above this object.
            if (childState == SelectionEnd || childState == SelectionInside)
                // Fill the gap above the object.
                result.uniteCenter(blockSelectionGap(rootBlock, rootBlockPhysicalPosition, offsetFromRootBlock, lastLogicalTop, lastLogicalLeft, lastLogicalRight,
                                                     curr->logicalTop(), paintInfo));

            // Only fill side gaps for objects that paint their own selection if we know for sure the selection is going to extend all the way *past*
            // our object.  We know this if the selection did not end inside our object.
            if (paintsOwnSelection && (childState == SelectionStart || sawSelectionEnd))
                childState = SelectionNone;

            // Fill side gaps on this object based off its state.
            bool leftGap, rightGap;
            getSelectionGapInfo(rootBlock, leftGap, rightGap);

            if (leftGap)
                result.uniteLeft(logicalLeftSelectionGap(rootBlock, rootBlockPhysicalPosition, offsetFromRootBlock, this, curr->logicalLeft(), curr->logicalTop(), curr->logicalHeight(), paintInfo));
            if (rightGap)
                result.uniteRight(logicalRightSelectionGap(rootBlock, rootBlockPhysicalPosition, offsetFromRootBlock, this, curr->logicalRight(), curr->logicalTop(), curr->logicalHeight(), paintInfo));

            // Update lastLogicalTop to be just underneath the object.  lastLogicalLeft and lastLogicalRight extend as far as
            // they can without bumping into floating or positioned objects.  Ideally they will go right up
            // to the border of the root selection block.
            lastLogicalTop = rootBlock->blockDirectionOffset(offsetFromRootBlock) + curr->logicalBottom();
            lastLogicalLeft = logicalLeftSelectionOffset(rootBlock, curr->logicalBottom());
            lastLogicalRight = logicalRightSelectionOffset(rootBlock, curr->logicalBottom());
            isAfterSideSelected = false;
            shouldHighlightBeforeSide = false;
        } else if (childState != SelectionNone) {
            // We must be a block that has some selected object inside it.  Go ahead and recur.
            result.unite(toRenderBlock(curr)->selectionGaps(rootBlock, rootBlockPhysicalPosition, LayoutSize(offsetFromRootBlock.width() + curr->x(), offsetFromRootBlock.height() + curr->y()),
                                                            lastLogicalTop, lastLogicalLeft, lastLogicalRight, paintInfo,
                                                            shouldHighlightBeforeSide, isAfterSideSelected));
            if (sawSelectionEnd && curr->nextSiblingBox())
                isAfterSideSelected = false;
        } else {
            isAfterSideSelected = false;
            shouldHighlightBeforeSide = false;
        }
    }
    return result;
}

IntRect alignSelectionRectToDevicePixels(LayoutRect& rect)
{
    LayoutUnit roundedX = rect.x().round();
    return IntRect(roundedX, rect.y().round(),
        (rect.maxX() - roundedX).round(),
        snapSizeToPixel(rect.height(), rect.y()));
}

<<<<<<< HEAD
void RenderBlock::getLineSelectionLogicalLeftAndRight(RenderBlock *rootBlock, const LayoutSize& offsetFromRootBlock, RootInlineBox* line,
                                                      LayoutUnit& logicalLeft, LayoutUnit& logicalRight)
=======
void RenderBlock::getLineSelectionLogicalLeftAndRight(const RenderBlock *rootBlock, const LayoutSize& offsetFromRootBlock, RootInlineBox* line,
                                                      LayoutUnit& logicalLeft, LayoutUnit& logicalRight) const
>>>>>>> 45d9687a
{
    RenderObject::SelectionState lineState = line->selectionState();
    if (lineState == SelectionNone) {
        logicalLeft = 0;
        logicalRight = 0;
        return;
    }

    bool containsStartOfSelection = lineState == SelectionStart || lineState == SelectionBoth;
    bool containsEndOfSelection = lineState == SelectionEnd || lineState == SelectionBoth;
    bool leftGap, rightGap;
    getSelectionGapInfo(rootBlock, leftGap, rightGap);

    LayoutUnit selTop =  line->selectionTopAdjustedForPrecedingBlock();
    LayoutUnit selHeight = line->selectionHeightAdjustedForPrecedingBlock();

    bool ltr = style()->isLeftToRightDirection();
    LayoutUnit lineEndingLogicalLeft, lineEndingLogicalRight;
    if ((!leftGap && !ltr) || (!rightGap && ltr)) {
        LayoutUnit logicalEnd = ltr ? line->logicalRight() : line->logicalLeft();
        getLineEndingGapLogicalLeftAndRight(rootBlock, offsetFromRootBlock, logicalEnd, selTop, selHeight,
                                            lineEndingLogicalLeft, lineEndingLogicalRight);
    }

    if (leftGap)
        logicalLeft = max(logicalLeftSelectionOffset(rootBlock, selTop), logicalLeftSelectionOffset(rootBlock, selTop + selHeight));
    else if (ltr) {
        if (containsStartOfSelection)
            // this will be adjusted further below if the first selected box has a selection rect
            logicalLeft = rootBlock->inlineDirectionOffset(offsetFromRootBlock) + line->logicalRight();
        else
            logicalLeft = rootBlock->inlineDirectionOffset(offsetFromRootBlock) + line->logicalLeft();
    }
    else
        // this will be adjusted further below if containsEndOfSelection and the first selected box has a selection rect
        logicalLeft = lineEndingLogicalLeft;

    if (rightGap)
        logicalRight = std::min(logicalRightSelectionOffset(rootBlock, selTop), logicalRightSelectionOffset(rootBlock, selTop + selHeight));
    else if (!ltr) {
        if (containsStartOfSelection)
            // this will be adjusted further below if the last selected box has a selection rect
            logicalRight = rootBlock->inlineDirectionOffset(offsetFromRootBlock) + line->logicalLeft();
        else
            logicalRight = rootBlock->inlineDirectionOffset(offsetFromRootBlock) + line->logicalRight();
    }
    else
        // this will be adjusted further below if containsEndOfSelection and the last selected box has a selection rect
        logicalRight = lineEndingLogicalRight;

    if (ltr) {
        if (containsStartOfSelection) {
            InlineBox* firstBox = line->firstSelectedBox();
<<<<<<< HEAD
            LayoutRect firstBoxSelRect = firstBox ? firstBox->renderer().selectionRectForPaintInvalidation(rootBlock, false) : LayoutRect();
=======
            LayoutRect firstBoxSelRect = firstBox ? firstBox->renderer().selectionRectForPaintInvalidation(rootBlock) : LayoutRect();
>>>>>>> 45d9687a
            if (!firstBoxSelRect.isEmpty())
                logicalLeft = std::min(logicalLeft, firstBoxSelRect.x());
        }
        if (containsEndOfSelection) {
            InlineBox* lastBox = line->lastSelectedBox();
<<<<<<< HEAD
            LayoutRect lastBoxSelRect = lastBox ? lastBox->renderer().selectionRectForPaintInvalidation(rootBlock, false) : LayoutRect();
=======
            LayoutRect lastBoxSelRect = lastBox ? lastBox->renderer().selectionRectForPaintInvalidation(rootBlock) : LayoutRect();
>>>>>>> 45d9687a
            if (!lastBoxSelRect.isEmpty())
                logicalRight = std::min(logicalRight, lastBoxSelRect.maxX());
        }
    }
    else {
        if (containsStartOfSelection) {
            InlineBox* lastBox = line->lastSelectedBox();
<<<<<<< HEAD
            LayoutRect lastBoxSelRect = lastBox ? lastBox->renderer().selectionRectForPaintInvalidation(rootBlock, false) : LayoutRect();
=======
            LayoutRect lastBoxSelRect = lastBox ? lastBox->renderer().selectionRectForPaintInvalidation(rootBlock) : LayoutRect();
>>>>>>> 45d9687a
            if (!lastBoxSelRect.isEmpty())
                logicalRight = max(logicalRight, lastBoxSelRect.maxX());
        }
        if (containsEndOfSelection) {
            InlineBox* firstBox = line->firstSelectedBox();
<<<<<<< HEAD
            LayoutRect firstBoxSelRect = firstBox ? firstBox->renderer().selectionRectForPaintInvalidation(rootBlock, false) : LayoutRect();
=======
            LayoutRect firstBoxSelRect = firstBox ? firstBox->renderer().selectionRectForPaintInvalidation(rootBlock) : LayoutRect();
>>>>>>> 45d9687a
            if (!firstBoxSelRect.isEmpty())
                logicalLeft = max(logicalLeft, firstBoxSelRect.x());
        }
    }
}

<<<<<<< HEAD
LayoutRect RenderBlock::blockSelectionGap(RenderBlock* rootBlock, const LayoutPoint& rootBlockPhysicalPosition, const LayoutSize& offsetFromRootBlock,
                                          LayoutUnit lastLogicalTop, LayoutUnit lastLogicalLeft, LayoutUnit lastLogicalRight, LayoutUnit logicalBottom, const PaintInfo* paintInfo)
=======
LayoutRect RenderBlock::blockSelectionGap(const RenderBlock* rootBlock, const LayoutPoint& rootBlockPhysicalPosition, const LayoutSize& offsetFromRootBlock,
                                          LayoutUnit lastLogicalTop, LayoutUnit lastLogicalLeft, LayoutUnit lastLogicalRight, LayoutUnit logicalBottom, const PaintInfo* paintInfo) const
>>>>>>> 45d9687a
{
    LayoutUnit logicalTop = lastLogicalTop;
    LayoutUnit logicalHeight = rootBlock->blockDirectionOffset(offsetFromRootBlock) + logicalBottom - logicalTop;
    if (logicalHeight <= 0)
        return LayoutRect();

    // Get the selection offsets for the bottom of the gap
    LayoutUnit logicalLeft = std::max(lastLogicalLeft, logicalLeftSelectionOffset(rootBlock, logicalBottom));
    LayoutUnit logicalRight = std::min(lastLogicalRight, logicalRightSelectionOffset(rootBlock, logicalBottom));
    LayoutUnit logicalWidth = logicalRight - logicalLeft;
    if (logicalWidth <= 0)
        return LayoutRect();

    LayoutRect gapRect = rootBlock->logicalRectToPhysicalRect(rootBlockPhysicalPosition, LayoutRect(logicalLeft, logicalTop, logicalWidth, logicalHeight));
    if (paintInfo)
        paintInfo->context->fillRect(alignSelectionRectToDevicePixels(gapRect), selectionBackgroundColor());
    return gapRect;
}

LayoutRect RenderBlock::logicalLeftSelectionGap(const RenderBlock* rootBlock, const LayoutPoint& rootBlockPhysicalPosition, const LayoutSize& offsetFromRootBlock,
                                                const RenderObject* selObj, LayoutUnit logicalLeft, LayoutUnit logicalTop, LayoutUnit logicalHeight, const PaintInfo* paintInfo) const
{
    LayoutUnit rootBlockLogicalTop = rootBlock->blockDirectionOffset(offsetFromRootBlock) + logicalTop;
    LayoutUnit rootBlockLogicalLeft = std::max(logicalLeftSelectionOffset(rootBlock, logicalTop), logicalLeftSelectionOffset(rootBlock, logicalTop + logicalHeight));
    LayoutUnit rootBlockLogicalRight = std::min(rootBlock->inlineDirectionOffset(offsetFromRootBlock) + logicalLeft, std::min(logicalRightSelectionOffset(rootBlock, logicalTop), logicalRightSelectionOffset(rootBlock, logicalTop + logicalHeight)));
    LayoutUnit rootBlockLogicalWidth = rootBlockLogicalRight - rootBlockLogicalLeft;
    if (rootBlockLogicalWidth <= 0)
        return LayoutRect();

    LayoutRect gapRect = rootBlock->logicalRectToPhysicalRect(rootBlockPhysicalPosition, LayoutRect(rootBlockLogicalLeft, rootBlockLogicalTop, rootBlockLogicalWidth, logicalHeight));
    if (paintInfo)
        paintInfo->context->fillRect(alignSelectionRectToDevicePixels(gapRect), selObj->selectionBackgroundColor());
    return gapRect;
}

LayoutRect RenderBlock::logicalRightSelectionGap(const RenderBlock* rootBlock, const LayoutPoint& rootBlockPhysicalPosition, const LayoutSize& offsetFromRootBlock,
                                                 const RenderObject* selObj, LayoutUnit logicalRight, LayoutUnit logicalTop, LayoutUnit logicalHeight, const PaintInfo* paintInfo) const
{
    LayoutUnit rootBlockLogicalTop = rootBlock->blockDirectionOffset(offsetFromRootBlock) + logicalTop;
    LayoutUnit rootBlockLogicalLeft = std::max(rootBlock->inlineDirectionOffset(offsetFromRootBlock) + logicalRight, max(logicalLeftSelectionOffset(rootBlock, logicalTop), logicalLeftSelectionOffset(rootBlock, logicalTop + logicalHeight)));
    LayoutUnit rootBlockLogicalRight = std::min(logicalRightSelectionOffset(rootBlock, logicalTop), logicalRightSelectionOffset(rootBlock, logicalTop + logicalHeight));
    LayoutUnit rootBlockLogicalWidth = rootBlockLogicalRight - rootBlockLogicalLeft;
    if (rootBlockLogicalWidth <= 0)
        return LayoutRect();

    LayoutRect gapRect = rootBlock->logicalRectToPhysicalRect(rootBlockPhysicalPosition, LayoutRect(rootBlockLogicalLeft, rootBlockLogicalTop, rootBlockLogicalWidth, logicalHeight));
    if (paintInfo)
        paintInfo->context->fillRect(alignSelectionRectToDevicePixels(gapRect), selObj->selectionBackgroundColor());
    return gapRect;
}

<<<<<<< HEAD
LayoutRect RenderBlock::lineEndingSelectionGap(RenderBlock* rootBlock, const LayoutPoint& rootBlockPhysicalPosition, const LayoutSize& offsetFromRootBlock,
                                               RenderObject* selObj, LayoutUnit logicalEnd, LayoutUnit logicalTop, LayoutUnit logicalHeight, const PaintInfo* paintInfo)
{
    LayoutUnit rootBlockLogicalTop = rootBlock->blockDirectionOffset(offsetFromRootBlock) + logicalTop;
    LayoutUnit lineEndingLogicalLeft;
    LayoutUnit lineEndingLogicalRight;
    getLineEndingGapLogicalLeftAndRight(rootBlock, offsetFromRootBlock, logicalEnd, logicalTop, logicalHeight, lineEndingLogicalLeft, lineEndingLogicalRight);
    LayoutUnit lineEndingLogicalWidth = lineEndingLogicalRight - lineEndingLogicalLeft;
    if (lineEndingLogicalWidth <= 0)
        return LayoutRect();

    LayoutRect gapRect = rootBlock->logicalRectToPhysicalRect(rootBlockPhysicalPosition, LayoutRect(lineEndingLogicalLeft, rootBlockLogicalTop, lineEndingLogicalWidth, logicalHeight));
    if (paintInfo)
        paintInfo->context->fillRect(pixelSnappedIntRect(gapRect), selObj->selectionBackgroundColor());
    return gapRect;
}

void RenderBlock::getLineEndingGapLogicalLeftAndRight(RenderBlock* rootBlock, const LayoutSize& offsetFromRootBlock, LayoutUnit logicalEnd,
                                                      LayoutUnit logicalTop, LayoutUnit logicalHeight, LayoutUnit& logicalLeft, LayoutUnit& logicalRight)
{
    LayoutUnit lineEndingGapWidth = logicalHeight / 4;
    LayoutUnit endPaddingToRoot = paddingEnd();
    RenderBlock* cb = containingBlock();
    while (cb && cb != rootBlock) {
        endPaddingToRoot += cb->paddingEnd();
        cb = cb->containingBlock();
    }
    endPaddingToRoot += rootBlock->paddingEnd();

    if (style()->isLeftToRightDirection()) {
        logicalLeft = max(rootBlock->inlineDirectionOffset(offsetFromRootBlock) + floorToInt(logicalEnd), max(logicalLeftSelectionOffset(rootBlock, logicalTop), logicalLeftSelectionOffset(rootBlock, logicalTop + logicalHeight)));
        logicalRight = std::min(logicalLeft + lineEndingGapWidth, endPaddingToRoot + std::min(logicalRightSelectionOffset(rootBlock, logicalTop), logicalRightSelectionOffset(rootBlock, logicalTop + logicalHeight)));
    }
    else {
        logicalRight = std::min(rootBlock->inlineDirectionOffset(offsetFromRootBlock) + floorToInt(logicalEnd), std::min(logicalRightSelectionOffset(rootBlock, logicalTop), logicalRightSelectionOffset(rootBlock, logicalTop + logicalHeight)));
        logicalLeft = max(logicalRight - lineEndingGapWidth, max(logicalLeftSelectionOffset(rootBlock, logicalTop), logicalLeftSelectionOffset(rootBlock, logicalTop + logicalHeight)) - endPaddingToRoot);
    }
}

void RenderBlock::getSelectionGapInfo(RenderBlock* rootBlock, bool& leftGap, bool& rightGap)
{
=======
LayoutRect RenderBlock::lineEndingSelectionGap(const RenderBlock* rootBlock, const LayoutPoint& rootBlockPhysicalPosition, const LayoutSize& offsetFromRootBlock,
                                               const RenderObject* selObj, LayoutUnit logicalEnd, LayoutUnit logicalTop, LayoutUnit logicalHeight, const PaintInfo* paintInfo) const
{
    LayoutUnit rootBlockLogicalTop = rootBlock->blockDirectionOffset(offsetFromRootBlock) + logicalTop;
    LayoutUnit lineEndingLogicalLeft;
    LayoutUnit lineEndingLogicalRight;
    getLineEndingGapLogicalLeftAndRight(rootBlock, offsetFromRootBlock, logicalEnd, logicalTop, logicalHeight, lineEndingLogicalLeft, lineEndingLogicalRight);
    LayoutUnit lineEndingLogicalWidth = lineEndingLogicalRight - lineEndingLogicalLeft;
    if (lineEndingLogicalWidth <= 0)
        return LayoutRect();

    LayoutRect gapRect = rootBlock->logicalRectToPhysicalRect(rootBlockPhysicalPosition, LayoutRect(lineEndingLogicalLeft, rootBlockLogicalTop, lineEndingLogicalWidth, logicalHeight));
    if (paintInfo)
        paintInfo->context->fillRect(pixelSnappedIntRect(gapRect), selObj->selectionBackgroundColor());
    return gapRect;
}

void RenderBlock::getLineEndingGapLogicalLeftAndRight(const RenderBlock* rootBlock, const LayoutSize& offsetFromRootBlock, LayoutUnit logicalEnd,
                                                      LayoutUnit logicalTop, LayoutUnit logicalHeight, LayoutUnit& logicalLeft, LayoutUnit& logicalRight) const
{
    LayoutUnit lineEndingGapWidth = logicalHeight / 4;
    LayoutUnit endPaddingToRoot = paddingEnd();
    RenderBlock* cb = containingBlock();
    while (cb && cb != rootBlock) {
        endPaddingToRoot += cb->paddingEnd();
        cb = cb->containingBlock();
    }
    endPaddingToRoot += rootBlock->paddingEnd();

    if (style()->isLeftToRightDirection()) {
        logicalLeft = max(rootBlock->inlineDirectionOffset(offsetFromRootBlock) + floorToInt(logicalEnd), max(logicalLeftSelectionOffset(rootBlock, logicalTop), logicalLeftSelectionOffset(rootBlock, logicalTop + logicalHeight)));
        logicalRight = std::min(logicalLeft + lineEndingGapWidth, endPaddingToRoot + std::min(logicalRightSelectionOffset(rootBlock, logicalTop), logicalRightSelectionOffset(rootBlock, logicalTop + logicalHeight)));
    }
    else {
        logicalRight = std::min(rootBlock->inlineDirectionOffset(offsetFromRootBlock) + floorToInt(logicalEnd), std::min(logicalRightSelectionOffset(rootBlock, logicalTop), logicalRightSelectionOffset(rootBlock, logicalTop + logicalHeight)));
        logicalLeft = max(logicalRight - lineEndingGapWidth, max(logicalLeftSelectionOffset(rootBlock, logicalTop), logicalLeftSelectionOffset(rootBlock, logicalTop + logicalHeight)) - endPaddingToRoot);
    }
}

void RenderBlock::getSelectionGapInfo(const RenderBlock* rootBlock, bool& leftGap, bool& rightGap) const
{
>>>>>>> 45d9687a
    if (!rootBlock || !rootBlock->isTableCell()) {
        leftGap = rightGap = false;
        return;
    }

    SelectionState state = rootBlock->selectionState();
    bool ltr = style()->isLeftToRightDirection();
    leftGap = (state == RenderObject::SelectionInside) ||
              (state == RenderObject::SelectionEnd && ltr) ||
              (state == RenderObject::SelectionStart && !ltr);
    rightGap = (state == RenderObject::SelectionInside) ||
               (state == RenderObject::SelectionStart && ltr) ||
               (state == RenderObject::SelectionEnd && !ltr);
}

LayoutUnit RenderBlock::logicalLeftSelectionOffset(const RenderBlock* rootBlock, LayoutUnit position) const
{
    // The border can potentially be further extended by our containingBlock().
    if (rootBlock != this)
        return containingBlock()->logicalLeftSelectionOffset(rootBlock, position + logicalTop());
    return logicalLeftOffsetForContent();
}

LayoutUnit RenderBlock::logicalRightSelectionOffset(const RenderBlock* rootBlock, LayoutUnit position) const
{
    // The border can potentially be further extended by our containingBlock().
    if (rootBlock != this)
        return containingBlock()->logicalRightSelectionOffset(rootBlock, position + logicalTop());
    return logicalRightOffsetForContent();
}

RenderBlock* RenderBlock::blockBeforeWithinSelectionRoot(LayoutSize& offset) const
{
    if (isSelectionRoot())
        return 0;

    const RenderObject* object = this;
    RenderObject* sibling;
    do {
        sibling = object->previousSibling();
        while (sibling && (!sibling->isRenderBlock() || toRenderBlock(sibling)->isSelectionRoot()))
            sibling = sibling->previousSibling();

        offset -= LayoutSize(toRenderBlock(object)->logicalLeft(), toRenderBlock(object)->logicalTop());
        object = object->parent();
    } while (!sibling && object && object->isRenderBlock() && !toRenderBlock(object)->isSelectionRoot());

    if (!sibling)
        return 0;

    RenderBlock* beforeBlock = toRenderBlock(sibling);

    offset += LayoutSize(beforeBlock->logicalLeft(), beforeBlock->logicalTop());

    RenderObject* child = beforeBlock->lastChild();
    while (child && child->isRenderBlock()) {
        beforeBlock = toRenderBlock(child);
        offset += LayoutSize(beforeBlock->logicalLeft(), beforeBlock->logicalTop());
        child = beforeBlock->lastChild();
    }
    return beforeBlock;
}

void RenderBlock::setSelectionState(SelectionState state)
{
    RenderBox::setSelectionState(state);

    if (inlineBoxWrapper() && canUpdateSelectionOnRootLineBoxes())
        inlineBoxWrapper()->root().setHasSelectedChildren(state != SelectionNone);
}

void RenderBlock::insertIntoTrackedRendererMaps(RenderBox* descendant, TrackedDescendantsMap*& descendantsMap, TrackedContainerMap*& containerMap)
{
    if (!descendantsMap) {
        descendantsMap = new TrackedDescendantsMap;
        containerMap = new TrackedContainerMap;
    }

    TrackedRendererListHashSet* descendantSet = descendantsMap->get(this);
    if (!descendantSet) {
        descendantSet = new TrackedRendererListHashSet;
        descendantsMap->set(this, adoptPtr(descendantSet));
    }
    bool added = descendantSet->add(descendant).isNewEntry;
    if (!added) {
        ASSERT(containerMap->get(descendant));
        ASSERT(containerMap->get(descendant)->contains(this));
        return;
    }

    HashSet<RenderBlock*>* containerSet = containerMap->get(descendant);
    if (!containerSet) {
        containerSet = new HashSet<RenderBlock*>;
        containerMap->set(descendant, adoptPtr(containerSet));
    }
    ASSERT(!containerSet->contains(this));
    containerSet->add(this);
}

void RenderBlock::removeFromTrackedRendererMaps(RenderBox* descendant, TrackedDescendantsMap*& descendantsMap, TrackedContainerMap*& containerMap)
{
    if (!descendantsMap)
        return;

    OwnPtr<HashSet<RenderBlock*> > containerSet = containerMap->take(descendant);
    if (!containerSet)
        return;

    HashSet<RenderBlock*>::iterator end = containerSet->end();
    for (HashSet<RenderBlock*>::iterator it = containerSet->begin(); it != end; ++it) {
        RenderBlock* container = *it;

        // FIXME: Disabling this assert temporarily until we fix the layout
        // bugs associated with positioned objects not properly cleared from
        // their ancestor chain before being moved. See webkit bug 93766.
        // ASSERT(descendant->isDescendantOf(container));

        TrackedDescendantsMap::iterator descendantsMapIterator = descendantsMap->find(container);
        ASSERT(descendantsMapIterator != descendantsMap->end());
        if (descendantsMapIterator == descendantsMap->end())
            continue;
        TrackedRendererListHashSet* descendantSet = descendantsMapIterator->value.get();
        ASSERT(descendantSet->contains(descendant));
        descendantSet->remove(descendant);
        if (descendantSet->isEmpty())
            descendantsMap->remove(descendantsMapIterator);
    }
}

TrackedRendererListHashSet* RenderBlock::positionedObjects() const
{
    if (gPositionedDescendantsMap)
        return gPositionedDescendantsMap->get(this);
    return 0;
}

void RenderBlock::insertPositionedObject(RenderBox* o)
{
    ASSERT(!isAnonymousBlock());

    if (o->isRenderFlowThread())
        return;

    insertIntoTrackedRendererMaps(o, gPositionedDescendantsMap, gPositionedContainerMap);
}

void RenderBlock::removePositionedObject(RenderBox* o)
{
    removeFromTrackedRendererMaps(o, gPositionedDescendantsMap, gPositionedContainerMap);
}

void RenderBlock::removePositionedObjects(RenderBlock* o, ContainingBlockState containingBlockState)
{
    TrackedRendererListHashSet* positionedDescendants = positionedObjects();
    if (!positionedDescendants)
        return;

    RenderBox* r;

    TrackedRendererListHashSet::iterator end = positionedDescendants->end();

    Vector<RenderBox*, 16> deadObjects;

    for (TrackedRendererListHashSet::iterator it = positionedDescendants->begin(); it != end; ++it) {
        r = *it;
        if (!o || r->isDescendantOf(o)) {
            if (containingBlockState == NewContainingBlock)
                r->setChildNeedsLayout(MarkOnlyThis);

            // It is parent blocks job to add positioned child to positioned objects list of its containing block
            // Parent layout needs to be invalidated to ensure this happens.
            RenderObject* p = r->parent();
            while (p && !p->isRenderBlock())
                p = p->parent();
            if (p)
                p->setChildNeedsLayout();

            deadObjects.append(r);
        }
    }

    for (unsigned i = 0; i < deadObjects.size(); i++)
        removePositionedObject(deadObjects.at(i));
}

void RenderBlock::addPercentHeightDescendant(RenderBox* descendant)
{
    insertIntoTrackedRendererMaps(descendant, gPercentHeightDescendantsMap, gPercentHeightContainerMap);
}

void RenderBlock::removePercentHeightDescendant(RenderBox* descendant)
{
    removeFromTrackedRendererMaps(descendant, gPercentHeightDescendantsMap, gPercentHeightContainerMap);
}

TrackedRendererListHashSet* RenderBlock::percentHeightDescendants() const
{
    return gPercentHeightDescendantsMap ? gPercentHeightDescendantsMap->get(this) : 0;
}

bool RenderBlock::hasPercentHeightContainerMap()
{
    return gPercentHeightContainerMap;
}

bool RenderBlock::hasPercentHeightDescendant(RenderBox* descendant)
{
    // We don't null check gPercentHeightContainerMap since the caller
    // already ensures this and we need to call this function on every
    // descendant in clearPercentHeightDescendantsFrom().
    ASSERT(gPercentHeightContainerMap);
    return gPercentHeightContainerMap->contains(descendant);
}

void RenderBlock::dirtyForLayoutFromPercentageHeightDescendants(SubtreeLayoutScope& layoutScope)
{
    if (!gPercentHeightDescendantsMap)
        return;

    TrackedRendererListHashSet* descendants = gPercentHeightDescendantsMap->get(this);
    if (!descendants)
        return;

    TrackedRendererListHashSet::iterator end = descendants->end();
    for (TrackedRendererListHashSet::iterator it = descendants->begin(); it != end; ++it) {
        RenderBox* box = *it;
        while (box != this) {
            if (box->normalChildNeedsLayout())
                break;
            layoutScope.setChildNeedsLayout(box);
            box = box->containingBlock();
            ASSERT(box);
            if (!box)
                break;
        }
    }
}

void RenderBlock::removePercentHeightDescendantIfNeeded(RenderBox* descendant)
{
    // We query the map directly, rather than looking at style's
    // logicalHeight()/logicalMinHeight()/logicalMaxHeight() since those
    // can change with writing mode/directional changes.
    if (!hasPercentHeightContainerMap())
        return;

    if (!hasPercentHeightDescendant(descendant))
        return;

    removePercentHeightDescendant(descendant);
}

void RenderBlock::clearPercentHeightDescendantsFrom(RenderBox* parent)
{
    ASSERT(gPercentHeightContainerMap);
    for (RenderObject* curr = parent->slowFirstChild(); curr; curr = curr->nextInPreOrder(parent)) {
        if (!curr->isBox())
            continue;

        RenderBox* box = toRenderBox(curr);
        if (!hasPercentHeightDescendant(box))
            continue;

        removePercentHeightDescendant(box);
    }
}

LayoutUnit RenderBlock::textIndentOffset() const
{
    LayoutUnit cw = 0;
    if (style()->textIndent().isPercent())
        cw = containingBlock()->availableLogicalWidth();
    return minimumValueForLength(style()->textIndent(), cw);
}

LayoutUnit RenderBlock::adjustLogicalTopForSpanningHeader(RenderBox* child,
                                                          ColumnInfo* colInfo,
                                                          LayoutUnit logicalTop)
{
    if (!colInfo || isWithinSpanningHeader(child)) {
        return logicalTop;
    }

    LayoutUnit pageLogicalHeight = pageLogicalHeightForOffset(logicalTop);
    ASSERT(pageLogicalHeight);

    LayoutUnit containerOffset = offsetFromLogicalTopOfFirstPage();
    LayoutUnit totalOffset = logicalTop + containerOffset;
    unsigned currentColumn = totalOffset / pageLogicalHeight;
    if (currentColumn > 0 && currentColumn < colInfo->spanningHeaderColumnCount()) {
        LayoutUnit columnTop = currentColumn * pageLogicalHeight;
        LayoutUnit posInColumn = totalOffset - columnTop;
        if (posInColumn < colInfo->spanningHeaderHeight()) {
            logicalTop = logicalTop - posInColumn + colInfo->spanningHeaderHeight();
        }
    }

    return logicalTop;
}

void RenderBlock::markLinesDirtyInBlockRange(LayoutUnit logicalTop, LayoutUnit logicalBottom, RootInlineBox* highest)
{
    if (logicalTop >= logicalBottom)
        return;

    RootInlineBox* lowestDirtyLine = lastRootBox();
    RootInlineBox* afterLowest = lowestDirtyLine;
    while (lowestDirtyLine && lowestDirtyLine->lineBottomWithLeading() >= logicalBottom && logicalBottom < LayoutUnit::max()) {
        afterLowest = lowestDirtyLine;
        lowestDirtyLine = lowestDirtyLine->prevRootBox();
    }

    while (afterLowest && afterLowest != highest && (afterLowest->lineBottomWithLeading() >= logicalTop || afterLowest->lineBottomWithLeading() < 0)) {
        afterLowest->markDirty();
        afterLowest = afterLowest->prevRootBox();
    }
}

bool RenderBlock::isPointInOverflowControl(HitTestResult& result, const LayoutPoint& locationInContainer, const LayoutPoint& accumulatedOffset)
{
    if (!scrollsOverflow())
        return false;

    return layer()->scrollableArea()->hitTestOverflowControls(result, roundedIntPoint(locationInContainer - toLayoutSize(accumulatedOffset)));
}

Node* RenderBlock::nodeForHitTest() const
{
    // If we are in the margins of block elements that are part of a
    // continuation we're actually still inside the enclosing element
    // that was split. Use the appropriate inner node.
    return isAnonymousBlockContinuation() ? continuation()->node() : node();
}

bool RenderBlock::nodeAtPoint(const HitTestRequest& request, HitTestResult& result, const HitTestLocation& locationInContainer, const LayoutPoint& accumulatedOffset, HitTestAction hitTestAction)
{
    LayoutPoint adjustedLocation(accumulatedOffset + location());
    LayoutSize localOffset = toLayoutSize(adjustedLocation);

    if (!isRenderView()) {
        // Check if we need to do anything at all.
        // If we have clipping, then we can't have any spillout.
        LayoutRect overflowBox = hasOverflowClip() ? borderBoxRect() : visualOverflowRect();
        flipForWritingMode(overflowBox);
        overflowBox.moveBy(adjustedLocation);
        if (!locationInContainer.intersects(overflowBox))
            return false;
    }

    if ((hitTestAction == HitTestBlockBackground || hitTestAction == HitTestChildBlockBackground)
        && visibleToHitTestRequest(request)
        && isPointInOverflowControl(result, locationInContainer.point(), adjustedLocation)) {
        updateHitTestResult(result, locationInContainer.point() - localOffset);
        // FIXME: isPointInOverflowControl() doesn't handle rect-based tests yet.
        if (!result.addNodeToRectBasedTestResult(nodeForHitTest(), request, locationInContainer))
           return true;
    }

    if (style()->clipPath()) {
        switch (style()->clipPath()->type()) {
        case ClipPathOperation::SHAPE: {
            ShapeClipPathOperation* clipPath = toShapeClipPathOperation(style()->clipPath());
            // FIXME: handle marginBox etc.
            if (!clipPath->path(borderBoxRect()).contains(locationInContainer.point() - localOffset, clipPath->windRule()))
                return false;
            break;
        }
        case ClipPathOperation::REFERENCE:
            // FIXME: handle REFERENCE
            break;
        }
    }

    // If we have clipping, then we can't have any spillout.
    bool useOverflowClip = hasOverflowClip() && !hasSelfPaintingLayer();
    bool useClip = (hasControlClip() || useOverflowClip);
    bool checkChildren = !useClip;
    if (!checkChildren) {
        if (hasControlClip()) {
            checkChildren = locationInContainer.intersects(controlClipRect(adjustedLocation));
        } else {
            LayoutRect clipRect = overflowClipRect(adjustedLocation, IncludeOverlayScrollbarSize);
            if (style()->hasBorderRadius())
                checkChildren = locationInContainer.intersects(style()->getRoundedBorderFor(clipRect));
            else
                checkChildren = locationInContainer.intersects(clipRect);
        }
    }
    if (checkChildren) {
        // Hit test descendants first.
        LayoutSize scrolledOffset(localOffset);
        if (hasOverflowClip())
            scrolledOffset -= scrolledContentOffset();

        // Hit test contents if we don't have columns.
        if (!hasColumns()) {
            if (hitTestContents(request, result, locationInContainer, toLayoutPoint(scrolledOffset), hitTestAction)) {
                updateHitTestResult(result, flipForWritingMode(locationInContainer.point() - localOffset));
                return true;
            }
            if (hitTestAction == HitTestFloat && hitTestFloats(request, result, locationInContainer, toLayoutPoint(scrolledOffset)))
                return true;
        } else if (hitTestColumns(request, result, locationInContainer, toLayoutPoint(scrolledOffset), hitTestAction)) {
            updateHitTestResult(result, flipForWritingMode(locationInContainer.point() - localOffset));
            return true;
        }
    }

    // Check if the point is outside radii.
    if (style()->hasBorderRadius()) {
        LayoutRect borderRect = borderBoxRect();
        borderRect.moveBy(adjustedLocation);
        RoundedRect border = style()->getRoundedBorderFor(borderRect);
        if (!locationInContainer.intersects(border))
            return false;
    }

    // Now hit test our background
    if (hitTestAction == HitTestBlockBackground || hitTestAction == HitTestChildBlockBackground) {
        LayoutRect boundsRect(adjustedLocation, size());
        if (visibleToHitTestRequest(request) && locationInContainer.intersects(boundsRect)) {
            updateHitTestResult(result, flipForWritingMode(locationInContainer.point() - localOffset));
            if (!result.addNodeToRectBasedTestResult(nodeForHitTest(), request, locationInContainer, boundsRect))
                return true;
        }
    }

    return false;
}

class ColumnRectIterator {
    WTF_MAKE_NONCOPYABLE(ColumnRectIterator);
public:
    ColumnRectIterator(const RenderBlock& block)
        : m_block(block)
        , m_colInfo(block.columnInfo())
        , m_direction(m_block.style()->isFlippedBlocksWritingMode() ? 1 : -1)
        , m_isHorizontal(block.isHorizontalWritingMode())
        , m_logicalLeft(block.logicalLeftOffsetForContent())
    {
        int colCount = m_colInfo->columnCount();
        m_colIndex = colCount - 1;
        m_currLogicalTopOffset = colCount * m_colInfo->columnHeight() * m_direction;
        update();
    }

    void advance()
    {
        ASSERT(hasMore());
        m_colIndex--;
        update();
    }

    LayoutRect columnRect() const { return m_colRect; }
    bool hasMore() const { return m_colIndex >= 0; }
    int columnIndex() const { return m_colIndex; }

    void adjust(LayoutSize& offset) const
    {
        LayoutUnit currLogicalLeftOffset = (m_isHorizontal ? m_colRect.x() : m_colRect.y()) - m_logicalLeft;
        offset += m_isHorizontal ? LayoutSize(currLogicalLeftOffset, m_currLogicalTopOffset) : LayoutSize(m_currLogicalTopOffset, currLogicalLeftOffset);
        if (m_colInfo->progressionAxis() == ColumnInfo::BlockAxis) {
            if (m_isHorizontal)
                offset.expand(0, m_colRect.y() - m_block.borderTop() - m_block.paddingTop());
            else
                offset.expand(m_colRect.x() - m_block.borderLeft() - m_block.paddingLeft(), 0);
        }
    }

private:
    void update()
    {
        if (m_colIndex < 0)
            return;

        m_colRect = m_block.columnRectAt(const_cast<ColumnInfo*>(m_colInfo), m_colIndex);
        m_block.flipForWritingMode(m_colRect);
        m_currLogicalTopOffset -= (m_isHorizontal ? m_colRect.height() : m_colRect.width()) * m_direction;
    }

    const RenderBlock& m_block;
    const ColumnInfo* const m_colInfo;
    const int m_direction;
    const bool m_isHorizontal;
    const LayoutUnit m_logicalLeft;
    int m_colIndex;
    LayoutUnit m_currLogicalTopOffset;
    LayoutRect m_colRect;
};

bool RenderBlock::hitTestColumns(const HitTestRequest& request, HitTestResult& result, const HitTestLocation& locationInContainer, const LayoutPoint& accumulatedOffset, HitTestAction hitTestAction)
{
    // We need to do multiple passes, breaking up our hit testing into strips.
    if (!hasColumns())
        return false;

    ColumnInfo* colInfo = columnInfo();
    for (ColumnRectIterator it(*this); it.hasMore(); it.advance()) {
        LayoutRect hitRect = locationInContainer.boundingBox();
        LayoutRect colRect = it.columnRect();
<<<<<<< HEAD
        adjustColRectForSpanningHeader(this, colInfo, it.columnIndex(), colRect);
=======
        adjustColRectForSpanningHeader(colInfo, it.columnIndex(), colRect);
>>>>>>> 45d9687a
        colRect.moveBy(accumulatedOffset);
        if (locationInContainer.intersects(colRect)) {
            // The point is inside this column.
            // Adjust accumulatedOffset to change where we hit test.
            LayoutSize offset;
            it.adjust(offset);
            LayoutPoint finalLocation = accumulatedOffset + offset;
            if (!result.isRectBasedTest() || colRect.contains(hitRect))
                return hitTestContents(request, result, locationInContainer, finalLocation, hitTestAction) || (hitTestAction == HitTestFloat && hitTestFloats(request, result, locationInContainer, finalLocation));

            hitTestContents(request, result, locationInContainer, finalLocation, hitTestAction);
        }
    }

    return false;
}

void RenderBlock::adjustForColumnRect(LayoutSize& offset, const LayoutPoint& locationInContainer) const
{
    for (ColumnRectIterator it(*this); it.hasMore(); it.advance()) {
        LayoutRect colRect = it.columnRect();
        if (colRect.contains(locationInContainer)) {
            it.adjust(offset);
            return;
        }
    }
}

void RenderBlock::adjustColRectForSpanningHeader(ColumnInfo* colInfo, unsigned columnIndex, LayoutRect& colRect) const
{
    if (colInfo && colInfo->spanningHeaderColumnCount() > 1) {
        if (columnIndex == 0) {
            unsigned columnSpan = std::min(colInfo->spanningHeaderColumnCount(), colInfo->desiredColumnCount());
            LayoutUnit expansion = (columnSpan - 1) * (columnGap() + colInfo->desiredColumnWidth());
            colRect.expand(expansion, 0);
        }
        else if (columnIndex < colInfo->spanningHeaderColumnCount()) {
            colRect.setHeight(colRect.height()-colInfo->spanningHeaderHeight());
            colRect.move(0, colInfo->spanningHeaderHeight());
        }
    }
}

bool RenderBlock::hitTestContents(const HitTestRequest& request, HitTestResult& result, const HitTestLocation& locationInContainer, const LayoutPoint& accumulatedOffset, HitTestAction hitTestAction)
{
    if (childrenInline() && !isTable()) {
        // We have to hit-test our line boxes.
        if (m_lineBoxes.hitTest(this, request, result, locationInContainer, accumulatedOffset, hitTestAction))
            return true;
    } else {
        // Hit test our children.
        HitTestAction childHitTest = hitTestAction;
        if (hitTestAction == HitTestChildBlockBackgrounds)
            childHitTest = HitTestChildBlockBackground;
        for (RenderBox* child = lastChildBox(); child; child = child->previousSiblingBox()) {
            LayoutPoint childPoint = flipForWritingModeForChild(child, accumulatedOffset);
            if (!child->hasSelfPaintingLayer() && !child->isFloating() && child->nodeAtPoint(request, result, locationInContainer, childPoint, childHitTest))
                return true;
        }
    }

    return false;
}

Position RenderBlock::positionForBox(InlineBox *box, bool start) const
{
    if (!box)
        return Position();

    if (!box->renderer().nonPseudoNode())
        return createLegacyEditingPosition(nonPseudoNode(), start ? caretMinOffset() : caretMaxOffset());

    if (!box->isInlineTextBox())
        return createLegacyEditingPosition(box->renderer().nonPseudoNode(), start ? box->renderer().caretMinOffset() : box->renderer().caretMaxOffset());

    InlineTextBox* textBox = toInlineTextBox(box);
    return createLegacyEditingPosition(box->renderer().nonPseudoNode(), start ? textBox->start() : textBox->start() + textBox->len());
}

static inline bool isEditingBoundary(RenderObject* ancestor, RenderObject* child)
{
    ASSERT(!ancestor || ancestor->nonPseudoNode());
    ASSERT(child && child->nonPseudoNode());
    return !ancestor || !ancestor->parent() || (ancestor->hasLayer() && ancestor->parent()->isRenderView())
        || ancestor->nonPseudoNode()->hasEditableStyle() == child->nonPseudoNode()->hasEditableStyle();
}

// FIXME: This function should go on RenderObject as an instance method. Then
// all cases in which positionForPoint recurs could call this instead to
// prevent crossing editable boundaries. This would require many tests.
static PositionWithAffinity positionForPointRespectingEditingBoundaries(RenderBlock* parent, RenderBox* child, const LayoutPoint& pointInParentCoordinates)
{
    LayoutPoint childLocation = child->location();
    if (child->isRelPositioned())
        childLocation += child->offsetForInFlowPosition();

    // FIXME: This is wrong if the child's writing-mode is different from the parent's.
    LayoutPoint pointInChildCoordinates(toLayoutPoint(pointInParentCoordinates - childLocation));

    // If this is an anonymous renderer, we just recur normally
    Node* childNode = child->nonPseudoNode();
    if (!childNode)
        return child->positionForPoint(pointInChildCoordinates);

    // Otherwise, first make sure that the editability of the parent and child agree.
    // If they don't agree, then we return a visible position just before or after the child
    RenderObject* ancestor = parent;
    while (ancestor && !ancestor->nonPseudoNode())
        ancestor = ancestor->parent();

    // If we can't find an ancestor to check editability on, or editability is unchanged, we recur like normal
    if (isEditingBoundary(ancestor, child))
        return child->positionForPoint(pointInChildCoordinates);

    // Otherwise return before or after the child, depending on if the click was to the logical left or logical right of the child
    LayoutUnit childMiddle = parent->logicalWidthForChild(child) / 2;
    LayoutUnit logicalLeft = parent->isHorizontalWritingMode() ? pointInChildCoordinates.x() : pointInChildCoordinates.y();
    if (logicalLeft < childMiddle)
        return ancestor->createPositionWithAffinity(childNode->nodeIndex(), DOWNSTREAM);
    return ancestor->createPositionWithAffinity(childNode->nodeIndex() + 1, UPSTREAM);
}

PositionWithAffinity RenderBlock::positionForPointWithInlineChildren(const LayoutPoint& pointInLogicalContents)
{
    ASSERT(childrenInline());

    if (!firstRootBox())
        return createPositionWithAffinity(0, DOWNSTREAM);

    bool linesAreFlipped = style()->isFlippedLinesWritingMode();
    bool blocksAreFlipped = style()->isFlippedBlocksWritingMode();

    // look for the closest line box in the root box which is at the passed-in y coordinate
    InlineBox* closestBox = 0;
    RootInlineBox* firstRootBoxWithChildren = 0;
    RootInlineBox* lastRootBoxWithChildren = 0;
    for (RootInlineBox* root = firstRootBox(); root; root = root->nextRootBox()) {
        if (!root->firstLeafChild())
            continue;
        if (!firstRootBoxWithChildren)
            firstRootBoxWithChildren = root;

        if (!linesAreFlipped && root->isFirstAfterPageBreak() && (pointInLogicalContents.y() < root->lineTopWithLeading()
            || (blocksAreFlipped && pointInLogicalContents.y() == root->lineTopWithLeading())))
            break;

        lastRootBoxWithChildren = root;

        // check if this root line box is located at this y coordinate
        if (pointInLogicalContents.y() < root->selectionBottom() || (blocksAreFlipped && pointInLogicalContents.y() == root->selectionBottom())) {
            if (linesAreFlipped) {
                RootInlineBox* nextRootBoxWithChildren = root->nextRootBox();
                while (nextRootBoxWithChildren && !nextRootBoxWithChildren->firstLeafChild())
                    nextRootBoxWithChildren = nextRootBoxWithChildren->nextRootBox();

                if (nextRootBoxWithChildren && nextRootBoxWithChildren->isFirstAfterPageBreak() && (pointInLogicalContents.y() > nextRootBoxWithChildren->lineTopWithLeading()
                    || (!blocksAreFlipped && pointInLogicalContents.y() == nextRootBoxWithChildren->lineTopWithLeading())))
                    continue;
            }
            closestBox = root->closestLeafChildForLogicalLeftPosition(pointInLogicalContents.x());
            if (closestBox)
                break;
        }
    }

    bool moveCaretToBoundary = document().frame()->editor().behavior().shouldMoveCaretToHorizontalBoundaryWhenPastTopOrBottom();

    if (!moveCaretToBoundary && !closestBox && lastRootBoxWithChildren) {
        // y coordinate is below last root line box, pretend we hit it
        closestBox = lastRootBoxWithChildren->closestLeafChildForLogicalLeftPosition(pointInLogicalContents.x());
    }

    if (closestBox) {
        if (moveCaretToBoundary) {
            LayoutUnit firstRootBoxWithChildrenTop = std::min<LayoutUnit>(firstRootBoxWithChildren->selectionTop(), firstRootBoxWithChildren->logicalTop());
            if (pointInLogicalContents.y() < firstRootBoxWithChildrenTop
                || (blocksAreFlipped && pointInLogicalContents.y() == firstRootBoxWithChildrenTop)) {
                InlineBox* box = firstRootBoxWithChildren->firstLeafChild();
                if (box->isLineBreak()) {
                    if (InlineBox* newBox = box->nextLeafChildIgnoringLineBreak())
                        box = newBox;
                }
                // y coordinate is above first root line box, so return the start of the first
                return PositionWithAffinity(positionForBox(box, true), DOWNSTREAM);
            }
        }

        // pass the box a top position that is inside it
        LayoutPoint point(pointInLogicalContents.x(), closestBox->root().blockDirectionPointInLine());
        if (!isHorizontalWritingMode())
            point = point.transposedPoint();
        if (closestBox->renderer().isReplaced())
            return positionForPointRespectingEditingBoundaries(this, &toRenderBox(closestBox->renderer()), point);
        return closestBox->renderer().positionForPoint(point);
    }

    if (lastRootBoxWithChildren) {
        // We hit this case for Mac behavior when the Y coordinate is below the last box.
        ASSERT(moveCaretToBoundary);
        InlineBox* logicallyLastBox;
        if (lastRootBoxWithChildren->getLogicalEndBoxWithNode(logicallyLastBox))
            return PositionWithAffinity(positionForBox(logicallyLastBox, false), DOWNSTREAM);
    }

    // Can't reach this. We have a root line box, but it has no kids.
    // FIXME: This should ASSERT_NOT_REACHED(), but clicking on placeholder text
    // seems to hit this code path.
    return createPositionWithAffinity(0, DOWNSTREAM);
}

static inline bool isChildHitTestCandidate(RenderBox* box)
{
    return box->height() && box->style()->visibility() == VISIBLE && !box->isFloatingOrOutOfFlowPositioned();
}

PositionWithAffinity RenderBlock::positionForPoint(const LayoutPoint& point)
{
    if (isTable())
        return RenderBox::positionForPoint(point);

    if (isReplaced()) {
        // FIXME: This seems wrong when the object's writing-mode doesn't match the line's writing-mode.
        LayoutUnit pointLogicalLeft = isHorizontalWritingMode() ? point.x() : point.y();
        LayoutUnit pointLogicalTop = isHorizontalWritingMode() ? point.y() : point.x();

        if (pointLogicalLeft < 0)
            return createPositionWithAffinity(caretMinOffset(), DOWNSTREAM);
        if (pointLogicalLeft >= logicalWidth())
            return createPositionWithAffinity(caretMaxOffset(), DOWNSTREAM);
        if (pointLogicalTop < 0)
            return createPositionWithAffinity(caretMinOffset(), DOWNSTREAM);
        if (pointLogicalTop >= logicalHeight())
            return createPositionWithAffinity(caretMaxOffset(), DOWNSTREAM);
    }

    LayoutPoint pointInContents = point;
    offsetForContents(pointInContents);
    LayoutPoint pointInLogicalContents(pointInContents);
    if (!isHorizontalWritingMode())
        pointInLogicalContents = pointInLogicalContents.transposedPoint();

    if (childrenInline())
        return positionForPointWithInlineChildren(pointInLogicalContents);

    RenderBox* lastCandidateBox = lastChildBox();
    while (lastCandidateBox && !isChildHitTestCandidate(lastCandidateBox))
        lastCandidateBox = lastCandidateBox->previousSiblingBox();

    bool blocksAreFlipped = style()->isFlippedBlocksWritingMode();
    if (lastCandidateBox) {
        if (pointInLogicalContents.y() > logicalTopForChild(lastCandidateBox)
            || (!blocksAreFlipped && pointInLogicalContents.y() == logicalTopForChild(lastCandidateBox)))
            return positionForPointRespectingEditingBoundaries(this, lastCandidateBox, pointInContents);

        for (RenderBox* childBox = firstChildBox(); childBox; childBox = childBox->nextSiblingBox()) {
            if (!isChildHitTestCandidate(childBox))
                continue;
            LayoutUnit childLogicalBottom = logicalTopForChild(childBox) + logicalHeightForChild(childBox);
            // We hit child if our click is above the bottom of its padding box (like IE6/7 and FF3).
            if (isChildHitTestCandidate(childBox) && (pointInLogicalContents.y() < childLogicalBottom
                || (blocksAreFlipped && pointInLogicalContents.y() == childLogicalBottom)))
                return positionForPointRespectingEditingBoundaries(this, childBox, pointInContents);
        }
    }

    // We only get here if there are no hit test candidate children below the click.
    return RenderBox::positionForPoint(point);
}

void RenderBlock::offsetForContents(LayoutPoint& offset) const
{
    offset = flipForWritingMode(offset);

    if (hasOverflowClip())
        offset += scrolledContentOffset();

    if (hasColumns())
        adjustPointToColumnContents(offset);

    offset = flipForWritingMode(offset);
}

LayoutUnit RenderBlock::availableLogicalWidth() const
{
    // If we have multiple columns, then the available logical width is reduced to our column width.
    if (hasColumns())
        return desiredColumnWidth();
    return RenderBox::availableLogicalWidth();
}

int RenderBlock::columnGap() const
{
    if (style()->hasNormalColumnGap())
        return style()->fontDescription().computedPixelSize(); // "1em" is recommended as the normal gap setting. Matches <p> margins.
    return static_cast<int>(style()->columnGap());
}

void RenderBlock::calcColumnWidth()
{
    if (document().regionBasedColumnsEnabled())
        return;

    // Calculate our column width and column count.
    // FIXME: Can overflow on fast/block/float/float-not-removed-from-next-sibling4.html, see https://bugs.webkit.org/show_bug.cgi?id=68744
    unsigned desiredColumnCount = 1;
    LayoutUnit desiredColumnWidth = contentLogicalWidth();

    // For now, we don't support multi-column layouts when printing, since we have to do a lot of work for proper pagination.
    if (document().paginated() || !style()->specifiesColumns()) {
        setDesiredColumnCountAndWidth(desiredColumnCount, desiredColumnWidth);
        return;
    }

    LayoutUnit availWidth = desiredColumnWidth;
    LayoutUnit colGap = columnGap();
    LayoutUnit colWidth = std::max<LayoutUnit>(1, LayoutUnit(style()->columnWidth()));
    int colCount = std::max<int>(1, style()->columnCount());

    if (style()->hasAutoColumnWidth() && !style()->hasAutoColumnCount()) {
        desiredColumnCount = colCount;
        desiredColumnWidth = std::max<LayoutUnit>(0, (availWidth - ((desiredColumnCount - 1) * colGap)) / desiredColumnCount);
    } else if (!style()->hasAutoColumnWidth() && style()->hasAutoColumnCount()) {
        desiredColumnCount = std::max<LayoutUnit>(1, (availWidth + colGap) / (colWidth + colGap));
        desiredColumnWidth = ((availWidth + colGap) / desiredColumnCount) - colGap;
    } else {
        desiredColumnCount = std::max<LayoutUnit>(std::min<LayoutUnit>(colCount, (availWidth + colGap) / (colWidth + colGap)), 1);
        desiredColumnWidth = ((availWidth + colGap) / desiredColumnCount) - colGap;
    }
    setDesiredColumnCountAndWidth(desiredColumnCount, desiredColumnWidth);
}

bool RenderBlock::requiresColumns(int desiredColumnCount) const
{
    // Paged overflow is treated as multicol here, unless this element was the one that got its
    // overflow propagated to the viewport.
    bool isPaginated = style()->isOverflowPaged() && node() != document().viewportDefiningElement();

    return firstChild()
        && (desiredColumnCount != 1 || !style()->hasAutoColumnWidth() || isPaginated)
        && !firstChild()->isAnonymousColumnsBlock()
        && !firstChild()->isAnonymousColumnSpanBlock() && !isFlexibleBoxIncludingDeprecated();
}

void RenderBlock::setDesiredColumnCountAndWidth(int count, LayoutUnit width)
{
    bool destroyColumns = !requiresColumns(count);
    if (destroyColumns) {
        if (hasColumns()) {
            gColumnInfoMap->take(this);
            setHasColumns(false);
        }
    } else {
        ColumnInfo* info;
        if (hasColumns())
            info = gColumnInfoMap->get(this);
        else {
            if (!gColumnInfoMap)
                gColumnInfoMap = new ColumnInfoMap;
            info = new ColumnInfo;
            gColumnInfoMap->add(this, adoptPtr(info));
            setHasColumns(true);
        }
        info->setDesiredColumnWidth(width);
        if (style()->isOverflowPaged()) {
            info->setDesiredColumnCount(1);
            info->setProgressionAxis(style()->hasInlinePaginationAxis() ? ColumnInfo::InlineAxis : ColumnInfo::BlockAxis);
        } else {
            info->setDesiredColumnCount(count);
            info->setProgressionAxis(ColumnInfo::InlineAxis);
        }
    }
}

LayoutUnit RenderBlock::desiredColumnWidth() const
{
    if (!hasColumns())
        return contentLogicalWidth();
    return gColumnInfoMap->get(this)->desiredColumnWidth();
}

ColumnInfo* RenderBlock::columnInfo() const
{
    if (!hasColumns())
        return 0;
    return gColumnInfoMap->get(this);
}

unsigned RenderBlock::columnCount(ColumnInfo* colInfo) const
{
    ASSERT(hasColumns());
    ASSERT(gColumnInfoMap->get(this) == colInfo);
    return colInfo->columnCount();
}

LayoutRect RenderBlock::columnRectAt(ColumnInfo* colInfo, unsigned index) const
{
    ASSERT(hasColumns() && gColumnInfoMap->get(this) == colInfo);

    // Compute the appropriate rect based off our information.
    LayoutUnit colLogicalWidth = colInfo->desiredColumnWidth();
    LayoutUnit colLogicalHeight = colInfo->columnHeight();
    LayoutUnit colLogicalTop = borderBefore() + paddingBefore();
    LayoutUnit colLogicalLeft = logicalLeftOffsetForContent();
    LayoutUnit colGap = columnGap();
    if (colInfo->progressionAxis() == ColumnInfo::InlineAxis) {
        if (style()->isLeftToRightDirection())
            colLogicalLeft += index * (colLogicalWidth + colGap);
        else
            colLogicalLeft += contentLogicalWidth() - colLogicalWidth - index * (colLogicalWidth + colGap);
    } else {
        colLogicalTop += index * (colLogicalHeight + colGap);
    }

    if (isHorizontalWritingMode())
        return LayoutRect(colLogicalLeft, colLogicalTop, colLogicalWidth, colLogicalHeight);
    return LayoutRect(colLogicalTop, colLogicalLeft, colLogicalHeight, colLogicalWidth);
}

void RenderBlock::adjustPointToColumnContents(LayoutPoint& point) const
{
    // Just bail if we have no columns.
    if (!hasColumns())
        return;

    ColumnInfo* colInfo = columnInfo();
    if (!columnCount(colInfo))
        return;

    // Determine which columns we intersect.
    LayoutUnit colGap = columnGap();
    LayoutUnit halfColGap = colGap / 2;
    LayoutPoint columnPoint(columnRectAt(colInfo, 0).location());
    LayoutUnit logicalOffset = 0;
    for (unsigned i = 0; i < colInfo->columnCount(); i++) {
        // Add in half the column gap to the left and right of the rect.
        LayoutRect colRect = columnRectAt(colInfo, i);
        flipForWritingMode(colRect);
        if (isHorizontalWritingMode() == (colInfo->progressionAxis() == ColumnInfo::InlineAxis)) {
            LayoutRect gapAndColumnRect(colRect.x() - halfColGap, colRect.y(), colRect.width() + colGap, colRect.height());
            if (point.x() >= gapAndColumnRect.x() && point.x() < gapAndColumnRect.maxX()) {
                if (colInfo->progressionAxis() == ColumnInfo::InlineAxis) {
                    // FIXME: The clamping that follows is not completely right for right-to-left
                    // content.
                    // Clamp everything above the column to its top left.
                    if (point.y() < gapAndColumnRect.y())
                        point = gapAndColumnRect.location();
                    // Clamp everything below the column to the next column's top left. If there is
                    // no next column, this still maps to just after this column.
                    else if (point.y() >= gapAndColumnRect.maxY()) {
                        point = gapAndColumnRect.location();
                        point.move(0, gapAndColumnRect.height());
                    }
                } else {
                    if (point.x() < colRect.x())
                        point.setX(colRect.x());
                    else if (point.x() >= colRect.maxX())
                        point.setX(colRect.maxX() - 1);
                }

                // We're inside the column.  Translate the x and y into our column coordinate space.
                if (colInfo->progressionAxis() == ColumnInfo::InlineAxis)
                    point.move(columnPoint.x() - colRect.x(), (!style()->isFlippedBlocksWritingMode() ? logicalOffset : -logicalOffset));
                else
                    point.move((!style()->isFlippedBlocksWritingMode() ? logicalOffset : -logicalOffset) - colRect.x() + borderLeft() + paddingLeft(), 0);
                return;
            }

            // Move to the next position.
            logicalOffset += colInfo->progressionAxis() == ColumnInfo::InlineAxis ? colRect.height() : colRect.width();
        } else {
            LayoutRect gapAndColumnRect(colRect.x(), colRect.y() - halfColGap, colRect.width(), colRect.height() + colGap);
            if (point.y() >= gapAndColumnRect.y() && point.y() < gapAndColumnRect.maxY()) {
                if (colInfo->progressionAxis() == ColumnInfo::InlineAxis) {
                    // FIXME: The clamping that follows is not completely right for right-to-left
                    // content.
                    // Clamp everything above the column to its top left.
                    if (point.x() < gapAndColumnRect.x())
                        point = gapAndColumnRect.location();
                    // Clamp everything below the column to the next column's top left. If there is
                    // no next column, this still maps to just after this column.
                    else if (point.x() >= gapAndColumnRect.maxX()) {
                        point = gapAndColumnRect.location();
                        point.move(gapAndColumnRect.width(), 0);
                    }
                } else {
                    if (point.y() < colRect.y())
                        point.setY(colRect.y());
                    else if (point.y() >= colRect.maxY())
                        point.setY(colRect.maxY() - 1);
                }

                // We're inside the column.  Translate the x and y into our column coordinate space.
                if (colInfo->progressionAxis() == ColumnInfo::InlineAxis)
                    point.move((!style()->isFlippedBlocksWritingMode() ? logicalOffset : -logicalOffset), columnPoint.y() - colRect.y());
                else
                    point.move(0, (!style()->isFlippedBlocksWritingMode() ? logicalOffset : -logicalOffset) - colRect.y() + borderTop() + paddingTop());
                return;
            }

            // Move to the next position.
            logicalOffset += colInfo->progressionAxis() == ColumnInfo::InlineAxis ? colRect.width() : colRect.height();
        }
    }
}

void RenderBlock::adjustRectForColumns(LayoutRect& r) const
{
    // Just bail if we have no columns.
    if (!hasColumns())
        return;

    ColumnInfo* colInfo = columnInfo();

    // Determine which columns we intersect.
    unsigned colCount = columnCount(colInfo);
    if (!colCount)
        return;

    // Begin with a result rect that is empty.
    LayoutRect result;

    bool isHorizontal = isHorizontalWritingMode();
    LayoutUnit beforeBorderPadding = borderBefore() + paddingBefore();
    LayoutUnit colHeight = colInfo->columnHeight();
    if (!colHeight)
        return;

    LayoutUnit startOffset = std::max(isHorizontal ? r.y() : r.x(), beforeBorderPadding);
    LayoutUnit endOffset = std::max(std::min<LayoutUnit>(isHorizontal ? r.maxY() : r.maxX(), beforeBorderPadding + colCount * colHeight), beforeBorderPadding);

    // FIXME: Can overflow on fast/block/float/float-not-removed-from-next-sibling4.html, see https://bugs.webkit.org/show_bug.cgi?id=68744
    unsigned startColumn = (startOffset - beforeBorderPadding) / colHeight;
    unsigned endColumn = (endOffset - beforeBorderPadding) / colHeight;

    if (startColumn == endColumn) {
        // The rect is fully contained within one column. Adjust for our offsets
        // and issue paint invalidations only that portion.
        LayoutUnit logicalLeftOffset = logicalLeftOffsetForContent();
        LayoutRect colRect = columnRectAt(colInfo, startColumn);
<<<<<<< HEAD
        adjustColRectForSpanningHeader(this, colInfo, startColumn, colRect);
        LayoutRect repaintRect = r;
=======
        adjustColRectForSpanningHeader(colInfo, startColumn, colRect);
        LayoutRect paintInvalidationRect = r;
>>>>>>> 45d9687a

        if (colInfo->progressionAxis() == ColumnInfo::InlineAxis) {
            if (isHorizontal)
                paintInvalidationRect.move(colRect.x() - logicalLeftOffset, - static_cast<int>(startColumn) * colHeight);
            else
                paintInvalidationRect.move(- static_cast<int>(startColumn) * colHeight, colRect.y() - logicalLeftOffset);
        } else {
            if (isHorizontal)
                paintInvalidationRect.move(0, colRect.y() - startColumn * colHeight - beforeBorderPadding);
            else
                paintInvalidationRect.move(colRect.x() - startColumn * colHeight - beforeBorderPadding, 0);
        }
        paintInvalidationRect.intersect(colRect);
        result.unite(paintInvalidationRect);
    } else {
        // We span multiple columns. We can just unite the start and end column to get the final
        // paint invalidation rect.
        result.unite(columnRectAt(colInfo, startColumn));
        result.unite(columnRectAt(colInfo, endColumn));
    }

    r = result;
}

LayoutPoint RenderBlock::flipForWritingModeIncludingColumns(const LayoutPoint& point) const
{
    ASSERT(hasColumns());
    if (!hasColumns() || !style()->isFlippedBlocksWritingMode())
        return point;
    ColumnInfo* colInfo = columnInfo();
    LayoutUnit columnLogicalHeight = colInfo->columnHeight();
    LayoutUnit expandedLogicalHeight = borderBefore() + paddingBefore() + columnCount(colInfo) * columnLogicalHeight + borderAfter() + paddingAfter() + scrollbarLogicalHeight();
    if (isHorizontalWritingMode())
        return LayoutPoint(point.x(), expandedLogicalHeight - point.y());
    return LayoutPoint(expandedLogicalHeight - point.x(), point.y());
}

void RenderBlock::adjustStartEdgeForWritingModeIncludingColumns(LayoutRect& rect) const
{
    ASSERT(hasColumns());
    if (!hasColumns() || !style()->isFlippedBlocksWritingMode())
        return;

    ColumnInfo* colInfo = columnInfo();
    LayoutUnit columnLogicalHeight = colInfo->columnHeight();
    LayoutUnit expandedLogicalHeight = borderBefore() + paddingBefore() + columnCount(colInfo) * columnLogicalHeight + borderAfter() + paddingAfter() + scrollbarLogicalHeight();

    if (isHorizontalWritingMode())
        rect.setY(expandedLogicalHeight - rect.maxY());
    else
        rect.setX(expandedLogicalHeight - rect.maxX());
}

LayoutSize RenderBlock::columnOffset(const LayoutPoint& point) const
{
    if (!hasColumns())
        return LayoutSize();

    ColumnInfo* colInfo = columnInfo();

    LayoutUnit logicalLeft = logicalLeftOffsetForContent();
    unsigned colCount = columnCount(colInfo);
    LayoutUnit colLogicalWidth = colInfo->desiredColumnWidth();
    LayoutUnit colLogicalHeight = colInfo->columnHeight();

    for (unsigned i = 0; i < colCount; ++i) {
        // Compute the edges for a given column in the block progression direction.
        LayoutRect sliceRect = LayoutRect(logicalLeft, borderBefore() + paddingBefore() + i * colLogicalHeight, colLogicalWidth, colLogicalHeight);
        if (!isHorizontalWritingMode())
            sliceRect = sliceRect.transposedRect();

        LayoutUnit logicalOffset = i * colLogicalHeight;

        // Now we're in the same coordinate space as the point.  See if it is inside the rectangle.
        if (isHorizontalWritingMode()) {
            if (point.y() >= sliceRect.y() && point.y() < sliceRect.maxY()) {
                if (colInfo->progressionAxis() == ColumnInfo::InlineAxis)
                    return LayoutSize(columnRectAt(colInfo, i).x() - logicalLeft, -logicalOffset);
                return LayoutSize(0, columnRectAt(colInfo, i).y() - logicalOffset - borderBefore() - paddingBefore());
            }
        } else {
            if (point.x() >= sliceRect.x() && point.x() < sliceRect.maxX()) {
                if (colInfo->progressionAxis() == ColumnInfo::InlineAxis)
                    return LayoutSize(-logicalOffset, columnRectAt(colInfo, i).y() - logicalLeft);
                return LayoutSize(columnRectAt(colInfo, i).x() - logicalOffset - borderBefore() - paddingBefore(), 0);
            }
        }
    }

    return LayoutSize();
}

void RenderBlock::computeIntrinsicLogicalWidths(LayoutUnit& minLogicalWidth, LayoutUnit& maxLogicalWidth) const
{
    if (childrenInline()) {
        // FIXME: Remove this const_cast.
        toRenderBlockFlow(const_cast<RenderBlock*>(this))->computeInlinePreferredLogicalWidths(minLogicalWidth, maxLogicalWidth);
    } else {
        computeBlockPreferredLogicalWidths(minLogicalWidth, maxLogicalWidth);
    }

    maxLogicalWidth = std::max(minLogicalWidth, maxLogicalWidth);

    adjustIntrinsicLogicalWidthsForColumns(minLogicalWidth, maxLogicalWidth);

    // A horizontal marquee with inline children has no minimum width.
    if (childrenInline() && isMarquee() && toRenderMarquee(this)->isHorizontal())
        minLogicalWidth = 0;

    if (isTableCell()) {
        Length tableCellWidth = toRenderTableCell(this)->styleOrColLogicalWidth();
        if (tableCellWidth.isFixed() && tableCellWidth.value() > 0)
            maxLogicalWidth = std::max(minLogicalWidth, adjustContentBoxLogicalWidthForBoxSizing(tableCellWidth.value()));
    }

    int scrollbarWidth = instrinsicScrollbarLogicalWidth();
    maxLogicalWidth += scrollbarWidth;
    minLogicalWidth += scrollbarWidth;
}

void RenderBlock::computePreferredLogicalWidths()
{
    ASSERT(preferredLogicalWidthsDirty());

    updateFirstLetter();

    m_minPreferredLogicalWidth = 0;
    m_maxPreferredLogicalWidth = 0;

    // FIXME: The isFixed() calls here should probably be checking for isSpecified since you
    // should be able to use percentage, calc or viewport relative values for width.
    RenderStyle* styleToUse = style();
    if (!isTableCell() && styleToUse->logicalWidth().isFixed() && styleToUse->logicalWidth().value() >= 0
        && !(isDeprecatedFlexItem() && !styleToUse->logicalWidth().intValue()))
        m_minPreferredLogicalWidth = m_maxPreferredLogicalWidth = adjustContentBoxLogicalWidthForBoxSizing(styleToUse->logicalWidth().value());
    else
        computeIntrinsicLogicalWidths(m_minPreferredLogicalWidth, m_maxPreferredLogicalWidth);

    if (styleToUse->logicalMinWidth().isFixed() && styleToUse->logicalMinWidth().value() > 0) {
        m_maxPreferredLogicalWidth = std::max(m_maxPreferredLogicalWidth, adjustContentBoxLogicalWidthForBoxSizing(styleToUse->logicalMinWidth().value()));
        m_minPreferredLogicalWidth = std::max(m_minPreferredLogicalWidth, adjustContentBoxLogicalWidthForBoxSizing(styleToUse->logicalMinWidth().value()));
    }

    if (styleToUse->logicalMaxWidth().isFixed()) {
        m_maxPreferredLogicalWidth = std::min(m_maxPreferredLogicalWidth, adjustContentBoxLogicalWidthForBoxSizing(styleToUse->logicalMaxWidth().value()));
        m_minPreferredLogicalWidth = std::min(m_minPreferredLogicalWidth, adjustContentBoxLogicalWidthForBoxSizing(styleToUse->logicalMaxWidth().value()));
    }

    // Table layout uses integers, ceil the preferred widths to ensure that they can contain the contents.
    if (isTableCell()) {
        m_minPreferredLogicalWidth = m_minPreferredLogicalWidth.ceil();
        m_maxPreferredLogicalWidth = m_maxPreferredLogicalWidth.ceil();
    }

    LayoutUnit borderAndPadding = borderAndPaddingLogicalWidth();
    m_minPreferredLogicalWidth += borderAndPadding;
    m_maxPreferredLogicalWidth += borderAndPadding;

    clearPreferredLogicalWidthsDirty();
}

void RenderBlock::adjustIntrinsicLogicalWidthsForColumns(LayoutUnit& minLogicalWidth, LayoutUnit& maxLogicalWidth) const
{
    if (!style()->hasAutoColumnCount() || !style()->hasAutoColumnWidth()) {
        // The min/max intrinsic widths calculated really tell how much space elements need when
        // laid out inside the columns. In order to eventually end up with the desired column width,
        // we need to convert them to values pertaining to the multicol container.
        int columnCount = style()->hasAutoColumnCount() ? 1 : style()->columnCount();
        LayoutUnit columnWidth;
        LayoutUnit gapExtra = (columnCount - 1) * columnGap();
        if (style()->hasAutoColumnWidth()) {
            minLogicalWidth = minLogicalWidth * columnCount + gapExtra;
        } else {
            columnWidth = style()->columnWidth();
            minLogicalWidth = std::min(minLogicalWidth, columnWidth);
        }
        // FIXME: If column-count is auto here, we should resolve it to calculate the maximum
        // intrinsic width, instead of pretending that it's 1. The only way to do that is by
        // performing a layout pass, but this is not an appropriate time or place for layout. The
        // good news is that if height is unconstrained and there are no explicit breaks, the
        // resolved column-count really should be 1.
        maxLogicalWidth = std::max(maxLogicalWidth, columnWidth) * columnCount + gapExtra;
    }
}

void RenderBlock::computeBlockPreferredLogicalWidths(LayoutUnit& minLogicalWidth, LayoutUnit& maxLogicalWidth) const
{
    RenderStyle* styleToUse = style();
    bool nowrap = styleToUse->whiteSpace() == NOWRAP;

    RenderObject* child = firstChild();
    RenderBlock* containingBlock = this->containingBlock();
    LayoutUnit floatLeftWidth = 0, floatRightWidth = 0;
    while (child) {
        // Positioned children don't affect the min/max width
        if (child->isOutOfFlowPositioned()) {
            child = child->nextSibling();
            continue;
        }

        RefPtr<RenderStyle> childStyle = child->style();
        if (child->isFloating() || (child->isBox() && toRenderBox(child)->avoidsFloats())) {
            LayoutUnit floatTotalWidth = floatLeftWidth + floatRightWidth;
            if (childStyle->clear() & CLEFT) {
                maxLogicalWidth = std::max(floatTotalWidth, maxLogicalWidth);
                floatLeftWidth = 0;
            }
            if (childStyle->clear() & CRIGHT) {
                maxLogicalWidth = std::max(floatTotalWidth, maxLogicalWidth);
                floatRightWidth = 0;
            }
        }

        // A margin basically has three types: fixed, percentage, and auto (variable).
        // Auto and percentage margins simply become 0 when computing min/max width.
        // Fixed margins can be added in as is.
        Length startMarginLength = childStyle->marginStartUsing(styleToUse);
        Length endMarginLength = childStyle->marginEndUsing(styleToUse);
        LayoutUnit margin = 0;
        LayoutUnit marginStart = 0;
        LayoutUnit marginEnd = 0;
        if (startMarginLength.isFixed())
            marginStart += startMarginLength.value();
        if (endMarginLength.isFixed())
            marginEnd += endMarginLength.value();
        // SHEZ: additionalMarginStart is treated as fixed margin
        if (child->isBox())
            marginStart += toRenderBox(child)->additionalMarginStart();
        margin = marginStart + marginEnd;

        LayoutUnit childMinPreferredLogicalWidth, childMaxPreferredLogicalWidth;
        if (child->isBox() && child->isHorizontalWritingMode() != isHorizontalWritingMode()) {
            RenderBox* childBox = toRenderBox(child);
            LogicalExtentComputedValues computedValues;
            childBox->computeLogicalHeight(childBox->borderAndPaddingLogicalHeight(), 0, computedValues);
            childMinPreferredLogicalWidth = childMaxPreferredLogicalWidth = computedValues.m_extent;
        } else {
            childMinPreferredLogicalWidth = child->minPreferredLogicalWidth();
            childMaxPreferredLogicalWidth = child->maxPreferredLogicalWidth();
        }

        LayoutUnit w = childMinPreferredLogicalWidth + margin;
        minLogicalWidth = std::max(w, minLogicalWidth);

        // IE ignores tables for calculation of nowrap. Makes some sense.
        if (nowrap && !child->isTable())
            maxLogicalWidth = std::max(w, maxLogicalWidth);

        w = childMaxPreferredLogicalWidth + margin;

        if (!child->isFloating()) {
            if (child->isBox() && toRenderBox(child)->avoidsFloats()) {
                // Determine a left and right max value based off whether or not the floats can fit in the
                // margins of the object.  For negative margins, we will attempt to overlap the float if the negative margin
                // is smaller than the float width.
                bool ltr = containingBlock ? containingBlock->style()->isLeftToRightDirection() : styleToUse->isLeftToRightDirection();
                LayoutUnit marginLogicalLeft = ltr ? marginStart : marginEnd;
                LayoutUnit marginLogicalRight = ltr ? marginEnd : marginStart;
                LayoutUnit maxLeft = marginLogicalLeft > 0 ? std::max(floatLeftWidth, marginLogicalLeft) : floatLeftWidth + marginLogicalLeft;
                LayoutUnit maxRight = marginLogicalRight > 0 ? std::max(floatRightWidth, marginLogicalRight) : floatRightWidth + marginLogicalRight;
                w = childMaxPreferredLogicalWidth + maxLeft + maxRight;
                w = std::max(w, floatLeftWidth + floatRightWidth);
            } else {
                maxLogicalWidth = std::max(floatLeftWidth + floatRightWidth, maxLogicalWidth);
            }
            floatLeftWidth = floatRightWidth = 0;
        }

        if (child->isFloating()) {
            if (childStyle->floating() == LeftFloat)
                floatLeftWidth += w;
            else
                floatRightWidth += w;
        } else {
            maxLogicalWidth = std::max(w, maxLogicalWidth);
        }

        child = child->nextSibling();
    }

    // Always make sure these values are non-negative.
    minLogicalWidth = std::max<LayoutUnit>(0, minLogicalWidth);
    maxLogicalWidth = std::max<LayoutUnit>(0, maxLogicalWidth);

    maxLogicalWidth = std::max(floatLeftWidth + floatRightWidth, maxLogicalWidth);
}

bool RenderBlock::hasLineIfEmpty() const
{
    if (!node())
        return false;

    if (node()->isRootEditableElement())
        return true;

    if (node()->hasEditableStyle() && isTableCell())
        return true;

    if (node()->isShadowRoot() && isHTMLInputElement(*toShadowRoot(node())->host()))
        return true;

    return false;
}

LayoutUnit RenderBlock::lineHeight(bool firstLine, LineDirectionMode direction, LinePositionMode linePositionMode) const
{
    // Inline blocks are replaced elements. Otherwise, just pass off to
    // the base class.  If we're being queried as though we're the root line
    // box, then the fact that we're an inline-block is irrelevant, and we behave
    // just like a block.
    if (isReplaced() && linePositionMode == PositionOnContainingLine)
        return RenderBox::lineHeight(firstLine, direction, linePositionMode);

    RenderStyle* s = style(firstLine && document().styleEngine()->usesFirstLineRules());
    return s->computedLineHeight();
}

int RenderBlock::beforeMarginInLineDirection(LineDirectionMode direction) const
{
    return direction == HorizontalLine ? marginTop() : marginRight();
}

int RenderBlock::baselinePosition(FontBaseline baselineType, bool firstLine, LineDirectionMode direction, LinePositionMode linePositionMode) const
{
    // Inline blocks are replaced elements. Otherwise, just pass off to
    // the base class.  If we're being queried as though we're the root line
    // box, then the fact that we're an inline-block is irrelevant, and we behave
    // just like a block.
    if (isInline() && linePositionMode == PositionOnContainingLine) {
        // For "leaf" theme objects, let the theme decide what the baseline position is.
        // FIXME: Might be better to have a custom CSS property instead, so that if the theme
        // is turned off, checkboxes/radios will still have decent baselines.
        // FIXME: Need to patch form controls to deal with vertical lines.
        if (style()->hasAppearance() && !RenderTheme::theme().isControlContainer(style()->appearance()))
            return RenderTheme::theme().baselinePosition(this);

        // CSS2.1 states that the baseline of an inline block is the baseline of the last line box in
        // the normal flow.  We make an exception for marquees, since their baselines are meaningless
        // (the content inside them moves).  This matches WinIE as well, which just bottom-aligns them.
        // We also give up on finding a baseline if we have a vertical scrollbar, or if we are scrolled
        // vertically (e.g., an overflow:hidden block that has had scrollTop moved).
        bool ignoreBaseline = (layer() && layer()->scrollableArea() && (isMarquee() || (direction == HorizontalLine ? (layer()->scrollableArea()->verticalScrollbar() || layer()->scrollableArea()->scrollYOffset())
            : (layer()->scrollableArea()->horizontalScrollbar() || layer()->scrollableArea()->scrollXOffset())))) || (isWritingModeRoot() && !isRubyRun());

        int baselinePos = ignoreBaseline ? -1 : inlineBlockBaseline(direction);

        if (isDeprecatedFlexibleBox()) {
            // Historically, we did this check for all baselines. But we can't
            // remove this code from deprecated flexbox, because it effectively
            // breaks -webkit-line-clamp, which is used in the wild -- we would
            // calculate the baseline as if -webkit-line-clamp wasn't used.
            // For simplicity, we use this for all uses of deprecated flexbox.
            LayoutUnit bottomOfContent = direction == HorizontalLine ? borderTop() + paddingTop() + contentHeight() : borderRight() + paddingRight() + contentWidth();
            if (baselinePos > bottomOfContent)
                baselinePos = -1;
        }
        if (baselinePos != -1)
            return beforeMarginInLineDirection(direction) + baselinePos;

        return RenderBox::baselinePosition(baselineType, firstLine, direction, linePositionMode);
    }

    // If we're not replaced, we'll only get called with PositionOfInteriorLineBoxes.
    // Note that inline-block counts as replaced here.
    ASSERT(linePositionMode == PositionOfInteriorLineBoxes);

    const FontMetrics& fontMetrics = style(firstLine)->fontMetrics();
    return fontMetrics.ascent(baselineType) + (lineHeight(firstLine, direction, linePositionMode) - fontMetrics.height()) / 2;
}

LayoutUnit RenderBlock::minLineHeightForReplacedRenderer(bool isFirstLine, LayoutUnit replacedHeight) const
{
    if (!document().inNoQuirksMode() && replacedHeight)
        return replacedHeight;

    if (!(style(isFirstLine)->lineBoxContain() & LineBoxContainBlock))
        return 0;

    return std::max<LayoutUnit>(replacedHeight, lineHeight(isFirstLine, isHorizontalWritingMode() ? HorizontalLine : VerticalLine, PositionOfInteriorLineBoxes));
}

int RenderBlock::firstLineBoxBaseline() const
{
    if (isWritingModeRoot() && !isRubyRun())
        return -1;

    if (childrenInline()) {
        if (firstLineBox())
            return firstLineBox()->logicalTop() + style(true)->fontMetrics().ascent(firstRootBox()->baselineType());
        else
            return -1;
    }
    else {
        for (RenderBox* curr = firstChildBox(); curr; curr = curr->nextSiblingBox()) {
            if (!curr->isFloatingOrOutOfFlowPositioned()) {
                int result = curr->firstLineBoxBaseline();
                if (result != -1)
                    return curr->logicalTop() + result; // Translate to our coordinate space.
            }
        }
    }

    return -1;
}

int RenderBlock::inlineBlockBaseline(LineDirectionMode direction) const
{
    if (!style()->isOverflowVisible()) {
        // We are not calling RenderBox::baselinePosition here because the caller should add the margin-top/margin-right, not us.
        return direction == HorizontalLine ? height() + m_marginBox.bottom() : width() + m_marginBox.left();
    }

    return lastLineBoxBaseline(direction);
}

int RenderBlock::lastLineBoxBaseline(LineDirectionMode lineDirection) const
{
    if (isWritingModeRoot() && !isRubyRun())
        return -1;

    if (childrenInline()) {
        if (!firstLineBox() && hasLineIfEmpty()) {
            const FontMetrics& fontMetrics = firstLineStyle()->fontMetrics();
            return fontMetrics.ascent()
                 + (lineHeight(true, lineDirection, PositionOfInteriorLineBoxes) - fontMetrics.height()) / 2
                 + (lineDirection == HorizontalLine ? borderTop() + paddingTop() : borderRight() + paddingRight());
        }
        if (lastLineBox())
            return lastLineBox()->logicalTop() + style(lastLineBox() == firstLineBox())->fontMetrics().ascent(lastRootBox()->baselineType());
        return -1;
    } else {
        bool haveNormalFlowChild = false;
        for (RenderBox* curr = lastChildBox(); curr; curr = curr->previousSiblingBox()) {
            if (!curr->isFloatingOrOutOfFlowPositioned()) {
                haveNormalFlowChild = true;
                int result = curr->inlineBlockBaseline(lineDirection);
                if (result != -1)
                    return curr->logicalTop() + result; // Translate to our coordinate space.
            }
        }
        if (!haveNormalFlowChild && hasLineIfEmpty()) {
            const FontMetrics& fontMetrics = firstLineStyle()->fontMetrics();
            return fontMetrics.ascent()
                 + (lineHeight(true, lineDirection, PositionOfInteriorLineBoxes) - fontMetrics.height()) / 2
                 + (lineDirection == HorizontalLine ? borderTop() + paddingTop() : borderRight() + paddingRight());
        }
    }

    return -1;
}

static inline bool isRenderBlockFlowOrRenderButton(RenderObject* renderObject)
{
    // We include isRenderButton in this check because buttons are implemented
    // using flex box but should still support first-line|first-letter.
    // The flex box and grid specs require that flex box and grid do not
    // support first-line|first-letter, though.
    // FIXME: Remove when buttons are implemented with align-items instead
    // of flex box.
    return renderObject->isRenderBlockFlow() || renderObject->isRenderButton();
}

RenderBlock* RenderBlock::firstLineBlock() const
{
    RenderBlock* firstLineBlock = const_cast<RenderBlock*>(this);
    bool hasPseudo = false;
    while (true) {
        hasPseudo = firstLineBlock->style()->hasPseudoStyle(FIRST_LINE);
        if (hasPseudo)
            break;
        RenderObject* parentBlock = firstLineBlock->parent();
        if (firstLineBlock->isReplaced() || firstLineBlock->isFloating()
            || !parentBlock
            || !isRenderBlockFlowOrRenderButton(parentBlock))
            break;
        ASSERT_WITH_SECURITY_IMPLICATION(parentBlock->isRenderBlock());
        if (toRenderBlock(parentBlock)->firstChild() != firstLineBlock)
            break;
        firstLineBlock = toRenderBlock(parentBlock);
    }

    if (!hasPseudo)
        return 0;

    return firstLineBlock;
}

static RenderStyle* styleForFirstLetter(RenderObject* firstLetterBlock, RenderObject* firstLetterContainer)
{
    RenderStyle* pseudoStyle = firstLetterBlock->getCachedPseudoStyle(FIRST_LETTER, firstLetterContainer->firstLineStyle());
    // Force inline display (except for floating first-letters).
    pseudoStyle->setDisplay(pseudoStyle->isFloating() ? BLOCK : INLINE);
    // CSS2 says first-letter can't be positioned.
    pseudoStyle->setPosition(StaticPosition);
    return pseudoStyle;
}

// CSS 2.1 http://www.w3.org/TR/CSS21/selector.html#first-letter
// "Punctuation (i.e, characters defined in Unicode [UNICODE] in the "open" (Ps), "close" (Pe),
// "initial" (Pi). "final" (Pf) and "other" (Po) punctuation classes), that precedes or follows the first letter should be included"
static inline bool isPunctuationForFirstLetter(UChar c)
{
    CharCategory charCategory = category(c);
    return charCategory == Punctuation_Open
        || charCategory == Punctuation_Close
        || charCategory == Punctuation_InitialQuote
        || charCategory == Punctuation_FinalQuote
        || charCategory == Punctuation_Other;
}

static inline bool isSpaceForFirstLetter(UChar c)
{
    return isSpaceOrNewline(c) || c == noBreakSpace;
}

static inline RenderObject* findFirstLetterBlock(RenderBlock* start)
{
    RenderObject* firstLetterBlock = start;
    while (true) {
        bool canHaveFirstLetterRenderer = firstLetterBlock->style()->hasPseudoStyle(FIRST_LETTER)
            && firstLetterBlock->canHaveGeneratedChildren()
            && isRenderBlockFlowOrRenderButton(firstLetterBlock);
        if (canHaveFirstLetterRenderer)
            return firstLetterBlock;

        RenderObject* parentBlock = firstLetterBlock->parent();
        if (firstLetterBlock->isReplaced() || !parentBlock
            || !isRenderBlockFlowOrRenderButton(parentBlock)) {
            return 0;
        }
        ASSERT(parentBlock->isRenderBlock());
        if (toRenderBlock(parentBlock)->firstChild() != firstLetterBlock)
            return 0;
        firstLetterBlock = parentBlock;
    }

    return 0;
}

void RenderBlock::updateFirstLetterStyle(RenderObject* firstLetterBlock, RenderObject* currentChild)
{
    RenderObject* firstLetter = currentChild->parent();
    RenderObject* firstLetterContainer = firstLetter->parent();
    RenderStyle* pseudoStyle = styleForFirstLetter(firstLetterBlock, firstLetterContainer);
    ASSERT(firstLetter->isFloating() || firstLetter->isInline());

    if (RenderStyle::stylePropagationDiff(firstLetter->style(), pseudoStyle) == Reattach) {
        // The first-letter renderer needs to be replaced. Create a new renderer of the right type.
        RenderBoxModelObject* newFirstLetter;
        if (pseudoStyle->display() == INLINE)
            newFirstLetter = RenderInline::createAnonymous(&document());
        else
            newFirstLetter = RenderBlockFlow::createAnonymous(&document());
        newFirstLetter->setStyle(pseudoStyle);

        // Move the first letter into the new renderer.
        while (RenderObject* child = firstLetter->slowFirstChild()) {
            if (child->isText())
                toRenderText(child)->removeAndDestroyTextBoxes();
            firstLetter->removeChild(child);
            newFirstLetter->addChild(child, 0);
        }

        RenderObject* nextSibling = firstLetter->nextSibling();
        if (RenderTextFragment* remainingText = toRenderBoxModelObject(firstLetter)->firstLetterRemainingText()) {
            ASSERT(remainingText->isAnonymous() || remainingText->node()->renderer() == remainingText);
            // Replace the old renderer with the new one.
            remainingText->setFirstLetter(newFirstLetter);
            newFirstLetter->setFirstLetterRemainingText(remainingText);
        }
        // To prevent removal of single anonymous block in RenderBlock::removeChild and causing
        // |nextSibling| to go stale, we remove the old first letter using removeChildNode first.
        firstLetterContainer->virtualChildren()->removeChildNode(firstLetterContainer, firstLetter);
        firstLetter->destroy();
        firstLetter = newFirstLetter;
        firstLetterContainer->addChild(firstLetter, nextSibling);
    } else
        firstLetter->setStyle(pseudoStyle);

    for (RenderObject* genChild = firstLetter->slowFirstChild(); genChild; genChild = genChild->nextSibling()) {
        if (genChild->isText())
            genChild->setStyle(pseudoStyle);
    }
}

static inline unsigned firstLetterLength(const String& text)
{
    unsigned length = 0;
    unsigned textLength = text.length();

    // Account for leading spaces first.
    while (length < textLength && isSpaceForFirstLetter(text[length]))
        length++;

    // Now account for leading punctuation.
    while (length < textLength && isPunctuationForFirstLetter(text[length]))
        length++;

    // Bail if we didn't find a letter before the end of the text or before a space.
    if (isSpaceForFirstLetter(text[length]) || (textLength && length == textLength))
        return 0;

    // Account the next character for first letter.
    length++;

    // Keep looking allowed punctuation for the :first-letter.
    for (unsigned scanLength = length; scanLength < textLength; ++scanLength) {
        UChar c = text[scanLength];

        if (!isPunctuationForFirstLetter(c))
            break;

        length = scanLength + 1;
    }

    // FIXME: If textLength is 0, length may still be 1!
    return length;
}

void RenderBlock::createFirstLetterRenderer(RenderObject* firstLetterBlock, RenderText& currentChild, unsigned length)
{
    ASSERT(length);

    RenderObject* firstLetterContainer = currentChild.parent();
    RenderStyle* pseudoStyle = styleForFirstLetter(firstLetterBlock, firstLetterContainer);
    RenderBoxModelObject* firstLetter = 0;
    if (pseudoStyle->display() == INLINE)
        firstLetter = RenderInline::createAnonymous(&document());
    else
        firstLetter = RenderBlockFlow::createAnonymous(&document());
    firstLetter->setStyle(pseudoStyle);

    // FIXME: The first letter code should not modify the render tree during
    // layout. crbug.com/370458
    DeprecatedDisableModifyRenderTreeStructureAsserts disabler;

    firstLetterContainer->addChild(firstLetter, &currentChild);

    // The original string is going to be either a generated content string or a DOM node's
    // string.  We want the original string before it got transformed in case first-letter has
    // no text-transform or a different text-transform applied to it.
    String oldText = currentChild.originalText();
    ASSERT(oldText.impl());

    // Construct a text fragment for the text after the first letter.
    // This text fragment might be empty.
    RenderTextFragment* remainingText =
        new RenderTextFragment(currentChild.node() ? currentChild.node() : &currentChild.document(), oldText.impl(), length, oldText.length() - length);
    remainingText->setStyle(currentChild.style());
    if (remainingText->node())
        remainingText->node()->setRenderer(remainingText);

    firstLetterContainer->addChild(remainingText, &currentChild);
    firstLetterContainer->removeChild(&currentChild);
    remainingText->setFirstLetter(firstLetter);
    firstLetter->setFirstLetterRemainingText(remainingText);

    // construct text fragment for the first letter
    RenderTextFragment* letter =
        new RenderTextFragment(remainingText->node() ? remainingText->node() : &remainingText->document(), oldText.impl(), 0, length);
    letter->setStyle(pseudoStyle);
    firstLetter->addChild(letter);

    currentChild.destroy();
}

void RenderBlock::updateFirstLetter()
{
    if (!document().styleEngine()->usesFirstLetterRules())
        return;
    // Don't recur
    if (style()->styleType() == FIRST_LETTER)
        return;

    // FIXME: We need to destroy the first-letter object if it is no longer the first child. Need to find
    // an efficient way to check for that situation though before implementing anything.
    RenderObject* firstLetterBlock = findFirstLetterBlock(this);
    if (!firstLetterBlock)
        return;

    // Drill into inlines looking for our first text child.
    RenderObject* currChild = firstLetterBlock->slowFirstChild();
    unsigned length = 0;
    while (currChild) {
        if (currChild->isText()) {
            // FIXME: If there is leading punctuation in a different RenderText than
            // the first letter, we'll not apply the correct style to it.
            length = firstLetterLength(toRenderText(currChild)->originalText());
            if (length)
                break;
            currChild = currChild->nextSibling();
        } else if (currChild->isListMarker()) {
            currChild = currChild->nextSibling();
        } else if (currChild->isFloatingOrOutOfFlowPositioned()) {
            if (currChild->style()->styleType() == FIRST_LETTER) {
                currChild = currChild->slowFirstChild();
                break;
            }
            currChild = currChild->nextSibling();
        } else if (currChild->isReplaced() || currChild->isRenderButton() || currChild->isMenuList()) {
            break;
        } else if (currChild->style()->hasPseudoStyle(FIRST_LETTER) && currChild->canHaveGeneratedChildren())  {
            // We found a lower-level node with first-letter, which supersedes the higher-level style
            firstLetterBlock = currChild;
            currChild = currChild->slowFirstChild();
        } else {
            currChild = currChild->slowFirstChild();
        }
    }

    if (!currChild || !isRenderBlockFlowOrRenderButton(firstLetterBlock))
        return;

    // If the child already has style, then it has already been created, so we just want
    // to update it.
    if (currChild->parent()->style()->styleType() == FIRST_LETTER) {
        updateFirstLetterStyle(firstLetterBlock, currChild);
        return;
    }

    // FIXME: This black-list of disallowed RenderText subclasses is fragile.
    // Should counter be on this list? What about RenderTextFragment?
    if (!currChild->isText() || currChild->isBR() || toRenderText(currChild)->isWordBreak())
        return;

    createFirstLetterRenderer(firstLetterBlock, toRenderText(*currChild), length);
}

// Helper methods for obtaining the last line, computing line counts and heights for line counts
// (crawling into blocks).
static bool shouldCheckLines(RenderObject* obj)
{
    return !obj->isFloatingOrOutOfFlowPositioned()
        && obj->isRenderBlock() && obj->style()->height().isAuto()
        && (!obj->isDeprecatedFlexibleBox() || obj->style()->boxOrient() == VERTICAL);
}

static int getHeightForLineCount(RenderBlock* block, int l, bool includeBottom, int& count)
{
    if (block->style()->visibility() == VISIBLE) {
        if (block->isRenderBlockFlow() && block->childrenInline()) {
            for (RootInlineBox* box = toRenderBlockFlow(block)->firstRootBox(); box; box = box->nextRootBox()) {
                if (++count == l)
                    return box->lineBottom() + (includeBottom ? (block->borderBottom() + block->paddingBottom()) : LayoutUnit());
            }
        } else {
            RenderBox* normalFlowChildWithoutLines = 0;
            for (RenderBox* obj = block->firstChildBox(); obj; obj = obj->nextSiblingBox()) {
                if (shouldCheckLines(obj)) {
                    int result = getHeightForLineCount(toRenderBlock(obj), l, false, count);
                    if (result != -1)
                        return result + obj->y() + (includeBottom ? (block->borderBottom() + block->paddingBottom()) : LayoutUnit());
                } else if (!obj->isFloatingOrOutOfFlowPositioned()) {
                    normalFlowChildWithoutLines = obj;
                }
            }
            if (normalFlowChildWithoutLines && l == 0)
                return normalFlowChildWithoutLines->y() + normalFlowChildWithoutLines->height();
        }
    }

    return -1;
}

RootInlineBox* RenderBlock::lineAtIndex(int i) const
{
    ASSERT(i >= 0);

    if (style()->visibility() != VISIBLE)
        return 0;

    if (childrenInline()) {
        for (RootInlineBox* box = firstRootBox(); box; box = box->nextRootBox())
            if (!i--)
                return box;
    } else {
        for (RenderObject* child = firstChild(); child; child = child->nextSibling()) {
            if (!shouldCheckLines(child))
                continue;
            if (RootInlineBox* box = toRenderBlock(child)->lineAtIndex(i))
                return box;
        }
    }

    return 0;
}

int RenderBlock::lineCount(const RootInlineBox* stopRootInlineBox, bool* found) const
{
    int count = 0;

    if (style()->visibility() == VISIBLE) {
        if (childrenInline())
            for (RootInlineBox* box = firstRootBox(); box; box = box->nextRootBox()) {
                count++;
                if (box == stopRootInlineBox) {
                    if (found)
                        *found = true;
                    break;
                }
            }
        else
            for (RenderObject* obj = firstChild(); obj; obj = obj->nextSibling())
                if (shouldCheckLines(obj)) {
                    bool recursiveFound = false;
                    count += toRenderBlock(obj)->lineCount(stopRootInlineBox, &recursiveFound);
                    if (recursiveFound) {
                        if (found)
                            *found = true;
                        break;
                    }
                }
    }
    return count;
}

int RenderBlock::heightForLineCount(int l)
{
    int count = 0;
    return getHeightForLineCount(this, l, true, count);
}

void RenderBlock::clearTruncation()
{
    if (style()->visibility() == VISIBLE) {
        if (childrenInline() && hasMarkupTruncation()) {
            setHasMarkupTruncation(false);
            for (RootInlineBox* box = firstRootBox(); box; box = box->nextRootBox())
                box->clearTruncation();
        } else {
            for (RenderObject* obj = firstChild(); obj; obj = obj->nextSibling()) {
                if (shouldCheckLines(obj))
                    toRenderBlock(obj)->clearTruncation();
            }
        }
    }
}

void RenderBlock::absoluteRects(Vector<IntRect>& rects, const LayoutPoint& accumulatedOffset) const
{
    // For blocks inside inlines, we go ahead and include margins so that we run right up to the
    // inline boxes above and below us (thus getting merged with them to form a single irregular
    // shape).
    if (isAnonymousBlockContinuation()) {
        // FIXME: This is wrong for block-flows that are horizontal.
        // https://bugs.webkit.org/show_bug.cgi?id=46781
        rects.append(pixelSnappedIntRect(accumulatedOffset.x(), accumulatedOffset.y() - collapsedMarginBefore(),
                                width(), height() + collapsedMarginBefore() + collapsedMarginAfter()));
        continuation()->absoluteRects(rects, accumulatedOffset - toLayoutSize(location() +
                inlineElementContinuation()->containingBlock()->location()));
    } else
        rects.append(pixelSnappedIntRect(accumulatedOffset, size()));
}

void RenderBlock::absoluteQuads(Vector<FloatQuad>& quads, bool* wasFixed) const
{
    // For blocks inside inlines, we go ahead and include margins so that we run right up to the
    // inline boxes above and below us (thus getting merged with them to form a single irregular
    // shape).
    if (isAnonymousBlockContinuation()) {
        // FIXME: This is wrong for block-flows that are horizontal.
        // https://bugs.webkit.org/show_bug.cgi?id=46781
        FloatRect localRect(0, -collapsedMarginBefore().toFloat(),
            width().toFloat(), (height() + collapsedMarginBefore() + collapsedMarginAfter()).toFloat());
        quads.append(localToAbsoluteQuad(localRect, 0 /* mode */, wasFixed));
        continuation()->absoluteQuads(quads, wasFixed);
    } else {
        quads.append(RenderBox::localToAbsoluteQuad(FloatRect(0, 0, width().toFloat(), height().toFloat()), 0 /* mode */, wasFixed));
    }
}

LayoutRect RenderBlock::rectWithOutlineForPaintInvalidation(const RenderLayerModelObject* paintInvalidationContainer, LayoutUnit outlineWidth, const PaintInvalidationState* paintInvalidationState) const
{
    LayoutRect r(RenderBox::rectWithOutlineForPaintInvalidation(paintInvalidationContainer, outlineWidth, paintInvalidationState));
    if (isAnonymousBlockContinuation())
        r.inflateY(collapsedMarginBefore()); // FIXME: This is wrong for block-flows that are horizontal.
    return r;
}

RenderObject* RenderBlock::hoverAncestor() const
{
    return isAnonymousBlockContinuation() ? continuation() : RenderBox::hoverAncestor();
}

void RenderBlock::updateDragState(bool dragOn)
{
    RenderBox::updateDragState(dragOn);
    if (continuation())
        continuation()->updateDragState(dragOn);
}

void RenderBlock::childBecameNonInline(RenderObject*)
{
    makeChildrenNonInline();
    if (isAnonymousBlock() && parent() && parent()->isRenderBlock())
        toRenderBlock(parent())->removeLeftoverAnonymousBlock(this);
    // |this| may be dead here
}

void RenderBlock::updateHitTestResult(HitTestResult& result, const LayoutPoint& point)
{
    if (result.innerNode())
        return;

    if (Node* n = nodeForHitTest()) {
        result.setInnerNode(n);
        if (!result.innerNonSharedNode())
            result.setInnerNonSharedNode(n);
        result.setLocalPoint(point);
    }
}

LayoutRect RenderBlock::localCaretRect(InlineBox* inlineBox, int caretOffset, LayoutUnit* extraWidthToEndOfLine)
{
    // Do the normal calculation in most cases.
    if (firstChild()) {
        if (!childrenInline()) {
            // Fallback to the upstream behavior.
            return RenderBox::localCaretRect(inlineBox, caretOffset, extraWidthToEndOfLine);
        }

        // The caret is inside a RenderBlock, before the first inline child, in
        // between two inline children, or after the last inline child.  Find
        // the child at the specified 'caretOffset', then use the InlineBox of
        // that child to determine the caret rect.  It would be either to the
        // left of the child, or to the right of the child (if the caret is
        // after the last child).

        RenderObject* child = firstChild();
        while (caretOffset && child) {
            child = child->nextSibling();
            --caretOffset;
        }

        bool isAfterLastChild = false;
        if (!child) {
            if (caretOffset) {
                // Something strange going on.  Fallback to the upstream behavior.
                return RenderBox::localCaretRect(inlineBox, caretOffset, extraWidthToEndOfLine);
            }

            // The caret is after the last child.
            child = lastChild();
            isAfterLastChild = true;
        }

        LayoutUnit margin;
        if (child->isBox()) {
            RenderBox* box = toRenderBox(child);
            inlineBox = box->inlineBoxWrapper();
            margin = isAfterLastChild ? box->marginRight() : box->marginLeft();
        }
        else if (child->isText()) {
            inlineBox = isAfterLastChild ? toRenderText(child)->lastTextBox()
                                         : toRenderText(child)->firstTextBox();
        }
        else if (child->isRenderInline()) {
            inlineBox = isAfterLastChild ? toRenderInline(child)->lastLineBox()
                                         : toRenderInline(child)->firstLineBox();
        }

        if (!inlineBox) {
            return RenderBox::localCaretRect(inlineBox, caretOffset, extraWidthToEndOfLine);
        }

        LayoutUnit x = isAfterLastChild ? inlineBox->x() + inlineBox->width() + margin
                                        : inlineBox->x() - margin;
        if (extraWidthToEndOfLine)
            *extraWidthToEndOfLine = inlineBox->root().width() - x;
        return LayoutRect(x, inlineBox->y(), 1, inlineBox->height());
    }

    LayoutRect caretRect = localCaretRectForEmptyElement(width(), textIndentOffset());

    if (extraWidthToEndOfLine)
        *extraWidthToEndOfLine = width() - caretRect.maxX();

    return caretRect;
}

void RenderBlock::addFocusRingRects(Vector<LayoutRect>& rects, const LayoutPoint& additionalOffset, const RenderLayerModelObject* paintContainer) const
{
    // For blocks inside inlines, we go ahead and include margins so that we run right up to the
    // inline boxes above and below us (thus getting merged with them to form a single irregular
    // shape).
    if (inlineElementContinuation()) {
        // FIXME: This check really isn't accurate.
        bool nextInlineHasLineBox = inlineElementContinuation()->firstLineBox();
        // FIXME: This is wrong. The principal renderer may not be the continuation preceding this block.
        // FIXME: This is wrong for block-flows that are horizontal.
        // https://bugs.webkit.org/show_bug.cgi?id=46781
        bool prevInlineHasLineBox = toRenderInline(inlineElementContinuation()->node()->renderer())->firstLineBox();
        LayoutUnit topMargin = prevInlineHasLineBox ? collapsedMarginBefore() : LayoutUnit();
        LayoutUnit bottomMargin = nextInlineHasLineBox ? collapsedMarginAfter() : LayoutUnit();
        LayoutRect rect(additionalOffset.x(), additionalOffset.y() - topMargin, width(), height() + topMargin + bottomMargin);
        if (!rect.isEmpty())
            rects.append(rect);
    } else if (width() && height()) {
        rects.append(LayoutRect(additionalOffset, size()));
    }

    if (!hasOverflowClip() && !hasControlClip()) {
        for (RootInlineBox* curr = firstRootBox(); curr; curr = curr->nextRootBox()) {
            LayoutUnit top = std::max<LayoutUnit>(curr->lineTop(), curr->top());
            LayoutUnit bottom = std::min<LayoutUnit>(curr->lineBottom(), curr->top() + curr->height());
            LayoutRect rect(additionalOffset.x() + curr->x(), additionalOffset.y() + top, curr->width(), bottom - top);
            if (!rect.isEmpty())
                rects.append(rect);
        }

        addChildFocusRingRects(rects, additionalOffset, paintContainer);
    }

    if (inlineElementContinuation())
        inlineElementContinuation()->addFocusRingRects(rects, additionalOffset + (inlineElementContinuation()->containingBlock()->location() - location()), paintContainer);
}

void RenderBlock::computeSelfHitTestRects(Vector<LayoutRect>& rects, const LayoutPoint& layerOffset) const
{
    RenderBox::computeSelfHitTestRects(rects, layerOffset);

    if (hasHorizontalLayoutOverflow() || hasVerticalLayoutOverflow()) {
        for (RootInlineBox* curr = firstRootBox(); curr; curr = curr->nextRootBox()) {
            LayoutUnit top = std::max<LayoutUnit>(curr->lineTop(), curr->top());
            LayoutUnit bottom = std::min<LayoutUnit>(curr->lineBottom(), curr->top() + curr->height());
            LayoutRect rect(layerOffset.x() + curr->x(), layerOffset.y() + top, curr->width(), bottom - top);
            // It's common for this rect to be entirely contained in our box, so exclude that simple case.
            if (!rect.isEmpty() && (rects.isEmpty() || !rects[0].contains(rect)))
                rects.append(rect);
        }
    }
}

RenderBox* RenderBlock::createAnonymousBoxWithSameTypeAs(const RenderObject* parent) const
{
    if (isAnonymousColumnsBlock())
        return createAnonymousColumnsWithParentRenderer(parent);
    if (isAnonymousColumnSpanBlock())
        return createAnonymousColumnSpanWithParentRenderer(parent);
    return createAnonymousWithParentRendererAndDisplay(parent, style()->display());
}

LayoutUnit RenderBlock::nextPageLogicalTop(LayoutUnit logicalOffset, PageBoundaryRule pageBoundaryRule) const
{
    LayoutUnit pageLogicalHeight = pageLogicalHeightForOffset(logicalOffset);
    if (!pageLogicalHeight)
        return logicalOffset;

    // The logicalOffset is in our coordinate space.  We can add in our pushed offset.
    LayoutUnit remainingLogicalHeight = pageRemainingLogicalHeightForOffset(logicalOffset);
    LayoutUnit spanningHeaderHeight = 0;
    if (view()->layoutState()->columnInfo()) {
        ColumnInfo* colInfo = view()->layoutState()->columnInfo();
        LayoutUnit totalOffset = logicalOffset + offsetFromLogicalTopOfFirstPage();
        unsigned nextColumn = (totalOffset + remainingLogicalHeight + 1) / pageLogicalHeight;
        if (nextColumn < colInfo->spanningHeaderColumnCount()) {
            spanningHeaderHeight = colInfo->spanningHeaderHeight();
            if (spanningHeaderHeight > 0 && remainingLogicalHeight == pageLogicalHeight && totalOffset > 0) {
                remainingLogicalHeight = 0;
            }
        }
<<<<<<< HEAD
    }
    if (pageBoundaryRule == ExcludePageBoundary)
        return logicalOffset + spanningHeaderHeight + (remainingLogicalHeight ? remainingLogicalHeight : pageLogicalHeight);
    return logicalOffset + spanningHeaderHeight + remainingLogicalHeight;
}

LayoutUnit RenderBlock::pageLogicalTopForOffset(LayoutUnit offset) const
{
    RenderView* renderView = view();
    LayoutUnit firstPageLogicalTop = isHorizontalWritingMode() ? renderView->layoutState()->pageOffset().height() : renderView->layoutState()->pageOffset().width();
    LayoutUnit blockLogicalTop = isHorizontalWritingMode() ? renderView->layoutState()->layoutOffset().height() : renderView->layoutState()->layoutOffset().width();

    LayoutUnit cumulativeOffset = offset + blockLogicalTop;
    RenderFlowThread* flowThread = flowThreadContainingBlock();
    if (!flowThread) {
        LayoutUnit pageLogicalHeight = renderView->layoutState()->pageLogicalHeight();
        if (!pageLogicalHeight)
            return 0;
        return cumulativeOffset - roundToInt(cumulativeOffset - firstPageLogicalTop) % roundToInt(pageLogicalHeight);
=======
>>>>>>> 45d9687a
    }
    if (pageBoundaryRule == ExcludePageBoundary)
        return logicalOffset + spanningHeaderHeight + (remainingLogicalHeight ? remainingLogicalHeight : pageLogicalHeight);
    return logicalOffset + spanningHeaderHeight + remainingLogicalHeight;
}

LayoutUnit RenderBlock::pageLogicalHeightForOffset(LayoutUnit offset) const
{
    RenderView* renderView = view();
    RenderFlowThread* flowThread = flowThreadContainingBlock();
    if (!flowThread)
        return renderView->layoutState()->pageLogicalHeight();
    return flowThread->pageLogicalHeightForOffset(offset + offsetFromLogicalTopOfFirstPage());
}

LayoutUnit RenderBlock::pageRemainingLogicalHeightForOffset(LayoutUnit offset, PageBoundaryRule pageBoundaryRule) const
{
    RenderView* renderView = view();
    offset += offsetFromLogicalTopOfFirstPage();

    RenderFlowThread* flowThread = flowThreadContainingBlock();
    if (!flowThread) {
        LayoutUnit pageLogicalHeight = renderView->layoutState()->pageLogicalHeight();
        LayoutUnit remainingHeight = pageLogicalHeight - intMod(offset, pageLogicalHeight);
        if (pageBoundaryRule == IncludePageBoundary) {
            // If includeBoundaryPoint is true the line exactly on the top edge of a
            // column will act as being part of the previous column.
            remainingHeight = intMod(remainingHeight, pageLogicalHeight);
        }
        return remainingHeight;
    }

    return flowThread->pageRemainingLogicalHeightForOffset(offset, pageBoundaryRule);
}

<<<<<<< HEAD
LayoutUnit RenderBlock::adjustForUnsplittableChild(RenderBox* child, LayoutUnit logicalOffset, bool includeMargins)
{
    bool checkColumnBreaks = view()->layoutState()->isPaginatingColumns() || flowThreadContainingBlock();
    bool checkPageBreaks = !checkColumnBreaks && view()->layoutState()->pageLogicalHeight();
    bool isUnsplittable = child->isUnsplittableForPagination() || (checkColumnBreaks && child->style()->columnBreakInside() == PBAVOID)
        || (checkPageBreaks && child->style()->pageBreakInside() == PBAVOID);
    if (!isUnsplittable)
        return logicalOffset;
    LayoutUnit childLogicalHeight = logicalHeightForChild(child) + (includeMargins ? marginBeforeForChild(child) + marginAfterForChild(child) : LayoutUnit());
    LayoutUnit pageLogicalHeight = pageLogicalHeightForOffset(logicalOffset);
    updateMinimumPageHeight(logicalOffset, childLogicalHeight);
    if (!pageLogicalHeight || childLogicalHeight > pageLogicalHeight)
        return logicalOffset;
    LayoutUnit remainingLogicalHeight = pageRemainingLogicalHeightForOffset(logicalOffset, ExcludePageBoundary);
    LayoutUnit spanningHeaderHeight = 0;
    if (view()->layoutState()->columnInfo()) {
        ColumnInfo* colInfo = view()->layoutState()->columnInfo();
        LayoutUnit totalOffset = logicalOffset + offsetFromLogicalTopOfFirstPage();
        unsigned currentColumn = (totalOffset + childLogicalHeight) / pageLogicalHeight;
        if (currentColumn < colInfo->spanningHeaderColumnCount()) {
            spanningHeaderHeight = colInfo->spanningHeaderHeight();
            if (spanningHeaderHeight > 0 && remainingLogicalHeight == pageLogicalHeight && totalOffset > 0) {
                remainingLogicalHeight = 0;
            }
        }
    }
    if (remainingLogicalHeight < childLogicalHeight)
        return logicalOffset + remainingLogicalHeight + spanningHeaderHeight;
    return logicalOffset;
}

=======
>>>>>>> 45d9687a
void RenderBlock::setPageBreak(LayoutUnit offset, LayoutUnit spaceShortage)
{
    if (RenderFlowThread* flowThread = flowThreadContainingBlock())
        flowThread->setPageBreak(offsetFromLogicalTopOfFirstPage() + offset, spaceShortage);
}

void RenderBlock::updateMinimumPageHeight(LayoutUnit offset, LayoutUnit minHeight)
{
    if (RenderFlowThread* flowThread = flowThreadContainingBlock())
        flowThread->updateMinimumPageHeight(offsetFromLogicalTopOfFirstPage() + offset, minHeight);
    else if (ColumnInfo* colInfo = view()->layoutState()->columnInfo())
        colInfo->updateMinimumColumnHeight(minHeight);
}

LayoutUnit RenderBlock::offsetFromLogicalTopOfFirstPage() const
{
    LayoutState* layoutState = view()->layoutState();
    if (layoutState && !layoutState->isPaginated())
        return 0;

    RenderFlowThread* flowThread = flowThreadContainingBlock();
    if (flowThread)
        return flowThread->offsetFromLogicalTopOfFirstRegion(this);

    if (layoutState) {
        ASSERT(layoutState->renderer() == this);

        LayoutSize offsetDelta = layoutState->layoutOffset() - layoutState->pageOffset();
        return isHorizontalWritingMode() ? offsetDelta.height() : offsetDelta.width();
    }

    ASSERT_NOT_REACHED();
    return 0;
}

LayoutUnit RenderBlock::collapsedMarginBeforeForChild(const RenderBox* child) const
{
    // If the child has the same directionality as we do, then we can just return its
    // collapsed margin.
    if (!child->isWritingModeRoot())
        return child->collapsedMarginBefore();

    // The child has a different directionality.  If the child is parallel, then it's just
    // flipped relative to us.  We can use the collapsed margin for the opposite edge.
    if (child->isHorizontalWritingMode() == isHorizontalWritingMode())
        return child->collapsedMarginAfter();

    // The child is perpendicular to us, which means its margins don't collapse but are on the
    // "logical left/right" sides of the child box.  We can just return the raw margin in this case.
    return marginBeforeForChild(child);
}

LayoutUnit RenderBlock::collapsedMarginAfterForChild(const  RenderBox* child) const
{
    // If the child has the same directionality as we do, then we can just return its
    // collapsed margin.
    if (!child->isWritingModeRoot())
        return child->collapsedMarginAfter();

    // The child has a different directionality.  If the child is parallel, then it's just
    // flipped relative to us.  We can use the collapsed margin for the opposite edge.
    if (child->isHorizontalWritingMode() == isHorizontalWritingMode())
        return child->collapsedMarginBefore();

    // The child is perpendicular to us, which means its margins don't collapse but are on the
    // "logical left/right" side of the child box.  We can just return the raw margin in this case.
    return marginAfterForChild(child);
}

bool RenderBlock::hasMarginBeforeQuirk(const RenderBox* child) const
{
    // If the child has the same directionality as we do, then we can just return its
    // margin quirk.
    if (!child->isWritingModeRoot())
        return child->isRenderBlock() ? toRenderBlock(child)->hasMarginBeforeQuirk() : child->style()->hasMarginBeforeQuirk();

    // The child has a different directionality. If the child is parallel, then it's just
    // flipped relative to us. We can use the opposite edge.
    if (child->isHorizontalWritingMode() == isHorizontalWritingMode())
        return child->isRenderBlock() ? toRenderBlock(child)->hasMarginAfterQuirk() : child->style()->hasMarginAfterQuirk();

    // The child is perpendicular to us and box sides are never quirky in html.css, and we don't really care about
    // whether or not authors specified quirky ems, since they're an implementation detail.
    return false;
}

bool RenderBlock::hasMarginAfterQuirk(const RenderBox* child) const
{
    // If the child has the same directionality as we do, then we can just return its
    // margin quirk.
    if (!child->isWritingModeRoot())
        return child->isRenderBlock() ? toRenderBlock(child)->hasMarginAfterQuirk() : child->style()->hasMarginAfterQuirk();

    // The child has a different directionality. If the child is parallel, then it's just
    // flipped relative to us. We can use the opposite edge.
    if (child->isHorizontalWritingMode() == isHorizontalWritingMode())
        return child->isRenderBlock() ? toRenderBlock(child)->hasMarginBeforeQuirk() : child->style()->hasMarginBeforeQuirk();

    // The child is perpendicular to us and box sides are never quirky in html.css, and we don't really care about
    // whether or not authors specified quirky ems, since they're an implementation detail.
    return false;
}

const char* RenderBlock::renderName() const
{
    if (isBody())
        return "RenderBody"; // FIXME: Temporary hack until we know that the regression tests pass.

    if (isFloating())
        return "RenderBlock (floating)";
    if (isOutOfFlowPositioned())
        return "RenderBlock (positioned)";
    if (isAnonymousColumnsBlock())
        return "RenderBlock (anonymous multi-column)";
    if (isAnonymousColumnSpanBlock())
        return "RenderBlock (anonymous multi-column span)";
    if (isAnonymousBlock())
        return "RenderBlock (anonymous)";
    // FIXME: Cleanup isPseudoElement duplication with other renderName methods.
    // crbug.com/415653
    if (isPseudoElement()) {
        if (style()->styleType() == BEFORE)
            return "RenderBlock (pseudo:before)";
        if (style()->styleType() == AFTER)
            return "RenderBlock (pseudo:after)";
        if (style()->styleType() == BACKDROP)
            return "RenderBlock (pseudo:backdrop)";
        ASSERT_NOT_REACHED();
    }
    if (isAnonymous())
        return "RenderBlock (generated)";
    if (isRelPositioned())
        return "RenderBlock (relative positioned)";
    return "RenderBlock";
}

RenderBlock* RenderBlock::createAnonymousWithParentRendererAndDisplay(const RenderObject* parent, EDisplay display)
{
    // FIXME: Do we need to convert all our inline displays to block-type in the anonymous logic ?
    EDisplay newDisplay;
    RenderBlock* newBox = 0;
    if (display == FLEX || display == INLINE_FLEX) {
        newBox = RenderFlexibleBox::createAnonymous(&parent->document());
        newDisplay = FLEX;
    } else {
        newBox = RenderBlockFlow::createAnonymous(&parent->document());
        newDisplay = BLOCK;
    }

    RefPtr<RenderStyle> newStyle = RenderStyle::createAnonymousStyleWithDisplay(parent->style(), newDisplay);
    parent->updateAnonymousChildStyle(newBox, newStyle.get());
    newBox->setStyle(newStyle.release());
    return newBox;
}

RenderBlockFlow* RenderBlock::createAnonymousColumnsWithParentRenderer(const RenderObject* parent)
{
    RefPtr<RenderStyle> newStyle = RenderStyle::createAnonymousStyleWithDisplay(parent->style(), BLOCK);
    newStyle->inheritColumnPropertiesFrom(parent->style());

    RenderBlockFlow* newBox = RenderBlockFlow::createAnonymous(&parent->document());
    parent->updateAnonymousChildStyle(newBox, newStyle.get());
    newBox->setStyle(newStyle.release());
    return newBox;
}

RenderBlockFlow* RenderBlock::createAnonymousColumnSpanWithParentRenderer(const RenderObject* parent)
{
    RefPtr<RenderStyle> newStyle = RenderStyle::createAnonymousStyleWithDisplay(parent->style(), BLOCK);
    newStyle->setHasSpanAllColumns();

    RenderBlockFlow* newBox = RenderBlockFlow::createAnonymous(&parent->document());
    parent->updateAnonymousChildStyle(newBox, newStyle.get());
    newBox->setStyle(newStyle.release());
    return newBox;
}

static bool recalcNormalFlowChildOverflowIfNeeded(RenderObject* renderer)
{
    if (renderer->isOutOfFlowPositioned() || !renderer->needsOverflowRecalcAfterStyleChange())
        return false;

    ASSERT(renderer->isRenderBlock());
    return toRenderBlock(renderer)->recalcOverflowAfterStyleChange();
}

bool RenderBlock::recalcChildOverflowAfterStyleChange()
{
    ASSERT(childNeedsOverflowRecalcAfterStyleChange());
    setChildNeedsOverflowRecalcAfterStyleChange(false);

    bool childrenOverflowChanged = false;

    if (childrenInline()) {
        ListHashSet<RootInlineBox*> lineBoxes;
        for (InlineWalker walker(this); !walker.atEnd(); walker.advance()) {
            RenderObject* renderer = walker.current();
            if (recalcNormalFlowChildOverflowIfNeeded(renderer)) {
                childrenOverflowChanged = true;
                if (InlineBox* inlineBoxWrapper = toRenderBlock(renderer)->inlineBoxWrapper())
                    lineBoxes.add(&inlineBoxWrapper->root());
            }
        }

        // FIXME: Glyph overflow will get lost in this case, but not really a big deal.
        GlyphOverflowAndFallbackFontsMap textBoxDataMap;
        for (ListHashSet<RootInlineBox*>::const_iterator it = lineBoxes.begin(); it != lineBoxes.end(); ++it) {
            RootInlineBox* box = *it;
            box->computeOverflow(box->lineTop(), box->lineBottom(), textBoxDataMap);
        }
    } else {
        for (RenderBox* box = firstChildBox(); box; box = box->nextSiblingBox()) {
            if (recalcNormalFlowChildOverflowIfNeeded(box))
                childrenOverflowChanged = true;
        }
    }

    TrackedRendererListHashSet* positionedDescendants = positionedObjects();
    if (!positionedDescendants)
        return childrenOverflowChanged;

    TrackedRendererListHashSet::iterator end = positionedDescendants->end();
    for (TrackedRendererListHashSet::iterator it = positionedDescendants->begin(); it != end; ++it) {
        RenderBox* box = *it;

        if (!box->needsOverflowRecalcAfterStyleChange())
            continue;
        RenderBlock* block = toRenderBlock(box);
        if (!block->recalcOverflowAfterStyleChange() || box->style()->position() == FixedPosition)
            continue;

        childrenOverflowChanged = true;
    }
    return childrenOverflowChanged;
}

bool RenderBlock::recalcOverflowAfterStyleChange()
{
    ASSERT(needsOverflowRecalcAfterStyleChange());

    bool childrenOverflowChanged = false;
    if (childNeedsOverflowRecalcAfterStyleChange())
        childrenOverflowChanged = recalcChildOverflowAfterStyleChange();

    if (!selfNeedsOverflowRecalcAfterStyleChange() && !childrenOverflowChanged)
        return false;

    setSelfNeedsOverflowRecalcAfterStyleChange(false);
    // If the current block needs layout, overflow will be recalculated during
    // layout time anyway. We can safely exit here.
    if (needsLayout())
        return false;

    LayoutUnit oldClientAfterEdge = hasRenderOverflow() ? m_overflow->layoutClientAfterEdge() : clientLogicalBottom();
    computeOverflow(oldClientAfterEdge, true);

    if (hasOverflowClip())
        layer()->scrollableArea()->updateAfterOverflowRecalc();

    return !hasOverflowClip();
}

#if ENABLE(ASSERT)
void RenderBlock::checkPositionedObjectsNeedLayout()
{
    if (!gPositionedDescendantsMap)
        return;

    if (TrackedRendererListHashSet* positionedDescendantSet = positionedObjects()) {
        TrackedRendererListHashSet::const_iterator end = positionedDescendantSet->end();
        for (TrackedRendererListHashSet::const_iterator it = positionedDescendantSet->begin(); it != end; ++it) {
            RenderBox* currBox = *it;
            ASSERT(!currBox->needsLayout());
        }
    }
}

bool RenderBlock::paintsContinuationOutline(RenderInline* flow)
{
    ContinuationOutlineTableMap* table = continuationOutlineTable();
    if (table->isEmpty())
        return false;

    ListHashSet<RenderInline*>* continuations = table->get(this);
    if (!continuations)
        return false;

    return continuations->contains(flow);
}

#endif

#ifndef NDEBUG

void RenderBlock::showLineTreeAndMark(const InlineBox* markedBox1, const char* markedLabel1, const InlineBox* markedBox2, const char* markedLabel2, const RenderObject* obj) const
{
    showRenderObject();
    for (const RootInlineBox* root = firstRootBox(); root; root = root->nextRootBox())
        root->showLineTreeAndMark(markedBox1, markedLabel1, markedBox2, markedLabel2, obj, 1);
}

#endif

} // namespace blink<|MERGE_RESOLUTION|>--- conflicted
+++ resolved
@@ -1786,234 +1786,7 @@
 
 void RenderBlock::paint(PaintInfo& paintInfo, const LayoutPoint& paintOffset)
 {
-<<<<<<< HEAD
-    ANNOTATE_GRAPHICS_CONTEXT(paintInfo, this);
-
-    LayoutPoint adjustedPaintOffset = paintOffset + location();
-
-    PaintPhase phase = paintInfo.phase;
-
-    LayoutRect overflowBox;
-    // Check if we need to do anything at all.
-    // FIXME: Could eliminate the isDocumentElement() check if we fix background painting so that the RenderView
-    // paints the root's background.
-    if (!isDocumentElement()) {
-        overflowBox = overflowRectForPaintRejection();
-        flipForWritingMode(overflowBox);
-        overflowBox.moveBy(adjustedPaintOffset);
-        if (!overflowBox.intersects(paintInfo.rect))
-            return;
-    }
-
-    // There are some cases where not all clipped visual overflow is accounted for.
-    // FIXME: reduce the number of such cases.
-    ContentsClipBehavior contentsClipBehavior = ForceContentsClip;
-    if (hasOverflowClip() && !hasControlClip() && !(shouldPaintSelectionGaps() && phase == PaintPhaseForeground) && !hasCaret())
-        contentsClipBehavior = SkipContentsClipIfPossible;
-
-    bool pushedClip = pushContentsClip(paintInfo, adjustedPaintOffset, contentsClipBehavior);
-    {
-        GraphicsContextCullSaver cullSaver(*paintInfo.context);
-        // Cull if we have more than one child and we didn't already clip.
-        bool shouldCull = document().settings()->containerCullingEnabled() && !pushedClip && !isDocumentElement()
-            && firstChild() && lastChild() && firstChild() != lastChild();
-        if (shouldCull)
-            cullSaver.cull(overflowBox);
-
-        paintObject(paintInfo, adjustedPaintOffset);
-    }
-    if (pushedClip)
-        popContentsClip(paintInfo, phase, adjustedPaintOffset);
-
-    // Our scrollbar widgets paint exactly when we tell them to, so that they work properly with
-    // z-index.  We paint after we painted the background/border, so that the scrollbars will
-    // sit above the background/border.
-    if (hasOverflowClip() && style()->visibility() == VISIBLE && (phase == PaintPhaseBlockBackground || phase == PaintPhaseChildBlockBackground) && paintInfo.shouldPaintWithinRoot(this) && !paintInfo.paintRootBackgroundOnly())
-        layer()->scrollableArea()->paintOverflowControls(paintInfo.context, roundedIntPoint(adjustedPaintOffset), paintInfo.rect, false /* paintingOverlayControls */);
-}
-
-void RenderBlock::paintColumnRules(PaintInfo& paintInfo, const LayoutPoint& paintOffset)
-{
-    const Color& ruleColor = resolveColor(CSSPropertyWebkitColumnRuleColor);
-    bool ruleTransparent = style()->columnRuleIsTransparent();
-    EBorderStyle ruleStyle = style()->columnRuleStyle();
-    LayoutUnit ruleThickness = style()->columnRuleWidth();
-    LayoutUnit colGap = columnGap();
-    bool renderRule = ruleStyle > BHIDDEN && !ruleTransparent;
-    if (!renderRule)
-        return;
-
-    ColumnInfo* colInfo = columnInfo();
-    unsigned colCount = columnCount(colInfo);
-
-    bool antialias = shouldAntialiasLines(paintInfo.context);
-
-    if (colInfo->progressionAxis() == ColumnInfo::InlineAxis) {
-        bool leftToRight = style()->isLeftToRightDirection();
-        LayoutUnit currLogicalLeftOffset = leftToRight ? LayoutUnit() : contentLogicalWidth();
-        LayoutUnit ruleAdd = logicalLeftOffsetForContent();
-        LayoutUnit ruleLogicalLeft = leftToRight ? LayoutUnit() : contentLogicalWidth();
-        LayoutUnit inlineDirectionSize = colInfo->desiredColumnWidth();
-        BoxSide boxSide = isHorizontalWritingMode()
-            ? leftToRight ? BSLeft : BSRight
-            : leftToRight ? BSTop : BSBottom;
-
-        for (unsigned i = 0; i < colCount; i++) {
-            // Move to the next position.
-            if (leftToRight) {
-                ruleLogicalLeft += inlineDirectionSize + colGap / 2;
-                currLogicalLeftOffset += inlineDirectionSize + colGap;
-            } else {
-                ruleLogicalLeft -= (inlineDirectionSize + colGap / 2);
-                currLogicalLeftOffset -= (inlineDirectionSize + colGap);
-            }
-
-            // Now paint the column rule.
-            if (i < colCount - 1) {
-                LayoutUnit ruleLeft = isHorizontalWritingMode() ? paintOffset.x() + ruleLogicalLeft - ruleThickness / 2 + ruleAdd : paintOffset.x() + borderLeft() + paddingLeft();
-                LayoutUnit ruleRight = isHorizontalWritingMode() ? ruleLeft + ruleThickness : ruleLeft + contentWidth();
-                LayoutUnit ruleTop = isHorizontalWritingMode() ? paintOffset.y() + borderTop() + paddingTop() : paintOffset.y() + ruleLogicalLeft - ruleThickness / 2 + ruleAdd;
-                LayoutUnit ruleBottom = isHorizontalWritingMode() ? ruleTop + contentHeight() : ruleTop + ruleThickness;
-                IntRect pixelSnappedRuleRect = pixelSnappedIntRectFromEdges(ruleLeft, ruleTop, ruleRight, ruleBottom);
-                drawLineForBoxSide(paintInfo.context, pixelSnappedRuleRect.x(), pixelSnappedRuleRect.y(), pixelSnappedRuleRect.maxX(), pixelSnappedRuleRect.maxY(), boxSide, ruleColor, ruleStyle, 0, 0, antialias);
-            }
-
-            ruleLogicalLeft = currLogicalLeftOffset;
-        }
-    } else {
-        bool topToBottom = !style()->isFlippedBlocksWritingMode();
-        LayoutUnit ruleLeft = isHorizontalWritingMode()
-            ? borderLeft() + paddingLeft()
-            : colGap / 2 - colGap - ruleThickness / 2 + borderBefore() + paddingBefore();
-        LayoutUnit ruleWidth = isHorizontalWritingMode() ? contentWidth() : ruleThickness;
-        LayoutUnit ruleTop = isHorizontalWritingMode()
-            ? colGap / 2 - colGap - ruleThickness / 2 + borderBefore() + paddingBefore()
-            : borderStart() + paddingStart();
-        LayoutUnit ruleHeight = isHorizontalWritingMode() ? ruleThickness : contentHeight();
-        LayoutRect ruleRect(ruleLeft, ruleTop, ruleWidth, ruleHeight);
-
-        if (!topToBottom) {
-            if (isHorizontalWritingMode())
-                ruleRect.setY(height() - ruleRect.maxY());
-            else
-                ruleRect.setX(width() - ruleRect.maxX());
-        }
-
-        ruleRect.moveBy(paintOffset);
-
-        BoxSide boxSide = isHorizontalWritingMode()
-            ? topToBottom ? BSTop : BSBottom
-            : topToBottom ? BSLeft : BSRight;
-
-        LayoutSize step(0, topToBottom ? colInfo->columnHeight() + colGap : -(colInfo->columnHeight() + colGap));
-        if (!isHorizontalWritingMode())
-            step = step.transposedSize();
-
-        for (unsigned i = 1; i < colCount; i++) {
-            ruleRect.move(step);
-            IntRect pixelSnappedRuleRect = pixelSnappedIntRect(ruleRect);
-            drawLineForBoxSide(paintInfo.context, pixelSnappedRuleRect.x(), pixelSnappedRuleRect.y(), pixelSnappedRuleRect.maxX(), pixelSnappedRuleRect.maxY(), boxSide, ruleColor, ruleStyle, 0, 0, antialias);
-        }
-    }
-}
-
-void adjustColRectForSpanningHeader(const RenderBlock* columnBlock, ColumnInfo* colInfo, unsigned columnIndex, LayoutRect& colRect)
-{
-    if (colInfo && colInfo->spanningHeaderColumnCount() > 1) {
-        if (columnIndex == 0) {
-            unsigned columnSpan = std::min(colInfo->spanningHeaderColumnCount(), colInfo->desiredColumnCount());
-            LayoutUnit expansion = (columnSpan - 1) * (columnBlock->columnGap() + colInfo->desiredColumnWidth());
-            colRect.expand(expansion, 0);
-        }
-        else if (columnIndex < colInfo->spanningHeaderColumnCount()) {
-            colRect.setHeight(colRect.height()-colInfo->spanningHeaderHeight());
-            colRect.move(0, colInfo->spanningHeaderHeight());
-        }
-    }
-}
-
-void RenderBlock::paintColumnContents(PaintInfo& paintInfo, const LayoutPoint& paintOffset, bool paintingFloats)
-{
-    // We need to do multiple passes, breaking up our child painting into strips.
-    GraphicsContext* context = paintInfo.context;
-    ColumnInfo* colInfo = columnInfo();
-    unsigned colCount = columnCount(colInfo);
-    if (!colCount)
-        return;
-    LayoutUnit currLogicalTopOffset = 0;
-    LayoutUnit colGap = columnGap();
-    for (unsigned i = 0; i < colCount; i++) {
-        // For each rect, we clip to the rect, and then we adjust our coords.
-        LayoutRect colRect = columnRectAt(colInfo, i);
-        flipForWritingMode(colRect);
-        LayoutUnit blockDelta = (isHorizontalWritingMode() ? colRect.height() : colRect.width());
-        LayoutUnit logicalLeftOffset = (isHorizontalWritingMode() ? colRect.x() : colRect.y()) - logicalLeftOffsetForContent();
-        adjustColRectForSpanningHeader(this, colInfo, i, colRect);
-        LayoutSize offset = isHorizontalWritingMode() ? LayoutSize(logicalLeftOffset, currLogicalTopOffset) : LayoutSize(currLogicalTopOffset, logicalLeftOffset);
-        if (colInfo->progressionAxis() == ColumnInfo::BlockAxis) {
-            if (isHorizontalWritingMode())
-                offset.expand(0, colRect.y() - borderTop() - paddingTop());
-            else
-                offset.expand(colRect.x() - borderLeft() - paddingLeft(), 0);
-        }
-        colRect.moveBy(paintOffset);
-        PaintInfo info(paintInfo);
-        info.rect.intersect(enclosingIntRect(colRect));
-
-        if (!info.rect.isEmpty()) {
-            GraphicsContextStateSaver stateSaver(*context);
-            LayoutRect clipRect(colRect);
-
-            if (i < colCount - 1) {
-                if (isHorizontalWritingMode())
-                    clipRect.expand(colGap / 2, 0);
-                else
-                    clipRect.expand(0, colGap / 2);
-            }
-            // Each strip pushes a clip, since column boxes are specified as being
-            // like overflow:hidden.
-            // FIXME: Content and column rules that extend outside column boxes at the edges of the multi-column element
-            // are clipped according to the 'overflow' property.
-            context->clip(enclosingIntRect(clipRect));
-
-            // Adjust our x and y when painting.
-            LayoutPoint adjustedPaintOffset = paintOffset + offset;
-            if (paintingFloats)
-                paintFloats(info, adjustedPaintOffset, paintInfo.phase == PaintPhaseSelection || paintInfo.phase == PaintPhaseTextClip);
-            else
-                paintContents(info, adjustedPaintOffset);
-        }
-
-        if (style()->isFlippedBlocksWritingMode())
-            currLogicalTopOffset += blockDelta;
-        else
-            currLogicalTopOffset -= blockDelta;
-    }
-}
-
-void RenderBlock::paintContents(PaintInfo& paintInfo, const LayoutPoint& paintOffset)
-{
-    // Avoid painting descendants of the root element when stylesheets haven't loaded.  This eliminates FOUC.
-    // It's ok not to draw, because later on, when all the stylesheets do load, styleResolverChanged() on the Document
-    // will do a full repaint.
-    if (document().didLayoutWithPendingStylesheets() && !isRenderView())
-        return;
-
-    if (childrenInline())
-        m_lineBoxes.paint(this, paintInfo, paintOffset);
-    else {
-        PaintPhase newPhase = (paintInfo.phase == PaintPhaseChildOutlines) ? PaintPhaseOutline : paintInfo.phase;
-        newPhase = (newPhase == PaintPhaseChildBlockBackgrounds) ? PaintPhaseChildBlockBackground : newPhase;
-
-        // We don't paint our own background, but we do let the kids paint their backgrounds.
-        PaintInfo paintInfoForChild(paintInfo);
-        paintInfoForChild.phase = newPhase;
-        paintInfoForChild.updatePaintingRootForChildren(this);
-        paintChildren(paintInfoForChild, paintOffset);
-    }
-=======
     BlockPainter(*this).paint(paintInfo, paintOffset);
->>>>>>> 45d9687a
 }
 
 void RenderBlock::paintChildren(PaintInfo& paintInfo, const LayoutPoint& paintOffset)
@@ -2113,45 +1886,11 @@
     LayoutUnit lastTop = 0;
     LayoutUnit lastLeft = logicalLeftSelectionOffset(this, lastTop);
     LayoutUnit lastRight = logicalRightSelectionOffset(this, lastTop);
-<<<<<<< HEAD
-    bool shouldHighlightBeforeSide = false;
-    bool isAfterSideSelected = false;
-    return selectionGaps(this, offsetFromRepaintContainer, IntSize(), lastTop, lastLeft, lastRight, 0,
-                         shouldHighlightBeforeSide, isAfterSideSelected);
-}
-
-void RenderBlock::paintSelection(PaintInfo& paintInfo, const LayoutPoint& paintOffset)
-{
-    if (shouldPaintSelectionGaps() && paintInfo.phase == PaintPhaseForeground) {
-        LayoutUnit lastTop = 0;
-        LayoutUnit lastLeft = logicalLeftSelectionOffset(this, lastTop);
-        LayoutUnit lastRight = logicalRightSelectionOffset(this, lastTop);
-        bool shouldHighlightBeforeSide = false;
-        bool isAfterSideSelected = false;
-        GraphicsContextStateSaver stateSaver(*paintInfo.context);
-
-        LayoutRect gapRectsBounds = selectionGaps(this, paintOffset, LayoutSize(), lastTop, lastLeft, lastRight, &paintInfo,
-                                                  shouldHighlightBeforeSide, isAfterSideSelected);
-        if (!gapRectsBounds.isEmpty()) {
-            RenderLayer* layer = enclosingLayer();
-            gapRectsBounds.moveBy(-paintOffset);
-            if (!hasLayer()) {
-                LayoutRect localBounds(gapRectsBounds);
-                flipForWritingMode(localBounds);
-                gapRectsBounds = localToContainerQuad(FloatRect(localBounds), layer->renderer()).enclosingBoundingBox();
-                if (layer->renderer()->hasOverflowClip())
-                    gapRectsBounds.move(layer->renderBox()->scrolledContentOffset());
-            }
-            layer->addBlockSelectionGapsBounds(gapRectsBounds);
-        }
-    }
-=======
 
     bool shouldHighlightBeforeSide = false;
     bool isAfterSideSelected = false;
     return selectionGaps(this, offsetFromPaintInvalidationContainer, IntSize(), lastTop, lastLeft, lastRight,
                          0, shouldHighlightBeforeSide, isAfterSideSelected);
->>>>>>> 45d9687a
 }
 
 static void clipOutPositionedObjects(const PaintInfo* paintInfo, const LayoutPoint& offset, TrackedRendererListHashSet* positionedObjects)
@@ -2188,15 +1927,9 @@
     return result;
 }
 
-<<<<<<< HEAD
-GapRects RenderBlock::selectionGaps(RenderBlock* rootBlock, const LayoutPoint& rootBlockPhysicalPosition, const LayoutSize& offsetFromRootBlock,
-                                    LayoutUnit& lastLogicalTop, LayoutUnit& lastLogicalLeft, LayoutUnit& lastLogicalRight, const PaintInfo* paintInfo,
-                                    bool& shouldHighlightBeforeSide, bool& isAfterSideSelected)
-=======
 GapRects RenderBlock::selectionGaps(const RenderBlock* rootBlock, const LayoutPoint& rootBlockPhysicalPosition, const LayoutSize& offsetFromRootBlock,
                                     LayoutUnit& lastLogicalTop, LayoutUnit& lastLogicalLeft, LayoutUnit& lastLogicalRight, const PaintInfo* paintInfo,
                                     bool& shouldHighlightBeforeSide, bool& isAfterSideSelected) const
->>>>>>> 45d9687a
 {
     // IMPORTANT: Callers of this method that intend for painting to happen need to do a save/restore.
     // Clip out floating and positioned objects when painting selection gaps.
@@ -2243,15 +1976,9 @@
     return result;
 }
 
-<<<<<<< HEAD
-GapRects RenderBlock::blockSelectionGaps(RenderBlock* rootBlock, const LayoutPoint& rootBlockPhysicalPosition, const LayoutSize& offsetFromRootBlock,
-                                         LayoutUnit& lastLogicalTop, LayoutUnit& lastLogicalLeft, LayoutUnit& lastLogicalRight, const PaintInfo* paintInfo,
-                                         bool& shouldHighlightBeforeSide, bool& isAfterSideSelected)
-=======
 GapRects RenderBlock::blockSelectionGaps(const RenderBlock* rootBlock, const LayoutPoint& rootBlockPhysicalPosition, const LayoutSize& offsetFromRootBlock,
                                          LayoutUnit& lastLogicalTop, LayoutUnit& lastLogicalLeft, LayoutUnit& lastLogicalRight, const PaintInfo* paintInfo,
                                          bool& shouldHighlightBeforeSide, bool& isAfterSideSelected) const
->>>>>>> 45d9687a
 {
     GapRects result;
 
@@ -2332,13 +2059,8 @@
         snapSizeToPixel(rect.height(), rect.y()));
 }
 
-<<<<<<< HEAD
-void RenderBlock::getLineSelectionLogicalLeftAndRight(RenderBlock *rootBlock, const LayoutSize& offsetFromRootBlock, RootInlineBox* line,
-                                                      LayoutUnit& logicalLeft, LayoutUnit& logicalRight)
-=======
 void RenderBlock::getLineSelectionLogicalLeftAndRight(const RenderBlock *rootBlock, const LayoutSize& offsetFromRootBlock, RootInlineBox* line,
                                                       LayoutUnit& logicalLeft, LayoutUnit& logicalRight) const
->>>>>>> 45d9687a
 {
     RenderObject::SelectionState lineState = line->selectionState();
     if (lineState == SelectionNone) {
@@ -2392,21 +2114,13 @@
     if (ltr) {
         if (containsStartOfSelection) {
             InlineBox* firstBox = line->firstSelectedBox();
-<<<<<<< HEAD
-            LayoutRect firstBoxSelRect = firstBox ? firstBox->renderer().selectionRectForPaintInvalidation(rootBlock, false) : LayoutRect();
-=======
             LayoutRect firstBoxSelRect = firstBox ? firstBox->renderer().selectionRectForPaintInvalidation(rootBlock) : LayoutRect();
->>>>>>> 45d9687a
             if (!firstBoxSelRect.isEmpty())
                 logicalLeft = std::min(logicalLeft, firstBoxSelRect.x());
         }
         if (containsEndOfSelection) {
             InlineBox* lastBox = line->lastSelectedBox();
-<<<<<<< HEAD
-            LayoutRect lastBoxSelRect = lastBox ? lastBox->renderer().selectionRectForPaintInvalidation(rootBlock, false) : LayoutRect();
-=======
             LayoutRect lastBoxSelRect = lastBox ? lastBox->renderer().selectionRectForPaintInvalidation(rootBlock) : LayoutRect();
->>>>>>> 45d9687a
             if (!lastBoxSelRect.isEmpty())
                 logicalRight = std::min(logicalRight, lastBoxSelRect.maxX());
         }
@@ -2414,34 +2128,21 @@
     else {
         if (containsStartOfSelection) {
             InlineBox* lastBox = line->lastSelectedBox();
-<<<<<<< HEAD
-            LayoutRect lastBoxSelRect = lastBox ? lastBox->renderer().selectionRectForPaintInvalidation(rootBlock, false) : LayoutRect();
-=======
             LayoutRect lastBoxSelRect = lastBox ? lastBox->renderer().selectionRectForPaintInvalidation(rootBlock) : LayoutRect();
->>>>>>> 45d9687a
             if (!lastBoxSelRect.isEmpty())
                 logicalRight = max(logicalRight, lastBoxSelRect.maxX());
         }
         if (containsEndOfSelection) {
             InlineBox* firstBox = line->firstSelectedBox();
-<<<<<<< HEAD
-            LayoutRect firstBoxSelRect = firstBox ? firstBox->renderer().selectionRectForPaintInvalidation(rootBlock, false) : LayoutRect();
-=======
             LayoutRect firstBoxSelRect = firstBox ? firstBox->renderer().selectionRectForPaintInvalidation(rootBlock) : LayoutRect();
->>>>>>> 45d9687a
             if (!firstBoxSelRect.isEmpty())
                 logicalLeft = max(logicalLeft, firstBoxSelRect.x());
         }
     }
 }
 
-<<<<<<< HEAD
-LayoutRect RenderBlock::blockSelectionGap(RenderBlock* rootBlock, const LayoutPoint& rootBlockPhysicalPosition, const LayoutSize& offsetFromRootBlock,
-                                          LayoutUnit lastLogicalTop, LayoutUnit lastLogicalLeft, LayoutUnit lastLogicalRight, LayoutUnit logicalBottom, const PaintInfo* paintInfo)
-=======
 LayoutRect RenderBlock::blockSelectionGap(const RenderBlock* rootBlock, const LayoutPoint& rootBlockPhysicalPosition, const LayoutSize& offsetFromRootBlock,
                                           LayoutUnit lastLogicalTop, LayoutUnit lastLogicalLeft, LayoutUnit lastLogicalRight, LayoutUnit logicalBottom, const PaintInfo* paintInfo) const
->>>>>>> 45d9687a
 {
     LayoutUnit logicalTop = lastLogicalTop;
     LayoutUnit logicalHeight = rootBlock->blockDirectionOffset(offsetFromRootBlock) + logicalBottom - logicalTop;
@@ -2493,9 +2194,8 @@
     return gapRect;
 }
 
-<<<<<<< HEAD
-LayoutRect RenderBlock::lineEndingSelectionGap(RenderBlock* rootBlock, const LayoutPoint& rootBlockPhysicalPosition, const LayoutSize& offsetFromRootBlock,
-                                               RenderObject* selObj, LayoutUnit logicalEnd, LayoutUnit logicalTop, LayoutUnit logicalHeight, const PaintInfo* paintInfo)
+LayoutRect RenderBlock::lineEndingSelectionGap(const RenderBlock* rootBlock, const LayoutPoint& rootBlockPhysicalPosition, const LayoutSize& offsetFromRootBlock,
+                                               const RenderObject* selObj, LayoutUnit logicalEnd, LayoutUnit logicalTop, LayoutUnit logicalHeight, const PaintInfo* paintInfo) const
 {
     LayoutUnit rootBlockLogicalTop = rootBlock->blockDirectionOffset(offsetFromRootBlock) + logicalTop;
     LayoutUnit lineEndingLogicalLeft;
@@ -2511,8 +2211,8 @@
     return gapRect;
 }
 
-void RenderBlock::getLineEndingGapLogicalLeftAndRight(RenderBlock* rootBlock, const LayoutSize& offsetFromRootBlock, LayoutUnit logicalEnd,
-                                                      LayoutUnit logicalTop, LayoutUnit logicalHeight, LayoutUnit& logicalLeft, LayoutUnit& logicalRight)
+void RenderBlock::getLineEndingGapLogicalLeftAndRight(const RenderBlock* rootBlock, const LayoutSize& offsetFromRootBlock, LayoutUnit logicalEnd,
+                                                      LayoutUnit logicalTop, LayoutUnit logicalHeight, LayoutUnit& logicalLeft, LayoutUnit& logicalRight) const
 {
     LayoutUnit lineEndingGapWidth = logicalHeight / 4;
     LayoutUnit endPaddingToRoot = paddingEnd();
@@ -2533,51 +2233,8 @@
     }
 }
 
-void RenderBlock::getSelectionGapInfo(RenderBlock* rootBlock, bool& leftGap, bool& rightGap)
-{
-=======
-LayoutRect RenderBlock::lineEndingSelectionGap(const RenderBlock* rootBlock, const LayoutPoint& rootBlockPhysicalPosition, const LayoutSize& offsetFromRootBlock,
-                                               const RenderObject* selObj, LayoutUnit logicalEnd, LayoutUnit logicalTop, LayoutUnit logicalHeight, const PaintInfo* paintInfo) const
-{
-    LayoutUnit rootBlockLogicalTop = rootBlock->blockDirectionOffset(offsetFromRootBlock) + logicalTop;
-    LayoutUnit lineEndingLogicalLeft;
-    LayoutUnit lineEndingLogicalRight;
-    getLineEndingGapLogicalLeftAndRight(rootBlock, offsetFromRootBlock, logicalEnd, logicalTop, logicalHeight, lineEndingLogicalLeft, lineEndingLogicalRight);
-    LayoutUnit lineEndingLogicalWidth = lineEndingLogicalRight - lineEndingLogicalLeft;
-    if (lineEndingLogicalWidth <= 0)
-        return LayoutRect();
-
-    LayoutRect gapRect = rootBlock->logicalRectToPhysicalRect(rootBlockPhysicalPosition, LayoutRect(lineEndingLogicalLeft, rootBlockLogicalTop, lineEndingLogicalWidth, logicalHeight));
-    if (paintInfo)
-        paintInfo->context->fillRect(pixelSnappedIntRect(gapRect), selObj->selectionBackgroundColor());
-    return gapRect;
-}
-
-void RenderBlock::getLineEndingGapLogicalLeftAndRight(const RenderBlock* rootBlock, const LayoutSize& offsetFromRootBlock, LayoutUnit logicalEnd,
-                                                      LayoutUnit logicalTop, LayoutUnit logicalHeight, LayoutUnit& logicalLeft, LayoutUnit& logicalRight) const
-{
-    LayoutUnit lineEndingGapWidth = logicalHeight / 4;
-    LayoutUnit endPaddingToRoot = paddingEnd();
-    RenderBlock* cb = containingBlock();
-    while (cb && cb != rootBlock) {
-        endPaddingToRoot += cb->paddingEnd();
-        cb = cb->containingBlock();
-    }
-    endPaddingToRoot += rootBlock->paddingEnd();
-
-    if (style()->isLeftToRightDirection()) {
-        logicalLeft = max(rootBlock->inlineDirectionOffset(offsetFromRootBlock) + floorToInt(logicalEnd), max(logicalLeftSelectionOffset(rootBlock, logicalTop), logicalLeftSelectionOffset(rootBlock, logicalTop + logicalHeight)));
-        logicalRight = std::min(logicalLeft + lineEndingGapWidth, endPaddingToRoot + std::min(logicalRightSelectionOffset(rootBlock, logicalTop), logicalRightSelectionOffset(rootBlock, logicalTop + logicalHeight)));
-    }
-    else {
-        logicalRight = std::min(rootBlock->inlineDirectionOffset(offsetFromRootBlock) + floorToInt(logicalEnd), std::min(logicalRightSelectionOffset(rootBlock, logicalTop), logicalRightSelectionOffset(rootBlock, logicalTop + logicalHeight)));
-        logicalLeft = max(logicalRight - lineEndingGapWidth, max(logicalLeftSelectionOffset(rootBlock, logicalTop), logicalLeftSelectionOffset(rootBlock, logicalTop + logicalHeight)) - endPaddingToRoot);
-    }
-}
-
 void RenderBlock::getSelectionGapInfo(const RenderBlock* rootBlock, bool& leftGap, bool& rightGap) const
 {
->>>>>>> 45d9687a
     if (!rootBlock || !rootBlock->isTableCell()) {
         leftGap = rightGap = false;
         return;
@@ -3078,11 +2735,7 @@
     for (ColumnRectIterator it(*this); it.hasMore(); it.advance()) {
         LayoutRect hitRect = locationInContainer.boundingBox();
         LayoutRect colRect = it.columnRect();
-<<<<<<< HEAD
-        adjustColRectForSpanningHeader(this, colInfo, it.columnIndex(), colRect);
-=======
         adjustColRectForSpanningHeader(colInfo, it.columnIndex(), colRect);
->>>>>>> 45d9687a
         colRect.moveBy(accumulatedOffset);
         if (locationInContainer.intersects(colRect)) {
             // The point is inside this column.
@@ -3622,13 +3275,8 @@
         // and issue paint invalidations only that portion.
         LayoutUnit logicalLeftOffset = logicalLeftOffsetForContent();
         LayoutRect colRect = columnRectAt(colInfo, startColumn);
-<<<<<<< HEAD
-        adjustColRectForSpanningHeader(this, colInfo, startColumn, colRect);
-        LayoutRect repaintRect = r;
-=======
         adjustColRectForSpanningHeader(colInfo, startColumn, colRect);
         LayoutRect paintInvalidationRect = r;
->>>>>>> 45d9687a
 
         if (colInfo->progressionAxis() == ColumnInfo::InlineAxis) {
             if (isHorizontal)
@@ -4690,28 +4338,6 @@
                 remainingLogicalHeight = 0;
             }
         }
-<<<<<<< HEAD
-    }
-    if (pageBoundaryRule == ExcludePageBoundary)
-        return logicalOffset + spanningHeaderHeight + (remainingLogicalHeight ? remainingLogicalHeight : pageLogicalHeight);
-    return logicalOffset + spanningHeaderHeight + remainingLogicalHeight;
-}
-
-LayoutUnit RenderBlock::pageLogicalTopForOffset(LayoutUnit offset) const
-{
-    RenderView* renderView = view();
-    LayoutUnit firstPageLogicalTop = isHorizontalWritingMode() ? renderView->layoutState()->pageOffset().height() : renderView->layoutState()->pageOffset().width();
-    LayoutUnit blockLogicalTop = isHorizontalWritingMode() ? renderView->layoutState()->layoutOffset().height() : renderView->layoutState()->layoutOffset().width();
-
-    LayoutUnit cumulativeOffset = offset + blockLogicalTop;
-    RenderFlowThread* flowThread = flowThreadContainingBlock();
-    if (!flowThread) {
-        LayoutUnit pageLogicalHeight = renderView->layoutState()->pageLogicalHeight();
-        if (!pageLogicalHeight)
-            return 0;
-        return cumulativeOffset - roundToInt(cumulativeOffset - firstPageLogicalTop) % roundToInt(pageLogicalHeight);
-=======
->>>>>>> 45d9687a
     }
     if (pageBoundaryRule == ExcludePageBoundary)
         return logicalOffset + spanningHeaderHeight + (remainingLogicalHeight ? remainingLogicalHeight : pageLogicalHeight);
@@ -4747,40 +4373,6 @@
     return flowThread->pageRemainingLogicalHeightForOffset(offset, pageBoundaryRule);
 }
 
-<<<<<<< HEAD
-LayoutUnit RenderBlock::adjustForUnsplittableChild(RenderBox* child, LayoutUnit logicalOffset, bool includeMargins)
-{
-    bool checkColumnBreaks = view()->layoutState()->isPaginatingColumns() || flowThreadContainingBlock();
-    bool checkPageBreaks = !checkColumnBreaks && view()->layoutState()->pageLogicalHeight();
-    bool isUnsplittable = child->isUnsplittableForPagination() || (checkColumnBreaks && child->style()->columnBreakInside() == PBAVOID)
-        || (checkPageBreaks && child->style()->pageBreakInside() == PBAVOID);
-    if (!isUnsplittable)
-        return logicalOffset;
-    LayoutUnit childLogicalHeight = logicalHeightForChild(child) + (includeMargins ? marginBeforeForChild(child) + marginAfterForChild(child) : LayoutUnit());
-    LayoutUnit pageLogicalHeight = pageLogicalHeightForOffset(logicalOffset);
-    updateMinimumPageHeight(logicalOffset, childLogicalHeight);
-    if (!pageLogicalHeight || childLogicalHeight > pageLogicalHeight)
-        return logicalOffset;
-    LayoutUnit remainingLogicalHeight = pageRemainingLogicalHeightForOffset(logicalOffset, ExcludePageBoundary);
-    LayoutUnit spanningHeaderHeight = 0;
-    if (view()->layoutState()->columnInfo()) {
-        ColumnInfo* colInfo = view()->layoutState()->columnInfo();
-        LayoutUnit totalOffset = logicalOffset + offsetFromLogicalTopOfFirstPage();
-        unsigned currentColumn = (totalOffset + childLogicalHeight) / pageLogicalHeight;
-        if (currentColumn < colInfo->spanningHeaderColumnCount()) {
-            spanningHeaderHeight = colInfo->spanningHeaderHeight();
-            if (spanningHeaderHeight > 0 && remainingLogicalHeight == pageLogicalHeight && totalOffset > 0) {
-                remainingLogicalHeight = 0;
-            }
-        }
-    }
-    if (remainingLogicalHeight < childLogicalHeight)
-        return logicalOffset + remainingLogicalHeight + spanningHeaderHeight;
-    return logicalOffset;
-}
-
-=======
->>>>>>> 45d9687a
 void RenderBlock::setPageBreak(LayoutUnit offset, LayoutUnit spaceShortage)
 {
     if (RenderFlowThread* flowThread = flowThreadContainingBlock())
