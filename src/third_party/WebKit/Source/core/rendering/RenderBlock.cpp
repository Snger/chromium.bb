--- conflicted
+++ resolved
@@ -1855,42 +1855,11 @@
     LayoutUnit lastTop = 0;
     LayoutUnit lastLeft = logicalLeftSelectionOffset(this, lastTop);
     LayoutUnit lastRight = logicalRightSelectionOffset(this, lastTop);
-<<<<<<< HEAD
-
-    return selectionGaps(this, offsetFromPaintInvalidationContainer, IntSize(), lastTop, lastLeft, lastRight);
-=======
+
     bool shouldHighlightBeforeSide = false;
     bool isAfterSideSelected = false;
-    return selectionGaps(this, offsetFromRepaintContainer, IntSize(), lastTop, lastLeft, lastRight, 0,
-                         shouldHighlightBeforeSide, isAfterSideSelected);
-}
-
-void RenderBlock::paintSelection(PaintInfo& paintInfo, const LayoutPoint& paintOffset)
-{
-    if (shouldPaintSelectionGaps() && paintInfo.phase == PaintPhaseForeground) {
-        LayoutUnit lastTop = 0;
-        LayoutUnit lastLeft = logicalLeftSelectionOffset(this, lastTop);
-        LayoutUnit lastRight = logicalRightSelectionOffset(this, lastTop);
-        bool shouldHighlightBeforeSide = false;
-        bool isAfterSideSelected = false;
-        GraphicsContextStateSaver stateSaver(*paintInfo.context);
-
-        LayoutRect gapRectsBounds = selectionGaps(this, paintOffset, LayoutSize(), lastTop, lastLeft, lastRight, &paintInfo,
-                                                  shouldHighlightBeforeSide, isAfterSideSelected);
-        if (!gapRectsBounds.isEmpty()) {
-            RenderLayer* layer = enclosingLayer();
-            gapRectsBounds.moveBy(-paintOffset);
-            if (!hasLayer()) {
-                LayoutRect localBounds(gapRectsBounds);
-                flipForWritingMode(localBounds);
-                gapRectsBounds = localToContainerQuad(FloatRect(localBounds), layer->renderer()).enclosingBoundingBox();
-                if (layer->renderer()->hasOverflowClip())
-                    gapRectsBounds.move(layer->renderBox()->scrolledContentOffset());
-            }
-            layer->addBlockSelectionGapsBounds(gapRectsBounds);
-        }
-    }
->>>>>>> bf43c117
+    return selectionGaps(this, offsetFromPaintInvalidationContainer, IntSize(), lastTop, lastLeft, lastRight,
+                         0, shouldHighlightBeforeSide, isAfterSideSelected);
 }
 
 static void clipOutPositionedObjects(const PaintInfo* paintInfo, const LayoutPoint& offset, TrackedRendererListHashSet* positionedObjects)
@@ -1927,14 +1896,9 @@
     return result;
 }
 
-<<<<<<< HEAD
 GapRects RenderBlock::selectionGaps(const RenderBlock* rootBlock, const LayoutPoint& rootBlockPhysicalPosition, const LayoutSize& offsetFromRootBlock,
-                                    LayoutUnit& lastLogicalTop, LayoutUnit& lastLogicalLeft, LayoutUnit& lastLogicalRight, const PaintInfo* paintInfo) const
-=======
-GapRects RenderBlock::selectionGaps(RenderBlock* rootBlock, const LayoutPoint& rootBlockPhysicalPosition, const LayoutSize& offsetFromRootBlock,
                                     LayoutUnit& lastLogicalTop, LayoutUnit& lastLogicalLeft, LayoutUnit& lastLogicalRight, const PaintInfo* paintInfo,
-                                    bool& shouldHighlightBeforeSide, bool& isAfterSideSelected)
->>>>>>> bf43c117
+                                    bool& shouldHighlightBeforeSide, bool& isAfterSideSelected) const
 {
     // IMPORTANT: Callers of this method that intend for painting to happen need to do a save/restore.
     // Clip out floating and positioned objects when painting selection gaps.
@@ -1981,14 +1945,9 @@
     return result;
 }
 
-<<<<<<< HEAD
 GapRects RenderBlock::blockSelectionGaps(const RenderBlock* rootBlock, const LayoutPoint& rootBlockPhysicalPosition, const LayoutSize& offsetFromRootBlock,
-                                         LayoutUnit& lastLogicalTop, LayoutUnit& lastLogicalLeft, LayoutUnit& lastLogicalRight, const PaintInfo* paintInfo) const
-=======
-GapRects RenderBlock::blockSelectionGaps(RenderBlock* rootBlock, const LayoutPoint& rootBlockPhysicalPosition, const LayoutSize& offsetFromRootBlock,
                                          LayoutUnit& lastLogicalTop, LayoutUnit& lastLogicalLeft, LayoutUnit& lastLogicalRight, const PaintInfo* paintInfo,
-                                         bool& shouldHighlightBeforeSide, bool& isAfterSideSelected)
->>>>>>> bf43c117
+                                         bool& shouldHighlightBeforeSide, bool& isAfterSideSelected) const
 {
     GapRects result;
 
@@ -2069,12 +2028,8 @@
         snapSizeToPixel(rect.height(), rect.y()));
 }
 
-<<<<<<< HEAD
-LayoutRect RenderBlock::blockSelectionGap(const RenderBlock* rootBlock, const LayoutPoint& rootBlockPhysicalPosition, const LayoutSize& offsetFromRootBlock,
-                                          LayoutUnit lastLogicalTop, LayoutUnit lastLogicalLeft, LayoutUnit lastLogicalRight, LayoutUnit logicalBottom, const PaintInfo* paintInfo) const
-=======
-void RenderBlock::getLineSelectionLogicalLeftAndRight(RenderBlock *rootBlock, const LayoutSize& offsetFromRootBlock, RootInlineBox* line,
-                                                      LayoutUnit& logicalLeft, LayoutUnit& logicalRight)
+void RenderBlock::getLineSelectionLogicalLeftAndRight(const RenderBlock *rootBlock, const LayoutSize& offsetFromRootBlock, RootInlineBox* line,
+                                                      LayoutUnit& logicalLeft, LayoutUnit& logicalRight) const
 {
     RenderObject::SelectionState lineState = line->selectionState();
     if (lineState == SelectionNone) {
@@ -2155,9 +2110,8 @@
     }
 }
 
-LayoutRect RenderBlock::blockSelectionGap(RenderBlock* rootBlock, const LayoutPoint& rootBlockPhysicalPosition, const LayoutSize& offsetFromRootBlock,
-                                          LayoutUnit lastLogicalTop, LayoutUnit lastLogicalLeft, LayoutUnit lastLogicalRight, LayoutUnit logicalBottom, const PaintInfo* paintInfo)
->>>>>>> bf43c117
+LayoutRect RenderBlock::blockSelectionGap(const RenderBlock* rootBlock, const LayoutPoint& rootBlockPhysicalPosition, const LayoutSize& offsetFromRootBlock,
+                                          LayoutUnit lastLogicalTop, LayoutUnit lastLogicalLeft, LayoutUnit lastLogicalRight, LayoutUnit logicalBottom, const PaintInfo* paintInfo) const
 {
     LayoutUnit logicalTop = lastLogicalTop;
     LayoutUnit logicalHeight = rootBlock->blockDirectionOffset(offsetFromRootBlock) + logicalBottom - logicalTop;
@@ -2209,11 +2163,8 @@
     return gapRect;
 }
 
-<<<<<<< HEAD
-void RenderBlock::getSelectionGapInfo(SelectionState state, bool& leftGap, bool& rightGap) const
-=======
-LayoutRect RenderBlock::lineEndingSelectionGap(RenderBlock* rootBlock, const LayoutPoint& rootBlockPhysicalPosition, const LayoutSize& offsetFromRootBlock,
-                                               RenderObject* selObj, LayoutUnit logicalEnd, LayoutUnit logicalTop, LayoutUnit logicalHeight, const PaintInfo* paintInfo)
+LayoutRect RenderBlock::lineEndingSelectionGap(const RenderBlock* rootBlock, const LayoutPoint& rootBlockPhysicalPosition, const LayoutSize& offsetFromRootBlock,
+                                               RenderObject* selObj, LayoutUnit logicalEnd, LayoutUnit logicalTop, LayoutUnit logicalHeight, const PaintInfo* paintInfo) const
 {
     LayoutUnit rootBlockLogicalTop = rootBlock->blockDirectionOffset(offsetFromRootBlock) + logicalTop;
     LayoutUnit lineEndingLogicalLeft;
@@ -2229,9 +2180,8 @@
     return gapRect;
 }
 
-void RenderBlock::getLineEndingGapLogicalLeftAndRight(RenderBlock* rootBlock, const LayoutSize& offsetFromRootBlock, LayoutUnit logicalEnd,
-                                                      LayoutUnit logicalTop, LayoutUnit logicalHeight, LayoutUnit& logicalLeft, LayoutUnit& logicalRight)
->>>>>>> bf43c117
+void RenderBlock::getLineEndingGapLogicalLeftAndRight(const RenderBlock* rootBlock, const LayoutSize& offsetFromRootBlock, LayoutUnit logicalEnd,
+                                                      LayoutUnit logicalTop, LayoutUnit logicalHeight, LayoutUnit& logicalLeft, LayoutUnit& logicalRight) const
 {
     LayoutUnit lineEndingGapWidth = logicalHeight / 4;
     LayoutUnit endPaddingToRoot = paddingEnd();
@@ -2252,7 +2202,7 @@
     }
 }
 
-void RenderBlock::getSelectionGapInfo(RenderBlock* rootBlock, bool& leftGap, bool& rightGap)
+void RenderBlock::getSelectionGapInfo(const RenderBlock* rootBlock, bool& leftGap, bool& rightGap) const
 {
     if (!rootBlock || !rootBlock->isTableCell()) {
         leftGap = rightGap = false;
