/*
 * Copyright (C) 1999 Lars Knoll (knoll@kde.org)
 *           (C) 1999 Antti Koivisto (koivisto@kde.org)
 *           (C) 2007 David Smith (catfish.man@gmail.com)
 * Copyright (C) 2003, 2004, 2005, 2006, 2007, 2008, 2009, 2010, 2011 Apple Inc. All rights reserved.
 * Copyright (C) Research In Motion Limited 2010. All rights reserved.
 *
 * This library is free software; you can redistribute it and/or
 * modify it under the terms of the GNU Library General Public
 * License as published by the Free Software Foundation; either
 * version 2 of the License, or (at your option) any later version.
 *
 * This library is distributed in the hope that it will be useful,
 * but WITHOUT ANY WARRANTY; without even the implied warranty of
 * MERCHANTABILITY or FITNESS FOR A PARTICULAR PURPOSE.  See the GNU
 * Library General Public License for more details.
 *
 * You should have received a copy of the GNU Library General Public License
 * along with this library; see the file COPYING.LIB.  If not, write to
 * the Free Software Foundation, Inc., 51 Franklin Street, Fifth Floor,
 * Boston, MA 02110-1301, USA.
 */

#include "config.h"
#include "core/rendering/RenderBlock.h"

#include "HTMLNames.h"
#include "core/accessibility/AXObjectCache.h"
#include "core/dom/Document.h"
#include "core/dom/Element.h"
#include "core/events/OverflowEvent.h"
#include "core/dom/shadow/ShadowRoot.h"
#include "core/editing/Editor.h"
#include "core/editing/FrameSelection.h"
#include "core/fetch/ResourceLoadPriorityOptimizer.h"
#include "core/frame/FrameView.h"
#include "core/frame/LocalFrame.h"
#include "core/page/Page.h"
#include "core/frame/Settings.h"
#include "core/rendering/FastTextAutosizer.h"
#include "core/rendering/GraphicsContextAnnotator.h"
#include "core/rendering/HitTestLocation.h"
#include "core/rendering/HitTestResult.h"
#include "core/rendering/InlineIterator.h"
#include "core/rendering/InlineTextBox.h"
#include "core/rendering/LayoutRectRecorder.h"
#include "core/rendering/LayoutRepainter.h"
#include "core/rendering/PaintInfo.h"
#include "core/rendering/RenderCombineText.h"
#include "core/rendering/RenderDeprecatedFlexibleBox.h"
#include "core/rendering/RenderFlexibleBox.h"
#include "core/rendering/RenderFlowThread.h"
#include "core/rendering/RenderInline.h"
#include "core/rendering/RenderLayer.h"
#include "core/rendering/RenderMarquee.h"
#include "core/rendering/RenderRegion.h"
#include "core/rendering/RenderTableCell.h"
#include "core/rendering/RenderTextControl.h"
#include "core/rendering/RenderTextFragment.h"
#include "core/rendering/RenderTheme.h"
#include "core/rendering/RenderView.h"
#include "core/rendering/shapes/ShapeOutsideInfo.h"
#include "core/rendering/style/ContentData.h"
#include "core/rendering/style/RenderStyle.h"
#include "platform/geometry/FloatQuad.h"
#include "platform/geometry/TransformState.h"
#include "platform/graphics/GraphicsContextCullSaver.h"
#include "platform/graphics/GraphicsContextStateSaver.h"
#include "wtf/StdLibExtras.h"
#include "wtf/TemporaryChange.h"

using namespace std;
using namespace WTF;
using namespace Unicode;

namespace WebCore {

using namespace HTMLNames;

struct SameSizeAsRenderBlock : public RenderBox {
    void* pointers[1];
    RenderObjectChildList children;
    RenderLineBoxList lineBoxes;
    uint32_t bitfields;
};

struct SameSizeAsRenderBlockRareData {
    int paginationStrut;
    int pageLogicalOffset;
    uint32_t bitfields;
};

COMPILE_ASSERT(sizeof(RenderBlock) == sizeof(SameSizeAsRenderBlock), RenderBlock_should_stay_small);
COMPILE_ASSERT(sizeof(RenderBlock::RenderBlockRareData) == sizeof(SameSizeAsRenderBlockRareData), RenderBlockRareData_should_stay_small);

typedef WTF::HashMap<const RenderBox*, OwnPtr<ColumnInfo> > ColumnInfoMap;
static ColumnInfoMap* gColumnInfoMap = 0;

static TrackedDescendantsMap* gPositionedDescendantsMap = 0;
static TrackedDescendantsMap* gPercentHeightDescendantsMap = 0;

static TrackedContainerMap* gPositionedContainerMap = 0;
static TrackedContainerMap* gPercentHeightContainerMap = 0;

typedef WTF::HashMap<RenderBlock*, OwnPtr<ListHashSet<RenderInline*> > > ContinuationOutlineTableMap;

typedef WTF::HashSet<RenderBlock*> DelayedUpdateScrollInfoSet;
static int gDelayUpdateScrollInfo = 0;
static DelayedUpdateScrollInfoSet* gDelayedUpdateScrollInfoSet = 0;

static bool gColumnFlowSplitEnabled = true;

// This class helps dispatching the 'overflow' event on layout change. overflow can be set on RenderBoxes, yet the existing code
// only works on RenderBlocks. If this changes, this class should be shared with other RenderBoxes.
class OverflowEventDispatcher {
    WTF_MAKE_NONCOPYABLE(OverflowEventDispatcher);
public:
    OverflowEventDispatcher(const RenderBlock* block)
        : m_block(block)
    {
        m_shouldDispatchEvent = !m_block->isAnonymous() && m_block->hasOverflowClip() && m_block->document().hasListenerType(Document::OVERFLOWCHANGED_LISTENER);
        if (m_shouldDispatchEvent) {
            m_hadHorizontalLayoutOverflow = m_block->hasHorizontalLayoutOverflow();
            m_hadVerticalLayoutOverflow = m_block->hasVerticalLayoutOverflow();
        }
    }

    ~OverflowEventDispatcher()
    {
        if (!m_shouldDispatchEvent)
            return;

        bool hasHorizontalLayoutOverflow = m_block->hasHorizontalLayoutOverflow();
        bool hasVerticalLayoutOverflow = m_block->hasVerticalLayoutOverflow();

        bool horizontalLayoutOverflowChanged = hasHorizontalLayoutOverflow != m_hadHorizontalLayoutOverflow;
        bool verticalLayoutOverflowChanged = hasVerticalLayoutOverflow != m_hadVerticalLayoutOverflow;

        if (!horizontalLayoutOverflowChanged && !verticalLayoutOverflowChanged)
            return;

        RefPtr<OverflowEvent> event = OverflowEvent::create(horizontalLayoutOverflowChanged, hasHorizontalLayoutOverflow, verticalLayoutOverflowChanged, hasVerticalLayoutOverflow);
        event->setTarget(m_block->node());
        m_block->document().enqueueAnimationFrameEvent(event.release());
    }

private:
    const RenderBlock* m_block;
    bool m_shouldDispatchEvent;
    bool m_hadHorizontalLayoutOverflow;
    bool m_hadVerticalLayoutOverflow;
};

RenderBlock::RenderBlock(ContainerNode* node)
    : RenderBox(node)
    , m_lineHeight(-1)
    , m_hasMarginBeforeQuirk(false)
    , m_hasMarginAfterQuirk(false)
    , m_beingDestroyed(false)
    , m_hasMarkupTruncation(false)
    , m_hasBorderOrPaddingLogicalWidthChanged(false)
    , m_hasOnlySelfCollapsingChildren(false)
{
    setChildrenInline(true);
}

static void removeBlockFromDescendantAndContainerMaps(RenderBlock* block, TrackedDescendantsMap*& descendantMap, TrackedContainerMap*& containerMap)
{
    if (OwnPtr<TrackedRendererListHashSet> descendantSet = descendantMap->take(block)) {
        TrackedRendererListHashSet::iterator end = descendantSet->end();
        for (TrackedRendererListHashSet::iterator descendant = descendantSet->begin(); descendant != end; ++descendant) {
            TrackedContainerMap::iterator it = containerMap->find(*descendant);
            ASSERT(it != containerMap->end());
            if (it == containerMap->end())
                continue;
            HashSet<RenderBlock*>* containerSet = it->value.get();
            ASSERT(containerSet->contains(block));
            containerSet->remove(block);
            if (containerSet->isEmpty())
                containerMap->remove(it);
        }
    }
}

static void appendImageIfNotNull(Vector<ImageResource*>& imageResources, const StyleImage* styleImage)
{
    if (styleImage && styleImage->cachedImage()) {
        ImageResource* imageResource = styleImage->cachedImage();
        if (imageResource && !imageResource->isLoaded())
            imageResources.append(styleImage->cachedImage());
    }
}

static void appendLayers(Vector<ImageResource*>& images, const FillLayer* styleLayer)
{
    for (const FillLayer* layer = styleLayer; layer; layer = layer->next()) {
        appendImageIfNotNull(images, layer->image());
    }
}

static void appendImagesFromStyle(Vector<ImageResource*>& images, RenderStyle& blockStyle)
{
    appendLayers(images, blockStyle.backgroundLayers());
    appendLayers(images, blockStyle.maskLayers());

    const ContentData* contentData = blockStyle.contentData();
    if (contentData && contentData->isImage()) {
        const ImageContentData* imageContentData = static_cast<const ImageContentData*>(contentData);
        appendImageIfNotNull(images, imageContentData->image());
    }
    if (blockStyle.boxReflect())
        appendImageIfNotNull(images, blockStyle.boxReflect()->mask().image());
    appendImageIfNotNull(images, blockStyle.listStyleImage());
    appendImageIfNotNull(images, blockStyle.borderImageSource());
    appendImageIfNotNull(images, blockStyle.maskBoxImageSource());
}

RenderBlock::~RenderBlock()
{
    if (hasColumns())
        gColumnInfoMap->take(this);
    if (gPercentHeightDescendantsMap)
        removeBlockFromDescendantAndContainerMaps(this, gPercentHeightDescendantsMap, gPercentHeightContainerMap);
    if (gPositionedDescendantsMap)
        removeBlockFromDescendantAndContainerMaps(this, gPositionedDescendantsMap, gPositionedContainerMap);
}

void RenderBlock::willBeDestroyed()
{
    // Mark as being destroyed to avoid trouble with merges in removeChild().
    m_beingDestroyed = true;

    // Make sure to destroy anonymous children first while they are still connected to the rest of the tree, so that they will
    // properly dirty line boxes that they are removed from. Effects that do :before/:after only on hover could crash otherwise.
    children()->destroyLeftoverChildren();

    // Destroy our continuation before anything other than anonymous children.
    // The reason we don't destroy it before anonymous children is that they may
    // have continuations of their own that are anonymous children of our continuation.
    RenderBoxModelObject* continuation = this->continuation();
    if (continuation) {
        continuation->destroy();
        setContinuation(0);
    }

    if (!documentBeingDestroyed()) {
        if (firstLineBox()) {
            // We can't wait for RenderBox::destroy to clear the selection,
            // because by then we will have nuked the line boxes.
            // FIXME: The FrameSelection should be responsible for this when it
            // is notified of DOM mutations.
            if (isSelectionBorder())
                view()->clearSelection();

            // If we are an anonymous block, then our line boxes might have children
            // that will outlast this block. In the non-anonymous block case those
            // children will be destroyed by the time we return from this function.
            if (isAnonymousBlock()) {
                for (InlineFlowBox* box = firstLineBox(); box; box = box->nextLineBox()) {
                    while (InlineBox* childBox = box->firstChild())
                        childBox->remove();
                }
            }
        } else if (parent())
            parent()->dirtyLinesFromChangedChild(this);
    }

    m_lineBoxes.deleteLineBoxes();

    if (UNLIKELY(gDelayedUpdateScrollInfoSet != 0))
        gDelayedUpdateScrollInfoSet->remove(this);

    if (FastTextAutosizer* textAutosizer = document().fastTextAutosizer())
        textAutosizer->destroy(this);

    RenderBox::willBeDestroyed();
}

void RenderBlock::styleWillChange(StyleDifference diff, const RenderStyle* newStyle)
{
    RenderStyle* oldStyle = style();

    setReplaced(newStyle->isDisplayInlineType());

    if (oldStyle && parent() && diff == StyleDifferenceLayout && oldStyle->position() != newStyle->position()) {
        if (newStyle->position() == StaticPosition)
            // Clear our positioned objects list. Our absolutely positioned descendants will be
            // inserted into our containing block's positioned objects list during layout.
            removePositionedObjects(0, NewContainingBlock);
        else if (oldStyle->position() == StaticPosition) {
            // Remove our absolutely positioned descendants from their current containing block.
            // They will be inserted into our positioned objects list during layout.
            RenderObject* cb = parent();
            while (cb && (cb->style()->position() == StaticPosition || (cb->isInline() && !cb->isReplaced())) && !cb->isRenderView()) {
                if (cb->style()->position() == RelativePosition && cb->isInline() && !cb->isReplaced()) {
                    cb = cb->containingBlock();
                    break;
                }
                cb = cb->parent();
            }

            if (cb->isRenderBlock())
                toRenderBlock(cb)->removePositionedObjects(this, NewContainingBlock);
        }
    }

    RenderBox::styleWillChange(diff, newStyle);
}

static bool borderOrPaddingLogicalWidthChanged(const RenderStyle* oldStyle, const RenderStyle* newStyle)
{
    if (newStyle->isHorizontalWritingMode())
        return oldStyle->borderLeftWidth() != newStyle->borderLeftWidth()
            || oldStyle->borderRightWidth() != newStyle->borderRightWidth()
            || oldStyle->paddingLeft() != newStyle->paddingLeft()
            || oldStyle->paddingRight() != newStyle->paddingRight();

    return oldStyle->borderTopWidth() != newStyle->borderTopWidth()
        || oldStyle->borderBottomWidth() != newStyle->borderBottomWidth()
        || oldStyle->paddingTop() != newStyle->paddingTop()
        || oldStyle->paddingBottom() != newStyle->paddingBottom();
}

void RenderBlock::styleDidChange(StyleDifference diff, const RenderStyle* oldStyle)
{
    RenderBox::styleDidChange(diff, oldStyle);

    RenderStyle* newStyle = style();

    if (!isAnonymousBlock()) {
        // Ensure that all of our continuation blocks pick up the new style.
        for (RenderBlock* currCont = blockElementContinuation(); currCont; currCont = currCont->blockElementContinuation()) {
            RenderBoxModelObject* nextCont = currCont->continuation();
            currCont->setContinuation(0);
            currCont->setStyle(newStyle);
            currCont->setContinuation(nextCont);
        }
    }

    if (FastTextAutosizer* textAutosizer = document().fastTextAutosizer())
        textAutosizer->record(this);

    propagateStyleToAnonymousChildren(true);
    m_lineHeight = -1;

    // It's possible for our border/padding to change, but for the overall logical width of the block to
    // end up being the same. We keep track of this change so in layoutBlock, we can know to set relayoutChildren=true.
    m_hasBorderOrPaddingLogicalWidthChanged = oldStyle && diff == StyleDifferenceLayout && needsLayout() && borderOrPaddingLogicalWidthChanged(oldStyle, newStyle);

    // If the style has unloaded images, want to notify the ResourceLoadPriorityOptimizer so that
    // network priorities can be set.
    Vector<ImageResource*> images;
    appendImagesFromStyle(images, *newStyle);
    if (images.isEmpty())
        ResourceLoadPriorityOptimizer::resourceLoadPriorityOptimizer()->removeRenderObject(this);
    else
        ResourceLoadPriorityOptimizer::resourceLoadPriorityOptimizer()->addRenderObject(this);
}

RenderBlock* RenderBlock::continuationBefore(RenderObject* beforeChild)
{
    if (beforeChild && beforeChild->parent() == this)
        return this;

    RenderBlock* curr = toRenderBlock(continuation());
    RenderBlock* nextToLast = this;
    RenderBlock* last = this;
    while (curr) {
        if (beforeChild && beforeChild->parent() == curr) {
            if (curr->firstChild() == beforeChild)
                return last;
            return curr;
        }

        nextToLast = last;
        last = curr;
        curr = toRenderBlock(curr->continuation());
    }

    if (!beforeChild && !last->firstChild())
        return nextToLast;
    return last;
}

void RenderBlock::addChildToContinuation(RenderObject* newChild, RenderObject* beforeChild)
{
    RenderBlock* flow = continuationBefore(beforeChild);
    ASSERT(!beforeChild || beforeChild->parent()->isAnonymousColumnSpanBlock() || beforeChild->parent()->isRenderBlock());
    RenderBoxModelObject* beforeChildParent = 0;
    if (beforeChild)
        beforeChildParent = toRenderBoxModelObject(beforeChild->parent());
    else {
        RenderBoxModelObject* cont = flow->continuation();
        if (cont)
            beforeChildParent = cont;
        else
            beforeChildParent = flow;
    }

    if (newChild->isFloatingOrOutOfFlowPositioned()) {
        beforeChildParent->addChildIgnoringContinuation(newChild, beforeChild);
        return;
    }

    // A continuation always consists of two potential candidates: a block or an anonymous
    // column span box holding column span children.
    bool childIsNormal = newChild->isInline() || !newChild->style()->columnSpan();
    bool bcpIsNormal = beforeChildParent->isInline() || !beforeChildParent->style()->columnSpan();
    bool flowIsNormal = flow->isInline() || !flow->style()->columnSpan();

    if (flow == beforeChildParent) {
        flow->addChildIgnoringContinuation(newChild, beforeChild);
        return;
    }

    // The goal here is to match up if we can, so that we can coalesce and create the
    // minimal # of continuations needed for the inline.
    if (childIsNormal == bcpIsNormal) {
        beforeChildParent->addChildIgnoringContinuation(newChild, beforeChild);
        return;
    }
    if (flowIsNormal == childIsNormal) {
        flow->addChildIgnoringContinuation(newChild, 0); // Just treat like an append.
        return;
    }
    beforeChildParent->addChildIgnoringContinuation(newChild, beforeChild);
}


void RenderBlock::addChildToAnonymousColumnBlocks(RenderObject* newChild, RenderObject* beforeChild)
{
    ASSERT(!continuation()); // We don't yet support column spans that aren't immediate children of the multi-column block.

    // The goal is to locate a suitable box in which to place our child.
    RenderBlock* beforeChildParent = 0;
    if (beforeChild) {
        RenderObject* curr = beforeChild;
        while (curr && curr->parent() != this)
            curr = curr->parent();
        beforeChildParent = toRenderBlock(curr);
        ASSERT(beforeChildParent);
        ASSERT(beforeChildParent->isAnonymousColumnsBlock() || beforeChildParent->isAnonymousColumnSpanBlock());
    } else
        beforeChildParent = toRenderBlock(lastChild());

    // If the new child is floating or positioned it can just go in that block.
    if (newChild->isFloatingOrOutOfFlowPositioned()) {
        beforeChildParent->addChildIgnoringAnonymousColumnBlocks(newChild, beforeChild);
        return;
    }

    // See if the child can be placed in the box.
    bool newChildHasColumnSpan = newChild->style()->columnSpan() && !newChild->isInline();
    bool beforeChildParentHoldsColumnSpans = beforeChildParent->isAnonymousColumnSpanBlock();

    if (newChildHasColumnSpan == beforeChildParentHoldsColumnSpans) {
        beforeChildParent->addChildIgnoringAnonymousColumnBlocks(newChild, beforeChild);
        return;
    }

    if (!beforeChild) {
        // Create a new block of the correct type.
        RenderBlock* newBox = newChildHasColumnSpan ? createAnonymousColumnSpanBlock() : createAnonymousColumnsBlock();
        children()->appendChildNode(this, newBox);
        newBox->addChildIgnoringAnonymousColumnBlocks(newChild, 0);
        return;
    }

    RenderObject* immediateChild = beforeChild;
    bool isPreviousBlockViable = true;
    while (immediateChild->parent() != this) {
        if (isPreviousBlockViable)
            isPreviousBlockViable = !immediateChild->previousSibling();
        immediateChild = immediateChild->parent();
    }
    if (isPreviousBlockViable && immediateChild->previousSibling()) {
        toRenderBlock(immediateChild->previousSibling())->addChildIgnoringAnonymousColumnBlocks(newChild, 0); // Treat like an append.
        return;
    }

    // Split our anonymous blocks.
    RenderObject* newBeforeChild = splitAnonymousBoxesAroundChild(beforeChild);


    // Create a new anonymous box of the appropriate type.
    RenderBlock* newBox = newChildHasColumnSpan ? createAnonymousColumnSpanBlock() : createAnonymousColumnsBlock();
    children()->insertChildNode(this, newBox, newBeforeChild);
    newBox->addChildIgnoringAnonymousColumnBlocks(newChild, 0);
    return;
}

RenderBlockFlow* RenderBlock::containingColumnsBlock(bool allowAnonymousColumnBlock)
{
    RenderBlock* firstChildIgnoringAnonymousWrappers = 0;
    for (RenderObject* curr = this; curr; curr = curr->parent()) {
        if (!curr->isRenderBlock() || curr->isFloatingOrOutOfFlowPositioned() || curr->isTableCell() || curr->isRoot() || curr->isRenderView() || curr->hasOverflowClip()
            || curr->isInlineBlockOrInlineTable())
            return 0;

        // FIXME: Renderers that do special management of their children (tables, buttons,
        // lists, flexboxes, etc.) breaks when the flow is split through them. Disabling
        // multi-column for them to avoid this problem.)
        if (!curr->isRenderBlockFlow() || curr->isListItem())
            return 0;

        RenderBlockFlow* currBlock = toRenderBlockFlow(curr);
        if (!currBlock->createsAnonymousWrapper())
            firstChildIgnoringAnonymousWrappers = currBlock;

        if (currBlock->style()->specifiesColumns() && (allowAnonymousColumnBlock || !currBlock->isAnonymousColumnsBlock()))
            return toRenderBlockFlow(firstChildIgnoringAnonymousWrappers);

        if (currBlock->isAnonymousColumnSpanBlock())
            return 0;
    }
    return 0;
}

RenderBlock* RenderBlock::clone() const
{
    RenderBlock* cloneBlock;
    if (isAnonymousBlock()) {
        cloneBlock = createAnonymousBlock();
        cloneBlock->setChildrenInline(childrenInline());
    }
    else {
        RenderObject* cloneRenderer = toElement(node())->createRenderer(style());
        cloneBlock = toRenderBlock(cloneRenderer);
        cloneBlock->setStyle(style());

        // This takes care of setting the right value of childrenInline in case
        // generated content is added to cloneBlock and 'this' does not have
        // generated content added yet.
        cloneBlock->setChildrenInline(cloneBlock->firstChild() ? cloneBlock->firstChild()->isInline() : childrenInline());
    }
    cloneBlock->setFlowThreadState(flowThreadState());
    return cloneBlock;
}

void RenderBlock::splitBlocks(RenderBlock* fromBlock, RenderBlock* toBlock,
                              RenderBlock* middleBlock,
                              RenderObject* beforeChild, RenderBoxModelObject* oldCont)
{
    // Create a clone of this inline.
    RenderBlock* cloneBlock = clone();
    if (!isAnonymousBlock())
        cloneBlock->setContinuation(oldCont);

    if (!beforeChild && isAfterContent(lastChild()))
        beforeChild = lastChild();

    // If we are moving inline children from |this| to cloneBlock, then we need
    // to clear our line box tree.
    if (beforeChild && childrenInline())
        deleteLineBoxTree();

    // Now take all of the children from beforeChild to the end and remove
    // them from |this| and place them in the clone.
    moveChildrenTo(cloneBlock, beforeChild, 0, true);

    // Hook |clone| up as the continuation of the middle block.
    if (!cloneBlock->isAnonymousBlock())
        middleBlock->setContinuation(cloneBlock);

    // We have been reparented and are now under the fromBlock.  We need
    // to walk up our block parent chain until we hit the containing anonymous columns block.
    // Once we hit the anonymous columns block we're done.
    RenderBoxModelObject* curr = toRenderBoxModelObject(parent());
    RenderBoxModelObject* currChild = this;
    RenderObject* currChildNextSibling = currChild->nextSibling();

    while (curr && curr->isDescendantOf(fromBlock) && curr != fromBlock) {
        ASSERT_WITH_SECURITY_IMPLICATION(curr->isRenderBlock());

        RenderBlock* blockCurr = toRenderBlock(curr);

        // Create a new clone.
        RenderBlock* cloneChild = cloneBlock;
        cloneBlock = blockCurr->clone();

        // Insert our child clone as the first child.
        cloneBlock->addChildIgnoringContinuation(cloneChild, 0);

        // Hook the clone up as a continuation of |curr|.  Note we do encounter
        // anonymous blocks possibly as we walk up the block chain.  When we split an
        // anonymous block, there's no need to do any continuation hookup, since we haven't
        // actually split a real element.
        if (!blockCurr->isAnonymousBlock()) {
            oldCont = blockCurr->continuation();
            blockCurr->setContinuation(cloneBlock);
            cloneBlock->setContinuation(oldCont);
        }

        // Now we need to take all of the children starting from the first child
        // *after* currChild and append them all to the clone.
        blockCurr->moveChildrenTo(cloneBlock, currChildNextSibling, 0, true);

        // Keep walking up the chain.
        currChild = curr;
        currChildNextSibling = currChild->nextSibling();
        curr = toRenderBoxModelObject(curr->parent());
    }

    // Now we are at the columns block level. We need to put the clone into the toBlock.
    toBlock->children()->appendChildNode(toBlock, cloneBlock);

    // Now take all the children after currChild and remove them from the fromBlock
    // and put them in the toBlock.
    fromBlock->moveChildrenTo(toBlock, currChildNextSibling, 0, true);
}

void RenderBlock::splitFlow(RenderObject* beforeChild, RenderBlock* newBlockBox,
                            RenderObject* newChild, RenderBoxModelObject* oldCont)
{
    RenderBlock* pre = 0;
    RenderBlock* block = containingColumnsBlock();

    // Delete our line boxes before we do the inline split into continuations.
    block->deleteLineBoxTree();

    bool madeNewBeforeBlock = false;
    if (block->isAnonymousColumnsBlock()) {
        // We can reuse this block and make it the preBlock of the next continuation.
        pre = block;
        pre->removePositionedObjects(0);
        if (block->isRenderBlockFlow())
            toRenderBlockFlow(pre)->removeFloatingObjects();
        block = toRenderBlock(block->parent());
    } else {
        // No anonymous block available for use.  Make one.
        pre = block->createAnonymousColumnsBlock();
        pre->setChildrenInline(false);
        madeNewBeforeBlock = true;
    }

    RenderBlock* post = block->createAnonymousColumnsBlock();
    post->setChildrenInline(false);

    RenderObject* boxFirst = madeNewBeforeBlock ? block->firstChild() : pre->nextSibling();
    if (madeNewBeforeBlock)
        block->children()->insertChildNode(block, pre, boxFirst);
    block->children()->insertChildNode(block, newBlockBox, boxFirst);
    block->children()->insertChildNode(block, post, boxFirst);
    block->setChildrenInline(false);

    if (madeNewBeforeBlock)
        block->moveChildrenTo(pre, boxFirst, 0, true);

    splitBlocks(pre, post, newBlockBox, beforeChild, oldCont);

    // We already know the newBlockBox isn't going to contain inline kids, so avoid wasting
    // time in makeChildrenNonInline by just setting this explicitly up front.
    newBlockBox->setChildrenInline(false);

    newBlockBox->addChild(newChild);

    // Always just do a full layout in order to ensure that line boxes (especially wrappers for images)
    // get deleted properly.  Because objects moves from the pre block into the post block, we want to
    // make new line boxes instead of leaving the old line boxes around.
    pre->setNeedsLayoutAndPrefWidthsRecalc();
    block->setNeedsLayoutAndPrefWidthsRecalc();
    post->setNeedsLayoutAndPrefWidthsRecalc();
}

void RenderBlock::makeChildrenAnonymousColumnBlocks(RenderObject* beforeChild, RenderBlockFlow* newBlockBox, RenderObject* newChild)
{
    RenderBlockFlow* pre = 0;
    RenderBlockFlow* post = 0;
    RenderBlock* block = this; // Eventually block will not just be |this|, but will also be a block nested inside |this|.  Assign to a variable
                               // so that we don't have to patch all of the rest of the code later on.

    // Delete the block's line boxes before we do the split.
    block->deleteLineBoxTree();

    if (beforeChild && beforeChild->parent() != this)
        beforeChild = splitAnonymousBoxesAroundChild(beforeChild);

    if (beforeChild != firstChild()) {
        pre = block->createAnonymousColumnsBlock();
        pre->setChildrenInline(block->childrenInline());
    }

    if (beforeChild) {
        post = block->createAnonymousColumnsBlock();
        post->setChildrenInline(block->childrenInline());
    }

    RenderObject* boxFirst = block->firstChild();
    if (pre)
        block->children()->insertChildNode(block, pre, boxFirst);
    block->children()->insertChildNode(block, newBlockBox, boxFirst);
    if (post)
        block->children()->insertChildNode(block, post, boxFirst);
    block->setChildrenInline(false);

    // The pre/post blocks always have layers, so we know to always do a full insert/remove (so we pass true as the last argument).
    block->moveChildrenTo(pre, boxFirst, beforeChild, true);
    block->moveChildrenTo(post, beforeChild, 0, true);

    // We already know the newBlockBox isn't going to contain inline kids, so avoid wasting
    // time in makeChildrenNonInline by just setting this explicitly up front.
    newBlockBox->setChildrenInline(false);

    newBlockBox->addChild(newChild);

    // Always just do a full layout in order to ensure that line boxes (especially wrappers for images)
    // get deleted properly.  Because objects moved from the pre block into the post block, we want to
    // make new line boxes instead of leaving the old line boxes around.
    if (pre)
        pre->setNeedsLayoutAndPrefWidthsRecalc();
    block->setNeedsLayoutAndPrefWidthsRecalc();
    if (post)
        post->setNeedsLayoutAndPrefWidthsRecalc();
}

RenderBlockFlow* RenderBlock::columnsBlockForSpanningElement(RenderObject* newChild)
{
    // FIXME: This function is the gateway for the addition of column-span support.  It will
    // be added to in three stages:
    // (1) Immediate children of a multi-column block can span.
    // (2) Nested block-level children with only block-level ancestors between them and the multi-column block can span.
    // (3) Nested children with block or inline ancestors between them and the multi-column block can span (this is when we
    // cross the streams and have to cope with both types of continuations mixed together).
    // This function currently supports (1) and (2).
    RenderBlockFlow* columnsBlockAncestor = 0;
    if (!newChild->isText() && newChild->style()->columnSpan() && !newChild->isBeforeOrAfterContent()
        && !newChild->isFloatingOrOutOfFlowPositioned() && !newChild->isInline() && !isAnonymousColumnSpanBlock()) {
        columnsBlockAncestor = containingColumnsBlock(false);
        if (columnsBlockAncestor) {
            // Make sure that none of the parent ancestors have a continuation.
            // If yes, we do not want split the block into continuations.
            RenderObject* curr = this;
            while (curr && curr != columnsBlockAncestor) {
                if (curr->isRenderBlock() && toRenderBlock(curr)->continuation()) {
                    columnsBlockAncestor = 0;
                    break;
                }
                curr = curr->parent();
            }
        }
    }
    return columnsBlockAncestor;
}

void RenderBlock::addChildIgnoringAnonymousColumnBlocks(RenderObject* newChild, RenderObject* beforeChild)
{
    if (beforeChild && beforeChild->parent() != this) {
        RenderObject* beforeChildContainer = beforeChild->parent();
        while (beforeChildContainer->parent() != this)
            beforeChildContainer = beforeChildContainer->parent();
        ASSERT(beforeChildContainer);

        if (beforeChildContainer->isAnonymous()) {
            // If the requested beforeChild is not one of our children, then this is because
            // there is an anonymous container within this object that contains the beforeChild.
            RenderObject* beforeChildAnonymousContainer = beforeChildContainer;
            if (beforeChildAnonymousContainer->isAnonymousBlock()
                // Full screen renderers and full screen placeholders act as anonymous blocks, not tables:
                || beforeChildAnonymousContainer->isRenderFullScreen()
                || beforeChildAnonymousContainer->isRenderFullScreenPlaceholder()
                ) {
                // Insert the child into the anonymous block box instead of here.
                if (newChild->isInline() || newChild->isFloatingOrOutOfFlowPositioned() || beforeChild->parent()->firstChild() != beforeChild)
                    beforeChild->parent()->addChild(newChild, beforeChild);
                else
                    addChild(newChild, beforeChild->parent());
                return;
            }

            ASSERT(beforeChildAnonymousContainer->isTable());
            if (newChild->isTablePart()) {
                // Insert into the anonymous table.
                beforeChildAnonymousContainer->addChild(newChild, beforeChild);
                return;
            }

            beforeChild = splitAnonymousBoxesAroundChild(beforeChild);

            ASSERT(beforeChild->parent() == this);
            if (beforeChild->parent() != this) {
                // We should never reach here. If we do, we need to use the
                // safe fallback to use the topmost beforeChild container.
                beforeChild = beforeChildContainer;
            }
        }
    }

    // Check for a spanning element in columns.
    if (gColumnFlowSplitEnabled) {
        RenderBlockFlow* columnsBlockAncestor = columnsBlockForSpanningElement(newChild);
        if (columnsBlockAncestor) {
            TemporaryChange<bool> columnFlowSplitEnabled(gColumnFlowSplitEnabled, false);
            // We are placing a column-span element inside a block.
            RenderBlockFlow* newBox = createAnonymousColumnSpanBlock();

            if (columnsBlockAncestor != this && !isRenderFlowThread()) {
                // We are nested inside a multi-column element and are being split by the span. We have to break up
                // our block into continuations.
                RenderBoxModelObject* oldContinuation = continuation();

                // When we split an anonymous block, there's no need to do any continuation hookup,
                // since we haven't actually split a real element.
                if (!isAnonymousBlock())
                    setContinuation(newBox);

                splitFlow(beforeChild, newBox, newChild, oldContinuation);
                return;
            }

            // We have to perform a split of this block's children. This involves creating an anonymous block box to hold
            // the column-spanning |newChild|. We take all of the children from before |newChild| and put them into
            // one anonymous columns block, and all of the children after |newChild| go into another anonymous block.
            makeChildrenAnonymousColumnBlocks(beforeChild, newBox, newChild);
            return;
        }
    }

    bool madeBoxesNonInline = false;

    // A block has to either have all of its children inline, or all of its children as blocks.
    // So, if our children are currently inline and a block child has to be inserted, we move all our
    // inline children into anonymous block boxes.
    if (childrenInline() && !newChild->isInline() && !newChild->isFloatingOrOutOfFlowPositioned()) {
        // This is a block with inline content. Wrap the inline content in anonymous blocks.
        makeChildrenNonInline(beforeChild);
        madeBoxesNonInline = true;

        if (beforeChild && beforeChild->parent() != this) {
            beforeChild = beforeChild->parent();
            ASSERT(beforeChild->isAnonymousBlock());
            ASSERT(beforeChild->parent() == this);
        }
    } else if (!childrenInline() && (newChild->isFloatingOrOutOfFlowPositioned() || newChild->isInline())) {
        // If we're inserting an inline child but all of our children are blocks, then we have to make sure
        // it is put into an anomyous block box. We try to use an existing anonymous box if possible, otherwise
        // a new one is created and inserted into our list of children in the appropriate position.
        RenderObject* afterChild = beforeChild ? beforeChild->previousSibling() : lastChild();

        if (afterChild && afterChild->isAnonymousBlock()) {
            afterChild->addChild(newChild);
            return;
        }

        if (newChild->isInline()) {
            // No suitable existing anonymous box - create a new one.
            RenderBlock* newBox = createAnonymousBlock();
            RenderBox::addChild(newBox, beforeChild);
            newBox->addChild(newChild);
            return;
        }
    }

    RenderBox::addChild(newChild, beforeChild);

    if (madeBoxesNonInline && parent() && isAnonymousBlock() && parent()->isRenderBlock())
        toRenderBlock(parent())->removeLeftoverAnonymousBlock(this);
    // this object may be dead here
}

void RenderBlock::addChild(RenderObject* newChild, RenderObject* beforeChild)
{
    if (continuation() && !isAnonymousBlock())
        addChildToContinuation(newChild, beforeChild);
    else
        addChildIgnoringContinuation(newChild, beforeChild);
}

void RenderBlock::addChildIgnoringContinuation(RenderObject* newChild, RenderObject* beforeChild)
{
    if (!isAnonymousBlock() && firstChild() && (firstChild()->isAnonymousColumnsBlock() || firstChild()->isAnonymousColumnSpanBlock()))
        addChildToAnonymousColumnBlocks(newChild, beforeChild);
    else
        addChildIgnoringAnonymousColumnBlocks(newChild, beforeChild);
}

static void getInlineRun(RenderObject* start, RenderObject* boundary,
                         RenderObject*& inlineRunStart,
                         RenderObject*& inlineRunEnd)
{
    // Beginning at |start| we find the largest contiguous run of inlines that
    // we can.  We denote the run with start and end points, |inlineRunStart|
    // and |inlineRunEnd|.  Note that these two values may be the same if
    // we encounter only one inline.
    //
    // We skip any non-inlines we encounter as long as we haven't found any
    // inlines yet.
    //
    // |boundary| indicates a non-inclusive boundary point.  Regardless of whether |boundary|
    // is inline or not, we will not include it in a run with inlines before it.  It's as though we encountered
    // a non-inline.

    // Start by skipping as many non-inlines as we can.
    RenderObject * curr = start;
    bool sawInline;
    do {
        while (curr && !(curr->isInline() || curr->isFloatingOrOutOfFlowPositioned()))
            curr = curr->nextSibling();

        inlineRunStart = inlineRunEnd = curr;

        if (!curr)
            return; // No more inline children to be found.

        sawInline = curr->isInline();

        curr = curr->nextSibling();
        while (curr && (curr->isInline() || curr->isFloatingOrOutOfFlowPositioned()) && (curr != boundary)) {
            inlineRunEnd = curr;
            if (curr->isInline())
                sawInline = true;
            curr = curr->nextSibling();
        }
    } while (!sawInline);
}

void RenderBlock::deleteLineBoxTree()
{
    m_lineBoxes.deleteLineBoxTree();

    if (AXObjectCache* cache = document().existingAXObjectCache())
        cache->recomputeIsIgnored(this);
}

void RenderBlock::makeChildrenNonInline(RenderObject *insertionPoint)
{
    // makeChildrenNonInline takes a block whose children are *all* inline and it
    // makes sure that inline children are coalesced under anonymous
    // blocks.  If |insertionPoint| is defined, then it represents the insertion point for
    // the new block child that is causing us to have to wrap all the inlines.  This
    // means that we cannot coalesce inlines before |insertionPoint| with inlines following
    // |insertionPoint|, because the new child is going to be inserted in between the inlines,
    // splitting them.
    ASSERT(isInlineBlockOrInlineTable() || !isInline());
    ASSERT(!insertionPoint || insertionPoint->parent() == this);

    setChildrenInline(false);

    RenderObject *child = firstChild();
    if (!child)
        return;

    deleteLineBoxTree();

    while (child) {
        RenderObject *inlineRunStart, *inlineRunEnd;
        getInlineRun(child, insertionPoint, inlineRunStart, inlineRunEnd);

        if (!inlineRunStart)
            break;

        child = inlineRunEnd->nextSibling();

        RenderBlock* block = createAnonymousBlock();
        children()->insertChildNode(this, block, inlineRunStart);
        moveChildrenTo(block, inlineRunStart, child);
    }

#ifndef NDEBUG
    for (RenderObject *c = firstChild(); c; c = c->nextSibling())
        ASSERT(!c->isInline());
#endif

    repaint();
}

void RenderBlock::removeLeftoverAnonymousBlock(RenderBlock* child)
{
    ASSERT(child->isAnonymousBlock());
    ASSERT(!child->childrenInline());

    if (child->continuation() || (child->firstChild() && (child->isAnonymousColumnSpanBlock() || child->isAnonymousColumnsBlock())))
        return;

    RenderObject* firstAnChild = child->m_children.firstChild();
    RenderObject* lastAnChild = child->m_children.lastChild();
    if (firstAnChild) {
        RenderObject* o = firstAnChild;
        while (o) {
            o->setParent(this);
            o = o->nextSibling();
        }
        firstAnChild->setPreviousSibling(child->previousSibling());
        lastAnChild->setNextSibling(child->nextSibling());
        if (child->previousSibling())
            child->previousSibling()->setNextSibling(firstAnChild);
        if (child->nextSibling())
            child->nextSibling()->setPreviousSibling(lastAnChild);

        if (child == m_children.firstChild())
            m_children.setFirstChild(firstAnChild);
        if (child == m_children.lastChild())
            m_children.setLastChild(lastAnChild);
    } else {
        if (child == m_children.firstChild())
            m_children.setFirstChild(child->nextSibling());
        if (child == m_children.lastChild())
            m_children.setLastChild(child->previousSibling());

        if (child->previousSibling())
            child->previousSibling()->setNextSibling(child->nextSibling());
        if (child->nextSibling())
            child->nextSibling()->setPreviousSibling(child->previousSibling());
    }

    child->children()->setFirstChild(0);
    child->m_next = 0;

    // Remove all the information in the flow thread associated with the leftover anonymous block.
    child->removeFromRenderFlowThread();

    child->setParent(0);
    child->setPreviousSibling(0);
    child->setNextSibling(0);

    child->destroy();
}

static bool canMergeContiguousAnonymousBlocks(RenderObject* oldChild, RenderObject* prev, RenderObject* next)
{
    if (oldChild->documentBeingDestroyed() || oldChild->isInline() || oldChild->virtualContinuation())
        return false;

    if ((prev && (!prev->isAnonymousBlock() || toRenderBlock(prev)->continuation() || toRenderBlock(prev)->beingDestroyed()))
        || (next && (!next->isAnonymousBlock() || toRenderBlock(next)->continuation() || toRenderBlock(next)->beingDestroyed())))
        return false;

    if ((prev && (prev->isRubyRun() || prev->isRubyBase()))
        || (next && (next->isRubyRun() || next->isRubyBase())))
        return false;

    if (!prev || !next)
        return true;

    // Make sure the types of the anonymous blocks match up.
    return prev->isAnonymousColumnsBlock() == next->isAnonymousColumnsBlock()
           && prev->isAnonymousColumnSpanBlock() == next->isAnonymousColumnSpanBlock();
}

void RenderBlock::collapseAnonymousBlockChild(RenderBlock* parent, RenderBlock* child)
{
    // It's possible that this block's destruction may have been triggered by the
    // child's removal. Just bail if the anonymous child block is already being
    // destroyed. See crbug.com/282088
    if (child->beingDestroyed())
        return;
    parent->setNeedsLayoutAndPrefWidthsRecalc();
    parent->setChildrenInline(child->childrenInline());
    RenderObject* nextSibling = child->nextSibling();

    RenderFlowThread* childFlowThread = child->flowThreadContainingBlock();
    CurrentRenderFlowThreadMaintainer flowThreadMaintainer(childFlowThread);

    parent->children()->removeChildNode(parent, child, child->hasLayer());
    child->moveAllChildrenTo(parent, nextSibling, child->hasLayer());
    // Explicitly delete the child's line box tree, or the special anonymous
    // block handling in willBeDestroyed will cause problems.
    child->deleteLineBoxTree();
    child->destroy();
}

void RenderBlock::removeChild(RenderObject* oldChild)
{
    // No need to waste time in merging or removing empty anonymous blocks.
    // We can just bail out if our document is getting destroyed.
    if (documentBeingDestroyed()) {
        RenderBox::removeChild(oldChild);
        return;
    }

    // This protects against column split flows when anonymous blocks are getting merged.
    TemporaryChange<bool> columnFlowSplitEnabled(gColumnFlowSplitEnabled, false);

    // If this child is a block, and if our previous and next siblings are
    // both anonymous blocks with inline content, then we can go ahead and
    // fold the inline content back together.
    RenderObject* prev = oldChild->previousSibling();
    RenderObject* next = oldChild->nextSibling();
    bool canMergeAnonymousBlocks = canMergeContiguousAnonymousBlocks(oldChild, prev, next);
    if (canMergeAnonymousBlocks && prev && next) {
        prev->setNeedsLayoutAndPrefWidthsRecalc();
        RenderBlockFlow* nextBlock = toRenderBlockFlow(next);
        RenderBlockFlow* prevBlock = toRenderBlockFlow(prev);

        if (prev->childrenInline() != next->childrenInline()) {
            RenderBlock* inlineChildrenBlock = prev->childrenInline() ? prevBlock : nextBlock;
            RenderBlock* blockChildrenBlock = prev->childrenInline() ? nextBlock : prevBlock;

            // Place the inline children block inside of the block children block instead of deleting it.
            // In order to reuse it, we have to reset it to just be a generic anonymous block.  Make sure
            // to clear out inherited column properties by just making a new style, and to also clear the
            // column span flag if it is set.
            ASSERT(!inlineChildrenBlock->continuation());
            RefPtr<RenderStyle> newStyle = RenderStyle::createAnonymousStyleWithDisplay(style(), BLOCK);
            // Cache this value as it might get changed in setStyle() call.
            bool inlineChildrenBlockHasLayer = inlineChildrenBlock->hasLayer();
            inlineChildrenBlock->setStyle(newStyle);
            children()->removeChildNode(this, inlineChildrenBlock, inlineChildrenBlockHasLayer);

            // Now just put the inlineChildrenBlock inside the blockChildrenBlock.
            blockChildrenBlock->children()->insertChildNode(blockChildrenBlock, inlineChildrenBlock, prev == inlineChildrenBlock ? blockChildrenBlock->firstChild() : 0,
                                                            inlineChildrenBlockHasLayer || blockChildrenBlock->hasLayer());
            next->setNeedsLayoutAndPrefWidthsRecalc();

            // inlineChildrenBlock got reparented to blockChildrenBlock, so it is no longer a child
            // of "this". we null out prev or next so that is not used later in the function.
            if (inlineChildrenBlock == prevBlock)
                prev = 0;
            else
                next = 0;
        } else {
            // Take all the children out of the |next| block and put them in
            // the |prev| block.
            nextBlock->moveAllChildrenIncludingFloatsTo(prevBlock, nextBlock->hasLayer() || prevBlock->hasLayer());

            // Delete the now-empty block's lines and nuke it.
            nextBlock->deleteLineBoxTree();
            nextBlock->destroy();
            next = 0;
        }
    }

    RenderBox::removeChild(oldChild);

    RenderObject* child = prev ? prev : next;
    if (canMergeAnonymousBlocks && child && !child->previousSibling() && !child->nextSibling() && canCollapseAnonymousBlockChild()) {
        // The removal has knocked us down to containing only a single anonymous
        // box.  We can go ahead and pull the content right back up into our
        // box.
        collapseAnonymousBlockChild(this, toRenderBlock(child));
    } else if (((prev && prev->isAnonymousBlock()) || (next && next->isAnonymousBlock())) && canCollapseAnonymousBlockChild()) {
        // It's possible that the removal has knocked us down to a single anonymous
        // block with pseudo-style element siblings (e.g. first-letter). If these
        // are floating, then we need to pull the content up also.
        RenderBlock* anonymousBlock = toRenderBlock((prev && prev->isAnonymousBlock()) ? prev : next);
        if ((anonymousBlock->previousSibling() || anonymousBlock->nextSibling())
            && (!anonymousBlock->previousSibling() || (anonymousBlock->previousSibling()->style()->styleType() != NOPSEUDO && anonymousBlock->previousSibling()->isFloating() && !anonymousBlock->previousSibling()->previousSibling()))
            && (!anonymousBlock->nextSibling() || (anonymousBlock->nextSibling()->style()->styleType() != NOPSEUDO && anonymousBlock->nextSibling()->isFloating() && !anonymousBlock->nextSibling()->nextSibling()))) {
            collapseAnonymousBlockChild(this, anonymousBlock);
        }
    }

    if (!firstChild()) {
        // If this was our last child be sure to clear out our line boxes.
        if (childrenInline())
            deleteLineBoxTree();

        // If we are an empty anonymous block in the continuation chain,
        // we need to remove ourself and fix the continuation chain.
        if (!beingDestroyed() && isAnonymousBlockContinuation() && !oldChild->isListMarker()) {
            RenderObject* containingBlockIgnoringAnonymous = containingBlock();
            while (containingBlockIgnoringAnonymous && containingBlockIgnoringAnonymous->isAnonymousBlock())
                containingBlockIgnoringAnonymous = containingBlockIgnoringAnonymous->containingBlock();
            for (RenderObject* curr = this; curr; curr = curr->previousInPreOrder(containingBlockIgnoringAnonymous)) {
                if (curr->virtualContinuation() != this)
                    continue;

                // Found our previous continuation. We just need to point it to
                // |this|'s next continuation.
                RenderBoxModelObject* nextContinuation = continuation();
                if (curr->isRenderInline())
                    toRenderInline(curr)->setContinuation(nextContinuation);
                else if (curr->isRenderBlock())
                    toRenderBlock(curr)->setContinuation(nextContinuation);
                else
                    ASSERT_NOT_REACHED();

                break;
            }
            setContinuation(0);
            destroy();
        }
    }
}

bool RenderBlock::isSelfCollapsingBlock() const
{
    // Placeholder elements are not laid out until the dimensions of their parent text control are known, so they
    // don't get layout until their parent has had layout - this is unique in the layout tree and means
    // when we call isSelfCollapsingBlock on them we find that they still need layout.
    ASSERT(!needsLayout() || (node() && node()->isElementNode() && toElement(node())->shadowPseudoId() == "-webkit-input-placeholder"));

    // We are not self-collapsing if we
    // (a) have a non-zero height according to layout (an optimization to avoid wasting time)
    // (b) are a table,
    // (c) have border/padding,
    // (d) have a min-height
    // (e) have specified that one of our margins can't collapse using a CSS extension
    // (f) establish a new block formatting context.

    if (createsBlockFormattingContext())
        return false;

    if (logicalHeight() > 0
        || isTable() || borderAndPaddingLogicalHeight()
        || style()->logicalMinHeight().isPositive()
        || style()->marginBeforeCollapse() == MSEPARATE || style()->marginAfterCollapse() == MSEPARATE)
        return false;

    Length logicalHeightLength = style()->logicalHeight();
    bool hasAutoHeight = logicalHeightLength.isAuto();
    if (logicalHeightLength.isPercent() && !document().inQuirksMode()) {
        hasAutoHeight = true;
        for (RenderBlock* cb = containingBlock(); !cb->isRenderView(); cb = cb->containingBlock()) {
            if (cb->style()->logicalHeight().isFixed() || cb->isTableCell())
                hasAutoHeight = false;
        }
    }

    // If the height is 0 or auto, then whether or not we are a self-collapsing block depends
    // on whether we have content that is all self-collapsing or not.
    if (hasAutoHeight || ((logicalHeightLength.isFixed() || logicalHeightLength.isPercent()) && logicalHeightLength.isZero())) {
        // If the block has inline children, see if we generated any line boxes.  If we have any
        // line boxes, then we can't be self-collapsing, since we have content.
        if (childrenInline())
            return !firstLineBox();

        // Whether or not we collapse is dependent on whether all our normal flow children
        // are also self-collapsing.
        if (m_hasOnlySelfCollapsingChildren)
            return true;
        for (RenderBox* child = firstChildBox(); child; child = child->nextSiblingBox()) {
            if (child->isFloatingOrOutOfFlowPositioned())
                continue;
            if (!child->isSelfCollapsingBlock())
                return false;
        }
        return true;
    }
    return false;
}

void RenderBlock::startDelayUpdateScrollInfo()
{
    if (gDelayUpdateScrollInfo == 0) {
        ASSERT(!gDelayedUpdateScrollInfoSet);
        gDelayedUpdateScrollInfoSet = new DelayedUpdateScrollInfoSet;
    }
    ASSERT(gDelayedUpdateScrollInfoSet);
    ++gDelayUpdateScrollInfo;
}

void RenderBlock::finishDelayUpdateScrollInfo()
{
    --gDelayUpdateScrollInfo;
    ASSERT(gDelayUpdateScrollInfo >= 0);
    if (gDelayUpdateScrollInfo == 0) {
        ASSERT(gDelayedUpdateScrollInfoSet);

        OwnPtr<DelayedUpdateScrollInfoSet> infoSet(adoptPtr(gDelayedUpdateScrollInfoSet));
        gDelayedUpdateScrollInfoSet = 0;

        for (DelayedUpdateScrollInfoSet::iterator it = infoSet->begin(); it != infoSet->end(); ++it) {
            RenderBlock* block = *it;
            if (block->hasOverflowClip()) {
                block->layer()->scrollableArea()->updateAfterLayout();
            }
        }
    }
}

void RenderBlock::updateScrollInfoAfterLayout()
{
    if (hasOverflowClip()) {
        if (style()->isFlippedBlocksWritingMode()) {
            // FIXME: https://bugs.webkit.org/show_bug.cgi?id=97937
            // Workaround for now. We cannot delay the scroll info for overflow
            // for items with opposite writing directions, as the contents needs
            // to overflow in that direction
            layer()->scrollableArea()->updateAfterLayout();
            return;
        }

        if (gDelayUpdateScrollInfo)
            gDelayedUpdateScrollInfoSet->add(this);
        else
            layer()->scrollableArea()->updateAfterLayout();
    }
}

void RenderBlock::layout()
{
    OverflowEventDispatcher dispatcher(this);
    LayoutRectRecorder recorder(*this);

    // Update our first letter info now.
    updateFirstLetter();

    // Table cells call layoutBlock directly, so don't add any logic here.  Put code into
    // layoutBlock().
    layoutBlock(false);

    // It's safe to check for control clip here, since controls can never be table cells.
    // If we have a lightweight clip, there can never be any overflow from children.
    if (hasControlClip() && m_overflow)
        clearLayoutOverflow();

    invalidateBackgroundObscurationStatus();
}

bool RenderBlock::updateImageLoadingPriorities()
{
    Vector<ImageResource*> images;
    appendImagesFromStyle(images, *style());

    if (images.isEmpty())
        return false;

    LayoutRect viewBounds = viewRect();
    LayoutRect objectBounds = absoluteContentBox();
    // The object bounds might be empty right now, so intersects will fail since it doesn't deal
    // with empty rects. Use LayoutRect::contains in that case.
    bool isVisible;
    if (!objectBounds.isEmpty())
        isVisible =  viewBounds.intersects(objectBounds);
    else
        isVisible = viewBounds.contains(objectBounds);

    ResourceLoadPriorityOptimizer::VisibilityStatus status = isVisible ?
        ResourceLoadPriorityOptimizer::Visible : ResourceLoadPriorityOptimizer::NotVisible;

    LayoutRect screenArea;
    if (!objectBounds.isEmpty()) {
        screenArea = viewBounds;
        screenArea.intersect(objectBounds);
    }

    for (Vector<ImageResource*>::iterator it = images.begin(), end = images.end(); it != end; ++it)
        ResourceLoadPriorityOptimizer::resourceLoadPriorityOptimizer()->notifyImageResourceVisibility(*it, status, screenArea);

    return true;
}

LayoutSize RenderBlock::logicalOffsetFromShapeAncestorContainer(const RenderBlock* container) const
{
    const RenderBlock* currentBlock = this;
    LayoutRect blockRect(currentBlock->borderBoxRect());
    while (currentBlock && !currentBlock->isRenderFlowThread() && currentBlock != container) {
        RenderBlock* containerBlock = currentBlock->containingBlock();
        ASSERT(containerBlock);
        if (!containerBlock)
            return LayoutSize();

        if (containerBlock->style()->writingMode() != currentBlock->style()->writingMode()) {
            // We have to put the block rect in container coordinates
            // and we have to take into account both the container and current block flipping modes
            // Bug: Flipping inline and block directions at the same time will not work,
            // as one of the flipped dimensions will not yet have been set to its final size
            if (containerBlock->style()->isFlippedBlocksWritingMode()) {
                if (containerBlock->isHorizontalWritingMode())
                    blockRect.setY(currentBlock->height() - blockRect.maxY());
                else
                    blockRect.setX(currentBlock->width() - blockRect.maxX());
            }
            currentBlock->flipForWritingMode(blockRect);
        }

        blockRect.moveBy(currentBlock->location());
        currentBlock = containerBlock;
    }

    LayoutSize result = isHorizontalWritingMode() ? LayoutSize(blockRect.x(), blockRect.y()) : LayoutSize(blockRect.y(), blockRect.x());
    return result;
}

void RenderBlock::computeRegionRangeForBlock(RenderFlowThread* flowThread)
{
    if (flowThread)
        flowThread->setRegionRangeForBox(this, offsetFromLogicalTopOfFirstPage());
}

bool RenderBlock::updateLogicalWidthAndColumnWidth()
{
    LayoutUnit oldWidth = logicalWidth();
    LayoutUnit oldColumnWidth = desiredColumnWidth();

    updateLogicalWidth();
    calcColumnWidth();

    bool hasBorderOrPaddingLogicalWidthChanged = m_hasBorderOrPaddingLogicalWidthChanged;
    m_hasBorderOrPaddingLogicalWidthChanged = false;

    return oldWidth != logicalWidth() || oldColumnWidth != desiredColumnWidth() || hasBorderOrPaddingLogicalWidthChanged;
}

void RenderBlock::layoutBlock(bool)
{
    ASSERT_NOT_REACHED();
    clearNeedsLayout();
}

void RenderBlock::addOverflowFromChildren()
{
    if (!hasColumns()) {
        if (childrenInline())
            toRenderBlockFlow(this)->addOverflowFromInlineChildren();
        else
            addOverflowFromBlockChildren();
    } else {
        ColumnInfo* colInfo = columnInfo();
        if (columnCount(colInfo)) {
            LayoutRect lastRect = columnRectAt(colInfo, columnCount(colInfo) - 1);
            addLayoutOverflow(lastRect);
            addContentsVisualOverflow(lastRect);
        }
    }
}

void RenderBlock::computeOverflow(LayoutUnit oldClientAfterEdge, bool)
{
    m_overflow.clear();

    // Add overflow from children.
    addOverflowFromChildren();

    // Add in the overflow from positioned objects.
    addOverflowFromPositionedObjects();

    if (hasOverflowClip()) {
        // When we have overflow clip, propagate the original spillout since it will include collapsed bottom margins
        // and bottom padding.  Set the axis we don't care about to be 1, since we want this overflow to always
        // be considered reachable.
        LayoutRect clientRect(noOverflowRect());
        LayoutRect rectToApply;
        if (isHorizontalWritingMode())
            rectToApply = LayoutRect(clientRect.x(), clientRect.y(), 1, max<LayoutUnit>(0, oldClientAfterEdge - clientRect.y()));
        else
            rectToApply = LayoutRect(clientRect.x(), clientRect.y(), max<LayoutUnit>(0, oldClientAfterEdge - clientRect.x()), 1);
        addLayoutOverflow(rectToApply);
        if (hasRenderOverflow())
            m_overflow->setLayoutClientAfterEdge(oldClientAfterEdge);
    }

    addVisualEffectOverflow();

    addVisualOverflowFromTheme();
}

void RenderBlock::addOverflowFromBlockChildren()
{
    for (RenderBox* child = firstChildBox(); child; child = child->nextSiblingBox()) {
        if (!child->isFloatingOrOutOfFlowPositioned())
            addOverflowFromChild(child);
    }
}

void RenderBlock::addOverflowFromPositionedObjects()
{
    TrackedRendererListHashSet* positionedDescendants = positionedObjects();
    if (!positionedDescendants)
        return;

    RenderBox* positionedObject;
    TrackedRendererListHashSet::iterator end = positionedDescendants->end();
    for (TrackedRendererListHashSet::iterator it = positionedDescendants->begin(); it != end; ++it) {
        positionedObject = *it;

        // Fixed positioned elements don't contribute to layout overflow, since they don't scroll with the content.
        if (positionedObject->style()->position() != FixedPosition)
            addOverflowFromChild(positionedObject, LayoutSize(positionedObject->x(), positionedObject->y()));
    }
}

void RenderBlock::addVisualOverflowFromTheme()
{
    if (!style()->hasAppearance())
        return;

    IntRect inflatedRect = pixelSnappedBorderBoxRect();
    RenderTheme::theme().adjustRepaintRect(this, inflatedRect);
    addVisualOverflow(inflatedRect);
}

bool RenderBlock::createsBlockFormattingContext() const
{
    return isInlineBlockOrInlineTable() || isFloatingOrOutOfFlowPositioned() || hasOverflowClip() || (parent() && parent()->isFlexibleBoxIncludingDeprecated())
        || style()->specifiesColumns() || isTableCell() || isTableCaption() || isFieldset() || isWritingModeRoot() || isRoot() || style()->columnSpan();
}

void RenderBlock::updateBlockChildDirtyBitsBeforeLayout(bool relayoutChildren, RenderBox* child)
{
    // FIXME: Technically percentage height objects only need a relayout if their percentage isn't going to be turned into
    // an auto value. Add a method to determine this, so that we can avoid the relayout.
    if (relayoutChildren || (child->hasRelativeLogicalHeight() && !isRenderView()))
        child->setChildNeedsLayout(MarkOnlyThis);

    // If relayoutChildren is set and the child has percentage padding or an embedded content box, we also need to invalidate the childs pref widths.
    if (relayoutChildren && child->needsPreferredWidthsRecalculation())
        child->setPreferredLogicalWidthsDirty(MarkOnlyThis);
}

void RenderBlock::simplifiedNormalFlowLayout()
{
    if (childrenInline()) {
        ListHashSet<RootInlineBox*> lineBoxes;
        for (InlineWalker walker(this); !walker.atEnd(); walker.advance()) {
            RenderObject* o = walker.current();
            if (!o->isOutOfFlowPositioned() && (o->isReplaced() || o->isFloating())) {
                o->layoutIfNeeded();
                if (toRenderBox(o)->inlineBoxWrapper()) {
                    RootInlineBox& box = toRenderBox(o)->inlineBoxWrapper()->root();
                    lineBoxes.add(&box);
                }
            } else if (o->isText() || (o->isRenderInline() && !walker.atEndOfInline())) {
                o->clearNeedsLayout();
            }
        }

        // FIXME: Glyph overflow will get lost in this case, but not really a big deal.
        GlyphOverflowAndFallbackFontsMap textBoxDataMap;
        for (ListHashSet<RootInlineBox*>::const_iterator it = lineBoxes.begin(); it != lineBoxes.end(); ++it) {
            RootInlineBox* box = *it;
            box->computeOverflow(box->lineTop(), box->lineBottom(), textBoxDataMap);
        }
    } else {
        for (RenderBox* box = firstChildBox(); box; box = box->nextSiblingBox()) {
            if (!box->isOutOfFlowPositioned())
                box->layoutIfNeeded();
        }
    }
}

bool RenderBlock::simplifiedLayout()
{
    if ((!posChildNeedsLayout() && !needsSimplifiedNormalFlowLayout()) || normalChildNeedsLayout() || selfNeedsLayout())
        return false;


    {
        // LayoutStateMaintainer needs this deliberate scope to pop before repaint
        LayoutStateMaintainer statePusher(*this, locationOffset());

        if (needsPositionedMovementLayout() && !tryLayoutDoingPositionedMovementOnly())
            return false;

        FastTextAutosizer::LayoutScope fastTextAutosizerLayoutScope(this);

        // Lay out positioned descendants or objects that just need to recompute overflow.
        if (needsSimplifiedNormalFlowLayout())
            simplifiedNormalFlowLayout();

        // Make sure a forced break is applied after the content if we are a flow thread in a simplified layout.
        // This ensures the size information is correctly computed for the last auto-height region receiving content.
        if (isRenderFlowThread())
            toRenderFlowThread(this)->applyBreakAfterContent(clientLogicalBottom());

        // Lay out our positioned objects if our positioned child bit is set.
        // Also, if an absolute position element inside a relative positioned container moves, and the absolute element has a fixed position
        // child, neither the fixed element nor its container learn of the movement since posChildNeedsLayout() is only marked as far as the
        // relative positioned container. So if we can have fixed pos objects in our positioned objects list check if any of them
        // are statically positioned and thus need to move with their absolute ancestors.
        bool canContainFixedPosObjects = canContainFixedPositionObjects();
        if (posChildNeedsLayout() || canContainFixedPosObjects)
            layoutPositionedObjects(false, !posChildNeedsLayout() && canContainFixedPosObjects);

        // Recompute our overflow information.
        // FIXME: We could do better here by computing a temporary overflow object from layoutPositionedObjects and only
        // updating our overflow if we either used to have overflow or if the new temporary object has overflow.
        // For now just always recompute overflow. This is no worse performance-wise than the old code that called rightmostPosition and
        // lowestPosition on every relayout so it's not a regression.
        // computeOverflow expects the bottom edge before we clamp our height. Since this information isn't available during
        // simplifiedLayout, we cache the value in m_overflow.
        LayoutUnit oldClientAfterEdge = hasRenderOverflow() ? m_overflow->layoutClientAfterEdge() : clientLogicalBottom();
        computeOverflow(oldClientAfterEdge, true);
    }

    updateLayerTransform();

    updateScrollInfoAfterLayout();

    clearNeedsLayout();
    return true;
}

void RenderBlock::markFixedPositionObjectForLayoutIfNeeded(RenderObject* child, SubtreeLayoutScope& layoutScope)
{
    if (child->style()->position() != FixedPosition)
        return;

    bool hasStaticBlockPosition = child->style()->hasStaticBlockPosition(isHorizontalWritingMode());
    bool hasStaticInlinePosition = child->style()->hasStaticInlinePosition(isHorizontalWritingMode());
    if (!hasStaticBlockPosition && !hasStaticInlinePosition)
        return;

    RenderObject* o = child->parent();
    while (o && !o->isRenderView() && o->style()->position() != AbsolutePosition)
        o = o->parent();
    if (o->style()->position() != AbsolutePosition)
        return;

    RenderBox* box = toRenderBox(child);
    if (hasStaticInlinePosition) {
        LogicalExtentComputedValues computedValues;
        box->computeLogicalWidth(computedValues);
        LayoutUnit newLeft = computedValues.m_position;
        if (newLeft != box->logicalLeft())
            layoutScope.setChildNeedsLayout(child);
    } else if (hasStaticBlockPosition) {
        LayoutUnit oldTop = box->logicalTop();
        box->updateLogicalHeight();
        if (box->logicalTop() != oldTop)
            layoutScope.setChildNeedsLayout(child);
    }
}

LayoutUnit RenderBlock::marginIntrinsicLogicalWidthForChild(RenderBox* child) const
{
    // A margin has three types: fixed, percentage, and auto (variable).
    // Auto and percentage margins become 0 when computing min/max width.
    // Fixed margins can be added in as is.
    Length marginLeft = child->style()->marginStartUsing(style());
    Length marginRight = child->style()->marginEndUsing(style());
    LayoutUnit margin = 0;
    if (marginLeft.isFixed())
        margin += marginLeft.value();
    if (marginRight.isFixed())
        margin += marginRight.value();
    return margin;
}

void RenderBlock::layoutPositionedObjects(bool relayoutChildren, bool fixedPositionObjectsOnly)
{
    TrackedRendererListHashSet* positionedDescendants = positionedObjects();
    if (!positionedDescendants)
        return;

    if (hasColumns())
        view()->layoutState()->clearPaginationInformation(); // Positioned objects are not part of the column flow, so they don't paginate with the columns.

    RenderBox* r;
    TrackedRendererListHashSet::iterator end = positionedDescendants->end();
    for (TrackedRendererListHashSet::iterator it = positionedDescendants->begin(); it != end; ++it) {
        r = *it;

        LayoutRectRecorder recorder(*r);

        SubtreeLayoutScope layoutScope(r);
        // A fixed position element with an absolute positioned ancestor has no way of knowing if the latter has changed position. So
        // if this is a fixed position element, mark it for layout if it has an abspos ancestor and needs to move with that ancestor, i.e.
        // it has static position.
        markFixedPositionObjectForLayoutIfNeeded(r, layoutScope);
        if (fixedPositionObjectsOnly) {
            r->layoutIfNeeded();
            continue;
        }

        // When a non-positioned block element moves, it may have positioned children that are implicitly positioned relative to the
        // non-positioned block.  Rather than trying to detect all of these movement cases, we just always lay out positioned
        // objects that are positioned implicitly like this.  Such objects are rare, and so in typical DHTML menu usage (where everything is
        // positioned explicitly) this should not incur a performance penalty.
        if (relayoutChildren || (r->style()->hasStaticBlockPosition(isHorizontalWritingMode()) && r->parent() != this))
            layoutScope.setChildNeedsLayout(r);

        // If relayoutChildren is set and the child has percentage padding or an embedded content box, we also need to invalidate the childs pref widths.
        if (relayoutChildren && r->needsPreferredWidthsRecalculation())
            r->setPreferredLogicalWidthsDirty(MarkOnlyThis);

        if (!r->needsLayout())
            r->markForPaginationRelayoutIfNeeded(layoutScope);

        // We don't have to do a full layout.  We just have to update our position. Try that first. If we have shrink-to-fit width
        // and we hit the available width constraint, the layoutIfNeeded() will catch it and do a full layout.
        if (r->needsPositionedMovementLayoutOnly() && r->tryLayoutDoingPositionedMovementOnly())
            r->clearNeedsLayout();

        // If we are paginated or in a line grid, go ahead and compute a vertical position for our object now.
        // If it's wrong we'll lay out again.
        LayoutUnit oldLogicalTop = 0;
        bool needsBlockDirectionLocationSetBeforeLayout = r->needsLayout() && view()->layoutState()->needsBlockDirectionLocationSetBeforeLayout();
        if (needsBlockDirectionLocationSetBeforeLayout) {
            if (isHorizontalWritingMode() == r->isHorizontalWritingMode())
                r->updateLogicalHeight();
            else
                r->updateLogicalWidth();
            oldLogicalTop = logicalTopForChild(r);
        }

        r->layoutIfNeeded();

        // Lay out again if our estimate was wrong.
        if (needsBlockDirectionLocationSetBeforeLayout && logicalTopForChild(r) != oldLogicalTop)
            r->forceChildLayout();
    }

    if (hasColumns())
        view()->layoutState()->setColumnInfo(columnInfo()); // FIXME: Kind of gross. We just put this back into the layout state so that pop() will work.
}

void RenderBlock::markPositionedObjectsForLayout()
{
    TrackedRendererListHashSet* positionedDescendants = positionedObjects();
    if (positionedDescendants) {
        RenderBox* r;
        TrackedRendererListHashSet::iterator end = positionedDescendants->end();
        for (TrackedRendererListHashSet::iterator it = positionedDescendants->begin(); it != end; ++it) {
            r = *it;
            r->setChildNeedsLayout();
        }
    }
}

void RenderBlock::markForPaginationRelayoutIfNeeded(SubtreeLayoutScope& layoutScope)
{
    ASSERT(!needsLayout());
    if (needsLayout())
        return;

    if (view()->layoutState()->pageLogicalHeightChanged() || (view()->layoutState()->pageLogicalHeight() && view()->layoutState()->pageLogicalOffset(*this, logicalTop()) != pageLogicalOffset()))
        layoutScope.setChildNeedsLayout(this);
}

void RenderBlock::paint(PaintInfo& paintInfo, const LayoutPoint& paintOffset)
{
    ANNOTATE_GRAPHICS_CONTEXT(paintInfo, this);

    LayoutPoint adjustedPaintOffset = paintOffset + location();

    PaintPhase phase = paintInfo.phase;

    LayoutRect overflowBox;
    // Check if we need to do anything at all.
    // FIXME: Could eliminate the isRoot() check if we fix background painting so that the RenderView
    // paints the root's background.
    if (!isRoot()) {
        overflowBox = overflowRectForPaintRejection();
        flipForWritingMode(overflowBox);
        overflowBox.moveBy(adjustedPaintOffset);
        if (!overflowBox.intersects(paintInfo.rect))
            return;
    }

    // There are some cases where not all clipped visual overflow is accounted for.
    // FIXME: reduce the number of such cases.
    ContentsClipBehavior contentsClipBehavior = ForceContentsClip;
    if (hasOverflowClip() && !hasControlClip() && !(shouldPaintSelectionGaps() && phase == PaintPhaseForeground) && !hasCaret())
        contentsClipBehavior = SkipContentsClipIfPossible;

    bool pushedClip = pushContentsClip(paintInfo, adjustedPaintOffset, contentsClipBehavior);
    {
        GraphicsContextCullSaver cullSaver(*paintInfo.context);
        // Cull if we have more than one child and we didn't already clip.
        bool shouldCull = document().settings()->containerCullingEnabled() && !pushedClip && !isRoot()
            && firstChild() && lastChild() && firstChild() != lastChild();
        if (shouldCull)
            cullSaver.cull(overflowBox);

        paintObject(paintInfo, adjustedPaintOffset);
    }
    if (pushedClip)
        popContentsClip(paintInfo, phase, adjustedPaintOffset);

    // Our scrollbar widgets paint exactly when we tell them to, so that they work properly with
    // z-index.  We paint after we painted the background/border, so that the scrollbars will
    // sit above the background/border.
    if (hasOverflowClip() && style()->visibility() == VISIBLE && (phase == PaintPhaseBlockBackground || phase == PaintPhaseChildBlockBackground) && paintInfo.shouldPaintWithinRoot(this) && !paintInfo.paintRootBackgroundOnly())
        layer()->scrollableArea()->paintOverflowControls(paintInfo.context, roundedIntPoint(adjustedPaintOffset), paintInfo.rect, false /* paintingOverlayControls */);
}

void RenderBlock::paintColumnRules(PaintInfo& paintInfo, const LayoutPoint& paintOffset)
{
    if (paintInfo.context->paintingDisabled())
        return;

    const Color& ruleColor = resolveColor(CSSPropertyWebkitColumnRuleColor);
    bool ruleTransparent = style()->columnRuleIsTransparent();
    EBorderStyle ruleStyle = style()->columnRuleStyle();
    LayoutUnit ruleThickness = style()->columnRuleWidth();
    LayoutUnit colGap = columnGap();
    bool renderRule = ruleStyle > BHIDDEN && !ruleTransparent;
    if (!renderRule)
        return;

    ColumnInfo* colInfo = columnInfo();
    unsigned colCount = columnCount(colInfo);

    bool antialias = shouldAntialiasLines(paintInfo.context);

    if (colInfo->progressionAxis() == ColumnInfo::InlineAxis) {
        bool leftToRight = style()->isLeftToRightDirection();
        LayoutUnit currLogicalLeftOffset = leftToRight ? LayoutUnit() : contentLogicalWidth();
        LayoutUnit ruleAdd = logicalLeftOffsetForContent();
        LayoutUnit ruleLogicalLeft = leftToRight ? LayoutUnit() : contentLogicalWidth();
        LayoutUnit inlineDirectionSize = colInfo->desiredColumnWidth();
        BoxSide boxSide = isHorizontalWritingMode()
            ? leftToRight ? BSLeft : BSRight
            : leftToRight ? BSTop : BSBottom;

        for (unsigned i = 0; i < colCount; i++) {
            // Move to the next position.
            if (leftToRight) {
                ruleLogicalLeft += inlineDirectionSize + colGap / 2;
                currLogicalLeftOffset += inlineDirectionSize + colGap;
            } else {
                ruleLogicalLeft -= (inlineDirectionSize + colGap / 2);
                currLogicalLeftOffset -= (inlineDirectionSize + colGap);
            }

            // Now paint the column rule.
            if (i < colCount - 1) {
                LayoutUnit ruleLeft = isHorizontalWritingMode() ? paintOffset.x() + ruleLogicalLeft - ruleThickness / 2 + ruleAdd : paintOffset.x() + borderLeft() + paddingLeft();
                LayoutUnit ruleRight = isHorizontalWritingMode() ? ruleLeft + ruleThickness : ruleLeft + contentWidth();
                LayoutUnit ruleTop = isHorizontalWritingMode() ? paintOffset.y() + borderTop() + paddingTop() : paintOffset.y() + ruleLogicalLeft - ruleThickness / 2 + ruleAdd;
                LayoutUnit ruleBottom = isHorizontalWritingMode() ? ruleTop + contentHeight() : ruleTop + ruleThickness;
                IntRect pixelSnappedRuleRect = pixelSnappedIntRectFromEdges(ruleLeft, ruleTop, ruleRight, ruleBottom);
                drawLineForBoxSide(paintInfo.context, pixelSnappedRuleRect.x(), pixelSnappedRuleRect.y(), pixelSnappedRuleRect.maxX(), pixelSnappedRuleRect.maxY(), boxSide, ruleColor, ruleStyle, 0, 0, antialias);
            }

            ruleLogicalLeft = currLogicalLeftOffset;
        }
    } else {
        bool topToBottom = !style()->isFlippedBlocksWritingMode();
        LayoutUnit ruleLeft = isHorizontalWritingMode()
            ? borderLeft() + paddingLeft()
            : colGap / 2 - colGap - ruleThickness / 2 + borderBefore() + paddingBefore();
        LayoutUnit ruleWidth = isHorizontalWritingMode() ? contentWidth() : ruleThickness;
        LayoutUnit ruleTop = isHorizontalWritingMode()
            ? colGap / 2 - colGap - ruleThickness / 2 + borderBefore() + paddingBefore()
            : borderStart() + paddingStart();
        LayoutUnit ruleHeight = isHorizontalWritingMode() ? ruleThickness : contentHeight();
        LayoutRect ruleRect(ruleLeft, ruleTop, ruleWidth, ruleHeight);

        if (!topToBottom) {
            if (isHorizontalWritingMode())
                ruleRect.setY(height() - ruleRect.maxY());
            else
                ruleRect.setX(width() - ruleRect.maxX());
        }

        ruleRect.moveBy(paintOffset);

        BoxSide boxSide = isHorizontalWritingMode()
            ? topToBottom ? BSTop : BSBottom
            : topToBottom ? BSLeft : BSRight;

        LayoutSize step(0, topToBottom ? colInfo->columnHeight() + colGap : -(colInfo->columnHeight() + colGap));
        if (!isHorizontalWritingMode())
            step = step.transposedSize();

        for (unsigned i = 1; i < colCount; i++) {
            ruleRect.move(step);
            IntRect pixelSnappedRuleRect = pixelSnappedIntRect(ruleRect);
            drawLineForBoxSide(paintInfo.context, pixelSnappedRuleRect.x(), pixelSnappedRuleRect.y(), pixelSnappedRuleRect.maxX(), pixelSnappedRuleRect.maxY(), boxSide, ruleColor, ruleStyle, 0, 0, antialias);
        }
    }
}

void RenderBlock::paintColumnContents(PaintInfo& paintInfo, const LayoutPoint& paintOffset, bool paintingFloats)
{
    // We need to do multiple passes, breaking up our child painting into strips.
    GraphicsContext* context = paintInfo.context;
    ColumnInfo* colInfo = columnInfo();
    unsigned colCount = columnCount(colInfo);
    if (!colCount)
        return;
    LayoutUnit currLogicalTopOffset = 0;
    LayoutUnit colGap = columnGap();
    for (unsigned i = 0; i < colCount; i++) {
        // For each rect, we clip to the rect, and then we adjust our coords.
        LayoutRect colRect = columnRectAt(colInfo, i);
        flipForWritingMode(colRect);
        LayoutUnit logicalLeftOffset = (isHorizontalWritingMode() ? colRect.x() : colRect.y()) - logicalLeftOffsetForContent();
        LayoutSize offset = isHorizontalWritingMode() ? LayoutSize(logicalLeftOffset, currLogicalTopOffset) : LayoutSize(currLogicalTopOffset, logicalLeftOffset);
        if (colInfo->progressionAxis() == ColumnInfo::BlockAxis) {
            if (isHorizontalWritingMode())
                offset.expand(0, colRect.y() - borderTop() - paddingTop());
            else
                offset.expand(colRect.x() - borderLeft() - paddingLeft(), 0);
        }
        colRect.moveBy(paintOffset);
        PaintInfo info(paintInfo);
        info.rect.intersect(pixelSnappedIntRect(colRect));

        if (!info.rect.isEmpty()) {
            GraphicsContextStateSaver stateSaver(*context);
            LayoutRect clipRect(colRect);

            if (i < colCount - 1) {
                if (isHorizontalWritingMode())
                    clipRect.expand(colGap / 2, 0);
                else
                    clipRect.expand(0, colGap / 2);
            }
            // Each strip pushes a clip, since column boxes are specified as being
            // like overflow:hidden.
            // FIXME: Content and column rules that extend outside column boxes at the edges of the multi-column element
            // are clipped according to the 'overflow' property.
            context->clip(pixelSnappedIntRect(clipRect));

            // Adjust our x and y when painting.
            LayoutPoint adjustedPaintOffset = paintOffset + offset;
            if (paintingFloats)
                paintFloats(info, adjustedPaintOffset, paintInfo.phase == PaintPhaseSelection || paintInfo.phase == PaintPhaseTextClip);
            else
                paintContents(info, adjustedPaintOffset);
        }

        LayoutUnit blockDelta = (isHorizontalWritingMode() ? colRect.height() : colRect.width());
        if (style()->isFlippedBlocksWritingMode())
            currLogicalTopOffset += blockDelta;
        else
            currLogicalTopOffset -= blockDelta;
    }
}

void RenderBlock::paintContents(PaintInfo& paintInfo, const LayoutPoint& paintOffset)
{
    // Avoid painting descendants of the root element when stylesheets haven't loaded.  This eliminates FOUC.
    // It's ok not to draw, because later on, when all the stylesheets do load, styleResolverChanged() on the Document
    // will do a full repaint.
    if (document().didLayoutWithPendingStylesheets() && !isRenderView())
        return;

    if (childrenInline())
        m_lineBoxes.paint(this, paintInfo, paintOffset);
    else {
        PaintPhase newPhase = (paintInfo.phase == PaintPhaseChildOutlines) ? PaintPhaseOutline : paintInfo.phase;
        newPhase = (newPhase == PaintPhaseChildBlockBackgrounds) ? PaintPhaseChildBlockBackground : newPhase;

        // We don't paint our own background, but we do let the kids paint their backgrounds.
        PaintInfo paintInfoForChild(paintInfo);
        paintInfoForChild.phase = newPhase;
        paintInfoForChild.updatePaintingRootForChildren(this);
        paintChildren(paintInfoForChild, paintOffset);
    }
}

void RenderBlock::paintChildren(PaintInfo& paintInfo, const LayoutPoint& paintOffset)
{
    for (RenderBox* child = firstChildBox(); child; child = child->nextSiblingBox())
        paintChild(child, paintInfo, paintOffset);
}

void RenderBlock::paintChild(RenderBox* child, PaintInfo& paintInfo, const LayoutPoint& paintOffset)
{
    LayoutPoint childPoint = flipForWritingModeForChild(child, paintOffset);
    if (!child->hasSelfPaintingLayer() && !child->isFloating())
        child->paint(paintInfo, childPoint);
}

void RenderBlock::paintChildAsInlineBlock(RenderBox* child, PaintInfo& paintInfo, const LayoutPoint& paintOffset)
{
    LayoutPoint childPoint = flipForWritingModeForChild(child, paintOffset);
    if (!child->hasSelfPaintingLayer() && !child->isFloating())
        paintAsInlineBlock(child, paintInfo, childPoint);
}

void RenderBlock::paintAsInlineBlock(RenderObject* renderer, PaintInfo& paintInfo, const LayoutPoint& childPoint)
{
    if (paintInfo.phase != PaintPhaseForeground && paintInfo.phase != PaintPhaseSelection)
        return;

    // Paint all phases atomically, as though the element established its own
    // stacking context.  (See Appendix E.2, section 7.2.1.4 on
    // inline block/table/replaced elements in the CSS2.1 specification.)
    // This is also used by other elements (e.g. flex items and grid items).
    bool preservePhase = paintInfo.phase == PaintPhaseSelection || paintInfo.phase == PaintPhaseTextClip;
    PaintInfo info(paintInfo);
    info.phase = preservePhase ? paintInfo.phase : PaintPhaseBlockBackground;
    renderer->paint(info, childPoint);
    if (!preservePhase) {
        info.phase = PaintPhaseChildBlockBackgrounds;
        renderer->paint(info, childPoint);
        info.phase = PaintPhaseFloat;
        renderer->paint(info, childPoint);
        info.phase = PaintPhaseForeground;
        renderer->paint(info, childPoint);
        info.phase = PaintPhaseOutline;
        renderer->paint(info, childPoint);
    }
}

bool RenderBlock::hasCaret(CaretType type) const
{
    // Paint the caret if the FrameSelection says so or if caret browsing is enabled
    bool caretBrowsing = frame()->settings() && frame()->settings()->caretBrowsingEnabled();
    RenderObject* caretPainter;
    bool isContentEditable;
    if (type == CursorCaret) {
        caretPainter = frame()->selection().caretRenderer();
        isContentEditable = frame()->selection().rendererIsEditable();
    } else {
        caretPainter = frame()->page()->dragCaretController().caretRenderer();
        isContentEditable = frame()->page()->dragCaretController().isContentEditable();
    }
    return caretPainter == this && (isContentEditable || caretBrowsing);
}

void RenderBlock::paintCaret(PaintInfo& paintInfo, const LayoutPoint& paintOffset, CaretType type)
{
    if (!hasCaret(type))
        return;

    if (type == CursorCaret)
        frame()->selection().paintCaret(paintInfo.context, paintOffset, paintInfo.rect);
    else
        frame()->page()->dragCaretController().paintDragCaret(frame(), paintInfo.context, paintOffset, paintInfo.rect);
}

void RenderBlock::paintObject(PaintInfo& paintInfo, const LayoutPoint& paintOffset)
{
    PaintPhase paintPhase = paintInfo.phase;

    // Adjust our painting position if we're inside a scrolled layer (e.g., an overflow:auto div).
    LayoutPoint scrolledOffset = paintOffset;
    if (hasOverflowClip())
        scrolledOffset.move(-scrolledContentOffset());

    // 1. paint background, borders etc
    if ((paintPhase == PaintPhaseBlockBackground || paintPhase == PaintPhaseChildBlockBackground) && style()->visibility() == VISIBLE) {
        if (hasBoxDecorations())
            paintBoxDecorations(paintInfo, paintOffset);
        if (hasColumns() && !paintInfo.paintRootBackgroundOnly())
            paintColumnRules(paintInfo, scrolledOffset);
    }

    if (paintPhase == PaintPhaseMask && style()->visibility() == VISIBLE) {
        paintMask(paintInfo, paintOffset);
        return;
    }

    if (paintPhase == PaintPhaseClippingMask && style()->visibility() == VISIBLE) {
        paintClippingMask(paintInfo, paintOffset);
        return;
    }

    // We're done.  We don't bother painting any children.
    if (paintPhase == PaintPhaseBlockBackground || paintInfo.paintRootBackgroundOnly())
        return;

    // 2. paint contents
    if (paintPhase != PaintPhaseSelfOutline) {
        if (hasColumns())
            paintColumnContents(paintInfo, scrolledOffset);
        else
            paintContents(paintInfo, scrolledOffset);
    }

    // 3. paint selection
    // FIXME: Make this work with multi column layouts.  For now don't fill gaps.
    bool isPrinting = document().printing();
    if (!isPrinting && !hasColumns())
        paintSelection(paintInfo, scrolledOffset); // Fill in gaps in selection on lines and between blocks.

    // 4. paint floats.
    if (paintPhase == PaintPhaseFloat || paintPhase == PaintPhaseSelection || paintPhase == PaintPhaseTextClip) {
        if (hasColumns())
            paintColumnContents(paintInfo, scrolledOffset, true);
        else
            paintFloats(paintInfo, scrolledOffset, paintPhase == PaintPhaseSelection || paintPhase == PaintPhaseTextClip);
    }

    // 5. paint outline.
    if ((paintPhase == PaintPhaseOutline || paintPhase == PaintPhaseSelfOutline) && hasOutline() && style()->visibility() == VISIBLE)
        paintOutline(paintInfo, LayoutRect(paintOffset, size()));

    // 6. paint continuation outlines.
    if ((paintPhase == PaintPhaseOutline || paintPhase == PaintPhaseChildOutlines)) {
        RenderInline* inlineCont = inlineElementContinuation();
        if (inlineCont && inlineCont->hasOutline() && inlineCont->style()->visibility() == VISIBLE) {
            RenderInline* inlineRenderer = toRenderInline(inlineCont->node()->renderer());
            RenderBlock* cb = containingBlock();

            bool inlineEnclosedInSelfPaintingLayer = false;
            for (RenderBoxModelObject* box = inlineRenderer; box != cb; box = box->parent()->enclosingBoxModelObject()) {
                if (box->hasSelfPaintingLayer()) {
                    inlineEnclosedInSelfPaintingLayer = true;
                    break;
                }
            }

            // Do not add continuations for outline painting by our containing block if we are a relative positioned
            // anonymous block (i.e. have our own layer), paint them straightaway instead. This is because a block depends on renderers in its continuation table being
            // in the same layer.
            if (!inlineEnclosedInSelfPaintingLayer && !hasLayer())
                cb->addContinuationWithOutline(inlineRenderer);
            else if (!inlineRenderer->firstLineBox() || (!inlineEnclosedInSelfPaintingLayer && hasLayer()))
                inlineRenderer->paintOutline(paintInfo, paintOffset - locationOffset() + inlineRenderer->containingBlock()->location());
        }
        paintContinuationOutlines(paintInfo, paintOffset);
    }

    // 7. paint caret.
    // If the caret's node's render object's containing block is this block, and the paint action is PaintPhaseForeground,
    // then paint the caret.
    if (paintPhase == PaintPhaseForeground) {
        paintCaret(paintInfo, paintOffset, CursorCaret);
        paintCaret(paintInfo, paintOffset, DragCaret);
    }
}

RenderInline* RenderBlock::inlineElementContinuation() const
{
    RenderBoxModelObject* continuation = this->continuation();
    return continuation && continuation->isInline() ? toRenderInline(continuation) : 0;
}

RenderBlock* RenderBlock::blockElementContinuation() const
{
    RenderBoxModelObject* currentContinuation = continuation();
    if (!currentContinuation || currentContinuation->isInline())
        return 0;
    RenderBlock* nextContinuation = toRenderBlock(currentContinuation);
    if (nextContinuation->isAnonymousBlock())
        return nextContinuation->blockElementContinuation();
    return nextContinuation;
}

static ContinuationOutlineTableMap* continuationOutlineTable()
{
    DEFINE_STATIC_LOCAL(ContinuationOutlineTableMap, table, ());
    return &table;
}

void RenderBlock::addContinuationWithOutline(RenderInline* flow)
{
    // We can't make this work if the inline is in a layer.  We'll just rely on the broken
    // way of painting.
    ASSERT(!flow->layer() && !flow->isInlineElementContinuation());

    ContinuationOutlineTableMap* table = continuationOutlineTable();
    ListHashSet<RenderInline*>* continuations = table->get(this);
    if (!continuations) {
        continuations = new ListHashSet<RenderInline*>;
        table->set(this, adoptPtr(continuations));
    }

    continuations->add(flow);
}

bool RenderBlock::paintsContinuationOutline(RenderInline* flow)
{
    ContinuationOutlineTableMap* table = continuationOutlineTable();
    if (table->isEmpty())
        return false;

    ListHashSet<RenderInline*>* continuations = table->get(this);
    if (!continuations)
        return false;

    return continuations->contains(flow);
}

void RenderBlock::paintContinuationOutlines(PaintInfo& info, const LayoutPoint& paintOffset)
{
    ContinuationOutlineTableMap* table = continuationOutlineTable();
    if (table->isEmpty())
        return;

    OwnPtr<ListHashSet<RenderInline*> > continuations = table->take(this);
    if (!continuations)
        return;

    LayoutPoint accumulatedPaintOffset = paintOffset;
    // Paint each continuation outline.
    ListHashSet<RenderInline*>::iterator end = continuations->end();
    for (ListHashSet<RenderInline*>::iterator it = continuations->begin(); it != end; ++it) {
        // Need to add in the coordinates of the intervening blocks.
        RenderInline* flow = *it;
        RenderBlock* block = flow->containingBlock();
        for ( ; block && block != this; block = block->containingBlock())
            accumulatedPaintOffset.moveBy(block->location());
        ASSERT(block);
        flow->paintOutline(info, accumulatedPaintOffset);
    }
}

bool RenderBlock::shouldPaintSelectionGaps() const
{
    return selectionState() != SelectionNone && style()->visibility() == VISIBLE && isSelectionRoot();
}

bool RenderBlock::isSelectionRoot() const
{
    if (isPseudoElement())
        return false;
    ASSERT(node() || isAnonymous());

    // FIXME: Eventually tables should have to learn how to fill gaps between cells, at least in simple non-spanning cases.
    if (isTable())
        return false;

    if (isBody() || isRoot() || hasOverflowClip()
        || isPositioned() || isFloating()
        || isTableCell() || isInlineBlockOrInlineTable()
        || hasTransform() || hasReflection() || hasMask() || isWritingModeRoot()
        || isRenderFlowThread())
        return true;

    if (view() && view()->selectionStart()) {
        Node* startElement = view()->selectionStart()->node();
        if (startElement && startElement->rootEditableElement() == node())
            return true;
    }

    return false;
}

GapRects RenderBlock::selectionGapRectsForRepaint(const RenderLayerModelObject* repaintContainer)
{
    ASSERT(!needsLayout());

    if (!shouldPaintSelectionGaps())
        return GapRects();

    TransformState transformState(TransformState::ApplyTransformDirection, FloatPoint());
    mapLocalToContainer(repaintContainer, transformState, ApplyContainerFlip | UseTransforms);
    LayoutPoint offsetFromRepaintContainer = roundedLayoutPoint(transformState.mappedPoint());

    if (hasOverflowClip())
        offsetFromRepaintContainer -= scrolledContentOffset();

    LayoutUnit lastTop = 0;
    LayoutUnit lastLeft = logicalLeftSelectionOffset(this, lastTop);
    LayoutUnit lastRight = logicalRightSelectionOffset(this, lastTop);

    return selectionGaps(this, offsetFromRepaintContainer, IntSize(), lastTop, lastLeft, lastRight);
}

void RenderBlock::paintSelection(PaintInfo& paintInfo, const LayoutPoint& paintOffset)
{
    if (shouldPaintSelectionGaps() && paintInfo.phase == PaintPhaseForeground) {
        LayoutUnit lastTop = 0;
        LayoutUnit lastLeft = logicalLeftSelectionOffset(this, lastTop);
        LayoutUnit lastRight = logicalRightSelectionOffset(this, lastTop);
        GraphicsContextStateSaver stateSaver(*paintInfo.context);

        LayoutRect gapRectsBounds = selectionGaps(this, paintOffset, LayoutSize(), lastTop, lastLeft, lastRight, &paintInfo);
        if (!gapRectsBounds.isEmpty()) {
            RenderLayer* layer = enclosingLayer();
            gapRectsBounds.moveBy(-paintOffset);
            if (!hasLayer()) {
                LayoutRect localBounds(gapRectsBounds);
                flipForWritingMode(localBounds);
                gapRectsBounds = localToContainerQuad(FloatRect(localBounds), layer->renderer()).enclosingBoundingBox();
                if (layer->renderer()->hasOverflowClip())
                    gapRectsBounds.move(layer->renderBox()->scrolledContentOffset());
            }
            layer->addBlockSelectionGapsBounds(gapRectsBounds);
        }
    }
}

static void clipOutPositionedObjects(const PaintInfo* paintInfo, const LayoutPoint& offset, TrackedRendererListHashSet* positionedObjects)
{
    if (!positionedObjects)
        return;

    TrackedRendererListHashSet::const_iterator end = positionedObjects->end();
    for (TrackedRendererListHashSet::const_iterator it = positionedObjects->begin(); it != end; ++it) {
        RenderBox* r = *it;
        paintInfo->context->clipOut(IntRect(offset.x() + r->x(), offset.y() + r->y(), r->width(), r->height()));
    }
}

LayoutUnit RenderBlock::blockDirectionOffset(const LayoutSize& offsetFromBlock) const
{
    return isHorizontalWritingMode() ? offsetFromBlock.height() : offsetFromBlock.width();
}

LayoutUnit RenderBlock::inlineDirectionOffset(const LayoutSize& offsetFromBlock) const
{
    return isHorizontalWritingMode() ? offsetFromBlock.width() : offsetFromBlock.height();
}

LayoutRect RenderBlock::logicalRectToPhysicalRect(const LayoutPoint& rootBlockPhysicalPosition, const LayoutRect& logicalRect)
{
    LayoutRect result;
    if (isHorizontalWritingMode())
        result = logicalRect;
    else
        result = LayoutRect(logicalRect.y(), logicalRect.x(), logicalRect.height(), logicalRect.width());
    flipForWritingMode(result);
    result.moveBy(rootBlockPhysicalPosition);
    return result;
}

GapRects RenderBlock::selectionGaps(RenderBlock* rootBlock, const LayoutPoint& rootBlockPhysicalPosition, const LayoutSize& offsetFromRootBlock,
                                    LayoutUnit& lastLogicalTop, LayoutUnit& lastLogicalLeft, LayoutUnit& lastLogicalRight, const PaintInfo* paintInfo)
{
    // IMPORTANT: Callers of this method that intend for painting to happen need to do a save/restore.
    // Clip out floating and positioned objects when painting selection gaps.
    if (paintInfo) {
        // Note that we don't clip out overflow for positioned objects.  We just stick to the border box.
        LayoutRect flippedBlockRect(offsetFromRootBlock.width(), offsetFromRootBlock.height(), width(), height());
        rootBlock->flipForWritingMode(flippedBlockRect);
        flippedBlockRect.moveBy(rootBlockPhysicalPosition);
        clipOutPositionedObjects(paintInfo, flippedBlockRect.location(), positionedObjects());
        if (isBody() || isRoot()) // The <body> must make sure to examine its containingBlock's positioned objects.
            for (RenderBlock* cb = containingBlock(); cb && !cb->isRenderView(); cb = cb->containingBlock())
                clipOutPositionedObjects(paintInfo, LayoutPoint(cb->x(), cb->y()), cb->positionedObjects()); // FIXME: Not right for flipped writing modes.
        clipOutFloatingObjects(rootBlock, paintInfo, rootBlockPhysicalPosition, offsetFromRootBlock);
    }

    // FIXME: overflow: auto/scroll regions need more math here, since painting in the border box is different from painting in the padding box (one is scrolled, the other is
    // fixed).
    GapRects result;
    if (!isRenderBlockFlow() && !isFlexibleBoxIncludingDeprecated()) // FIXME: Make multi-column selection gap filling work someday.
        return result;

    if (hasColumns() || hasTransform() || style()->columnSpan()) {
        // FIXME: We should learn how to gap fill multiple columns and transforms eventually.
        lastLogicalTop = rootBlock->blockDirectionOffset(offsetFromRootBlock) + logicalHeight();
        lastLogicalLeft = logicalLeftSelectionOffset(rootBlock, logicalHeight());
        lastLogicalRight = logicalRightSelectionOffset(rootBlock, logicalHeight());
        return result;
    }

    if (childrenInline())
        result = toRenderBlockFlow(this)->inlineSelectionGaps(rootBlock, rootBlockPhysicalPosition, offsetFromRootBlock, lastLogicalTop, lastLogicalLeft, lastLogicalRight, paintInfo);
    else
        result = blockSelectionGaps(rootBlock, rootBlockPhysicalPosition, offsetFromRootBlock, lastLogicalTop, lastLogicalLeft, lastLogicalRight, paintInfo);

    // Go ahead and fill the vertical gap all the way to the bottom of our block if the selection extends past our block.
    if (rootBlock == this && (selectionState() != SelectionBoth && selectionState() != SelectionEnd))
        result.uniteCenter(blockSelectionGap(rootBlock, rootBlockPhysicalPosition, offsetFromRootBlock, lastLogicalTop, lastLogicalLeft, lastLogicalRight,
                                             logicalHeight(), paintInfo));
    return result;
}

GapRects RenderBlock::blockSelectionGaps(RenderBlock* rootBlock, const LayoutPoint& rootBlockPhysicalPosition, const LayoutSize& offsetFromRootBlock,
                                         LayoutUnit& lastLogicalTop, LayoutUnit& lastLogicalLeft, LayoutUnit& lastLogicalRight, const PaintInfo* paintInfo)
{
    GapRects result;

    // Go ahead and jump right to the first block child that contains some selected objects.
    RenderBox* curr;
    for (curr = firstChildBox(); curr && curr->selectionState() == SelectionNone; curr = curr->nextSiblingBox()) { }

    for (bool sawSelectionEnd = false; curr && !sawSelectionEnd; curr = curr->nextSiblingBox()) {
        SelectionState childState = curr->selectionState();
        if (childState == SelectionBoth || childState == SelectionEnd)
            sawSelectionEnd = true;

        if (curr->isFloatingOrOutOfFlowPositioned())
            continue; // We must be a normal flow object in order to even be considered.

        if (curr->isInFlowPositioned() && curr->hasLayer()) {
            // If the relposition offset is anything other than 0, then treat this just like an absolute positioned element.
            // Just disregard it completely.
            LayoutSize relOffset = curr->layer()->offsetForInFlowPosition();
            if (relOffset.width() || relOffset.height())
                continue;
        }

        bool paintsOwnSelection = curr->shouldPaintSelectionGaps() || curr->isTable(); // FIXME: Eventually we won't special-case table like this.
        bool fillBlockGaps = paintsOwnSelection || (curr->canBeSelectionLeaf() && childState != SelectionNone);
        if (fillBlockGaps) {
            // We need to fill the vertical gap above this object.
            if (childState == SelectionEnd || childState == SelectionInside)
                // Fill the gap above the object.
                result.uniteCenter(blockSelectionGap(rootBlock, rootBlockPhysicalPosition, offsetFromRootBlock, lastLogicalTop, lastLogicalLeft, lastLogicalRight,
                                                     curr->logicalTop(), paintInfo));

            // Only fill side gaps for objects that paint their own selection if we know for sure the selection is going to extend all the way *past*
            // our object.  We know this if the selection did not end inside our object.
            if (paintsOwnSelection && (childState == SelectionStart || sawSelectionEnd))
                childState = SelectionNone;

            // Fill side gaps on this object based off its state.
            bool leftGap, rightGap;
            getSelectionGapInfo(childState, leftGap, rightGap);

            if (leftGap)
                result.uniteLeft(logicalLeftSelectionGap(rootBlock, rootBlockPhysicalPosition, offsetFromRootBlock, this, curr->logicalLeft(), curr->logicalTop(), curr->logicalHeight(), paintInfo));
            if (rightGap)
                result.uniteRight(logicalRightSelectionGap(rootBlock, rootBlockPhysicalPosition, offsetFromRootBlock, this, curr->logicalRight(), curr->logicalTop(), curr->logicalHeight(), paintInfo));

            // Update lastLogicalTop to be just underneath the object.  lastLogicalLeft and lastLogicalRight extend as far as
            // they can without bumping into floating or positioned objects.  Ideally they will go right up
            // to the border of the root selection block.
            lastLogicalTop = rootBlock->blockDirectionOffset(offsetFromRootBlock) + curr->logicalBottom();
            lastLogicalLeft = logicalLeftSelectionOffset(rootBlock, curr->logicalBottom());
            lastLogicalRight = logicalRightSelectionOffset(rootBlock, curr->logicalBottom());
        } else if (childState != SelectionNone)
            // We must be a block that has some selected object inside it.  Go ahead and recur.
            result.unite(toRenderBlock(curr)->selectionGaps(rootBlock, rootBlockPhysicalPosition, LayoutSize(offsetFromRootBlock.width() + curr->x(), offsetFromRootBlock.height() + curr->y()),
                                                            lastLogicalTop, lastLogicalLeft, lastLogicalRight, paintInfo));
    }
    return result;
}

LayoutRect RenderBlock::blockSelectionGap(RenderBlock* rootBlock, const LayoutPoint& rootBlockPhysicalPosition, const LayoutSize& offsetFromRootBlock,
                                          LayoutUnit lastLogicalTop, LayoutUnit lastLogicalLeft, LayoutUnit lastLogicalRight, LayoutUnit logicalBottom, const PaintInfo* paintInfo)
{
    LayoutUnit logicalTop = lastLogicalTop;
    LayoutUnit logicalHeight = rootBlock->blockDirectionOffset(offsetFromRootBlock) + logicalBottom - logicalTop;
    if (logicalHeight <= 0)
        return LayoutRect();

    // Get the selection offsets for the bottom of the gap
    LayoutUnit logicalLeft = max(lastLogicalLeft, logicalLeftSelectionOffset(rootBlock, logicalBottom));
    LayoutUnit logicalRight = min(lastLogicalRight, logicalRightSelectionOffset(rootBlock, logicalBottom));
    LayoutUnit logicalWidth = logicalRight - logicalLeft;
    if (logicalWidth <= 0)
        return LayoutRect();

    LayoutRect gapRect = rootBlock->logicalRectToPhysicalRect(rootBlockPhysicalPosition, LayoutRect(logicalLeft, logicalTop, logicalWidth, logicalHeight));
    if (paintInfo)
        paintInfo->context->fillRect(pixelSnappedIntRect(gapRect), selectionBackgroundColor());
    return gapRect;
}

LayoutRect RenderBlock::logicalLeftSelectionGap(RenderBlock* rootBlock, const LayoutPoint& rootBlockPhysicalPosition, const LayoutSize& offsetFromRootBlock,
                                                RenderObject* selObj, LayoutUnit logicalLeft, LayoutUnit logicalTop, LayoutUnit logicalHeight, const PaintInfo* paintInfo)
{
    LayoutUnit rootBlockLogicalTop = rootBlock->blockDirectionOffset(offsetFromRootBlock) + logicalTop;
    LayoutUnit rootBlockLogicalLeft = max(logicalLeftSelectionOffset(rootBlock, logicalTop), logicalLeftSelectionOffset(rootBlock, logicalTop + logicalHeight));
    LayoutUnit rootBlockLogicalRight = min(rootBlock->inlineDirectionOffset(offsetFromRootBlock) + floorToInt(logicalLeft), min(logicalRightSelectionOffset(rootBlock, logicalTop), logicalRightSelectionOffset(rootBlock, logicalTop + logicalHeight)));
    LayoutUnit rootBlockLogicalWidth = rootBlockLogicalRight - rootBlockLogicalLeft;
    if (rootBlockLogicalWidth <= 0)
        return LayoutRect();

    LayoutRect gapRect = rootBlock->logicalRectToPhysicalRect(rootBlockPhysicalPosition, LayoutRect(rootBlockLogicalLeft, rootBlockLogicalTop, rootBlockLogicalWidth, logicalHeight));
    if (paintInfo)
        paintInfo->context->fillRect(pixelSnappedIntRect(gapRect), selObj->selectionBackgroundColor());
    return gapRect;
}

LayoutRect RenderBlock::logicalRightSelectionGap(RenderBlock* rootBlock, const LayoutPoint& rootBlockPhysicalPosition, const LayoutSize& offsetFromRootBlock,
                                                 RenderObject* selObj, LayoutUnit logicalRight, LayoutUnit logicalTop, LayoutUnit logicalHeight, const PaintInfo* paintInfo)
{
    LayoutUnit rootBlockLogicalTop = rootBlock->blockDirectionOffset(offsetFromRootBlock) + logicalTop;
    LayoutUnit rootBlockLogicalLeft = max(rootBlock->inlineDirectionOffset(offsetFromRootBlock) + floorToInt(logicalRight), max(logicalLeftSelectionOffset(rootBlock, logicalTop), logicalLeftSelectionOffset(rootBlock, logicalTop + logicalHeight)));
    LayoutUnit rootBlockLogicalRight = min(logicalRightSelectionOffset(rootBlock, logicalTop), logicalRightSelectionOffset(rootBlock, logicalTop + logicalHeight));
    LayoutUnit rootBlockLogicalWidth = rootBlockLogicalRight - rootBlockLogicalLeft;
    if (rootBlockLogicalWidth <= 0)
        return LayoutRect();

    LayoutRect gapRect = rootBlock->logicalRectToPhysicalRect(rootBlockPhysicalPosition, LayoutRect(rootBlockLogicalLeft, rootBlockLogicalTop, rootBlockLogicalWidth, logicalHeight));
    if (paintInfo)
        paintInfo->context->fillRect(pixelSnappedIntRect(gapRect), selObj->selectionBackgroundColor());
    return gapRect;
}

void RenderBlock::getSelectionGapInfo(SelectionState state, bool& leftGap, bool& rightGap)
{
    bool ltr = style()->isLeftToRightDirection();
    leftGap = (state == RenderObject::SelectionInside) ||
              (state == RenderObject::SelectionEnd && ltr) ||
              (state == RenderObject::SelectionStart && !ltr);
    rightGap = (state == RenderObject::SelectionInside) ||
               (state == RenderObject::SelectionStart && ltr) ||
               (state == RenderObject::SelectionEnd && !ltr);
}

LayoutUnit RenderBlock::logicalLeftSelectionOffset(RenderBlock* rootBlock, LayoutUnit position)
{
    // The border can potentially be further extended by our containingBlock().
    if (rootBlock != this)
        return containingBlock()->logicalLeftSelectionOffset(rootBlock, position + logicalTop());
    return logicalLeftOffsetForContent();
}

LayoutUnit RenderBlock::logicalRightSelectionOffset(RenderBlock* rootBlock, LayoutUnit position)
{
    // The border can potentially be further extended by our containingBlock().
    if (rootBlock != this)
        return containingBlock()->logicalRightSelectionOffset(rootBlock, position + logicalTop());
    return logicalRightOffsetForContent();
}

RenderBlock* RenderBlock::blockBeforeWithinSelectionRoot(LayoutSize& offset) const
{
    if (isSelectionRoot())
        return 0;

    const RenderObject* object = this;
    RenderObject* sibling;
    do {
        sibling = object->previousSibling();
        while (sibling && (!sibling->isRenderBlock() || toRenderBlock(sibling)->isSelectionRoot()))
            sibling = sibling->previousSibling();

        offset -= LayoutSize(toRenderBlock(object)->logicalLeft(), toRenderBlock(object)->logicalTop());
        object = object->parent();
    } while (!sibling && object && object->isRenderBlock() && !toRenderBlock(object)->isSelectionRoot());

    if (!sibling)
        return 0;

    RenderBlock* beforeBlock = toRenderBlock(sibling);

    offset += LayoutSize(beforeBlock->logicalLeft(), beforeBlock->logicalTop());

    RenderObject* child = beforeBlock->lastChild();
    while (child && child->isRenderBlock()) {
        beforeBlock = toRenderBlock(child);
        offset += LayoutSize(beforeBlock->logicalLeft(), beforeBlock->logicalTop());
        child = beforeBlock->lastChild();
    }
    return beforeBlock;
}

void RenderBlock::insertIntoTrackedRendererMaps(RenderBox* descendant, TrackedDescendantsMap*& descendantsMap, TrackedContainerMap*& containerMap)
{
    if (!descendantsMap) {
        descendantsMap = new TrackedDescendantsMap;
        containerMap = new TrackedContainerMap;
    }

    TrackedRendererListHashSet* descendantSet = descendantsMap->get(this);
    if (!descendantSet) {
        descendantSet = new TrackedRendererListHashSet;
        descendantsMap->set(this, adoptPtr(descendantSet));
    }
    bool added = descendantSet->add(descendant).isNewEntry;
    if (!added) {
        ASSERT(containerMap->get(descendant));
        ASSERT(containerMap->get(descendant)->contains(this));
        return;
    }

    HashSet<RenderBlock*>* containerSet = containerMap->get(descendant);
    if (!containerSet) {
        containerSet = new HashSet<RenderBlock*>;
        containerMap->set(descendant, adoptPtr(containerSet));
    }
    ASSERT(!containerSet->contains(this));
    containerSet->add(this);
}

void RenderBlock::removeFromTrackedRendererMaps(RenderBox* descendant, TrackedDescendantsMap*& descendantsMap, TrackedContainerMap*& containerMap)
{
    if (!descendantsMap)
        return;

    OwnPtr<HashSet<RenderBlock*> > containerSet = containerMap->take(descendant);
    if (!containerSet)
        return;

    HashSet<RenderBlock*>::iterator end = containerSet->end();
    for (HashSet<RenderBlock*>::iterator it = containerSet->begin(); it != end; ++it) {
        RenderBlock* container = *it;

        // FIXME: Disabling this assert temporarily until we fix the layout
        // bugs associated with positioned objects not properly cleared from
        // their ancestor chain before being moved. See webkit bug 93766.
        // ASSERT(descendant->isDescendantOf(container));

        TrackedDescendantsMap::iterator descendantsMapIterator = descendantsMap->find(container);
        ASSERT(descendantsMapIterator != descendantsMap->end());
        if (descendantsMapIterator == descendantsMap->end())
            continue;
        TrackedRendererListHashSet* descendantSet = descendantsMapIterator->value.get();
        ASSERT(descendantSet->contains(descendant));
        descendantSet->remove(descendant);
        if (descendantSet->isEmpty())
            descendantsMap->remove(descendantsMapIterator);
    }
}

TrackedRendererListHashSet* RenderBlock::positionedObjects() const
{
    if (gPositionedDescendantsMap)
        return gPositionedDescendantsMap->get(this);
    return 0;
}

void RenderBlock::insertPositionedObject(RenderBox* o)
{
    ASSERT(!isAnonymousBlock());

    if (o->isRenderFlowThread())
        return;

    insertIntoTrackedRendererMaps(o, gPositionedDescendantsMap, gPositionedContainerMap);
}

void RenderBlock::removePositionedObject(RenderBox* o)
{
    removeFromTrackedRendererMaps(o, gPositionedDescendantsMap, gPositionedContainerMap);
}

void RenderBlock::removePositionedObjects(RenderBlock* o, ContainingBlockState containingBlockState)
{
    TrackedRendererListHashSet* positionedDescendants = positionedObjects();
    if (!positionedDescendants)
        return;

    RenderBox* r;

    TrackedRendererListHashSet::iterator end = positionedDescendants->end();

    Vector<RenderBox*, 16> deadObjects;

    for (TrackedRendererListHashSet::iterator it = positionedDescendants->begin(); it != end; ++it) {
        r = *it;
        if (!o || r->isDescendantOf(o)) {
            if (containingBlockState == NewContainingBlock)
                r->setChildNeedsLayout(MarkOnlyThis);

            // It is parent blocks job to add positioned child to positioned objects list of its containing block
            // Parent layout needs to be invalidated to ensure this happens.
            RenderObject* p = r->parent();
            while (p && !p->isRenderBlock())
                p = p->parent();
            if (p)
                p->setChildNeedsLayout();

            deadObjects.append(r);
        }
    }

    for (unsigned i = 0; i < deadObjects.size(); i++)
        removePositionedObject(deadObjects.at(i));
}

void RenderBlock::addPercentHeightDescendant(RenderBox* descendant)
{
    insertIntoTrackedRendererMaps(descendant, gPercentHeightDescendantsMap, gPercentHeightContainerMap);
}

void RenderBlock::removePercentHeightDescendant(RenderBox* descendant)
{
    removeFromTrackedRendererMaps(descendant, gPercentHeightDescendantsMap, gPercentHeightContainerMap);
}

TrackedRendererListHashSet* RenderBlock::percentHeightDescendants() const
{
    return gPercentHeightDescendantsMap ? gPercentHeightDescendantsMap->get(this) : 0;
}

bool RenderBlock::hasPercentHeightContainerMap()
{
    return gPercentHeightContainerMap;
}

bool RenderBlock::hasPercentHeightDescendant(RenderBox* descendant)
{
    // We don't null check gPercentHeightContainerMap since the caller
    // already ensures this and we need to call this function on every
    // descendant in clearPercentHeightDescendantsFrom().
    ASSERT(gPercentHeightContainerMap);
    return gPercentHeightContainerMap->contains(descendant);
}

void RenderBlock::dirtyForLayoutFromPercentageHeightDescendants(SubtreeLayoutScope& layoutScope)
{
    if (!gPercentHeightDescendantsMap)
        return;

    TrackedRendererListHashSet* descendants = gPercentHeightDescendantsMap->get(this);
    if (!descendants)
        return;

    TrackedRendererListHashSet::iterator end = descendants->end();
    for (TrackedRendererListHashSet::iterator it = descendants->begin(); it != end; ++it) {
        RenderBox* box = *it;
        while (box != this) {
            if (box->normalChildNeedsLayout())
                break;
            layoutScope.setChildNeedsLayout(box);
            box = box->containingBlock();
            ASSERT(box);
            if (!box)
                break;
        }
    }
}

void RenderBlock::removePercentHeightDescendantIfNeeded(RenderBox* descendant)
{
    // We query the map directly, rather than looking at style's
    // logicalHeight()/logicalMinHeight()/logicalMaxHeight() since those
    // can change with writing mode/directional changes.
    if (!hasPercentHeightContainerMap())
        return;

    if (!hasPercentHeightDescendant(descendant))
        return;

    removePercentHeightDescendant(descendant);
}

void RenderBlock::clearPercentHeightDescendantsFrom(RenderBox* parent)
{
    ASSERT(gPercentHeightContainerMap);
    for (RenderObject* curr = parent->firstChild(); curr; curr = curr->nextInPreOrder(parent)) {
        if (!curr->isBox())
            continue;

        RenderBox* box = toRenderBox(curr);
        if (!hasPercentHeightDescendant(box))
            continue;

        removePercentHeightDescendant(box);
    }
}

LayoutUnit RenderBlock::textIndentOffset() const
{
    LayoutUnit cw = 0;
    if (style()->textIndent().isPercent())
        cw = containingBlock()->availableLogicalWidth();
    return minimumValueForLength(style()->textIndent(), cw);
}

void RenderBlock::markLinesDirtyInBlockRange(LayoutUnit logicalTop, LayoutUnit logicalBottom, RootInlineBox* highest)
{
    if (logicalTop >= logicalBottom)
        return;

    RootInlineBox* lowestDirtyLine = lastRootBox();
    RootInlineBox* afterLowest = lowestDirtyLine;
    while (lowestDirtyLine && lowestDirtyLine->lineBottomWithLeading() >= logicalBottom && logicalBottom < LayoutUnit::max()) {
        afterLowest = lowestDirtyLine;
        lowestDirtyLine = lowestDirtyLine->prevRootBox();
    }

    while (afterLowest && afterLowest != highest && (afterLowest->lineBottomWithLeading() >= logicalTop || afterLowest->lineBottomWithLeading() < 0)) {
        afterLowest->markDirty();
        afterLowest = afterLowest->prevRootBox();
    }
}

bool RenderBlock::avoidsFloats() const
{
    // Floats can't intrude into our box if we have a non-auto column count or width.
    return RenderBox::avoidsFloats() || !style()->hasAutoColumnCount() || !style()->hasAutoColumnWidth();
}

bool RenderBlock::isPointInOverflowControl(HitTestResult& result, const LayoutPoint& locationInContainer, const LayoutPoint& accumulatedOffset)
{
    if (!scrollsOverflow())
        return false;

    return layer()->scrollableArea()->hitTestOverflowControls(result, roundedIntPoint(locationInContainer - toLayoutSize(accumulatedOffset)));
}

Node* RenderBlock::nodeForHitTest() const
{
    // If we are in the margins of block elements that are part of a
    // continuation we're actually still inside the enclosing element
    // that was split. Use the appropriate inner node.
    return isAnonymousBlockContinuation() ? continuation()->node() : node();
}

bool RenderBlock::nodeAtPoint(const HitTestRequest& request, HitTestResult& result, const HitTestLocation& locationInContainer, const LayoutPoint& accumulatedOffset, HitTestAction hitTestAction)
{
    LayoutPoint adjustedLocation(accumulatedOffset + location());
    LayoutSize localOffset = toLayoutSize(adjustedLocation);

    if (!isRenderView()) {
        // Check if we need to do anything at all.
        LayoutRect overflowBox = visualOverflowRect();
        flipForWritingMode(overflowBox);
        overflowBox.moveBy(adjustedLocation);
        if (!locationInContainer.intersects(overflowBox))
            return false;
    }

    if ((hitTestAction == HitTestBlockBackground || hitTestAction == HitTestChildBlockBackground)
        && visibleToHitTestRequest(request)
        && isPointInOverflowControl(result, locationInContainer.point(), adjustedLocation)) {
        updateHitTestResult(result, locationInContainer.point() - localOffset);
        // FIXME: isPointInOverflowControl() doesn't handle rect-based tests yet.
        if (!result.addNodeToRectBasedTestResult(nodeForHitTest(), request, locationInContainer))
           return true;
    }

    // If we have clipping, then we can't have any spillout.
    bool useOverflowClip = hasOverflowClip() && !hasSelfPaintingLayer();
    bool useClip = (hasControlClip() || useOverflowClip);
    bool checkChildren = !useClip || (hasControlClip() ? locationInContainer.intersects(controlClipRect(adjustedLocation)) : locationInContainer.intersects(overflowClipRect(adjustedLocation, IncludeOverlayScrollbarSize)));
    if (checkChildren) {
        // Hit test descendants first.
        LayoutSize scrolledOffset(localOffset);
        if (hasOverflowClip())
            scrolledOffset -= scrolledContentOffset();

        // Hit test contents if we don't have columns.
        if (!hasColumns()) {
            if (hitTestContents(request, result, locationInContainer, toLayoutPoint(scrolledOffset), hitTestAction)) {
                updateHitTestResult(result, flipForWritingMode(locationInContainer.point() - localOffset));
                return true;
            }
            if (hitTestAction == HitTestFloat && hitTestFloats(request, result, locationInContainer, toLayoutPoint(scrolledOffset)))
                return true;
        } else if (hitTestColumns(request, result, locationInContainer, toLayoutPoint(scrolledOffset), hitTestAction)) {
            updateHitTestResult(result, flipForWritingMode(locationInContainer.point() - localOffset));
            return true;
        }
    }

    // Check if the point is outside radii.
    if (!isRenderView() && style()->hasBorderRadius()) {
        LayoutRect borderRect = borderBoxRect();
        borderRect.moveBy(adjustedLocation);
        RoundedRect border = style()->getRoundedBorderFor(borderRect);
        if (!locationInContainer.intersects(border))
            return false;
    }

    // Now hit test our background
    if (hitTestAction == HitTestBlockBackground || hitTestAction == HitTestChildBlockBackground) {
        LayoutRect boundsRect(adjustedLocation, size());
        if (visibleToHitTestRequest(request) && locationInContainer.intersects(boundsRect)) {
            updateHitTestResult(result, flipForWritingMode(locationInContainer.point() - localOffset));
            if (!result.addNodeToRectBasedTestResult(nodeForHitTest(), request, locationInContainer, boundsRect))
                return true;
        }
    }

    return false;
}

class ColumnRectIterator {
    WTF_MAKE_NONCOPYABLE(ColumnRectIterator);
public:
    ColumnRectIterator(const RenderBlock& block)
        : m_block(block)
        , m_colInfo(block.columnInfo())
        , m_direction(m_block.style()->isFlippedBlocksWritingMode() ? 1 : -1)
        , m_isHorizontal(block.isHorizontalWritingMode())
        , m_logicalLeft(block.logicalLeftOffsetForContent())
    {
        int colCount = m_colInfo->columnCount();
        m_colIndex = colCount - 1;
        m_currLogicalTopOffset = colCount * m_colInfo->columnHeight() * m_direction;
        update();
    }

    void advance()
    {
        ASSERT(hasMore());
        m_colIndex--;
        update();
    }

    LayoutRect columnRect() const { return m_colRect; }
    bool hasMore() const { return m_colIndex >= 0; }

    void adjust(LayoutSize& offset) const
    {
        LayoutUnit currLogicalLeftOffset = (m_isHorizontal ? m_colRect.x() : m_colRect.y()) - m_logicalLeft;
        offset += m_isHorizontal ? LayoutSize(currLogicalLeftOffset, m_currLogicalTopOffset) : LayoutSize(m_currLogicalTopOffset, currLogicalLeftOffset);
        if (m_colInfo->progressionAxis() == ColumnInfo::BlockAxis) {
            if (m_isHorizontal)
                offset.expand(0, m_colRect.y() - m_block.borderTop() - m_block.paddingTop());
            else
                offset.expand(m_colRect.x() - m_block.borderLeft() - m_block.paddingLeft(), 0);
        }
    }

private:
    void update()
    {
        if (m_colIndex < 0)
            return;

        m_colRect = m_block.columnRectAt(const_cast<ColumnInfo*>(m_colInfo), m_colIndex);
        m_block.flipForWritingMode(m_colRect);
        m_currLogicalTopOffset -= (m_isHorizontal ? m_colRect.height() : m_colRect.width()) * m_direction;
    }

    const RenderBlock& m_block;
    const ColumnInfo* const m_colInfo;
    const int m_direction;
    const bool m_isHorizontal;
    const LayoutUnit m_logicalLeft;
    int m_colIndex;
    LayoutUnit m_currLogicalTopOffset;
    LayoutRect m_colRect;
};

bool RenderBlock::hitTestColumns(const HitTestRequest& request, HitTestResult& result, const HitTestLocation& locationInContainer, const LayoutPoint& accumulatedOffset, HitTestAction hitTestAction)
{
    // We need to do multiple passes, breaking up our hit testing into strips.
    if (!hasColumns())
        return false;

    for (ColumnRectIterator it(*this); it.hasMore(); it.advance()) {
        LayoutRect hitRect = locationInContainer.boundingBox();
        LayoutRect colRect = it.columnRect();
        colRect.moveBy(accumulatedOffset);
        if (locationInContainer.intersects(colRect)) {
            // The point is inside this column.
            // Adjust accumulatedOffset to change where we hit test.
            LayoutSize offset;
            it.adjust(offset);
            LayoutPoint finalLocation = accumulatedOffset + offset;
            if (!result.isRectBasedTest() || colRect.contains(hitRect))
                return hitTestContents(request, result, locationInContainer, finalLocation, hitTestAction) || (hitTestAction == HitTestFloat && hitTestFloats(request, result, locationInContainer, finalLocation));

            hitTestContents(request, result, locationInContainer, finalLocation, hitTestAction);
        }
    }

    return false;
}

void RenderBlock::adjustForColumnRect(LayoutSize& offset, const LayoutPoint& locationInContainer) const
{
    for (ColumnRectIterator it(*this); it.hasMore(); it.advance()) {
        LayoutRect colRect = it.columnRect();
        if (colRect.contains(locationInContainer)) {
            it.adjust(offset);
            return;
        }
    }
}

bool RenderBlock::hitTestContents(const HitTestRequest& request, HitTestResult& result, const HitTestLocation& locationInContainer, const LayoutPoint& accumulatedOffset, HitTestAction hitTestAction)
{
    if (childrenInline() && !isTable()) {
        // We have to hit-test our line boxes.
        if (m_lineBoxes.hitTest(this, request, result, locationInContainer, accumulatedOffset, hitTestAction))
            return true;
    } else {
        // Hit test our children.
        HitTestAction childHitTest = hitTestAction;
        if (hitTestAction == HitTestChildBlockBackgrounds)
            childHitTest = HitTestChildBlockBackground;
        for (RenderBox* child = lastChildBox(); child; child = child->previousSiblingBox()) {
            LayoutPoint childPoint = flipForWritingModeForChild(child, accumulatedOffset);
            if (!child->hasSelfPaintingLayer() && !child->isFloating() && child->nodeAtPoint(request, result, locationInContainer, childPoint, childHitTest))
                return true;
        }
    }

    return false;
}

Position RenderBlock::positionForBox(InlineBox *box, bool start) const
{
    if (!box)
        return Position();

    if (!box->renderer().nonPseudoNode())
        return createLegacyEditingPosition(nonPseudoNode(), start ? caretMinOffset() : caretMaxOffset());

    if (!box->isInlineTextBox())
        return createLegacyEditingPosition(box->renderer().nonPseudoNode(), start ? box->renderer().caretMinOffset() : box->renderer().caretMaxOffset());

    InlineTextBox* textBox = toInlineTextBox(box);
    return createLegacyEditingPosition(box->renderer().nonPseudoNode(), start ? textBox->start() : textBox->start() + textBox->len());
}

static inline bool isEditingBoundary(RenderObject* ancestor, RenderObject* child)
{
    ASSERT(!ancestor || ancestor->nonPseudoNode());
    ASSERT(child && child->nonPseudoNode());
    return !ancestor || !ancestor->parent() || (ancestor->hasLayer() && ancestor->parent()->isRenderView())
        || ancestor->nonPseudoNode()->rendererIsEditable() == child->nonPseudoNode()->rendererIsEditable();
}

// FIXME: This function should go on RenderObject as an instance method. Then
// all cases in which positionForPoint recurs could call this instead to
// prevent crossing editable boundaries. This would require many tests.
static PositionWithAffinity positionForPointRespectingEditingBoundaries(RenderBlock* parent, RenderBox* child, const LayoutPoint& pointInParentCoordinates)
{
    LayoutPoint childLocation = child->location();
    if (child->isInFlowPositioned())
        childLocation += child->offsetForInFlowPosition();

    // FIXME: This is wrong if the child's writing-mode is different from the parent's.
    LayoutPoint pointInChildCoordinates(toLayoutPoint(pointInParentCoordinates - childLocation));

    // If this is an anonymous renderer, we just recur normally
    Node* childNode = child->nonPseudoNode();
    if (!childNode)
        return child->positionForPoint(pointInChildCoordinates);

    // Otherwise, first make sure that the editability of the parent and child agree.
    // If they don't agree, then we return a visible position just before or after the child
    RenderObject* ancestor = parent;
    while (ancestor && !ancestor->nonPseudoNode())
        ancestor = ancestor->parent();

    // If we can't find an ancestor to check editability on, or editability is unchanged, we recur like normal
    if (isEditingBoundary(ancestor, child))
        return child->positionForPoint(pointInChildCoordinates);

    // Otherwise return before or after the child, depending on if the click was to the logical left or logical right of the child
    LayoutUnit childMiddle = parent->logicalWidthForChild(child) / 2;
    LayoutUnit logicalLeft = parent->isHorizontalWritingMode() ? pointInChildCoordinates.x() : pointInChildCoordinates.y();
    if (logicalLeft < childMiddle)
        return ancestor->createPositionWithAffinity(childNode->nodeIndex(), DOWNSTREAM);
    return ancestor->createPositionWithAffinity(childNode->nodeIndex() + 1, UPSTREAM);
}

PositionWithAffinity RenderBlock::positionForPointWithInlineChildren(const LayoutPoint& pointInLogicalContents)
{
    ASSERT(childrenInline());

    if (!firstRootBox())
        return createPositionWithAffinity(0, DOWNSTREAM);

    bool linesAreFlipped = style()->isFlippedLinesWritingMode();
    bool blocksAreFlipped = style()->isFlippedBlocksWritingMode();

    // look for the closest line box in the root box which is at the passed-in y coordinate
    InlineBox* closestBox = 0;
    RootInlineBox* firstRootBoxWithChildren = 0;
    RootInlineBox* lastRootBoxWithChildren = 0;
    for (RootInlineBox* root = firstRootBox(); root; root = root->nextRootBox()) {
        if (!root->firstLeafChild())
            continue;
        if (!firstRootBoxWithChildren)
            firstRootBoxWithChildren = root;

        if (!linesAreFlipped && root->isFirstAfterPageBreak() && (pointInLogicalContents.y() < root->lineTopWithLeading()
            || (blocksAreFlipped && pointInLogicalContents.y() == root->lineTopWithLeading())))
            break;

        lastRootBoxWithChildren = root;

        // check if this root line box is located at this y coordinate
        if (pointInLogicalContents.y() < root->selectionBottom() || (blocksAreFlipped && pointInLogicalContents.y() == root->selectionBottom())) {
            if (linesAreFlipped) {
                RootInlineBox* nextRootBoxWithChildren = root->nextRootBox();
                while (nextRootBoxWithChildren && !nextRootBoxWithChildren->firstLeafChild())
                    nextRootBoxWithChildren = nextRootBoxWithChildren->nextRootBox();

                if (nextRootBoxWithChildren && nextRootBoxWithChildren->isFirstAfterPageBreak() && (pointInLogicalContents.y() > nextRootBoxWithChildren->lineTopWithLeading()
                    || (!blocksAreFlipped && pointInLogicalContents.y() == nextRootBoxWithChildren->lineTopWithLeading())))
                    continue;
            }
            closestBox = root->closestLeafChildForLogicalLeftPosition(pointInLogicalContents.x());
            if (closestBox)
                break;
        }
    }

    bool moveCaretToBoundary = document().frame()->editor().behavior().shouldMoveCaretToHorizontalBoundaryWhenPastTopOrBottom();

    if (!moveCaretToBoundary && !closestBox && lastRootBoxWithChildren) {
        // y coordinate is below last root line box, pretend we hit it
        closestBox = lastRootBoxWithChildren->closestLeafChildForLogicalLeftPosition(pointInLogicalContents.x());
    }

    if (closestBox) {
        if (moveCaretToBoundary) {
            LayoutUnit firstRootBoxWithChildrenTop = min<LayoutUnit>(firstRootBoxWithChildren->selectionTop(), firstRootBoxWithChildren->logicalTop());
            if (pointInLogicalContents.y() < firstRootBoxWithChildrenTop
                || (blocksAreFlipped && pointInLogicalContents.y() == firstRootBoxWithChildrenTop)) {
                InlineBox* box = firstRootBoxWithChildren->firstLeafChild();
                if (box->isLineBreak()) {
                    if (InlineBox* newBox = box->nextLeafChildIgnoringLineBreak())
                        box = newBox;
                }
                // y coordinate is above first root line box, so return the start of the first
                return PositionWithAffinity(positionForBox(box, true), DOWNSTREAM);
            }
        }

        // pass the box a top position that is inside it
        LayoutPoint point(pointInLogicalContents.x(), closestBox->root().blockDirectionPointInLine());
        if (!isHorizontalWritingMode())
            point = point.transposedPoint();
        if (closestBox->renderer().isReplaced())
            return positionForPointRespectingEditingBoundaries(this, &toRenderBox(closestBox->renderer()), point);
        return closestBox->renderer().positionForPoint(point);
    }

    if (lastRootBoxWithChildren) {
        // We hit this case for Mac behavior when the Y coordinate is below the last box.
        ASSERT(moveCaretToBoundary);
        InlineBox* logicallyLastBox;
        if (lastRootBoxWithChildren->getLogicalEndBoxWithNode(logicallyLastBox))
            return PositionWithAffinity(positionForBox(logicallyLastBox, false), DOWNSTREAM);
    }

    // Can't reach this. We have a root line box, but it has no kids.
    // FIXME: This should ASSERT_NOT_REACHED(), but clicking on placeholder text
    // seems to hit this code path.
    return createPositionWithAffinity(0, DOWNSTREAM);
}

static inline bool isChildHitTestCandidate(RenderBox* box)
{
    return box->height() && box->style()->visibility() == VISIBLE && !box->isFloatingOrOutOfFlowPositioned();
}

PositionWithAffinity RenderBlock::positionForPoint(const LayoutPoint& point)
{
    if (isTable())
        return RenderBox::positionForPoint(point);

    if (isReplaced()) {
        // FIXME: This seems wrong when the object's writing-mode doesn't match the line's writing-mode.
        LayoutUnit pointLogicalLeft = isHorizontalWritingMode() ? point.x() : point.y();
        LayoutUnit pointLogicalTop = isHorizontalWritingMode() ? point.y() : point.x();

        if (pointLogicalLeft < 0)
            return createPositionWithAffinity(caretMinOffset(), DOWNSTREAM);
        if (pointLogicalLeft >= logicalWidth())
            return createPositionWithAffinity(caretMaxOffset(), DOWNSTREAM);
        if (pointLogicalTop < 0)
            return createPositionWithAffinity(caretMinOffset(), DOWNSTREAM);
        if (pointLogicalTop >= logicalHeight())
            return createPositionWithAffinity(caretMaxOffset(), DOWNSTREAM);
    }

    LayoutPoint pointInContents = point;
    offsetForContents(pointInContents);
    LayoutPoint pointInLogicalContents(pointInContents);
    if (!isHorizontalWritingMode())
        pointInLogicalContents = pointInLogicalContents.transposedPoint();

    if (childrenInline())
        return positionForPointWithInlineChildren(pointInLogicalContents);

    RenderBox* lastCandidateBox = lastChildBox();
    while (lastCandidateBox && !isChildHitTestCandidate(lastCandidateBox))
        lastCandidateBox = lastCandidateBox->previousSiblingBox();

    bool blocksAreFlipped = style()->isFlippedBlocksWritingMode();
    if (lastCandidateBox) {
        if (pointInLogicalContents.y() > logicalTopForChild(lastCandidateBox)
            || (!blocksAreFlipped && pointInLogicalContents.y() == logicalTopForChild(lastCandidateBox)))
            return positionForPointRespectingEditingBoundaries(this, lastCandidateBox, pointInContents);

        for (RenderBox* childBox = firstChildBox(); childBox; childBox = childBox->nextSiblingBox()) {
            if (!isChildHitTestCandidate(childBox))
                continue;
            LayoutUnit childLogicalBottom = logicalTopForChild(childBox) + logicalHeightForChild(childBox);
            // We hit child if our click is above the bottom of its padding box (like IE6/7 and FF3).
            if (isChildHitTestCandidate(childBox) && (pointInLogicalContents.y() < childLogicalBottom
                || (blocksAreFlipped && pointInLogicalContents.y() == childLogicalBottom)))
                return positionForPointRespectingEditingBoundaries(this, childBox, pointInContents);
        }
    }

    // We only get here if there are no hit test candidate children below the click.
    return RenderBox::positionForPoint(point);
}

void RenderBlock::offsetForContents(LayoutPoint& offset) const
{
    offset = flipForWritingMode(offset);

    if (hasOverflowClip())
        offset += scrolledContentOffset();

    if (hasColumns())
        adjustPointToColumnContents(offset);

    offset = flipForWritingMode(offset);
}

LayoutUnit RenderBlock::availableLogicalWidth() const
{
    // If we have multiple columns, then the available logical width is reduced to our column width.
    if (hasColumns())
        return desiredColumnWidth();
    return RenderBox::availableLogicalWidth();
}

int RenderBlock::columnGap() const
{
    if (style()->hasNormalColumnGap())
        return style()->fontDescription().computedPixelSize(); // "1em" is recommended as the normal gap setting. Matches <p> margins.
    return static_cast<int>(style()->columnGap());
}

void RenderBlock::calcColumnWidth()
{
    if (document().regionBasedColumnsEnabled())
        return;

    // Calculate our column width and column count.
    // FIXME: Can overflow on fast/block/float/float-not-removed-from-next-sibling4.html, see https://bugs.webkit.org/show_bug.cgi?id=68744
    unsigned desiredColumnCount = 1;
    LayoutUnit desiredColumnWidth = contentLogicalWidth();

    // For now, we don't support multi-column layouts when printing, since we have to do a lot of work for proper pagination.
    if (document().paginated() || !style()->specifiesColumns()) {
        setDesiredColumnCountAndWidth(desiredColumnCount, desiredColumnWidth);
        return;
    }

    LayoutUnit availWidth = desiredColumnWidth;
    LayoutUnit colGap = columnGap();
    LayoutUnit colWidth = max<LayoutUnit>(1, LayoutUnit(style()->columnWidth()));
    int colCount = max<int>(1, style()->columnCount());

    if (style()->hasAutoColumnWidth() && !style()->hasAutoColumnCount()) {
        desiredColumnCount = colCount;
        desiredColumnWidth = max<LayoutUnit>(0, (availWidth - ((desiredColumnCount - 1) * colGap)) / desiredColumnCount);
    } else if (!style()->hasAutoColumnWidth() && style()->hasAutoColumnCount()) {
        desiredColumnCount = max<LayoutUnit>(1, (availWidth + colGap) / (colWidth + colGap));
        desiredColumnWidth = ((availWidth + colGap) / desiredColumnCount) - colGap;
    } else {
        desiredColumnCount = max<LayoutUnit>(min<LayoutUnit>(colCount, (availWidth + colGap) / (colWidth + colGap)), 1);
        desiredColumnWidth = ((availWidth + colGap) / desiredColumnCount) - colGap;
    }
    setDesiredColumnCountAndWidth(desiredColumnCount, desiredColumnWidth);
}

bool RenderBlock::requiresColumns(int desiredColumnCount) const
{
    // Paged overflow is treated as multicol here, unless this element was the one that got its
    // overflow propagated to the viewport.
    bool isPaginated = style()->isOverflowPaged() && node() != document().viewportDefiningElement();

    return firstChild()
        && (desiredColumnCount != 1 || !style()->hasAutoColumnWidth() || isPaginated)
        && !firstChild()->isAnonymousColumnsBlock()
        && !firstChild()->isAnonymousColumnSpanBlock();
}

void RenderBlock::setDesiredColumnCountAndWidth(int count, LayoutUnit width)
{
    bool destroyColumns = !requiresColumns(count);
    if (destroyColumns) {
        if (hasColumns()) {
            gColumnInfoMap->take(this);
            setHasColumns(false);
        }
    } else {
        ColumnInfo* info;
        if (hasColumns())
            info = gColumnInfoMap->get(this);
        else {
            if (!gColumnInfoMap)
                gColumnInfoMap = new ColumnInfoMap;
            info = new ColumnInfo;
            gColumnInfoMap->add(this, adoptPtr(info));
            setHasColumns(true);
        }
        info->setDesiredColumnWidth(width);
        if (style()->isOverflowPaged()) {
            info->setDesiredColumnCount(1);
            info->setProgressionAxis(style()->hasInlinePaginationAxis() ? ColumnInfo::InlineAxis : ColumnInfo::BlockAxis);
        } else {
            info->setDesiredColumnCount(count);
            info->setProgressionAxis(ColumnInfo::InlineAxis);
        }
    }
}

LayoutUnit RenderBlock::desiredColumnWidth() const
{
    if (!hasColumns())
        return contentLogicalWidth();
    return gColumnInfoMap->get(this)->desiredColumnWidth();
}

ColumnInfo* RenderBlock::columnInfo() const
{
    if (!hasColumns())
        return 0;
    return gColumnInfoMap->get(this);
}

unsigned RenderBlock::columnCount(ColumnInfo* colInfo) const
{
    ASSERT(hasColumns());
    ASSERT(gColumnInfoMap->get(this) == colInfo);
    return colInfo->columnCount();
}

LayoutRect RenderBlock::columnRectAt(ColumnInfo* colInfo, unsigned index) const
{
    ASSERT(hasColumns() && gColumnInfoMap->get(this) == colInfo);

    // Compute the appropriate rect based off our information.
    LayoutUnit colLogicalWidth = colInfo->desiredColumnWidth();
    LayoutUnit colLogicalHeight = colInfo->columnHeight();
    LayoutUnit colLogicalTop = borderBefore() + paddingBefore();
    LayoutUnit colLogicalLeft = logicalLeftOffsetForContent();
    LayoutUnit colGap = columnGap();
    if (colInfo->progressionAxis() == ColumnInfo::InlineAxis) {
        if (style()->isLeftToRightDirection())
            colLogicalLeft += index * (colLogicalWidth + colGap);
        else
            colLogicalLeft += contentLogicalWidth() - colLogicalWidth - index * (colLogicalWidth + colGap);
    } else {
        colLogicalTop += index * (colLogicalHeight + colGap);
    }

    if (isHorizontalWritingMode())
        return LayoutRect(colLogicalLeft, colLogicalTop, colLogicalWidth, colLogicalHeight);
    return LayoutRect(colLogicalTop, colLogicalLeft, colLogicalHeight, colLogicalWidth);
}

void RenderBlock::adjustPointToColumnContents(LayoutPoint& point) const
{
    // Just bail if we have no columns.
    if (!hasColumns())
        return;

    ColumnInfo* colInfo = columnInfo();
    if (!columnCount(colInfo))
        return;

    // Determine which columns we intersect.
    LayoutUnit colGap = columnGap();
    LayoutUnit halfColGap = colGap / 2;
    LayoutPoint columnPoint(columnRectAt(colInfo, 0).location());
    LayoutUnit logicalOffset = 0;
    for (unsigned i = 0; i < colInfo->columnCount(); i++) {
        // Add in half the column gap to the left and right of the rect.
        LayoutRect colRect = columnRectAt(colInfo, i);
        flipForWritingMode(colRect);
        if (isHorizontalWritingMode() == (colInfo->progressionAxis() == ColumnInfo::InlineAxis)) {
            LayoutRect gapAndColumnRect(colRect.x() - halfColGap, colRect.y(), colRect.width() + colGap, colRect.height());
            if (point.x() >= gapAndColumnRect.x() && point.x() < gapAndColumnRect.maxX()) {
                if (colInfo->progressionAxis() == ColumnInfo::InlineAxis) {
                    // FIXME: The clamping that follows is not completely right for right-to-left
                    // content.
                    // Clamp everything above the column to its top left.
                    if (point.y() < gapAndColumnRect.y())
                        point = gapAndColumnRect.location();
                    // Clamp everything below the column to the next column's top left. If there is
                    // no next column, this still maps to just after this column.
                    else if (point.y() >= gapAndColumnRect.maxY()) {
                        point = gapAndColumnRect.location();
                        point.move(0, gapAndColumnRect.height());
                    }
                } else {
                    if (point.x() < colRect.x())
                        point.setX(colRect.x());
                    else if (point.x() >= colRect.maxX())
                        point.setX(colRect.maxX() - 1);
                }

                // We're inside the column.  Translate the x and y into our column coordinate space.
                if (colInfo->progressionAxis() == ColumnInfo::InlineAxis)
                    point.move(columnPoint.x() - colRect.x(), (!style()->isFlippedBlocksWritingMode() ? logicalOffset : -logicalOffset));
                else
                    point.move((!style()->isFlippedBlocksWritingMode() ? logicalOffset : -logicalOffset) - colRect.x() + borderLeft() + paddingLeft(), 0);
                return;
            }

            // Move to the next position.
            logicalOffset += colInfo->progressionAxis() == ColumnInfo::InlineAxis ? colRect.height() : colRect.width();
        } else {
            LayoutRect gapAndColumnRect(colRect.x(), colRect.y() - halfColGap, colRect.width(), colRect.height() + colGap);
            if (point.y() >= gapAndColumnRect.y() && point.y() < gapAndColumnRect.maxY()) {
                if (colInfo->progressionAxis() == ColumnInfo::InlineAxis) {
                    // FIXME: The clamping that follows is not completely right for right-to-left
                    // content.
                    // Clamp everything above the column to its top left.
                    if (point.x() < gapAndColumnRect.x())
                        point = gapAndColumnRect.location();
                    // Clamp everything below the column to the next column's top left. If there is
                    // no next column, this still maps to just after this column.
                    else if (point.x() >= gapAndColumnRect.maxX()) {
                        point = gapAndColumnRect.location();
                        point.move(gapAndColumnRect.width(), 0);
                    }
                } else {
                    if (point.y() < colRect.y())
                        point.setY(colRect.y());
                    else if (point.y() >= colRect.maxY())
                        point.setY(colRect.maxY() - 1);
                }

                // We're inside the column.  Translate the x and y into our column coordinate space.
                if (colInfo->progressionAxis() == ColumnInfo::InlineAxis)
                    point.move((!style()->isFlippedBlocksWritingMode() ? logicalOffset : -logicalOffset), columnPoint.y() - colRect.y());
                else
                    point.move(0, (!style()->isFlippedBlocksWritingMode() ? logicalOffset : -logicalOffset) - colRect.y() + borderTop() + paddingTop());
                return;
            }

            // Move to the next position.
            logicalOffset += colInfo->progressionAxis() == ColumnInfo::InlineAxis ? colRect.width() : colRect.height();
        }
    }
}

void RenderBlock::adjustRectForColumns(LayoutRect& r) const
{
    // Just bail if we have no columns.
    if (!hasColumns())
        return;

    ColumnInfo* colInfo = columnInfo();

    // Determine which columns we intersect.
    unsigned colCount = columnCount(colInfo);
    if (!colCount)
        return;

    // Begin with a result rect that is empty.
    LayoutRect result;

    bool isHorizontal = isHorizontalWritingMode();
    LayoutUnit beforeBorderPadding = borderBefore() + paddingBefore();
    LayoutUnit colHeight = colInfo->columnHeight();
    if (!colHeight)
        return;

    LayoutUnit startOffset = max(isHorizontal ? r.y() : r.x(), beforeBorderPadding);
    LayoutUnit endOffset = max(min<LayoutUnit>(isHorizontal ? r.maxY() : r.maxX(), beforeBorderPadding + colCount * colHeight), beforeBorderPadding);

    // FIXME: Can overflow on fast/block/float/float-not-removed-from-next-sibling4.html, see https://bugs.webkit.org/show_bug.cgi?id=68744
    unsigned startColumn = (startOffset - beforeBorderPadding) / colHeight;
    unsigned endColumn = (endOffset - beforeBorderPadding) / colHeight;

    if (startColumn == endColumn) {
        // The rect is fully contained within one column. Adjust for our offsets
        // and repaint only that portion.
        LayoutUnit logicalLeftOffset = logicalLeftOffsetForContent();
        LayoutRect colRect = columnRectAt(colInfo, startColumn);
        LayoutRect repaintRect = r;

        if (colInfo->progressionAxis() == ColumnInfo::InlineAxis) {
            if (isHorizontal)
                repaintRect.move(colRect.x() - logicalLeftOffset, - static_cast<int>(startColumn) * colHeight);
            else
                repaintRect.move(- static_cast<int>(startColumn) * colHeight, colRect.y() - logicalLeftOffset);
        } else {
            if (isHorizontal)
                repaintRect.move(0, colRect.y() - startColumn * colHeight - beforeBorderPadding);
            else
                repaintRect.move(colRect.x() - startColumn * colHeight - beforeBorderPadding, 0);
        }
        repaintRect.intersect(colRect);
        result.unite(repaintRect);
    } else {
        // We span multiple columns. We can just unite the start and end column to get the final
        // repaint rect.
        result.unite(columnRectAt(colInfo, startColumn));
        result.unite(columnRectAt(colInfo, endColumn));
    }

    r = result;
}

LayoutPoint RenderBlock::flipForWritingModeIncludingColumns(const LayoutPoint& point) const
{
    ASSERT(hasColumns());
    if (!hasColumns() || !style()->isFlippedBlocksWritingMode())
        return point;
    ColumnInfo* colInfo = columnInfo();
    LayoutUnit columnLogicalHeight = colInfo->columnHeight();
    LayoutUnit expandedLogicalHeight = borderBefore() + paddingBefore() + columnCount(colInfo) * columnLogicalHeight + borderAfter() + paddingAfter() + scrollbarLogicalHeight();
    if (isHorizontalWritingMode())
        return LayoutPoint(point.x(), expandedLogicalHeight - point.y());
    return LayoutPoint(expandedLogicalHeight - point.x(), point.y());
}

void RenderBlock::adjustStartEdgeForWritingModeIncludingColumns(LayoutRect& rect) const
{
    ASSERT(hasColumns());
    if (!hasColumns() || !style()->isFlippedBlocksWritingMode())
        return;

    ColumnInfo* colInfo = columnInfo();
    LayoutUnit columnLogicalHeight = colInfo->columnHeight();
    LayoutUnit expandedLogicalHeight = borderBefore() + paddingBefore() + columnCount(colInfo) * columnLogicalHeight + borderAfter() + paddingAfter() + scrollbarLogicalHeight();

    if (isHorizontalWritingMode())
        rect.setY(expandedLogicalHeight - rect.maxY());
    else
        rect.setX(expandedLogicalHeight - rect.maxX());
}

void RenderBlock::adjustForColumns(LayoutSize& offset, const LayoutPoint& point) const
{
    if (!hasColumns())
        return;

    ColumnInfo* colInfo = columnInfo();

    LayoutUnit logicalLeft = logicalLeftOffsetForContent();
    unsigned colCount = columnCount(colInfo);
    LayoutUnit colLogicalWidth = colInfo->desiredColumnWidth();
    LayoutUnit colLogicalHeight = colInfo->columnHeight();

    for (unsigned i = 0; i < colCount; ++i) {
        // Compute the edges for a given column in the block progression direction.
        LayoutRect sliceRect = LayoutRect(logicalLeft, borderBefore() + paddingBefore() + i * colLogicalHeight, colLogicalWidth, colLogicalHeight);
        if (!isHorizontalWritingMode())
            sliceRect = sliceRect.transposedRect();

        LayoutUnit logicalOffset = i * colLogicalHeight;

        // Now we're in the same coordinate space as the point.  See if it is inside the rectangle.
        if (isHorizontalWritingMode()) {
            if (point.y() >= sliceRect.y() && point.y() < sliceRect.maxY()) {
                if (colInfo->progressionAxis() == ColumnInfo::InlineAxis)
                    offset.expand(columnRectAt(colInfo, i).x() - logicalLeft, -logicalOffset);
                else
                    offset.expand(0, columnRectAt(colInfo, i).y() - logicalOffset - borderBefore() - paddingBefore());
                return;
            }
        } else {
            if (point.x() >= sliceRect.x() && point.x() < sliceRect.maxX()) {
                if (colInfo->progressionAxis() == ColumnInfo::InlineAxis)
                    offset.expand(-logicalOffset, columnRectAt(colInfo, i).y() - logicalLeft);
                else
                    offset.expand(columnRectAt(colInfo, i).x() - logicalOffset - borderBefore() - paddingBefore(), 0);
                return;
            }
        }
    }
}

void RenderBlock::computeIntrinsicLogicalWidths(LayoutUnit& minLogicalWidth, LayoutUnit& maxLogicalWidth) const
{
    if (childrenInline()) {
        // FIXME: Remove this const_cast.
        toRenderBlockFlow(const_cast<RenderBlock*>(this))->computeInlinePreferredLogicalWidths(minLogicalWidth, maxLogicalWidth);
    } else {
        computeBlockPreferredLogicalWidths(minLogicalWidth, maxLogicalWidth);
    }

    maxLogicalWidth = max(minLogicalWidth, maxLogicalWidth);

    adjustIntrinsicLogicalWidthsForColumns(minLogicalWidth, maxLogicalWidth);

    // A horizontal marquee with inline children has no minimum width.
    if (childrenInline() && isMarquee() && toRenderMarquee(this)->isHorizontal())
        minLogicalWidth = 0;

    if (isTableCell()) {
        Length tableCellWidth = toRenderTableCell(this)->styleOrColLogicalWidth();
        if (tableCellWidth.isFixed() && tableCellWidth.value() > 0)
            maxLogicalWidth = max(minLogicalWidth, adjustContentBoxLogicalWidthForBoxSizing(tableCellWidth.value()));
    }

    int scrollbarWidth = instrinsicScrollbarLogicalWidth();
    maxLogicalWidth += scrollbarWidth;
    minLogicalWidth += scrollbarWidth;
}

void RenderBlock::computePreferredLogicalWidths()
{
    ASSERT(preferredLogicalWidthsDirty());

    updateFirstLetter();

    m_minPreferredLogicalWidth = 0;
    m_maxPreferredLogicalWidth = 0;

    // FIXME: The isFixed() calls here should probably be checking for isSpecified since you
    // should be able to use percentage, calc or viewport relative values for width.
    RenderStyle* styleToUse = style();
    if (!isTableCell() && styleToUse->logicalWidth().isFixed() && styleToUse->logicalWidth().value() >= 0
        && !(isDeprecatedFlexItem() && !styleToUse->logicalWidth().intValue()))
        m_minPreferredLogicalWidth = m_maxPreferredLogicalWidth = adjustContentBoxLogicalWidthForBoxSizing(styleToUse->logicalWidth().value());
    else
        computeIntrinsicLogicalWidths(m_minPreferredLogicalWidth, m_maxPreferredLogicalWidth);

    if (styleToUse->logicalMinWidth().isFixed() && styleToUse->logicalMinWidth().value() > 0) {
        m_maxPreferredLogicalWidth = max(m_maxPreferredLogicalWidth, adjustContentBoxLogicalWidthForBoxSizing(styleToUse->logicalMinWidth().value()));
        m_minPreferredLogicalWidth = max(m_minPreferredLogicalWidth, adjustContentBoxLogicalWidthForBoxSizing(styleToUse->logicalMinWidth().value()));
    }

    if (styleToUse->logicalMaxWidth().isFixed()) {
        m_maxPreferredLogicalWidth = min(m_maxPreferredLogicalWidth, adjustContentBoxLogicalWidthForBoxSizing(styleToUse->logicalMaxWidth().value()));
        m_minPreferredLogicalWidth = min(m_minPreferredLogicalWidth, adjustContentBoxLogicalWidthForBoxSizing(styleToUse->logicalMaxWidth().value()));
    }

    // Table layout uses integers, ceil the preferred widths to ensure that they can contain the contents.
    if (isTableCell()) {
        m_minPreferredLogicalWidth = m_minPreferredLogicalWidth.ceil();
        m_maxPreferredLogicalWidth = m_maxPreferredLogicalWidth.ceil();
    }

    LayoutUnit borderAndPadding = borderAndPaddingLogicalWidth();
    m_minPreferredLogicalWidth += borderAndPadding;
    m_maxPreferredLogicalWidth += borderAndPadding;

    clearPreferredLogicalWidthsDirty();
}

void RenderBlock::adjustIntrinsicLogicalWidthsForColumns(LayoutUnit& minLogicalWidth, LayoutUnit& maxLogicalWidth) const
{
    if (!style()->hasAutoColumnCount() || !style()->hasAutoColumnWidth()) {
        // The min/max intrinsic widths calculated really tell how much space elements need when
        // laid out inside the columns. In order to eventually end up with the desired column width,
        // we need to convert them to values pertaining to the multicol container.
        int columnCount = style()->hasAutoColumnCount() ? 1 : style()->columnCount();
        LayoutUnit columnWidth;
        LayoutUnit gapExtra = (columnCount - 1) * columnGap();
        if (style()->hasAutoColumnWidth()) {
            minLogicalWidth = minLogicalWidth * columnCount + gapExtra;
        } else {
            columnWidth = style()->columnWidth();
            minLogicalWidth = min(minLogicalWidth, columnWidth);
        }
        // FIXME: If column-count is auto here, we should resolve it to calculate the maximum
        // intrinsic width, instead of pretending that it's 1. The only way to do that is by
        // performing a layout pass, but this is not an appropriate time or place for layout. The
        // good news is that if height is unconstrained and there are no explicit breaks, the
        // resolved column-count really should be 1.
        maxLogicalWidth = max(maxLogicalWidth, columnWidth) * columnCount + gapExtra;
    }
}

void RenderBlock::computeBlockPreferredLogicalWidths(LayoutUnit& minLogicalWidth, LayoutUnit& maxLogicalWidth) const
{
    RenderStyle* styleToUse = style();
    bool nowrap = styleToUse->whiteSpace() == NOWRAP;

    RenderObject* child = firstChild();
    RenderBlock* containingBlock = this->containingBlock();
    LayoutUnit floatLeftWidth = 0, floatRightWidth = 0;
    while (child) {
        // Positioned children don't affect the min/max width
        if (child->isOutOfFlowPositioned()) {
            child = child->nextSibling();
            continue;
        }

        RenderStyle* childStyle = child->style();
        if (child->isFloating() || (child->isBox() && toRenderBox(child)->avoidsFloats())) {
            LayoutUnit floatTotalWidth = floatLeftWidth + floatRightWidth;
            if (childStyle->clear() & CLEFT) {
                maxLogicalWidth = max(floatTotalWidth, maxLogicalWidth);
                floatLeftWidth = 0;
            }
            if (childStyle->clear() & CRIGHT) {
                maxLogicalWidth = max(floatTotalWidth, maxLogicalWidth);
                floatRightWidth = 0;
            }
        }

        // A margin basically has three types: fixed, percentage, and auto (variable).
        // Auto and percentage margins simply become 0 when computing min/max width.
        // Fixed margins can be added in as is.
        Length startMarginLength = childStyle->marginStartUsing(styleToUse);
        Length endMarginLength = childStyle->marginEndUsing(styleToUse);
        LayoutUnit margin = 0;
        LayoutUnit marginStart = 0;
        LayoutUnit marginEnd = 0;
        if (startMarginLength.isFixed())
            marginStart += startMarginLength.value();
        if (endMarginLength.isFixed())
            marginEnd += endMarginLength.value();
        margin = marginStart + marginEnd;

        LayoutUnit childMinPreferredLogicalWidth, childMaxPreferredLogicalWidth;
        if (child->isBox() && child->isHorizontalWritingMode() != isHorizontalWritingMode()) {
            RenderBox* childBox = toRenderBox(child);
            LogicalExtentComputedValues computedValues;
            childBox->computeLogicalHeight(childBox->borderAndPaddingLogicalHeight(), 0, computedValues);
            childMinPreferredLogicalWidth = childMaxPreferredLogicalWidth = computedValues.m_extent;
        } else {
            childMinPreferredLogicalWidth = child->minPreferredLogicalWidth();
            childMaxPreferredLogicalWidth = child->maxPreferredLogicalWidth();
        }

        LayoutUnit w = childMinPreferredLogicalWidth + margin;
        minLogicalWidth = max(w, minLogicalWidth);

        // IE ignores tables for calculation of nowrap. Makes some sense.
        if (nowrap && !child->isTable())
            maxLogicalWidth = max(w, maxLogicalWidth);

        w = childMaxPreferredLogicalWidth + margin;

        if (!child->isFloating()) {
            if (child->isBox() && toRenderBox(child)->avoidsFloats()) {
                // Determine a left and right max value based off whether or not the floats can fit in the
                // margins of the object.  For negative margins, we will attempt to overlap the float if the negative margin
                // is smaller than the float width.
                bool ltr = containingBlock ? containingBlock->style()->isLeftToRightDirection() : styleToUse->isLeftToRightDirection();
                LayoutUnit marginLogicalLeft = ltr ? marginStart : marginEnd;
                LayoutUnit marginLogicalRight = ltr ? marginEnd : marginStart;
                LayoutUnit maxLeft = marginLogicalLeft > 0 ? max(floatLeftWidth, marginLogicalLeft) : floatLeftWidth + marginLogicalLeft;
                LayoutUnit maxRight = marginLogicalRight > 0 ? max(floatRightWidth, marginLogicalRight) : floatRightWidth + marginLogicalRight;
                w = childMaxPreferredLogicalWidth + maxLeft + maxRight;
                w = max(w, floatLeftWidth + floatRightWidth);
            }
            else
                maxLogicalWidth = max(floatLeftWidth + floatRightWidth, maxLogicalWidth);
            floatLeftWidth = floatRightWidth = 0;
        }

        if (child->isFloating()) {
            if (childStyle->floating() == LeftFloat)
                floatLeftWidth += w;
            else
                floatRightWidth += w;
        } else
            maxLogicalWidth = max(w, maxLogicalWidth);

        child = child->nextSibling();
    }

    // Always make sure these values are non-negative.
    minLogicalWidth = max<LayoutUnit>(0, minLogicalWidth);
    maxLogicalWidth = max<LayoutUnit>(0, maxLogicalWidth);

    maxLogicalWidth = max(floatLeftWidth + floatRightWidth, maxLogicalWidth);
}

bool RenderBlock::hasLineIfEmpty() const
{
    if (!node())
        return false;

    if (node()->isRootEditableElement())
        return true;

<<<<<<< HEAD
    if (node()->isShadowRoot() && isHTMLInputElement(*toShadowRoot(node())->host()))
=======
    if (node()->rendererIsEditable() && isTableCell())
        return true;

    if (node()->isShadowRoot() && toShadowRoot(node())->host()->hasTagName(inputTag))
>>>>>>> e75964ee
        return true;

    return false;
}

LayoutUnit RenderBlock::lineHeight(bool firstLine, LineDirectionMode direction, LinePositionMode linePositionMode) const
{
    // Inline blocks are replaced elements. Otherwise, just pass off to
    // the base class.  If we're being queried as though we're the root line
    // box, then the fact that we're an inline-block is irrelevant, and we behave
    // just like a block.
    if (isReplaced() && linePositionMode == PositionOnContainingLine)
        return RenderBox::lineHeight(firstLine, direction, linePositionMode);

    if (firstLine && document().styleEngine()->usesFirstLineRules()) {
        RenderStyle* s = style(firstLine);
        if (s != style())
            return s->computedLineHeight();
    }

    if (m_lineHeight == -1)
        m_lineHeight = style()->computedLineHeight();

    return m_lineHeight;
}

int RenderBlock::beforeMarginInLineDirection(LineDirectionMode direction) const
{
    return direction == HorizontalLine ? marginTop() : marginRight();
}

int RenderBlock::baselinePosition(FontBaseline baselineType, bool firstLine, LineDirectionMode direction, LinePositionMode linePositionMode) const
{
    // Inline blocks are replaced elements. Otherwise, just pass off to
    // the base class.  If we're being queried as though we're the root line
    // box, then the fact that we're an inline-block is irrelevant, and we behave
    // just like a block.
    if (isInline() && linePositionMode == PositionOnContainingLine) {
        // For "leaf" theme objects, let the theme decide what the baseline position is.
        // FIXME: Might be better to have a custom CSS property instead, so that if the theme
        // is turned off, checkboxes/radios will still have decent baselines.
        // FIXME: Need to patch form controls to deal with vertical lines.
        if (style()->hasAppearance() && !RenderTheme::theme().isControlContainer(style()->appearance()))
            return RenderTheme::theme().baselinePosition(this);

        // CSS2.1 states that the baseline of an inline block is the baseline of the last line box in
        // the normal flow.  We make an exception for marquees, since their baselines are meaningless
        // (the content inside them moves).  This matches WinIE as well, which just bottom-aligns them.
        // We also give up on finding a baseline if we have a vertical scrollbar, or if we are scrolled
        // vertically (e.g., an overflow:hidden block that has had scrollTop moved).
        bool ignoreBaseline = (layer() && layer()->scrollableArea() && (isMarquee() || (direction == HorizontalLine ? (layer()->scrollableArea()->verticalScrollbar() || layer()->scrollableArea()->scrollYOffset())
            : (layer()->scrollableArea()->horizontalScrollbar() || layer()->scrollableArea()->scrollXOffset())))) || (isWritingModeRoot() && !isRubyRun());

        int baselinePos = ignoreBaseline ? -1 : inlineBlockBaseline(direction);

        if (isDeprecatedFlexibleBox()) {
            // Historically, we did this check for all baselines. But we can't
            // remove this code from deprecated flexbox, because it effectively
            // breaks -webkit-line-clamp, which is used in the wild -- we would
            // calculate the baseline as if -webkit-line-clamp wasn't used.
            // For simplicity, we use this for all uses of deprecated flexbox.
            LayoutUnit bottomOfContent = direction == HorizontalLine ? borderTop() + paddingTop() + contentHeight() : borderRight() + paddingRight() + contentWidth();
            if (baselinePos > bottomOfContent)
                baselinePos = -1;
        }
        if (baselinePos != -1)
            return beforeMarginInLineDirection(direction) + baselinePos;

        return RenderBox::baselinePosition(baselineType, firstLine, direction, linePositionMode);
    }

    // If we're not replaced, we'll only get called with PositionOfInteriorLineBoxes.
    // Note that inline-block counts as replaced here.
    ASSERT(linePositionMode == PositionOfInteriorLineBoxes);

    const FontMetrics& fontMetrics = style(firstLine)->fontMetrics();
    return fontMetrics.ascent(baselineType) + (lineHeight(firstLine, direction, linePositionMode) - fontMetrics.height()) / 2;
}

LayoutUnit RenderBlock::minLineHeightForReplacedRenderer(bool isFirstLine, LayoutUnit replacedHeight) const
{
    if (!document().inNoQuirksMode() && replacedHeight)
        return replacedHeight;

    if (!(style(isFirstLine)->lineBoxContain() & LineBoxContainBlock))
        return 0;

    return std::max<LayoutUnit>(replacedHeight, lineHeight(isFirstLine, isHorizontalWritingMode() ? HorizontalLine : VerticalLine, PositionOfInteriorLineBoxes));
}

int RenderBlock::firstLineBoxBaseline() const
{
    if (isWritingModeRoot() && !isRubyRun())
        return -1;

    if (childrenInline()) {
        if (firstLineBox())
            return firstLineBox()->logicalTop() + style(true)->fontMetrics().ascent(firstRootBox()->baselineType());
        else
            return -1;
    }
    else {
        for (RenderBox* curr = firstChildBox(); curr; curr = curr->nextSiblingBox()) {
            if (!curr->isFloatingOrOutOfFlowPositioned()) {
                int result = curr->firstLineBoxBaseline();
                if (result != -1)
                    return curr->logicalTop() + result; // Translate to our coordinate space.
            }
        }
    }

    return -1;
}

int RenderBlock::inlineBlockBaseline(LineDirectionMode direction) const
{
    if (!style()->isOverflowVisible()) {
        // We are not calling RenderBox::baselinePosition here because the caller should add the margin-top/margin-right, not us.
        return direction == HorizontalLine ? height() + m_marginBox.bottom() : width() + m_marginBox.left();
    }

    return lastLineBoxBaseline(direction);
}

int RenderBlock::lastLineBoxBaseline(LineDirectionMode lineDirection) const
{
    if (isWritingModeRoot() && !isRubyRun())
        return -1;

    if (childrenInline()) {
        if (!firstLineBox() && hasLineIfEmpty()) {
            const FontMetrics& fontMetrics = firstLineStyle()->fontMetrics();
            return fontMetrics.ascent()
                 + (lineHeight(true, lineDirection, PositionOfInteriorLineBoxes) - fontMetrics.height()) / 2
                 + (lineDirection == HorizontalLine ? borderTop() + paddingTop() : borderRight() + paddingRight());
        }
        if (lastLineBox())
            return lastLineBox()->logicalTop() + style(lastLineBox() == firstLineBox())->fontMetrics().ascent(lastRootBox()->baselineType());
        return -1;
    } else {
        bool haveNormalFlowChild = false;
        for (RenderBox* curr = lastChildBox(); curr; curr = curr->previousSiblingBox()) {
            if (!curr->isFloatingOrOutOfFlowPositioned()) {
                haveNormalFlowChild = true;
                int result = curr->inlineBlockBaseline(lineDirection);
                if (result != -1)
                    return curr->logicalTop() + result; // Translate to our coordinate space.
            }
        }
        if (!haveNormalFlowChild && hasLineIfEmpty()) {
            const FontMetrics& fontMetrics = firstLineStyle()->fontMetrics();
            return fontMetrics.ascent()
                 + (lineHeight(true, lineDirection, PositionOfInteriorLineBoxes) - fontMetrics.height()) / 2
                 + (lineDirection == HorizontalLine ? borderTop() + paddingTop() : borderRight() + paddingRight());
        }
    }

    return -1;
}

RenderBlock* RenderBlock::firstLineBlock() const
{
    RenderBlock* firstLineBlock = const_cast<RenderBlock*>(this);
    bool hasPseudo = false;
    while (true) {
        hasPseudo = firstLineBlock->style()->hasPseudoStyle(FIRST_LINE);
        if (hasPseudo)
            break;
        RenderObject* parentBlock = firstLineBlock->parent();
        // We include isRenderButton in this check because buttons are
        // implemented using flex box but should still support first-line. The
        // flex box spec requires that flex box does not support first-line,
        // though.
        // FIXME: Remove when buttons are implemented with align-items instead
        // of flexbox.
        if (firstLineBlock->isReplaced() || firstLineBlock->isFloating()
            || !parentBlock || parentBlock->firstChild() != firstLineBlock
            || (!parentBlock->isRenderBlockFlow() && !parentBlock->isRenderButton()))
            break;
        ASSERT_WITH_SECURITY_IMPLICATION(parentBlock->isRenderBlock());
        firstLineBlock = toRenderBlock(parentBlock);
    }

    if (!hasPseudo)
        return 0;

    return firstLineBlock;
}

static RenderStyle* styleForFirstLetter(RenderObject* firstLetterBlock, RenderObject* firstLetterContainer)
{
    RenderStyle* pseudoStyle = firstLetterBlock->getCachedPseudoStyle(FIRST_LETTER, firstLetterContainer->firstLineStyle());
    // Force inline display (except for floating first-letters).
    pseudoStyle->setDisplay(pseudoStyle->isFloating() ? BLOCK : INLINE);
    // CSS2 says first-letter can't be positioned.
    pseudoStyle->setPosition(StaticPosition);
    return pseudoStyle;
}

// CSS 2.1 http://www.w3.org/TR/CSS21/selector.html#first-letter
// "Punctuation (i.e, characters defined in Unicode [UNICODE] in the "open" (Ps), "close" (Pe),
// "initial" (Pi). "final" (Pf) and "other" (Po) punctuation classes), that precedes or follows the first letter should be included"
static inline bool isPunctuationForFirstLetter(UChar c)
{
    CharCategory charCategory = category(c);
    return charCategory == Punctuation_Open
        || charCategory == Punctuation_Close
        || charCategory == Punctuation_InitialQuote
        || charCategory == Punctuation_FinalQuote
        || charCategory == Punctuation_Other;
}

static inline bool isSpaceForFirstLetter(UChar c)
{
    return isSpaceOrNewline(c) || c == noBreakSpace;
}

static inline RenderObject* findFirstLetterBlock(RenderBlock* start)
{
    RenderObject* firstLetterBlock = start;
    while (true) {
        // We include isRenderButton in these two checks because buttons are
        // implemented using flex box but should still support first-letter.
        // The flex box spec requires that flex box does not support
        // first-letter, though.
        // FIXME: Remove when buttons are implemented with align-items instead
        // of flexbox.
        bool canHaveFirstLetterRenderer = firstLetterBlock->style()->hasPseudoStyle(FIRST_LETTER)
            && firstLetterBlock->canHaveGeneratedChildren()
            && (!firstLetterBlock->isFlexibleBox() || firstLetterBlock->isRenderButton());
        if (canHaveFirstLetterRenderer)
            return firstLetterBlock;

        RenderObject* parentBlock = firstLetterBlock->parent();
        if (firstLetterBlock->isReplaced() || !parentBlock || parentBlock->firstChild() != firstLetterBlock ||
            (!parentBlock->isRenderBlockFlow() && !parentBlock->isRenderButton()))
            return 0;
        firstLetterBlock = parentBlock;
    }

    return 0;
}

void RenderBlock::updateFirstLetterStyle(RenderObject* firstLetterBlock, RenderObject* currentChild)
{
    RenderObject* firstLetter = currentChild->parent();
    RenderObject* firstLetterContainer = firstLetter->parent();
    RenderStyle* pseudoStyle = styleForFirstLetter(firstLetterBlock, firstLetterContainer);
    ASSERT(firstLetter->isFloating() || firstLetter->isInline());

    if (RenderStyle::stylePropagationDiff(firstLetter->style(), pseudoStyle) == Reattach) {
        // The first-letter renderer needs to be replaced. Create a new renderer of the right type.
        RenderBoxModelObject* newFirstLetter;
        if (pseudoStyle->display() == INLINE)
            newFirstLetter = RenderInline::createAnonymous(&document());
        else
            newFirstLetter = RenderBlockFlow::createAnonymous(&document());
        newFirstLetter->setStyle(pseudoStyle);

        // Move the first letter into the new renderer.
        LayoutStateDisabler layoutStateDisabler(*this);
        while (RenderObject* child = firstLetter->firstChild()) {
            if (child->isText())
                toRenderText(child)->removeAndDestroyTextBoxes();
            firstLetter->removeChild(child);
            newFirstLetter->addChild(child, 0);
        }

        RenderObject* nextSibling = firstLetter->nextSibling();
        if (RenderTextFragment* remainingText = toRenderBoxModelObject(firstLetter)->firstLetterRemainingText()) {
            ASSERT(remainingText->isAnonymous() || remainingText->node()->renderer() == remainingText);
            // Replace the old renderer with the new one.
            remainingText->setFirstLetter(newFirstLetter);
            newFirstLetter->setFirstLetterRemainingText(remainingText);
        }
        // To prevent removal of single anonymous block in RenderBlock::removeChild and causing
        // |nextSibling| to go stale, we remove the old first letter using removeChildNode first.
        firstLetterContainer->virtualChildren()->removeChildNode(firstLetterContainer, firstLetter);
        firstLetter->destroy();
        firstLetter = newFirstLetter;
        firstLetterContainer->addChild(firstLetter, nextSibling);
    } else
        firstLetter->setStyle(pseudoStyle);

    for (RenderObject* genChild = firstLetter->firstChild(); genChild; genChild = genChild->nextSibling()) {
        if (genChild->isText())
            genChild->setStyle(pseudoStyle);
    }
}

static inline unsigned firstLetterLength(const String& text)
{
    unsigned length = 0;
    unsigned textLength = text.length();

    // Account for leading spaces first.
    while (length < textLength && isSpaceForFirstLetter(text[length]))
        length++;

    // Now account for leading punctuation.
    while (length < textLength && isPunctuationForFirstLetter(text[length]))
        length++;

    // Bail if we didn't find a letter before the end of the text or before a space.
    if (isSpaceForFirstLetter(text[length]) || (textLength && length == textLength))
        return 0;

    // Account the next character for first letter.
    length++;

    // Keep looking allowed punctuation for the :first-letter.
    for (unsigned scanLength = length; scanLength < textLength; ++scanLength) {
        UChar c = text[scanLength];

        if (!isPunctuationForFirstLetter(c))
            break;

        length = scanLength + 1;
    }

    // FIXME: If textLength is 0, length may still be 1!
    return length;
}

void RenderBlock::createFirstLetterRenderer(RenderObject* firstLetterBlock, RenderObject* currentChild, unsigned length)
{
    ASSERT(length && currentChild->isText());

    RenderObject* firstLetterContainer = currentChild->parent();
    RenderStyle* pseudoStyle = styleForFirstLetter(firstLetterBlock, firstLetterContainer);
    RenderObject* firstLetter = 0;
    if (pseudoStyle->display() == INLINE)
        firstLetter = RenderInline::createAnonymous(&document());
    else
        firstLetter = RenderBlockFlow::createAnonymous(&document());
    firstLetter->setStyle(pseudoStyle);
    firstLetterContainer->addChild(firstLetter, currentChild);

    RenderText* textObj = toRenderText(currentChild);

    // The original string is going to be either a generated content string or a DOM node's
    // string.  We want the original string before it got transformed in case first-letter has
    // no text-transform or a different text-transform applied to it.
    String oldText = textObj->originalText();
    ASSERT(oldText.impl());

    // Construct a text fragment for the text after the first letter.
    // This text fragment might be empty.
    RenderTextFragment* remainingText =
        new RenderTextFragment(textObj->node() ? textObj->node() : &textObj->document(), oldText.impl(), length, oldText.length() - length);
    remainingText->setStyle(textObj->style());
    if (remainingText->node())
        remainingText->node()->setRenderer(remainingText);

    firstLetterContainer->addChild(remainingText, textObj);
    firstLetterContainer->removeChild(textObj);
    remainingText->setFirstLetter(firstLetter);
    toRenderBoxModelObject(firstLetter)->setFirstLetterRemainingText(remainingText);

    // construct text fragment for the first letter
    RenderTextFragment* letter =
        new RenderTextFragment(remainingText->node() ? remainingText->node() : &remainingText->document(), oldText.impl(), 0, length);
    letter->setStyle(pseudoStyle);
    firstLetter->addChild(letter);

    textObj->destroy();
}

void RenderBlock::updateFirstLetter()
{
    if (!document().styleEngine()->usesFirstLetterRules())
        return;
    // Don't recur
    if (style()->styleType() == FIRST_LETTER)
        return;

    // FIXME: We need to destroy the first-letter object if it is no longer the first child. Need to find
    // an efficient way to check for that situation though before implementing anything.
    RenderObject* firstLetterBlock = findFirstLetterBlock(this);
    if (!firstLetterBlock)
        return;

    // Drill into inlines looking for our first text child.
    RenderObject* currChild = firstLetterBlock->firstChild();
    unsigned length = 0;
    while (currChild) {
        if (currChild->isText()) {
            // FIXME: If there is leading punctuation in a different RenderText than
            // the first letter, we'll not apply the correct style to it.
            length = firstLetterLength(toRenderText(currChild)->originalText());
            if (length)
                break;
            currChild = currChild->nextSibling();
        } else if (currChild->isListMarker()) {
            currChild = currChild->nextSibling();
        } else if (currChild->isFloatingOrOutOfFlowPositioned()) {
            if (currChild->style()->styleType() == FIRST_LETTER) {
                currChild = currChild->firstChild();
                break;
            }
            currChild = currChild->nextSibling();
        } else if (currChild->isReplaced() || currChild->isRenderButton() || currChild->isMenuList())
            break;
        else if (currChild->style()->hasPseudoStyle(FIRST_LETTER) && currChild->canHaveGeneratedChildren())  {
            // We found a lower-level node with first-letter, which supersedes the higher-level style
            firstLetterBlock = currChild;
            currChild = currChild->firstChild();
        } else
            currChild = currChild->firstChild();
    }

    if (!currChild)
        return;

    // If the child already has style, then it has already been created, so we just want
    // to update it.
    if (currChild->parent()->style()->styleType() == FIRST_LETTER) {
        updateFirstLetterStyle(firstLetterBlock, currChild);
        return;
    }

    // FIXME: This black-list of disallowed RenderText subclasses is fragile.
    // Should counter be on this list? What about RenderTextFragment?
    if (!currChild->isText() || currChild->isBR() || toRenderText(currChild)->isWordBreak())
        return;

    // Our layout state is not valid for the repaints we are going to trigger by
    // adding and removing children of firstLetterContainer.
    LayoutStateDisabler layoutStateDisabler(*this);

    createFirstLetterRenderer(firstLetterBlock, currChild, length);
}

// Helper methods for obtaining the last line, computing line counts and heights for line counts
// (crawling into blocks).
static bool shouldCheckLines(RenderObject* obj)
{
    return !obj->isFloatingOrOutOfFlowPositioned()
        && obj->isRenderBlock() && obj->style()->height().isAuto()
        && (!obj->isDeprecatedFlexibleBox() || obj->style()->boxOrient() == VERTICAL);
}

static int getHeightForLineCount(RenderBlock* block, int l, bool includeBottom, int& count)
{
    if (block->style()->visibility() == VISIBLE) {
        if (block->childrenInline()) {
            for (RootInlineBox* box = block->firstRootBox(); box; box = box->nextRootBox()) {
                if (++count == l)
                    return box->lineBottom() + (includeBottom ? (block->borderBottom() + block->paddingBottom()) : LayoutUnit());
            }
        }
        else {
            RenderBox* normalFlowChildWithoutLines = 0;
            for (RenderBox* obj = block->firstChildBox(); obj; obj = obj->nextSiblingBox()) {
                if (shouldCheckLines(obj)) {
                    int result = getHeightForLineCount(toRenderBlock(obj), l, false, count);
                    if (result != -1)
                        return result + obj->y() + (includeBottom ? (block->borderBottom() + block->paddingBottom()) : LayoutUnit());
                } else if (!obj->isFloatingOrOutOfFlowPositioned())
                    normalFlowChildWithoutLines = obj;
            }
            if (normalFlowChildWithoutLines && l == 0)
                return normalFlowChildWithoutLines->y() + normalFlowChildWithoutLines->height();
        }
    }

    return -1;
}

RootInlineBox* RenderBlock::lineAtIndex(int i) const
{
    ASSERT(i >= 0);

    if (style()->visibility() != VISIBLE)
        return 0;

    if (childrenInline()) {
        for (RootInlineBox* box = firstRootBox(); box; box = box->nextRootBox())
            if (!i--)
                return box;
    } else {
        for (RenderObject* child = firstChild(); child; child = child->nextSibling()) {
            if (!shouldCheckLines(child))
                continue;
            if (RootInlineBox* box = toRenderBlock(child)->lineAtIndex(i))
                return box;
        }
    }

    return 0;
}

int RenderBlock::lineCount(const RootInlineBox* stopRootInlineBox, bool* found) const
{
    int count = 0;

    if (style()->visibility() == VISIBLE) {
        if (childrenInline())
            for (RootInlineBox* box = firstRootBox(); box; box = box->nextRootBox()) {
                count++;
                if (box == stopRootInlineBox) {
                    if (found)
                        *found = true;
                    break;
                }
            }
        else
            for (RenderObject* obj = firstChild(); obj; obj = obj->nextSibling())
                if (shouldCheckLines(obj)) {
                    bool recursiveFound = false;
                    count += toRenderBlock(obj)->lineCount(stopRootInlineBox, &recursiveFound);
                    if (recursiveFound) {
                        if (found)
                            *found = true;
                        break;
                    }
                }
    }
    return count;
}

int RenderBlock::heightForLineCount(int l)
{
    int count = 0;
    return getHeightForLineCount(this, l, true, count);
}

void RenderBlock::adjustForBorderFit(LayoutUnit x, LayoutUnit& left, LayoutUnit& right) const
{
    // We don't deal with relative positioning.  Our assumption is that you shrink to fit the lines without accounting
    // for either overflow or translations via relative positioning.
    if (style()->visibility() == VISIBLE) {
        if (childrenInline()) {
            for (RootInlineBox* box = firstRootBox(); box; box = box->nextRootBox()) {
                if (box->firstChild())
                    left = min(left, x + static_cast<LayoutUnit>(box->firstChild()->x()));
                if (box->lastChild())
                    right = max(right, x + static_cast<LayoutUnit>(ceilf(box->lastChild()->logicalRight())));
            }
        } else {
            for (RenderBox* obj = firstChildBox(); obj; obj = obj->nextSiblingBox()) {
                if (!obj->isFloatingOrOutOfFlowPositioned()) {
                    if (obj->isRenderBlockFlow() && !obj->hasOverflowClip())
                        toRenderBlock(obj)->adjustForBorderFit(x + obj->x(), left, right);
                    else if (obj->style()->visibility() == VISIBLE) {
                        // We are a replaced element or some kind of non-block-flow object.
                        left = min(left, x + obj->x());
                        right = max(right, x + obj->x() + obj->width());
                    }
                }
            }
        }
    }
}

void RenderBlock::fitBorderToLinesIfNeeded()
{
    if (style()->borderFit() == BorderFitBorder || hasOverrideWidth())
        return;

    // Walk any normal flow lines to snugly fit.
    LayoutUnit left = LayoutUnit::max();
    LayoutUnit right = LayoutUnit::min();
    LayoutUnit oldWidth = contentWidth();
    adjustForBorderFit(0, left, right);

    // Clamp to our existing edges. We can never grow. We only shrink.
    LayoutUnit leftEdge = borderLeft() + paddingLeft();
    LayoutUnit rightEdge = leftEdge + oldWidth;
    left = min(rightEdge, max(leftEdge, left));
    right = max(left, min(rightEdge, right));

    LayoutUnit newContentWidth = right - left;
    if (newContentWidth == oldWidth)
        return;

    setOverrideLogicalContentWidth(newContentWidth);
    layoutBlock(false);
    clearOverrideLogicalContentWidth();
}

void RenderBlock::clearTruncation()
{
    if (style()->visibility() == VISIBLE) {
        if (childrenInline() && hasMarkupTruncation()) {
            setHasMarkupTruncation(false);
            for (RootInlineBox* box = firstRootBox(); box; box = box->nextRootBox())
                box->clearTruncation();
        } else {
            for (RenderObject* obj = firstChild(); obj; obj = obj->nextSibling()) {
                if (shouldCheckLines(obj))
                    toRenderBlock(obj)->clearTruncation();
            }
        }
    }
}

void RenderBlock::setPaginationStrut(LayoutUnit strut)
{
    if (!m_rareData) {
        if (!strut)
            return;
        m_rareData = adoptPtr(new RenderBlockRareData());
    }
    m_rareData->m_paginationStrut = strut;
}

void RenderBlock::setPageLogicalOffset(LayoutUnit logicalOffset)
{
    if (!m_rareData) {
        if (!logicalOffset)
            return;
        m_rareData = adoptPtr(new RenderBlockRareData());
    }
    m_rareData->m_pageLogicalOffset = logicalOffset;
}

void RenderBlock::setBreakAtLineToAvoidWidow(int lineToBreak)
{
    ASSERT(lineToBreak >= 0);
    if (!m_rareData)
        m_rareData = adoptPtr(new RenderBlockRareData());

    ASSERT(!m_rareData->m_didBreakAtLineToAvoidWidow);
    m_rareData->m_lineBreakToAvoidWidow = lineToBreak;
}

void RenderBlock::setDidBreakAtLineToAvoidWidow()
{
    ASSERT(!shouldBreakAtLineToAvoidWidow());

    // This function should be called only after a break was applied to avoid widows
    // so assert |m_rareData| exists.
    ASSERT(m_rareData);

    m_rareData->m_didBreakAtLineToAvoidWidow = true;
}

void RenderBlock::clearDidBreakAtLineToAvoidWidow()
{
    if (!m_rareData)
        return;

    m_rareData->m_didBreakAtLineToAvoidWidow = false;
}

void RenderBlock::clearShouldBreakAtLineToAvoidWidow() const
{
    ASSERT(shouldBreakAtLineToAvoidWidow());
    if (!m_rareData)
        return;

    m_rareData->m_lineBreakToAvoidWidow = -1;
}

void RenderBlock::absoluteRects(Vector<IntRect>& rects, const LayoutPoint& accumulatedOffset) const
{
    // For blocks inside inlines, we go ahead and include margins so that we run right up to the
    // inline boxes above and below us (thus getting merged with them to form a single irregular
    // shape).
    if (isAnonymousBlockContinuation()) {
        // FIXME: This is wrong for block-flows that are horizontal.
        // https://bugs.webkit.org/show_bug.cgi?id=46781
        rects.append(pixelSnappedIntRect(accumulatedOffset.x(), accumulatedOffset.y() - collapsedMarginBefore(),
                                width(), height() + collapsedMarginBefore() + collapsedMarginAfter()));
        continuation()->absoluteRects(rects, accumulatedOffset - toLayoutSize(location() +
                inlineElementContinuation()->containingBlock()->location()));
    } else
        rects.append(pixelSnappedIntRect(accumulatedOffset, size()));
}

void RenderBlock::absoluteQuads(Vector<FloatQuad>& quads, bool* wasFixed) const
{
    // For blocks inside inlines, we go ahead and include margins so that we run right up to the
    // inline boxes above and below us (thus getting merged with them to form a single irregular
    // shape).
    if (isAnonymousBlockContinuation()) {
        // FIXME: This is wrong for block-flows that are horizontal.
        // https://bugs.webkit.org/show_bug.cgi?id=46781
        FloatRect localRect(0, -collapsedMarginBefore().toFloat(),
            width().toFloat(), (height() + collapsedMarginBefore() + collapsedMarginAfter()).toFloat());
        quads.append(localToAbsoluteQuad(localRect, 0 /* mode */, wasFixed));
        continuation()->absoluteQuads(quads, wasFixed);
    } else {
        quads.append(RenderBox::localToAbsoluteQuad(FloatRect(0, 0, width().toFloat(), height().toFloat()), 0 /* mode */, wasFixed));
    }
}

LayoutRect RenderBlock::rectWithOutlineForRepaint(const RenderLayerModelObject* repaintContainer, LayoutUnit outlineWidth) const
{
    LayoutRect r(RenderBox::rectWithOutlineForRepaint(repaintContainer, outlineWidth));
    if (isAnonymousBlockContinuation())
        r.inflateY(collapsedMarginBefore()); // FIXME: This is wrong for block-flows that are horizontal.
    return r;
}

RenderObject* RenderBlock::hoverAncestor() const
{
    return isAnonymousBlockContinuation() ? continuation() : RenderBox::hoverAncestor();
}

void RenderBlock::updateDragState(bool dragOn)
{
    RenderBox::updateDragState(dragOn);
    if (continuation())
        continuation()->updateDragState(dragOn);
}

RenderStyle* RenderBlock::outlineStyleForRepaint() const
{
    return isAnonymousBlockContinuation() ? continuation()->style() : style();
}

void RenderBlock::childBecameNonInline(RenderObject*)
{
    makeChildrenNonInline();
    if (isAnonymousBlock() && parent() && parent()->isRenderBlock())
        toRenderBlock(parent())->removeLeftoverAnonymousBlock(this);
    // |this| may be dead here
}

void RenderBlock::updateHitTestResult(HitTestResult& result, const LayoutPoint& point)
{
    if (result.innerNode())
        return;

    if (Node* n = nodeForHitTest()) {
        result.setInnerNode(n);
        if (!result.innerNonSharedNode())
            result.setInnerNonSharedNode(n);
        result.setLocalPoint(point);
    }
}

LayoutRect RenderBlock::localCaretRect(InlineBox* inlineBox, int caretOffset, LayoutUnit* extraWidthToEndOfLine)
{
    // Do the normal calculation in most cases.
    if (firstChild())
        return RenderBox::localCaretRect(inlineBox, caretOffset, extraWidthToEndOfLine);

    LayoutRect caretRect = localCaretRectForEmptyElement(width(), textIndentOffset());

    if (extraWidthToEndOfLine) {
        if (isRenderBlock()) {
            *extraWidthToEndOfLine = width() - caretRect.maxX();
        } else {
            // FIXME: This code looks wrong.
            // myRight and containerRight are set up, but then clobbered.
            // So *extraWidthToEndOfLine will always be 0 here.

            LayoutUnit myRight = caretRect.maxX();
            // FIXME: why call localToAbsoluteForContent() twice here, too?
            FloatPoint absRightPoint = localToAbsolute(FloatPoint(myRight.toFloat(), 0));

            LayoutUnit containerRight = containingBlock()->x() + containingBlockLogicalWidthForContent();
            FloatPoint absContainerPoint = localToAbsolute(FloatPoint(containerRight.toFloat(), 0));

            *extraWidthToEndOfLine = absContainerPoint.x() - absRightPoint.x();
        }
    }

    return caretRect;
}

void RenderBlock::addFocusRingRects(Vector<IntRect>& rects, const LayoutPoint& additionalOffset, const RenderLayerModelObject* paintContainer)
{
    // For blocks inside inlines, we go ahead and include margins so that we run right up to the
    // inline boxes above and below us (thus getting merged with them to form a single irregular
    // shape).
    if (inlineElementContinuation()) {
        // FIXME: This check really isn't accurate.
        bool nextInlineHasLineBox = inlineElementContinuation()->firstLineBox();
        // FIXME: This is wrong. The principal renderer may not be the continuation preceding this block.
        // FIXME: This is wrong for block-flows that are horizontal.
        // https://bugs.webkit.org/show_bug.cgi?id=46781
        bool prevInlineHasLineBox = toRenderInline(inlineElementContinuation()->node()->renderer())->firstLineBox();
        LayoutUnit topMargin = prevInlineHasLineBox ? collapsedMarginBefore() : LayoutUnit();
        LayoutUnit bottomMargin = nextInlineHasLineBox ? collapsedMarginAfter() : LayoutUnit();
        LayoutRect rect(additionalOffset.x(), additionalOffset.y() - topMargin, width(), height() + topMargin + bottomMargin);
        if (!rect.isEmpty())
            rects.append(pixelSnappedIntRect(rect));
    } else if (width() && height())
        rects.append(pixelSnappedIntRect(additionalOffset, size()));

    if (!hasOverflowClip() && !hasControlClip()) {
        for (RootInlineBox* curr = firstRootBox(); curr; curr = curr->nextRootBox()) {
            LayoutUnit top = max<LayoutUnit>(curr->lineTop(), curr->top());
            LayoutUnit bottom = min<LayoutUnit>(curr->lineBottom(), curr->top() + curr->height());
            LayoutRect rect(additionalOffset.x() + curr->x(), additionalOffset.y() + top, curr->width(), bottom - top);
            if (!rect.isEmpty())
                rects.append(pixelSnappedIntRect(rect));
        }

        for (RenderObject* curr = firstChild(); curr; curr = curr->nextSibling()) {
            if (!curr->isText() && !curr->isListMarker() && curr->isBox()) {
                RenderBox* box = toRenderBox(curr);
                FloatPoint pos;
                // FIXME: This doesn't work correctly with transforms.
                if (box->layer())
                    pos = curr->localToContainerPoint(FloatPoint(), paintContainer);
                else
                    pos = FloatPoint((additionalOffset.x() + box->x()).toFloat(), (additionalOffset.y() + box->y()).toFloat()); // FIXME: Snap offsets? crbug.com/350474
                box->addFocusRingRects(rects, flooredLayoutPoint(pos), paintContainer);
            }
        }
    }

    if (inlineElementContinuation())
        inlineElementContinuation()->addFocusRingRects(rects, flooredLayoutPoint(additionalOffset + inlineElementContinuation()->containingBlock()->location() - location()), paintContainer);
}

void RenderBlock::computeSelfHitTestRects(Vector<LayoutRect>& rects, const LayoutPoint& layerOffset) const
{
    RenderBox::computeSelfHitTestRects(rects, layerOffset);

    if (hasHorizontalLayoutOverflow() || hasVerticalLayoutOverflow()) {
        for (RootInlineBox* curr = firstRootBox(); curr; curr = curr->nextRootBox()) {
            LayoutUnit top = max<LayoutUnit>(curr->lineTop(), curr->top());
            LayoutUnit bottom = min<LayoutUnit>(curr->lineBottom(), curr->top() + curr->height());
            LayoutRect rect(layerOffset.x() + curr->x(), layerOffset.y() + top, curr->width(), bottom - top);
            // It's common for this rect to be entirely contained in our box, so exclude that simple case.
            if (!rect.isEmpty() && (rects.isEmpty() || !rects[0].contains(rect)))
                rects.append(rect);
        }
    }
}

RenderBox* RenderBlock::createAnonymousBoxWithSameTypeAs(const RenderObject* parent) const
{
    if (isAnonymousColumnsBlock())
        return createAnonymousColumnsWithParentRenderer(parent);
    if (isAnonymousColumnSpanBlock())
        return createAnonymousColumnSpanWithParentRenderer(parent);
    return createAnonymousWithParentRendererAndDisplay(parent, style()->display());
}

LayoutUnit RenderBlock::nextPageLogicalTop(LayoutUnit logicalOffset, PageBoundaryRule pageBoundaryRule) const
{
    LayoutUnit pageLogicalHeight = pageLogicalHeightForOffset(logicalOffset);
    if (!pageLogicalHeight)
        return logicalOffset;

    // The logicalOffset is in our coordinate space.  We can add in our pushed offset.
    LayoutUnit remainingLogicalHeight = pageRemainingLogicalHeightForOffset(logicalOffset);
    if (pageBoundaryRule == ExcludePageBoundary)
        return logicalOffset + (remainingLogicalHeight ? remainingLogicalHeight : pageLogicalHeight);
    return logicalOffset + remainingLogicalHeight;
}

LayoutUnit RenderBlock::pageLogicalTopForOffset(LayoutUnit offset) const
{
    RenderView* renderView = view();
    LayoutUnit firstPageLogicalTop = isHorizontalWritingMode() ? renderView->layoutState()->pageOffset().height() : renderView->layoutState()->pageOffset().width();
    LayoutUnit blockLogicalTop = isHorizontalWritingMode() ? renderView->layoutState()->layoutOffset().height() : renderView->layoutState()->layoutOffset().width();

    LayoutUnit cumulativeOffset = offset + blockLogicalTop;
    RenderFlowThread* flowThread = flowThreadContainingBlock();
    if (!flowThread) {
        LayoutUnit pageLogicalHeight = renderView->layoutState()->pageLogicalHeight();
        if (!pageLogicalHeight)
            return 0;
        return cumulativeOffset - roundToInt(cumulativeOffset - firstPageLogicalTop) % roundToInt(pageLogicalHeight);
    }
    return flowThread->pageLogicalTopForOffset(cumulativeOffset);
}

LayoutUnit RenderBlock::pageLogicalHeightForOffset(LayoutUnit offset) const
{
    RenderView* renderView = view();
    RenderFlowThread* flowThread = flowThreadContainingBlock();
    if (!flowThread)
        return renderView->layoutState()->pageLogicalHeight();
    return flowThread->pageLogicalHeightForOffset(offset + offsetFromLogicalTopOfFirstPage());
}

LayoutUnit RenderBlock::pageRemainingLogicalHeightForOffset(LayoutUnit offset, PageBoundaryRule pageBoundaryRule) const
{
    RenderView* renderView = view();
    offset += offsetFromLogicalTopOfFirstPage();

    RenderFlowThread* flowThread = flowThreadContainingBlock();
    if (!flowThread) {
        LayoutUnit pageLogicalHeight = renderView->layoutState()->pageLogicalHeight();
        LayoutUnit remainingHeight = pageLogicalHeight - intMod(offset, pageLogicalHeight);
        if (pageBoundaryRule == IncludePageBoundary) {
            // If includeBoundaryPoint is true the line exactly on the top edge of a
            // column will act as being part of the previous column.
            remainingHeight = intMod(remainingHeight, pageLogicalHeight);
        }
        return remainingHeight;
    }

    return flowThread->pageRemainingLogicalHeightForOffset(offset, pageBoundaryRule);
}

LayoutUnit RenderBlock::adjustForUnsplittableChild(RenderBox* child, LayoutUnit logicalOffset, bool includeMargins)
{
    bool checkColumnBreaks = view()->layoutState()->isPaginatingColumns() || flowThreadContainingBlock();
    bool checkPageBreaks = !checkColumnBreaks && view()->layoutState()->pageLogicalHeight();
    bool isUnsplittable = child->isUnsplittableForPagination() || (checkColumnBreaks && child->style()->columnBreakInside() == PBAVOID)
        || (checkPageBreaks && child->style()->pageBreakInside() == PBAVOID);
    if (!isUnsplittable)
        return logicalOffset;
    LayoutUnit childLogicalHeight = logicalHeightForChild(child) + (includeMargins ? marginBeforeForChild(child) + marginAfterForChild(child) : LayoutUnit());
    LayoutUnit pageLogicalHeight = pageLogicalHeightForOffset(logicalOffset);
    updateMinimumPageHeight(logicalOffset, childLogicalHeight);
    if (!pageLogicalHeight || childLogicalHeight > pageLogicalHeight)
        return logicalOffset;
    LayoutUnit remainingLogicalHeight = pageRemainingLogicalHeightForOffset(logicalOffset, ExcludePageBoundary);
    if (remainingLogicalHeight < childLogicalHeight)
        return logicalOffset + remainingLogicalHeight;
    return logicalOffset;
}

bool RenderBlock::pushToNextPageWithMinimumLogicalHeight(LayoutUnit& adjustment, LayoutUnit logicalOffset, LayoutUnit minimumLogicalHeight) const
{
    // FIXME: multicol will need to do some work here, when we implement support for multiple rows.
    return false;
}

void RenderBlock::setPageBreak(LayoutUnit offset, LayoutUnit spaceShortage)
{
    if (RenderFlowThread* flowThread = flowThreadContainingBlock())
        flowThread->setPageBreak(offsetFromLogicalTopOfFirstPage() + offset, spaceShortage);
}

void RenderBlock::updateMinimumPageHeight(LayoutUnit offset, LayoutUnit minHeight)
{
    if (RenderFlowThread* flowThread = flowThreadContainingBlock())
        flowThread->updateMinimumPageHeight(offsetFromLogicalTopOfFirstPage() + offset, minHeight);
    else if (ColumnInfo* colInfo = view()->layoutState()->columnInfo())
        colInfo->updateMinimumColumnHeight(minHeight);
}

static inline LayoutUnit calculateMinimumPageHeight(RenderStyle* renderStyle, RootInlineBox* lastLine, LayoutUnit lineTop, LayoutUnit lineBottom)
{
    // We may require a certain minimum number of lines per page in order to satisfy
    // orphans and widows, and that may affect the minimum page height.
    unsigned lineCount = max<unsigned>(renderStyle->hasAutoOrphans() ? 1 : renderStyle->orphans(), renderStyle->hasAutoWidows() ? 1 : renderStyle->widows());
    if (lineCount > 1) {
        RootInlineBox* line = lastLine;
        for (unsigned i = 1; i < lineCount && line->prevRootBox(); i++)
            line = line->prevRootBox();

        // FIXME: Paginating using line overflow isn't all fine. See FIXME in
        // adjustLinePositionForPagination() for more details.
        LayoutRect overflow = line->logicalVisualOverflowRect(line->lineTop(), line->lineBottom());
        lineTop = min(line->lineTopWithLeading(), overflow.y());
    }
    return lineBottom - lineTop;
}

void RenderBlock::adjustLinePositionForPagination(RootInlineBox* lineBox, LayoutUnit& delta, RenderFlowThread* flowThread)
{
    // FIXME: For now we paginate using line overflow.  This ensures that lines don't overlap at all when we
    // put a strut between them for pagination purposes.  However, this really isn't the desired rendering, since
    // the line on the top of the next page will appear too far down relative to the same kind of line at the top
    // of the first column.
    //
    // The rendering we would like to see is one where the lineTopWithLeading is at the top of the column, and any line overflow
    // simply spills out above the top of the column.  This effect would match what happens at the top of the first column.
    // We can't achieve this rendering, however, until we stop columns from clipping to the column bounds (thus allowing
    // for overflow to occur), and then cache visible overflow for each column rect.
    //
    // Furthermore, the paint we have to do when a column has overflow has to be special.  We need to exclude
    // content that paints in a previous column (and content that paints in the following column).
    //
    // For now we'll at least honor the lineTopWithLeading when paginating if it is above the logical top overflow. This will
    // at least make positive leading work in typical cases.
    //
    // FIXME: Another problem with simply moving lines is that the available line width may change (because of floats).
    // Technically if the location we move the line to has a different line width than our old position, then we need to dirty the
    // line and all following lines.
    LayoutRect logicalVisualOverflow = lineBox->logicalVisualOverflowRect(lineBox->lineTop(), lineBox->lineBottom());
    LayoutUnit logicalOffset = min(lineBox->lineTopWithLeading(), logicalVisualOverflow.y());
    LayoutUnit logicalBottom = max(lineBox->lineBottomWithLeading(), logicalVisualOverflow.maxY());
    LayoutUnit lineHeight = logicalBottom - logicalOffset;
    updateMinimumPageHeight(logicalOffset, calculateMinimumPageHeight(style(), lineBox, logicalOffset, logicalBottom));
    logicalOffset += delta;
    lineBox->setPaginationStrut(0);
    lineBox->setIsFirstAfterPageBreak(false);
    LayoutUnit pageLogicalHeight = pageLogicalHeightForOffset(logicalOffset);
    bool hasUniformPageLogicalHeight = !flowThread || flowThread->regionsHaveUniformLogicalHeight();
    // If lineHeight is greater than pageLogicalHeight, but logicalVisualOverflow.height() still fits, we are
    // still going to add a strut, so that the visible overflow fits on a single page.
    if (!pageLogicalHeight || (hasUniformPageLogicalHeight && logicalVisualOverflow.height() > pageLogicalHeight))
        // FIXME: In case the line aligns with the top of the page (or it's slightly shifted downwards) it will not be marked as the first line in the page.
        // From here, the fix is not straightforward because it's not easy to always determine when the current line is the first in the page.
        return;
    LayoutUnit remainingLogicalHeight = pageRemainingLogicalHeightForOffset(logicalOffset, ExcludePageBoundary);

    int lineIndex = lineCount(lineBox);
    if (remainingLogicalHeight < lineHeight || (shouldBreakAtLineToAvoidWidow() && lineBreakToAvoidWidow() == lineIndex)) {
        if (shouldBreakAtLineToAvoidWidow() && lineBreakToAvoidWidow() == lineIndex) {
            clearShouldBreakAtLineToAvoidWidow();
            setDidBreakAtLineToAvoidWidow();
        }
        // If we have a non-uniform page height, then we have to shift further possibly.
        if (!hasUniformPageLogicalHeight && !pushToNextPageWithMinimumLogicalHeight(remainingLogicalHeight, logicalOffset, lineHeight))
            return;
        if (lineHeight > pageLogicalHeight) {
            // Split the top margin in order to avoid splitting the visible part of the line.
            remainingLogicalHeight -= min(lineHeight - pageLogicalHeight, max<LayoutUnit>(0, logicalVisualOverflow.y() - lineBox->lineTopWithLeading()));
        }
        LayoutUnit totalLogicalHeight = lineHeight + max<LayoutUnit>(0, logicalOffset);
        LayoutUnit pageLogicalHeightAtNewOffset = hasUniformPageLogicalHeight ? pageLogicalHeight : pageLogicalHeightForOffset(logicalOffset + remainingLogicalHeight);
        setPageBreak(logicalOffset, lineHeight - remainingLogicalHeight);
        if (((lineBox == firstRootBox() && totalLogicalHeight < pageLogicalHeightAtNewOffset) || (!style()->hasAutoOrphans() && style()->orphans() >= lineIndex))
            && !isOutOfFlowPositioned() && !isTableCell())
            setPaginationStrut(remainingLogicalHeight + max<LayoutUnit>(0, logicalOffset));
        else {
            delta += remainingLogicalHeight;
            lineBox->setPaginationStrut(remainingLogicalHeight);
            lineBox->setIsFirstAfterPageBreak(true);
        }
    } else if (remainingLogicalHeight == pageLogicalHeight) {
        // We're at the very top of a page or column.
        if (lineBox != firstRootBox())
            lineBox->setIsFirstAfterPageBreak(true);
        if (lineBox != firstRootBox() || offsetFromLogicalTopOfFirstPage())
            setPageBreak(logicalOffset, lineHeight);
    }
}

LayoutUnit RenderBlock::offsetFromLogicalTopOfFirstPage() const
{
    LayoutState* layoutState = view()->layoutState();
    if (layoutState && !layoutState->isPaginated())
        return 0;

    RenderFlowThread* flowThread = flowThreadContainingBlock();
    if (flowThread)
        return flowThread->offsetFromLogicalTopOfFirstRegion(this);

    if (layoutState) {
        ASSERT(layoutState->renderer() == this);

        LayoutSize offsetDelta = layoutState->layoutOffset() - layoutState->pageOffset();
        return isHorizontalWritingMode() ? offsetDelta.height() : offsetDelta.width();
    }

    ASSERT_NOT_REACHED();
    return 0;
}

RenderRegion* RenderBlock::regionAtBlockOffset(LayoutUnit blockOffset) const
{
    RenderFlowThread* flowThread = flowThreadContainingBlock();
    if (!flowThread || !flowThread->hasValidRegionInfo())
        return 0;

    return flowThread->regionAtBlockOffset(offsetFromLogicalTopOfFirstPage() + blockOffset, true);
}

LayoutUnit RenderBlock::collapsedMarginBeforeForChild(const RenderBox* child) const
{
    // If the child has the same directionality as we do, then we can just return its
    // collapsed margin.
    if (!child->isWritingModeRoot())
        return child->collapsedMarginBefore();

    // The child has a different directionality.  If the child is parallel, then it's just
    // flipped relative to us.  We can use the collapsed margin for the opposite edge.
    if (child->isHorizontalWritingMode() == isHorizontalWritingMode())
        return child->collapsedMarginAfter();

    // The child is perpendicular to us, which means its margins don't collapse but are on the
    // "logical left/right" sides of the child box.  We can just return the raw margin in this case.
    return marginBeforeForChild(child);
}

LayoutUnit RenderBlock::collapsedMarginAfterForChild(const  RenderBox* child) const
{
    // If the child has the same directionality as we do, then we can just return its
    // collapsed margin.
    if (!child->isWritingModeRoot())
        return child->collapsedMarginAfter();

    // The child has a different directionality.  If the child is parallel, then it's just
    // flipped relative to us.  We can use the collapsed margin for the opposite edge.
    if (child->isHorizontalWritingMode() == isHorizontalWritingMode())
        return child->collapsedMarginBefore();

    // The child is perpendicular to us, which means its margins don't collapse but are on the
    // "logical left/right" side of the child box.  We can just return the raw margin in this case.
    return marginAfterForChild(child);
}

bool RenderBlock::hasMarginBeforeQuirk(const RenderBox* child) const
{
    // If the child has the same directionality as we do, then we can just return its
    // margin quirk.
    if (!child->isWritingModeRoot())
        return child->isRenderBlock() ? toRenderBlock(child)->hasMarginBeforeQuirk() : child->style()->hasMarginBeforeQuirk();

    // The child has a different directionality. If the child is parallel, then it's just
    // flipped relative to us. We can use the opposite edge.
    if (child->isHorizontalWritingMode() == isHorizontalWritingMode())
        return child->isRenderBlock() ? toRenderBlock(child)->hasMarginAfterQuirk() : child->style()->hasMarginAfterQuirk();

    // The child is perpendicular to us and box sides are never quirky in html.css, and we don't really care about
    // whether or not authors specified quirky ems, since they're an implementation detail.
    return false;
}

bool RenderBlock::hasMarginAfterQuirk(const RenderBox* child) const
{
    // If the child has the same directionality as we do, then we can just return its
    // margin quirk.
    if (!child->isWritingModeRoot())
        return child->isRenderBlock() ? toRenderBlock(child)->hasMarginAfterQuirk() : child->style()->hasMarginAfterQuirk();

    // The child has a different directionality. If the child is parallel, then it's just
    // flipped relative to us. We can use the opposite edge.
    if (child->isHorizontalWritingMode() == isHorizontalWritingMode())
        return child->isRenderBlock() ? toRenderBlock(child)->hasMarginBeforeQuirk() : child->style()->hasMarginBeforeQuirk();

    // The child is perpendicular to us and box sides are never quirky in html.css, and we don't really care about
    // whether or not authors specified quirky ems, since they're an implementation detail.
    return false;
}

const char* RenderBlock::renderName() const
{
    if (isBody())
        return "RenderBody"; // FIXME: Temporary hack until we know that the regression tests pass.

    if (isFloating())
        return "RenderBlock (floating)";
    if (isOutOfFlowPositioned())
        return "RenderBlock (positioned)";
    if (isAnonymousColumnsBlock())
        return "RenderBlock (anonymous multi-column)";
    if (isAnonymousColumnSpanBlock())
        return "RenderBlock (anonymous multi-column span)";
    if (isAnonymousBlock())
        return "RenderBlock (anonymous)";
    // FIXME: Temporary hack while the new generated content system is being implemented.
    if (isPseudoElement())
        return "RenderBlock (generated)";
    if (isAnonymous())
        return "RenderBlock (generated)";
    if (isRelPositioned())
        return "RenderBlock (relative positioned)";
    if (isStickyPositioned())
        return "RenderBlock (sticky positioned)";
    return "RenderBlock";
}

RenderBlock* RenderBlock::createAnonymousWithParentRendererAndDisplay(const RenderObject* parent, EDisplay display)
{
    // FIXME: Do we need to convert all our inline displays to block-type in the anonymous logic ?
    EDisplay newDisplay;
    RenderBlock* newBox = 0;
    if (display == BOX || display == INLINE_BOX) {
        // FIXME: Remove this case once we have eliminated all internal users of old flexbox
        newBox = RenderDeprecatedFlexibleBox::createAnonymous(&parent->document());
        newDisplay = BOX;
    } else if (display == FLEX || display == INLINE_FLEX) {
        newBox = RenderFlexibleBox::createAnonymous(&parent->document());
        newDisplay = FLEX;
    } else {
        newBox = RenderBlockFlow::createAnonymous(&parent->document());
        newDisplay = BLOCK;
    }

    RefPtr<RenderStyle> newStyle = RenderStyle::createAnonymousStyleWithDisplay(parent->style(), newDisplay);
    newBox->setStyle(newStyle.release());
    return newBox;
}

RenderBlockFlow* RenderBlock::createAnonymousColumnsWithParentRenderer(const RenderObject* parent)
{
    RefPtr<RenderStyle> newStyle = RenderStyle::createAnonymousStyleWithDisplay(parent->style(), BLOCK);
    newStyle->inheritColumnPropertiesFrom(parent->style());

    RenderBlockFlow* newBox = RenderBlockFlow::createAnonymous(&parent->document());
    newBox->setStyle(newStyle.release());
    return newBox;
}

RenderBlockFlow* RenderBlock::createAnonymousColumnSpanWithParentRenderer(const RenderObject* parent)
{
    RefPtr<RenderStyle> newStyle = RenderStyle::createAnonymousStyleWithDisplay(parent->style(), BLOCK);
    newStyle->setColumnSpan(ColumnSpanAll);

    RenderBlockFlow* newBox = RenderBlockFlow::createAnonymous(&parent->document());
    newBox->setStyle(newStyle.release());
    return newBox;
}

#ifndef NDEBUG
void RenderBlock::checkPositionedObjectsNeedLayout()
{
    if (!gPositionedDescendantsMap)
        return;

    if (TrackedRendererListHashSet* positionedDescendantSet = positionedObjects()) {
        TrackedRendererListHashSet::const_iterator end = positionedDescendantSet->end();
        for (TrackedRendererListHashSet::const_iterator it = positionedDescendantSet->begin(); it != end; ++it) {
            RenderBox* currBox = *it;
            ASSERT(!currBox->needsLayout());
        }
    }
}

void RenderBlock::showLineTreeAndMark(const InlineBox* markedBox1, const char* markedLabel1, const InlineBox* markedBox2, const char* markedLabel2, const RenderObject* obj) const
{
    showRenderObject();
    for (const RootInlineBox* root = firstRootBox(); root; root = root->nextRootBox())
        root->showLineTreeAndMark(markedBox1, markedLabel1, markedBox2, markedLabel2, obj, 1);
}

#endif

} // namespace WebCore<|MERGE_RESOLUTION|>--- conflicted
+++ resolved
@@ -3689,14 +3689,10 @@
     if (node()->isRootEditableElement())
         return true;
 
-<<<<<<< HEAD
-    if (node()->isShadowRoot() && isHTMLInputElement(*toShadowRoot(node())->host()))
-=======
     if (node()->rendererIsEditable() && isTableCell())
         return true;
 
-    if (node()->isShadowRoot() && toShadowRoot(node())->host()->hasTagName(inputTag))
->>>>>>> e75964ee
+    if (node()->isShadowRoot() && isHTMLInputElement(*toShadowRoot(node())->host()))
         return true;
 
     return false;
