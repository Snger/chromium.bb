/*
 * Copyright (C) 1999 Lars Knoll (knoll@kde.org)
 *           (C) 1999 Antti Koivisto (koivisto@kde.org)
 *           (C) 2007 David Smith (catfish.man@gmail.com)
 * Copyright (C) 2003, 2004, 2005, 2006, 2007, 2008, 2009, 2010, 2011 Apple Inc. All rights reserved.
 * Copyright (C) Research In Motion Limited 2010. All rights reserved.
 *
 * This library is free software; you can redistribute it and/or
 * modify it under the terms of the GNU Library General Public
 * License as published by the Free Software Foundation; either
 * version 2 of the License, or (at your option) any later version.
 *
 * This library is distributed in the hope that it will be useful,
 * but WITHOUT ANY WARRANTY; without even the implied warranty of
 * MERCHANTABILITY or FITNESS FOR A PARTICULAR PURPOSE.  See the GNU
 * Library General Public License for more details.
 *
 * You should have received a copy of the GNU Library General Public License
 * along with this library; see the file COPYING.LIB.  If not, write to
 * the Free Software Foundation, Inc., 51 Franklin Street, Fifth Floor,
 * Boston, MA 02110-1301, USA.
 */

#include "config.h"
#include "core/rendering/RenderBlock.h"

#include "core/HTMLNames.h"
#include "core/accessibility/AXObjectCache.h"
#include "core/dom/Document.h"
#include "core/dom/Element.h"
#include "core/events/OverflowEvent.h"
#include "core/dom/shadow/ShadowRoot.h"
#include "core/editing/Editor.h"
#include "core/editing/FrameSelection.h"
#include "core/fetch/ResourceLoadPriorityOptimizer.h"
#include "core/frame/FrameView.h"
#include "core/frame/LocalFrame.h"
#include "core/page/Page.h"
#include "core/frame/Settings.h"
#include "core/rendering/FastTextAutosizer.h"
#include "core/rendering/GraphicsContextAnnotator.h"
#include "core/rendering/HitTestLocation.h"
#include "core/rendering/HitTestResult.h"
#include "core/rendering/InlineIterator.h"
#include "core/rendering/InlineTextBox.h"
#include "core/rendering/LayoutRepainter.h"
#include "core/rendering/PaintInfo.h"
#include "core/rendering/RenderCombineText.h"
#include "core/rendering/RenderDeprecatedFlexibleBox.h"
#include "core/rendering/RenderFlexibleBox.h"
#include "core/rendering/RenderFlowThread.h"
#include "core/rendering/RenderGrid.h"
#include "core/rendering/RenderInline.h"
#include "core/rendering/RenderLayer.h"
#include "core/rendering/RenderMarquee.h"
#include "core/rendering/RenderRegion.h"
#include "core/rendering/RenderTableCell.h"
#include "core/rendering/RenderTextControl.h"
#include "core/rendering/RenderTextFragment.h"
#include "core/rendering/RenderTheme.h"
#include "core/rendering/RenderView.h"
#include "core/rendering/shapes/ShapeOutsideInfo.h"
#include "core/rendering/style/ContentData.h"
#include "core/rendering/style/RenderStyle.h"
#include "platform/geometry/FloatQuad.h"
#include "platform/geometry/TransformState.h"
#include "platform/graphics/GraphicsContextCullSaver.h"
#include "platform/graphics/GraphicsContextStateSaver.h"
#include "wtf/StdLibExtras.h"
#include "wtf/TemporaryChange.h"

using namespace std;
using namespace WTF;
using namespace Unicode;

namespace WebCore {

using namespace HTMLNames;

struct SameSizeAsRenderBlock : public RenderBox {
    void* pointers[1];
    RenderObjectChildList children;
    RenderLineBoxList lineBoxes;
    uint32_t bitfields;
};

struct SameSizeAsRenderBlockRareData {
    int paginationStrut;
    int pageLogicalOffset;
    uint32_t bitfields;
};

COMPILE_ASSERT(sizeof(RenderBlock) == sizeof(SameSizeAsRenderBlock), RenderBlock_should_stay_small);
COMPILE_ASSERT(sizeof(RenderBlock::RenderBlockRareData) == sizeof(SameSizeAsRenderBlockRareData), RenderBlockRareData_should_stay_small);

typedef WTF::HashMap<const RenderBox*, OwnPtr<ColumnInfo> > ColumnInfoMap;
static ColumnInfoMap* gColumnInfoMap = 0;

static TrackedDescendantsMap* gPositionedDescendantsMap = 0;
static TrackedDescendantsMap* gPercentHeightDescendantsMap = 0;

static TrackedContainerMap* gPositionedContainerMap = 0;
static TrackedContainerMap* gPercentHeightContainerMap = 0;

typedef WTF::HashMap<RenderBlock*, OwnPtr<ListHashSet<RenderInline*> > > ContinuationOutlineTableMap;

typedef WTF::HashSet<RenderBlock*> DelayedUpdateScrollInfoSet;
static int gDelayUpdateScrollInfo = 0;
static DelayedUpdateScrollInfoSet* gDelayedUpdateScrollInfoSet = 0;

static bool gColumnFlowSplitEnabled = true;

// This class helps dispatching the 'overflow' event on layout change. overflow can be set on RenderBoxes, yet the existing code
// only works on RenderBlocks. If this changes, this class should be shared with other RenderBoxes.
class OverflowEventDispatcher {
    WTF_MAKE_NONCOPYABLE(OverflowEventDispatcher);
public:
    OverflowEventDispatcher(const RenderBlock* block)
        : m_block(block)
        , m_hadHorizontalLayoutOverflow(false)
        , m_hadVerticalLayoutOverflow(false)
    {
        m_shouldDispatchEvent = !m_block->isAnonymous() && m_block->hasOverflowClip() && m_block->document().hasListenerType(Document::OVERFLOWCHANGED_LISTENER);
        if (m_shouldDispatchEvent) {
            m_hadHorizontalLayoutOverflow = m_block->hasHorizontalLayoutOverflow();
            m_hadVerticalLayoutOverflow = m_block->hasVerticalLayoutOverflow();
        }
    }

    ~OverflowEventDispatcher()
    {
        if (!m_shouldDispatchEvent)
            return;

        bool hasHorizontalLayoutOverflow = m_block->hasHorizontalLayoutOverflow();
        bool hasVerticalLayoutOverflow = m_block->hasVerticalLayoutOverflow();

        bool horizontalLayoutOverflowChanged = hasHorizontalLayoutOverflow != m_hadHorizontalLayoutOverflow;
        bool verticalLayoutOverflowChanged = hasVerticalLayoutOverflow != m_hadVerticalLayoutOverflow;

        if (!horizontalLayoutOverflowChanged && !verticalLayoutOverflowChanged)
            return;

        RefPtrWillBeRawPtr<OverflowEvent> event = OverflowEvent::create(horizontalLayoutOverflowChanged, hasHorizontalLayoutOverflow, verticalLayoutOverflowChanged, hasVerticalLayoutOverflow);
        event->setTarget(m_block->node());
        m_block->document().enqueueAnimationFrameEvent(event.release());
    }

private:
    const RenderBlock* m_block;
    bool m_shouldDispatchEvent;
    bool m_hadHorizontalLayoutOverflow;
    bool m_hadVerticalLayoutOverflow;
};

RenderBlock::RenderBlock(ContainerNode* node)
    : RenderBox(node)
    , m_hasMarginBeforeQuirk(false)
    , m_hasMarginAfterQuirk(false)
    , m_beingDestroyed(false)
    , m_hasMarkupTruncation(false)
    , m_hasBorderOrPaddingLogicalWidthChanged(false)
    , m_hasOnlySelfCollapsingChildren(false)
{
    setChildrenInline(true);
}

static void removeBlockFromDescendantAndContainerMaps(RenderBlock* block, TrackedDescendantsMap*& descendantMap, TrackedContainerMap*& containerMap)
{
    if (OwnPtr<TrackedRendererListHashSet> descendantSet = descendantMap->take(block)) {
        TrackedRendererListHashSet::iterator end = descendantSet->end();
        for (TrackedRendererListHashSet::iterator descendant = descendantSet->begin(); descendant != end; ++descendant) {
            TrackedContainerMap::iterator it = containerMap->find(*descendant);
            ASSERT(it != containerMap->end());
            if (it == containerMap->end())
                continue;
            HashSet<RenderBlock*>* containerSet = it->value.get();
            ASSERT(containerSet->contains(block));
            containerSet->remove(block);
            if (containerSet->isEmpty())
                containerMap->remove(it);
        }
    }
}

static void appendImageIfNotNull(Vector<ImageResource*>& imageResources, const StyleImage* styleImage)
{
    if (styleImage && styleImage->cachedImage()) {
        ImageResource* imageResource = styleImage->cachedImage();
        if (imageResource && !imageResource->isLoaded())
            imageResources.append(styleImage->cachedImage());
    }
}

static void appendLayers(Vector<ImageResource*>& images, const FillLayer* styleLayer)
{
    for (const FillLayer* layer = styleLayer; layer; layer = layer->next()) {
        appendImageIfNotNull(images, layer->image());
    }
}

static void appendImagesFromStyle(Vector<ImageResource*>& images, RenderStyle& blockStyle)
{
    appendLayers(images, blockStyle.backgroundLayers());
    appendLayers(images, blockStyle.maskLayers());

    const ContentData* contentData = blockStyle.contentData();
    if (contentData && contentData->isImage()) {
        const ImageContentData* imageContentData = static_cast<const ImageContentData*>(contentData);
        appendImageIfNotNull(images, imageContentData->image());
    }
    if (blockStyle.boxReflect())
        appendImageIfNotNull(images, blockStyle.boxReflect()->mask().image());
    appendImageIfNotNull(images, blockStyle.listStyleImage());
    appendImageIfNotNull(images, blockStyle.borderImageSource());
    appendImageIfNotNull(images, blockStyle.maskBoxImageSource());
    if (blockStyle.shapeOutside())
        appendImageIfNotNull(images, blockStyle.shapeOutside()->image());
}

RenderBlock::~RenderBlock()
{
    if (hasColumns())
        gColumnInfoMap->take(this);
    if (gPercentHeightDescendantsMap)
        removeBlockFromDescendantAndContainerMaps(this, gPercentHeightDescendantsMap, gPercentHeightContainerMap);
    if (gPositionedDescendantsMap)
        removeBlockFromDescendantAndContainerMaps(this, gPositionedDescendantsMap, gPositionedContainerMap);
}

void RenderBlock::willBeDestroyed()
{
    // Mark as being destroyed to avoid trouble with merges in removeChild().
    m_beingDestroyed = true;

    // Make sure to destroy anonymous children first while they are still connected to the rest of the tree, so that they will
    // properly dirty line boxes that they are removed from. Effects that do :before/:after only on hover could crash otherwise.
    children()->destroyLeftoverChildren();

    // Destroy our continuation before anything other than anonymous children.
    // The reason we don't destroy it before anonymous children is that they may
    // have continuations of their own that are anonymous children of our continuation.
    RenderBoxModelObject* continuation = this->continuation();
    if (continuation) {
        continuation->destroy();
        setContinuation(0);
    }

    if (!documentBeingDestroyed()) {
        if (firstLineBox()) {
            // We can't wait for RenderBox::destroy to clear the selection,
            // because by then we will have nuked the line boxes.
            // FIXME: The FrameSelection should be responsible for this when it
            // is notified of DOM mutations.
            if (isSelectionBorder())
                view()->clearSelection();

            // If we are an anonymous block, then our line boxes might have children
            // that will outlast this block. In the non-anonymous block case those
            // children will be destroyed by the time we return from this function.
            if (isAnonymousBlock()) {
                for (InlineFlowBox* box = firstLineBox(); box; box = box->nextLineBox()) {
                    while (InlineBox* childBox = box->firstChild())
                        childBox->remove();
                }
            }
        } else if (parent())
            parent()->dirtyLinesFromChangedChild(this);
    }

    m_lineBoxes.deleteLineBoxes();

    if (UNLIKELY(gDelayedUpdateScrollInfoSet != 0))
        gDelayedUpdateScrollInfoSet->remove(this);

    if (FastTextAutosizer* textAutosizer = document().fastTextAutosizer())
        textAutosizer->destroy(this);

    RenderBox::willBeDestroyed();
}

void RenderBlock::styleWillChange(StyleDifference diff, const RenderStyle& newStyle)
{
    RenderStyle* oldStyle = style();

    setReplaced(newStyle.isDisplayInlineType());

    if (oldStyle && parent()) {
        bool oldStyleIsContainer = oldStyle->position() != StaticPosition || oldStyle->hasTransformRelatedProperty();
        bool newStyleIsContainer = newStyle.position() != StaticPosition || newStyle.hasTransformRelatedProperty();

        if (oldStyleIsContainer && !newStyleIsContainer) {
            // Clear our positioned objects list. Our absolutely positioned descendants will be
            // inserted into our containing block's positioned objects list during layout.
            removePositionedObjects(0, NewContainingBlock);
        } else if (!oldStyleIsContainer && newStyleIsContainer) {
            // Remove our absolutely positioned descendants from their current containing block.
            // They will be inserted into our positioned objects list during layout.
            RenderObject* cb = parent();
            while (cb && (cb->style()->position() == StaticPosition || (cb->isInline() && !cb->isReplaced())) && !cb->isRenderView()) {
                if (cb->style()->position() == RelativePosition && cb->isInline() && !cb->isReplaced()) {
                    cb = cb->containingBlock();
                    break;
                }
                cb = cb->parent();
            }

            if (cb->isRenderBlock())
                toRenderBlock(cb)->removePositionedObjects(this, NewContainingBlock);
        }
    }

    RenderBox::styleWillChange(diff, newStyle);
}

static bool borderOrPaddingLogicalWidthChanged(const RenderStyle* oldStyle, const RenderStyle* newStyle)
{
    if (newStyle->isHorizontalWritingMode())
        return oldStyle->borderLeftWidth() != newStyle->borderLeftWidth()
            || oldStyle->borderRightWidth() != newStyle->borderRightWidth()
            || oldStyle->paddingLeft() != newStyle->paddingLeft()
            || oldStyle->paddingRight() != newStyle->paddingRight();

    return oldStyle->borderTopWidth() != newStyle->borderTopWidth()
        || oldStyle->borderBottomWidth() != newStyle->borderBottomWidth()
        || oldStyle->paddingTop() != newStyle->paddingTop()
        || oldStyle->paddingBottom() != newStyle->paddingBottom();
}

void RenderBlock::styleDidChange(StyleDifference diff, const RenderStyle* oldStyle)
{
    RenderBox::styleDidChange(diff, oldStyle);

    RenderStyle* newStyle = style();

    if (!isAnonymousBlock()) {
        // Ensure that all of our continuation blocks pick up the new style.
        for (RenderBlock* currCont = blockElementContinuation(); currCont; currCont = currCont->blockElementContinuation()) {
            RenderBoxModelObject* nextCont = currCont->continuation();
            currCont->setContinuation(0);
            currCont->setStyle(newStyle);
            currCont->setContinuation(nextCont);
        }
    }

    if (FastTextAutosizer* textAutosizer = document().fastTextAutosizer())
        textAutosizer->record(this);

    propagateStyleToAnonymousChildren(true);

    // It's possible for our border/padding to change, but for the overall logical width of the block to
    // end up being the same. We keep track of this change so in layoutBlock, we can know to set relayoutChildren=true.
    m_hasBorderOrPaddingLogicalWidthChanged = oldStyle && diff.needsFullLayout() && needsLayout() && borderOrPaddingLogicalWidthChanged(oldStyle, newStyle);

    // If the style has unloaded images, want to notify the ResourceLoadPriorityOptimizer so that
    // network priorities can be set.
    Vector<ImageResource*> images;
    appendImagesFromStyle(images, *newStyle);
    if (images.isEmpty())
        ResourceLoadPriorityOptimizer::resourceLoadPriorityOptimizer()->removeRenderObject(this);
    else
        ResourceLoadPriorityOptimizer::resourceLoadPriorityOptimizer()->addRenderObject(this);
}

void RenderBlock::invalidateTreeAfterLayout(const RenderLayerModelObject& invalidationContainer)
{
    // Note, we don't want to early out here using shouldCheckForInvalidationAfterLayout as
    // we have to make sure we go through any positioned objects as they won't be seen in
    // the normal tree walk.

    if (shouldCheckForPaintInvalidationAfterLayout())
        RenderBox::invalidateTreeAfterLayout(invalidationContainer);

    // Take care of positioned objects. This is required as LayoutState keeps a single clip rect.
    if (TrackedRendererListHashSet* positionedObjects = this->positionedObjects()) {
        TrackedRendererListHashSet::iterator end = positionedObjects->end();
        LayoutState state(*this, isTableRow() ? LayoutSize() : locationOffset());
        for (TrackedRendererListHashSet::iterator it = positionedObjects->begin(); it != end; ++it) {
            RenderBox* box = *it;

            // One of the renderers we're skipping over here may be the child's repaint container,
            // so we can't pass our own repaint container along.
            const RenderLayerModelObject& repaintContainerForChild = *box->containerForPaintInvalidation();

            // If the positioned renderer is absolutely positioned and it is inside
            // a relatively positioend inline element, we need to account for
            // the inline elements position in LayoutState.
            if (box->style()->position() == AbsolutePosition) {
                RenderObject* container = box->container(&repaintContainerForChild, 0);
                if (container->isInFlowPositioned() && container->isRenderInline()) {
                    // FIXME: We should be able to use layout-state for this.
                    // Currently, we will place absolutly positioned elements inside
                    // relatively positioned inline blocks in the wrong location. crbug.com/371485
                    ForceHorriblySlowRectMapping slowRectMapping(*this);
                    box->invalidateTreeAfterLayout(repaintContainerForChild);
                    continue;
                }
            }

            box->invalidateTreeAfterLayout(repaintContainerForChild);
        }
    }
}

RenderBlock* RenderBlock::continuationBefore(RenderObject* beforeChild)
{
    if (beforeChild && beforeChild->parent() == this)
        return this;

    RenderBlock* curr = toRenderBlock(continuation());
    RenderBlock* nextToLast = this;
    RenderBlock* last = this;
    while (curr) {
        if (beforeChild && beforeChild->parent() == curr) {
            if (curr->firstChild() == beforeChild)
                return last;
            return curr;
        }

        nextToLast = last;
        last = curr;
        curr = toRenderBlock(curr->continuation());
    }

    if (!beforeChild && !last->firstChild())
        return nextToLast;
    return last;
}

void RenderBlock::addChildToContinuation(RenderObject* newChild, RenderObject* beforeChild)
{
    RenderBlock* flow = continuationBefore(beforeChild);
    ASSERT(!beforeChild || beforeChild->parent()->isAnonymousColumnSpanBlock() || beforeChild->parent()->isRenderBlock());
    RenderBoxModelObject* beforeChildParent = 0;
    if (beforeChild)
        beforeChildParent = toRenderBoxModelObject(beforeChild->parent());
    else {
        RenderBoxModelObject* cont = flow->continuation();
        if (cont)
            beforeChildParent = cont;
        else
            beforeChildParent = flow;
    }

    if (newChild->isFloatingOrOutOfFlowPositioned()) {
        beforeChildParent->addChildIgnoringContinuation(newChild, beforeChild);
        return;
    }

    // A continuation always consists of two potential candidates: a block or an anonymous
    // column span box holding column span children.
    bool childIsNormal = newChild->isInline() || !newChild->style()->columnSpan();
    bool bcpIsNormal = beforeChildParent->isInline() || !beforeChildParent->style()->columnSpan();
    bool flowIsNormal = flow->isInline() || !flow->style()->columnSpan();

    if (flow == beforeChildParent) {
        flow->addChildIgnoringContinuation(newChild, beforeChild);
        return;
    }

    // The goal here is to match up if we can, so that we can coalesce and create the
    // minimal # of continuations needed for the inline.
    if (childIsNormal == bcpIsNormal) {
        beforeChildParent->addChildIgnoringContinuation(newChild, beforeChild);
        return;
    }
    if (flowIsNormal == childIsNormal) {
        flow->addChildIgnoringContinuation(newChild, 0); // Just treat like an append.
        return;
    }
    beforeChildParent->addChildIgnoringContinuation(newChild, beforeChild);
}


void RenderBlock::addChildToAnonymousColumnBlocks(RenderObject* newChild, RenderObject* beforeChild)
{
    ASSERT(!continuation()); // We don't yet support column spans that aren't immediate children of the multi-column block.

    // The goal is to locate a suitable box in which to place our child.
    RenderBlock* beforeChildParent = 0;
    if (beforeChild) {
        RenderObject* curr = beforeChild;
        while (curr && curr->parent() != this)
            curr = curr->parent();
        beforeChildParent = toRenderBlock(curr);
        ASSERT(beforeChildParent);
        ASSERT(beforeChildParent->isAnonymousColumnsBlock() || beforeChildParent->isAnonymousColumnSpanBlock());
    } else
        beforeChildParent = toRenderBlock(lastChild());

    // If the new child is floating or positioned it can just go in that block.
    if (newChild->isFloatingOrOutOfFlowPositioned()) {
        beforeChildParent->addChildIgnoringAnonymousColumnBlocks(newChild, beforeChild);
        return;
    }

    // See if the child can be placed in the box.
    bool newChildHasColumnSpan = newChild->style()->columnSpan() && !newChild->isInline();
    bool beforeChildParentHoldsColumnSpans = beforeChildParent->isAnonymousColumnSpanBlock();

    if (newChildHasColumnSpan == beforeChildParentHoldsColumnSpans) {
        beforeChildParent->addChildIgnoringAnonymousColumnBlocks(newChild, beforeChild);
        return;
    }

    if (!beforeChild) {
        // Create a new block of the correct type.
        RenderBlock* newBox = newChildHasColumnSpan ? createAnonymousColumnSpanBlock() : createAnonymousColumnsBlock();
        children()->appendChildNode(this, newBox);
        newBox->addChildIgnoringAnonymousColumnBlocks(newChild, 0);
        return;
    }

    RenderObject* immediateChild = beforeChild;
    bool isPreviousBlockViable = true;
    while (immediateChild->parent() != this) {
        if (isPreviousBlockViable)
            isPreviousBlockViable = !immediateChild->previousSibling();
        immediateChild = immediateChild->parent();
    }
    if (isPreviousBlockViable && immediateChild->previousSibling()) {
        toRenderBlock(immediateChild->previousSibling())->addChildIgnoringAnonymousColumnBlocks(newChild, 0); // Treat like an append.
        return;
    }

    // Split our anonymous blocks.
    RenderObject* newBeforeChild = splitAnonymousBoxesAroundChild(beforeChild);


    // Create a new anonymous box of the appropriate type.
    RenderBlock* newBox = newChildHasColumnSpan ? createAnonymousColumnSpanBlock() : createAnonymousColumnsBlock();
    children()->insertChildNode(this, newBox, newBeforeChild);
    newBox->addChildIgnoringAnonymousColumnBlocks(newChild, 0);
    return;
}

RenderBlockFlow* RenderBlock::containingColumnsBlock(bool allowAnonymousColumnBlock)
{
    RenderBlock* firstChildIgnoringAnonymousWrappers = 0;
    for (RenderObject* curr = this; curr; curr = curr->parent()) {
        if (!curr->isRenderBlock() || curr->isFloatingOrOutOfFlowPositioned() || curr->isTableCell() || curr->isDocumentElement() || curr->isRenderView() || curr->hasOverflowClip()
            || curr->isInlineBlockOrInlineTable())
            return 0;

        // FIXME: Renderers that do special management of their children (tables, buttons,
        // lists, flexboxes, etc.) breaks when the flow is split through them. Disabling
        // multi-column for them to avoid this problem.)
        if (!curr->isRenderBlockFlow() || curr->isListItem())
            return 0;

        RenderBlockFlow* currBlock = toRenderBlockFlow(curr);
        if (!currBlock->createsAnonymousWrapper())
            firstChildIgnoringAnonymousWrappers = currBlock;

        if (currBlock->style()->specifiesColumns() && (allowAnonymousColumnBlock || !currBlock->isAnonymousColumnsBlock()))
            return toRenderBlockFlow(firstChildIgnoringAnonymousWrappers);

        if (currBlock->isAnonymousColumnSpanBlock())
            return 0;
    }
    return 0;
}

RenderBlock* RenderBlock::clone() const
{
    RenderBlock* cloneBlock;
    if (isAnonymousBlock()) {
        cloneBlock = createAnonymousBlock();
        cloneBlock->setChildrenInline(childrenInline());
    }
    else {
        RenderObject* cloneRenderer = toElement(node())->createRenderer(style());
        cloneBlock = toRenderBlock(cloneRenderer);
        cloneBlock->setStyle(style());

        // This takes care of setting the right value of childrenInline in case
        // generated content is added to cloneBlock and 'this' does not have
        // generated content added yet.
        cloneBlock->setChildrenInline(cloneBlock->firstChild() ? cloneBlock->firstChild()->isInline() : childrenInline());
    }
    cloneBlock->setFlowThreadState(flowThreadState());
    return cloneBlock;
}

void RenderBlock::splitBlocks(RenderBlock* fromBlock, RenderBlock* toBlock,
                              RenderBlock* middleBlock,
                              RenderObject* beforeChild, RenderBoxModelObject* oldCont)
{
    // Create a clone of this inline.
    RenderBlock* cloneBlock = clone();
    if (!isAnonymousBlock())
        cloneBlock->setContinuation(oldCont);

    if (!beforeChild && isAfterContent(lastChild()))
        beforeChild = lastChild();

    // If we are moving inline children from |this| to cloneBlock, then we need
    // to clear our line box tree.
    if (beforeChild && childrenInline())
        deleteLineBoxTree();

    // Now take all of the children from beforeChild to the end and remove
    // them from |this| and place them in the clone.
    moveChildrenTo(cloneBlock, beforeChild, 0, true);

    // Hook |clone| up as the continuation of the middle block.
    if (!cloneBlock->isAnonymousBlock())
        middleBlock->setContinuation(cloneBlock);

    // We have been reparented and are now under the fromBlock.  We need
    // to walk up our block parent chain until we hit the containing anonymous columns block.
    // Once we hit the anonymous columns block we're done.
    RenderBoxModelObject* curr = toRenderBoxModelObject(parent());
    RenderBoxModelObject* currChild = this;
    RenderObject* currChildNextSibling = currChild->nextSibling();

    while (curr && curr->isDescendantOf(fromBlock) && curr != fromBlock) {
        ASSERT_WITH_SECURITY_IMPLICATION(curr->isRenderBlock());

        RenderBlock* blockCurr = toRenderBlock(curr);

        // Create a new clone.
        RenderBlock* cloneChild = cloneBlock;
        cloneBlock = blockCurr->clone();

        // Insert our child clone as the first child.
        cloneBlock->addChildIgnoringContinuation(cloneChild, 0);

        // Hook the clone up as a continuation of |curr|.  Note we do encounter
        // anonymous blocks possibly as we walk up the block chain.  When we split an
        // anonymous block, there's no need to do any continuation hookup, since we haven't
        // actually split a real element.
        if (!blockCurr->isAnonymousBlock()) {
            oldCont = blockCurr->continuation();
            blockCurr->setContinuation(cloneBlock);
            cloneBlock->setContinuation(oldCont);
        }

        // Now we need to take all of the children starting from the first child
        // *after* currChild and append them all to the clone.
        blockCurr->moveChildrenTo(cloneBlock, currChildNextSibling, 0, true);

        // Keep walking up the chain.
        currChild = curr;
        currChildNextSibling = currChild->nextSibling();
        curr = toRenderBoxModelObject(curr->parent());
    }

    // Now we are at the columns block level. We need to put the clone into the toBlock.
    toBlock->children()->appendChildNode(toBlock, cloneBlock);

    // Now take all the children after currChild and remove them from the fromBlock
    // and put them in the toBlock.
    fromBlock->moveChildrenTo(toBlock, currChildNextSibling, 0, true);
}

void RenderBlock::splitFlow(RenderObject* beforeChild, RenderBlock* newBlockBox,
                            RenderObject* newChild, RenderBoxModelObject* oldCont)
{
    RenderBlock* pre = 0;
    RenderBlock* block = containingColumnsBlock();

    // Delete our line boxes before we do the inline split into continuations.
    block->deleteLineBoxTree();

    bool madeNewBeforeBlock = false;
    if (block->isAnonymousColumnsBlock()) {
        // We can reuse this block and make it the preBlock of the next continuation.
        pre = block;
        pre->removePositionedObjects(0);
        if (block->isRenderBlockFlow())
            toRenderBlockFlow(pre)->removeFloatingObjects();
        block = toRenderBlock(block->parent());
    } else {
        // No anonymous block available for use.  Make one.
        pre = block->createAnonymousColumnsBlock();
        pre->setChildrenInline(false);
        madeNewBeforeBlock = true;
    }

    RenderBlock* post = block->createAnonymousColumnsBlock();
    post->setChildrenInline(false);

    RenderObject* boxFirst = madeNewBeforeBlock ? block->firstChild() : pre->nextSibling();
    if (madeNewBeforeBlock)
        block->children()->insertChildNode(block, pre, boxFirst);
    block->children()->insertChildNode(block, newBlockBox, boxFirst);
    block->children()->insertChildNode(block, post, boxFirst);
    block->setChildrenInline(false);

    if (madeNewBeforeBlock)
        block->moveChildrenTo(pre, boxFirst, 0, true);

    splitBlocks(pre, post, newBlockBox, beforeChild, oldCont);

    // We already know the newBlockBox isn't going to contain inline kids, so avoid wasting
    // time in makeChildrenNonInline by just setting this explicitly up front.
    newBlockBox->setChildrenInline(false);

    newBlockBox->addChild(newChild);

    // Always just do a full layout in order to ensure that line boxes (especially wrappers for images)
    // get deleted properly.  Because objects moves from the pre block into the post block, we want to
    // make new line boxes instead of leaving the old line boxes around.
    pre->setNeedsLayoutAndPrefWidthsRecalcAndFullPaintInvalidation();
    block->setNeedsLayoutAndPrefWidthsRecalcAndFullPaintInvalidation();
    post->setNeedsLayoutAndPrefWidthsRecalcAndFullPaintInvalidation();
}

void RenderBlock::makeChildrenAnonymousColumnBlocks(RenderObject* beforeChild, RenderBlockFlow* newBlockBox, RenderObject* newChild)
{
    RenderBlockFlow* pre = 0;
    RenderBlockFlow* post = 0;
    RenderBlock* block = this; // Eventually block will not just be |this|, but will also be a block nested inside |this|.  Assign to a variable
                               // so that we don't have to patch all of the rest of the code later on.

    // Delete the block's line boxes before we do the split.
    block->deleteLineBoxTree();

    if (beforeChild && beforeChild->parent() != this)
        beforeChild = splitAnonymousBoxesAroundChild(beforeChild);

    if (beforeChild != firstChild()) {
        pre = block->createAnonymousColumnsBlock();
        pre->setChildrenInline(block->childrenInline());
    }

    if (beforeChild) {
        post = block->createAnonymousColumnsBlock();
        post->setChildrenInline(block->childrenInline());
    }

    RenderObject* boxFirst = block->firstChild();
    if (pre)
        block->children()->insertChildNode(block, pre, boxFirst);
    block->children()->insertChildNode(block, newBlockBox, boxFirst);
    if (post)
        block->children()->insertChildNode(block, post, boxFirst);
    block->setChildrenInline(false);

    // The pre/post blocks always have layers, so we know to always do a full insert/remove (so we pass true as the last argument).
    block->moveChildrenTo(pre, boxFirst, beforeChild, true);
    block->moveChildrenTo(post, beforeChild, 0, true);

    // We already know the newBlockBox isn't going to contain inline kids, so avoid wasting
    // time in makeChildrenNonInline by just setting this explicitly up front.
    newBlockBox->setChildrenInline(false);

    newBlockBox->addChild(newChild);

    // Always just do a full layout in order to ensure that line boxes (especially wrappers for images)
    // get deleted properly.  Because objects moved from the pre block into the post block, we want to
    // make new line boxes instead of leaving the old line boxes around.
    if (pre)
        pre->setNeedsLayoutAndPrefWidthsRecalcAndFullPaintInvalidation();
    block->setNeedsLayoutAndPrefWidthsRecalcAndFullPaintInvalidation();
    if (post)
        post->setNeedsLayoutAndPrefWidthsRecalcAndFullPaintInvalidation();
}

RenderBlockFlow* RenderBlock::columnsBlockForSpanningElement(RenderObject* newChild)
{
    // FIXME: This function is the gateway for the addition of column-span support.  It will
    // be added to in three stages:
    // (1) Immediate children of a multi-column block can span.
    // (2) Nested block-level children with only block-level ancestors between them and the multi-column block can span.
    // (3) Nested children with block or inline ancestors between them and the multi-column block can span (this is when we
    // cross the streams and have to cope with both types of continuations mixed together).
    // This function currently supports (1) and (2).
    RenderBlockFlow* columnsBlockAncestor = 0;
    if (!newChild->isText() && newChild->style()->columnSpan() && !newChild->isBeforeOrAfterContent()
        && !newChild->isFloatingOrOutOfFlowPositioned() && !newChild->isInline() && !isAnonymousColumnSpanBlock()) {
        columnsBlockAncestor = containingColumnsBlock(false);
        if (columnsBlockAncestor) {
            // Make sure that none of the parent ancestors have a continuation.
            // If yes, we do not want split the block into continuations.
            RenderObject* curr = this;
            while (curr && curr != columnsBlockAncestor) {
                if (curr->isRenderBlock() && toRenderBlock(curr)->continuation()) {
                    columnsBlockAncestor = 0;
                    break;
                }
                curr = curr->parent();
            }
        }
    }
    return columnsBlockAncestor;
}

void RenderBlock::addChildIgnoringAnonymousColumnBlocks(RenderObject* newChild, RenderObject* beforeChild)
{
    if (beforeChild && beforeChild->parent() != this) {
        RenderObject* beforeChildContainer = beforeChild->parent();
        while (beforeChildContainer->parent() != this)
            beforeChildContainer = beforeChildContainer->parent();
        ASSERT(beforeChildContainer);

        if (beforeChildContainer->isAnonymous()) {
            // If the requested beforeChild is not one of our children, then this is because
            // there is an anonymous container within this object that contains the beforeChild.
            RenderObject* beforeChildAnonymousContainer = beforeChildContainer;
            if (beforeChildAnonymousContainer->isAnonymousBlock()
                // Full screen renderers and full screen placeholders act as anonymous blocks, not tables:
                || beforeChildAnonymousContainer->isRenderFullScreen()
                || beforeChildAnonymousContainer->isRenderFullScreenPlaceholder()
                ) {
                // Insert the child into the anonymous block box instead of here.
                if (newChild->isInline() || newChild->isFloatingOrOutOfFlowPositioned() || beforeChild->parent()->slowFirstChild() != beforeChild)
                    beforeChild->parent()->addChild(newChild, beforeChild);
                else
                    addChild(newChild, beforeChild->parent());
                return;
            }

            ASSERT(beforeChildAnonymousContainer->isTable());
            if (newChild->isTablePart()) {
                // Insert into the anonymous table.
                beforeChildAnonymousContainer->addChild(newChild, beforeChild);
                return;
            }

            beforeChild = splitAnonymousBoxesAroundChild(beforeChild);

            ASSERT(beforeChild->parent() == this);
            if (beforeChild->parent() != this) {
                // We should never reach here. If we do, we need to use the
                // safe fallback to use the topmost beforeChild container.
                beforeChild = beforeChildContainer;
            }
        }
    }

    // Check for a spanning element in columns.
    if (gColumnFlowSplitEnabled && !document().regionBasedColumnsEnabled()) {
        RenderBlockFlow* columnsBlockAncestor = columnsBlockForSpanningElement(newChild);
        if (columnsBlockAncestor) {
            TemporaryChange<bool> columnFlowSplitEnabled(gColumnFlowSplitEnabled, false);
            // We are placing a column-span element inside a block.
            RenderBlockFlow* newBox = createAnonymousColumnSpanBlock();

            if (columnsBlockAncestor != this && !isRenderFlowThread()) {
                // We are nested inside a multi-column element and are being split by the span. We have to break up
                // our block into continuations.
                RenderBoxModelObject* oldContinuation = continuation();

                // When we split an anonymous block, there's no need to do any continuation hookup,
                // since we haven't actually split a real element.
                if (!isAnonymousBlock())
                    setContinuation(newBox);

                splitFlow(beforeChild, newBox, newChild, oldContinuation);
                return;
            }

            // We have to perform a split of this block's children. This involves creating an anonymous block box to hold
            // the column-spanning |newChild|. We take all of the children from before |newChild| and put them into
            // one anonymous columns block, and all of the children after |newChild| go into another anonymous block.
            makeChildrenAnonymousColumnBlocks(beforeChild, newBox, newChild);
            return;
        }
    }

    bool madeBoxesNonInline = false;

    // A block has to either have all of its children inline, or all of its children as blocks.
    // So, if our children are currently inline and a block child has to be inserted, we move all our
    // inline children into anonymous block boxes.
    if (childrenInline() && !newChild->isInline() && !newChild->isFloatingOrOutOfFlowPositioned()) {
        // This is a block with inline content. Wrap the inline content in anonymous blocks.
        makeChildrenNonInline(beforeChild);
        madeBoxesNonInline = true;

        if (beforeChild && beforeChild->parent() != this) {
            beforeChild = beforeChild->parent();
            ASSERT(beforeChild->isAnonymousBlock());
            ASSERT(beforeChild->parent() == this);
        }
    } else if (!childrenInline() && (newChild->isFloatingOrOutOfFlowPositioned() || newChild->isInline())) {
        // If we're inserting an inline child but all of our children are blocks, then we have to make sure
        // it is put into an anomyous block box. We try to use an existing anonymous box if possible, otherwise
        // a new one is created and inserted into our list of children in the appropriate position.
        RenderObject* afterChild = beforeChild ? beforeChild->previousSibling() : lastChild();

        if (afterChild && afterChild->isAnonymousBlock()) {
            afterChild->addChild(newChild);
            return;
        }

        if (newChild->isInline()) {
            // No suitable existing anonymous box - create a new one.
            RenderBlock* newBox = createAnonymousBlock();
            RenderBox::addChild(newBox, beforeChild);
            newBox->addChild(newChild);
            return;
        }
    }

    RenderBox::addChild(newChild, beforeChild);

    if (madeBoxesNonInline && parent() && isAnonymousBlock() && parent()->isRenderBlock())
        toRenderBlock(parent())->removeLeftoverAnonymousBlock(this);
    // this object may be dead here
}

void RenderBlock::addChild(RenderObject* newChild, RenderObject* beforeChild)
{
    if (continuation() && !isAnonymousBlock())
        addChildToContinuation(newChild, beforeChild);
    else
        addChildIgnoringContinuation(newChild, beforeChild);
}

void RenderBlock::addChildIgnoringContinuation(RenderObject* newChild, RenderObject* beforeChild)
{
    if (!isAnonymousBlock() && firstChild() && (firstChild()->isAnonymousColumnsBlock() || firstChild()->isAnonymousColumnSpanBlock()))
        addChildToAnonymousColumnBlocks(newChild, beforeChild);
    else
        addChildIgnoringAnonymousColumnBlocks(newChild, beforeChild);
}

static void getInlineRun(RenderObject* start, RenderObject* boundary,
                         RenderObject*& inlineRunStart,
                         RenderObject*& inlineRunEnd)
{
    // Beginning at |start| we find the largest contiguous run of inlines that
    // we can.  We denote the run with start and end points, |inlineRunStart|
    // and |inlineRunEnd|.  Note that these two values may be the same if
    // we encounter only one inline.
    //
    // We skip any non-inlines we encounter as long as we haven't found any
    // inlines yet.
    //
    // |boundary| indicates a non-inclusive boundary point.  Regardless of whether |boundary|
    // is inline or not, we will not include it in a run with inlines before it.  It's as though we encountered
    // a non-inline.

    // Start by skipping as many non-inlines as we can.
    RenderObject * curr = start;
    bool sawInline;
    do {
        while (curr && !(curr->isInline() || curr->isFloatingOrOutOfFlowPositioned()))
            curr = curr->nextSibling();

        inlineRunStart = inlineRunEnd = curr;

        if (!curr)
            return; // No more inline children to be found.

        sawInline = curr->isInline();

        curr = curr->nextSibling();
        while (curr && (curr->isInline() || curr->isFloatingOrOutOfFlowPositioned()) && (curr != boundary)) {
            inlineRunEnd = curr;
            if (curr->isInline())
                sawInline = true;
            curr = curr->nextSibling();
        }
    } while (!sawInline);
}

void RenderBlock::deleteLineBoxTree()
{
    m_lineBoxes.deleteLineBoxTree();

    if (AXObjectCache* cache = document().existingAXObjectCache())
        cache->recomputeIsIgnored(this);
}

void RenderBlock::makeChildrenNonInline(RenderObject *insertionPoint)
{
    // makeChildrenNonInline takes a block whose children are *all* inline and it
    // makes sure that inline children are coalesced under anonymous
    // blocks.  If |insertionPoint| is defined, then it represents the insertion point for
    // the new block child that is causing us to have to wrap all the inlines.  This
    // means that we cannot coalesce inlines before |insertionPoint| with inlines following
    // |insertionPoint|, because the new child is going to be inserted in between the inlines,
    // splitting them.
    ASSERT(isInlineBlockOrInlineTable() || !isInline());
    ASSERT(!insertionPoint || insertionPoint->parent() == this);

    setChildrenInline(false);

    RenderObject *child = firstChild();
    if (!child)
        return;

    deleteLineBoxTree();

    while (child) {
        RenderObject *inlineRunStart, *inlineRunEnd;
        getInlineRun(child, insertionPoint, inlineRunStart, inlineRunEnd);

        if (!inlineRunStart)
            break;

        child = inlineRunEnd->nextSibling();

        RenderBlock* block = createAnonymousBlock();
        children()->insertChildNode(this, block, inlineRunStart);
        moveChildrenTo(block, inlineRunStart, child);
    }

#ifndef NDEBUG
    for (RenderObject *c = firstChild(); c; c = c->nextSibling())
        ASSERT(!c->isInline());
#endif

    paintInvalidationForWholeRenderer();
}

void RenderBlock::removeLeftoverAnonymousBlock(RenderBlock* child)
{
    ASSERT(child->isAnonymousBlock());
    ASSERT(!child->childrenInline());

    if (child->continuation() || (child->firstChild() && (child->isAnonymousColumnSpanBlock() || child->isAnonymousColumnsBlock())))
        return;

    RenderObject* firstAnChild = child->m_children.firstChild();
    RenderObject* lastAnChild = child->m_children.lastChild();
    if (firstAnChild) {
        RenderObject* o = firstAnChild;
        while (o) {
            o->setParent(this);
            o = o->nextSibling();
        }
        firstAnChild->setPreviousSibling(child->previousSibling());
        lastAnChild->setNextSibling(child->nextSibling());
        if (child->previousSibling())
            child->previousSibling()->setNextSibling(firstAnChild);
        if (child->nextSibling())
            child->nextSibling()->setPreviousSibling(lastAnChild);

        if (child == m_children.firstChild())
            m_children.setFirstChild(firstAnChild);
        if (child == m_children.lastChild())
            m_children.setLastChild(lastAnChild);
    } else {
        if (child == m_children.firstChild())
            m_children.setFirstChild(child->nextSibling());
        if (child == m_children.lastChild())
            m_children.setLastChild(child->previousSibling());

        if (child->previousSibling())
            child->previousSibling()->setNextSibling(child->nextSibling());
        if (child->nextSibling())
            child->nextSibling()->setPreviousSibling(child->previousSibling());
    }

    child->children()->setFirstChild(0);
    child->m_next = 0;

    // Remove all the information in the flow thread associated with the leftover anonymous block.
    child->removeFromRenderFlowThread();

    // RenderGrid keeps track of its children, we must notify it about changes in the tree.
    if (child->parent()->isRenderGrid())
        toRenderGrid(child->parent())->dirtyGrid();

    child->setParent(0);
    child->setPreviousSibling(0);
    child->setNextSibling(0);

    child->destroy();
}

static bool canMergeContiguousAnonymousBlocks(RenderObject* oldChild, RenderObject* prev, RenderObject* next)
{
    if (oldChild->documentBeingDestroyed() || oldChild->isInline() || oldChild->virtualContinuation())
        return false;

    if ((prev && (!prev->isAnonymousBlock() || toRenderBlock(prev)->continuation() || toRenderBlock(prev)->beingDestroyed()))
        || (next && (!next->isAnonymousBlock() || toRenderBlock(next)->continuation() || toRenderBlock(next)->beingDestroyed())))
        return false;

    if ((prev && (prev->isRubyRun() || prev->isRubyBase()))
        || (next && (next->isRubyRun() || next->isRubyBase())))
        return false;

    if (!prev || !next)
        return true;

    // Make sure the types of the anonymous blocks match up.
    return prev->isAnonymousColumnsBlock() == next->isAnonymousColumnsBlock()
           && prev->isAnonymousColumnSpanBlock() == next->isAnonymousColumnSpanBlock();
}

void RenderBlock::collapseAnonymousBlockChild(RenderBlock* parent, RenderBlock* child)
{
    // It's possible that this block's destruction may have been triggered by the
    // child's removal. Just bail if the anonymous child block is already being
    // destroyed. See crbug.com/282088
    if (child->beingDestroyed())
        return;
    parent->setNeedsLayoutAndPrefWidthsRecalcAndFullPaintInvalidation();
    parent->setChildrenInline(child->childrenInline());
    RenderObject* nextSibling = child->nextSibling();

    RenderFlowThread* childFlowThread = child->flowThreadContainingBlock();
    CurrentRenderFlowThreadMaintainer flowThreadMaintainer(childFlowThread);

    parent->children()->removeChildNode(parent, child, child->hasLayer());
    child->moveAllChildrenTo(parent, nextSibling, child->hasLayer());
    // Explicitly delete the child's line box tree, or the special anonymous
    // block handling in willBeDestroyed will cause problems.
    child->deleteLineBoxTree();
    child->destroy();
}

void RenderBlock::removeChild(RenderObject* oldChild)
{
    // No need to waste time in merging or removing empty anonymous blocks.
    // We can just bail out if our document is getting destroyed.
    if (documentBeingDestroyed()) {
        RenderBox::removeChild(oldChild);
        return;
    }

    // This protects against column split flows when anonymous blocks are getting merged.
    TemporaryChange<bool> columnFlowSplitEnabled(gColumnFlowSplitEnabled, false);

    // If this child is a block, and if our previous and next siblings are
    // both anonymous blocks with inline content, then we can go ahead and
    // fold the inline content back together.
    RenderObject* prev = oldChild->previousSibling();
    RenderObject* next = oldChild->nextSibling();
    bool canMergeAnonymousBlocks = canMergeContiguousAnonymousBlocks(oldChild, prev, next);
    if (canMergeAnonymousBlocks && prev && next) {
        prev->setNeedsLayoutAndPrefWidthsRecalcAndFullPaintInvalidation();
        RenderBlockFlow* nextBlock = toRenderBlockFlow(next);
        RenderBlockFlow* prevBlock = toRenderBlockFlow(prev);

        if (prev->childrenInline() != next->childrenInline()) {
            RenderBlock* inlineChildrenBlock = prev->childrenInline() ? prevBlock : nextBlock;
            RenderBlock* blockChildrenBlock = prev->childrenInline() ? nextBlock : prevBlock;

            // Place the inline children block inside of the block children block instead of deleting it.
            // In order to reuse it, we have to reset it to just be a generic anonymous block.  Make sure
            // to clear out inherited column properties by just making a new style, and to also clear the
            // column span flag if it is set.
            ASSERT(!inlineChildrenBlock->continuation());
            RefPtr<RenderStyle> newStyle = RenderStyle::createAnonymousStyleWithDisplay(style(), BLOCK);
            // Cache this value as it might get changed in setStyle() call.
            bool inlineChildrenBlockHasLayer = inlineChildrenBlock->hasLayer();
            inlineChildrenBlock->setStyle(newStyle);
            children()->removeChildNode(this, inlineChildrenBlock, inlineChildrenBlockHasLayer);

            // Now just put the inlineChildrenBlock inside the blockChildrenBlock.
            blockChildrenBlock->children()->insertChildNode(blockChildrenBlock, inlineChildrenBlock, prev == inlineChildrenBlock ? blockChildrenBlock->firstChild() : 0,
                                                            inlineChildrenBlockHasLayer || blockChildrenBlock->hasLayer());
            next->setNeedsLayoutAndPrefWidthsRecalcAndFullPaintInvalidation();

            // inlineChildrenBlock got reparented to blockChildrenBlock, so it is no longer a child
            // of "this". we null out prev or next so that is not used later in the function.
            if (inlineChildrenBlock == prevBlock)
                prev = 0;
            else
                next = 0;
        } else {
            // Take all the children out of the |next| block and put them in
            // the |prev| block.
            nextBlock->moveAllChildrenIncludingFloatsTo(prevBlock, nextBlock->hasLayer() || prevBlock->hasLayer());

            // Delete the now-empty block's lines and nuke it.
            nextBlock->deleteLineBoxTree();
            nextBlock->destroy();
            next = 0;
        }
    }

    RenderBox::removeChild(oldChild);

    RenderObject* child = prev ? prev : next;
    if (canMergeAnonymousBlocks && child && !child->previousSibling() && !child->nextSibling() && canCollapseAnonymousBlockChild()) {
        // The removal has knocked us down to containing only a single anonymous
        // box.  We can go ahead and pull the content right back up into our
        // box.
        collapseAnonymousBlockChild(this, toRenderBlock(child));
    } else if (((prev && prev->isAnonymousBlock()) || (next && next->isAnonymousBlock())) && canCollapseAnonymousBlockChild()) {
        // It's possible that the removal has knocked us down to a single anonymous
        // block with pseudo-style element siblings (e.g. first-letter). If these
        // are floating, then we need to pull the content up also.
        RenderBlock* anonymousBlock = toRenderBlock((prev && prev->isAnonymousBlock()) ? prev : next);
        if ((anonymousBlock->previousSibling() || anonymousBlock->nextSibling())
            && (!anonymousBlock->previousSibling() || (anonymousBlock->previousSibling()->style()->styleType() != NOPSEUDO && anonymousBlock->previousSibling()->isFloating() && !anonymousBlock->previousSibling()->previousSibling()))
            && (!anonymousBlock->nextSibling() || (anonymousBlock->nextSibling()->style()->styleType() != NOPSEUDO && anonymousBlock->nextSibling()->isFloating() && !anonymousBlock->nextSibling()->nextSibling()))) {
            collapseAnonymousBlockChild(this, anonymousBlock);
        }
    }

    if (!firstChild()) {
        // If this was our last child be sure to clear out our line boxes.
        if (childrenInline())
            deleteLineBoxTree();

        // If we are an empty anonymous block in the continuation chain,
        // we need to remove ourself and fix the continuation chain.
        if (!beingDestroyed() && isAnonymousBlockContinuation() && !oldChild->isListMarker()) {
            RenderObject* containingBlockIgnoringAnonymous = containingBlock();
            while (containingBlockIgnoringAnonymous && containingBlockIgnoringAnonymous->isAnonymous())
                containingBlockIgnoringAnonymous = containingBlockIgnoringAnonymous->containingBlock();
            for (RenderObject* curr = this; curr; curr = curr->previousInPreOrder(containingBlockIgnoringAnonymous)) {
                if (curr->virtualContinuation() != this)
                    continue;

                // Found our previous continuation. We just need to point it to
                // |this|'s next continuation.
                RenderBoxModelObject* nextContinuation = continuation();
                if (curr->isRenderInline())
                    toRenderInline(curr)->setContinuation(nextContinuation);
                else if (curr->isRenderBlock())
                    toRenderBlock(curr)->setContinuation(nextContinuation);
                else
                    ASSERT_NOT_REACHED();

                break;
            }
            setContinuation(0);
            destroy();
        }
    }
}

bool RenderBlock::isSelfCollapsingBlock() const
{
    // We are not self-collapsing if we
    // (a) have a non-zero height according to layout (an optimization to avoid wasting time)
    // (b) are a table,
    // (c) have border/padding,
    // (d) have a min-height
    // (e) have specified that one of our margins can't collapse using a CSS extension
    // (f) establish a new block formatting context.

    // The early exit must be done before we check for clean layout.
    // We should be able to give a quick answer if the box is a relayout boundary.
    // Being a relayout boundary implies a block formatting context, and also
    // our internal layout shouldn't affect our container in any way.
    if (createsBlockFormattingContext())
        return false;

    // Placeholder elements are not laid out until the dimensions of their parent text control are known, so they
    // don't get layout until their parent has had layout - this is unique in the layout tree and means
    // when we call isSelfCollapsingBlock on them we find that they still need layout.
    ASSERT(!needsLayout() || (node() && node()->isElementNode() && toElement(node())->shadowPseudoId() == "-webkit-input-placeholder"));

    if (logicalHeight() > 0
        || isTable() || borderAndPaddingLogicalHeight()
        || style()->logicalMinHeight().isPositive()
        || style()->marginBeforeCollapse() == MSEPARATE || style()->marginAfterCollapse() == MSEPARATE)
        return false;

    Length logicalHeightLength = style()->logicalHeight();
    bool hasAutoHeight = logicalHeightLength.isAuto();
    if (logicalHeightLength.isPercent() && !document().inQuirksMode()) {
        hasAutoHeight = true;
        for (RenderBlock* cb = containingBlock(); !cb->isRenderView(); cb = cb->containingBlock()) {
            if (cb->style()->logicalHeight().isFixed() || cb->isTableCell())
                hasAutoHeight = false;
        }
    }

    // If the height is 0 or auto, then whether or not we are a self-collapsing block depends
    // on whether we have content that is all self-collapsing or not.
    if (hasAutoHeight || ((logicalHeightLength.isFixed() || logicalHeightLength.isPercent()) && logicalHeightLength.isZero())) {
        // If the block has inline children, see if we generated any line boxes.  If we have any
        // line boxes, then we can't be self-collapsing, since we have content.
        if (childrenInline())
            return !firstLineBox();

        // Whether or not we collapse is dependent on whether all our normal flow children
        // are also self-collapsing.
        if (m_hasOnlySelfCollapsingChildren)
            return true;
        for (RenderBox* child = firstChildBox(); child; child = child->nextSiblingBox()) {
            if (child->isFloatingOrOutOfFlowPositioned())
                continue;
            if (!child->isSelfCollapsingBlock())
                return false;
        }
        return true;
    }
    return false;
}

void RenderBlock::startDelayUpdateScrollInfo()
{
    if (gDelayUpdateScrollInfo == 0) {
        ASSERT(!gDelayedUpdateScrollInfoSet);
        gDelayedUpdateScrollInfoSet = new DelayedUpdateScrollInfoSet;
    }
    ASSERT(gDelayedUpdateScrollInfoSet);
    ++gDelayUpdateScrollInfo;
}

void RenderBlock::finishDelayUpdateScrollInfo()
{
    --gDelayUpdateScrollInfo;
    ASSERT(gDelayUpdateScrollInfo >= 0);
    if (gDelayUpdateScrollInfo == 0) {
        ASSERT(gDelayedUpdateScrollInfoSet);

        OwnPtr<DelayedUpdateScrollInfoSet> infoSet(adoptPtr(gDelayedUpdateScrollInfoSet));
        gDelayedUpdateScrollInfoSet = 0;

        for (DelayedUpdateScrollInfoSet::iterator it = infoSet->begin(); it != infoSet->end(); ++it) {
            RenderBlock* block = *it;
            if (block->hasOverflowClip()) {
                block->layer()->scrollableArea()->updateAfterLayout();
            }
        }
    }
}

void RenderBlock::updateScrollInfoAfterLayout()
{
    if (hasOverflowClip()) {
        if (style()->isFlippedBlocksWritingMode()) {
            // FIXME: https://bugs.webkit.org/show_bug.cgi?id=97937
            // Workaround for now. We cannot delay the scroll info for overflow
            // for items with opposite writing directions, as the contents needs
            // to overflow in that direction
            layer()->scrollableArea()->updateAfterLayout();
            return;
        }

        if (gDelayUpdateScrollInfo)
            gDelayedUpdateScrollInfoSet->add(this);
        else
            layer()->scrollableArea()->updateAfterLayout();
    }
}

void RenderBlock::layout()
{
    OverflowEventDispatcher dispatcher(this);

    // Update our first letter info now.
    updateFirstLetter();

    // Table cells call layoutBlock directly, so don't add any logic here.  Put code into
    // layoutBlock().
    layoutBlock(false);

    // It's safe to check for control clip here, since controls can never be table cells.
    // If we have a lightweight clip, there can never be any overflow from children.
    if (hasControlClip() && m_overflow)
        clearLayoutOverflow();

    invalidateBackgroundObscurationStatus();
}

bool RenderBlock::updateImageLoadingPriorities()
{
    Vector<ImageResource*> images;
    appendImagesFromStyle(images, *style());

    if (images.isEmpty())
        return false;

    LayoutRect viewBounds = viewRect();
    LayoutRect objectBounds = absoluteContentBox();
    // The object bounds might be empty right now, so intersects will fail since it doesn't deal
    // with empty rects. Use LayoutRect::contains in that case.
    bool isVisible;
    if (!objectBounds.isEmpty())
        isVisible =  viewBounds.intersects(objectBounds);
    else
        isVisible = viewBounds.contains(objectBounds);

    ResourceLoadPriorityOptimizer::VisibilityStatus status = isVisible ?
        ResourceLoadPriorityOptimizer::Visible : ResourceLoadPriorityOptimizer::NotVisible;

    LayoutRect screenArea;
    if (!objectBounds.isEmpty()) {
        screenArea = viewBounds;
        screenArea.intersect(objectBounds);
    }

    for (Vector<ImageResource*>::iterator it = images.begin(), end = images.end(); it != end; ++it)
        ResourceLoadPriorityOptimizer::resourceLoadPriorityOptimizer()->notifyImageResourceVisibility(*it, status, screenArea);

    return true;
}

void RenderBlock::computeRegionRangeForBlock(RenderFlowThread* flowThread)
{
    if (flowThread)
        flowThread->setRegionRangeForBox(this, offsetFromLogicalTopOfFirstPage());
}

bool RenderBlock::updateLogicalWidthAndColumnWidth()
{
    LayoutUnit oldWidth = logicalWidth();
    LayoutUnit oldColumnWidth = desiredColumnWidth();

    updateLogicalWidth();
    calcColumnWidth();

    bool hasBorderOrPaddingLogicalWidthChanged = m_hasBorderOrPaddingLogicalWidthChanged;
    m_hasBorderOrPaddingLogicalWidthChanged = false;

    return oldWidth != logicalWidth() || oldColumnWidth != desiredColumnWidth() || hasBorderOrPaddingLogicalWidthChanged;
}

void RenderBlock::layoutBlock(bool)
{
    ASSERT_NOT_REACHED();
    clearNeedsLayout();
}

void RenderBlock::addOverflowFromChildren()
{
    if (!hasColumns()) {
        if (childrenInline())
            toRenderBlockFlow(this)->addOverflowFromInlineChildren();
        else
            addOverflowFromBlockChildren();
    } else {
        ColumnInfo* colInfo = columnInfo();
        if (columnCount(colInfo)) {
            LayoutRect lastRect = columnRectAt(colInfo, columnCount(colInfo) - 1);
            addLayoutOverflow(lastRect);
            addContentsVisualOverflow(lastRect);
        }
    }
}

void RenderBlock::computeOverflow(LayoutUnit oldClientAfterEdge, bool)
{
    m_overflow.clear();

    // Add overflow from children.
    addOverflowFromChildren();

    // Add in the overflow from positioned objects.
    addOverflowFromPositionedObjects();

    if (hasOverflowClip()) {
        // When we have overflow clip, propagate the original spillout since it will include collapsed bottom margins
        // and bottom padding.  Set the axis we don't care about to be 1, since we want this overflow to always
        // be considered reachable.
        LayoutRect clientRect(noOverflowRect());
        LayoutRect rectToApply;
        if (isHorizontalWritingMode())
            rectToApply = LayoutRect(clientRect.x(), clientRect.y(), 1, max<LayoutUnit>(0, oldClientAfterEdge - clientRect.y()));
        else
            rectToApply = LayoutRect(clientRect.x(), clientRect.y(), max<LayoutUnit>(0, oldClientAfterEdge - clientRect.x()), 1);
        addLayoutOverflow(rectToApply);
        if (hasRenderOverflow())
            m_overflow->setLayoutClientAfterEdge(oldClientAfterEdge);
    }

    addVisualEffectOverflow();

    addVisualOverflowFromTheme();
}

void RenderBlock::addOverflowFromBlockChildren()
{
    for (RenderBox* child = firstChildBox(); child; child = child->nextSiblingBox()) {
        if (!child->isFloatingOrOutOfFlowPositioned())
            addOverflowFromChild(child);
    }
}

void RenderBlock::addOverflowFromPositionedObjects()
{
    TrackedRendererListHashSet* positionedDescendants = positionedObjects();
    if (!positionedDescendants)
        return;

    RenderBox* positionedObject;
    TrackedRendererListHashSet::iterator end = positionedDescendants->end();
    for (TrackedRendererListHashSet::iterator it = positionedDescendants->begin(); it != end; ++it) {
        positionedObject = *it;

        // Fixed positioned elements don't contribute to layout overflow, since they don't scroll with the content.
        if (positionedObject->style()->position() != FixedPosition)
            addOverflowFromChild(positionedObject, LayoutSize(positionedObject->x(), positionedObject->y()));
    }
}

void RenderBlock::addVisualOverflowFromTheme()
{
    if (!style()->hasAppearance())
        return;

    IntRect inflatedRect = pixelSnappedBorderBoxRect();
    RenderTheme::theme().adjustRepaintRect(this, inflatedRect);
    addVisualOverflow(inflatedRect);
}

<<<<<<< HEAD
bool RenderBlock::createsBlockFormattingContext() const
{
    return isInlineBlockOrInlineTable() || isFloatingOrOutOfFlowPositioned() || hasOverflowClip() || isFlexItemIncludingDeprecated()
        || style()->specifiesColumns() || isRenderFlowThread() || isTableCell() || isTableCaption() || isFieldset() || isWritingModeRoot() || isDocumentElement() || style()->columnSpan();
=======
LayoutUnit RenderBlock::additionalMarginStart() const
{
    if (isInline() || !parent() || parent()->childrenInline() || !parent()->node() || (!parent()->node()->hasTagName(ulTag) && !parent()->node()->hasTagName(olTag))) {
        return 0;
    }

    RenderBox *previousBox = previousSiblingBox();
    return previousBox ? previousBox->additionalMarginStart() : 40;
>>>>>>> 38c3042a
}

void RenderBlock::updateBlockChildDirtyBitsBeforeLayout(bool relayoutChildren, RenderBox* child)
{
    // FIXME: Technically percentage height objects only need a relayout if their percentage isn't going to be turned into
    // an auto value. Add a method to determine this, so that we can avoid the relayout.
    if (relayoutChildren || (child->hasRelativeLogicalHeight() && !isRenderView()))
        child->setChildNeedsLayout(MarkOnlyThis);

    // If relayoutChildren is set and the child has percentage padding or an embedded content box, we also need to invalidate the childs pref widths.
    if (relayoutChildren && child->needsPreferredWidthsRecalculation())
        child->setPreferredLogicalWidthsDirty(MarkOnlyThis);
}

void RenderBlock::simplifiedNormalFlowLayout()
{
    if (childrenInline()) {
        ListHashSet<RootInlineBox*> lineBoxes;
        for (InlineWalker walker(this); !walker.atEnd(); walker.advance()) {
            RenderObject* o = walker.current();
            if (!o->isOutOfFlowPositioned() && (o->isReplaced() || o->isFloating())) {
                o->layoutIfNeeded();
                if (toRenderBox(o)->inlineBoxWrapper()) {
                    RootInlineBox& box = toRenderBox(o)->inlineBoxWrapper()->root();
                    lineBoxes.add(&box);
                }
            } else if (o->isText() || (o->isRenderInline() && !walker.atEndOfInline())) {
                o->clearNeedsLayout();
            }
        }

        // FIXME: Glyph overflow will get lost in this case, but not really a big deal.
        GlyphOverflowAndFallbackFontsMap textBoxDataMap;
        for (ListHashSet<RootInlineBox*>::const_iterator it = lineBoxes.begin(); it != lineBoxes.end(); ++it) {
            RootInlineBox* box = *it;
            box->computeOverflow(box->lineTop(), box->lineBottom(), textBoxDataMap);
        }
    } else {
        for (RenderBox* box = firstChildBox(); box; box = box->nextSiblingBox()) {
            if (!box->isOutOfFlowPositioned())
                box->layoutIfNeeded();
        }
    }
}

bool RenderBlock::simplifiedLayout()
{
    // Check if we need to do a full layout.
    if (normalChildNeedsLayout() || selfNeedsLayout())
        return false;

    // Check that we actually need to do a simplified layout.
    if (!posChildNeedsLayout() && !(needsSimplifiedNormalFlowLayout() || needsPositionedMovementLayout()))
        return false;


    {
        // LayoutState needs this deliberate scope to pop before repaint
        LayoutState state(*this, locationOffset());

        if (needsPositionedMovementLayout() && !tryLayoutDoingPositionedMovementOnly())
            return false;

        FastTextAutosizer::LayoutScope fastTextAutosizerLayoutScope(this);

        // Lay out positioned descendants or objects that just need to recompute overflow.
        if (needsSimplifiedNormalFlowLayout())
            simplifiedNormalFlowLayout();

        // Lay out our positioned objects if our positioned child bit is set.
        // Also, if an absolute position element inside a relative positioned container moves, and the absolute element has a fixed position
        // child, neither the fixed element nor its container learn of the movement since posChildNeedsLayout() is only marked as far as the
        // relative positioned container. So if we can have fixed pos objects in our positioned objects list check if any of them
        // are statically positioned and thus need to move with their absolute ancestors.
        bool canContainFixedPosObjects = canContainFixedPositionObjects();
        if (posChildNeedsLayout() || needsPositionedMovementLayout() || canContainFixedPosObjects)
            layoutPositionedObjects(false, needsPositionedMovementLayout() ? ForcedLayoutAfterContainingBlockMoved : (!posChildNeedsLayout() && canContainFixedPosObjects ? LayoutOnlyFixedPositionedObjects : DefaultLayout));

        // Recompute our overflow information.
        // FIXME: We could do better here by computing a temporary overflow object from layoutPositionedObjects and only
        // updating our overflow if we either used to have overflow or if the new temporary object has overflow.
        // For now just always recompute overflow. This is no worse performance-wise than the old code that called rightmostPosition and
        // lowestPosition on every relayout so it's not a regression.
        // computeOverflow expects the bottom edge before we clamp our height. Since this information isn't available during
        // simplifiedLayout, we cache the value in m_overflow.
        LayoutUnit oldClientAfterEdge = hasRenderOverflow() ? m_overflow->layoutClientAfterEdge() : clientLogicalBottom();
        computeOverflow(oldClientAfterEdge, true);
    }

    updateLayerTransformAfterLayout();

    updateScrollInfoAfterLayout();

    clearNeedsLayout();
    return true;
}

void RenderBlock::markFixedPositionObjectForLayoutIfNeeded(RenderObject* child, SubtreeLayoutScope& layoutScope)
{
    if (child->style()->position() != FixedPosition)
        return;

    bool hasStaticBlockPosition = child->style()->hasStaticBlockPosition(isHorizontalWritingMode());
    bool hasStaticInlinePosition = child->style()->hasStaticInlinePosition(isHorizontalWritingMode());
    if (!hasStaticBlockPosition && !hasStaticInlinePosition)
        return;

    RenderObject* o = child->parent();
    while (o && !o->isRenderView() && o->style()->position() != AbsolutePosition)
        o = o->parent();
    if (o->style()->position() != AbsolutePosition)
        return;

    RenderBox* box = toRenderBox(child);
    if (hasStaticInlinePosition) {
        LogicalExtentComputedValues computedValues;
        box->computeLogicalWidth(computedValues);
        LayoutUnit newLeft = computedValues.m_position;
        if (newLeft != box->logicalLeft())
            layoutScope.setChildNeedsLayout(child);
    } else if (hasStaticBlockPosition) {
        LayoutUnit oldTop = box->logicalTop();
        box->updateLogicalHeight();
        if (box->logicalTop() != oldTop)
            layoutScope.setChildNeedsLayout(child);
    }
}

LayoutUnit RenderBlock::marginIntrinsicLogicalWidthForChild(RenderBox* child) const
{
    // A margin has three types: fixed, percentage, and auto (variable).
    // Auto and percentage margins become 0 when computing min/max width.
    // Fixed margins can be added in as is.
    Length marginLeft = child->style()->marginStartUsing(style());
    Length marginRight = child->style()->marginEndUsing(style());
    LayoutUnit margin = 0;
    if (marginLeft.isFixed())
        margin += marginLeft.value();
    if (marginRight.isFixed())
        margin += marginRight.value();
    return margin;
}

void RenderBlock::layoutPositionedObjects(bool relayoutChildren, PositionedLayoutBehavior info)
{
    TrackedRendererListHashSet* positionedDescendants = positionedObjects();
    if (!positionedDescendants)
        return;

    if (hasColumns())
        view()->layoutState()->clearPaginationInformation(); // Positioned objects are not part of the column flow, so they don't paginate with the columns.

    RenderBox* r;
    TrackedRendererListHashSet::iterator end = positionedDescendants->end();
    for (TrackedRendererListHashSet::iterator it = positionedDescendants->begin(); it != end; ++it) {
        r = *it;

        // FIXME: this should only be set from clearNeedsLayout crbug.com/361250
        r->setLayoutDidGetCalled(true);

        SubtreeLayoutScope layoutScope(*r);
        // A fixed position element with an absolute positioned ancestor has no way of knowing if the latter has changed position. So
        // if this is a fixed position element, mark it for layout if it has an abspos ancestor and needs to move with that ancestor, i.e.
        // it has static position.
        markFixedPositionObjectForLayoutIfNeeded(r, layoutScope);
        if (info == LayoutOnlyFixedPositionedObjects) {
            r->layoutIfNeeded();
            continue;
        }

        // When a non-positioned block element moves, it may have positioned children that are implicitly positioned relative to the
        // non-positioned block.  Rather than trying to detect all of these movement cases, we just always lay out positioned
        // objects that are positioned implicitly like this.  Such objects are rare, and so in typical DHTML menu usage (where everything is
        // positioned explicitly) this should not incur a performance penalty.
        if (relayoutChildren || (r->style()->hasStaticBlockPosition(isHorizontalWritingMode()) && r->parent() != this))
            layoutScope.setChildNeedsLayout(r);

        // If relayoutChildren is set and the child has percentage padding or an embedded content box, we also need to invalidate the childs pref widths.
        if (relayoutChildren && r->needsPreferredWidthsRecalculation())
            r->setPreferredLogicalWidthsDirty(MarkOnlyThis);

        if (!r->needsLayout())
            r->markForPaginationRelayoutIfNeeded(layoutScope);

        // If we are paginated or in a line grid, go ahead and compute a vertical position for our object now.
        // If it's wrong we'll lay out again.
        LayoutUnit oldLogicalTop = 0;
        bool needsBlockDirectionLocationSetBeforeLayout = r->needsLayout() && view()->layoutState()->needsBlockDirectionLocationSetBeforeLayout();
        if (needsBlockDirectionLocationSetBeforeLayout) {
            if (isHorizontalWritingMode() == r->isHorizontalWritingMode())
                r->updateLogicalHeight();
            else
                r->updateLogicalWidth();
            oldLogicalTop = logicalTopForChild(r);
        }

        // FIXME: We should be able to do a r->setNeedsPositionedMovementLayout() here instead of a full layout. Need
        // to investigate why it does not trigger the correct invalidations in that case. crbug.com/350756
        if (info == ForcedLayoutAfterContainingBlockMoved)
            r->setNeedsLayoutAndFullPaintInvalidation();

        r->layoutIfNeeded();

        // Lay out again if our estimate was wrong.
        if (needsBlockDirectionLocationSetBeforeLayout && logicalTopForChild(r) != oldLogicalTop)
            r->forceChildLayout();
    }

    if (hasColumns())
        view()->layoutState()->setColumnInfo(columnInfo()); // FIXME: Kind of gross. We just put this back into the layout state so that pop() will work.
}

void RenderBlock::markPositionedObjectsForLayout()
{
    TrackedRendererListHashSet* positionedDescendants = positionedObjects();
    if (positionedDescendants) {
        RenderBox* r;
        TrackedRendererListHashSet::iterator end = positionedDescendants->end();
        for (TrackedRendererListHashSet::iterator it = positionedDescendants->begin(); it != end; ++it) {
            r = *it;
            r->setChildNeedsLayout();
        }
    }
}

void RenderBlock::markForPaginationRelayoutIfNeeded(SubtreeLayoutScope& layoutScope)
{
    ASSERT(!needsLayout());
    if (needsLayout())
        return;

    if (view()->layoutState()->pageLogicalHeightChanged() || (view()->layoutState()->pageLogicalHeight() && view()->layoutState()->pageLogicalOffset(*this, logicalTop()) != pageLogicalOffset()))
        layoutScope.setChildNeedsLayout(this);
}

void RenderBlock::paint(PaintInfo& paintInfo, const LayoutPoint& paintOffset)
{
    ANNOTATE_GRAPHICS_CONTEXT(paintInfo, this);

    LayoutPoint adjustedPaintOffset = paintOffset + location();

    PaintPhase phase = paintInfo.phase;

    LayoutRect overflowBox;
    // Check if we need to do anything at all.
    // FIXME: Could eliminate the isDocumentElement() check if we fix background painting so that the RenderView
    // paints the root's background.
    if (!isDocumentElement()) {
        overflowBox = overflowRectForPaintRejection();
        flipForWritingMode(overflowBox);
        overflowBox.moveBy(adjustedPaintOffset);
        if (!overflowBox.intersects(paintInfo.rect))
            return;
    }

    // There are some cases where not all clipped visual overflow is accounted for.
    // FIXME: reduce the number of such cases.
    ContentsClipBehavior contentsClipBehavior = ForceContentsClip;
    if (hasOverflowClip() && !hasControlClip() && !(shouldPaintSelectionGaps() && phase == PaintPhaseForeground) && !hasCaret())
        contentsClipBehavior = SkipContentsClipIfPossible;

    bool pushedClip = pushContentsClip(paintInfo, adjustedPaintOffset, contentsClipBehavior);
    {
        GraphicsContextCullSaver cullSaver(*paintInfo.context);
        // Cull if we have more than one child and we didn't already clip.
        bool shouldCull = document().settings()->containerCullingEnabled() && !pushedClip && !isDocumentElement()
            && firstChild() && lastChild() && firstChild() != lastChild();
        if (shouldCull)
            cullSaver.cull(overflowBox);

        paintObject(paintInfo, adjustedPaintOffset);
    }
    if (pushedClip)
        popContentsClip(paintInfo, phase, adjustedPaintOffset);

    // Our scrollbar widgets paint exactly when we tell them to, so that they work properly with
    // z-index.  We paint after we painted the background/border, so that the scrollbars will
    // sit above the background/border.
    if (hasOverflowClip() && style()->visibility() == VISIBLE && (phase == PaintPhaseBlockBackground || phase == PaintPhaseChildBlockBackground) && paintInfo.shouldPaintWithinRoot(this) && !paintInfo.paintRootBackgroundOnly())
        layer()->scrollableArea()->paintOverflowControls(paintInfo.context, roundedIntPoint(adjustedPaintOffset), paintInfo.rect, false /* paintingOverlayControls */);
}

void RenderBlock::paintColumnRules(PaintInfo& paintInfo, const LayoutPoint& paintOffset)
{
    if (paintInfo.context->paintingDisabled())
        return;

    const Color& ruleColor = resolveColor(CSSPropertyWebkitColumnRuleColor);
    bool ruleTransparent = style()->columnRuleIsTransparent();
    EBorderStyle ruleStyle = style()->columnRuleStyle();
    LayoutUnit ruleThickness = style()->columnRuleWidth();
    LayoutUnit colGap = columnGap();
    bool renderRule = ruleStyle > BHIDDEN && !ruleTransparent;
    if (!renderRule)
        return;

    ColumnInfo* colInfo = columnInfo();
    unsigned colCount = columnCount(colInfo);

    bool antialias = shouldAntialiasLines(paintInfo.context);

    if (colInfo->progressionAxis() == ColumnInfo::InlineAxis) {
        bool leftToRight = style()->isLeftToRightDirection();
        LayoutUnit currLogicalLeftOffset = leftToRight ? LayoutUnit() : contentLogicalWidth();
        LayoutUnit ruleAdd = logicalLeftOffsetForContent();
        LayoutUnit ruleLogicalLeft = leftToRight ? LayoutUnit() : contentLogicalWidth();
        LayoutUnit inlineDirectionSize = colInfo->desiredColumnWidth();
        BoxSide boxSide = isHorizontalWritingMode()
            ? leftToRight ? BSLeft : BSRight
            : leftToRight ? BSTop : BSBottom;

        for (unsigned i = 0; i < colCount; i++) {
            // Move to the next position.
            if (leftToRight) {
                ruleLogicalLeft += inlineDirectionSize + colGap / 2;
                currLogicalLeftOffset += inlineDirectionSize + colGap;
            } else {
                ruleLogicalLeft -= (inlineDirectionSize + colGap / 2);
                currLogicalLeftOffset -= (inlineDirectionSize + colGap);
            }

            // Now paint the column rule.
            if (i < colCount - 1) {
                LayoutUnit ruleLeft = isHorizontalWritingMode() ? paintOffset.x() + ruleLogicalLeft - ruleThickness / 2 + ruleAdd : paintOffset.x() + borderLeft() + paddingLeft();
                LayoutUnit ruleRight = isHorizontalWritingMode() ? ruleLeft + ruleThickness : ruleLeft + contentWidth();
                LayoutUnit ruleTop = isHorizontalWritingMode() ? paintOffset.y() + borderTop() + paddingTop() : paintOffset.y() + ruleLogicalLeft - ruleThickness / 2 + ruleAdd;
                LayoutUnit ruleBottom = isHorizontalWritingMode() ? ruleTop + contentHeight() : ruleTop + ruleThickness;
                IntRect pixelSnappedRuleRect = pixelSnappedIntRectFromEdges(ruleLeft, ruleTop, ruleRight, ruleBottom);
                drawLineForBoxSide(paintInfo.context, pixelSnappedRuleRect.x(), pixelSnappedRuleRect.y(), pixelSnappedRuleRect.maxX(), pixelSnappedRuleRect.maxY(), boxSide, ruleColor, ruleStyle, 0, 0, antialias);
            }

            ruleLogicalLeft = currLogicalLeftOffset;
        }
    } else {
        bool topToBottom = !style()->isFlippedBlocksWritingMode();
        LayoutUnit ruleLeft = isHorizontalWritingMode()
            ? borderLeft() + paddingLeft()
            : colGap / 2 - colGap - ruleThickness / 2 + borderBefore() + paddingBefore();
        LayoutUnit ruleWidth = isHorizontalWritingMode() ? contentWidth() : ruleThickness;
        LayoutUnit ruleTop = isHorizontalWritingMode()
            ? colGap / 2 - colGap - ruleThickness / 2 + borderBefore() + paddingBefore()
            : borderStart() + paddingStart();
        LayoutUnit ruleHeight = isHorizontalWritingMode() ? ruleThickness : contentHeight();
        LayoutRect ruleRect(ruleLeft, ruleTop, ruleWidth, ruleHeight);

        if (!topToBottom) {
            if (isHorizontalWritingMode())
                ruleRect.setY(height() - ruleRect.maxY());
            else
                ruleRect.setX(width() - ruleRect.maxX());
        }

        ruleRect.moveBy(paintOffset);

        BoxSide boxSide = isHorizontalWritingMode()
            ? topToBottom ? BSTop : BSBottom
            : topToBottom ? BSLeft : BSRight;

        LayoutSize step(0, topToBottom ? colInfo->columnHeight() + colGap : -(colInfo->columnHeight() + colGap));
        if (!isHorizontalWritingMode())
            step = step.transposedSize();

        for (unsigned i = 1; i < colCount; i++) {
            ruleRect.move(step);
            IntRect pixelSnappedRuleRect = pixelSnappedIntRect(ruleRect);
            drawLineForBoxSide(paintInfo.context, pixelSnappedRuleRect.x(), pixelSnappedRuleRect.y(), pixelSnappedRuleRect.maxX(), pixelSnappedRuleRect.maxY(), boxSide, ruleColor, ruleStyle, 0, 0, antialias);
        }
    }
}

void RenderBlock::paintColumnContents(PaintInfo& paintInfo, const LayoutPoint& paintOffset, bool paintingFloats)
{
    // We need to do multiple passes, breaking up our child painting into strips.
    GraphicsContext* context = paintInfo.context;
    ColumnInfo* colInfo = columnInfo();
    unsigned colCount = columnCount(colInfo);
    if (!colCount)
        return;
    LayoutUnit currLogicalTopOffset = 0;
    LayoutUnit colGap = columnGap();
    for (unsigned i = 0; i < colCount; i++) {
        // For each rect, we clip to the rect, and then we adjust our coords.
        LayoutRect colRect = columnRectAt(colInfo, i);
        flipForWritingMode(colRect);
        LayoutUnit logicalLeftOffset = (isHorizontalWritingMode() ? colRect.x() : colRect.y()) - logicalLeftOffsetForContent();
        LayoutSize offset = isHorizontalWritingMode() ? LayoutSize(logicalLeftOffset, currLogicalTopOffset) : LayoutSize(currLogicalTopOffset, logicalLeftOffset);
        if (colInfo->progressionAxis() == ColumnInfo::BlockAxis) {
            if (isHorizontalWritingMode())
                offset.expand(0, colRect.y() - borderTop() - paddingTop());
            else
                offset.expand(colRect.x() - borderLeft() - paddingLeft(), 0);
        }
        colRect.moveBy(paintOffset);
        PaintInfo info(paintInfo);
        info.rect.intersect(enclosingIntRect(colRect));

        if (!info.rect.isEmpty()) {
            GraphicsContextStateSaver stateSaver(*context);
            LayoutRect clipRect(colRect);

            if (i < colCount - 1) {
                if (isHorizontalWritingMode())
                    clipRect.expand(colGap / 2, 0);
                else
                    clipRect.expand(0, colGap / 2);
            }
            // Each strip pushes a clip, since column boxes are specified as being
            // like overflow:hidden.
            // FIXME: Content and column rules that extend outside column boxes at the edges of the multi-column element
            // are clipped according to the 'overflow' property.
            context->clip(enclosingIntRect(clipRect));

            // Adjust our x and y when painting.
            LayoutPoint adjustedPaintOffset = paintOffset + offset;
            if (paintingFloats)
                paintFloats(info, adjustedPaintOffset, paintInfo.phase == PaintPhaseSelection || paintInfo.phase == PaintPhaseTextClip);
            else
                paintContents(info, adjustedPaintOffset);
        }

        LayoutUnit blockDelta = (isHorizontalWritingMode() ? colRect.height() : colRect.width());
        if (style()->isFlippedBlocksWritingMode())
            currLogicalTopOffset += blockDelta;
        else
            currLogicalTopOffset -= blockDelta;
    }
}

void RenderBlock::paintContents(PaintInfo& paintInfo, const LayoutPoint& paintOffset)
{
    // Avoid painting descendants of the root element when stylesheets haven't loaded.  This eliminates FOUC.
    // It's ok not to draw, because later on, when all the stylesheets do load, styleResolverChanged() on the Document
    // will do a full repaint.
    if (document().didLayoutWithPendingStylesheets() && !isRenderView())
        return;

    if (childrenInline())
        m_lineBoxes.paint(this, paintInfo, paintOffset);
    else {
        PaintPhase newPhase = (paintInfo.phase == PaintPhaseChildOutlines) ? PaintPhaseOutline : paintInfo.phase;
        newPhase = (newPhase == PaintPhaseChildBlockBackgrounds) ? PaintPhaseChildBlockBackground : newPhase;

        // We don't paint our own background, but we do let the kids paint their backgrounds.
        PaintInfo paintInfoForChild(paintInfo);
        paintInfoForChild.phase = newPhase;
        paintInfoForChild.updatePaintingRootForChildren(this);
        paintChildren(paintInfoForChild, paintOffset);
    }
}

void RenderBlock::paintChildren(PaintInfo& paintInfo, const LayoutPoint& paintOffset)
{
    for (RenderBox* child = firstChildBox(); child; child = child->nextSiblingBox())
        paintChild(child, paintInfo, paintOffset);
}

void RenderBlock::paintChild(RenderBox* child, PaintInfo& paintInfo, const LayoutPoint& paintOffset)
{
    LayoutPoint childPoint = flipForWritingModeForChild(child, paintOffset);
    if (!child->hasSelfPaintingLayer() && !child->isFloating())
        child->paint(paintInfo, childPoint);
}

void RenderBlock::paintChildAsInlineBlock(RenderBox* child, PaintInfo& paintInfo, const LayoutPoint& paintOffset)
{
    LayoutPoint childPoint = flipForWritingModeForChild(child, paintOffset);
    if (!child->hasSelfPaintingLayer() && !child->isFloating())
        paintAsInlineBlock(child, paintInfo, childPoint);
}

void RenderBlock::paintAsInlineBlock(RenderObject* renderer, PaintInfo& paintInfo, const LayoutPoint& childPoint)
{
    if (paintInfo.phase != PaintPhaseForeground && paintInfo.phase != PaintPhaseSelection)
        return;

    // Paint all phases atomically, as though the element established its own
    // stacking context.  (See Appendix E.2, section 7.2.1.4 on
    // inline block/table/replaced elements in the CSS2.1 specification.)
    // This is also used by other elements (e.g. flex items and grid items).
    bool preservePhase = paintInfo.phase == PaintPhaseSelection || paintInfo.phase == PaintPhaseTextClip;
    PaintInfo info(paintInfo);
    info.phase = preservePhase ? paintInfo.phase : PaintPhaseBlockBackground;
    renderer->paint(info, childPoint);
    if (!preservePhase) {
        info.phase = PaintPhaseChildBlockBackgrounds;
        renderer->paint(info, childPoint);
        info.phase = PaintPhaseFloat;
        renderer->paint(info, childPoint);
        info.phase = PaintPhaseForeground;
        renderer->paint(info, childPoint);
        info.phase = PaintPhaseOutline;
        renderer->paint(info, childPoint);
    }
}

static inline bool caretBrowsingEnabled(const Frame* frame)
{
    Settings* settings = frame->settings();
    return settings && settings->caretBrowsingEnabled();
}

static inline bool hasCursorCaret(const FrameSelection& selection, const RenderBlock* block, bool caretBrowsing)
{
    return selection.caretRenderer() == block && (selection.rendererIsEditable() || caretBrowsing);
}

static inline bool hasDragCaret(const DragCaretController& dragCaretController, const RenderBlock* block, bool caretBrowsing)
{
    return dragCaretController.caretRenderer() == block && (dragCaretController.isContentEditable() || caretBrowsing);
}

bool RenderBlock::hasCaret() const
{
    bool caretBrowsing = caretBrowsingEnabled(frame());
    return hasCursorCaret(frame()->selection(), this, caretBrowsing)
        || hasDragCaret(frame()->page()->dragCaretController(), this, caretBrowsing);
}

void RenderBlock::paintCarets(PaintInfo& paintInfo, const LayoutPoint& paintOffset)
{
    bool caretBrowsing = caretBrowsingEnabled(frame());

    FrameSelection& selection = frame()->selection();
    if (hasCursorCaret(selection, this, caretBrowsing)) {
        selection.paintCaret(paintInfo.context, paintOffset, paintInfo.rect);
    }

    DragCaretController& dragCaretController = frame()->page()->dragCaretController();
    if (hasDragCaret(dragCaretController, this, caretBrowsing)) {
        dragCaretController.paintDragCaret(frame(), paintInfo.context, paintOffset, paintInfo.rect);
    }
}

void RenderBlock::paintObject(PaintInfo& paintInfo, const LayoutPoint& paintOffset)
{
    PaintPhase paintPhase = paintInfo.phase;

    // Adjust our painting position if we're inside a scrolled layer (e.g., an overflow:auto div).
    LayoutPoint scrolledOffset = paintOffset;
    if (hasOverflowClip())
        scrolledOffset.move(-scrolledContentOffset());

    // 1. paint background, borders etc
    if ((paintPhase == PaintPhaseBlockBackground || paintPhase == PaintPhaseChildBlockBackground) && style()->visibility() == VISIBLE) {
        if (hasBoxDecorations())
            paintBoxDecorations(paintInfo, paintOffset);
        if (hasColumns() && !paintInfo.paintRootBackgroundOnly())
            paintColumnRules(paintInfo, scrolledOffset);
    }

    if (paintPhase == PaintPhaseMask && style()->visibility() == VISIBLE) {
        paintMask(paintInfo, paintOffset);
        return;
    }

    if (paintPhase == PaintPhaseClippingMask && style()->visibility() == VISIBLE) {
        paintClippingMask(paintInfo, paintOffset);
        return;
    }

    // We're done.  We don't bother painting any children.
    if (paintPhase == PaintPhaseBlockBackground || paintInfo.paintRootBackgroundOnly())
        return;

    // 2. paint contents
    if (paintPhase != PaintPhaseSelfOutline) {
        if (hasColumns())
            paintColumnContents(paintInfo, scrolledOffset);
        else
            paintContents(paintInfo, scrolledOffset);
    }

    // 3. paint selection
    // FIXME: Make this work with multi column layouts.  For now don't fill gaps.
    bool isPrinting = document().printing();
    if (!isPrinting && !hasColumns())
        paintSelection(paintInfo, scrolledOffset); // Fill in gaps in selection on lines and between blocks.

    // 4. paint floats.
    if (paintPhase == PaintPhaseFloat || paintPhase == PaintPhaseSelection || paintPhase == PaintPhaseTextClip) {
        if (hasColumns())
            paintColumnContents(paintInfo, scrolledOffset, true);
        else
            paintFloats(paintInfo, scrolledOffset, paintPhase == PaintPhaseSelection || paintPhase == PaintPhaseTextClip);
    }

    // 5. paint outline.
    if ((paintPhase == PaintPhaseOutline || paintPhase == PaintPhaseSelfOutline) && hasOutline() && style()->visibility() == VISIBLE)
        paintOutline(paintInfo, LayoutRect(paintOffset, size()));

    // 6. paint continuation outlines.
    if ((paintPhase == PaintPhaseOutline || paintPhase == PaintPhaseChildOutlines)) {
        RenderInline* inlineCont = inlineElementContinuation();
        if (inlineCont && inlineCont->hasOutline() && inlineCont->style()->visibility() == VISIBLE) {
            RenderInline* inlineRenderer = toRenderInline(inlineCont->node()->renderer());
            RenderBlock* cb = containingBlock();

            bool inlineEnclosedInSelfPaintingLayer = false;
            for (RenderBoxModelObject* box = inlineRenderer; box != cb; box = box->parent()->enclosingBoxModelObject()) {
                if (box->hasSelfPaintingLayer()) {
                    inlineEnclosedInSelfPaintingLayer = true;
                    break;
                }
            }

            // Do not add continuations for outline painting by our containing block if we are a relative positioned
            // anonymous block (i.e. have our own layer), paint them straightaway instead. This is because a block depends on renderers in its continuation table being
            // in the same layer.
            if (!inlineEnclosedInSelfPaintingLayer && !hasLayer())
                cb->addContinuationWithOutline(inlineRenderer);
            else if (!inlineRenderer->firstLineBox() || (!inlineEnclosedInSelfPaintingLayer && hasLayer()))
                inlineRenderer->paintOutline(paintInfo, paintOffset - locationOffset() + inlineRenderer->containingBlock()->location());
        }
        paintContinuationOutlines(paintInfo, paintOffset);
    }

    // 7. paint caret.
    // If the caret's node's render object's containing block is this block, and the paint action is PaintPhaseForeground,
    // then paint the caret.
    if (paintPhase == PaintPhaseForeground) {
        paintCarets(paintInfo, paintOffset);
    }
}

RenderInline* RenderBlock::inlineElementContinuation() const
{
    RenderBoxModelObject* continuation = this->continuation();
    return continuation && continuation->isInline() ? toRenderInline(continuation) : 0;
}

RenderBlock* RenderBlock::blockElementContinuation() const
{
    RenderBoxModelObject* currentContinuation = continuation();
    if (!currentContinuation || currentContinuation->isInline())
        return 0;
    RenderBlock* nextContinuation = toRenderBlock(currentContinuation);
    if (nextContinuation->isAnonymousBlock())
        return nextContinuation->blockElementContinuation();
    return nextContinuation;
}

static ContinuationOutlineTableMap* continuationOutlineTable()
{
    DEFINE_STATIC_LOCAL(ContinuationOutlineTableMap, table, ());
    return &table;
}

void RenderBlock::addContinuationWithOutline(RenderInline* flow)
{
    // We can't make this work if the inline is in a layer.  We'll just rely on the broken
    // way of painting.
    ASSERT(!flow->layer() && !flow->isInlineElementContinuation());

    ContinuationOutlineTableMap* table = continuationOutlineTable();
    ListHashSet<RenderInline*>* continuations = table->get(this);
    if (!continuations) {
        continuations = new ListHashSet<RenderInline*>;
        table->set(this, adoptPtr(continuations));
    }

    continuations->add(flow);
}

bool RenderBlock::paintsContinuationOutline(RenderInline* flow)
{
    ContinuationOutlineTableMap* table = continuationOutlineTable();
    if (table->isEmpty())
        return false;

    ListHashSet<RenderInline*>* continuations = table->get(this);
    if (!continuations)
        return false;

    return continuations->contains(flow);
}

void RenderBlock::paintContinuationOutlines(PaintInfo& info, const LayoutPoint& paintOffset)
{
    ContinuationOutlineTableMap* table = continuationOutlineTable();
    if (table->isEmpty())
        return;

    OwnPtr<ListHashSet<RenderInline*> > continuations = table->take(this);
    if (!continuations)
        return;

    LayoutPoint accumulatedPaintOffset = paintOffset;
    // Paint each continuation outline.
    ListHashSet<RenderInline*>::iterator end = continuations->end();
    for (ListHashSet<RenderInline*>::iterator it = continuations->begin(); it != end; ++it) {
        // Need to add in the coordinates of the intervening blocks.
        RenderInline* flow = *it;
        RenderBlock* block = flow->containingBlock();
        for ( ; block && block != this; block = block->containingBlock())
            accumulatedPaintOffset.moveBy(block->location());
        ASSERT(block);
        flow->paintOutline(info, accumulatedPaintOffset);
    }
}

bool RenderBlock::shouldPaintSelectionGaps() const
{
    return selectionState() != SelectionNone && style()->visibility() == VISIBLE && isSelectionRoot();
}

bool RenderBlock::isSelectionRoot() const
{
    if (isPseudoElement())
        return false;
    ASSERT(node() || isAnonymous());

    // FIXME: Eventually tables should have to learn how to fill gaps between cells, at least in simple non-spanning cases.
    if (isTable())
        return false;

    if (isBody() || isDocumentElement() || hasOverflowClip()
        || isPositioned() || isFloating()
        || isTableCell() || isInlineBlockOrInlineTable()
        || hasTransform() || hasReflection() || hasMask() || isWritingModeRoot()
        || isRenderFlowThread() || isFlexItemIncludingDeprecated())
        return true;

    if (view() && view()->selectionStart()) {
        Node* startElement = view()->selectionStart()->node();
        if (startElement && startElement->rootEditableElement() == node())
            return true;
    }

    return false;
}

GapRects RenderBlock::selectionGapRectsForRepaint(const RenderLayerModelObject* repaintContainer)
{
    ASSERT(!needsLayout());

    if (!shouldPaintSelectionGaps())
        return GapRects();

    TransformState transformState(TransformState::ApplyTransformDirection, FloatPoint());
    mapLocalToContainer(repaintContainer, transformState, ApplyContainerFlip | UseTransforms);
    LayoutPoint offsetFromRepaintContainer = roundedLayoutPoint(transformState.mappedPoint());

    if (hasOverflowClip())
        offsetFromRepaintContainer -= scrolledContentOffset();

    LayoutUnit lastTop = 0;
    LayoutUnit lastLeft = logicalLeftSelectionOffset(this, lastTop);
    LayoutUnit lastRight = logicalRightSelectionOffset(this, lastTop);

    return selectionGaps(this, offsetFromRepaintContainer, IntSize(), lastTop, lastLeft, lastRight);
}

void RenderBlock::paintSelection(PaintInfo& paintInfo, const LayoutPoint& paintOffset)
{
    if (shouldPaintSelectionGaps() && paintInfo.phase == PaintPhaseForeground) {
        LayoutUnit lastTop = 0;
        LayoutUnit lastLeft = logicalLeftSelectionOffset(this, lastTop);
        LayoutUnit lastRight = logicalRightSelectionOffset(this, lastTop);
        GraphicsContextStateSaver stateSaver(*paintInfo.context);

        LayoutRect gapRectsBounds = selectionGaps(this, paintOffset, LayoutSize(), lastTop, lastLeft, lastRight, &paintInfo);
        if (!gapRectsBounds.isEmpty()) {
            RenderLayer* layer = enclosingLayer();
            gapRectsBounds.moveBy(-paintOffset);
            if (!hasLayer()) {
                LayoutRect localBounds(gapRectsBounds);
                flipForWritingMode(localBounds);
                gapRectsBounds = localToContainerQuad(FloatRect(localBounds), layer->renderer()).enclosingBoundingBox();
                if (layer->renderer()->hasOverflowClip())
                    gapRectsBounds.move(layer->renderBox()->scrolledContentOffset());
            }
            layer->addBlockSelectionGapsBounds(gapRectsBounds);
        }
    }
}

static void clipOutPositionedObjects(const PaintInfo* paintInfo, const LayoutPoint& offset, TrackedRendererListHashSet* positionedObjects)
{
    if (!positionedObjects)
        return;

    TrackedRendererListHashSet::const_iterator end = positionedObjects->end();
    for (TrackedRendererListHashSet::const_iterator it = positionedObjects->begin(); it != end; ++it) {
        RenderBox* r = *it;
        paintInfo->context->clipOut(IntRect(offset.x() + r->x(), offset.y() + r->y(), r->width(), r->height()));
    }
}

LayoutUnit RenderBlock::blockDirectionOffset(const LayoutSize& offsetFromBlock) const
{
    return isHorizontalWritingMode() ? offsetFromBlock.height() : offsetFromBlock.width();
}

LayoutUnit RenderBlock::inlineDirectionOffset(const LayoutSize& offsetFromBlock) const
{
    return isHorizontalWritingMode() ? offsetFromBlock.width() : offsetFromBlock.height();
}

LayoutRect RenderBlock::logicalRectToPhysicalRect(const LayoutPoint& rootBlockPhysicalPosition, const LayoutRect& logicalRect)
{
    LayoutRect result;
    if (isHorizontalWritingMode())
        result = logicalRect;
    else
        result = LayoutRect(logicalRect.y(), logicalRect.x(), logicalRect.height(), logicalRect.width());
    flipForWritingMode(result);
    result.moveBy(rootBlockPhysicalPosition);
    return result;
}

GapRects RenderBlock::selectionGaps(RenderBlock* rootBlock, const LayoutPoint& rootBlockPhysicalPosition, const LayoutSize& offsetFromRootBlock,
                                    LayoutUnit& lastLogicalTop, LayoutUnit& lastLogicalLeft, LayoutUnit& lastLogicalRight, const PaintInfo* paintInfo)
{
    // IMPORTANT: Callers of this method that intend for painting to happen need to do a save/restore.
    // Clip out floating and positioned objects when painting selection gaps.
    if (paintInfo) {
        // Note that we don't clip out overflow for positioned objects.  We just stick to the border box.
        LayoutRect flippedBlockRect(offsetFromRootBlock.width(), offsetFromRootBlock.height(), width(), height());
        rootBlock->flipForWritingMode(flippedBlockRect);
        flippedBlockRect.moveBy(rootBlockPhysicalPosition);
        clipOutPositionedObjects(paintInfo, flippedBlockRect.location(), positionedObjects());
        if (isBody() || isDocumentElement()) // The <body> must make sure to examine its containingBlock's positioned objects.
            for (RenderBlock* cb = containingBlock(); cb && !cb->isRenderView(); cb = cb->containingBlock())
                clipOutPositionedObjects(paintInfo, LayoutPoint(cb->x(), cb->y()), cb->positionedObjects()); // FIXME: Not right for flipped writing modes.
        clipOutFloatingObjects(rootBlock, paintInfo, rootBlockPhysicalPosition, offsetFromRootBlock);
    }

    // FIXME: overflow: auto/scroll regions need more math here, since painting in the border box is different from painting in the padding box (one is scrolled, the other is
    // fixed).
    GapRects result;
    if (!isRenderBlockFlow() && !isFlexibleBoxIncludingDeprecated()) // FIXME: Make multi-column selection gap filling work someday.
        return result;

    if (hasColumns() || hasTransform() || style()->columnSpan()) {
        // FIXME: We should learn how to gap fill multiple columns and transforms eventually.
        lastLogicalTop = rootBlock->blockDirectionOffset(offsetFromRootBlock) + logicalHeight();
        lastLogicalLeft = logicalLeftSelectionOffset(rootBlock, logicalHeight());
        lastLogicalRight = logicalRightSelectionOffset(rootBlock, logicalHeight());
        return result;
    }

    if (childrenInline())
        result = toRenderBlockFlow(this)->inlineSelectionGaps(rootBlock, rootBlockPhysicalPosition, offsetFromRootBlock, lastLogicalTop, lastLogicalLeft, lastLogicalRight, paintInfo);
    else
        result = blockSelectionGaps(rootBlock, rootBlockPhysicalPosition, offsetFromRootBlock, lastLogicalTop, lastLogicalLeft, lastLogicalRight, paintInfo);

    // Go ahead and fill the vertical gap all the way to the bottom of our block if the selection extends past our block.
    if (rootBlock == this && (selectionState() != SelectionBoth && selectionState() != SelectionEnd))
        result.uniteCenter(blockSelectionGap(rootBlock, rootBlockPhysicalPosition, offsetFromRootBlock, lastLogicalTop, lastLogicalLeft, lastLogicalRight,
                                             logicalHeight(), paintInfo));
    return result;
}

GapRects RenderBlock::blockSelectionGaps(RenderBlock* rootBlock, const LayoutPoint& rootBlockPhysicalPosition, const LayoutSize& offsetFromRootBlock,
                                         LayoutUnit& lastLogicalTop, LayoutUnit& lastLogicalLeft, LayoutUnit& lastLogicalRight, const PaintInfo* paintInfo)
{
    GapRects result;

    // Go ahead and jump right to the first block child that contains some selected objects.
    RenderBox* curr;
    for (curr = firstChildBox(); curr && curr->selectionState() == SelectionNone; curr = curr->nextSiblingBox()) { }

    for (bool sawSelectionEnd = false; curr && !sawSelectionEnd; curr = curr->nextSiblingBox()) {
        SelectionState childState = curr->selectionState();
        if (childState == SelectionBoth || childState == SelectionEnd)
            sawSelectionEnd = true;

        if (curr->isFloatingOrOutOfFlowPositioned())
            continue; // We must be a normal flow object in order to even be considered.

        if (curr->isInFlowPositioned() && curr->hasLayer()) {
            // If the relposition offset is anything other than 0, then treat this just like an absolute positioned element.
            // Just disregard it completely.
            LayoutSize relOffset = curr->layer()->offsetForInFlowPosition();
            if (relOffset.width() || relOffset.height())
                continue;
        }

        bool paintsOwnSelection = curr->shouldPaintSelectionGaps() || curr->isTable(); // FIXME: Eventually we won't special-case table like this.
        bool fillBlockGaps = paintsOwnSelection || (curr->canBeSelectionLeaf() && childState != SelectionNone);
        if (fillBlockGaps) {
            // We need to fill the vertical gap above this object.
            if (childState == SelectionEnd || childState == SelectionInside)
                // Fill the gap above the object.
                result.uniteCenter(blockSelectionGap(rootBlock, rootBlockPhysicalPosition, offsetFromRootBlock, lastLogicalTop, lastLogicalLeft, lastLogicalRight,
                                                     curr->logicalTop(), paintInfo));

            // Only fill side gaps for objects that paint their own selection if we know for sure the selection is going to extend all the way *past*
            // our object.  We know this if the selection did not end inside our object.
            if (paintsOwnSelection && (childState == SelectionStart || sawSelectionEnd))
                childState = SelectionNone;

            // Fill side gaps on this object based off its state.
            bool leftGap, rightGap;
            getSelectionGapInfo(childState, leftGap, rightGap);

            if (leftGap)
                result.uniteLeft(logicalLeftSelectionGap(rootBlock, rootBlockPhysicalPosition, offsetFromRootBlock, this, curr->logicalLeft(), curr->logicalTop(), curr->logicalHeight(), paintInfo));
            if (rightGap)
                result.uniteRight(logicalRightSelectionGap(rootBlock, rootBlockPhysicalPosition, offsetFromRootBlock, this, curr->logicalRight(), curr->logicalTop(), curr->logicalHeight(), paintInfo));

            // Update lastLogicalTop to be just underneath the object.  lastLogicalLeft and lastLogicalRight extend as far as
            // they can without bumping into floating or positioned objects.  Ideally they will go right up
            // to the border of the root selection block.
            lastLogicalTop = rootBlock->blockDirectionOffset(offsetFromRootBlock) + curr->logicalBottom();
            lastLogicalLeft = logicalLeftSelectionOffset(rootBlock, curr->logicalBottom());
            lastLogicalRight = logicalRightSelectionOffset(rootBlock, curr->logicalBottom());
        } else if (childState != SelectionNone)
            // We must be a block that has some selected object inside it.  Go ahead and recur.
            result.unite(toRenderBlock(curr)->selectionGaps(rootBlock, rootBlockPhysicalPosition, LayoutSize(offsetFromRootBlock.width() + curr->x(), offsetFromRootBlock.height() + curr->y()),
                                                            lastLogicalTop, lastLogicalLeft, lastLogicalRight, paintInfo));
    }
    return result;
}

LayoutRect RenderBlock::blockSelectionGap(RenderBlock* rootBlock, const LayoutPoint& rootBlockPhysicalPosition, const LayoutSize& offsetFromRootBlock,
                                          LayoutUnit lastLogicalTop, LayoutUnit lastLogicalLeft, LayoutUnit lastLogicalRight, LayoutUnit logicalBottom, const PaintInfo* paintInfo)
{
    LayoutUnit logicalTop = lastLogicalTop;
    LayoutUnit logicalHeight = rootBlock->blockDirectionOffset(offsetFromRootBlock) + logicalBottom - logicalTop;
    if (logicalHeight <= 0)
        return LayoutRect();

    // Get the selection offsets for the bottom of the gap
    LayoutUnit logicalLeft = max(lastLogicalLeft, logicalLeftSelectionOffset(rootBlock, logicalBottom));
    LayoutUnit logicalRight = min(lastLogicalRight, logicalRightSelectionOffset(rootBlock, logicalBottom));
    LayoutUnit logicalWidth = logicalRight - logicalLeft;
    if (logicalWidth <= 0)
        return LayoutRect();

    LayoutRect gapRect = rootBlock->logicalRectToPhysicalRect(rootBlockPhysicalPosition, LayoutRect(logicalLeft, logicalTop, logicalWidth, logicalHeight));
    if (paintInfo)
        paintInfo->context->fillRect(pixelSnappedIntRect(gapRect), selectionBackgroundColor());
    return gapRect;
}

LayoutRect RenderBlock::logicalLeftSelectionGap(RenderBlock* rootBlock, const LayoutPoint& rootBlockPhysicalPosition, const LayoutSize& offsetFromRootBlock,
                                                RenderObject* selObj, LayoutUnit logicalLeft, LayoutUnit logicalTop, LayoutUnit logicalHeight, const PaintInfo* paintInfo)
{
    LayoutUnit rootBlockLogicalTop = rootBlock->blockDirectionOffset(offsetFromRootBlock) + logicalTop;
    LayoutUnit rootBlockLogicalLeft = max(logicalLeftSelectionOffset(rootBlock, logicalTop), logicalLeftSelectionOffset(rootBlock, logicalTop + logicalHeight));
    LayoutUnit rootBlockLogicalRight = min(rootBlock->inlineDirectionOffset(offsetFromRootBlock) + floorToInt(logicalLeft), min(logicalRightSelectionOffset(rootBlock, logicalTop), logicalRightSelectionOffset(rootBlock, logicalTop + logicalHeight)));
    LayoutUnit rootBlockLogicalWidth = rootBlockLogicalRight - rootBlockLogicalLeft;
    if (rootBlockLogicalWidth <= 0)
        return LayoutRect();

    LayoutRect gapRect = rootBlock->logicalRectToPhysicalRect(rootBlockPhysicalPosition, LayoutRect(rootBlockLogicalLeft, rootBlockLogicalTop, rootBlockLogicalWidth, logicalHeight));
    if (paintInfo)
        paintInfo->context->fillRect(pixelSnappedIntRect(gapRect), selObj->selectionBackgroundColor());
    return gapRect;
}

LayoutRect RenderBlock::logicalRightSelectionGap(RenderBlock* rootBlock, const LayoutPoint& rootBlockPhysicalPosition, const LayoutSize& offsetFromRootBlock,
                                                 RenderObject* selObj, LayoutUnit logicalRight, LayoutUnit logicalTop, LayoutUnit logicalHeight, const PaintInfo* paintInfo)
{
    LayoutUnit rootBlockLogicalTop = rootBlock->blockDirectionOffset(offsetFromRootBlock) + logicalTop;
    LayoutUnit rootBlockLogicalLeft = max(rootBlock->inlineDirectionOffset(offsetFromRootBlock) + floorToInt(logicalRight), max(logicalLeftSelectionOffset(rootBlock, logicalTop), logicalLeftSelectionOffset(rootBlock, logicalTop + logicalHeight)));
    LayoutUnit rootBlockLogicalRight = min(logicalRightSelectionOffset(rootBlock, logicalTop), logicalRightSelectionOffset(rootBlock, logicalTop + logicalHeight));
    LayoutUnit rootBlockLogicalWidth = rootBlockLogicalRight - rootBlockLogicalLeft;
    if (rootBlockLogicalWidth <= 0)
        return LayoutRect();

    LayoutRect gapRect = rootBlock->logicalRectToPhysicalRect(rootBlockPhysicalPosition, LayoutRect(rootBlockLogicalLeft, rootBlockLogicalTop, rootBlockLogicalWidth, logicalHeight));
    if (paintInfo)
        paintInfo->context->fillRect(pixelSnappedIntRect(gapRect), selObj->selectionBackgroundColor());
    return gapRect;
}

void RenderBlock::getSelectionGapInfo(SelectionState state, bool& leftGap, bool& rightGap)
{
    bool ltr = style()->isLeftToRightDirection();
    leftGap = (state == RenderObject::SelectionInside) ||
              (state == RenderObject::SelectionEnd && ltr) ||
              (state == RenderObject::SelectionStart && !ltr);
    rightGap = (state == RenderObject::SelectionInside) ||
               (state == RenderObject::SelectionStart && ltr) ||
               (state == RenderObject::SelectionEnd && !ltr);
}

LayoutUnit RenderBlock::logicalLeftSelectionOffset(RenderBlock* rootBlock, LayoutUnit position)
{
    // The border can potentially be further extended by our containingBlock().
    if (rootBlock != this)
        return containingBlock()->logicalLeftSelectionOffset(rootBlock, position + logicalTop());
    return logicalLeftOffsetForContent();
}

LayoutUnit RenderBlock::logicalRightSelectionOffset(RenderBlock* rootBlock, LayoutUnit position)
{
    // The border can potentially be further extended by our containingBlock().
    if (rootBlock != this)
        return containingBlock()->logicalRightSelectionOffset(rootBlock, position + logicalTop());
    return logicalRightOffsetForContent();
}

RenderBlock* RenderBlock::blockBeforeWithinSelectionRoot(LayoutSize& offset) const
{
    if (isSelectionRoot())
        return 0;

    const RenderObject* object = this;
    RenderObject* sibling;
    do {
        sibling = object->previousSibling();
        while (sibling && (!sibling->isRenderBlock() || toRenderBlock(sibling)->isSelectionRoot()))
            sibling = sibling->previousSibling();

        offset -= LayoutSize(toRenderBlock(object)->logicalLeft(), toRenderBlock(object)->logicalTop());
        object = object->parent();
    } while (!sibling && object && object->isRenderBlock() && !toRenderBlock(object)->isSelectionRoot());

    if (!sibling)
        return 0;

    RenderBlock* beforeBlock = toRenderBlock(sibling);

    offset += LayoutSize(beforeBlock->logicalLeft(), beforeBlock->logicalTop());

    RenderObject* child = beforeBlock->lastChild();
    while (child && child->isRenderBlock()) {
        beforeBlock = toRenderBlock(child);
        offset += LayoutSize(beforeBlock->logicalLeft(), beforeBlock->logicalTop());
        child = beforeBlock->lastChild();
    }
    return beforeBlock;
}

void RenderBlock::insertIntoTrackedRendererMaps(RenderBox* descendant, TrackedDescendantsMap*& descendantsMap, TrackedContainerMap*& containerMap)
{
    if (!descendantsMap) {
        descendantsMap = new TrackedDescendantsMap;
        containerMap = new TrackedContainerMap;
    }

    TrackedRendererListHashSet* descendantSet = descendantsMap->get(this);
    if (!descendantSet) {
        descendantSet = new TrackedRendererListHashSet;
        descendantsMap->set(this, adoptPtr(descendantSet));
    }
    bool added = descendantSet->add(descendant).isNewEntry;
    if (!added) {
        ASSERT(containerMap->get(descendant));
        ASSERT(containerMap->get(descendant)->contains(this));
        return;
    }

    HashSet<RenderBlock*>* containerSet = containerMap->get(descendant);
    if (!containerSet) {
        containerSet = new HashSet<RenderBlock*>;
        containerMap->set(descendant, adoptPtr(containerSet));
    }
    ASSERT(!containerSet->contains(this));
    containerSet->add(this);
}

void RenderBlock::removeFromTrackedRendererMaps(RenderBox* descendant, TrackedDescendantsMap*& descendantsMap, TrackedContainerMap*& containerMap)
{
    if (!descendantsMap)
        return;

    OwnPtr<HashSet<RenderBlock*> > containerSet = containerMap->take(descendant);
    if (!containerSet)
        return;

    HashSet<RenderBlock*>::iterator end = containerSet->end();
    for (HashSet<RenderBlock*>::iterator it = containerSet->begin(); it != end; ++it) {
        RenderBlock* container = *it;

        // FIXME: Disabling this assert temporarily until we fix the layout
        // bugs associated with positioned objects not properly cleared from
        // their ancestor chain before being moved. See webkit bug 93766.
        // ASSERT(descendant->isDescendantOf(container));

        TrackedDescendantsMap::iterator descendantsMapIterator = descendantsMap->find(container);
        ASSERT(descendantsMapIterator != descendantsMap->end());
        if (descendantsMapIterator == descendantsMap->end())
            continue;
        TrackedRendererListHashSet* descendantSet = descendantsMapIterator->value.get();
        ASSERT(descendantSet->contains(descendant));
        descendantSet->remove(descendant);
        if (descendantSet->isEmpty())
            descendantsMap->remove(descendantsMapIterator);
    }
}

TrackedRendererListHashSet* RenderBlock::positionedObjects() const
{
    if (gPositionedDescendantsMap)
        return gPositionedDescendantsMap->get(this);
    return 0;
}

void RenderBlock::insertPositionedObject(RenderBox* o)
{
    ASSERT(!isAnonymousBlock());

    if (o->isRenderFlowThread())
        return;

    insertIntoTrackedRendererMaps(o, gPositionedDescendantsMap, gPositionedContainerMap);
}

void RenderBlock::removePositionedObject(RenderBox* o)
{
    removeFromTrackedRendererMaps(o, gPositionedDescendantsMap, gPositionedContainerMap);
}

void RenderBlock::removePositionedObjects(RenderBlock* o, ContainingBlockState containingBlockState)
{
    TrackedRendererListHashSet* positionedDescendants = positionedObjects();
    if (!positionedDescendants)
        return;

    RenderBox* r;

    TrackedRendererListHashSet::iterator end = positionedDescendants->end();

    Vector<RenderBox*, 16> deadObjects;

    for (TrackedRendererListHashSet::iterator it = positionedDescendants->begin(); it != end; ++it) {
        r = *it;
        if (!o || r->isDescendantOf(o)) {
            if (containingBlockState == NewContainingBlock)
                r->setChildNeedsLayout(MarkOnlyThis);

            // It is parent blocks job to add positioned child to positioned objects list of its containing block
            // Parent layout needs to be invalidated to ensure this happens.
            RenderObject* p = r->parent();
            while (p && !p->isRenderBlock())
                p = p->parent();
            if (p)
                p->setChildNeedsLayout();

            deadObjects.append(r);
        }
    }

    for (unsigned i = 0; i < deadObjects.size(); i++)
        removePositionedObject(deadObjects.at(i));
}

void RenderBlock::addPercentHeightDescendant(RenderBox* descendant)
{
    insertIntoTrackedRendererMaps(descendant, gPercentHeightDescendantsMap, gPercentHeightContainerMap);
}

void RenderBlock::removePercentHeightDescendant(RenderBox* descendant)
{
    removeFromTrackedRendererMaps(descendant, gPercentHeightDescendantsMap, gPercentHeightContainerMap);
}

TrackedRendererListHashSet* RenderBlock::percentHeightDescendants() const
{
    return gPercentHeightDescendantsMap ? gPercentHeightDescendantsMap->get(this) : 0;
}

bool RenderBlock::hasPercentHeightContainerMap()
{
    return gPercentHeightContainerMap;
}

bool RenderBlock::hasPercentHeightDescendant(RenderBox* descendant)
{
    // We don't null check gPercentHeightContainerMap since the caller
    // already ensures this and we need to call this function on every
    // descendant in clearPercentHeightDescendantsFrom().
    ASSERT(gPercentHeightContainerMap);
    return gPercentHeightContainerMap->contains(descendant);
}

void RenderBlock::dirtyForLayoutFromPercentageHeightDescendants(SubtreeLayoutScope& layoutScope)
{
    if (!gPercentHeightDescendantsMap)
        return;

    TrackedRendererListHashSet* descendants = gPercentHeightDescendantsMap->get(this);
    if (!descendants)
        return;

    TrackedRendererListHashSet::iterator end = descendants->end();
    for (TrackedRendererListHashSet::iterator it = descendants->begin(); it != end; ++it) {
        RenderBox* box = *it;
        while (box != this) {
            if (box->normalChildNeedsLayout())
                break;
            layoutScope.setChildNeedsLayout(box);
            box = box->containingBlock();
            ASSERT(box);
            if (!box)
                break;
        }
    }
}

void RenderBlock::removePercentHeightDescendantIfNeeded(RenderBox* descendant)
{
    // We query the map directly, rather than looking at style's
    // logicalHeight()/logicalMinHeight()/logicalMaxHeight() since those
    // can change with writing mode/directional changes.
    if (!hasPercentHeightContainerMap())
        return;

    if (!hasPercentHeightDescendant(descendant))
        return;

    removePercentHeightDescendant(descendant);
}

void RenderBlock::clearPercentHeightDescendantsFrom(RenderBox* parent)
{
    ASSERT(gPercentHeightContainerMap);
    for (RenderObject* curr = parent->slowFirstChild(); curr; curr = curr->nextInPreOrder(parent)) {
        if (!curr->isBox())
            continue;

        RenderBox* box = toRenderBox(curr);
        if (!hasPercentHeightDescendant(box))
            continue;

        removePercentHeightDescendant(box);
    }
}

LayoutUnit RenderBlock::textIndentOffset() const
{
    LayoutUnit cw = 0;
    if (style()->textIndent().isPercent())
        cw = containingBlock()->availableLogicalWidth();
    return minimumValueForLength(style()->textIndent(), cw);
}

void RenderBlock::markLinesDirtyInBlockRange(LayoutUnit logicalTop, LayoutUnit logicalBottom, RootInlineBox* highest)
{
    if (logicalTop >= logicalBottom)
        return;

    RootInlineBox* lowestDirtyLine = lastRootBox();
    RootInlineBox* afterLowest = lowestDirtyLine;
    while (lowestDirtyLine && lowestDirtyLine->lineBottomWithLeading() >= logicalBottom && logicalBottom < LayoutUnit::max()) {
        afterLowest = lowestDirtyLine;
        lowestDirtyLine = lowestDirtyLine->prevRootBox();
    }

    while (afterLowest && afterLowest != highest && (afterLowest->lineBottomWithLeading() >= logicalTop || afterLowest->lineBottomWithLeading() < 0)) {
        afterLowest->markDirty();
        afterLowest = afterLowest->prevRootBox();
    }
}

bool RenderBlock::avoidsFloats() const
{
    // Floats can't intrude into our box if we have a non-auto column count or width.
    return RenderBox::avoidsFloats() || !style()->hasAutoColumnCount() || !style()->hasAutoColumnWidth();
}

bool RenderBlock::isPointInOverflowControl(HitTestResult& result, const LayoutPoint& locationInContainer, const LayoutPoint& accumulatedOffset)
{
    if (!scrollsOverflow())
        return false;

    return layer()->scrollableArea()->hitTestOverflowControls(result, roundedIntPoint(locationInContainer - toLayoutSize(accumulatedOffset)));
}

Node* RenderBlock::nodeForHitTest() const
{
    // If we are in the margins of block elements that are part of a
    // continuation we're actually still inside the enclosing element
    // that was split. Use the appropriate inner node.
    return isAnonymousBlockContinuation() ? continuation()->node() : node();
}

bool RenderBlock::nodeAtPoint(const HitTestRequest& request, HitTestResult& result, const HitTestLocation& locationInContainer, const LayoutPoint& accumulatedOffset, HitTestAction hitTestAction)
{
    LayoutPoint adjustedLocation(accumulatedOffset + location());
    LayoutSize localOffset = toLayoutSize(adjustedLocation);

    if (!isRenderView()) {
        // Check if we need to do anything at all.
        // If we have clipping, then we can't have any spillout.
        LayoutRect overflowBox = hasOverflowClip() ? borderBoxRect() : visualOverflowRect();
        flipForWritingMode(overflowBox);
        overflowBox.moveBy(adjustedLocation);
        if (!locationInContainer.intersects(overflowBox))
            return false;
    }

    if ((hitTestAction == HitTestBlockBackground || hitTestAction == HitTestChildBlockBackground)
        && visibleToHitTestRequest(request)
        && isPointInOverflowControl(result, locationInContainer.point(), adjustedLocation)) {
        updateHitTestResult(result, locationInContainer.point() - localOffset);
        // FIXME: isPointInOverflowControl() doesn't handle rect-based tests yet.
        if (!result.addNodeToRectBasedTestResult(nodeForHitTest(), request, locationInContainer))
           return true;
    }

    if (style()->clipPath()) {
        switch (style()->clipPath()->type()) {
        case ClipPathOperation::SHAPE: {
            ShapeClipPathOperation* clipPath = toShapeClipPathOperation(style()->clipPath());
            // FIXME: handle marginBox etc.
            if (!clipPath->path(borderBoxRect()).contains(locationInContainer.point() - localOffset, clipPath->windRule()))
                return false;
            break;
        }
        case ClipPathOperation::REFERENCE:
            // FIXME: handle REFERENCE
            break;
        }
    }

    // If we have clipping, then we can't have any spillout.
    bool useOverflowClip = hasOverflowClip() && !hasSelfPaintingLayer();
    bool useClip = (hasControlClip() || useOverflowClip);
    bool checkChildren = !useClip;
    if (!checkChildren) {
        if (hasControlClip()) {
            checkChildren = locationInContainer.intersects(controlClipRect(adjustedLocation));
        } else {
            LayoutRect clipRect = overflowClipRect(adjustedLocation, IncludeOverlayScrollbarSize);
            if (style()->hasBorderRadius())
                checkChildren = locationInContainer.intersects(style()->getRoundedBorderFor(clipRect));
            else
                checkChildren = locationInContainer.intersects(clipRect);
        }
    }
    if (checkChildren) {
        // Hit test descendants first.
        LayoutSize scrolledOffset(localOffset);
        if (hasOverflowClip())
            scrolledOffset -= scrolledContentOffset();

        // Hit test contents if we don't have columns.
        if (!hasColumns()) {
            if (hitTestContents(request, result, locationInContainer, toLayoutPoint(scrolledOffset), hitTestAction)) {
                updateHitTestResult(result, flipForWritingMode(locationInContainer.point() - localOffset));
                return true;
            }
            if (hitTestAction == HitTestFloat && hitTestFloats(request, result, locationInContainer, toLayoutPoint(scrolledOffset)))
                return true;
        } else if (hitTestColumns(request, result, locationInContainer, toLayoutPoint(scrolledOffset), hitTestAction)) {
            updateHitTestResult(result, flipForWritingMode(locationInContainer.point() - localOffset));
            return true;
        }
    }

    // Check if the point is outside radii.
    if (style()->hasBorderRadius()) {
        LayoutRect borderRect = borderBoxRect();
        borderRect.moveBy(adjustedLocation);
        RoundedRect border = style()->getRoundedBorderFor(borderRect);
        if (!locationInContainer.intersects(border))
            return false;
    }

    // Now hit test our background
    if (hitTestAction == HitTestBlockBackground || hitTestAction == HitTestChildBlockBackground) {
        LayoutRect boundsRect(adjustedLocation, size());
        if (visibleToHitTestRequest(request) && locationInContainer.intersects(boundsRect)) {
            updateHitTestResult(result, flipForWritingMode(locationInContainer.point() - localOffset));
            if (!result.addNodeToRectBasedTestResult(nodeForHitTest(), request, locationInContainer, boundsRect))
                return true;
        }
    }

    return false;
}

class ColumnRectIterator {
    WTF_MAKE_NONCOPYABLE(ColumnRectIterator);
public:
    ColumnRectIterator(const RenderBlock& block)
        : m_block(block)
        , m_colInfo(block.columnInfo())
        , m_direction(m_block.style()->isFlippedBlocksWritingMode() ? 1 : -1)
        , m_isHorizontal(block.isHorizontalWritingMode())
        , m_logicalLeft(block.logicalLeftOffsetForContent())
    {
        int colCount = m_colInfo->columnCount();
        m_colIndex = colCount - 1;
        m_currLogicalTopOffset = colCount * m_colInfo->columnHeight() * m_direction;
        update();
    }

    void advance()
    {
        ASSERT(hasMore());
        m_colIndex--;
        update();
    }

    LayoutRect columnRect() const { return m_colRect; }
    bool hasMore() const { return m_colIndex >= 0; }

    void adjust(LayoutSize& offset) const
    {
        LayoutUnit currLogicalLeftOffset = (m_isHorizontal ? m_colRect.x() : m_colRect.y()) - m_logicalLeft;
        offset += m_isHorizontal ? LayoutSize(currLogicalLeftOffset, m_currLogicalTopOffset) : LayoutSize(m_currLogicalTopOffset, currLogicalLeftOffset);
        if (m_colInfo->progressionAxis() == ColumnInfo::BlockAxis) {
            if (m_isHorizontal)
                offset.expand(0, m_colRect.y() - m_block.borderTop() - m_block.paddingTop());
            else
                offset.expand(m_colRect.x() - m_block.borderLeft() - m_block.paddingLeft(), 0);
        }
    }

private:
    void update()
    {
        if (m_colIndex < 0)
            return;

        m_colRect = m_block.columnRectAt(const_cast<ColumnInfo*>(m_colInfo), m_colIndex);
        m_block.flipForWritingMode(m_colRect);
        m_currLogicalTopOffset -= (m_isHorizontal ? m_colRect.height() : m_colRect.width()) * m_direction;
    }

    const RenderBlock& m_block;
    const ColumnInfo* const m_colInfo;
    const int m_direction;
    const bool m_isHorizontal;
    const LayoutUnit m_logicalLeft;
    int m_colIndex;
    LayoutUnit m_currLogicalTopOffset;
    LayoutRect m_colRect;
};

bool RenderBlock::hitTestColumns(const HitTestRequest& request, HitTestResult& result, const HitTestLocation& locationInContainer, const LayoutPoint& accumulatedOffset, HitTestAction hitTestAction)
{
    // We need to do multiple passes, breaking up our hit testing into strips.
    if (!hasColumns())
        return false;

    for (ColumnRectIterator it(*this); it.hasMore(); it.advance()) {
        LayoutRect hitRect = locationInContainer.boundingBox();
        LayoutRect colRect = it.columnRect();
        colRect.moveBy(accumulatedOffset);
        if (locationInContainer.intersects(colRect)) {
            // The point is inside this column.
            // Adjust accumulatedOffset to change where we hit test.
            LayoutSize offset;
            it.adjust(offset);
            LayoutPoint finalLocation = accumulatedOffset + offset;
            if (!result.isRectBasedTest() || colRect.contains(hitRect))
                return hitTestContents(request, result, locationInContainer, finalLocation, hitTestAction) || (hitTestAction == HitTestFloat && hitTestFloats(request, result, locationInContainer, finalLocation));

            hitTestContents(request, result, locationInContainer, finalLocation, hitTestAction);
        }
    }

    return false;
}

void RenderBlock::adjustForColumnRect(LayoutSize& offset, const LayoutPoint& locationInContainer) const
{
    for (ColumnRectIterator it(*this); it.hasMore(); it.advance()) {
        LayoutRect colRect = it.columnRect();
        if (colRect.contains(locationInContainer)) {
            it.adjust(offset);
            return;
        }
    }
}

bool RenderBlock::hitTestContents(const HitTestRequest& request, HitTestResult& result, const HitTestLocation& locationInContainer, const LayoutPoint& accumulatedOffset, HitTestAction hitTestAction)
{
    if (childrenInline() && !isTable()) {
        // We have to hit-test our line boxes.
        if (m_lineBoxes.hitTest(this, request, result, locationInContainer, accumulatedOffset, hitTestAction))
            return true;
    } else {
        // Hit test our children.
        HitTestAction childHitTest = hitTestAction;
        if (hitTestAction == HitTestChildBlockBackgrounds)
            childHitTest = HitTestChildBlockBackground;
        for (RenderBox* child = lastChildBox(); child; child = child->previousSiblingBox()) {
            LayoutPoint childPoint = flipForWritingModeForChild(child, accumulatedOffset);
            if (!child->hasSelfPaintingLayer() && !child->isFloating() && child->nodeAtPoint(request, result, locationInContainer, childPoint, childHitTest))
                return true;
        }
    }

    return false;
}

Position RenderBlock::positionForBox(InlineBox *box, bool start) const
{
    if (!box)
        return Position();

    if (!box->renderer().nonPseudoNode())
        return createLegacyEditingPosition(nonPseudoNode(), start ? caretMinOffset() : caretMaxOffset());

    if (!box->isInlineTextBox())
        return createLegacyEditingPosition(box->renderer().nonPseudoNode(), start ? box->renderer().caretMinOffset() : box->renderer().caretMaxOffset());

    InlineTextBox* textBox = toInlineTextBox(box);
    return createLegacyEditingPosition(box->renderer().nonPseudoNode(), start ? textBox->start() : textBox->start() + textBox->len());
}

static inline bool isEditingBoundary(RenderObject* ancestor, RenderObject* child)
{
    ASSERT(!ancestor || ancestor->nonPseudoNode());
    ASSERT(child && child->nonPseudoNode());
    return !ancestor || !ancestor->parent() || (ancestor->hasLayer() && ancestor->parent()->isRenderView())
        || ancestor->nonPseudoNode()->rendererIsEditable() == child->nonPseudoNode()->rendererIsEditable();
}

// FIXME: This function should go on RenderObject as an instance method. Then
// all cases in which positionForPoint recurs could call this instead to
// prevent crossing editable boundaries. This would require many tests.
static PositionWithAffinity positionForPointRespectingEditingBoundaries(RenderBlock* parent, RenderBox* child, const LayoutPoint& pointInParentCoordinates)
{
    LayoutPoint childLocation = child->location();
    if (child->isInFlowPositioned())
        childLocation += child->offsetForInFlowPosition();

    // FIXME: This is wrong if the child's writing-mode is different from the parent's.
    LayoutPoint pointInChildCoordinates(toLayoutPoint(pointInParentCoordinates - childLocation));

    // If this is an anonymous renderer, we just recur normally
    Node* childNode = child->nonPseudoNode();
    if (!childNode)
        return child->positionForPoint(pointInChildCoordinates);

    // Otherwise, first make sure that the editability of the parent and child agree.
    // If they don't agree, then we return a visible position just before or after the child
    RenderObject* ancestor = parent;
    while (ancestor && !ancestor->nonPseudoNode())
        ancestor = ancestor->parent();

    // If we can't find an ancestor to check editability on, or editability is unchanged, we recur like normal
    if (isEditingBoundary(ancestor, child))
        return child->positionForPoint(pointInChildCoordinates);

    // Otherwise return before or after the child, depending on if the click was to the logical left or logical right of the child
    LayoutUnit childMiddle = parent->logicalWidthForChild(child) / 2;
    LayoutUnit logicalLeft = parent->isHorizontalWritingMode() ? pointInChildCoordinates.x() : pointInChildCoordinates.y();
    if (logicalLeft < childMiddle)
        return ancestor->createPositionWithAffinity(childNode->nodeIndex(), DOWNSTREAM);
    return ancestor->createPositionWithAffinity(childNode->nodeIndex() + 1, UPSTREAM);
}

PositionWithAffinity RenderBlock::positionForPointWithInlineChildren(const LayoutPoint& pointInLogicalContents)
{
    ASSERT(childrenInline());

    if (!firstRootBox())
        return createPositionWithAffinity(0, DOWNSTREAM);

    bool linesAreFlipped = style()->isFlippedLinesWritingMode();
    bool blocksAreFlipped = style()->isFlippedBlocksWritingMode();

    // look for the closest line box in the root box which is at the passed-in y coordinate
    InlineBox* closestBox = 0;
    RootInlineBox* firstRootBoxWithChildren = 0;
    RootInlineBox* lastRootBoxWithChildren = 0;
    for (RootInlineBox* root = firstRootBox(); root; root = root->nextRootBox()) {
        if (!root->firstLeafChild())
            continue;
        if (!firstRootBoxWithChildren)
            firstRootBoxWithChildren = root;

        if (!linesAreFlipped && root->isFirstAfterPageBreak() && (pointInLogicalContents.y() < root->lineTopWithLeading()
            || (blocksAreFlipped && pointInLogicalContents.y() == root->lineTopWithLeading())))
            break;

        lastRootBoxWithChildren = root;

        // check if this root line box is located at this y coordinate
        if (pointInLogicalContents.y() < root->selectionBottom() || (blocksAreFlipped && pointInLogicalContents.y() == root->selectionBottom())) {
            if (linesAreFlipped) {
                RootInlineBox* nextRootBoxWithChildren = root->nextRootBox();
                while (nextRootBoxWithChildren && !nextRootBoxWithChildren->firstLeafChild())
                    nextRootBoxWithChildren = nextRootBoxWithChildren->nextRootBox();

                if (nextRootBoxWithChildren && nextRootBoxWithChildren->isFirstAfterPageBreak() && (pointInLogicalContents.y() > nextRootBoxWithChildren->lineTopWithLeading()
                    || (!blocksAreFlipped && pointInLogicalContents.y() == nextRootBoxWithChildren->lineTopWithLeading())))
                    continue;
            }
            closestBox = root->closestLeafChildForLogicalLeftPosition(pointInLogicalContents.x());
            if (closestBox)
                break;
        }
    }

    bool moveCaretToBoundary = document().frame()->editor().behavior().shouldMoveCaretToHorizontalBoundaryWhenPastTopOrBottom();

    if (!moveCaretToBoundary && !closestBox && lastRootBoxWithChildren) {
        // y coordinate is below last root line box, pretend we hit it
        closestBox = lastRootBoxWithChildren->closestLeafChildForLogicalLeftPosition(pointInLogicalContents.x());
    }

    if (closestBox) {
        if (moveCaretToBoundary) {
            LayoutUnit firstRootBoxWithChildrenTop = min<LayoutUnit>(firstRootBoxWithChildren->selectionTop(), firstRootBoxWithChildren->logicalTop());
            if (pointInLogicalContents.y() < firstRootBoxWithChildrenTop
                || (blocksAreFlipped && pointInLogicalContents.y() == firstRootBoxWithChildrenTop)) {
                InlineBox* box = firstRootBoxWithChildren->firstLeafChild();
                if (box->isLineBreak()) {
                    if (InlineBox* newBox = box->nextLeafChildIgnoringLineBreak())
                        box = newBox;
                }
                // y coordinate is above first root line box, so return the start of the first
                return PositionWithAffinity(positionForBox(box, true), DOWNSTREAM);
            }
        }

        // pass the box a top position that is inside it
        LayoutPoint point(pointInLogicalContents.x(), closestBox->root().blockDirectionPointInLine());
        if (!isHorizontalWritingMode())
            point = point.transposedPoint();
        if (closestBox->renderer().isReplaced())
            return positionForPointRespectingEditingBoundaries(this, &toRenderBox(closestBox->renderer()), point);
        return closestBox->renderer().positionForPoint(point);
    }

    if (lastRootBoxWithChildren) {
        // We hit this case for Mac behavior when the Y coordinate is below the last box.
        ASSERT(moveCaretToBoundary);
        InlineBox* logicallyLastBox;
        if (lastRootBoxWithChildren->getLogicalEndBoxWithNode(logicallyLastBox))
            return PositionWithAffinity(positionForBox(logicallyLastBox, false), DOWNSTREAM);
    }

    // Can't reach this. We have a root line box, but it has no kids.
    // FIXME: This should ASSERT_NOT_REACHED(), but clicking on placeholder text
    // seems to hit this code path.
    return createPositionWithAffinity(0, DOWNSTREAM);
}

static inline bool isChildHitTestCandidate(RenderBox* box)
{
    return box->height() && box->style()->visibility() == VISIBLE && !box->isFloatingOrOutOfFlowPositioned();
}

PositionWithAffinity RenderBlock::positionForPoint(const LayoutPoint& point)
{
    if (isTable())
        return RenderBox::positionForPoint(point);

    if (isReplaced()) {
        // FIXME: This seems wrong when the object's writing-mode doesn't match the line's writing-mode.
        LayoutUnit pointLogicalLeft = isHorizontalWritingMode() ? point.x() : point.y();
        LayoutUnit pointLogicalTop = isHorizontalWritingMode() ? point.y() : point.x();

        if (pointLogicalLeft < 0)
            return createPositionWithAffinity(caretMinOffset(), DOWNSTREAM);
        if (pointLogicalLeft >= logicalWidth())
            return createPositionWithAffinity(caretMaxOffset(), DOWNSTREAM);
        if (pointLogicalTop < 0)
            return createPositionWithAffinity(caretMinOffset(), DOWNSTREAM);
        if (pointLogicalTop >= logicalHeight())
            return createPositionWithAffinity(caretMaxOffset(), DOWNSTREAM);
    }

    LayoutPoint pointInContents = point;
    offsetForContents(pointInContents);
    LayoutPoint pointInLogicalContents(pointInContents);
    if (!isHorizontalWritingMode())
        pointInLogicalContents = pointInLogicalContents.transposedPoint();

    if (childrenInline())
        return positionForPointWithInlineChildren(pointInLogicalContents);

    RenderBox* lastCandidateBox = lastChildBox();
    while (lastCandidateBox && !isChildHitTestCandidate(lastCandidateBox))
        lastCandidateBox = lastCandidateBox->previousSiblingBox();

    bool blocksAreFlipped = style()->isFlippedBlocksWritingMode();
    if (lastCandidateBox) {
        if (pointInLogicalContents.y() > logicalTopForChild(lastCandidateBox)
            || (!blocksAreFlipped && pointInLogicalContents.y() == logicalTopForChild(lastCandidateBox)))
            return positionForPointRespectingEditingBoundaries(this, lastCandidateBox, pointInContents);

        for (RenderBox* childBox = firstChildBox(); childBox; childBox = childBox->nextSiblingBox()) {
            if (!isChildHitTestCandidate(childBox))
                continue;
            LayoutUnit childLogicalBottom = logicalTopForChild(childBox) + logicalHeightForChild(childBox);
            // We hit child if our click is above the bottom of its padding box (like IE6/7 and FF3).
            if (isChildHitTestCandidate(childBox) && (pointInLogicalContents.y() < childLogicalBottom
                || (blocksAreFlipped && pointInLogicalContents.y() == childLogicalBottom)))
                return positionForPointRespectingEditingBoundaries(this, childBox, pointInContents);
        }
    }

    // We only get here if there are no hit test candidate children below the click.
    return RenderBox::positionForPoint(point);
}

void RenderBlock::offsetForContents(LayoutPoint& offset) const
{
    offset = flipForWritingMode(offset);

    if (hasOverflowClip())
        offset += scrolledContentOffset();

    if (hasColumns())
        adjustPointToColumnContents(offset);

    offset = flipForWritingMode(offset);
}

LayoutUnit RenderBlock::availableLogicalWidth() const
{
    // If we have multiple columns, then the available logical width is reduced to our column width.
    if (hasColumns())
        return desiredColumnWidth();
    return RenderBox::availableLogicalWidth();
}

int RenderBlock::columnGap() const
{
    if (style()->hasNormalColumnGap())
        return style()->fontDescription().computedPixelSize(); // "1em" is recommended as the normal gap setting. Matches <p> margins.
    return static_cast<int>(style()->columnGap());
}

void RenderBlock::calcColumnWidth()
{
    if (document().regionBasedColumnsEnabled())
        return;

    // Calculate our column width and column count.
    // FIXME: Can overflow on fast/block/float/float-not-removed-from-next-sibling4.html, see https://bugs.webkit.org/show_bug.cgi?id=68744
    unsigned desiredColumnCount = 1;
    LayoutUnit desiredColumnWidth = contentLogicalWidth();

    // For now, we don't support multi-column layouts when printing, since we have to do a lot of work for proper pagination.
    if (document().paginated() || !style()->specifiesColumns()) {
        setDesiredColumnCountAndWidth(desiredColumnCount, desiredColumnWidth);
        return;
    }

    LayoutUnit availWidth = desiredColumnWidth;
    LayoutUnit colGap = columnGap();
    LayoutUnit colWidth = max<LayoutUnit>(1, LayoutUnit(style()->columnWidth()));
    int colCount = max<int>(1, style()->columnCount());

    if (style()->hasAutoColumnWidth() && !style()->hasAutoColumnCount()) {
        desiredColumnCount = colCount;
        desiredColumnWidth = max<LayoutUnit>(0, (availWidth - ((desiredColumnCount - 1) * colGap)) / desiredColumnCount);
    } else if (!style()->hasAutoColumnWidth() && style()->hasAutoColumnCount()) {
        desiredColumnCount = max<LayoutUnit>(1, (availWidth + colGap) / (colWidth + colGap));
        desiredColumnWidth = ((availWidth + colGap) / desiredColumnCount) - colGap;
    } else {
        desiredColumnCount = max<LayoutUnit>(min<LayoutUnit>(colCount, (availWidth + colGap) / (colWidth + colGap)), 1);
        desiredColumnWidth = ((availWidth + colGap) / desiredColumnCount) - colGap;
    }
    setDesiredColumnCountAndWidth(desiredColumnCount, desiredColumnWidth);
}

bool RenderBlock::requiresColumns(int desiredColumnCount) const
{
    // Paged overflow is treated as multicol here, unless this element was the one that got its
    // overflow propagated to the viewport.
    bool isPaginated = style()->isOverflowPaged() && node() != document().viewportDefiningElement();

    return firstChild()
        && (desiredColumnCount != 1 || !style()->hasAutoColumnWidth() || isPaginated)
        && !firstChild()->isAnonymousColumnsBlock()
        && !firstChild()->isAnonymousColumnSpanBlock();
}

void RenderBlock::setDesiredColumnCountAndWidth(int count, LayoutUnit width)
{
    bool destroyColumns = !requiresColumns(count);
    if (destroyColumns) {
        if (hasColumns()) {
            gColumnInfoMap->take(this);
            setHasColumns(false);
        }
    } else {
        ColumnInfo* info;
        if (hasColumns())
            info = gColumnInfoMap->get(this);
        else {
            if (!gColumnInfoMap)
                gColumnInfoMap = new ColumnInfoMap;
            info = new ColumnInfo;
            gColumnInfoMap->add(this, adoptPtr(info));
            setHasColumns(true);
        }
        info->setDesiredColumnWidth(width);
        if (style()->isOverflowPaged()) {
            info->setDesiredColumnCount(1);
            info->setProgressionAxis(style()->hasInlinePaginationAxis() ? ColumnInfo::InlineAxis : ColumnInfo::BlockAxis);
        } else {
            info->setDesiredColumnCount(count);
            info->setProgressionAxis(ColumnInfo::InlineAxis);
        }
    }
}

LayoutUnit RenderBlock::desiredColumnWidth() const
{
    if (!hasColumns())
        return contentLogicalWidth();
    return gColumnInfoMap->get(this)->desiredColumnWidth();
}

ColumnInfo* RenderBlock::columnInfo() const
{
    if (!hasColumns())
        return 0;
    return gColumnInfoMap->get(this);
}

unsigned RenderBlock::columnCount(ColumnInfo* colInfo) const
{
    ASSERT(hasColumns());
    ASSERT(gColumnInfoMap->get(this) == colInfo);
    return colInfo->columnCount();
}

LayoutRect RenderBlock::columnRectAt(ColumnInfo* colInfo, unsigned index) const
{
    ASSERT(hasColumns() && gColumnInfoMap->get(this) == colInfo);

    // Compute the appropriate rect based off our information.
    LayoutUnit colLogicalWidth = colInfo->desiredColumnWidth();
    LayoutUnit colLogicalHeight = colInfo->columnHeight();
    LayoutUnit colLogicalTop = borderBefore() + paddingBefore();
    LayoutUnit colLogicalLeft = logicalLeftOffsetForContent();
    LayoutUnit colGap = columnGap();
    if (colInfo->progressionAxis() == ColumnInfo::InlineAxis) {
        if (style()->isLeftToRightDirection())
            colLogicalLeft += index * (colLogicalWidth + colGap);
        else
            colLogicalLeft += contentLogicalWidth() - colLogicalWidth - index * (colLogicalWidth + colGap);
    } else {
        colLogicalTop += index * (colLogicalHeight + colGap);
    }

    if (isHorizontalWritingMode())
        return LayoutRect(colLogicalLeft, colLogicalTop, colLogicalWidth, colLogicalHeight);
    return LayoutRect(colLogicalTop, colLogicalLeft, colLogicalHeight, colLogicalWidth);
}

void RenderBlock::adjustPointToColumnContents(LayoutPoint& point) const
{
    // Just bail if we have no columns.
    if (!hasColumns())
        return;

    ColumnInfo* colInfo = columnInfo();
    if (!columnCount(colInfo))
        return;

    // Determine which columns we intersect.
    LayoutUnit colGap = columnGap();
    LayoutUnit halfColGap = colGap / 2;
    LayoutPoint columnPoint(columnRectAt(colInfo, 0).location());
    LayoutUnit logicalOffset = 0;
    for (unsigned i = 0; i < colInfo->columnCount(); i++) {
        // Add in half the column gap to the left and right of the rect.
        LayoutRect colRect = columnRectAt(colInfo, i);
        flipForWritingMode(colRect);
        if (isHorizontalWritingMode() == (colInfo->progressionAxis() == ColumnInfo::InlineAxis)) {
            LayoutRect gapAndColumnRect(colRect.x() - halfColGap, colRect.y(), colRect.width() + colGap, colRect.height());
            if (point.x() >= gapAndColumnRect.x() && point.x() < gapAndColumnRect.maxX()) {
                if (colInfo->progressionAxis() == ColumnInfo::InlineAxis) {
                    // FIXME: The clamping that follows is not completely right for right-to-left
                    // content.
                    // Clamp everything above the column to its top left.
                    if (point.y() < gapAndColumnRect.y())
                        point = gapAndColumnRect.location();
                    // Clamp everything below the column to the next column's top left. If there is
                    // no next column, this still maps to just after this column.
                    else if (point.y() >= gapAndColumnRect.maxY()) {
                        point = gapAndColumnRect.location();
                        point.move(0, gapAndColumnRect.height());
                    }
                } else {
                    if (point.x() < colRect.x())
                        point.setX(colRect.x());
                    else if (point.x() >= colRect.maxX())
                        point.setX(colRect.maxX() - 1);
                }

                // We're inside the column.  Translate the x and y into our column coordinate space.
                if (colInfo->progressionAxis() == ColumnInfo::InlineAxis)
                    point.move(columnPoint.x() - colRect.x(), (!style()->isFlippedBlocksWritingMode() ? logicalOffset : -logicalOffset));
                else
                    point.move((!style()->isFlippedBlocksWritingMode() ? logicalOffset : -logicalOffset) - colRect.x() + borderLeft() + paddingLeft(), 0);
                return;
            }

            // Move to the next position.
            logicalOffset += colInfo->progressionAxis() == ColumnInfo::InlineAxis ? colRect.height() : colRect.width();
        } else {
            LayoutRect gapAndColumnRect(colRect.x(), colRect.y() - halfColGap, colRect.width(), colRect.height() + colGap);
            if (point.y() >= gapAndColumnRect.y() && point.y() < gapAndColumnRect.maxY()) {
                if (colInfo->progressionAxis() == ColumnInfo::InlineAxis) {
                    // FIXME: The clamping that follows is not completely right for right-to-left
                    // content.
                    // Clamp everything above the column to its top left.
                    if (point.x() < gapAndColumnRect.x())
                        point = gapAndColumnRect.location();
                    // Clamp everything below the column to the next column's top left. If there is
                    // no next column, this still maps to just after this column.
                    else if (point.x() >= gapAndColumnRect.maxX()) {
                        point = gapAndColumnRect.location();
                        point.move(gapAndColumnRect.width(), 0);
                    }
                } else {
                    if (point.y() < colRect.y())
                        point.setY(colRect.y());
                    else if (point.y() >= colRect.maxY())
                        point.setY(colRect.maxY() - 1);
                }

                // We're inside the column.  Translate the x and y into our column coordinate space.
                if (colInfo->progressionAxis() == ColumnInfo::InlineAxis)
                    point.move((!style()->isFlippedBlocksWritingMode() ? logicalOffset : -logicalOffset), columnPoint.y() - colRect.y());
                else
                    point.move(0, (!style()->isFlippedBlocksWritingMode() ? logicalOffset : -logicalOffset) - colRect.y() + borderTop() + paddingTop());
                return;
            }

            // Move to the next position.
            logicalOffset += colInfo->progressionAxis() == ColumnInfo::InlineAxis ? colRect.width() : colRect.height();
        }
    }
}

void RenderBlock::adjustRectForColumns(LayoutRect& r) const
{
    // Just bail if we have no columns.
    if (!hasColumns())
        return;

    ColumnInfo* colInfo = columnInfo();

    // Determine which columns we intersect.
    unsigned colCount = columnCount(colInfo);
    if (!colCount)
        return;

    // Begin with a result rect that is empty.
    LayoutRect result;

    bool isHorizontal = isHorizontalWritingMode();
    LayoutUnit beforeBorderPadding = borderBefore() + paddingBefore();
    LayoutUnit colHeight = colInfo->columnHeight();
    if (!colHeight)
        return;

    LayoutUnit startOffset = max(isHorizontal ? r.y() : r.x(), beforeBorderPadding);
    LayoutUnit endOffset = max(min<LayoutUnit>(isHorizontal ? r.maxY() : r.maxX(), beforeBorderPadding + colCount * colHeight), beforeBorderPadding);

    // FIXME: Can overflow on fast/block/float/float-not-removed-from-next-sibling4.html, see https://bugs.webkit.org/show_bug.cgi?id=68744
    unsigned startColumn = (startOffset - beforeBorderPadding) / colHeight;
    unsigned endColumn = (endOffset - beforeBorderPadding) / colHeight;

    if (startColumn == endColumn) {
        // The rect is fully contained within one column. Adjust for our offsets
        // and repaint only that portion.
        LayoutUnit logicalLeftOffset = logicalLeftOffsetForContent();
        LayoutRect colRect = columnRectAt(colInfo, startColumn);
        LayoutRect repaintRect = r;

        if (colInfo->progressionAxis() == ColumnInfo::InlineAxis) {
            if (isHorizontal)
                repaintRect.move(colRect.x() - logicalLeftOffset, - static_cast<int>(startColumn) * colHeight);
            else
                repaintRect.move(- static_cast<int>(startColumn) * colHeight, colRect.y() - logicalLeftOffset);
        } else {
            if (isHorizontal)
                repaintRect.move(0, colRect.y() - startColumn * colHeight - beforeBorderPadding);
            else
                repaintRect.move(colRect.x() - startColumn * colHeight - beforeBorderPadding, 0);
        }
        repaintRect.intersect(colRect);
        result.unite(repaintRect);
    } else {
        // We span multiple columns. We can just unite the start and end column to get the final
        // repaint rect.
        result.unite(columnRectAt(colInfo, startColumn));
        result.unite(columnRectAt(colInfo, endColumn));
    }

    r = result;
}

LayoutPoint RenderBlock::flipForWritingModeIncludingColumns(const LayoutPoint& point) const
{
    ASSERT(hasColumns());
    if (!hasColumns() || !style()->isFlippedBlocksWritingMode())
        return point;
    ColumnInfo* colInfo = columnInfo();
    LayoutUnit columnLogicalHeight = colInfo->columnHeight();
    LayoutUnit expandedLogicalHeight = borderBefore() + paddingBefore() + columnCount(colInfo) * columnLogicalHeight + borderAfter() + paddingAfter() + scrollbarLogicalHeight();
    if (isHorizontalWritingMode())
        return LayoutPoint(point.x(), expandedLogicalHeight - point.y());
    return LayoutPoint(expandedLogicalHeight - point.x(), point.y());
}

void RenderBlock::adjustStartEdgeForWritingModeIncludingColumns(LayoutRect& rect) const
{
    ASSERT(hasColumns());
    if (!hasColumns() || !style()->isFlippedBlocksWritingMode())
        return;

    ColumnInfo* colInfo = columnInfo();
    LayoutUnit columnLogicalHeight = colInfo->columnHeight();
    LayoutUnit expandedLogicalHeight = borderBefore() + paddingBefore() + columnCount(colInfo) * columnLogicalHeight + borderAfter() + paddingAfter() + scrollbarLogicalHeight();

    if (isHorizontalWritingMode())
        rect.setY(expandedLogicalHeight - rect.maxY());
    else
        rect.setX(expandedLogicalHeight - rect.maxX());
}

LayoutSize RenderBlock::columnOffset(const LayoutPoint& point) const
{
    if (!hasColumns())
        return LayoutSize();

    ColumnInfo* colInfo = columnInfo();

    LayoutUnit logicalLeft = logicalLeftOffsetForContent();
    unsigned colCount = columnCount(colInfo);
    LayoutUnit colLogicalWidth = colInfo->desiredColumnWidth();
    LayoutUnit colLogicalHeight = colInfo->columnHeight();

    for (unsigned i = 0; i < colCount; ++i) {
        // Compute the edges for a given column in the block progression direction.
        LayoutRect sliceRect = LayoutRect(logicalLeft, borderBefore() + paddingBefore() + i * colLogicalHeight, colLogicalWidth, colLogicalHeight);
        if (!isHorizontalWritingMode())
            sliceRect = sliceRect.transposedRect();

        LayoutUnit logicalOffset = i * colLogicalHeight;

        // Now we're in the same coordinate space as the point.  See if it is inside the rectangle.
        if (isHorizontalWritingMode()) {
            if (point.y() >= sliceRect.y() && point.y() < sliceRect.maxY()) {
                if (colInfo->progressionAxis() == ColumnInfo::InlineAxis)
                    return LayoutSize(columnRectAt(colInfo, i).x() - logicalLeft, -logicalOffset);
                return LayoutSize(0, columnRectAt(colInfo, i).y() - logicalOffset - borderBefore() - paddingBefore());
            }
        } else {
            if (point.x() >= sliceRect.x() && point.x() < sliceRect.maxX()) {
                if (colInfo->progressionAxis() == ColumnInfo::InlineAxis)
                    return LayoutSize(-logicalOffset, columnRectAt(colInfo, i).y() - logicalLeft);
                return LayoutSize(columnRectAt(colInfo, i).x() - logicalOffset - borderBefore() - paddingBefore(), 0);
            }
        }
    }

    return LayoutSize();
}

void RenderBlock::computeIntrinsicLogicalWidths(LayoutUnit& minLogicalWidth, LayoutUnit& maxLogicalWidth) const
{
    if (childrenInline()) {
        // FIXME: Remove this const_cast.
        toRenderBlockFlow(const_cast<RenderBlock*>(this))->computeInlinePreferredLogicalWidths(minLogicalWidth, maxLogicalWidth);
    } else {
        computeBlockPreferredLogicalWidths(minLogicalWidth, maxLogicalWidth);
    }

    maxLogicalWidth = max(minLogicalWidth, maxLogicalWidth);

    adjustIntrinsicLogicalWidthsForColumns(minLogicalWidth, maxLogicalWidth);

    // A horizontal marquee with inline children has no minimum width.
    if (childrenInline() && isMarquee() && toRenderMarquee(this)->isHorizontal())
        minLogicalWidth = 0;

    if (isTableCell()) {
        Length tableCellWidth = toRenderTableCell(this)->styleOrColLogicalWidth();
        if (tableCellWidth.isFixed() && tableCellWidth.value() > 0)
            maxLogicalWidth = max(minLogicalWidth, adjustContentBoxLogicalWidthForBoxSizing(tableCellWidth.value()));
    }

    int scrollbarWidth = instrinsicScrollbarLogicalWidth();
    maxLogicalWidth += scrollbarWidth;
    minLogicalWidth += scrollbarWidth;
}

void RenderBlock::computePreferredLogicalWidths()
{
    ASSERT(preferredLogicalWidthsDirty());

    updateFirstLetter();

    m_minPreferredLogicalWidth = 0;
    m_maxPreferredLogicalWidth = 0;

    // FIXME: The isFixed() calls here should probably be checking for isSpecified since you
    // should be able to use percentage, calc or viewport relative values for width.
    RenderStyle* styleToUse = style();
    if (!isTableCell() && styleToUse->logicalWidth().isFixed() && styleToUse->logicalWidth().value() >= 0
        && !(isDeprecatedFlexItem() && !styleToUse->logicalWidth().intValue()))
        m_minPreferredLogicalWidth = m_maxPreferredLogicalWidth = adjustContentBoxLogicalWidthForBoxSizing(styleToUse->logicalWidth().value());
    else
        computeIntrinsicLogicalWidths(m_minPreferredLogicalWidth, m_maxPreferredLogicalWidth);

    if (styleToUse->logicalMinWidth().isFixed() && styleToUse->logicalMinWidth().value() > 0) {
        m_maxPreferredLogicalWidth = max(m_maxPreferredLogicalWidth, adjustContentBoxLogicalWidthForBoxSizing(styleToUse->logicalMinWidth().value()));
        m_minPreferredLogicalWidth = max(m_minPreferredLogicalWidth, adjustContentBoxLogicalWidthForBoxSizing(styleToUse->logicalMinWidth().value()));
    }

    if (styleToUse->logicalMaxWidth().isFixed()) {
        m_maxPreferredLogicalWidth = min(m_maxPreferredLogicalWidth, adjustContentBoxLogicalWidthForBoxSizing(styleToUse->logicalMaxWidth().value()));
        m_minPreferredLogicalWidth = min(m_minPreferredLogicalWidth, adjustContentBoxLogicalWidthForBoxSizing(styleToUse->logicalMaxWidth().value()));
    }

    // Table layout uses integers, ceil the preferred widths to ensure that they can contain the contents.
    if (isTableCell()) {
        m_minPreferredLogicalWidth = m_minPreferredLogicalWidth.ceil();
        m_maxPreferredLogicalWidth = m_maxPreferredLogicalWidth.ceil();
    }

    LayoutUnit borderAndPadding = borderAndPaddingLogicalWidth();
    m_minPreferredLogicalWidth += borderAndPadding;
    m_maxPreferredLogicalWidth += borderAndPadding;

    clearPreferredLogicalWidthsDirty();
}

void RenderBlock::adjustIntrinsicLogicalWidthsForColumns(LayoutUnit& minLogicalWidth, LayoutUnit& maxLogicalWidth) const
{
    if (!style()->hasAutoColumnCount() || !style()->hasAutoColumnWidth()) {
        // The min/max intrinsic widths calculated really tell how much space elements need when
        // laid out inside the columns. In order to eventually end up with the desired column width,
        // we need to convert them to values pertaining to the multicol container.
        int columnCount = style()->hasAutoColumnCount() ? 1 : style()->columnCount();
        LayoutUnit columnWidth;
        LayoutUnit gapExtra = (columnCount - 1) * columnGap();
        if (style()->hasAutoColumnWidth()) {
            minLogicalWidth = minLogicalWidth * columnCount + gapExtra;
        } else {
            columnWidth = style()->columnWidth();
            minLogicalWidth = min(minLogicalWidth, columnWidth);
        }
        // FIXME: If column-count is auto here, we should resolve it to calculate the maximum
        // intrinsic width, instead of pretending that it's 1. The only way to do that is by
        // performing a layout pass, but this is not an appropriate time or place for layout. The
        // good news is that if height is unconstrained and there are no explicit breaks, the
        // resolved column-count really should be 1.
        maxLogicalWidth = max(maxLogicalWidth, columnWidth) * columnCount + gapExtra;
    }
}

void RenderBlock::computeBlockPreferredLogicalWidths(LayoutUnit& minLogicalWidth, LayoutUnit& maxLogicalWidth) const
{
    RenderStyle* styleToUse = style();
    bool nowrap = styleToUse->whiteSpace() == NOWRAP;

    RenderObject* child = firstChild();
    RenderBlock* containingBlock = this->containingBlock();
    LayoutUnit floatLeftWidth = 0, floatRightWidth = 0;
    while (child) {
        // Positioned children don't affect the min/max width
        if (child->isOutOfFlowPositioned()) {
            child = child->nextSibling();
            continue;
        }

        RenderStyle* childStyle = child->style();
        if (child->isFloating() || (child->isBox() && toRenderBox(child)->avoidsFloats())) {
            LayoutUnit floatTotalWidth = floatLeftWidth + floatRightWidth;
            if (childStyle->clear() & CLEFT) {
                maxLogicalWidth = max(floatTotalWidth, maxLogicalWidth);
                floatLeftWidth = 0;
            }
            if (childStyle->clear() & CRIGHT) {
                maxLogicalWidth = max(floatTotalWidth, maxLogicalWidth);
                floatRightWidth = 0;
            }
        }

        // A margin basically has three types: fixed, percentage, and auto (variable).
        // Auto and percentage margins simply become 0 when computing min/max width.
        // Fixed margins can be added in as is.
        Length startMarginLength = childStyle->marginStartUsing(styleToUse);
        Length endMarginLength = childStyle->marginEndUsing(styleToUse);
        LayoutUnit margin = 0;
        LayoutUnit marginStart = 0;
        LayoutUnit marginEnd = 0;
        if (startMarginLength.isFixed())
            marginStart += startMarginLength.value();
        if (endMarginLength.isFixed())
            marginEnd += endMarginLength.value();
        // SHEZ: additionalMarginStart is treated as fixed margin
        if (child->isBox())
            marginStart += toRenderBox(child)->additionalMarginStart();
        margin = marginStart + marginEnd;

        LayoutUnit childMinPreferredLogicalWidth, childMaxPreferredLogicalWidth;
        if (child->isBox() && child->isHorizontalWritingMode() != isHorizontalWritingMode()) {
            RenderBox* childBox = toRenderBox(child);
            LogicalExtentComputedValues computedValues;
            childBox->computeLogicalHeight(childBox->borderAndPaddingLogicalHeight(), 0, computedValues);
            childMinPreferredLogicalWidth = childMaxPreferredLogicalWidth = computedValues.m_extent;
        } else {
            childMinPreferredLogicalWidth = child->minPreferredLogicalWidth();
            childMaxPreferredLogicalWidth = child->maxPreferredLogicalWidth();
        }

        LayoutUnit w = childMinPreferredLogicalWidth + margin;
        minLogicalWidth = max(w, minLogicalWidth);

        // IE ignores tables for calculation of nowrap. Makes some sense.
        if (nowrap && !child->isTable())
            maxLogicalWidth = max(w, maxLogicalWidth);

        w = childMaxPreferredLogicalWidth + margin;

        if (!child->isFloating()) {
            if (child->isBox() && toRenderBox(child)->avoidsFloats()) {
                // Determine a left and right max value based off whether or not the floats can fit in the
                // margins of the object.  For negative margins, we will attempt to overlap the float if the negative margin
                // is smaller than the float width.
                bool ltr = containingBlock ? containingBlock->style()->isLeftToRightDirection() : styleToUse->isLeftToRightDirection();
                LayoutUnit marginLogicalLeft = ltr ? marginStart : marginEnd;
                LayoutUnit marginLogicalRight = ltr ? marginEnd : marginStart;
                LayoutUnit maxLeft = marginLogicalLeft > 0 ? max(floatLeftWidth, marginLogicalLeft) : floatLeftWidth + marginLogicalLeft;
                LayoutUnit maxRight = marginLogicalRight > 0 ? max(floatRightWidth, marginLogicalRight) : floatRightWidth + marginLogicalRight;
                w = childMaxPreferredLogicalWidth + maxLeft + maxRight;
                w = max(w, floatLeftWidth + floatRightWidth);
            }
            else
                maxLogicalWidth = max(floatLeftWidth + floatRightWidth, maxLogicalWidth);
            floatLeftWidth = floatRightWidth = 0;
        }

        if (child->isFloating()) {
            if (childStyle->floating() == LeftFloat)
                floatLeftWidth += w;
            else
                floatRightWidth += w;
        } else
            maxLogicalWidth = max(w, maxLogicalWidth);

        child = child->nextSibling();
    }

    // Always make sure these values are non-negative.
    minLogicalWidth = max<LayoutUnit>(0, minLogicalWidth);
    maxLogicalWidth = max<LayoutUnit>(0, maxLogicalWidth);

    maxLogicalWidth = max(floatLeftWidth + floatRightWidth, maxLogicalWidth);
}

bool RenderBlock::hasLineIfEmpty() const
{
    if (!node())
        return false;

    if (node()->isRootEditableElement())
        return true;

    if (node()->isShadowRoot() && isHTMLInputElement(*toShadowRoot(node())->host()))
        return true;

    return false;
}

LayoutUnit RenderBlock::lineHeight(bool firstLine, LineDirectionMode direction, LinePositionMode linePositionMode) const
{
    // Inline blocks are replaced elements. Otherwise, just pass off to
    // the base class.  If we're being queried as though we're the root line
    // box, then the fact that we're an inline-block is irrelevant, and we behave
    // just like a block.
    if (isReplaced() && linePositionMode == PositionOnContainingLine)
        return RenderBox::lineHeight(firstLine, direction, linePositionMode);

    RenderStyle* s = style(firstLine && document().styleEngine()->usesFirstLineRules());
    return s->computedLineHeight();
}

int RenderBlock::beforeMarginInLineDirection(LineDirectionMode direction) const
{
    return direction == HorizontalLine ? marginTop() : marginRight();
}

int RenderBlock::baselinePosition(FontBaseline baselineType, bool firstLine, LineDirectionMode direction, LinePositionMode linePositionMode) const
{
    // Inline blocks are replaced elements. Otherwise, just pass off to
    // the base class.  If we're being queried as though we're the root line
    // box, then the fact that we're an inline-block is irrelevant, and we behave
    // just like a block.
    if (isInline() && linePositionMode == PositionOnContainingLine) {
        // For "leaf" theme objects, let the theme decide what the baseline position is.
        // FIXME: Might be better to have a custom CSS property instead, so that if the theme
        // is turned off, checkboxes/radios will still have decent baselines.
        // FIXME: Need to patch form controls to deal with vertical lines.
        if (style()->hasAppearance() && !RenderTheme::theme().isControlContainer(style()->appearance()))
            return RenderTheme::theme().baselinePosition(this);

        // CSS2.1 states that the baseline of an inline block is the baseline of the last line box in
        // the normal flow.  We make an exception for marquees, since their baselines are meaningless
        // (the content inside them moves).  This matches WinIE as well, which just bottom-aligns them.
        // We also give up on finding a baseline if we have a vertical scrollbar, or if we are scrolled
        // vertically (e.g., an overflow:hidden block that has had scrollTop moved).
        bool ignoreBaseline = (layer() && layer()->scrollableArea() && (isMarquee() || (direction == HorizontalLine ? (layer()->scrollableArea()->verticalScrollbar() || layer()->scrollableArea()->scrollYOffset())
            : (layer()->scrollableArea()->horizontalScrollbar() || layer()->scrollableArea()->scrollXOffset())))) || (isWritingModeRoot() && !isRubyRun());

        int baselinePos = ignoreBaseline ? -1 : inlineBlockBaseline(direction);

        if (isDeprecatedFlexibleBox()) {
            // Historically, we did this check for all baselines. But we can't
            // remove this code from deprecated flexbox, because it effectively
            // breaks -webkit-line-clamp, which is used in the wild -- we would
            // calculate the baseline as if -webkit-line-clamp wasn't used.
            // For simplicity, we use this for all uses of deprecated flexbox.
            LayoutUnit bottomOfContent = direction == HorizontalLine ? borderTop() + paddingTop() + contentHeight() : borderRight() + paddingRight() + contentWidth();
            if (baselinePos > bottomOfContent)
                baselinePos = -1;
        }
        if (baselinePos != -1)
            return beforeMarginInLineDirection(direction) + baselinePos;

        return RenderBox::baselinePosition(baselineType, firstLine, direction, linePositionMode);
    }

    // If we're not replaced, we'll only get called with PositionOfInteriorLineBoxes.
    // Note that inline-block counts as replaced here.
    ASSERT(linePositionMode == PositionOfInteriorLineBoxes);

    const FontMetrics& fontMetrics = style(firstLine)->fontMetrics();
    return fontMetrics.ascent(baselineType) + (lineHeight(firstLine, direction, linePositionMode) - fontMetrics.height()) / 2;
}

LayoutUnit RenderBlock::minLineHeightForReplacedRenderer(bool isFirstLine, LayoutUnit replacedHeight) const
{
    if (!document().inNoQuirksMode() && replacedHeight)
        return replacedHeight;

    if (!(style(isFirstLine)->lineBoxContain() & LineBoxContainBlock))
        return 0;

    return std::max<LayoutUnit>(replacedHeight, lineHeight(isFirstLine, isHorizontalWritingMode() ? HorizontalLine : VerticalLine, PositionOfInteriorLineBoxes));
}

int RenderBlock::firstLineBoxBaseline() const
{
    if (isWritingModeRoot() && !isRubyRun())
        return -1;

    if (childrenInline()) {
        if (firstLineBox())
            return firstLineBox()->logicalTop() + style(true)->fontMetrics().ascent(firstRootBox()->baselineType());
        else
            return -1;
    }
    else {
        for (RenderBox* curr = firstChildBox(); curr; curr = curr->nextSiblingBox()) {
            if (!curr->isFloatingOrOutOfFlowPositioned()) {
                int result = curr->firstLineBoxBaseline();
                if (result != -1)
                    return curr->logicalTop() + result; // Translate to our coordinate space.
            }
        }
    }

    return -1;
}

int RenderBlock::inlineBlockBaseline(LineDirectionMode direction) const
{
    if (!style()->isOverflowVisible()) {
        // We are not calling RenderBox::baselinePosition here because the caller should add the margin-top/margin-right, not us.
        return direction == HorizontalLine ? height() + m_marginBox.bottom() : width() + m_marginBox.left();
    }

    return lastLineBoxBaseline(direction);
}

int RenderBlock::lastLineBoxBaseline(LineDirectionMode lineDirection) const
{
    if (isWritingModeRoot() && !isRubyRun())
        return -1;

    if (childrenInline()) {
        if (!firstLineBox() && hasLineIfEmpty()) {
            const FontMetrics& fontMetrics = firstLineStyle()->fontMetrics();
            return fontMetrics.ascent()
                 + (lineHeight(true, lineDirection, PositionOfInteriorLineBoxes) - fontMetrics.height()) / 2
                 + (lineDirection == HorizontalLine ? borderTop() + paddingTop() : borderRight() + paddingRight());
        }
        if (lastLineBox())
            return lastLineBox()->logicalTop() + style(lastLineBox() == firstLineBox())->fontMetrics().ascent(lastRootBox()->baselineType());
        return -1;
    } else {
        bool haveNormalFlowChild = false;
        for (RenderBox* curr = lastChildBox(); curr; curr = curr->previousSiblingBox()) {
            if (!curr->isFloatingOrOutOfFlowPositioned()) {
                haveNormalFlowChild = true;
                int result = curr->inlineBlockBaseline(lineDirection);
                if (result != -1)
                    return curr->logicalTop() + result; // Translate to our coordinate space.
            }
        }
        if (!haveNormalFlowChild && hasLineIfEmpty()) {
            const FontMetrics& fontMetrics = firstLineStyle()->fontMetrics();
            return fontMetrics.ascent()
                 + (lineHeight(true, lineDirection, PositionOfInteriorLineBoxes) - fontMetrics.height()) / 2
                 + (lineDirection == HorizontalLine ? borderTop() + paddingTop() : borderRight() + paddingRight());
        }
    }

    return -1;
}

RenderBlock* RenderBlock::firstLineBlock() const
{
    RenderBlock* firstLineBlock = const_cast<RenderBlock*>(this);
    bool hasPseudo = false;
    while (true) {
        hasPseudo = firstLineBlock->style()->hasPseudoStyle(FIRST_LINE);
        if (hasPseudo)
            break;
        RenderObject* parentBlock = firstLineBlock->parent();
        // We include isRenderButton in this check because buttons are
        // implemented using flex box but should still support first-line. The
        // flex box spec requires that flex box does not support first-line,
        // though.
        // FIXME: Remove when buttons are implemented with align-items instead
        // of flexbox.
        if (firstLineBlock->isReplaced() || firstLineBlock->isFloating()
            || !parentBlock
            || (!parentBlock->isRenderBlockFlow() && !parentBlock->isRenderButton()))
            break;
        ASSERT_WITH_SECURITY_IMPLICATION(parentBlock->isRenderBlock());
        if (toRenderBlock(parentBlock)->firstChild() != firstLineBlock)
            break;
        firstLineBlock = toRenderBlock(parentBlock);
    }

    if (!hasPseudo)
        return 0;

    return firstLineBlock;
}

static RenderStyle* styleForFirstLetter(RenderObject* firstLetterBlock, RenderObject* firstLetterContainer)
{
    RenderStyle* pseudoStyle = firstLetterBlock->getCachedPseudoStyle(FIRST_LETTER, firstLetterContainer->firstLineStyle());
    // Force inline display (except for floating first-letters).
    pseudoStyle->setDisplay(pseudoStyle->isFloating() ? BLOCK : INLINE);
    // CSS2 says first-letter can't be positioned.
    pseudoStyle->setPosition(StaticPosition);
    return pseudoStyle;
}

// CSS 2.1 http://www.w3.org/TR/CSS21/selector.html#first-letter
// "Punctuation (i.e, characters defined in Unicode [UNICODE] in the "open" (Ps), "close" (Pe),
// "initial" (Pi). "final" (Pf) and "other" (Po) punctuation classes), that precedes or follows the first letter should be included"
static inline bool isPunctuationForFirstLetter(UChar c)
{
    CharCategory charCategory = category(c);
    return charCategory == Punctuation_Open
        || charCategory == Punctuation_Close
        || charCategory == Punctuation_InitialQuote
        || charCategory == Punctuation_FinalQuote
        || charCategory == Punctuation_Other;
}

static inline bool isSpaceForFirstLetter(UChar c)
{
    return isSpaceOrNewline(c) || c == noBreakSpace;
}

static inline RenderObject* findFirstLetterBlock(RenderBlock* start)
{
    RenderObject* firstLetterBlock = start;
    while (true) {
        // We include isRenderButton in these two checks because buttons are
        // implemented using flex box but should still support first-letter.
        // The flex box spec requires that flex box does not support
        // first-letter, though.
        // FIXME: Remove when buttons are implemented with align-items instead
        // of flexbox.
        bool canHaveFirstLetterRenderer = firstLetterBlock->style()->hasPseudoStyle(FIRST_LETTER)
            && firstLetterBlock->canHaveGeneratedChildren()
            && (!firstLetterBlock->isFlexibleBox() || firstLetterBlock->isRenderButton());
        if (canHaveFirstLetterRenderer)
            return firstLetterBlock;

        RenderObject* parentBlock = firstLetterBlock->parent();
        if (firstLetterBlock->isReplaced() || !parentBlock
            || (!parentBlock->isRenderBlockFlow() && !parentBlock->isRenderButton())) {
            return 0;
        }
        ASSERT(parentBlock->isRenderBlock());
        if (toRenderBlock(parentBlock)->firstChild() != firstLetterBlock)
            return 0;
        firstLetterBlock = parentBlock;
    }

    return 0;
}

void RenderBlock::updateFirstLetterStyle(RenderObject* firstLetterBlock, RenderObject* currentChild)
{
    RenderObject* firstLetter = currentChild->parent();
    RenderObject* firstLetterContainer = firstLetter->parent();
    RenderStyle* pseudoStyle = styleForFirstLetter(firstLetterBlock, firstLetterContainer);
    ASSERT(firstLetter->isFloating() || firstLetter->isInline());

    ForceHorriblySlowRectMapping slowRectMapping(*this);

    if (RenderStyle::stylePropagationDiff(firstLetter->style(), pseudoStyle) == Reattach) {
        // The first-letter renderer needs to be replaced. Create a new renderer of the right type.
        RenderBoxModelObject* newFirstLetter;
        if (pseudoStyle->display() == INLINE)
            newFirstLetter = RenderInline::createAnonymous(&document());
        else
            newFirstLetter = RenderBlockFlow::createAnonymous(&document());
        newFirstLetter->setStyle(pseudoStyle);

        // Move the first letter into the new renderer.
        while (RenderObject* child = firstLetter->slowFirstChild()) {
            if (child->isText())
                toRenderText(child)->removeAndDestroyTextBoxes();
            firstLetter->removeChild(child);
            newFirstLetter->addChild(child, 0);
        }

        RenderObject* nextSibling = firstLetter->nextSibling();
        if (RenderTextFragment* remainingText = toRenderBoxModelObject(firstLetter)->firstLetterRemainingText()) {
            ASSERT(remainingText->isAnonymous() || remainingText->node()->renderer() == remainingText);
            // Replace the old renderer with the new one.
            remainingText->setFirstLetter(newFirstLetter);
            newFirstLetter->setFirstLetterRemainingText(remainingText);
        }
        // To prevent removal of single anonymous block in RenderBlock::removeChild and causing
        // |nextSibling| to go stale, we remove the old first letter using removeChildNode first.
        firstLetterContainer->virtualChildren()->removeChildNode(firstLetterContainer, firstLetter);
        firstLetter->destroy();
        firstLetter = newFirstLetter;
        firstLetterContainer->addChild(firstLetter, nextSibling);
    } else
        firstLetter->setStyle(pseudoStyle);

    for (RenderObject* genChild = firstLetter->slowFirstChild(); genChild; genChild = genChild->nextSibling()) {
        if (genChild->isText())
            genChild->setStyle(pseudoStyle);
    }
}

static inline unsigned firstLetterLength(const String& text)
{
    unsigned length = 0;
    unsigned textLength = text.length();

    // Account for leading spaces first.
    while (length < textLength && isSpaceForFirstLetter(text[length]))
        length++;

    // Now account for leading punctuation.
    while (length < textLength && isPunctuationForFirstLetter(text[length]))
        length++;

    // Bail if we didn't find a letter before the end of the text or before a space.
    if (isSpaceForFirstLetter(text[length]) || (textLength && length == textLength))
        return 0;

    // Account the next character for first letter.
    length++;

    // Keep looking allowed punctuation for the :first-letter.
    for (unsigned scanLength = length; scanLength < textLength; ++scanLength) {
        UChar c = text[scanLength];

        if (!isPunctuationForFirstLetter(c))
            break;

        length = scanLength + 1;
    }

    // FIXME: If textLength is 0, length may still be 1!
    return length;
}

void RenderBlock::createFirstLetterRenderer(RenderObject* firstLetterBlock, RenderObject* currentChild, unsigned length)
{
    ASSERT(length && currentChild->isText());

    RenderObject* firstLetterContainer = currentChild->parent();
    RenderStyle* pseudoStyle = styleForFirstLetter(firstLetterBlock, firstLetterContainer);
    RenderBoxModelObject* firstLetter = 0;
    if (pseudoStyle->display() == INLINE)
        firstLetter = RenderInline::createAnonymous(&document());
    else
        firstLetter = RenderBlockFlow::createAnonymous(&document());
    firstLetter->setStyle(pseudoStyle);

    // FIXME: The first letter code should not modify the render tree during
    // layout. crbug.com/370458
    DeprecatedDisableModifyRenderTreeStructureAsserts disabler;

    firstLetterContainer->addChild(firstLetter, currentChild);
    RenderText* textObj = toRenderText(currentChild);

    // The original string is going to be either a generated content string or a DOM node's
    // string.  We want the original string before it got transformed in case first-letter has
    // no text-transform or a different text-transform applied to it.
    String oldText = textObj->originalText();
    ASSERT(oldText.impl());

    // Construct a text fragment for the text after the first letter.
    // This text fragment might be empty.
    RenderTextFragment* remainingText =
        new RenderTextFragment(textObj->node() ? textObj->node() : &textObj->document(), oldText.impl(), length, oldText.length() - length);
    remainingText->setStyle(textObj->style());
    if (remainingText->node())
        remainingText->node()->setRenderer(remainingText);

    firstLetterContainer->addChild(remainingText, textObj);
    firstLetterContainer->removeChild(textObj);
    remainingText->setFirstLetter(firstLetter);
    firstLetter->setFirstLetterRemainingText(remainingText);

    // construct text fragment for the first letter
    RenderTextFragment* letter =
        new RenderTextFragment(remainingText->node() ? remainingText->node() : &remainingText->document(), oldText.impl(), 0, length);
    letter->setStyle(pseudoStyle);
    firstLetter->addChild(letter);

    textObj->destroy();
}

void RenderBlock::updateFirstLetter()
{
    if (!document().styleEngine()->usesFirstLetterRules())
        return;
    // Don't recur
    if (style()->styleType() == FIRST_LETTER)
        return;

    // FIXME: We need to destroy the first-letter object if it is no longer the first child. Need to find
    // an efficient way to check for that situation though before implementing anything.
    RenderObject* firstLetterBlock = findFirstLetterBlock(this);
    if (!firstLetterBlock)
        return;

    // Drill into inlines looking for our first text child.
    RenderObject* currChild = firstLetterBlock->slowFirstChild();
    unsigned length = 0;
    while (currChild) {
        if (currChild->isText()) {
            // FIXME: If there is leading punctuation in a different RenderText than
            // the first letter, we'll not apply the correct style to it.
            length = firstLetterLength(toRenderText(currChild)->originalText());
            if (length)
                break;
            currChild = currChild->nextSibling();
        } else if (currChild->isListMarker()) {
            currChild = currChild->nextSibling();
        } else if (currChild->isFloatingOrOutOfFlowPositioned()) {
            if (currChild->style()->styleType() == FIRST_LETTER) {
                currChild = currChild->slowFirstChild();
                break;
            }
            currChild = currChild->nextSibling();
        } else if (currChild->isReplaced() || currChild->isRenderButton() || currChild->isMenuList()) {
            break;
        } else if (currChild->style()->hasPseudoStyle(FIRST_LETTER) && currChild->canHaveGeneratedChildren())  {
            // We found a lower-level node with first-letter, which supersedes the higher-level style
            firstLetterBlock = currChild;
            currChild = currChild->slowFirstChild();
        } else {
            currChild = currChild->slowFirstChild();
        }
    }

    if (!currChild)
        return;

    // If the child already has style, then it has already been created, so we just want
    // to update it.
    if (currChild->parent()->style()->styleType() == FIRST_LETTER) {
        updateFirstLetterStyle(firstLetterBlock, currChild);
        return;
    }

    // FIXME: This black-list of disallowed RenderText subclasses is fragile.
    // Should counter be on this list? What about RenderTextFragment?
    if (!currChild->isText() || currChild->isBR() || toRenderText(currChild)->isWordBreak())
        return;

    // Our layout state is not valid for the repaints we are going to trigger by
    // adding and removing children of firstLetterContainer.
    ForceHorriblySlowRectMapping slowRectMapping(*this);

    createFirstLetterRenderer(firstLetterBlock, currChild, length);
}

// Helper methods for obtaining the last line, computing line counts and heights for line counts
// (crawling into blocks).
static bool shouldCheckLines(RenderObject* obj)
{
    return !obj->isFloatingOrOutOfFlowPositioned()
        && obj->isRenderBlock() && obj->style()->height().isAuto()
        && (!obj->isDeprecatedFlexibleBox() || obj->style()->boxOrient() == VERTICAL);
}

static int getHeightForLineCount(RenderBlock* block, int l, bool includeBottom, int& count)
{
    if (block->style()->visibility() == VISIBLE) {
        if (block->childrenInline()) {
            for (RootInlineBox* box = block->firstRootBox(); box; box = box->nextRootBox()) {
                if (++count == l)
                    return box->lineBottom() + (includeBottom ? (block->borderBottom() + block->paddingBottom()) : LayoutUnit());
            }
        }
        else {
            RenderBox* normalFlowChildWithoutLines = 0;
            for (RenderBox* obj = block->firstChildBox(); obj; obj = obj->nextSiblingBox()) {
                if (shouldCheckLines(obj)) {
                    int result = getHeightForLineCount(toRenderBlock(obj), l, false, count);
                    if (result != -1)
                        return result + obj->y() + (includeBottom ? (block->borderBottom() + block->paddingBottom()) : LayoutUnit());
                } else if (!obj->isFloatingOrOutOfFlowPositioned())
                    normalFlowChildWithoutLines = obj;
            }
            if (normalFlowChildWithoutLines && l == 0)
                return normalFlowChildWithoutLines->y() + normalFlowChildWithoutLines->height();
        }
    }

    return -1;
}

RootInlineBox* RenderBlock::lineAtIndex(int i) const
{
    ASSERT(i >= 0);

    if (style()->visibility() != VISIBLE)
        return 0;

    if (childrenInline()) {
        for (RootInlineBox* box = firstRootBox(); box; box = box->nextRootBox())
            if (!i--)
                return box;
    } else {
        for (RenderObject* child = firstChild(); child; child = child->nextSibling()) {
            if (!shouldCheckLines(child))
                continue;
            if (RootInlineBox* box = toRenderBlock(child)->lineAtIndex(i))
                return box;
        }
    }

    return 0;
}

int RenderBlock::lineCount(const RootInlineBox* stopRootInlineBox, bool* found) const
{
    int count = 0;

    if (style()->visibility() == VISIBLE) {
        if (childrenInline())
            for (RootInlineBox* box = firstRootBox(); box; box = box->nextRootBox()) {
                count++;
                if (box == stopRootInlineBox) {
                    if (found)
                        *found = true;
                    break;
                }
            }
        else
            for (RenderObject* obj = firstChild(); obj; obj = obj->nextSibling())
                if (shouldCheckLines(obj)) {
                    bool recursiveFound = false;
                    count += toRenderBlock(obj)->lineCount(stopRootInlineBox, &recursiveFound);
                    if (recursiveFound) {
                        if (found)
                            *found = true;
                        break;
                    }
                }
    }
    return count;
}

int RenderBlock::heightForLineCount(int l)
{
    int count = 0;
    return getHeightForLineCount(this, l, true, count);
}

void RenderBlock::adjustForBorderFit(LayoutUnit x, LayoutUnit& left, LayoutUnit& right) const
{
    // We don't deal with relative positioning.  Our assumption is that you shrink to fit the lines without accounting
    // for either overflow or translations via relative positioning.
    if (style()->visibility() == VISIBLE) {
        if (childrenInline()) {
            for (RootInlineBox* box = firstRootBox(); box; box = box->nextRootBox()) {
                if (box->firstChild())
                    left = min(left, x + static_cast<LayoutUnit>(box->firstChild()->x()));
                if (box->lastChild())
                    right = max(right, x + static_cast<LayoutUnit>(ceilf(box->lastChild()->logicalRight())));
            }
        } else {
            for (RenderBox* obj = firstChildBox(); obj; obj = obj->nextSiblingBox()) {
                if (!obj->isFloatingOrOutOfFlowPositioned()) {
                    if (obj->isRenderBlockFlow() && !obj->hasOverflowClip())
                        toRenderBlock(obj)->adjustForBorderFit(x + obj->x(), left, right);
                    else if (obj->style()->visibility() == VISIBLE) {
                        // We are a replaced element or some kind of non-block-flow object.
                        left = min(left, x + obj->x());
                        right = max(right, x + obj->x() + obj->width());
                    }
                }
            }
        }
    }
}

void RenderBlock::fitBorderToLinesIfNeeded()
{
    if (style()->borderFit() == BorderFitBorder || hasOverrideWidth())
        return;

    // Walk any normal flow lines to snugly fit.
    LayoutUnit left = LayoutUnit::max();
    LayoutUnit right = LayoutUnit::min();
    LayoutUnit oldWidth = contentWidth();
    adjustForBorderFit(0, left, right);

    // Clamp to our existing edges. We can never grow. We only shrink.
    LayoutUnit leftEdge = borderLeft() + paddingLeft();
    LayoutUnit rightEdge = leftEdge + oldWidth;
    left = min(rightEdge, max(leftEdge, left));
    right = max(left, min(rightEdge, right));

    LayoutUnit newContentWidth = right - left;
    if (newContentWidth == oldWidth)
        return;

    setOverrideLogicalContentWidth(newContentWidth);
    layoutBlock(false);
    clearOverrideLogicalContentWidth();
}

void RenderBlock::clearTruncation()
{
    if (style()->visibility() == VISIBLE) {
        if (childrenInline() && hasMarkupTruncation()) {
            setHasMarkupTruncation(false);
            for (RootInlineBox* box = firstRootBox(); box; box = box->nextRootBox())
                box->clearTruncation();
        } else {
            for (RenderObject* obj = firstChild(); obj; obj = obj->nextSibling()) {
                if (shouldCheckLines(obj))
                    toRenderBlock(obj)->clearTruncation();
            }
        }
    }
}

void RenderBlock::setPaginationStrut(LayoutUnit strut)
{
    if (!m_rareData) {
        if (!strut)
            return;
        m_rareData = adoptPtr(new RenderBlockRareData());
    }
    m_rareData->m_paginationStrut = strut;
}

void RenderBlock::setPageLogicalOffset(LayoutUnit logicalOffset)
{
    if (!m_rareData) {
        if (!logicalOffset)
            return;
        m_rareData = adoptPtr(new RenderBlockRareData());
    }
    m_rareData->m_pageLogicalOffset = logicalOffset;
}

void RenderBlock::setBreakAtLineToAvoidWidow(int lineToBreak)
{
    ASSERT(lineToBreak >= 0);
    if (!m_rareData)
        m_rareData = adoptPtr(new RenderBlockRareData());

    ASSERT(!m_rareData->m_didBreakAtLineToAvoidWidow);
    m_rareData->m_lineBreakToAvoidWidow = lineToBreak;
}

void RenderBlock::setDidBreakAtLineToAvoidWidow()
{
    ASSERT(!shouldBreakAtLineToAvoidWidow());

    // This function should be called only after a break was applied to avoid widows
    // so assert |m_rareData| exists.
    ASSERT(m_rareData);

    m_rareData->m_didBreakAtLineToAvoidWidow = true;
}

void RenderBlock::clearDidBreakAtLineToAvoidWidow()
{
    if (!m_rareData)
        return;

    m_rareData->m_didBreakAtLineToAvoidWidow = false;
}

void RenderBlock::clearShouldBreakAtLineToAvoidWidow() const
{
    ASSERT(shouldBreakAtLineToAvoidWidow());
    if (!m_rareData)
        return;

    m_rareData->m_lineBreakToAvoidWidow = -1;
}

void RenderBlock::absoluteRects(Vector<IntRect>& rects, const LayoutPoint& accumulatedOffset) const
{
    // For blocks inside inlines, we go ahead and include margins so that we run right up to the
    // inline boxes above and below us (thus getting merged with them to form a single irregular
    // shape).
    if (isAnonymousBlockContinuation()) {
        // FIXME: This is wrong for block-flows that are horizontal.
        // https://bugs.webkit.org/show_bug.cgi?id=46781
        rects.append(pixelSnappedIntRect(accumulatedOffset.x(), accumulatedOffset.y() - collapsedMarginBefore(),
                                width(), height() + collapsedMarginBefore() + collapsedMarginAfter()));
        continuation()->absoluteRects(rects, accumulatedOffset - toLayoutSize(location() +
                inlineElementContinuation()->containingBlock()->location()));
    } else
        rects.append(pixelSnappedIntRect(accumulatedOffset, size()));
}

void RenderBlock::absoluteQuads(Vector<FloatQuad>& quads, bool* wasFixed) const
{
    // For blocks inside inlines, we go ahead and include margins so that we run right up to the
    // inline boxes above and below us (thus getting merged with them to form a single irregular
    // shape).
    if (isAnonymousBlockContinuation()) {
        // FIXME: This is wrong for block-flows that are horizontal.
        // https://bugs.webkit.org/show_bug.cgi?id=46781
        FloatRect localRect(0, -collapsedMarginBefore().toFloat(),
            width().toFloat(), (height() + collapsedMarginBefore() + collapsedMarginAfter()).toFloat());
        quads.append(localToAbsoluteQuad(localRect, 0 /* mode */, wasFixed));
        continuation()->absoluteQuads(quads, wasFixed);
    } else {
        quads.append(RenderBox::localToAbsoluteQuad(FloatRect(0, 0, width().toFloat(), height().toFloat()), 0 /* mode */, wasFixed));
    }
}

LayoutRect RenderBlock::rectWithOutlineForPaintInvalidation(const RenderLayerModelObject* paintInvalidationContainer, LayoutUnit outlineWidth) const
{
    LayoutRect r(RenderBox::rectWithOutlineForPaintInvalidation(paintInvalidationContainer, outlineWidth));
    if (isAnonymousBlockContinuation())
        r.inflateY(collapsedMarginBefore()); // FIXME: This is wrong for block-flows that are horizontal.
    return r;
}

RenderObject* RenderBlock::hoverAncestor() const
{
    return isAnonymousBlockContinuation() ? continuation() : RenderBox::hoverAncestor();
}

void RenderBlock::updateDragState(bool dragOn)
{
    RenderBox::updateDragState(dragOn);
    if (continuation())
        continuation()->updateDragState(dragOn);
}

RenderStyle* RenderBlock::outlineStyleForPaintInvalidation() const
{
    return isAnonymousBlockContinuation() ? continuation()->style() : style();
}

void RenderBlock::childBecameNonInline(RenderObject*)
{
    makeChildrenNonInline();
    if (isAnonymousBlock() && parent() && parent()->isRenderBlock())
        toRenderBlock(parent())->removeLeftoverAnonymousBlock(this);
    // |this| may be dead here
}

void RenderBlock::updateHitTestResult(HitTestResult& result, const LayoutPoint& point)
{
    if (result.innerNode())
        return;

    if (Node* n = nodeForHitTest()) {
        result.setInnerNode(n);
        if (!result.innerNonSharedNode())
            result.setInnerNonSharedNode(n);
        result.setLocalPoint(point);
    }
}

LayoutRect RenderBlock::localCaretRect(InlineBox* inlineBox, int caretOffset, LayoutUnit* extraWidthToEndOfLine)
{
    // Do the normal calculation in most cases.
    if (firstChild())
        return RenderBox::localCaretRect(inlineBox, caretOffset, extraWidthToEndOfLine);

    LayoutRect caretRect = localCaretRectForEmptyElement(width(), textIndentOffset());

    if (extraWidthToEndOfLine) {
        if (isRenderBlock()) {
            *extraWidthToEndOfLine = width() - caretRect.maxX();
        } else {
            // FIXME: This code looks wrong.
            // myRight and containerRight are set up, but then clobbered.
            // So *extraWidthToEndOfLine will always be 0 here.

            LayoutUnit myRight = caretRect.maxX();
            // FIXME: why call localToAbsoluteForContent() twice here, too?
            FloatPoint absRightPoint = localToAbsolute(FloatPoint(myRight.toFloat(), 0));

            LayoutUnit containerRight = containingBlock()->x() + containingBlockLogicalWidthForContent();
            FloatPoint absContainerPoint = localToAbsolute(FloatPoint(containerRight.toFloat(), 0));

            *extraWidthToEndOfLine = absContainerPoint.x() - absRightPoint.x();
        }
    }

    return caretRect;
}

void RenderBlock::addFocusRingRects(Vector<IntRect>& rects, const LayoutPoint& additionalOffset, const RenderLayerModelObject* paintContainer)
{
    // For blocks inside inlines, we go ahead and include margins so that we run right up to the
    // inline boxes above and below us (thus getting merged with them to form a single irregular
    // shape).
    if (inlineElementContinuation()) {
        // FIXME: This check really isn't accurate.
        bool nextInlineHasLineBox = inlineElementContinuation()->firstLineBox();
        // FIXME: This is wrong. The principal renderer may not be the continuation preceding this block.
        // FIXME: This is wrong for block-flows that are horizontal.
        // https://bugs.webkit.org/show_bug.cgi?id=46781
        bool prevInlineHasLineBox = toRenderInline(inlineElementContinuation()->node()->renderer())->firstLineBox();
        LayoutUnit topMargin = prevInlineHasLineBox ? collapsedMarginBefore() : LayoutUnit();
        LayoutUnit bottomMargin = nextInlineHasLineBox ? collapsedMarginAfter() : LayoutUnit();
        LayoutRect rect(additionalOffset.x(), additionalOffset.y() - topMargin, width(), height() + topMargin + bottomMargin);
        if (!rect.isEmpty())
            rects.append(pixelSnappedIntRect(rect));
    } else if (width() && height())
        rects.append(pixelSnappedIntRect(additionalOffset, size()));

    if (!hasOverflowClip() && !hasControlClip()) {
        for (RootInlineBox* curr = firstRootBox(); curr; curr = curr->nextRootBox()) {
            LayoutUnit top = max<LayoutUnit>(curr->lineTop(), curr->top());
            LayoutUnit bottom = min<LayoutUnit>(curr->lineBottom(), curr->top() + curr->height());
            LayoutRect rect(additionalOffset.x() + curr->x(), additionalOffset.y() + top, curr->width(), bottom - top);
            if (!rect.isEmpty())
                rects.append(pixelSnappedIntRect(rect));
        }

        addChildFocusRingRects(rects, additionalOffset, paintContainer);
    }

    if (inlineElementContinuation())
        inlineElementContinuation()->addFocusRingRects(rects, flooredLayoutPoint(additionalOffset + inlineElementContinuation()->containingBlock()->location() - location()), paintContainer);
}

void RenderBlock::computeSelfHitTestRects(Vector<LayoutRect>& rects, const LayoutPoint& layerOffset) const
{
    RenderBox::computeSelfHitTestRects(rects, layerOffset);

    if (hasHorizontalLayoutOverflow() || hasVerticalLayoutOverflow()) {
        for (RootInlineBox* curr = firstRootBox(); curr; curr = curr->nextRootBox()) {
            LayoutUnit top = max<LayoutUnit>(curr->lineTop(), curr->top());
            LayoutUnit bottom = min<LayoutUnit>(curr->lineBottom(), curr->top() + curr->height());
            LayoutRect rect(layerOffset.x() + curr->x(), layerOffset.y() + top, curr->width(), bottom - top);
            // It's common for this rect to be entirely contained in our box, so exclude that simple case.
            if (!rect.isEmpty() && (rects.isEmpty() || !rects[0].contains(rect)))
                rects.append(rect);
        }
    }
}

RenderBox* RenderBlock::createAnonymousBoxWithSameTypeAs(const RenderObject* parent) const
{
    if (isAnonymousColumnsBlock())
        return createAnonymousColumnsWithParentRenderer(parent);
    if (isAnonymousColumnSpanBlock())
        return createAnonymousColumnSpanWithParentRenderer(parent);
    return createAnonymousWithParentRendererAndDisplay(parent, style()->display());
}

LayoutUnit RenderBlock::nextPageLogicalTop(LayoutUnit logicalOffset, PageBoundaryRule pageBoundaryRule) const
{
    LayoutUnit pageLogicalHeight = pageLogicalHeightForOffset(logicalOffset);
    if (!pageLogicalHeight)
        return logicalOffset;

    // The logicalOffset is in our coordinate space.  We can add in our pushed offset.
    LayoutUnit remainingLogicalHeight = pageRemainingLogicalHeightForOffset(logicalOffset);
    if (pageBoundaryRule == ExcludePageBoundary)
        return logicalOffset + (remainingLogicalHeight ? remainingLogicalHeight : pageLogicalHeight);
    return logicalOffset + remainingLogicalHeight;
}

LayoutUnit RenderBlock::pageLogicalTopForOffset(LayoutUnit offset) const
{
    RenderView* renderView = view();
    LayoutUnit firstPageLogicalTop = isHorizontalWritingMode() ? renderView->layoutState()->pageOffset().height() : renderView->layoutState()->pageOffset().width();
    LayoutUnit blockLogicalTop = isHorizontalWritingMode() ? renderView->layoutState()->layoutOffset().height() : renderView->layoutState()->layoutOffset().width();

    LayoutUnit cumulativeOffset = offset + blockLogicalTop;
    RenderFlowThread* flowThread = flowThreadContainingBlock();
    if (!flowThread) {
        LayoutUnit pageLogicalHeight = renderView->layoutState()->pageLogicalHeight();
        if (!pageLogicalHeight)
            return 0;
        return cumulativeOffset - roundToInt(cumulativeOffset - firstPageLogicalTop) % roundToInt(pageLogicalHeight);
    }
    return flowThread->pageLogicalTopForOffset(cumulativeOffset);
}

LayoutUnit RenderBlock::pageLogicalHeightForOffset(LayoutUnit offset) const
{
    RenderView* renderView = view();
    RenderFlowThread* flowThread = flowThreadContainingBlock();
    if (!flowThread)
        return renderView->layoutState()->pageLogicalHeight();
    return flowThread->pageLogicalHeightForOffset(offset + offsetFromLogicalTopOfFirstPage());
}

LayoutUnit RenderBlock::pageRemainingLogicalHeightForOffset(LayoutUnit offset, PageBoundaryRule pageBoundaryRule) const
{
    RenderView* renderView = view();
    offset += offsetFromLogicalTopOfFirstPage();

    RenderFlowThread* flowThread = flowThreadContainingBlock();
    if (!flowThread) {
        LayoutUnit pageLogicalHeight = renderView->layoutState()->pageLogicalHeight();
        LayoutUnit remainingHeight = pageLogicalHeight - intMod(offset, pageLogicalHeight);
        if (pageBoundaryRule == IncludePageBoundary) {
            // If includeBoundaryPoint is true the line exactly on the top edge of a
            // column will act as being part of the previous column.
            remainingHeight = intMod(remainingHeight, pageLogicalHeight);
        }
        return remainingHeight;
    }

    return flowThread->pageRemainingLogicalHeightForOffset(offset, pageBoundaryRule);
}

LayoutUnit RenderBlock::adjustForUnsplittableChild(RenderBox* child, LayoutUnit logicalOffset, bool includeMargins)
{
    bool checkColumnBreaks = view()->layoutState()->isPaginatingColumns() || flowThreadContainingBlock();
    bool checkPageBreaks = !checkColumnBreaks && view()->layoutState()->pageLogicalHeight();
    bool isUnsplittable = child->isUnsplittableForPagination() || (checkColumnBreaks && child->style()->columnBreakInside() == PBAVOID)
        || (checkPageBreaks && child->style()->pageBreakInside() == PBAVOID);
    if (!isUnsplittable)
        return logicalOffset;
    LayoutUnit childLogicalHeight = logicalHeightForChild(child) + (includeMargins ? marginBeforeForChild(child) + marginAfterForChild(child) : LayoutUnit());
    LayoutUnit pageLogicalHeight = pageLogicalHeightForOffset(logicalOffset);
    updateMinimumPageHeight(logicalOffset, childLogicalHeight);
    if (!pageLogicalHeight || childLogicalHeight > pageLogicalHeight)
        return logicalOffset;
    LayoutUnit remainingLogicalHeight = pageRemainingLogicalHeightForOffset(logicalOffset, ExcludePageBoundary);
    if (remainingLogicalHeight < childLogicalHeight)
        return logicalOffset + remainingLogicalHeight;
    return logicalOffset;
}

void RenderBlock::setPageBreak(LayoutUnit offset, LayoutUnit spaceShortage)
{
    if (RenderFlowThread* flowThread = flowThreadContainingBlock())
        flowThread->setPageBreak(offsetFromLogicalTopOfFirstPage() + offset, spaceShortage);
}

void RenderBlock::updateMinimumPageHeight(LayoutUnit offset, LayoutUnit minHeight)
{
    if (RenderFlowThread* flowThread = flowThreadContainingBlock())
        flowThread->updateMinimumPageHeight(offsetFromLogicalTopOfFirstPage() + offset, minHeight);
    else if (ColumnInfo* colInfo = view()->layoutState()->columnInfo())
        colInfo->updateMinimumColumnHeight(minHeight);
}

static inline LayoutUnit calculateMinimumPageHeight(RenderStyle* renderStyle, RootInlineBox* lastLine, LayoutUnit lineTop, LayoutUnit lineBottom)
{
    // We may require a certain minimum number of lines per page in order to satisfy
    // orphans and widows, and that may affect the minimum page height.
    unsigned lineCount = max<unsigned>(renderStyle->hasAutoOrphans() ? 1 : renderStyle->orphans(), renderStyle->hasAutoWidows() ? 1 : renderStyle->widows());
    if (lineCount > 1) {
        RootInlineBox* line = lastLine;
        for (unsigned i = 1; i < lineCount && line->prevRootBox(); i++)
            line = line->prevRootBox();

        // FIXME: Paginating using line overflow isn't all fine. See FIXME in
        // adjustLinePositionForPagination() for more details.
        LayoutRect overflow = line->logicalVisualOverflowRect(line->lineTop(), line->lineBottom());
        lineTop = min(line->lineTopWithLeading(), overflow.y());
    }
    return lineBottom - lineTop;
}

void RenderBlock::adjustLinePositionForPagination(RootInlineBox* lineBox, LayoutUnit& delta, RenderFlowThread* flowThread)
{
    // FIXME: For now we paginate using line overflow.  This ensures that lines don't overlap at all when we
    // put a strut between them for pagination purposes.  However, this really isn't the desired rendering, since
    // the line on the top of the next page will appear too far down relative to the same kind of line at the top
    // of the first column.
    //
    // The rendering we would like to see is one where the lineTopWithLeading is at the top of the column, and any line overflow
    // simply spills out above the top of the column.  This effect would match what happens at the top of the first column.
    // We can't achieve this rendering, however, until we stop columns from clipping to the column bounds (thus allowing
    // for overflow to occur), and then cache visible overflow for each column rect.
    //
    // Furthermore, the paint we have to do when a column has overflow has to be special.  We need to exclude
    // content that paints in a previous column (and content that paints in the following column).
    //
    // For now we'll at least honor the lineTopWithLeading when paginating if it is above the logical top overflow. This will
    // at least make positive leading work in typical cases.
    //
    // FIXME: Another problem with simply moving lines is that the available line width may change (because of floats).
    // Technically if the location we move the line to has a different line width than our old position, then we need to dirty the
    // line and all following lines.
    LayoutRect logicalVisualOverflow = lineBox->logicalVisualOverflowRect(lineBox->lineTop(), lineBox->lineBottom());
    LayoutUnit logicalOffset = min(lineBox->lineTopWithLeading(), logicalVisualOverflow.y());
    LayoutUnit logicalBottom = max(lineBox->lineBottomWithLeading(), logicalVisualOverflow.maxY());
    LayoutUnit lineHeight = logicalBottom - logicalOffset;
    updateMinimumPageHeight(logicalOffset, calculateMinimumPageHeight(style(), lineBox, logicalOffset, logicalBottom));
    logicalOffset += delta;
    lineBox->setPaginationStrut(0);
    lineBox->setIsFirstAfterPageBreak(false);
    LayoutUnit pageLogicalHeight = pageLogicalHeightForOffset(logicalOffset);
    bool hasUniformPageLogicalHeight = !flowThread || flowThread->regionsHaveUniformLogicalHeight();
    // If lineHeight is greater than pageLogicalHeight, but logicalVisualOverflow.height() still fits, we are
    // still going to add a strut, so that the visible overflow fits on a single page.
    if (!pageLogicalHeight || (hasUniformPageLogicalHeight && logicalVisualOverflow.height() > pageLogicalHeight))
        // FIXME: In case the line aligns with the top of the page (or it's slightly shifted downwards) it will not be marked as the first line in the page.
        // From here, the fix is not straightforward because it's not easy to always determine when the current line is the first in the page.
        return;
    LayoutUnit remainingLogicalHeight = pageRemainingLogicalHeightForOffset(logicalOffset, ExcludePageBoundary);

    int lineIndex = lineCount(lineBox);
    if (remainingLogicalHeight < lineHeight || (shouldBreakAtLineToAvoidWidow() && lineBreakToAvoidWidow() == lineIndex)) {
        if (shouldBreakAtLineToAvoidWidow() && lineBreakToAvoidWidow() == lineIndex) {
            clearShouldBreakAtLineToAvoidWidow();
            setDidBreakAtLineToAvoidWidow();
        }
        if (lineHeight > pageLogicalHeight) {
            // Split the top margin in order to avoid splitting the visible part of the line.
            remainingLogicalHeight -= min(lineHeight - pageLogicalHeight, max<LayoutUnit>(0, logicalVisualOverflow.y() - lineBox->lineTopWithLeading()));
        }
        LayoutUnit totalLogicalHeight = lineHeight + max<LayoutUnit>(0, logicalOffset);
        LayoutUnit pageLogicalHeightAtNewOffset = hasUniformPageLogicalHeight ? pageLogicalHeight : pageLogicalHeightForOffset(logicalOffset + remainingLogicalHeight);
        setPageBreak(logicalOffset, lineHeight - remainingLogicalHeight);
        if (((lineBox == firstRootBox() && totalLogicalHeight < pageLogicalHeightAtNewOffset) || (!style()->hasAutoOrphans() && style()->orphans() >= lineIndex))
            && !isOutOfFlowPositioned() && !isTableCell())
            setPaginationStrut(remainingLogicalHeight + max<LayoutUnit>(0, logicalOffset));
        else {
            delta += remainingLogicalHeight;
            lineBox->setPaginationStrut(remainingLogicalHeight);
            lineBox->setIsFirstAfterPageBreak(true);
        }
    } else if (remainingLogicalHeight == pageLogicalHeight) {
        // We're at the very top of a page or column.
        if (lineBox != firstRootBox())
            lineBox->setIsFirstAfterPageBreak(true);
        if (lineBox != firstRootBox() || offsetFromLogicalTopOfFirstPage())
            setPageBreak(logicalOffset, lineHeight);
    }
}

LayoutUnit RenderBlock::offsetFromLogicalTopOfFirstPage() const
{
    LayoutState* layoutState = view()->layoutState();
    if (layoutState && !layoutState->isPaginated())
        return 0;

    RenderFlowThread* flowThread = flowThreadContainingBlock();
    if (flowThread)
        return flowThread->offsetFromLogicalTopOfFirstRegion(this);

    if (layoutState) {
        ASSERT(layoutState->renderer() == this);

        LayoutSize offsetDelta = layoutState->layoutOffset() - layoutState->pageOffset();
        return isHorizontalWritingMode() ? offsetDelta.height() : offsetDelta.width();
    }

    ASSERT_NOT_REACHED();
    return 0;
}

LayoutUnit RenderBlock::collapsedMarginBeforeForChild(const RenderBox* child) const
{
    // If the child has the same directionality as we do, then we can just return its
    // collapsed margin.
    if (!child->isWritingModeRoot())
        return child->collapsedMarginBefore();

    // The child has a different directionality.  If the child is parallel, then it's just
    // flipped relative to us.  We can use the collapsed margin for the opposite edge.
    if (child->isHorizontalWritingMode() == isHorizontalWritingMode())
        return child->collapsedMarginAfter();

    // The child is perpendicular to us, which means its margins don't collapse but are on the
    // "logical left/right" sides of the child box.  We can just return the raw margin in this case.
    return marginBeforeForChild(child);
}

LayoutUnit RenderBlock::collapsedMarginAfterForChild(const  RenderBox* child) const
{
    // If the child has the same directionality as we do, then we can just return its
    // collapsed margin.
    if (!child->isWritingModeRoot())
        return child->collapsedMarginAfter();

    // The child has a different directionality.  If the child is parallel, then it's just
    // flipped relative to us.  We can use the collapsed margin for the opposite edge.
    if (child->isHorizontalWritingMode() == isHorizontalWritingMode())
        return child->collapsedMarginBefore();

    // The child is perpendicular to us, which means its margins don't collapse but are on the
    // "logical left/right" side of the child box.  We can just return the raw margin in this case.
    return marginAfterForChild(child);
}

bool RenderBlock::hasMarginBeforeQuirk(const RenderBox* child) const
{
    // If the child has the same directionality as we do, then we can just return its
    // margin quirk.
    if (!child->isWritingModeRoot())
        return child->isRenderBlock() ? toRenderBlock(child)->hasMarginBeforeQuirk() : child->style()->hasMarginBeforeQuirk();

    // The child has a different directionality. If the child is parallel, then it's just
    // flipped relative to us. We can use the opposite edge.
    if (child->isHorizontalWritingMode() == isHorizontalWritingMode())
        return child->isRenderBlock() ? toRenderBlock(child)->hasMarginAfterQuirk() : child->style()->hasMarginAfterQuirk();

    // The child is perpendicular to us and box sides are never quirky in html.css, and we don't really care about
    // whether or not authors specified quirky ems, since they're an implementation detail.
    return false;
}

bool RenderBlock::hasMarginAfterQuirk(const RenderBox* child) const
{
    // If the child has the same directionality as we do, then we can just return its
    // margin quirk.
    if (!child->isWritingModeRoot())
        return child->isRenderBlock() ? toRenderBlock(child)->hasMarginAfterQuirk() : child->style()->hasMarginAfterQuirk();

    // The child has a different directionality. If the child is parallel, then it's just
    // flipped relative to us. We can use the opposite edge.
    if (child->isHorizontalWritingMode() == isHorizontalWritingMode())
        return child->isRenderBlock() ? toRenderBlock(child)->hasMarginBeforeQuirk() : child->style()->hasMarginBeforeQuirk();

    // The child is perpendicular to us and box sides are never quirky in html.css, and we don't really care about
    // whether or not authors specified quirky ems, since they're an implementation detail.
    return false;
}

const char* RenderBlock::renderName() const
{
    if (isBody())
        return "RenderBody"; // FIXME: Temporary hack until we know that the regression tests pass.

    if (isFloating())
        return "RenderBlock (floating)";
    if (isOutOfFlowPositioned())
        return "RenderBlock (positioned)";
    if (isAnonymousColumnsBlock())
        return "RenderBlock (anonymous multi-column)";
    if (isAnonymousColumnSpanBlock())
        return "RenderBlock (anonymous multi-column span)";
    if (isAnonymousBlock())
        return "RenderBlock (anonymous)";
    // FIXME: Temporary hack while the new generated content system is being implemented.
    if (isPseudoElement())
        return "RenderBlock (generated)";
    if (isAnonymous())
        return "RenderBlock (generated)";
    if (isRelPositioned())
        return "RenderBlock (relative positioned)";
    if (isStickyPositioned())
        return "RenderBlock (sticky positioned)";
    return "RenderBlock";
}

RenderBlock* RenderBlock::createAnonymousWithParentRendererAndDisplay(const RenderObject* parent, EDisplay display)
{
    // FIXME: Do we need to convert all our inline displays to block-type in the anonymous logic ?
    EDisplay newDisplay;
    RenderBlock* newBox = 0;
    if (display == BOX || display == INLINE_BOX) {
        // FIXME: Remove this case once we have eliminated all internal users of old flexbox
        newBox = RenderDeprecatedFlexibleBox::createAnonymous(&parent->document());
        newDisplay = BOX;
    } else if (display == FLEX || display == INLINE_FLEX) {
        newBox = RenderFlexibleBox::createAnonymous(&parent->document());
        newDisplay = FLEX;
    } else {
        newBox = RenderBlockFlow::createAnonymous(&parent->document());
        newDisplay = BLOCK;
    }

    RefPtr<RenderStyle> newStyle = RenderStyle::createAnonymousStyleWithDisplay(parent->style(), newDisplay);
    newBox->setStyle(newStyle.release());
    return newBox;
}

RenderBlockFlow* RenderBlock::createAnonymousColumnsWithParentRenderer(const RenderObject* parent)
{
    RefPtr<RenderStyle> newStyle = RenderStyle::createAnonymousStyleWithDisplay(parent->style(), BLOCK);
    newStyle->inheritColumnPropertiesFrom(parent->style());

    RenderBlockFlow* newBox = RenderBlockFlow::createAnonymous(&parent->document());
    newBox->setStyle(newStyle.release());
    return newBox;
}

RenderBlockFlow* RenderBlock::createAnonymousColumnSpanWithParentRenderer(const RenderObject* parent)
{
    RefPtr<RenderStyle> newStyle = RenderStyle::createAnonymousStyleWithDisplay(parent->style(), BLOCK);
    newStyle->setColumnSpan(ColumnSpanAll);

    RenderBlockFlow* newBox = RenderBlockFlow::createAnonymous(&parent->document());
    newBox->setStyle(newStyle.release());
    return newBox;
}

static bool recalcNormalFlowChildOverflowIfNeeded(RenderObject* renderer)
{
    if (renderer->isOutOfFlowPositioned() || !renderer->needsOverflowRecalcAfterStyleChange())
        return false;

    ASSERT(renderer->isRenderBlock());
    return toRenderBlock(renderer)->recalcOverflowAfterStyleChange();
}

bool RenderBlock::recalcChildOverflowAfterStyleChange()
{
    ASSERT(childNeedsOverflowRecalcAfterStyleChange());
    setChildNeedsOverflowRecalcAfterStyleChange(false);

    bool childrenOverflowChanged = false;

    if (childrenInline()) {
        ListHashSet<RootInlineBox*> lineBoxes;
        for (InlineWalker walker(this); !walker.atEnd(); walker.advance()) {
            RenderObject* renderer = walker.current();
            if (recalcNormalFlowChildOverflowIfNeeded(renderer)) {
                childrenOverflowChanged = true;
                if (InlineBox* inlineBoxWrapper = toRenderBlock(renderer)->inlineBoxWrapper())
                    lineBoxes.add(&inlineBoxWrapper->root());
            }
        }

        // FIXME: Glyph overflow will get lost in this case, but not really a big deal.
        GlyphOverflowAndFallbackFontsMap textBoxDataMap;
        for (ListHashSet<RootInlineBox*>::const_iterator it = lineBoxes.begin(); it != lineBoxes.end(); ++it) {
            RootInlineBox* box = *it;
            box->computeOverflow(box->lineTop(), box->lineBottom(), textBoxDataMap);
        }
    } else {
        for (RenderBox* box = firstChildBox(); box; box = box->nextSiblingBox()) {
            if (recalcNormalFlowChildOverflowIfNeeded(box))
                childrenOverflowChanged = true;
        }
    }

    TrackedRendererListHashSet* positionedDescendants = positionedObjects();
    if (!positionedDescendants)
        return childrenOverflowChanged;

    TrackedRendererListHashSet::iterator end = positionedDescendants->end();
    for (TrackedRendererListHashSet::iterator it = positionedDescendants->begin(); it != end; ++it) {
        RenderBox* box = *it;

        if (!box->needsOverflowRecalcAfterStyleChange())
            continue;
        RenderBlock* block = toRenderBlock(box);
        if (!block->recalcOverflowAfterStyleChange() || box->style()->position() == FixedPosition)
            continue;

        childrenOverflowChanged = true;
    }
    return childrenOverflowChanged;
}

bool RenderBlock::recalcOverflowAfterStyleChange()
{
    ASSERT(needsOverflowRecalcAfterStyleChange());

    bool childrenOverflowChanged = false;
    if (childNeedsOverflowRecalcAfterStyleChange())
        childrenOverflowChanged = recalcChildOverflowAfterStyleChange();

    if (!selfNeedsOverflowRecalcAfterStyleChange() && !childrenOverflowChanged)
        return false;

    setSelfNeedsOverflowRecalcAfterStyleChange(false);
    // If the current block needs layout, overflow will be recalculated during
    // layout time anyway. We can safely exit here.
    if (needsLayout())
        return false;

    LayoutUnit oldClientAfterEdge = hasRenderOverflow() ? m_overflow->layoutClientAfterEdge() : clientLogicalBottom();
    computeOverflow(oldClientAfterEdge, true);

    if (hasOverflowClip())
        layer()->scrollableArea()->updateAfterOverflowRecalc();

    return !hasOverflowClip();
}

#ifndef NDEBUG
void RenderBlock::checkPositionedObjectsNeedLayout()
{
    if (!gPositionedDescendantsMap)
        return;

    if (TrackedRendererListHashSet* positionedDescendantSet = positionedObjects()) {
        TrackedRendererListHashSet::const_iterator end = positionedDescendantSet->end();
        for (TrackedRendererListHashSet::const_iterator it = positionedDescendantSet->begin(); it != end; ++it) {
            RenderBox* currBox = *it;
            ASSERT(!currBox->needsLayout());
        }
    }
}

void RenderBlock::showLineTreeAndMark(const InlineBox* markedBox1, const char* markedLabel1, const InlineBox* markedBox2, const char* markedLabel2, const RenderObject* obj) const
{
    showRenderObject();
    for (const RootInlineBox* root = firstRootBox(); root; root = root->nextRootBox())
        root->showLineTreeAndMark(markedBox1, markedLabel1, markedBox2, markedLabel2, obj, 1);
}

#endif

} // namespace WebCore<|MERGE_RESOLUTION|>--- conflicted
+++ resolved
@@ -1490,21 +1490,20 @@
     addVisualOverflow(inflatedRect);
 }
 
-<<<<<<< HEAD
+LayoutUnit RenderBlock::additionalMarginStart() const
+{
+    if (isInline() || !parent() || parent()->childrenInline() || !parent()->node() || (!parent()->node()->hasTagName(ulTag) && !parent()->node()->hasTagName(olTag))) {
+        return 0;
+    }
+
+    RenderBox *previousBox = previousSiblingBox();
+    return previousBox ? previousBox->additionalMarginStart() : 40;
+}
+
 bool RenderBlock::createsBlockFormattingContext() const
 {
     return isInlineBlockOrInlineTable() || isFloatingOrOutOfFlowPositioned() || hasOverflowClip() || isFlexItemIncludingDeprecated()
         || style()->specifiesColumns() || isRenderFlowThread() || isTableCell() || isTableCaption() || isFieldset() || isWritingModeRoot() || isDocumentElement() || style()->columnSpan();
-=======
-LayoutUnit RenderBlock::additionalMarginStart() const
-{
-    if (isInline() || !parent() || parent()->childrenInline() || !parent()->node() || (!parent()->node()->hasTagName(ulTag) && !parent()->node()->hasTagName(olTag))) {
-        return 0;
-    }
-
-    RenderBox *previousBox = previousSiblingBox();
-    return previousBox ? previousBox->additionalMarginStart() : 40;
->>>>>>> 38c3042a
 }
 
 void RenderBlock::updateBlockChildDirtyBitsBeforeLayout(bool relayoutChildren, RenderBox* child)
