--- conflicted
+++ resolved
@@ -31,13 +31,8 @@
 #include "core/rendering/RootInlineBox.h"
 #include "core/rendering/shapes/ShapeInsideInfo.h"
 #include "core/rendering/style/ShapeValue.h"
-<<<<<<< HEAD
-#include "platform/graphics/TextRun.h"
-#include "platform/text/TextBreakIterator.h"
-=======
 #include "platform/text/TextBreakIterator.h"
 #include "platform/text/TextRun.h"
->>>>>>> 8c15b39e
 #include "wtf/ListHashSet.h"
 #include "wtf/OwnPtr.h"
 
@@ -388,11 +383,7 @@
         m_rareData->m_shapeInsideInfo = value;
     }
     ShapeInsideInfo* layoutShapeInsideInfo() const;
-<<<<<<< HEAD
-    bool allowsShapeInsideInfoSharing() const { return !isInline() && !isFloating(); }
-=======
     bool allowsShapeInsideInfoSharing(const RenderBlock* other) const;
->>>>>>> 8c15b39e
     LayoutSize logicalOffsetFromShapeAncestorContainer(const RenderBlock* container) const;
     virtual void imageChanged(WrappedImagePtr, const IntRect* = 0) OVERRIDE;
 
@@ -489,15 +480,9 @@
 
 private:
     // FIXME-BLOCKFLOW: Remove virtualizaion when all callers have moved to RenderBlockFlow
-<<<<<<< HEAD
-    virtual LayoutUnit logicalRightFloatOffsetForLine(LayoutUnit, LayoutUnit fixedOffset, LayoutUnit*, LayoutUnit, ShapeOutsideFloatOffsetMode) const { return fixedOffset; }
-    // FIXME-BLOCKFLOW: Remove virtualizaion when all callers have moved to RenderBlockFlow
-    virtual LayoutUnit logicalLeftFloatOffsetForLine(LayoutUnit, LayoutUnit fixedOffset, LayoutUnit*, LayoutUnit, ShapeOutsideFloatOffsetMode) const { return fixedOffset; }
-=======
     virtual LayoutUnit logicalRightFloatOffsetForLine(LayoutUnit, LayoutUnit fixedOffset, LayoutUnit) const { return fixedOffset; }
     // FIXME-BLOCKFLOW: Remove virtualizaion when all callers have moved to RenderBlockFlow
     virtual LayoutUnit logicalLeftFloatOffsetForLine(LayoutUnit, LayoutUnit fixedOffset, LayoutUnit) const { return fixedOffset; }
->>>>>>> 8c15b39e
     LayoutUnit adjustLogicalRightOffsetForLine(LayoutUnit offsetFromFloats, bool applyTextIndent) const;
     LayoutUnit adjustLogicalLeftOffsetForLine(LayoutUnit offsetFromFloats, bool applyTextIndent) const;
 
@@ -591,12 +576,6 @@
     GapRects selectionGaps(RenderBlock* rootBlock, const LayoutPoint& rootBlockPhysicalPosition, const LayoutSize& offsetFromRootBlock,
                            LayoutUnit& lastLogicalTop, LayoutUnit& lastLogicalLeft, LayoutUnit& lastLogicalRight, const PaintInfo*,
                            bool& shouldHighlightBeforeSide, bool& isAfterSideSelected);
-<<<<<<< HEAD
-    GapRects inlineSelectionGaps(RenderBlock* rootBlock, const LayoutPoint& rootBlockPhysicalPosition, const LayoutSize& offsetFromRootBlock,
-                                 LayoutUnit& lastLogicalTop, LayoutUnit& lastLogicalLeft, LayoutUnit& lastLogicalRight, const PaintInfo*,
-                                 bool& shouldHighlightBeforeSide, bool& isAfterSideSelected);
-=======
->>>>>>> 8c15b39e
     GapRects blockSelectionGaps(RenderBlock* rootBlock, const LayoutPoint& rootBlockPhysicalPosition, const LayoutSize& offsetFromRootBlock,
                                 LayoutUnit& lastLogicalTop, LayoutUnit& lastLogicalLeft, LayoutUnit& lastLogicalRight, const PaintInfo*,
                                 bool& shouldHighlightBeforeSide, bool& isAfterSideSelected);
@@ -643,23 +622,14 @@
     RenderBlockFlow* containingColumnsBlock(bool allowAnonymousColumnBlock = true);
     RenderBlockFlow* columnsBlockForSpanningElement(RenderObject* newChild);
 
-<<<<<<< HEAD
     virtual LayoutUnit additionalMarginStart() const OVERRIDE;
 
     // End helper functions and structs used by layoutBlockChildren.
 
-=======
-    // End helper functions and structs used by layoutBlockChildren.
-
->>>>>>> 8c15b39e
 protected:
     void determineLogicalLeftPositionForChild(RenderBox* child, ApplyLayoutDeltaMode = DoNotApplyLayoutDelta);
 
     // Pagination routines.
-<<<<<<< HEAD
-    virtual bool relayoutForPagination(bool hasSpecifiedPageLogicalHeight, LayoutUnit pageLogicalHeight, LayoutStateMaintainer&);
-=======
->>>>>>> 8c15b39e
     bool relayoutToAvoidWidows(LayoutStateMaintainer&);
 
     // Returns the logicalOffset at the top of the next page. If the offset passed in is already at the top of the current page,
@@ -723,10 +693,6 @@
         RenderBlockRareData()
             : m_paginationStrut(0)
             , m_pageLogicalOffset(0)
-<<<<<<< HEAD
-            , m_lineGridBox(0)
-=======
->>>>>>> 8c15b39e
             , m_lineBreakToAvoidWidow(-1)
             , m_didBreakAtLineToAvoidWidow(false)
         {
@@ -735,11 +701,6 @@
         LayoutUnit m_paginationStrut;
         LayoutUnit m_pageLogicalOffset;
 
-<<<<<<< HEAD
-        RootInlineBox* m_lineGridBox;
-
-=======
->>>>>>> 8c15b39e
         int m_lineBreakToAvoidWidow;
         OwnPtr<ShapeInsideInfo> m_shapeInsideInfo;
         bool m_didBreakAtLineToAvoidWidow : 1;
@@ -769,8 +730,6 @@
     friend class RenderBlockFlow;
 };
 
-<<<<<<< HEAD
-=======
 
 inline bool RenderBlock::allowsShapeInsideInfoSharing(const RenderBlock* other) const
 {
@@ -785,7 +744,6 @@
     return true;
 }
 
->>>>>>> 8c15b39e
 DEFINE_RENDER_OBJECT_TYPE_CASTS(RenderBlock, isRenderBlock());
 
 } // namespace WebCore
