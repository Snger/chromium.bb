--- conflicted
+++ resolved
@@ -348,14 +348,6 @@
     LayoutUnit adjustLogicalTopForSpanningHeader(RenderBox* child,
                                                  ColumnInfo* colInfo,
                                                  LayoutUnit logicalTop);
-<<<<<<< HEAD
-
-    void computeShapeSize();
-    void updateRegionsAndShapesAfterChildLayout(RenderFlowThread*, bool);
-    void updateShapeInsideInfoAfterStyleChange(const ShapeValue*, const ShapeValue* oldShape);
-    void relayoutShapeDescendantIfMoved(RenderBlock* child, LayoutSize offset);
-=======
->>>>>>> 7c415e25
 
     virtual RenderObjectChildList* virtualChildren() OVERRIDE FINAL { return children(); }
     virtual const RenderObjectChildList* virtualChildren() const OVERRIDE FINAL { return children(); }
