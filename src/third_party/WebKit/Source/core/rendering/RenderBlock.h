/*
 * Copyright (C) 1999 Lars Knoll (knoll@kde.org)
 *           (C) 1999 Antti Koivisto (koivisto@kde.org)
 *           (C) 2007 David Smith (catfish.man@gmail.com)
 * Copyright (C) 2003, 2004, 2005, 2006, 2007, 2008, 2009, 2010 Apple Inc. All rights reserved.
 *
 * This library is free software; you can redistribute it and/or
 * modify it under the terms of the GNU Library General Public
 * License as published by the Free Software Foundation; either
 * version 2 of the License, or (at your option) any later version.
 *
 * This library is distributed in the hope that it will be useful,
 * but WITHOUT ANY WARRANTY; without even the implied warranty of
 * MERCHANTABILITY or FITNESS FOR A PARTICULAR PURPOSE.  See the GNU
 * Library General Public License for more details.
 *
 * You should have received a copy of the GNU Library General Public License
 * along with this library; see the file COPYING.LIB.  If not, write to
 * the Free Software Foundation, Inc., 51 Franklin Street, Fifth Floor,
 * Boston, MA 02110-1301, USA.
 */

#ifndef RenderBlock_h
#define RenderBlock_h

#include "core/rendering/ColumnInfo.h"
#include "core/rendering/FloatingObjects.h"
#include "core/rendering/GapRects.h"
#include "core/rendering/RenderBox.h"
#include "core/rendering/RenderLineBoxList.h"
#include "core/rendering/RootInlineBox.h"
#include "core/rendering/shapes/ShapeInsideInfo.h"
#include "core/rendering/style/ShapeValue.h"
#include "platform/graphics/TextRun.h"
#include "platform/text/TextBreakIterator.h"
#include "wtf/ListHashSet.h"
#include "wtf/OwnPtr.h"

namespace WebCore {

class BasicShape;
class BidiContext;
class InlineIterator;
class LayoutStateMaintainer;
class LineLayoutState;
class RenderInline;
class RenderText;

struct BidiRun;
struct PaintInfo;
class LineInfo;
class RenderRubyRun;
class TextLayout;
class WordMeasurement;

template <class Iterator, class Run> class BidiResolver;
template <class Run> class BidiRunList;
template <class Iterator> struct MidpointState;
typedef BidiResolver<InlineIterator, BidiRun> InlineBidiResolver;
typedef MidpointState<InlineIterator> LineMidpointState;
typedef WTF::ListHashSet<RenderBox*, 16> TrackedRendererListHashSet;
typedef WTF::HashMap<const RenderBlock*, OwnPtr<TrackedRendererListHashSet> > TrackedDescendantsMap;
typedef WTF::HashMap<const RenderBox*, OwnPtr<HashSet<RenderBlock*> > > TrackedContainerMap;
typedef Vector<WordMeasurement, 64> WordMeasurements;

enum CaretType { CursorCaret, DragCaret };
enum ContainingBlockState { NewContainingBlock, SameContainingBlock };

enum TextRunFlag {
    DefaultTextRunFlags = 0,
    RespectDirection = 1 << 0,
    RespectDirectionOverride = 1 << 1
};

typedef unsigned TextRunFlags;

class RenderBlock : public RenderBox {
public:
    friend class LineLayoutState;

protected:
    explicit RenderBlock(ContainerNode*);
    virtual ~RenderBlock();

public:
    static RenderBlock* createAnonymous(Document*);

    RenderObject* firstChild() const { ASSERT(children() == virtualChildren()); return children()->firstChild(); }
    RenderObject* lastChild() const { ASSERT(children() == virtualChildren()); return children()->lastChild(); }

    const RenderObjectChildList* children() const { return &m_children; }
    RenderObjectChildList* children() { return &m_children; }

    bool beingDestroyed() const { return m_beingDestroyed; }

    // These two functions are overridden for inline-block.
    virtual LayoutUnit lineHeight(bool firstLine, LineDirectionMode, LinePositionMode = PositionOnContainingLine) const OVERRIDE FINAL;
    virtual int baselinePosition(FontBaseline, bool firstLine, LineDirectionMode, LinePositionMode = PositionOnContainingLine) const;

    LayoutUnit minLineHeightForReplacedRenderer(bool isFirstLine, LayoutUnit replacedHeight) const;

    RenderLineBoxList* lineBoxes() { return &m_lineBoxes; }
    const RenderLineBoxList* lineBoxes() const { return &m_lineBoxes; }

    InlineFlowBox* firstLineBox() const { return m_lineBoxes.firstLineBox(); }
    InlineFlowBox* lastLineBox() const { return m_lineBoxes.lastLineBox(); }

    // FIXME-BLOCKFLOW: Remove virtualizaion when all callers have moved to RenderBlockFlow
    virtual void deleteLineBoxTree();

    virtual void addChild(RenderObject* newChild, RenderObject* beforeChild = 0);
    virtual void removeChild(RenderObject*);

    virtual void layoutBlock(bool relayoutChildren, LayoutUnit pageLogicalHeight = 0);

    void insertPositionedObject(RenderBox*);
    static void removePositionedObject(RenderBox*);
    void removePositionedObjects(RenderBlock*, ContainingBlockState = SameContainingBlock);

    TrackedRendererListHashSet* positionedObjects() const;
    bool hasPositionedObjects() const
    {
        TrackedRendererListHashSet* objects = positionedObjects();
        return objects && !objects->isEmpty();
    }

    void addPercentHeightDescendant(RenderBox*);
    static void removePercentHeightDescendant(RenderBox*);
    TrackedRendererListHashSet* percentHeightDescendants() const;
    static bool hasPercentHeightContainerMap();
    static bool hasPercentHeightDescendant(RenderBox*);
    static void clearPercentHeightDescendantsFrom(RenderBox*);
    static void removePercentHeightDescendantIfNeeded(RenderBox*);

    void setHasMarkupTruncation(bool b) { m_hasMarkupTruncation = b; }
    bool hasMarkupTruncation() const { return m_hasMarkupTruncation; }

    void setHasMarginBeforeQuirk(bool b) { m_hasMarginBeforeQuirk = b; }
    void setHasMarginAfterQuirk(bool b) { m_hasMarginAfterQuirk = b; }

    bool hasMarginBeforeQuirk() const { return m_hasMarginBeforeQuirk; }
    bool hasMarginAfterQuirk() const { return m_hasMarginAfterQuirk; }

    bool hasMarginBeforeQuirk(const RenderBox* child) const;
    bool hasMarginAfterQuirk(const RenderBox* child) const;

    RootInlineBox* createAndAppendRootInlineBox();

    bool generatesLineBoxesForInlineChild(RenderObject*);

    void markShapeInsideDescendantsForLayout();
    void markPositionedObjectsForLayout();
    // FIXME: Do we really need this to be virtual? It's just so we can call this on
    // RenderBoxes without needed to check whether they're RenderBlocks first.
    virtual void markForPaginationRelayoutIfNeeded(SubtreeLayoutScope&) OVERRIDE FINAL;

    // FIXME-BLOCKFLOW: Remove virtualizaion when all of the line layout code has been moved out of RenderBlock
    virtual bool containsFloats() const { return false; }

    // Versions that can compute line offsets with the region and page offset passed in. Used for speed to avoid having to
    // compute the region all over again when you already know it.
    LayoutUnit availableLogicalWidthForLine(LayoutUnit position, bool shouldIndentText, RenderRegion* region, LayoutUnit logicalHeight = 0) const
    {
        return max<LayoutUnit>(0, logicalRightOffsetForLine(position, shouldIndentText, region, logicalHeight)
            - logicalLeftOffsetForLine(position, shouldIndentText, region, logicalHeight));
    }
    LayoutUnit logicalRightOffsetForLine(LayoutUnit position, bool shouldIndentText, RenderRegion* region, LayoutUnit logicalHeight = 0) const
    {
        return logicalRightOffsetForLine(position, logicalRightOffsetForContent(region), shouldIndentText, 0, logicalHeight);
    }
    LayoutUnit logicalLeftOffsetForLine(LayoutUnit position, bool shouldIndentText, RenderRegion* region, LayoutUnit logicalHeight = 0) const
    {
        return logicalLeftOffsetForLine(position, logicalLeftOffsetForContent(region), shouldIndentText, 0, logicalHeight);
    }
    LayoutUnit startOffsetForLine(LayoutUnit position, bool shouldIndentText, RenderRegion* region, LayoutUnit logicalHeight = 0) const
    {
        return style()->isLeftToRightDirection() ? logicalLeftOffsetForLine(position, shouldIndentText, region, logicalHeight)
            : logicalWidth() - logicalRightOffsetForLine(position, shouldIndentText, region, logicalHeight);
    }
    LayoutUnit endOffsetForLine(LayoutUnit position, bool shouldIndentText, RenderRegion* region, LayoutUnit logicalHeight = 0) const
    {
        return !style()->isLeftToRightDirection() ? logicalLeftOffsetForLine(position, shouldIndentText, region, logicalHeight)
            : logicalWidth() - logicalRightOffsetForLine(position, shouldIndentText, region, logicalHeight);
    }

    LayoutUnit availableLogicalWidthForLine(LayoutUnit position, bool shouldIndentText, LayoutUnit logicalHeight = 0) const
    {
        return availableLogicalWidthForLine(position, shouldIndentText, regionAtBlockOffset(position), logicalHeight);
    }
    LayoutUnit logicalRightOffsetForLine(LayoutUnit position, bool shouldIndentText, LayoutUnit logicalHeight = 0) const
    {
        return logicalRightOffsetForLine(position, logicalRightOffsetForContent(position), shouldIndentText, 0, logicalHeight);
    }
    LayoutUnit logicalLeftOffsetForLine(LayoutUnit position, bool shouldIndentText, LayoutUnit logicalHeight = 0) const
    {
        return logicalLeftOffsetForLine(position, logicalLeftOffsetForContent(position), shouldIndentText, 0, logicalHeight);
    }
    LayoutUnit pixelSnappedLogicalLeftOffsetForLine(LayoutUnit position, bool shouldIndentText, LayoutUnit logicalHeight = 0) const
    {
        return roundToInt(logicalLeftOffsetForLine(position, shouldIndentText, logicalHeight));
    }
    LayoutUnit pixelSnappedLogicalRightOffsetForLine(LayoutUnit position, bool shouldIndentText, LayoutUnit logicalHeight = 0) const
    {
        // FIXME: Multicolumn layouts break carrying over subpixel values to the logical right offset because the lines may be shifted
        // by a subpixel value for all but the first column. This can lead to the actual pixel snapped width of the column being off
        // by one pixel when rendered versus layed out, which can result in the line being clipped. For now, we have to floor.
        // https://bugs.webkit.org/show_bug.cgi?id=105461
        return floorToInt(logicalRightOffsetForLine(position, shouldIndentText, logicalHeight));
    }
    LayoutUnit startOffsetForLine(LayoutUnit position, bool shouldIndentText, LayoutUnit logicalHeight = 0) const
    {
        return style()->isLeftToRightDirection() ? logicalLeftOffsetForLine(position, shouldIndentText, logicalHeight)
            : logicalWidth() - logicalRightOffsetForLine(position, shouldIndentText, logicalHeight);
    }
    LayoutUnit endOffsetForLine(LayoutUnit position, bool shouldIndentText, LayoutUnit logicalHeight = 0) const
    {
        return !style()->isLeftToRightDirection() ? logicalLeftOffsetForLine(position, shouldIndentText, logicalHeight)
            : logicalWidth() - logicalRightOffsetForLine(position, shouldIndentText, logicalHeight);
    }

    LayoutUnit startAlignedOffsetForLine(LayoutUnit position, bool shouldIndentText);
    LayoutUnit textIndentOffset() const;

    virtual PositionWithAffinity positionForPoint(const LayoutPoint&) OVERRIDE;

    // Block flows subclass availableWidth to handle multi column layout (shrinking the width available to children when laying out.)
    virtual LayoutUnit availableLogicalWidth() const OVERRIDE FINAL;

    LayoutPoint flipForWritingModeIncludingColumns(const LayoutPoint&) const;
    void adjustStartEdgeForWritingModeIncludingColumns(LayoutRect&) const;

    RootInlineBox* firstRootBox() const { return static_cast<RootInlineBox*>(firstLineBox()); }
    RootInlineBox* lastRootBox() const { return static_cast<RootInlineBox*>(lastLineBox()); }

    GapRects selectionGapRectsForRepaint(const RenderLayerModelObject* repaintContainer);
    LayoutRect logicalLeftSelectionGap(RenderBlock* rootBlock, const LayoutPoint& rootBlockPhysicalPosition, const LayoutSize& offsetFromRootBlock,
                                       RenderObject* selObj, LayoutUnit logicalLeft, LayoutUnit logicalTop, LayoutUnit logicalHeight, const PaintInfo*);
    LayoutRect logicalRightSelectionGap(RenderBlock* rootBlock, const LayoutPoint& rootBlockPhysicalPosition, const LayoutSize& offsetFromRootBlock,
                                        RenderObject* selObj, LayoutUnit logicalRight, LayoutUnit logicalTop, LayoutUnit logicalHeight, const PaintInfo*);
    void getSelectionGapInfo(SelectionState, bool& leftGap, bool& rightGap);
    RenderBlock* blockBeforeWithinSelectionRoot(LayoutSize& offset) const;

    LayoutRect logicalRectToPhysicalRect(const LayoutPoint& physicalPosition, const LayoutRect& logicalRect);

    // Helper methods for computing line counts and heights for line counts.
    RootInlineBox* lineAtIndex(int) const;
    int lineCount(const RootInlineBox* = 0, bool* = 0) const;
    int heightForLineCount(int);
    void clearTruncation();

    void adjustRectForColumns(LayoutRect&) const;
    virtual void adjustForColumns(LayoutSize&, const LayoutPoint&) const OVERRIDE FINAL;
    void adjustForColumnRect(LayoutSize& offset, const LayoutPoint& locationInContainer) const;

    void addContinuationWithOutline(RenderInline*);
    bool paintsContinuationOutline(RenderInline*);

    virtual RenderBoxModelObject* virtualContinuation() const OVERRIDE FINAL { return continuation(); }
    bool isAnonymousBlockContinuation() const { return continuation() && isAnonymousBlock(); }
    RenderInline* inlineElementContinuation() const;
    RenderBlock* blockElementContinuation() const;

    using RenderBoxModelObject::continuation;
    using RenderBoxModelObject::setContinuation;

    static RenderBlock* createAnonymousWithParentRendererAndDisplay(const RenderObject*, EDisplay = BLOCK);
    static RenderBlock* createAnonymousColumnsWithParentRenderer(const RenderObject*);
    static RenderBlock* createAnonymousColumnSpanWithParentRenderer(const RenderObject*);
    RenderBlock* createAnonymousBlock(EDisplay display = BLOCK) const { return createAnonymousWithParentRendererAndDisplay(this, display); }
    RenderBlock* createAnonymousColumnsBlock() const { return createAnonymousColumnsWithParentRenderer(this); }
    RenderBlock* createAnonymousColumnSpanBlock() const { return createAnonymousColumnSpanWithParentRenderer(this); }

    virtual RenderBox* createAnonymousBoxWithSameTypeAs(const RenderObject* parent) const OVERRIDE;

    ColumnInfo* columnInfo() const;
    int columnGap() const;

    void updateColumnInfoFromStyle(RenderStyle*);

    // These two functions take the ColumnInfo* to avoid repeated lookups of the info in the global HashMap.
    unsigned columnCount(ColumnInfo*) const;
    LayoutRect columnRectAt(ColumnInfo*, unsigned) const;

    LayoutUnit paginationStrut() const { return m_rareData ? m_rareData->m_paginationStrut : LayoutUnit(); }
    void setPaginationStrut(LayoutUnit);

    bool shouldBreakAtLineToAvoidWidow() const { return m_rareData && m_rareData->m_lineBreakToAvoidWidow >= 0; }
    void clearShouldBreakAtLineToAvoidWidow() const;
    int lineBreakToAvoidWidow() const { return m_rareData ? m_rareData->m_lineBreakToAvoidWidow : -1; }
    void setBreakAtLineToAvoidWidow(int);
    void clearDidBreakAtLineToAvoidWidow();
    void setDidBreakAtLineToAvoidWidow();
    bool didBreakAtLineToAvoidWidow() const { return m_rareData && m_rareData->m_didBreakAtLineToAvoidWidow; }

    // The page logical offset is the object's offset from the top of the page in the page progression
    // direction (so an x-offset in vertical text and a y-offset for horizontal text).
    LayoutUnit pageLogicalOffset() const { return m_rareData ? m_rareData->m_pageLogicalOffset : LayoutUnit(); }
    void setPageLogicalOffset(LayoutUnit);

    RootInlineBox* lineGridBox() const { return m_rareData ? m_rareData->m_lineGridBox : 0; }
    void setLineGridBox(RootInlineBox* box)
    {
        if (!m_rareData)
            m_rareData = adoptPtr(new RenderBlockRareData());
        if (m_rareData->m_lineGridBox)
            m_rareData->m_lineGridBox->destroy();
        m_rareData->m_lineGridBox = box;
    }
    void layoutLineGridBox();

    // Accessors for logical width/height and margins in the containing block's block-flow direction.
    enum ApplyLayoutDeltaMode { ApplyLayoutDelta, DoNotApplyLayoutDelta };
    LayoutUnit logicalWidthForChild(const RenderBox* child) const { return isHorizontalWritingMode() ? child->width() : child->height(); }
    LayoutUnit logicalHeightForChild(const RenderBox* child) const { return isHorizontalWritingMode() ? child->height() : child->width(); }
    LayoutUnit logicalTopForChild(const RenderBox* child) const { return isHorizontalWritingMode() ? child->y() : child->x(); }
    void setLogicalLeftForChild(RenderBox* child, LayoutUnit logicalLeft, ApplyLayoutDeltaMode = DoNotApplyLayoutDelta);
    void setLogicalTopForChild(RenderBox* child, LayoutUnit logicalTop, ApplyLayoutDeltaMode = DoNotApplyLayoutDelta);
    LayoutUnit marginBeforeForChild(const RenderBoxModelObject* child) const { return child->marginBefore(style()); }
    LayoutUnit marginAfterForChild(const RenderBoxModelObject* child) const { return child->marginAfter(style()); }
    LayoutUnit marginStartForChild(const RenderBoxModelObject* child) const { return child->marginStart(style()); }
    LayoutUnit marginEndForChild(const RenderBoxModelObject* child) const { return child->marginEnd(style()); }
    void setMarginStartForChild(RenderBox* child, LayoutUnit value) const { child->setMarginStart(value, style()); }
    void setMarginEndForChild(RenderBox* child, LayoutUnit value) const { child->setMarginEnd(value, style()); }
    void setMarginBeforeForChild(RenderBox* child, LayoutUnit value) const { child->setMarginBefore(value, style()); }
    void setMarginAfterForChild(RenderBox* child, LayoutUnit value) const { child->setMarginAfter(value, style()); }
    LayoutUnit collapsedMarginBeforeForChild(const RenderBox* child) const;
    LayoutUnit collapsedMarginAfterForChild(const RenderBox* child) const;

    void updateLogicalWidthForAlignment(const ETextAlign&, const RootInlineBox*, BidiRun* trailingSpaceRun, float& logicalLeft, float& totalLogicalWidth, float& availableLogicalWidth, int expansionOpportunityCount);

    virtual void updateFirstLetter();

    virtual void scrollbarsChanged(bool /*horizontalScrollbarChanged*/, bool /*verticalScrollbarChanged*/) { };

    LayoutUnit logicalLeftOffsetForContent(RenderRegion*) const;
    LayoutUnit logicalRightOffsetForContent(RenderRegion*) const;
    LayoutUnit availableLogicalWidthForContent(RenderRegion* region) const
    {
        return max<LayoutUnit>(0, logicalRightOffsetForContent(region) - logicalLeftOffsetForContent(region)); }
    LayoutUnit startOffsetForContent(RenderRegion* region) const
    {
        return style()->isLeftToRightDirection() ? logicalLeftOffsetForContent(region) : logicalWidth() - logicalRightOffsetForContent(region);
    }
    LayoutUnit endOffsetForContent(RenderRegion* region) const
    {
        return !style()->isLeftToRightDirection() ? logicalLeftOffsetForContent(region) : logicalWidth() - logicalRightOffsetForContent(region);
    }
    LayoutUnit logicalLeftOffsetForContent(LayoutUnit blockOffset) const
    {
        return logicalLeftOffsetForContent(regionAtBlockOffset(blockOffset));
    }
    LayoutUnit logicalRightOffsetForContent(LayoutUnit blockOffset) const
    {
        return logicalRightOffsetForContent(regionAtBlockOffset(blockOffset));
    }
    LayoutUnit availableLogicalWidthForContent(LayoutUnit blockOffset) const
    {
        return availableLogicalWidthForContent(regionAtBlockOffset(blockOffset));
    }
    LayoutUnit startOffsetForContent(LayoutUnit blockOffset) const
    {
        return startOffsetForContent(regionAtBlockOffset(blockOffset));
    }
    LayoutUnit endOffsetForContent(LayoutUnit blockOffset) const
    {
        return endOffsetForContent(regionAtBlockOffset(blockOffset));
    }
    LayoutUnit logicalLeftOffsetForContent() const { return isHorizontalWritingMode() ? borderLeft() + paddingLeft() : borderTop() + paddingTop(); }
    LayoutUnit logicalRightOffsetForContent() const { return logicalLeftOffsetForContent() + availableLogicalWidth(); }
    LayoutUnit startOffsetForContent() const { return style()->isLeftToRightDirection() ? logicalLeftOffsetForContent() : logicalWidth() - logicalRightOffsetForContent(); }
    LayoutUnit endOffsetForContent() const { return !style()->isLeftToRightDirection() ? logicalLeftOffsetForContent() : logicalWidth() - logicalRightOffsetForContent(); }

    void setStaticInlinePositionForChild(RenderBox*, LayoutUnit blockOffset, LayoutUnit inlinePosition);
    void updateStaticInlinePositionForChild(RenderBox*, LayoutUnit logicalTop);

    LayoutUnit computeStartPositionDeltaForChildAvoidingFloats(const RenderBox* child, LayoutUnit childMarginStart, RenderRegion* = 0);

#ifndef NDEBUG
    void checkPositionedObjectsNeedLayout();
    void showLineTreeAndMark(const InlineBox* = 0, const char* = 0, const InlineBox* = 0, const char* = 0, const RenderObject* = 0) const;
#endif

    ShapeInsideInfo* ensureShapeInsideInfo()
    {
        if (!m_rareData || !m_rareData->m_shapeInsideInfo)
            setShapeInsideInfo(ShapeInsideInfo::createInfo(this));
        return m_rareData->m_shapeInsideInfo.get();
    }
    ShapeInsideInfo* shapeInsideInfo() const
    {
        return m_rareData && m_rareData->m_shapeInsideInfo && ShapeInsideInfo::isEnabledFor(this) ? m_rareData->m_shapeInsideInfo.get() : 0;
    }
    void setShapeInsideInfo(PassOwnPtr<ShapeInsideInfo> value)
    {
        if (!m_rareData)
            m_rareData = adoptPtr(new RenderBlockRareData());
        m_rareData->m_shapeInsideInfo = value;
    }
    ShapeInsideInfo* layoutShapeInsideInfo() const;
    bool allowsShapeInsideInfoSharing() const { return !isInline() && !isFloating(); }
    LayoutSize logicalOffsetFromShapeAncestorContainer(const RenderBlock* container) const;
    virtual void imageChanged(WrappedImagePtr, const IntRect* = 0) OVERRIDE;

    // inline-block elements paint all phases atomically. This function ensures that. Certain other elements
    // (grid items, flex items) require this behavior as well, and this function exists as a helper for them.
    // It is expected that the caller will call this function independent of the value of paintInfo.phase.
    static void paintAsInlineBlock(RenderObject*, PaintInfo&, const LayoutPoint&);
protected:
    virtual void willBeDestroyed();

    void dirtyForLayoutFromPercentageHeightDescendants(SubtreeLayoutScope&);

    virtual void layout();

    void layoutPositionedObjects(bool relayoutChildren, bool fixedPositionObjectsOnly = false);
    void markFixedPositionObjectForLayoutIfNeeded(RenderObject* child, SubtreeLayoutScope&);

    LayoutUnit marginIntrinsicLogicalWidthForChild(RenderBox* child) const;

    virtual bool supportsPartialLayout() const OVERRIDE { return true; };

    virtual void paint(PaintInfo&, const LayoutPoint&);
    virtual void paintObject(PaintInfo&, const LayoutPoint&);
    virtual void paintChildren(PaintInfo&, const LayoutPoint&);
    void paintChild(RenderBox*, PaintInfo&, const LayoutPoint&);
    void paintChildAsInlineBlock(RenderBox*, PaintInfo&, const LayoutPoint&);

    LayoutUnit logicalRightOffsetForLine(LayoutUnit logicalTop, LayoutUnit fixedOffset, bool applyTextIndent, LayoutUnit* heightRemaining = 0, LayoutUnit logicalHeight = 0) const
    {
        return adjustLogicalRightOffsetForLine(logicalRightFloatOffsetForLine(logicalTop, fixedOffset, heightRemaining, logicalHeight, ShapeOutsideFloatShapeOffset), applyTextIndent);
    }
    LayoutUnit logicalLeftOffsetForLine(LayoutUnit logicalTop, LayoutUnit fixedOffset, bool applyTextIndent, LayoutUnit* heightRemaining = 0, LayoutUnit logicalHeight = 0) const
    {
        return adjustLogicalLeftOffsetForLine(logicalLeftFloatOffsetForLine(logicalTop, fixedOffset, heightRemaining, logicalHeight, ShapeOutsideFloatShapeOffset), applyTextIndent);
    }
    LayoutUnit logicalRightOffsetForLineIgnoringShapeOutside(LayoutUnit logicalTop, LayoutUnit fixedOffset, bool applyTextIndent, LayoutUnit* heightRemaining = 0, LayoutUnit logicalHeight = 0) const
    {
        return adjustLogicalRightOffsetForLine(logicalRightFloatOffsetForLine(logicalTop, fixedOffset, heightRemaining, logicalHeight, ShapeOutsideFloatMarginBoxOffset), applyTextIndent);
    }
    LayoutUnit logicalLeftOffsetForLineIgnoringShapeOutside(LayoutUnit logicalTop, LayoutUnit fixedOffset, bool applyTextIndent, LayoutUnit* heightRemaining = 0, LayoutUnit logicalHeight = 0) const
    {
        return adjustLogicalLeftOffsetForLine(logicalLeftFloatOffsetForLine(logicalTop, fixedOffset, heightRemaining, logicalHeight, ShapeOutsideFloatMarginBoxOffset), applyTextIndent);
    }

    virtual ETextAlign textAlignmentForLine(bool endsWithSoftBreak) const;
    virtual void adjustInlineDirectionLineBounds(int /* expansionOpportunityCount */, float& /* logicalLeft */, float& /* logicalWidth */) const { }

    virtual bool nodeAtPoint(const HitTestRequest&, HitTestResult&, const HitTestLocation& locationInContainer, const LayoutPoint& accumulatedOffset, HitTestAction) OVERRIDE;

    virtual void computeIntrinsicLogicalWidths(LayoutUnit& minLogicalWidth, LayoutUnit& maxLogicalWidth) const OVERRIDE;
    virtual void computePreferredLogicalWidths() OVERRIDE;
    void adjustIntrinsicLogicalWidthsForColumns(LayoutUnit& minLogicalWidth, LayoutUnit& maxLogicalWidth) const;

    virtual int firstLineBoxBaseline() const;
    virtual int inlineBlockBaseline(LineDirectionMode) const OVERRIDE;
    int lastLineBoxBaseline(LineDirectionMode) const;

    virtual void updateHitTestResult(HitTestResult&, const LayoutPoint&);

    // Delay update scrollbar until finishDelayRepaint() will be
    // called. This function is used when a flexbox is laying out its
    // descendant. If multiple calls are made to startDelayRepaint(),
    // finishDelayRepaint() will do nothing until finishDelayRepaint()
    // is called the same number of times.
    static void startDelayUpdateScrollInfo();
    static void finishDelayUpdateScrollInfo();

    void updateScrollInfoAfterLayout();

    virtual void styleWillChange(StyleDifference, const RenderStyle* newStyle);
    virtual void styleDidChange(StyleDifference, const RenderStyle* oldStyle);

    virtual bool hasLineIfEmpty() const;

    bool simplifiedLayout();
    virtual void simplifiedNormalFlowLayout();

    void setDesiredColumnCountAndWidth(int, LayoutUnit);

public:
    virtual void computeOverflow(LayoutUnit oldClientAfterEdge, bool = false);
protected:
    virtual void addOverflowFromChildren();
    void addOverflowFromPositionedObjects();
    void addOverflowFromBlockChildren();
    void addOverflowFromInlineChildren();
    void addVisualOverflowFromTheme();

    virtual void addFocusRingRects(Vector<IntRect>&, const LayoutPoint& additionalOffset, const RenderLayerModelObject* paintContainer = 0) OVERRIDE;

    virtual void computeSelfHitTestRects(Vector<LayoutRect>&, const LayoutPoint& layerOffset) const OVERRIDE;

    bool updateRegionsAndShapesLogicalSize(RenderFlowThread*);
    void computeRegionRangeForBlock(RenderFlowThread*);

    void updateBlockChildDirtyBitsBeforeLayout(bool relayoutChildren, RenderBox*);

    virtual void checkForPaginationLogicalHeightChange(LayoutUnit& pageLogicalHeight, bool& pageLogicalHeightChanged, bool& hasSpecifiedPageLogicalHeight);

    virtual bool isInlineBlockOrInlineTable() const OVERRIDE FINAL { return isInline() && isReplaced(); }

private:
    // FIXME-BLOCKFLOW: Remove virtualizaion when all callers have moved to RenderBlockFlow
    virtual LayoutUnit logicalRightFloatOffsetForLine(LayoutUnit, LayoutUnit fixedOffset, LayoutUnit*, LayoutUnit, ShapeOutsideFloatOffsetMode) const { return fixedOffset; }
    // FIXME-BLOCKFLOW: Remove virtualizaion when all callers have moved to RenderBlockFlow
    virtual LayoutUnit logicalLeftFloatOffsetForLine(LayoutUnit, LayoutUnit fixedOffset, LayoutUnit*, LayoutUnit, ShapeOutsideFloatOffsetMode) const { return fixedOffset; }
    LayoutUnit adjustLogicalRightOffsetForLine(LayoutUnit offsetFromFloats, bool applyTextIndent) const;
    LayoutUnit adjustLogicalLeftOffsetForLine(LayoutUnit offsetFromFloats, bool applyTextIndent) const;

    void computeShapeSize();
    void updateRegionsAndShapesAfterChildLayout(RenderFlowThread*, bool);
    void updateShapeInsideInfoAfterStyleChange(const ShapeValue*, const ShapeValue* oldShape);
    void relayoutShapeDescendantIfMoved(RenderBlock* child, LayoutSize offset);

    virtual RenderObjectChildList* virtualChildren() OVERRIDE FINAL { return children(); }
    virtual const RenderObjectChildList* virtualChildren() const OVERRIDE FINAL { return children(); }

    virtual const char* renderName() const;

    virtual bool isRenderBlock() const OVERRIDE FINAL { return true; }

    void makeChildrenNonInline(RenderObject* insertionPoint = 0);
    virtual void removeLeftoverAnonymousBlock(RenderBlock* child);

    static void collapseAnonymousBlockChild(RenderBlock* parent, RenderBlock* child);
    // FIXME-BLOCKFLOW: Remove virtualizaion when all callers have moved to RenderBlockFlow
    virtual void moveAllChildrenIncludingFloatsTo(RenderBlock* toBlock, bool fullRemoveInsert) { moveAllChildrenTo(toBlock, fullRemoveInsert); }

    virtual void dirtyLinesFromChangedChild(RenderObject* child) OVERRIDE FINAL { m_lineBoxes.dirtyLinesFromChangedChild(this, child); }

    void addChildToContinuation(RenderObject* newChild, RenderObject* beforeChild);
    void addChildIgnoringContinuation(RenderObject* newChild, RenderObject* beforeChild);
    void addChildToAnonymousColumnBlocks(RenderObject* newChild, RenderObject* beforeChild);

    void addChildIgnoringAnonymousColumnBlocks(RenderObject* newChild, RenderObject* beforeChild = 0);

    virtual bool isSelfCollapsingBlock() const OVERRIDE FINAL;

    void insertIntoTrackedRendererMaps(RenderBox* descendant, TrackedDescendantsMap*&, TrackedContainerMap*&);
    static void removeFromTrackedRendererMaps(RenderBox* descendant, TrackedDescendantsMap*&, TrackedContainerMap*&);

    virtual RootInlineBox* createRootInlineBox(); // Subclassed by SVG and Ruby.

    // Called to lay out the legend for a fieldset or the ruby text of a ruby run.
    virtual RenderObject* layoutSpecialExcludedChild(bool /*relayoutChildren*/, SubtreeLayoutScope&) { return 0; }

    void createFirstLetterRenderer(RenderObject* firstLetterBlock, RenderObject* currentChild, unsigned length);
    void updateFirstLetterStyle(RenderObject* firstLetterBlock, RenderObject* firstLetterContainer);

    Node* nodeForHitTest() const;

    // FIXME-BLOCKFLOW: Remove virtualizaion when all callers have moved to RenderBlockFlow
    virtual void paintFloats(PaintInfo&, const LayoutPoint&, bool) { }
    void paintContents(PaintInfo&, const LayoutPoint&);
    void paintColumnContents(PaintInfo&, const LayoutPoint&, bool paintFloats = false);
    void paintColumnRules(PaintInfo&, const LayoutPoint&);
    void paintSelection(PaintInfo&, const LayoutPoint&);
    void paintCaret(PaintInfo&, const LayoutPoint&, CaretType);

    bool hasCaret() const { return hasCaret(CursorCaret) || hasCaret(DragCaret); }
    bool hasCaret(CaretType) const;

    virtual bool avoidsFloats() const;

    bool hitTestColumns(const HitTestRequest&, HitTestResult&, const HitTestLocation& locationInContainer, const LayoutPoint& accumulatedOffset, HitTestAction);
    bool hitTestContents(const HitTestRequest&, HitTestResult&, const HitTestLocation& locationInContainer, const LayoutPoint& accumulatedOffset, HitTestAction);
    // FIXME-BLOCKFLOW: Remove virtualizaion when all callers have moved to RenderBlockFlow
    virtual bool hitTestFloats(const HitTestRequest&, HitTestResult&, const HitTestLocation&, const LayoutPoint&) { return false; }

    virtual bool isPointInOverflowControl(HitTestResult&, const LayoutPoint& locationInContainer, const LayoutPoint& accumulatedOffset);

    // FIXME: Make this method const so we can remove the const_cast in computeIntrinsicLogicalWidths.
    void computeInlinePreferredLogicalWidths(LayoutUnit& minLogicalWidth, LayoutUnit& maxLogicalWidth);
    void computeBlockPreferredLogicalWidths(LayoutUnit& minLogicalWidth, LayoutUnit& maxLogicalWidth) const;

    // Obtains the nearest enclosing block (including this block) that contributes a first-line style to our inline
    // children.
    virtual RenderBlock* firstLineBlock() const;

    virtual LayoutRect rectWithOutlineForRepaint(const RenderLayerModelObject* repaintContainer, LayoutUnit outlineWidth) const OVERRIDE FINAL;
    virtual RenderStyle* outlineStyleForRepaint() const OVERRIDE FINAL;

    virtual RenderObject* hoverAncestor() const OVERRIDE FINAL;
    virtual void updateDragState(bool dragOn) OVERRIDE FINAL;
    virtual void childBecameNonInline(RenderObject* child) OVERRIDE FINAL;

    virtual LayoutRect selectionRectForRepaint(const RenderLayerModelObject* repaintContainer, bool /*clipToVisibleContent*/) OVERRIDE FINAL
    {
        return selectionGapRectsForRepaint(repaintContainer);
    }
    virtual bool shouldPaintSelectionGaps() const OVERRIDE FINAL;
    bool isSelectionRoot() const;
    GapRects selectionGaps(RenderBlock* rootBlock, const LayoutPoint& rootBlockPhysicalPosition, const LayoutSize& offsetFromRootBlock,
                           LayoutUnit& lastLogicalTop, LayoutUnit& lastLogicalLeft, LayoutUnit& lastLogicalRight, const PaintInfo* = 0);
    GapRects inlineSelectionGaps(RenderBlock* rootBlock, const LayoutPoint& rootBlockPhysicalPosition, const LayoutSize& offsetFromRootBlock,
                                 LayoutUnit& lastLogicalTop, LayoutUnit& lastLogicalLeft, LayoutUnit& lastLogicalRight, const PaintInfo*);
    GapRects blockSelectionGaps(RenderBlock* rootBlock, const LayoutPoint& rootBlockPhysicalPosition, const LayoutSize& offsetFromRootBlock,
                                LayoutUnit& lastLogicalTop, LayoutUnit& lastLogicalLeft, LayoutUnit& lastLogicalRight, const PaintInfo*);
    LayoutRect blockSelectionGap(RenderBlock* rootBlock, const LayoutPoint& rootBlockPhysicalPosition, const LayoutSize& offsetFromRootBlock,
                                 LayoutUnit lastLogicalTop, LayoutUnit lastLogicalLeft, LayoutUnit lastLogicalRight, LayoutUnit logicalBottom, const PaintInfo*);
    LayoutUnit logicalLeftSelectionOffset(RenderBlock* rootBlock, LayoutUnit position);
    LayoutUnit logicalRightSelectionOffset(RenderBlock* rootBlock, LayoutUnit position);

    // FIXME-BLOCKFLOW: Remove virtualizaion when all callers have moved to RenderBlockFlow
    virtual void clipOutFloatingObjects(RenderBlock*, const PaintInfo*, const LayoutPoint&, const LayoutSize&) { };

    virtual void absoluteRects(Vector<IntRect>&, const LayoutPoint& accumulatedOffset) const;
    virtual void absoluteQuads(Vector<FloatQuad>&, bool* wasFixed) const;

    LayoutUnit desiredColumnWidth() const;
    unsigned desiredColumnCount() const;

    void paintContinuationOutlines(PaintInfo&, const LayoutPoint&);

    virtual LayoutRect localCaretRect(InlineBox*, int caretOffset, LayoutUnit* extraWidthToEndOfLine = 0) OVERRIDE FINAL;

    void adjustPointToColumnContents(LayoutPoint&) const;

    void fitBorderToLinesIfNeeded(); // Shrink the box in which the border paints if border-fit is set.
    virtual void adjustForBorderFit(LayoutUnit x, LayoutUnit& left, LayoutUnit& right) const; // Helper function for borderFitAdjust

    void markLinesDirtyInBlockRange(LayoutUnit logicalTop, LayoutUnit logicalBottom, RootInlineBox* highest = 0);

    Position positionForBox(InlineBox*, bool start = true) const;
    PositionWithAffinity positionForPointWithInlineChildren(const LayoutPoint&);

    virtual void calcColumnWidth();
    void makeChildrenAnonymousColumnBlocks(RenderObject* beforeChild, RenderBlock* newBlockBox, RenderObject* newChild);

    bool expandsToEncloseOverhangingFloats() const;

    void splitBlocks(RenderBlock* fromBlock, RenderBlock* toBlock, RenderBlock* middleBlock,
                     RenderObject* beforeChild, RenderBoxModelObject* oldCont);
    void splitFlow(RenderObject* beforeChild, RenderBlock* newBlockBox,
                   RenderObject* newChild, RenderBoxModelObject* oldCont);
    RenderBlock* clone() const;
    RenderBlock* continuationBefore(RenderObject* beforeChild);
    RenderBlock* containingColumnsBlock(bool allowAnonymousColumnBlock = true);
    RenderBlock* columnsBlockForSpanningElement(RenderObject* newChild);

<<<<<<< HEAD
=======
    RenderBoxModelObject* createReplacementRunIn(RenderBoxModelObject* runIn);
    void moveRunInUnderSiblingBlockIfNeeded(RenderObject* runIn);
    void moveRunInToOriginalPosition(RenderObject* runIn);

    virtual LayoutUnit additionalMarginStart() const OVERRIDE;

>>>>>>> e736885b
    // End helper functions and structs used by layoutBlockChildren.

protected:
    void determineLogicalLeftPositionForChild(RenderBox* child, ApplyLayoutDeltaMode = DoNotApplyLayoutDelta);

    // Pagination routines.
    virtual bool relayoutForPagination(bool hasSpecifiedPageLogicalHeight, LayoutUnit pageLogicalHeight, LayoutStateMaintainer&);
    bool relayoutToAvoidWidows(LayoutStateMaintainer&);

    // Returns the logicalOffset at the top of the next page. If the offset passed in is already at the top of the current page,
    // then nextPageLogicalTop with ExcludePageBoundary will still move to the top of the next page. nextPageLogicalTop with
    // IncludePageBoundary set will not.
    //
    // For a page height of 800px, the first rule will return 800 if the value passed in is 0. The second rule will simply return 0.
    enum PageBoundaryRule { ExcludePageBoundary, IncludePageBoundary };
    LayoutUnit nextPageLogicalTop(LayoutUnit logicalOffset, PageBoundaryRule = ExcludePageBoundary) const;
    bool hasNextPage(LayoutUnit logicalOffset, PageBoundaryRule = ExcludePageBoundary) const;

    virtual ColumnInfo::PaginationUnit paginationUnit() const;

public:
    LayoutUnit pageLogicalTopForOffset(LayoutUnit offset) const;
    LayoutUnit pageLogicalHeightForOffset(LayoutUnit offset) const;
    LayoutUnit pageRemainingLogicalHeightForOffset(LayoutUnit offset, PageBoundaryRule = IncludePageBoundary) const;

protected:
    bool pushToNextPageWithMinimumLogicalHeight(LayoutUnit& adjustment, LayoutUnit logicalOffset, LayoutUnit minimumLogicalHeight) const;

    // A page break is required at some offset due to space shortage in the current fragmentainer.
    void setPageBreak(LayoutUnit offset, LayoutUnit spaceShortage);

    // Update minimum page height required to avoid fragmentation where it shouldn't occur (inside
    // unbreakable content, between orphans and widows, etc.). This will be used as a hint to the
    // column balancer to help set a good minimum column height.
    void updateMinimumPageHeight(LayoutUnit offset, LayoutUnit minHeight);

    LayoutUnit adjustForUnsplittableChild(RenderBox* child, LayoutUnit logicalOffset, bool includeMargins = false); // If the child is unsplittable and can't fit on the current page, return the top of the next page/column.
    void adjustLinePositionForPagination(RootInlineBox*, LayoutUnit& deltaOffset, RenderFlowThread*); // Computes a deltaOffset value that put a line at the top of the next page if it doesn't fit on the current page.
    void updateRegionForLine(RootInlineBox*) const;

    // Adjust from painting offsets to the local coords of this renderer
    void offsetForContents(LayoutPoint&) const;

    // This function is called to test a line box that has moved in the block direction to see if it has ended up in a new
    // region/page/column that has a different available line width than the old one. Used to know when you have to dirty a
    // line, i.e., that it can't be re-used.
    bool lineWidthForPaginatedLineChanged(RootInlineBox*, LayoutUnit lineDelta, RenderFlowThread*) const;

    bool logicalWidthChangedInRegions(RenderFlowThread*) const;

    virtual bool requiresColumns(int desiredColumnCount) const;

    virtual bool updateLogicalWidthAndColumnWidth();

    virtual bool canCollapseAnonymousBlockChild() const { return true; }

public:
    virtual LayoutUnit offsetFromLogicalTopOfFirstPage() const OVERRIDE FINAL;
    RenderRegion* regionAtBlockOffset(LayoutUnit) const;
    RenderRegion* clampToStartAndEndRegions(RenderRegion*) const;

public:

    // Allocated only when some of these fields have non-default values
    struct RenderBlockRareData {
        WTF_MAKE_NONCOPYABLE(RenderBlockRareData); WTF_MAKE_FAST_ALLOCATED;
    public:
        RenderBlockRareData()
            : m_paginationStrut(0)
            , m_pageLogicalOffset(0)
            , m_lineGridBox(0)
            , m_lineBreakToAvoidWidow(-1)
            , m_didBreakAtLineToAvoidWidow(false)
        {
        }

        LayoutUnit m_paginationStrut;
        LayoutUnit m_pageLogicalOffset;

        RootInlineBox* m_lineGridBox;

        int m_lineBreakToAvoidWidow;
        OwnPtr<ShapeInsideInfo> m_shapeInsideInfo;
        bool m_didBreakAtLineToAvoidWidow : 1;
     };

protected:
    OwnPtr<RenderBlockRareData> m_rareData;

    RenderObjectChildList m_children;
    RenderLineBoxList m_lineBoxes;   // All of the root line boxes created for this block flow.  For example, <div>Hello<br>world.</div> will have two total lines for the <div>.

    mutable signed m_lineHeight : 27;
    unsigned m_hasMarginBeforeQuirk : 1; // Note these quirk values can't be put in RenderBlockRareData since they are set too frequently.
    unsigned m_hasMarginAfterQuirk : 1;
    unsigned m_beingDestroyed : 1;
    unsigned m_hasMarkupTruncation : 1;
    unsigned m_hasBorderOrPaddingLogicalWidthChanged : 1;

    // RenderRubyBase objects need to be able to split and merge, moving their children around
    // (calling moveChildTo, moveAllChildrenTo, and makeChildrenNonInline).
    friend class RenderRubyBase;
    // FIXME-BLOCKFLOW: Remove this when the line layout stuff has all moved out of RenderBlock
    friend class LineBreaker;

    // FIXME: This is temporary as we move code that accesses block flow
    // member variables out of RenderBlock and into RenderBlockFlow.
    friend class RenderBlockFlow;
};

DEFINE_RENDER_OBJECT_TYPE_CASTS(RenderBlock, isRenderBlock());

} // namespace WebCore

#endif // RenderBlock_h<|MERGE_RESOLUTION|>--- conflicted
+++ resolved
@@ -638,15 +638,8 @@
     RenderBlock* containingColumnsBlock(bool allowAnonymousColumnBlock = true);
     RenderBlock* columnsBlockForSpanningElement(RenderObject* newChild);
 
-<<<<<<< HEAD
-=======
-    RenderBoxModelObject* createReplacementRunIn(RenderBoxModelObject* runIn);
-    void moveRunInUnderSiblingBlockIfNeeded(RenderObject* runIn);
-    void moveRunInToOriginalPosition(RenderObject* runIn);
-
     virtual LayoutUnit additionalMarginStart() const OVERRIDE;
 
->>>>>>> e736885b
     // End helper functions and structs used by layoutBlockChildren.
 
 protected:
