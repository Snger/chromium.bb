--- conflicted
+++ resolved
@@ -340,17 +340,12 @@
     virtual void invalidatePaintOfSubtreesIfNeeded(const PaintInvalidationState& childPaintInvalidationState) override;
 
 private:
-<<<<<<< HEAD
-    virtual RenderObjectChildList* virtualChildren() override final { return children(); }
-    virtual const RenderObjectChildList* virtualChildren() const override final { return children(); }
-=======
     LayoutUnit adjustLogicalTopForSpanningHeader(RenderBox* child,
                                                  ColumnInfo* colInfo,
                                                  LayoutUnit logicalTop);
 
-    virtual RenderObjectChildList* virtualChildren() OVERRIDE FINAL { return children(); }
-    virtual const RenderObjectChildList* virtualChildren() const OVERRIDE FINAL { return children(); }
->>>>>>> 56c6ad50
+    virtual RenderObjectChildList* virtualChildren() override final { return children(); }
+    virtual const RenderObjectChildList* virtualChildren() const override final { return children(); }
 
     virtual const char* renderName() const override;
 
