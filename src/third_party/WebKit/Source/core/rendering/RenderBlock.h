--- conflicted
+++ resolved
@@ -359,20 +359,10 @@
     virtual bool isInlineBlockOrInlineTable() const OVERRIDE FINAL { return isInline() && isReplaced(); }
 
 private:
-<<<<<<< HEAD
-=======
-    // FIXME-BLOCKFLOW: Remove virtualizaion when all callers have moved to RenderBlockFlow
-    virtual LayoutUnit logicalRightFloatOffsetForLine(LayoutUnit, LayoutUnit fixedOffset, LayoutUnit) const { return fixedOffset; }
-    // FIXME-BLOCKFLOW: Remove virtualizaion when all callers have moved to RenderBlockFlow
-    virtual LayoutUnit logicalLeftFloatOffsetForLine(LayoutUnit, LayoutUnit fixedOffset, LayoutUnit) const { return fixedOffset; }
-    LayoutUnit adjustLogicalRightOffsetForLine(LayoutUnit offsetFromFloats, bool applyTextIndent) const;
-    LayoutUnit adjustLogicalLeftOffsetForLine(LayoutUnit offsetFromFloats, bool applyTextIndent) const;
-
     LayoutUnit adjustLogicalTopForSpanningHeader(RenderBox* child,
                                                  ColumnInfo* colInfo,
                                                  LayoutUnit logicalTop);
 
->>>>>>> e695afc0
     void computeShapeSize();
     void updateRegionsAndShapesAfterChildLayout(RenderFlowThread*, bool);
     void updateShapeInsideInfoAfterStyleChange(const ShapeValue*, const ShapeValue* oldShape);
