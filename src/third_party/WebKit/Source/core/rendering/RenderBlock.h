--- conflicted
+++ resolved
@@ -744,18 +744,9 @@
     RenderBoxModelObject* createReplacementRunIn(RenderBoxModelObject* runIn);
     void moveRunInUnderSiblingBlockIfNeeded(RenderObject* runIn);
     void moveRunInToOriginalPosition(RenderObject* runIn);
-<<<<<<< HEAD
-=======
 
     virtual LayoutUnit additionalMarginStart() const OVERRIDE;
 
-    LayoutUnit collapseMargins(RenderBox* child, MarginInfo&);
-    LayoutUnit clearFloatsIfNeeded(RenderBox* child, MarginInfo&, LayoutUnit oldTopPosMargin, LayoutUnit oldTopNegMargin, LayoutUnit yPos);
-    LayoutUnit estimateLogicalTopPosition(RenderBox* child, const MarginInfo&, LayoutUnit& estimateWithoutPagination);
-    void marginBeforeEstimateForChild(RenderBox*, LayoutUnit&, LayoutUnit&, bool&) const;
-    void handleAfterSideOfBlock(LayoutUnit top, LayoutUnit bottom, MarginInfo&);
-    void setCollapsedBottomMargin(const MarginInfo&);
->>>>>>> 5973f5dc
     // End helper functions and structs used by layoutBlockChildren.
 
     // Helper function for layoutInlineChildren()
