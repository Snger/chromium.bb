/*
 * Copyright (C) 2012 Adobe Systems Incorporated. All rights reserved.
 *
 * Redistribution and use in source and binary forms, with or without
 * modification, are permitted provided that the following conditions
 * are met:
 *
 * 1. Redistributions of source code must retain the above
 *    copyright notice, this list of conditions and the following
 *    disclaimer.
 * 2. Redistributions in binary form must reproduce the above
 *    copyright notice, this list of conditions and the following
 *    disclaimer in the documentation and/or other materials
 *    provided with the distribution.
 *
 * THIS SOFTWARE IS PROVIDED BY THE COPYRIGHT HOLDER “AS IS” AND ANY
 * EXPRESS OR IMPLIED WARRANTIES, INCLUDING, BUT NOT LIMITED TO, THE
 * IMPLIED WARRANTIES OF MERCHANTABILITY AND FITNESS FOR A PARTICULAR
 * PURPOSE ARE DISCLAIMED. IN NO EVENT SHALL THE COPYRIGHT HOLDER BE
 * LIABLE FOR ANY DIRECT, INDIRECT, INCIDENTAL, SPECIAL, EXEMPLARY,
 * OR CONSEQUENTIAL DAMAGES (INCLUDING, BUT NOT LIMITED TO,
 * PROCUREMENT OF SUBSTITUTE GOODS OR SERVICES; LOSS OF USE, DATA, OR
 * PROFITS; OR BUSINESS INTERRUPTION) HOWEVER CAUSED AND ON ANY
 * THEORY OF LIABILITY, WHETHER IN CONTRACT, STRICT LIABILITY, OR
 * TORT (INCLUDING NEGLIGENCE OR OTHERWISE) ARISING IN ANY WAY OUT OF
 * THE USE OF THIS SOFTWARE, EVEN IF ADVISED OF THE POSSIBILITY OF
 * SUCH DAMAGE.
 */

#include "config.h"
#include "core/rendering/shapes/ShapeOutsideInfo.h"

#include "core/rendering/FloatingObjects.h"
#include "core/rendering/RenderBlockFlow.h"
#include "core/rendering/RenderBox.h"

namespace WebCore {
bool ShapeOutsideInfo::isEnabledFor(const RenderBox* box)
{
    ShapeValue* shapeValue = box->style()->shapeOutside();
    if (!box->isFloating() || !shapeValue)
        return false;

    switch (shapeValue->type()) {
    case ShapeValue::Shape:
        return shapeValue->shape();
    case ShapeValue::Image:
        return shapeValue->isImageValid() && checkShapeImageOrigin(box->document(), *(shapeValue->image()->cachedImage()));
<<<<<<< HEAD
=======
    case ShapeValue::Box:
        return true;
>>>>>>> 8c15b39e
    case ShapeValue::Outside:
        return false;
    }

    return false;
}

void ShapeOutsideInfo::updateDeltasForContainingBlockLine(const RenderBlockFlow* containingBlock, const FloatingObject* floatingObject, LayoutUnit lineTop, LayoutUnit lineHeight)
{
    LayoutUnit shapeTop = containingBlock->logicalTopForFloat(floatingObject) + std::max(LayoutUnit(), containingBlock->marginBeforeForChild(m_renderer));
<<<<<<< HEAD
    LayoutUnit lineTopInShapeCoordinates = lineTop - shapeTop + logicalTopOffset();

    if (shapeSizeDirty() || m_lineTop != lineTopInShapeCoordinates || m_lineHeight != lineHeight) {
        m_lineTop = lineTopInShapeCoordinates;
        m_shapeLineTop = lineTopInShapeCoordinates - logicalTopOffset();
=======
    LayoutUnit floatRelativeLineTop = lineTop - shapeTop;

    if (shapeSizeDirty() || m_lineTop != floatRelativeLineTop || m_lineHeight != lineHeight) {
        m_lineTop = floatRelativeLineTop;
        m_shapeLineTop = floatRelativeLineTop - logicalTopOffset();
>>>>>>> 8c15b39e
        m_lineHeight = lineHeight;

        LayoutUnit floatMarginBoxWidth = containingBlock->logicalWidthForFloat(floatingObject);

        if (lineOverlapsShapeBounds()) {
<<<<<<< HEAD
            SegmentList segments = computeSegmentsForLine(lineTopInShapeCoordinates, lineHeight);
=======
            SegmentList segments = computeSegmentsForLine(floatRelativeLineTop, lineHeight);
>>>>>>> 8c15b39e
            if (segments.size()) {
                LayoutUnit rawLeftMarginBoxDelta = segments.first().logicalLeft + containingBlock->marginStartForChild(m_renderer);
                m_leftMarginBoxDelta = clampTo<LayoutUnit>(rawLeftMarginBoxDelta, LayoutUnit(), floatMarginBoxWidth);

                LayoutUnit rawRightMarginBoxDelta = segments.last().logicalRight - containingBlock->logicalWidthForChild(m_renderer) - containingBlock->marginEndForChild(m_renderer);
                m_rightMarginBoxDelta = clampTo<LayoutUnit>(rawRightMarginBoxDelta, -floatMarginBoxWidth, LayoutUnit());
                return;
            }
        }

        // Lines that do not overlap the shape should act as if the float
        // wasn't there for layout purposes. So we set the deltas to remove the
        // entire width of the float.
        // FIXME: The latest CSS Shapes spec says that in this case, the
        // content should interact with previously stacked floats on the line
        // as if this outermost float did not exist. Perhaps obviously, this
        // solution cannot do that, and will be revisted when that part of the
        // spec is implemented.
        m_leftMarginBoxDelta = floatMarginBoxWidth;
        m_rightMarginBoxDelta = -floatMarginBoxWidth;
    }
}

ShapeValue* ShapeOutsideInfo::shapeValue() const
{
    return m_renderer->style()->shapeOutside();
}

}<|MERGE_RESOLUTION|>--- conflicted
+++ resolved
@@ -46,11 +46,8 @@
         return shapeValue->shape();
     case ShapeValue::Image:
         return shapeValue->isImageValid() && checkShapeImageOrigin(box->document(), *(shapeValue->image()->cachedImage()));
-<<<<<<< HEAD
-=======
     case ShapeValue::Box:
         return true;
->>>>>>> 8c15b39e
     case ShapeValue::Outside:
         return false;
     }
@@ -61,29 +58,17 @@
 void ShapeOutsideInfo::updateDeltasForContainingBlockLine(const RenderBlockFlow* containingBlock, const FloatingObject* floatingObject, LayoutUnit lineTop, LayoutUnit lineHeight)
 {
     LayoutUnit shapeTop = containingBlock->logicalTopForFloat(floatingObject) + std::max(LayoutUnit(), containingBlock->marginBeforeForChild(m_renderer));
-<<<<<<< HEAD
-    LayoutUnit lineTopInShapeCoordinates = lineTop - shapeTop + logicalTopOffset();
-
-    if (shapeSizeDirty() || m_lineTop != lineTopInShapeCoordinates || m_lineHeight != lineHeight) {
-        m_lineTop = lineTopInShapeCoordinates;
-        m_shapeLineTop = lineTopInShapeCoordinates - logicalTopOffset();
-=======
     LayoutUnit floatRelativeLineTop = lineTop - shapeTop;
 
     if (shapeSizeDirty() || m_lineTop != floatRelativeLineTop || m_lineHeight != lineHeight) {
         m_lineTop = floatRelativeLineTop;
         m_shapeLineTop = floatRelativeLineTop - logicalTopOffset();
->>>>>>> 8c15b39e
         m_lineHeight = lineHeight;
 
         LayoutUnit floatMarginBoxWidth = containingBlock->logicalWidthForFloat(floatingObject);
 
         if (lineOverlapsShapeBounds()) {
-<<<<<<< HEAD
-            SegmentList segments = computeSegmentsForLine(lineTopInShapeCoordinates, lineHeight);
-=======
             SegmentList segments = computeSegmentsForLine(floatRelativeLineTop, lineHeight);
->>>>>>> 8c15b39e
             if (segments.size()) {
                 LayoutUnit rawLeftMarginBoxDelta = segments.first().logicalLeft + containingBlock->marginStartForChild(m_renderer);
                 m_leftMarginBoxDelta = clampTo<LayoutUnit>(rawLeftMarginBoxDelta, LayoutUnit(), floatMarginBoxWidth);
