/*
 * Copyright (C) 2013 Google Inc. All rights reserved.
 *
 * Redistribution and use in source and binary forms, with or without
 * modification, are permitted provided that the following conditions are
 * met:
 *
 *     * Redistributions of source code must retain the above copyright
 * notice, this list of conditions and the following disclaimer.
 *     * Redistributions in binary form must reproduce the above
 * copyright notice, this list of conditions and the following disclaimer
 * in the documentation and/or other materials provided with the
 * distribution.
 *     * Neither the name of Google Inc. nor the names of its
 * contributors may be used to endorse or promote products derived from
 * this software without specific prior written permission.
 *
 * THIS SOFTWARE IS PROVIDED BY THE COPYRIGHT HOLDERS AND CONTRIBUTORS
 * "AS IS" AND ANY EXPRESS OR IMPLIED WARRANTIES, INCLUDING, BUT NOT
 * LIMITED TO, THE IMPLIED WARRANTIES OF MERCHANTABILITY AND FITNESS FOR
 * A PARTICULAR PURPOSE ARE DISCLAIMED. IN NO EVENT SHALL THE COPYRIGHT
 * OWNER OR CONTRIBUTORS BE LIABLE FOR ANY DIRECT, INDIRECT, INCIDENTAL,
 * SPECIAL, EXEMPLARY, OR CONSEQUENTIAL DAMAGES (INCLUDING, BUT NOT
 * LIMITED TO, PROCUREMENT OF SUBSTITUTE GOODS OR SERVICES; LOSS OF USE,
 * DATA, OR PROFITS; OR BUSINESS INTERRUPTION) HOWEVER CAUSED AND ON ANY
 * THEORY OF LIABILITY, WHETHER IN CONTRACT, STRICT LIABILITY, OR TORT
 * (INCLUDING NEGLIGENCE OR OTHERWISE) ARISING IN ANY WAY OUT OF THE USE
 * OF THIS SOFTWARE, EVEN IF ADVISED OF THE POSSIBILITY OF SUCH DAMAGE.
 */

#include "config.h"
#include "core/rendering/RenderBlockFlow.h"

#include "core/accessibility/AXObjectCache.h"
#include "core/frame/FrameView.h"
#include "core/rendering/HitTestLocation.h"
#include "core/rendering/RenderFlowThread.h"
#include "core/rendering/RenderLayer.h"
#include "core/rendering/RenderMultiColumnFlowThread.h"
#include "core/rendering/RenderPagedFlowThread.h"
#include "core/rendering/RenderText.h"
#include "core/rendering/RenderView.h"
#include "core/rendering/TextAutosizer.h"
#include "core/rendering/line/LineWidth.h"
#include "core/rendering/svg/SVGTextRunRenderingContext.h"
#include "platform/text/BidiTextRun.h"

namespace blink {

bool RenderBlockFlow::s_canPropagateFloatIntoSibling = false;

struct SameSizeAsMarginInfo {
    uint16_t bitfields;
    LayoutUnit margins[2];
};

COMPILE_ASSERT(sizeof(RenderBlockFlow::MarginValues) == sizeof(LayoutUnit[4]), MarginValues_should_stay_small);

class MarginInfo {
    // Collapsing flags for whether we can collapse our margins with our children's margins.
    bool m_canCollapseWithChildren : 1;
    bool m_canCollapseMarginBeforeWithChildren : 1;
    bool m_canCollapseMarginAfterWithChildren : 1;
    bool m_canCollapseMarginAfterWithLastChild: 1;

    // Whether or not we are a quirky container, i.e., do we collapse away top and bottom
    // margins in our container. Table cells and the body are the common examples. We
    // also have a custom style property for Safari RSS to deal with TypePad blog articles.
    bool m_quirkContainer : 1;

    // This flag tracks whether we are still looking at child margins that can all collapse together at the beginning of a block.
    // They may or may not collapse with the top margin of the block (|m_canCollapseTopWithChildren| tells us that), but they will
    // always be collapsing with one another. This variable can remain set to true through multiple iterations
    // as long as we keep encountering self-collapsing blocks.
    bool m_atBeforeSideOfBlock : 1;

    // This flag is set when we know we're examining bottom margins and we know we're at the bottom of the block.
    bool m_atAfterSideOfBlock : 1;

    // These variables are used to detect quirky margins that we need to collapse away (in table cells
    // and in the body element).
    bool m_hasMarginBeforeQuirk : 1;
    bool m_hasMarginAfterQuirk : 1;
    bool m_determinedMarginBeforeQuirk : 1;

    bool m_discardMargin : 1;

    // These flags track the previous maximal positive and negative margins.
    LayoutUnit m_positiveMargin;
    LayoutUnit m_negativeMargin;

public:
    MarginInfo(RenderBlockFlow*, LayoutUnit beforeBorderPadding, LayoutUnit afterBorderPadding);

    void setAtBeforeSideOfBlock(bool b) { m_atBeforeSideOfBlock = b; }
    void setAtAfterSideOfBlock(bool b) { m_atAfterSideOfBlock = b; }
    void clearMargin()
    {
        m_positiveMargin = 0;
        m_negativeMargin = 0;
    }
    void setHasMarginBeforeQuirk(bool b) { m_hasMarginBeforeQuirk = b; }
    void setHasMarginAfterQuirk(bool b) { m_hasMarginAfterQuirk = b; }
    void setDeterminedMarginBeforeQuirk(bool b) { m_determinedMarginBeforeQuirk = b; }
    void setPositiveMargin(LayoutUnit p) { ASSERT(!m_discardMargin); m_positiveMargin = p; }
    void setNegativeMargin(LayoutUnit n) { ASSERT(!m_discardMargin); m_negativeMargin = n; }
    void setPositiveMarginIfLarger(LayoutUnit p)
    {
        ASSERT(!m_discardMargin);
        if (p > m_positiveMargin)
            m_positiveMargin = p;
    }
    void setNegativeMarginIfLarger(LayoutUnit n)
    {
        ASSERT(!m_discardMargin);
        if (n > m_negativeMargin)
            m_negativeMargin = n;
    }

    void setMargin(LayoutUnit p, LayoutUnit n) { ASSERT(!m_discardMargin); m_positiveMargin = p; m_negativeMargin = n; }
    void setCanCollapseMarginAfterWithChildren(bool collapse) { m_canCollapseMarginAfterWithChildren = collapse; }
    void setCanCollapseMarginAfterWithLastChild(bool collapse) { m_canCollapseMarginAfterWithLastChild = collapse; }
    void setDiscardMargin(bool value) { m_discardMargin = value; }

    bool atBeforeSideOfBlock() const { return m_atBeforeSideOfBlock; }
    bool canCollapseWithMarginBefore() const { return m_atBeforeSideOfBlock && m_canCollapseMarginBeforeWithChildren; }
    bool canCollapseWithMarginAfter() const { return m_atAfterSideOfBlock && m_canCollapseMarginAfterWithChildren; }
    bool canCollapseMarginBeforeWithChildren() const { return m_canCollapseMarginBeforeWithChildren; }
    bool canCollapseMarginAfterWithChildren() const { return m_canCollapseMarginAfterWithChildren; }
    bool canCollapseMarginAfterWithLastChild() const { return m_canCollapseMarginAfterWithLastChild; }
    bool quirkContainer() const { return m_quirkContainer; }
    bool determinedMarginBeforeQuirk() const { return m_determinedMarginBeforeQuirk; }
    bool hasMarginBeforeQuirk() const { return m_hasMarginBeforeQuirk; }
    bool hasMarginAfterQuirk() const { return m_hasMarginAfterQuirk; }
    LayoutUnit positiveMargin() const { return m_positiveMargin; }
    LayoutUnit negativeMargin() const { return m_negativeMargin; }
    bool discardMargin() const { return m_discardMargin; }
    LayoutUnit margin() const { return m_positiveMargin - m_negativeMargin; }
};
static bool inNormalFlow(RenderBox* child)
{
    RenderBlock* curr = child->containingBlock();
    RenderView* renderView = child->view();
    while (curr && curr != renderView) {
        if (curr->hasColumns() || curr->isRenderFlowThread())
            return true;
        if (curr->isFloatingOrOutOfFlowPositioned())
            return false;
        curr = curr->containingBlock();
    }
    return true;
}

void RenderBlockFlow::RenderBlockFlowRareData::trace(Visitor* visitor)
{
    visitor->trace(m_multiColumnFlowThread);
}

RenderBlockFlow::RenderBlockFlow(ContainerNode* node)
    : RenderBlock(node)
{
    COMPILE_ASSERT(sizeof(MarginInfo) == sizeof(SameSizeAsMarginInfo), MarginInfo_should_stay_small);
    setChildrenInline(true);
}

RenderBlockFlow::~RenderBlockFlow()
{
}

void RenderBlockFlow::trace(Visitor* visitor)
{
    visitor->trace(m_rareData);
    RenderBlock::trace(visitor);
}

RenderBlockFlow* RenderBlockFlow::createAnonymous(Document* document)
{
    RenderBlockFlow* renderer = new RenderBlockFlow(0);
    renderer->setDocumentForAnonymous(document);
    return renderer;
}

RenderObject* RenderBlockFlow::layoutSpecialExcludedChild(bool relayoutChildren, SubtreeLayoutScope& layoutScope)
{
    RenderMultiColumnFlowThread* flowThread = multiColumnFlowThread();
    if (!flowThread)
        return 0;
    setLogicalTopForChild(flowThread, borderBefore() + paddingBefore());
    flowThread->layoutColumns(relayoutChildren, layoutScope);
    determineLogicalLeftPositionForChild(flowThread);
    return flowThread;
}

bool RenderBlockFlow::updateLogicalWidthAndColumnWidth()
{
    bool relayoutChildren = RenderBlock::updateLogicalWidthAndColumnWidth();
    if (RenderMultiColumnFlowThread* flowThread = multiColumnFlowThread()) {
        if (flowThread->needsNewWidth())
            return true;
    }
    return relayoutChildren;
}

void RenderBlockFlow::checkForPaginationLogicalHeightChange(LayoutUnit& pageLogicalHeight, bool& pageLogicalHeightChanged, bool& hasSpecifiedPageLogicalHeight)
{
    if (RenderMultiColumnFlowThread* flowThread = multiColumnFlowThread()) {
        LogicalExtentComputedValues computedValues;
        computeLogicalHeight(LayoutUnit(), logicalTop(), computedValues);
        LayoutUnit columnHeight = computedValues.m_extent - borderAndPaddingLogicalHeight() - scrollbarLogicalHeight();
        pageLogicalHeightChanged = columnHeight != flowThread->columnHeightAvailable();
        flowThread->setColumnHeightAvailable(std::max<LayoutUnit>(columnHeight, 0));
    } else if (hasColumns()) {
        ColumnInfo* colInfo = columnInfo();

        if (!pageLogicalHeight) {
            LayoutUnit oldLogicalHeight = logicalHeight();
            setLogicalHeight(0);
            // We need to go ahead and set our explicit page height if one exists, so that we can
            // avoid doing two layout passes.
            updateLogicalHeight();
            LayoutUnit columnHeight = contentLogicalHeight();
            if (columnHeight > 0) {
                pageLogicalHeight = columnHeight;
                hasSpecifiedPageLogicalHeight = true;
            }
            setLogicalHeight(oldLogicalHeight);
        }
        if (colInfo->columnHeight() != pageLogicalHeight && everHadLayout()) {
            colInfo->setColumnHeight(pageLogicalHeight);
            pageLogicalHeightChanged = true;
        }

        if (!hasSpecifiedPageLogicalHeight && !pageLogicalHeight)
            colInfo->clearForcedBreaks();
    } else if (isRenderFlowThread()) {
        RenderFlowThread* flowThread = toRenderFlowThread(this);

        // FIXME: This is a hack to always make sure we have a page logical height, if said height
        // is known. The page logical height thing in LayoutState is meaningless for flow
        // thread-based pagination (page height isn't necessarily uniform throughout the flow
        // thread), but as long as it is used universally as a means to determine whether page
        // height is known or not, we need this. Page height is unknown when column balancing is
        // enabled and flow thread height is still unknown (i.e. during the first layout pass). When
        // it's unknown, we need to prevent the pagination code from assuming page breaks everywhere
        // and thereby eating every top margin. It should be trivial to clean up and get rid of this
        // hack once the old multicol implementation is gone.
        pageLogicalHeight = flowThread->isPageLogicalHeightKnown() ? LayoutUnit(1) : LayoutUnit(0);

        pageLogicalHeightChanged = flowThread->pageLogicalSizeChanged();
    }
}

bool RenderBlockFlow::shouldRelayoutForPagination(LayoutUnit& pageLogicalHeight, LayoutUnit layoutOverflowLogicalBottom) const
{
    // FIXME: We don't balance properly at all in the presence of forced page breaks. We need to understand what
    // the distance between forced page breaks is so that we can avoid making the minimum column height too tall.
    ColumnInfo* colInfo = columnInfo();
    LayoutUnit columnHeight = pageLogicalHeight;
    const int minColumnCount = colInfo->forcedBreaks() + 1;
    const int desiredColumnCount = colInfo->desiredColumnCount();
    if (minColumnCount >= desiredColumnCount) {
        // The forced page breaks are in control of the balancing. Just set the column height to the
        // maximum page break distance.
        if (!pageLogicalHeight) {
            LayoutUnit distanceBetweenBreaks = std::max<LayoutUnit>(colInfo->maximumDistanceBetweenForcedBreaks(),
                view()->layoutState()->pageLogicalOffset(*this, borderBefore() + paddingBefore() + layoutOverflowLogicalBottom) - colInfo->forcedBreakOffset());
            columnHeight = std::max(colInfo->minimumColumnHeight(), distanceBetweenBreaks);
        }
    } else if (layoutOverflowLogicalBottom > boundedMultiply(pageLogicalHeight, desiredColumnCount)) {
        // Now that we know the intrinsic height of the columns, we have to rebalance them.
        columnHeight = std::max<LayoutUnit>(colInfo->minimumColumnHeight(), ceilf(layoutOverflowLogicalBottom.toFloat() / desiredColumnCount));
    }

    if (columnHeight && columnHeight != pageLogicalHeight) {
        pageLogicalHeight = columnHeight;
        return true;
    }

    return false;
}

void RenderBlockFlow::setColumnCountAndHeight(unsigned count, LayoutUnit pageLogicalHeight)
{
    ColumnInfo* colInfo = columnInfo();
    if (pageLogicalHeight)
        colInfo->setColumnCountAndHeight(count, pageLogicalHeight);

    if (columnCount(colInfo)) {
        setLogicalHeight(borderBefore() + paddingBefore() + colInfo->columnHeight() + borderAfter() + paddingAfter() + scrollbarLogicalHeight());
        m_overflow.clear();
    }
}

void RenderBlockFlow::setBreakAtLineToAvoidWidow(int lineToBreak)
{
    ASSERT(lineToBreak >= 0);
    ensureRareData();
    ASSERT(!m_rareData->m_didBreakAtLineToAvoidWidow);
    m_rareData->m_lineBreakToAvoidWidow = lineToBreak;
}

void RenderBlockFlow::setDidBreakAtLineToAvoidWidow()
{
    ASSERT(!shouldBreakAtLineToAvoidWidow());

    // This function should be called only after a break was applied to avoid widows
    // so assert |m_rareData| exists.
    ASSERT(m_rareData);

    m_rareData->m_didBreakAtLineToAvoidWidow = true;
}

void RenderBlockFlow::clearDidBreakAtLineToAvoidWidow()
{
    if (!m_rareData)
        return;

    m_rareData->m_didBreakAtLineToAvoidWidow = false;
}

void RenderBlockFlow::clearShouldBreakAtLineToAvoidWidow() const
{
    ASSERT(shouldBreakAtLineToAvoidWidow());
    if (!m_rareData)
        return;

    m_rareData->m_lineBreakToAvoidWidow = -1;
}

bool RenderBlockFlow::isSelfCollapsingBlock() const
{
    m_hasOnlySelfCollapsingChildren = RenderBlock::isSelfCollapsingBlock();
    return m_hasOnlySelfCollapsingChildren;
}

void RenderBlockFlow::layoutBlock(bool relayoutChildren)
{
    ASSERT(needsLayout());
    ASSERT(isInlineBlockOrInlineTable() || !isInline());

    // If we are self-collapsing with self-collapsing descendants this will get set to save us burrowing through our
    // descendants every time in |isSelfCollapsingBlock|. We reset it here so that |isSelfCollapsingBlock| attempts to burrow
    // at least once and so that it always gives a reliable result reflecting the latest layout.
    m_hasOnlySelfCollapsingChildren = false;

    if (!relayoutChildren && simplifiedLayout())
        return;

    SubtreeLayoutScope layoutScope(*this);

    // Multiple passes might be required for column and pagination based layout
    // In the case of the old column code the number of passes will only be two
    // however, in the newer column code the number of passes could equal the
    // number of columns.
    bool done = false;
    LayoutUnit pageLogicalHeight = 0;
    while (!done)
        done = layoutBlockFlow(relayoutChildren, pageLogicalHeight, layoutScope);

    fitBorderToLinesIfNeeded();

    RenderView* renderView = view();
    if (renderView->layoutState()->pageLogicalHeight())
        setPageLogicalOffset(renderView->layoutState()->pageLogicalOffset(*this, logicalTop()));

    updateLayerTransformAfterLayout();

    // Update our scroll information if we're overflow:auto/scroll/hidden now that we know if
    // we overflow or not.
    updateScrollInfoAfterLayout();

    if (m_repaintLogicalTop != m_repaintLogicalBottom) {
        bool hasVisibleContent = style()->visibility() == VISIBLE;
        if (!hasVisibleContent) {
            RenderLayer* layer = enclosingLayer();
            layer->updateDescendantDependentFlags();
            hasVisibleContent = layer->hasVisibleContent();
        }
        if (hasVisibleContent)
            setShouldInvalidateOverflowForPaint(true);
    }

    clearNeedsLayout();
}

inline bool RenderBlockFlow::layoutBlockFlow(bool relayoutChildren, LayoutUnit &pageLogicalHeight, SubtreeLayoutScope& layoutScope)
{
    LayoutUnit oldLeft = logicalLeft();
    bool logicalWidthChanged = updateLogicalWidthAndColumnWidth();
    relayoutChildren |= logicalWidthChanged;

    rebuildFloatsFromIntruding();

    bool pageLogicalHeightChanged = false;
    bool hasSpecifiedPageLogicalHeight = false;
    checkForPaginationLogicalHeightChange(pageLogicalHeight, pageLogicalHeightChanged, hasSpecifiedPageLogicalHeight);
    if (pageLogicalHeightChanged)
        relayoutChildren = true;

    LayoutState state(*this, locationOffset(), pageLogicalHeight, pageLogicalHeightChanged, columnInfo(), logicalWidthChanged);

    // We use four values, maxTopPos, maxTopNeg, maxBottomPos, and maxBottomNeg, to track
    // our current maximal positive and negative margins. These values are used when we
    // are collapsed with adjacent blocks, so for example, if you have block A and B
    // collapsing together, then you'd take the maximal positive margin from both A and B
    // and subtract it from the maximal negative margin from both A and B to get the
    // true collapsed margin. This algorithm is recursive, so when we finish layout()
    // our block knows its current maximal positive/negative values.
    //
    // Start out by setting our margin values to our current margins. Table cells have
    // no margins, so we don't fill in the values for table cells.
    if (!isTableCell()) {
        initMaxMarginValues();
        setHasMarginBeforeQuirk(style()->hasMarginBeforeQuirk());
        setHasMarginAfterQuirk(style()->hasMarginAfterQuirk());
        setPaginationStrut(0);
    }

    if (hasColumns() && view()->layoutState()->columnInfo()) {
        view()->layoutState()->columnInfo()->setSpanningHeaderSizeChanged(false);
    }

    LayoutUnit beforeEdge = borderBefore() + paddingBefore();
    LayoutUnit afterEdge = borderAfter() + paddingAfter() + scrollbarLogicalHeight();
    LayoutUnit previousHeight = logicalHeight();
    setLogicalHeight(beforeEdge);

    m_repaintLogicalTop = 0;
    m_repaintLogicalBottom = 0;
    if (!firstChild() && !isAnonymousBlock())
        setChildrenInline(true);

    TextAutosizer::LayoutScope textAutosizerLayoutScope(this);

    if (childrenInline())
        layoutInlineChildren(relayoutChildren, m_repaintLogicalTop, m_repaintLogicalBottom, afterEdge);
    else
        layoutBlockChildren(relayoutChildren, layoutScope, beforeEdge, afterEdge);

    // Expand our intrinsic height to encompass floats.
    if (lowestFloatLogicalBottom() > (logicalHeight() - afterEdge) && createsBlockFormattingContext())
        setLogicalHeight(lowestFloatLogicalBottom() + afterEdge);

    if (RenderMultiColumnFlowThread* flowThread = multiColumnFlowThread()) {
        if (flowThread->recalculateColumnHeights()) {
            setChildNeedsLayout(MarkOnlyThis);
            return false;
        }
    } else if (hasColumns()) {
        OwnPtr<RenderOverflow> savedOverflow = m_overflow.release();
        if (childrenInline())
            addOverflowFromInlineChildren();
        else
            addOverflowFromBlockChildren();
        LayoutUnit layoutOverflowLogicalBottom = (isHorizontalWritingMode() ? layoutOverflowRect().maxY() : layoutOverflowRect().maxX()) - borderBefore() - paddingBefore();
        m_overflow = savedOverflow.release();

        if (!hasSpecifiedPageLogicalHeight && shouldRelayoutForPagination(pageLogicalHeight, layoutOverflowLogicalBottom)) {
            setEverHadLayout(true);
            return false;
        }

        setColumnCountAndHeight(ceilf(layoutOverflowLogicalBottom.toFloat() / pageLogicalHeight.toFloat()), pageLogicalHeight.toFloat());
    }

    if (shouldBreakAtLineToAvoidWidow()) {
        setEverHadLayout(true);
        return false;
    }

    // Calculate our new height.
    LayoutUnit oldHeight = logicalHeight();
    LayoutUnit oldClientAfterEdge = clientLogicalBottom();

    updateLogicalHeight();
    LayoutUnit newHeight = logicalHeight();
    if (oldHeight > newHeight && !childrenInline()) {
        // One of our children's floats may have become an overhanging float for us.
        for (RenderObject* child = lastChild(); child; child = child->previousSibling()) {
            if (child->isRenderBlockFlow() && !child->isFloatingOrOutOfFlowPositioned()) {
                RenderBlockFlow* block = toRenderBlockFlow(child);
                if (block->lowestFloatLogicalBottom() + block->logicalTop() <= newHeight)
                    break;
                addOverhangingFloats(block, false);
            }
        }
    }

    bool heightChanged = (previousHeight != newHeight);
    if (heightChanged)
        relayoutChildren = true;

    layoutPositionedObjects(relayoutChildren || isDocumentElement(), oldLeft != logicalLeft() ? ForcedLayoutAfterContainingBlockMoved : DefaultLayout);

    computeRegionRangeForBlock(flowThreadContainingBlock());

    // Add overflow from children (unless we're multi-column, since in that case all our child overflow is clipped anyway).
    computeOverflow(oldClientAfterEdge);

    m_descendantsWithFloatsMarkedForLayout = false;
    return true;
}

void RenderBlockFlow::determineLogicalLeftPositionForChild(RenderBox* child)
{
    LayoutUnit startPosition = borderStart() + paddingStart();
    if (style()->shouldPlaceBlockDirectionScrollbarOnLogicalLeft())
        startPosition -= verticalScrollbarWidth();
    LayoutUnit totalAvailableLogicalWidth = borderAndPaddingLogicalWidth() + availableLogicalWidth();

    // Add in our start margin.
    LayoutUnit childMarginStart = marginStartForChild(child);
    LayoutUnit newPosition = startPosition + childMarginStart;

    // Some objects (e.g., tables, horizontal rules, overflow:auto blocks) avoid floats. They need
    // to shift over as necessary to dodge any floats that might get in the way.
    if (child->avoidsFloats() && containsFloats() && !flowThreadContainingBlock())
        newPosition += computeStartPositionDeltaForChildAvoidingFloats(child, marginStartForChild(child));

    setLogicalLeftForChild(child, style()->isLeftToRightDirection() ? newPosition : totalAvailableLogicalWidth - newPosition - logicalWidthForChild(child));
}

void RenderBlockFlow::setLogicalLeftForChild(RenderBox* child, LayoutUnit logicalLeft)
{
    if (isHorizontalWritingMode()) {
        child->setX(logicalLeft);
    } else {
        child->setY(logicalLeft);
    }
}

void RenderBlockFlow::setLogicalTopForChild(RenderBox* child, LayoutUnit logicalTop)
{
    if (isHorizontalWritingMode()) {
        child->setY(logicalTop);
    } else {
        child->setX(logicalTop);
    }
}

void RenderBlockFlow::layoutBlockChild(RenderBox* child, MarginInfo& marginInfo, LayoutUnit& previousFloatLogicalBottom)
{
    ColumnInfo* columnInfo = view()->layoutState()->columnInfo();
    RenderBox* previousBox = child->previousSiblingBox();
    bool previousBoxWasFirst = (previousBox == firstChildBox());
    bool shouldSetSpanningHeaderInfo = hasColumns() && columnInfo && previousBoxWasFirst;
    bool previousBoxIsSpanningHeader = previousBox && previousBox->style()->columnSpanCount() > 1 && !previousBox->style()->hasSpanAllColumns();

    LayoutUnit oldPosMarginBefore = maxPositiveMarginBefore();
    LayoutUnit oldNegMarginBefore = maxNegativeMarginBefore();

    // The child is a normal flow object. Compute the margins we will use for collapsing now.
    child->computeAndSetBlockDirectionMargins(this);

    // Try to guess our correct logical top position. In most cases this guess will
    // be correct. Only if we're wrong (when we compute the real logical top position)
    // will we have to potentially relayout.
    LayoutUnit estimateWithoutPagination;
    LayoutUnit logicalTopEstimate = estimateLogicalTopPosition(child, marginInfo, estimateWithoutPagination);

    // Cache our old rect so that we can dirty the proper repaint rects if the child moves.
    LayoutRect oldRect = child->frameRect();
    LayoutUnit oldLogicalTop = logicalTopForChild(child);

    // Go ahead and position the child as though it didn't collapse with the top.
<<<<<<< HEAD
    setLogicalTopForChild(child, logicalTopEstimate, ApplyLayoutDelta);
=======
    setLogicalTopForChild(child, logicalTopEstimate);
>>>>>>> e6de044b
    if (shouldSetSpanningHeaderInfo) {
        // If the previous child was a spanning header in a multi-column layout, then store the logical top
        // of the current child as the header "height".  The first line in any column within the column span
        // will be pushed down by the logicalTop of the current child (this takes into account margin before/after
        // from the previous child).
        columnInfo->setSpanningHeaderColumnCount(previousBoxIsSpanningHeader ? previousBox->style()->columnSpanCount() : 1);
        columnInfo->setSpanningHeaderHeight(previousBoxIsSpanningHeader ? logicalTopEstimate : 0);
    }

    RenderBlockFlow* childRenderBlockFlow = child->isRenderBlockFlow() ? toRenderBlockFlow(child) : 0;
    bool markDescendantsWithFloats = false;
    if (logicalTopEstimate != oldLogicalTop && childRenderBlockFlow && !childRenderBlockFlow->avoidsFloats() && childRenderBlockFlow->containsFloats()) {
        markDescendantsWithFloats = true;
    } else if (UNLIKELY(logicalTopEstimate.mightBeSaturated())) {
        // logicalTopEstimate, returned by estimateLogicalTopPosition, might be saturated for
        // very large elements. If it does the comparison with oldLogicalTop might yield a
        // false negative as adding and removing margins, borders etc from a saturated number
        // might yield incorrect results. If this is the case always mark for layout.
        markDescendantsWithFloats = true;
    } else if (!child->avoidsFloats() || child->shrinkToAvoidFloats()) {
        // If an element might be affected by the presence of floats, then always mark it for
        // layout.
        LayoutUnit fb = std::max(previousFloatLogicalBottom, lowestFloatLogicalBottom());
        if (fb > logicalTopEstimate)
            markDescendantsWithFloats = true;
    }

    if (childRenderBlockFlow) {
        if (markDescendantsWithFloats)
            childRenderBlockFlow->markAllDescendantsWithFloatsForLayout();
        if (!child->isWritingModeRoot())
            previousFloatLogicalBottom = std::max(previousFloatLogicalBottom, oldLogicalTop + childRenderBlockFlow->lowestFloatLogicalBottom());
    }

    SubtreeLayoutScope layoutScope(*child);
    if (!child->needsLayout())
        child->markForPaginationRelayoutIfNeeded(layoutScope);

    bool childHadLayout = child->everHadLayout();
    bool childNeededLayout = child->needsLayout();
    if (childNeededLayout)
        child->layout();

    // Cache if we are at the top of the block right now.
    bool atBeforeSideOfBlock = marginInfo.atBeforeSideOfBlock();
    bool childIsSelfCollapsing = child->isSelfCollapsingBlock();

    // Now determine the correct ypos based off examination of collapsing margin
    // values.
    LayoutUnit logicalTopBeforeClear = collapseMargins(child, marginInfo, childIsSelfCollapsing);

    // Now check for clear.
    LayoutUnit logicalTopAfterClear = clearFloatsIfNeeded(child, marginInfo, oldPosMarginBefore, oldNegMarginBefore, logicalTopBeforeClear, childIsSelfCollapsing);

    bool paginated = view()->layoutState()->isPaginated();
    if (paginated) {
        logicalTopAfterClear = adjustBlockChildForPagination(logicalTopAfterClear, estimateWithoutPagination, child,
            atBeforeSideOfBlock && logicalTopBeforeClear == logicalTopAfterClear);
    }

    setLogicalTopForChild(child, logicalTopAfterClear);

    // Now we have a final top position. See if it really does end up being different from our estimate.
    // clearFloatsIfNeeded can also mark the child as needing a layout even though we didn't move. This happens
    // when collapseMargins dynamically adds overhanging floats because of a child with negative margins.
<<<<<<< HEAD
    if (logicalTopAfterClear != logicalTopEstimate || child->needsLayout() || (paginated && childRenderBlock && childRenderBlock->shouldBreakAtLineToAvoidWidow())) {
=======
    if (logicalTopAfterClear != logicalTopEstimate || child->needsLayout() || (paginated && childRenderBlockFlow && childRenderBlockFlow->shouldBreakAtLineToAvoidWidow())) {
>>>>>>> e6de044b
        if (shouldSetSpanningHeaderInfo) {
            columnInfo->setSpanningHeaderHeight(previousBoxIsSpanningHeader ? logicalTopAfterClear : 0);
        }

        SubtreeLayoutScope layoutScope(*child);
        if (child->shrinkToAvoidFloats()) {
            // The child's width depends on the line width.
            // When the child shifts to clear an item, its width can
            // change (because it has more available line width).
            // So go ahead and mark the item as dirty.
            layoutScope.setChildNeedsLayout(child);
        }

        if (childRenderBlockFlow && !childRenderBlockFlow->avoidsFloats() && childRenderBlockFlow->containsFloats())
            childRenderBlockFlow->markAllDescendantsWithFloatsForLayout();

        if (!child->needsLayout())
            child->markForPaginationRelayoutIfNeeded(layoutScope);

        // Our guess was wrong. Make the child lay itself out again.
        child->layoutIfNeeded();
    }

    // If we previously encountered a self-collapsing sibling of this child that had clearance then
    // we set this bit to ensure we would not collapse the child's margins, and those of any subsequent
    // self-collapsing siblings, with our parent. If this child is not self-collapsing then it can
    // collapse its margins with the parent so reset the bit.
    if (!marginInfo.canCollapseMarginAfterWithLastChild() && !childIsSelfCollapsing)
        marginInfo.setCanCollapseMarginAfterWithLastChild(true);

    // We are no longer at the top of the block if we encounter a non-empty child.
    // This has to be done after checking for clear, so that margins can be reset if a clear occurred.
    if (marginInfo.atBeforeSideOfBlock() && !childIsSelfCollapsing)
        marginInfo.setAtBeforeSideOfBlock(false);

    // Now place the child in the correct left position
    determineLogicalLeftPositionForChild(child);

    LayoutSize childOffset = child->location() - oldRect.location();

    // Update our height now that the child has been placed in the correct position.
    setLogicalHeight(logicalHeight() + logicalHeightForChild(child));
    if (mustSeparateMarginAfterForChild(child)) {
        setLogicalHeight(logicalHeight() + marginAfterForChild(child));
        marginInfo.clearMargin();
    }
    // If the child has overhanging floats that intrude into following siblings (or possibly out
    // of this block), then the parent gets notified of the floats now.
    if (childRenderBlockFlow)
        addOverhangingFloats(childRenderBlockFlow, !childNeededLayout);

    // If the child moved, we have to invalidate it's paint  as well as any floating/positioned
    // descendants. An exception is if we need a layout. In this case, we know we're going to
    // invalidate our paint (and the child) anyway.
    bool didNotDoFullLayoutAndMoved = childHadLayout && !selfNeedsLayout() && (childOffset.width() || childOffset.height());
    bool didNotLayoutAndNeedsPaintInvalidation = !childHadLayout && child->checkForPaintInvalidation();

    if (didNotDoFullLayoutAndMoved || didNotLayoutAndNeedsPaintInvalidation)
        child->invalidatePaintForOverhangingFloats(true);

    if (paginated) {
        // Check for an after page/column break.
        LayoutUnit newHeight = applyAfterBreak(child, logicalHeight(), marginInfo);
        if (newHeight != height())
            setLogicalHeight(newHeight);
    }
}

LayoutUnit RenderBlockFlow::adjustBlockChildForPagination(LayoutUnit logicalTopAfterClear, LayoutUnit estimateWithoutPagination, RenderBox* child, bool atBeforeSideOfBlock)
{
    RenderBlockFlow* childBlockFlow = child->isRenderBlockFlow() ? toRenderBlockFlow(child) : 0;

    if (estimateWithoutPagination != logicalTopAfterClear) {
        // Our guess prior to pagination movement was wrong. Before we attempt to paginate, let's try again at the new
        // position.
        setLogicalHeight(logicalTopAfterClear);
        setLogicalTopForChild(child, logicalTopAfterClear);

        if (child->shrinkToAvoidFloats()) {
            // The child's width depends on the line width.
            // When the child shifts to clear an item, its width can
            // change (because it has more available line width).
            // So go ahead and mark the item as dirty.
            child->setChildNeedsLayout(MarkOnlyThis);
        }

        SubtreeLayoutScope layoutScope(*child);

        if (childBlockFlow) {
            if (!childBlockFlow->avoidsFloats() && childBlockFlow->containsFloats())
                childBlockFlow->markAllDescendantsWithFloatsForLayout();
            if (!child->needsLayout())
                child->markForPaginationRelayoutIfNeeded(layoutScope);
        }

        // Our guess was wrong. Make the child lay itself out again.
        child->layoutIfNeeded();
    }

    LayoutUnit oldTop = logicalTopAfterClear;

    // If the object has a page or column break value of "before", then we should shift to the top of the next page.
    LayoutUnit result = applyBeforeBreak(child, logicalTopAfterClear);

    // For replaced elements and scrolled elements, we want to shift them to the next page if they don't fit on the current one.
    LayoutUnit logicalTopBeforeUnsplittableAdjustment = result;
    LayoutUnit logicalTopAfterUnsplittableAdjustment = adjustForUnsplittableChild(child, result);

    LayoutUnit paginationStrut = 0;
    LayoutUnit unsplittableAdjustmentDelta = logicalTopAfterUnsplittableAdjustment - logicalTopBeforeUnsplittableAdjustment;
    LayoutUnit childLogicalHeight = child->logicalHeight();
    if (unsplittableAdjustmentDelta) {
        setPageBreak(result, childLogicalHeight - unsplittableAdjustmentDelta);
        paginationStrut = unsplittableAdjustmentDelta;
    } else if (childBlockFlow && childBlockFlow->paginationStrut()) {
        paginationStrut = childBlockFlow->paginationStrut();
    }

    if (paginationStrut) {
        // We are willing to propagate out to our parent block as long as we were at the top of the block prior
        // to collapsing our margins, and as long as we didn't clear or move as a result of other pagination.
        if (atBeforeSideOfBlock && oldTop == result && !isOutOfFlowPositioned() && !isTableCell()) {
            // FIXME: Should really check if we're exceeding the page height before propagating the strut, but we don't
            // have all the information to do so (the strut only has the remaining amount to push). Gecko gets this wrong too
            // and pushes to the next page anyway, so not too concerned about it.
            setPaginationStrut(result + paginationStrut);
            if (childBlockFlow)
                childBlockFlow->setPaginationStrut(0);
        } else {
            result += paginationStrut;
        }
    }

    if (!unsplittableAdjustmentDelta) {
        if (LayoutUnit pageLogicalHeight = pageLogicalHeightForOffset(result)) {
            LayoutUnit remainingLogicalHeight = pageRemainingLogicalHeightForOffset(result, ExcludePageBoundary);
            LayoutUnit spaceShortage = childLogicalHeight - remainingLogicalHeight;
            if (spaceShortage > 0) {
                // If the child crosses a column boundary, report a break, in case nothing inside it
                // has already done so. The column balancer needs to know how much it has to stretch
                // the columns to make more content fit. If no breaks are reported (but do occur),
                // the balancer will have no clue. Only measure the space after the last column
                // boundary, in case it crosses more than one.
                LayoutUnit spaceShortageInLastColumn = intMod(spaceShortage, pageLogicalHeight);
                setPageBreak(result, spaceShortageInLastColumn ? spaceShortageInLastColumn : spaceShortage);
            } else if (remainingLogicalHeight == pageLogicalHeight && offsetFromLogicalTopOfFirstPage() + child->logicalTop()) {
                // We're at the very top of a page or column, and it's not the first one. This child
                // may turn out to be the smallest piece of content that causes a page break, so we
                // need to report it.
                setPageBreak(result, childLogicalHeight);
            }
        }
    }

    // Similar to how we apply clearance. Go ahead and boost height() to be the place where we're going to position the child.
    setLogicalHeight(logicalHeight() + (result - oldTop));

    // Return the final adjusted logical top.
    return result;
}

static inline LayoutUnit calculateMinimumPageHeight(RenderStyle* renderStyle, RootInlineBox* lastLine, LayoutUnit lineTop, LayoutUnit lineBottom)
{
    // We may require a certain minimum number of lines per page in order to satisfy
    // orphans and widows, and that may affect the minimum page height.
    unsigned lineCount = std::max<unsigned>(renderStyle->hasAutoOrphans() ? 1 : renderStyle->orphans(), renderStyle->hasAutoWidows() ? 1 : renderStyle->widows());
    if (lineCount > 1) {
        RootInlineBox* line = lastLine;
        for (unsigned i = 1; i < lineCount && line->prevRootBox(); i++)
            line = line->prevRootBox();

        // FIXME: Paginating using line overflow isn't all fine. See FIXME in
        // adjustLinePositionForPagination() for more details.
        LayoutRect overflow = line->logicalVisualOverflowRect(line->lineTop(), line->lineBottom());
        lineTop = std::min(line->lineTopWithLeading(), overflow.y());
    }
    return lineBottom - lineTop;
}

void RenderBlockFlow::adjustLinePositionForPagination(RootInlineBox* lineBox, LayoutUnit& delta, RenderFlowThread* flowThread)
{
    // FIXME: For now we paginate using line overflow. This ensures that lines don't overlap at all when we
    // put a strut between them for pagination purposes. However, this really isn't the desired rendering, since
    // the line on the top of the next page will appear too far down relative to the same kind of line at the top
    // of the first column.
    //
    // The rendering we would like to see is one where the lineTopWithLeading is at the top of the column, and any line overflow
    // simply spills out above the top of the column. This effect would match what happens at the top of the first column.
    // We can't achieve this rendering, however, until we stop columns from clipping to the column bounds (thus allowing
    // for overflow to occur), and then cache visible overflow for each column rect.
    //
    // Furthermore, the paint we have to do when a column has overflow has to be special. We need to exclude
    // content that paints in a previous column (and content that paints in the following column).
    //
    // For now we'll at least honor the lineTopWithLeading when paginating if it is above the logical top overflow. This will
    // at least make positive leading work in typical cases.
    //
    // FIXME: Another problem with simply moving lines is that the available line width may change (because of floats).
    // Technically if the location we move the line to has a different line width than our old position, then we need to dirty the
    // line and all following lines.
    LayoutRect logicalVisualOverflow = lineBox->logicalVisualOverflowRect(lineBox->lineTop(), lineBox->lineBottom());
    LayoutUnit logicalOffset = std::min(lineBox->lineTopWithLeading(), logicalVisualOverflow.y());
    LayoutUnit logicalBottom = std::max(lineBox->lineBottomWithLeading(), logicalVisualOverflow.maxY());
    LayoutUnit lineHeight = logicalBottom - logicalOffset;
    updateMinimumPageHeight(logicalOffset, calculateMinimumPageHeight(style(), lineBox, logicalOffset, logicalBottom));
    logicalOffset += delta;
    lineBox->setPaginationStrut(0);
    lineBox->setIsFirstAfterPageBreak(false);
    LayoutUnit pageLogicalHeight = pageLogicalHeightForOffset(logicalOffset);
    bool hasUniformPageLogicalHeight = !flowThread || flowThread->regionsHaveUniformLogicalHeight();
    // If lineHeight is greater than pageLogicalHeight, but logicalVisualOverflow.height() still fits, we are
    // still going to add a strut, so that the visible overflow fits on a single page.
    if (!pageLogicalHeight || (hasUniformPageLogicalHeight && logicalVisualOverflow.height() > pageLogicalHeight)) {
        // FIXME: In case the line aligns with the top of the page (or it's slightly shifted downwards) it will not be marked as the first line in the page.
        // From here, the fix is not straightforward because it's not easy to always determine when the current line is the first in the page.
        return;
    }
    LayoutUnit remainingLogicalHeight = pageRemainingLogicalHeightForOffset(logicalOffset, ExcludePageBoundary);
    LayoutUnit spanningHeaderHeight = 0;
    if (view()->layoutState()->columnInfo()) {
        ColumnInfo* colInfo = view()->layoutState()->columnInfo();
        LayoutUnit totalOffset = logicalOffset + offsetFromLogicalTopOfFirstPage();
        unsigned currentColumn = (totalOffset + lineHeight) / pageLogicalHeight;
        if (currentColumn < colInfo->spanningHeaderColumnCount()) {
            spanningHeaderHeight = colInfo->spanningHeaderHeight();
            if (spanningHeaderHeight > 0 && remainingLogicalHeight == pageLogicalHeight && totalOffset > 0) {
                remainingLogicalHeight = 0;
            }
        }
    }

    int lineIndex = lineCount(lineBox);
    if (remainingLogicalHeight < lineHeight || (shouldBreakAtLineToAvoidWidow() && lineBreakToAvoidWidow() == lineIndex)) {
        if (shouldBreakAtLineToAvoidWidow() && lineBreakToAvoidWidow() == lineIndex) {
            clearShouldBreakAtLineToAvoidWidow();
            setDidBreakAtLineToAvoidWidow();
        }
        if (lineHeight > pageLogicalHeight) {
            // Split the top margin in order to avoid splitting the visible part of the line.
            remainingLogicalHeight -= std::min(lineHeight - pageLogicalHeight, std::max<LayoutUnit>(0, logicalVisualOverflow.y() - lineBox->lineTopWithLeading()));
        }
        LayoutUnit totalLogicalHeight = lineHeight + std::max<LayoutUnit>(0, logicalOffset);
        LayoutUnit pageLogicalHeightAtNewOffset = hasUniformPageLogicalHeight ? pageLogicalHeight : pageLogicalHeightForOffset(logicalOffset + remainingLogicalHeight);
        setPageBreak(logicalOffset, lineHeight - remainingLogicalHeight);
        if (((lineBox == firstRootBox() && totalLogicalHeight < pageLogicalHeightAtNewOffset) || (!style()->hasAutoOrphans() && style()->orphans() >= lineIndex))
            && !isOutOfFlowPositioned() && !isTableCell()) {
            setPaginationStrut(remainingLogicalHeight + spanningHeaderHeight + std::max<LayoutUnit>(0, logicalOffset));
        } else {
            delta += remainingLogicalHeight + spanningHeaderHeight;
            lineBox->setPaginationStrut(remainingLogicalHeight + spanningHeaderHeight);
            lineBox->setIsFirstAfterPageBreak(true);
        }
    } else if (remainingLogicalHeight == pageLogicalHeight) {
        // We're at the very top of a page or column.
        if (lineBox != firstRootBox())
            lineBox->setIsFirstAfterPageBreak(true);
        if (lineBox != firstRootBox() || offsetFromLogicalTopOfFirstPage())
            setPageBreak(logicalOffset, lineHeight);
    }
}

void RenderBlockFlow::rebuildFloatsFromIntruding()
{
    if (m_floatingObjects)
        m_floatingObjects->setHorizontalWritingMode(isHorizontalWritingMode());

    HashSet<RenderBox*> oldIntrudingFloatSet;
    if (!childrenInline() && m_floatingObjects) {
        const FloatingObjectSet& floatingObjectSet = m_floatingObjects->set();
        FloatingObjectSetIterator end = floatingObjectSet.end();
        for (FloatingObjectSetIterator it = floatingObjectSet.begin(); it != end; ++it) {
            FloatingObject* floatingObject = it->get();
            if (!floatingObject->isDescendant())
                oldIntrudingFloatSet.add(floatingObject->renderer());
        }
    }

    // Inline blocks are covered by the isReplaced() check in the avoidFloats method.
    if (avoidsFloats() || isDocumentElement() || isRenderView() || isFloatingOrOutOfFlowPositioned() || isTableCell()) {
        if (m_floatingObjects) {
            m_floatingObjects->clear();
        }
        if (!oldIntrudingFloatSet.isEmpty())
            markAllDescendantsWithFloatsForLayout();
        return;
    }

    RendererToFloatInfoMap floatMap;

    if (m_floatingObjects) {
        if (childrenInline())
            m_floatingObjects->moveAllToFloatInfoMap(floatMap);
        else
            m_floatingObjects->clear();
    }

    // We should not process floats if the parent node is not a RenderBlockFlow. Otherwise, we will add
    // floats in an invalid context. This will cause a crash arising from a bad cast on the parent.
    // See <rdar://problem/8049753>, where float property is applied on a text node in a SVG.
    if (!parent() || !parent()->isRenderBlockFlow())
        return;

    // Attempt to locate a previous sibling with overhanging floats. We skip any elements that
    // may have shifted to avoid floats, and any objects whose floats cannot interact with objects
    // outside it (i.e. objects that create a new block formatting context).
    RenderBlockFlow* parentBlockFlow = toRenderBlockFlow(parent());
    bool parentHasFloats = false;
    RenderObject* prev = previousSibling();
    while (prev && (!prev->isBox() || !prev->isRenderBlock() || toRenderBlock(prev)->avoidsFloats() || toRenderBlock(prev)->createsBlockFormattingContext())) {
        if (prev->isFloating())
            parentHasFloats = true;
        prev = prev->previousSibling();
    }

    // First add in floats from the parent. Self-collapsing blocks let their parent track any floats that intrude into
    // them (as opposed to floats they contain themselves) so check for those here too.
    LayoutUnit logicalTopOffset = logicalTop();
    bool parentHasIntrudingFloats = !parentHasFloats && (!prev || toRenderBlockFlow(prev)->isSelfCollapsingBlock()) && parentBlockFlow->lowestFloatLogicalBottom() > logicalTopOffset;
    if (parentHasFloats || parentHasIntrudingFloats)
        addIntrudingFloats(parentBlockFlow, parentBlockFlow->logicalLeftOffsetForContent(), logicalTopOffset);

    // Add overhanging floats from the previous RenderBlockFlow, but only if it has a float that intrudes into our space.
    if (prev) {
        RenderBlockFlow* blockFlow = toRenderBlockFlow(prev);
        logicalTopOffset -= blockFlow->logicalTop();
        if (blockFlow->lowestFloatLogicalBottom() > logicalTopOffset)
            addIntrudingFloats(blockFlow, 0, logicalTopOffset);
    }

    if (childrenInline()) {
        LayoutUnit changeLogicalTop = LayoutUnit::max();
        LayoutUnit changeLogicalBottom = LayoutUnit::min();
        if (m_floatingObjects) {
            const FloatingObjectSet& floatingObjectSet = m_floatingObjects->set();
            FloatingObjectSetIterator end = floatingObjectSet.end();
            for (FloatingObjectSetIterator it = floatingObjectSet.begin(); it != end; ++it) {
                FloatingObject* floatingObject = it->get();
                FloatingObject* oldFloatingObject = floatMap.get(floatingObject->renderer());
                LayoutUnit logicalBottom = logicalBottomForFloat(floatingObject);
                if (oldFloatingObject) {
                    LayoutUnit oldLogicalBottom = logicalBottomForFloat(oldFloatingObject);
                    if (logicalWidthForFloat(floatingObject) != logicalWidthForFloat(oldFloatingObject) || logicalLeftForFloat(floatingObject) != logicalLeftForFloat(oldFloatingObject)) {
                        changeLogicalTop = 0;
                        changeLogicalBottom = std::max(changeLogicalBottom, std::max(logicalBottom, oldLogicalBottom));
                    } else {
                        if (logicalBottom != oldLogicalBottom) {
                            changeLogicalTop = std::min(changeLogicalTop, std::min(logicalBottom, oldLogicalBottom));
                            changeLogicalBottom = std::max(changeLogicalBottom, std::max(logicalBottom, oldLogicalBottom));
                        }
                        LayoutUnit logicalTop = logicalTopForFloat(floatingObject);
                        LayoutUnit oldLogicalTop = logicalTopForFloat(oldFloatingObject);
                        if (logicalTop != oldLogicalTop) {
                            changeLogicalTop = std::min(changeLogicalTop, std::min(logicalTop, oldLogicalTop));
                            changeLogicalBottom = std::max(changeLogicalBottom, std::max(logicalTop, oldLogicalTop));
                        }
                    }

                    if (oldFloatingObject->originatingLine() && !selfNeedsLayout()) {
                        ASSERT(oldFloatingObject->originatingLine()->renderer() == this);
                        oldFloatingObject->originatingLine()->markDirty();
                    }

                    floatMap.remove(floatingObject->renderer());
                } else {
                    changeLogicalTop = 0;
                    changeLogicalBottom = std::max(changeLogicalBottom, logicalBottom);
                }
            }
        }

        RendererToFloatInfoMap::iterator end = floatMap.end();
        for (RendererToFloatInfoMap::iterator it = floatMap.begin(); it != end; ++it) {
            OwnPtr<FloatingObject>& floatingObject = it->value;
            if (!floatingObject->isDescendant()) {
                changeLogicalTop = 0;
                changeLogicalBottom = std::max(changeLogicalBottom, logicalBottomForFloat(floatingObject.get()));
            }
        }

        markLinesDirtyInBlockRange(changeLogicalTop, changeLogicalBottom);
    } else if (!oldIntrudingFloatSet.isEmpty()) {
        // If there are previously intruding floats that no longer intrude, then children with floats
        // should also get layout because they might need their floating object lists cleared.
        if (m_floatingObjects->set().size() < oldIntrudingFloatSet.size()) {
            markAllDescendantsWithFloatsForLayout();
        } else {
            const FloatingObjectSet& floatingObjectSet = m_floatingObjects->set();
            FloatingObjectSetIterator end = floatingObjectSet.end();
            for (FloatingObjectSetIterator it = floatingObjectSet.begin(); it != end && !oldIntrudingFloatSet.isEmpty(); ++it)
                oldIntrudingFloatSet.remove((*it)->renderer());
            if (!oldIntrudingFloatSet.isEmpty())
                markAllDescendantsWithFloatsForLayout();
        }
    }
}

void RenderBlockFlow::layoutBlockChildren(bool relayoutChildren, SubtreeLayoutScope& layoutScope, LayoutUnit beforeEdge, LayoutUnit afterEdge)
{
    dirtyForLayoutFromPercentageHeightDescendants(layoutScope);

    // The margin struct caches all our current margin collapsing state. The compact struct caches state when we encounter compacts,
    MarginInfo marginInfo(this, beforeEdge, afterEdge);

    // Fieldsets need to find their legend and position it inside the border of the object.
    // The legend then gets skipped during normal layout. The same is true for ruby text.
    // It doesn't get included in the normal layout process but is instead skipped.
    RenderObject* childToExclude = layoutSpecialExcludedChild(relayoutChildren, layoutScope);

    LayoutUnit previousFloatLogicalBottom = 0;

    RenderBox* next = firstChildBox();
    RenderBox* lastNormalFlowChild = 0;

    while (next) {
        RenderBox* child = next;
        next = child->nextSiblingBox();

        // FIXME: this should only be set from clearNeedsLayout crbug.com/361250
        child->setLayoutDidGetCalled(true);

        if (childToExclude == child)
            continue; // Skip this child, since it will be positioned by the specialized subclass (fieldsets and ruby runs).

        updateBlockChildDirtyBitsBeforeLayout(relayoutChildren, child);

        if (child->isOutOfFlowPositioned()) {
            child->containingBlock()->insertPositionedObject(child);
            adjustPositionedBlock(child, marginInfo);
            continue;
        }
        if (child->isFloating()) {
            insertFloatingObject(child);
            adjustFloatingBlock(marginInfo);
            continue;
        }

        // Lay out the child.
        layoutBlockChild(child, marginInfo, previousFloatLogicalBottom);
        lastNormalFlowChild = child;
    }

    // Now do the handling of the bottom of the block, adding in our bottom border/padding and
    // determining the correct collapsed bottom margin information.
    handleAfterSideOfBlock(lastNormalFlowChild, beforeEdge, afterEdge, marginInfo);
}

// Our MarginInfo state used when laying out block children.
MarginInfo::MarginInfo(RenderBlockFlow* blockFlow, LayoutUnit beforeBorderPadding, LayoutUnit afterBorderPadding)
    : m_canCollapseMarginAfterWithLastChild(true)
    , m_atBeforeSideOfBlock(true)
    , m_atAfterSideOfBlock(false)
    , m_hasMarginBeforeQuirk(false)
    , m_hasMarginAfterQuirk(false)
    , m_determinedMarginBeforeQuirk(false)
    , m_discardMargin(false)
{
    RenderStyle* blockStyle = blockFlow->style();
    ASSERT(blockFlow->isRenderView() || blockFlow->parent());
    m_canCollapseWithChildren = !blockFlow->createsBlockFormattingContext() && !blockFlow->isRenderFlowThread() && !blockFlow->isRenderView();

    m_canCollapseMarginBeforeWithChildren = m_canCollapseWithChildren && !beforeBorderPadding && blockStyle->marginBeforeCollapse() != MSEPARATE;

    // If any height other than auto is specified in CSS, then we don't collapse our bottom
    // margins with our children's margins. To do otherwise would be to risk odd visual
    // effects when the children overflow out of the parent block and yet still collapse
    // with it. We also don't collapse if we have any bottom border/padding.
    m_canCollapseMarginAfterWithChildren = m_canCollapseWithChildren && !afterBorderPadding
        && (blockStyle->logicalHeight().isAuto() && !blockStyle->logicalHeight().value()) && blockStyle->marginAfterCollapse() != MSEPARATE;

    m_quirkContainer = blockFlow->isTableCell() || blockFlow->isBody();

    m_discardMargin = m_canCollapseMarginBeforeWithChildren && blockFlow->mustDiscardMarginBefore();

    m_positiveMargin = (m_canCollapseMarginBeforeWithChildren && !blockFlow->mustDiscardMarginBefore()) ? blockFlow->maxPositiveMarginBefore() : LayoutUnit();
    m_negativeMargin = (m_canCollapseMarginBeforeWithChildren && !blockFlow->mustDiscardMarginBefore()) ? blockFlow->maxNegativeMarginBefore() : LayoutUnit();
}

RenderBlockFlow::MarginValues RenderBlockFlow::marginValuesForChild(RenderBox* child) const
{
    LayoutUnit childBeforePositive = 0;
    LayoutUnit childBeforeNegative = 0;
    LayoutUnit childAfterPositive = 0;
    LayoutUnit childAfterNegative = 0;

    LayoutUnit beforeMargin = 0;
    LayoutUnit afterMargin = 0;

    RenderBlockFlow* childRenderBlockFlow = child->isRenderBlockFlow() ? toRenderBlockFlow(child) : 0;

    // If the child has the same directionality as we do, then we can just return its
    // margins in the same direction.
    if (!child->isWritingModeRoot()) {
        if (childRenderBlockFlow) {
            childBeforePositive = childRenderBlockFlow->maxPositiveMarginBefore();
            childBeforeNegative = childRenderBlockFlow->maxNegativeMarginBefore();
            childAfterPositive = childRenderBlockFlow->maxPositiveMarginAfter();
            childAfterNegative = childRenderBlockFlow->maxNegativeMarginAfter();
        } else {
            beforeMargin = child->marginBefore();
            afterMargin = child->marginAfter();
        }
    } else if (child->isHorizontalWritingMode() == isHorizontalWritingMode()) {
        // The child has a different directionality. If the child is parallel, then it's just
        // flipped relative to us. We can use the margins for the opposite edges.
        if (childRenderBlockFlow) {
            childBeforePositive = childRenderBlockFlow->maxPositiveMarginAfter();
            childBeforeNegative = childRenderBlockFlow->maxNegativeMarginAfter();
            childAfterPositive = childRenderBlockFlow->maxPositiveMarginBefore();
            childAfterNegative = childRenderBlockFlow->maxNegativeMarginBefore();
        } else {
            beforeMargin = child->marginAfter();
            afterMargin = child->marginBefore();
        }
    } else {
        // The child is perpendicular to us, which means its margins don't collapse but are on the
        // "logical left/right" sides of the child box. We can just return the raw margin in this case.
        beforeMargin = marginBeforeForChild(child);
        afterMargin = marginAfterForChild(child);
    }

    // Resolve uncollapsing margins into their positive/negative buckets.
    if (beforeMargin) {
        if (beforeMargin > 0)
            childBeforePositive = beforeMargin;
        else
            childBeforeNegative = -beforeMargin;
    }
    if (afterMargin) {
        if (afterMargin > 0)
            childAfterPositive = afterMargin;
        else
            childAfterNegative = -afterMargin;
    }

    return RenderBlockFlow::MarginValues(childBeforePositive, childBeforeNegative, childAfterPositive, childAfterNegative);
}

LayoutUnit RenderBlockFlow::collapseMargins(RenderBox* child, MarginInfo& marginInfo, bool childIsSelfCollapsing)
{
    bool childDiscardMarginBefore = mustDiscardMarginBeforeForChild(child);
    bool childDiscardMarginAfter = mustDiscardMarginAfterForChild(child);

    // The child discards the before margin when the the after margin has discard in the case of a self collapsing block.
    childDiscardMarginBefore = childDiscardMarginBefore || (childDiscardMarginAfter && childIsSelfCollapsing);

    // Get the four margin values for the child and cache them.
    const RenderBlockFlow::MarginValues childMargins = marginValuesForChild(child);

    // Get our max pos and neg top margins.
    LayoutUnit posTop = childMargins.positiveMarginBefore();
    LayoutUnit negTop = childMargins.negativeMarginBefore();

    // For self-collapsing blocks, collapse our bottom margins into our
    // top to get new posTop and negTop values.
    if (childIsSelfCollapsing) {
        posTop = std::max(posTop, childMargins.positiveMarginAfter());
        negTop = std::max(negTop, childMargins.negativeMarginAfter());
    }

    // See if the top margin is quirky. We only care if this child has
    // margins that will collapse with us.
    bool topQuirk = hasMarginBeforeQuirk(child);

    if (marginInfo.canCollapseWithMarginBefore()) {
        if (!childDiscardMarginBefore && !marginInfo.discardMargin()) {
            // This child is collapsing with the top of the
            // block. If it has larger margin values, then we need to update
            // our own maximal values.
            if (!document().inQuirksMode() || !marginInfo.quirkContainer() || !topQuirk)
                setMaxMarginBeforeValues(std::max(posTop, maxPositiveMarginBefore()), std::max(negTop, maxNegativeMarginBefore()));

            // The minute any of the margins involved isn't a quirk, don't
            // collapse it away, even if the margin is smaller (www.webreference.com
            // has an example of this, a <dt> with 0.8em author-specified inside
            // a <dl> inside a <td>.
            if (!marginInfo.determinedMarginBeforeQuirk() && !topQuirk && (posTop - negTop)) {
                setHasMarginBeforeQuirk(false);
                marginInfo.setDeterminedMarginBeforeQuirk(true);
            }

            if (!marginInfo.determinedMarginBeforeQuirk() && topQuirk && !marginBefore()) {
                // We have no top margin and our top child has a quirky margin.
                // We will pick up this quirky margin and pass it through.
                // This deals with the <td><div><p> case.
                // Don't do this for a block that split two inlines though. You do
                // still apply margins in this case.
                setHasMarginBeforeQuirk(true);
            }
        } else {
            // The before margin of the container will also discard all the margins it is collapsing with.
            setMustDiscardMarginBefore();
        }
    }

    // Once we find a child with discardMarginBefore all the margins collapsing with us must also discard.
    if (childDiscardMarginBefore) {
        marginInfo.setDiscardMargin(true);
        marginInfo.clearMargin();
    }

    if (marginInfo.quirkContainer() && marginInfo.atBeforeSideOfBlock() && (posTop - negTop))
        marginInfo.setHasMarginBeforeQuirk(topQuirk);

    LayoutUnit beforeCollapseLogicalTop = logicalHeight();
    LayoutUnit logicalTop = beforeCollapseLogicalTop;

    LayoutUnit clearanceForSelfCollapsingBlock;
    RenderObject* prev = child->previousSibling();
    RenderBlockFlow* previousBlockFlow =  prev && prev->isRenderBlockFlow() && !prev->isFloatingOrOutOfFlowPositioned() ? toRenderBlockFlow(prev) : 0;
    // If the child's previous sibling is a self-collapsing block that cleared a float then its top border edge has been set at the bottom border edge
    // of the float. Since we want to collapse the child's top margin with the self-collapsing block's top and bottom margins we need to adjust our parent's height to match the
    // margin top of the self-collapsing block. If the resulting collapsed margin leaves the child still intruding into the float then we will want to clear it.
    if (!marginInfo.canCollapseWithMarginBefore() && previousBlockFlow && previousBlockFlow->isSelfCollapsingBlock()) {
        clearanceForSelfCollapsingBlock = previousBlockFlow->marginOffsetForSelfCollapsingBlock();
        setLogicalHeight(logicalHeight() - clearanceForSelfCollapsingBlock);
    }

    if (childIsSelfCollapsing) {
        // For a self collapsing block both the before and after margins get discarded. The block doesn't contribute anything to the height of the block.
        // Also, the child's top position equals the logical height of the container.
        if (!childDiscardMarginBefore && !marginInfo.discardMargin()) {
            // This child has no height. We need to compute our
            // position before we collapse the child's margins together,
            // so that we can get an accurate position for the zero-height block.
            LayoutUnit collapsedBeforePos = std::max(marginInfo.positiveMargin(), childMargins.positiveMarginBefore());
            LayoutUnit collapsedBeforeNeg = std::max(marginInfo.negativeMargin(), childMargins.negativeMarginBefore());
            marginInfo.setMargin(collapsedBeforePos, collapsedBeforeNeg);

            // Now collapse the child's margins together, which means examining our
            // bottom margin values as well.
            marginInfo.setPositiveMarginIfLarger(childMargins.positiveMarginAfter());
            marginInfo.setNegativeMarginIfLarger(childMargins.negativeMarginAfter());

            if (!marginInfo.canCollapseWithMarginBefore()) {
                // We need to make sure that the position of the self-collapsing block
                // is correct, since it could have overflowing content
                // that needs to be positioned correctly (e.g., a block that
                // had a specified height of 0 but that actually had subcontent).
                logicalTop = logicalHeight() + collapsedBeforePos - collapsedBeforeNeg;
            }
        }
    } else {
        if (mustSeparateMarginBeforeForChild(child)) {
            ASSERT(!marginInfo.discardMargin() || (marginInfo.discardMargin() && !marginInfo.margin()));
            // If we are at the before side of the block and we collapse, ignore the computed margin
            // and just add the child margin to the container height. This will correctly position
            // the child inside the container.
            LayoutUnit separateMargin = !marginInfo.canCollapseWithMarginBefore() ? marginInfo.margin() : LayoutUnit(0);
            setLogicalHeight(logicalHeight() + separateMargin + marginBeforeForChild(child));
            logicalTop = logicalHeight();
        } else if (!marginInfo.discardMargin() && (!marginInfo.atBeforeSideOfBlock()
            || (!marginInfo.canCollapseMarginBeforeWithChildren()
            && (!document().inQuirksMode() || !marginInfo.quirkContainer() || !marginInfo.hasMarginBeforeQuirk())))) {
            // We're collapsing with a previous sibling's margins and not
            // with the top of the block.
            setLogicalHeight(logicalHeight() + std::max(marginInfo.positiveMargin(), posTop) - std::max(marginInfo.negativeMargin(), negTop));
            logicalTop = logicalHeight();
        }

        marginInfo.setDiscardMargin(childDiscardMarginAfter);

        if (!marginInfo.discardMargin()) {
            marginInfo.setPositiveMargin(childMargins.positiveMarginAfter());
            marginInfo.setNegativeMargin(childMargins.negativeMarginAfter());
        } else {
            marginInfo.clearMargin();
        }

        if (marginInfo.margin())
            marginInfo.setHasMarginAfterQuirk(hasMarginAfterQuirk(child));
    }

    // If margins would pull us past the top of the next page, then we need to pull back and pretend like the margins
    // collapsed into the page edge.
    LayoutState* layoutState = view()->layoutState();
    if (layoutState->isPaginated() && layoutState->pageLogicalHeight() && logicalTop > beforeCollapseLogicalTop) {
        LayoutUnit oldLogicalTop = logicalTop;
<<<<<<< HEAD
        logicalTop = min(logicalTop, nextPageLogicalTop(beforeCollapseLogicalTop));
=======
        logicalTop = std::min(logicalTop, nextPageLogicalTop(beforeCollapseLogicalTop));
>>>>>>> e6de044b
        logicalTop = adjustLogicalTopForSpanningHeader(child, layoutState->columnInfo(), logicalTop);
        setLogicalHeight(logicalHeight() + (logicalTop - oldLogicalTop));
    }

    if (previousBlockFlow) {
        // If |child| is a self-collapsing block it may have collapsed into a previous sibling and although it hasn't reduced the height of the parent yet
        // any floats from the parent will now overhang.
        LayoutUnit oldLogicalHeight = logicalHeight();
        setLogicalHeight(logicalTop);
        if (!previousBlockFlow->avoidsFloats() && (previousBlockFlow->logicalTop() + previousBlockFlow->lowestFloatLogicalBottom()) > logicalTop)
            addOverhangingFloats(previousBlockFlow, false);
        setLogicalHeight(oldLogicalHeight);

        // If |child|'s previous sibling is a self-collapsing block that cleared a float and margin collapsing resulted in |child| moving up
        // into the margin area of the self-collapsing block then the float it clears is now intruding into |child|. Layout again so that we can look for
        // floats in the parent that overhang |child|'s new logical top.
        bool logicalTopIntrudesIntoFloat = clearanceForSelfCollapsingBlock > 0 && logicalTop < beforeCollapseLogicalTop;
        if (logicalTopIntrudesIntoFloat && containsFloats() && !child->avoidsFloats() && lowestFloatLogicalBottom() > logicalTop)
            child->setNeedsLayoutAndFullPaintInvalidation();
    }

    return logicalTop;
}

void RenderBlockFlow::adjustPositionedBlock(RenderBox* child, const MarginInfo& marginInfo)
{
    bool isHorizontal = isHorizontalWritingMode();
    bool hasStaticBlockPosition = child->style()->hasStaticBlockPosition(isHorizontal);

    LayoutUnit logicalTop = logicalHeight();
    updateStaticInlinePositionForChild(child, logicalTop);

    if (!marginInfo.canCollapseWithMarginBefore()) {
        // Positioned blocks don't collapse margins, so add the margin provided by
        // the container now. The child's own margin is added later when calculating its logical top.
        LayoutUnit collapsedBeforePos = marginInfo.positiveMargin();
        LayoutUnit collapsedBeforeNeg = marginInfo.negativeMargin();
        logicalTop += collapsedBeforePos - collapsedBeforeNeg;
    }

    RenderLayer* childLayer = child->layer();
    if (childLayer->staticBlockPosition() != logicalTop) {
        childLayer->setStaticBlockPosition(logicalTop);
        if (hasStaticBlockPosition)
            child->setChildNeedsLayout(MarkOnlyThis);
    }
}

LayoutUnit RenderBlockFlow::computeStartPositionDeltaForChildAvoidingFloats(const RenderBox* child, LayoutUnit childMarginStart)
{
    LayoutUnit startPosition = startOffsetForContent();

    // Add in our start margin.
    LayoutUnit oldPosition = startPosition + childMarginStart;
    LayoutUnit newPosition = oldPosition;

    LayoutUnit blockOffset = logicalTopForChild(child);
    LayoutUnit startOff = startOffsetForLine(blockOffset, false, logicalHeightForChild(child));

    if (style()->textAlign() != WEBKIT_CENTER && !child->style()->marginStartUsing(style()).isAuto()) {
        if (childMarginStart < 0)
            startOff += childMarginStart;
        newPosition = std::max(newPosition, startOff); // Let the float sit in the child's margin if it can fit.
    } else if (startOff != startPosition) {
        newPosition = startOff + childMarginStart;
    }

    return newPosition - oldPosition;
}

LayoutUnit RenderBlockFlow::clearFloatsIfNeeded(RenderBox* child, MarginInfo& marginInfo, LayoutUnit oldTopPosMargin, LayoutUnit oldTopNegMargin, LayoutUnit yPos, bool childIsSelfCollapsing)
{
    LayoutUnit heightIncrease = getClearDelta(child, yPos);
    if (!heightIncrease)
        return yPos;

    if (childIsSelfCollapsing) {
        bool childDiscardMargin = mustDiscardMarginBeforeForChild(child) || mustDiscardMarginAfterForChild(child);

        // For self-collapsing blocks that clear, they can still collapse their
        // margins with following siblings. Reset the current margins to represent
        // the self-collapsing block's margins only.
        // If DISCARD is specified for -webkit-margin-collapse, reset the margin values.
        RenderBlockFlow::MarginValues childMargins = marginValuesForChild(child);
        if (!childDiscardMargin) {
            marginInfo.setPositiveMargin(std::max(childMargins.positiveMarginBefore(), childMargins.positiveMarginAfter()));
            marginInfo.setNegativeMargin(std::max(childMargins.negativeMarginBefore(), childMargins.negativeMarginAfter()));
        } else {
            marginInfo.clearMargin();
        }
        marginInfo.setDiscardMargin(childDiscardMargin);

        // CSS2.1 states:
        // "If the top and bottom margins of an element with clearance are adjoining, its margins collapse with
        // the adjoining margins of following siblings but that resulting margin does not collapse with the bottom margin of the parent block."
        // So the parent's bottom margin cannot collapse through this block or any subsequent self-collapsing blocks. Set a bit to ensure
        // this happens; it will get reset if we encounter an in-flow sibling that is not self-collapsing.
        marginInfo.setCanCollapseMarginAfterWithLastChild(false);

        // For now set the border-top of |child| flush with the bottom border-edge of the float so it can layout any floating or positioned children of
        // its own at the correct vertical position. If subsequent siblings attempt to collapse with |child|'s margins in |collapseMargins| we will
        // adjust the height of the parent to |child|'s margin top (which if it is positive sits up 'inside' the float it's clearing) so that all three
        // margins can collapse at the correct vertical position.
        // Per CSS2.1 we need to ensure that any negative margin-top clears |child| beyond the bottom border-edge of the float so that the top border edge of the child
        // (i.e. its clearance)  is at a position that satisfies the equation: "the amount of clearance is set so that clearance + margin-top = [height of float],
        // i.e., clearance = [height of float] - margin-top".
        setLogicalHeight(child->logicalTop() + childMargins.negativeMarginBefore());
    } else {
        // Increase our height by the amount we had to clear.
        setLogicalHeight(logicalHeight() + heightIncrease);
    }

    if (marginInfo.canCollapseWithMarginBefore()) {
        // We can no longer collapse with the top of the block since a clear
        // occurred. The empty blocks collapse into the cleared block.
        setMaxMarginBeforeValues(oldTopPosMargin, oldTopNegMargin);
        marginInfo.setAtBeforeSideOfBlock(false);

        // In case the child discarded the before margin of the block we need to reset the mustDiscardMarginBefore flag to the initial value.
        setMustDiscardMarginBefore(style()->marginBeforeCollapse() == MDISCARD);
    }

    return yPos + heightIncrease;
}

void RenderBlockFlow::setCollapsedBottomMargin(const MarginInfo& marginInfo)
{
    if (marginInfo.canCollapseWithMarginAfter() && !marginInfo.canCollapseWithMarginBefore()) {
        // Update the after side margin of the container to discard if the after margin of the last child also discards and we collapse with it.
        // Don't update the max margin values because we won't need them anyway.
        if (marginInfo.discardMargin()) {
            setMustDiscardMarginAfter();
            return;
        }

        // Update our max pos/neg bottom margins, since we collapsed our bottom margins
        // with our children.
        setMaxMarginAfterValues(std::max(maxPositiveMarginAfter(), marginInfo.positiveMargin()), std::max(maxNegativeMarginAfter(), marginInfo.negativeMargin()));

        if (!marginInfo.hasMarginAfterQuirk())
            setHasMarginAfterQuirk(false);

        if (marginInfo.hasMarginAfterQuirk() && !marginAfter()) {
            // We have no bottom margin and our last child has a quirky margin.
            // We will pick up this quirky margin and pass it through.
            // This deals with the <td><div><p> case.
            setHasMarginAfterQuirk(true);
        }
    }
}

void RenderBlockFlow::marginBeforeEstimateForChild(RenderBox* child, LayoutUnit& positiveMarginBefore, LayoutUnit& negativeMarginBefore, bool& discardMarginBefore) const
{
    // Give up if in quirks mode and we're a body/table cell and the top margin of the child box is quirky.
    // Give up if the child specified -webkit-margin-collapse: separate that prevents collapsing.
    // FIXME: Use writing mode independent accessor for marginBeforeCollapse.
    if ((document().inQuirksMode() && hasMarginBeforeQuirk(child) && (isTableCell() || isBody())) || child->style()->marginBeforeCollapse() == MSEPARATE)
        return;

    // The margins are discarded by a child that specified -webkit-margin-collapse: discard.
    // FIXME: Use writing mode independent accessor for marginBeforeCollapse.
    if (child->style()->marginBeforeCollapse() == MDISCARD) {
        positiveMarginBefore = 0;
        negativeMarginBefore = 0;
        discardMarginBefore = true;
        return;
    }

    LayoutUnit beforeChildMargin = marginBeforeForChild(child);
    positiveMarginBefore = std::max(positiveMarginBefore, beforeChildMargin);
    negativeMarginBefore = std::max(negativeMarginBefore, -beforeChildMargin);

    if (!child->isRenderBlockFlow())
        return;

    RenderBlockFlow* childBlockFlow = toRenderBlockFlow(child);
    if (childBlockFlow->childrenInline() || childBlockFlow->isWritingModeRoot())
        return;

    MarginInfo childMarginInfo(childBlockFlow, childBlockFlow->borderBefore() + childBlockFlow->paddingBefore(), childBlockFlow->borderAfter() + childBlockFlow->paddingAfter());
    if (!childMarginInfo.canCollapseMarginBeforeWithChildren())
        return;

    RenderBox* grandchildBox = childBlockFlow->firstChildBox();
    for ( ; grandchildBox; grandchildBox = grandchildBox->nextSiblingBox()) {
        if (!grandchildBox->isFloatingOrOutOfFlowPositioned())
            break;
    }

    // Give up if there is clearance on the box, since it probably won't collapse into us.
    if (!grandchildBox || grandchildBox->style()->clear() != CNONE)
        return;

    // Make sure to update the block margins now for the grandchild box so that we're looking at current values.
    if (grandchildBox->needsLayout()) {
        grandchildBox->computeAndSetBlockDirectionMargins(this);
        if (grandchildBox->isRenderBlock()) {
            RenderBlock* grandchildBlock = toRenderBlock(grandchildBox);
            grandchildBlock->setHasMarginBeforeQuirk(grandchildBox->style()->hasMarginBeforeQuirk());
            grandchildBlock->setHasMarginAfterQuirk(grandchildBox->style()->hasMarginAfterQuirk());
        }
    }

    // Collapse the margin of the grandchild box with our own to produce an estimate.
    childBlockFlow->marginBeforeEstimateForChild(grandchildBox, positiveMarginBefore, negativeMarginBefore, discardMarginBefore);
}

LayoutUnit RenderBlockFlow::estimateLogicalTopPosition(RenderBox* child, const MarginInfo& marginInfo, LayoutUnit& estimateWithoutPagination)
{
    // FIXME: We need to eliminate the estimation of vertical position, because when it's wrong we sometimes trigger a pathological
    // relayout if there are intruding floats.
    LayoutUnit logicalTopEstimate = logicalHeight();
    if (!marginInfo.canCollapseWithMarginBefore()) {
        LayoutUnit positiveMarginBefore = 0;
        LayoutUnit negativeMarginBefore = 0;
        bool discardMarginBefore = false;
        if (child->selfNeedsLayout()) {
            // Try to do a basic estimation of how the collapse is going to go.
            marginBeforeEstimateForChild(child, positiveMarginBefore, negativeMarginBefore, discardMarginBefore);
        } else {
            // Use the cached collapsed margin values from a previous layout. Most of the time they
            // will be right.
            RenderBlockFlow::MarginValues marginValues = marginValuesForChild(child);
            positiveMarginBefore = std::max(positiveMarginBefore, marginValues.positiveMarginBefore());
            negativeMarginBefore = std::max(negativeMarginBefore, marginValues.negativeMarginBefore());
            discardMarginBefore = mustDiscardMarginBeforeForChild(child);
        }

        // Collapse the result with our current margins.
        if (!discardMarginBefore)
            logicalTopEstimate += std::max(marginInfo.positiveMargin(), positiveMarginBefore) - std::max(marginInfo.negativeMargin(), negativeMarginBefore);
    }

    // Adjust logicalTopEstimate down to the next page if the margins are so large that we don't fit on the current
    // page.
    LayoutState* layoutState = view()->layoutState();
    if (layoutState->isPaginated() && layoutState->pageLogicalHeight() && logicalTopEstimate > logicalHeight()) {
<<<<<<< HEAD
        logicalTopEstimate = min(logicalTopEstimate, nextPageLogicalTop(logicalHeight()));
=======
        logicalTopEstimate = std::min(logicalTopEstimate, nextPageLogicalTop(logicalHeight()));
>>>>>>> e6de044b
        logicalTopEstimate = adjustLogicalTopForSpanningHeader(child, layoutState->columnInfo(), logicalTopEstimate);
    }

    logicalTopEstimate += getClearDelta(child, logicalTopEstimate);

    estimateWithoutPagination = logicalTopEstimate;

    if (layoutState->isPaginated()) {
        // If the object has a page or column break value of "before", then we should shift to the top of the next page.
        logicalTopEstimate = applyBeforeBreak(child, logicalTopEstimate);

        // For replaced elements and scrolled elements, we want to shift them to the next page if they don't fit on the current one.
        logicalTopEstimate = adjustForUnsplittableChild(child, logicalTopEstimate);

        if (!child->selfNeedsLayout() && child->isRenderBlockFlow())
            logicalTopEstimate += toRenderBlockFlow(child)->paginationStrut();
    }

    return logicalTopEstimate;
}

LayoutUnit RenderBlockFlow::marginOffsetForSelfCollapsingBlock()
{
    ASSERT(isSelfCollapsingBlock());
    RenderBlockFlow* parentBlock = toRenderBlockFlow(parent());
    if (parentBlock && style()->clear() && parentBlock->getClearDelta(this, logicalHeight()))
        return marginValuesForChild(this).positiveMarginBefore();
    return LayoutUnit();
}

void RenderBlockFlow::adjustFloatingBlock(const MarginInfo& marginInfo)
{
    // The float should be positioned taking into account the bottom margin
    // of the previous flow. We add that margin into the height, get the
    // float positioned properly, and then subtract the margin out of the
    // height again. In the case of self-collapsing blocks, we always just
    // use the top margins, since the self-collapsing block collapsed its
    // own bottom margin into its top margin.
    //
    // Note also that the previous flow may collapse its margin into the top of
    // our block. If this is the case, then we do not add the margin in to our
    // height when computing the position of the float. This condition can be tested
    // for by simply calling canCollapseWithMarginBefore. See
    // http://www.hixie.ch/tests/adhoc/css/box/block/margin-collapse/046.html for
    // an example of this scenario.
    LayoutUnit marginOffset = marginInfo.canCollapseWithMarginBefore() ? LayoutUnit() : marginInfo.margin();
    setLogicalHeight(logicalHeight() + marginOffset);
    positionNewFloats();
    setLogicalHeight(logicalHeight() - marginOffset);
}

void RenderBlockFlow::handleAfterSideOfBlock(RenderBox* lastChild, LayoutUnit beforeSide, LayoutUnit afterSide, MarginInfo& marginInfo)
{
    marginInfo.setAtAfterSideOfBlock(true);

    // If our last child was a self-collapsing block with clearance then our logical height is flush with the
    // bottom edge of the float that the child clears. The correct vertical position for the margin-collapsing we want
    // to perform now is at the child's margin-top - so adjust our height to that position.
    if (lastChild && lastChild->isRenderBlockFlow() && lastChild->isSelfCollapsingBlock())
        setLogicalHeight(logicalHeight() - toRenderBlockFlow(lastChild)->marginOffsetForSelfCollapsingBlock());

    if (marginInfo.canCollapseMarginAfterWithChildren() && !marginInfo.canCollapseMarginAfterWithLastChild())
        marginInfo.setCanCollapseMarginAfterWithChildren(false);

    // If we can't collapse with children then go ahead and add in the bottom margin.
    if (!marginInfo.discardMargin() && (!marginInfo.canCollapseWithMarginAfter() && !marginInfo.canCollapseWithMarginBefore()
        && (!document().inQuirksMode() || !marginInfo.quirkContainer() || !marginInfo.hasMarginAfterQuirk())))
        setLogicalHeight(logicalHeight() + marginInfo.margin());

    // Now add in our bottom border/padding.
    setLogicalHeight(logicalHeight() + afterSide);

    // Negative margins can cause our height to shrink below our minimal height (border/padding).
    // If this happens, ensure that the computed height is increased to the minimal height.
    setLogicalHeight(std::max(logicalHeight(), beforeSide + afterSide));

    // Update our bottom collapsed margin info.
    setCollapsedBottomMargin(marginInfo);
}

void RenderBlockFlow::setMustDiscardMarginBefore(bool value)
{
    if (style()->marginBeforeCollapse() == MDISCARD) {
        ASSERT(value);
        return;
    }

    if (!m_rareData && !value)
        return;

    if (!m_rareData)
        m_rareData = adoptPtrWillBeNoop(new RenderBlockFlowRareData(this));

    m_rareData->m_discardMarginBefore = value;
}

void RenderBlockFlow::setMustDiscardMarginAfter(bool value)
{
    if (style()->marginAfterCollapse() == MDISCARD) {
        ASSERT(value);
        return;
    }

    if (!m_rareData && !value)
        return;

    if (!m_rareData)
        m_rareData = adoptPtrWillBeNoop(new RenderBlockFlowRareData(this));

    m_rareData->m_discardMarginAfter = value;
}

bool RenderBlockFlow::mustDiscardMarginBefore() const
{
    return style()->marginBeforeCollapse() == MDISCARD || (m_rareData && m_rareData->m_discardMarginBefore);
}

bool RenderBlockFlow::mustDiscardMarginAfter() const
{
    return style()->marginAfterCollapse() == MDISCARD || (m_rareData && m_rareData->m_discardMarginAfter);
}

bool RenderBlockFlow::mustDiscardMarginBeforeForChild(const RenderBox* child) const
{
    ASSERT(!child->selfNeedsLayout());
    if (!child->isWritingModeRoot())
        return child->isRenderBlockFlow() ? toRenderBlockFlow(child)->mustDiscardMarginBefore() : (child->style()->marginBeforeCollapse() == MDISCARD);
    if (child->isHorizontalWritingMode() == isHorizontalWritingMode())
        return child->isRenderBlockFlow() ? toRenderBlockFlow(child)->mustDiscardMarginAfter() : (child->style()->marginAfterCollapse() == MDISCARD);

    // FIXME: We return false here because the implementation is not geometrically complete. We have values only for before/after, not start/end.
    // In case the boxes are perpendicular we assume the property is not specified.
    return false;
}

bool RenderBlockFlow::mustDiscardMarginAfterForChild(const RenderBox* child) const
{
    ASSERT(!child->selfNeedsLayout());
    if (!child->isWritingModeRoot())
        return child->isRenderBlockFlow() ? toRenderBlockFlow(child)->mustDiscardMarginAfter() : (child->style()->marginAfterCollapse() == MDISCARD);
    if (child->isHorizontalWritingMode() == isHorizontalWritingMode())
        return child->isRenderBlockFlow() ? toRenderBlockFlow(child)->mustDiscardMarginBefore() : (child->style()->marginBeforeCollapse() == MDISCARD);

    // FIXME: See |mustDiscardMarginBeforeForChild| above.
    return false;
}

void RenderBlockFlow::setMaxMarginBeforeValues(LayoutUnit pos, LayoutUnit neg)
{
    if (!m_rareData) {
        if (pos == RenderBlockFlowRareData::positiveMarginBeforeDefault(this) && neg == RenderBlockFlowRareData::negativeMarginBeforeDefault(this))
            return;
        m_rareData = adoptPtrWillBeNoop(new RenderBlockFlowRareData(this));
    }
    m_rareData->m_margins.setPositiveMarginBefore(pos);
    m_rareData->m_margins.setNegativeMarginBefore(neg);
}

void RenderBlockFlow::setMaxMarginAfterValues(LayoutUnit pos, LayoutUnit neg)
{
    if (!m_rareData) {
        if (pos == RenderBlockFlowRareData::positiveMarginAfterDefault(this) && neg == RenderBlockFlowRareData::negativeMarginAfterDefault(this))
            return;
        m_rareData = adoptPtrWillBeNoop(new RenderBlockFlowRareData(this));
    }
    m_rareData->m_margins.setPositiveMarginAfter(pos);
    m_rareData->m_margins.setNegativeMarginAfter(neg);
}

bool RenderBlockFlow::mustSeparateMarginBeforeForChild(const RenderBox* child) const
{
    ASSERT(!child->selfNeedsLayout());
    const RenderStyle* childStyle = child->style();
    if (!child->isWritingModeRoot())
        return childStyle->marginBeforeCollapse() == MSEPARATE;
    if (child->isHorizontalWritingMode() == isHorizontalWritingMode())
        return childStyle->marginAfterCollapse() == MSEPARATE;

    // FIXME: See |mustDiscardMarginBeforeForChild| above.
    return false;
}

bool RenderBlockFlow::mustSeparateMarginAfterForChild(const RenderBox* child) const
{
    ASSERT(!child->selfNeedsLayout());
    const RenderStyle* childStyle = child->style();
    if (!child->isWritingModeRoot())
        return childStyle->marginAfterCollapse() == MSEPARATE;
    if (child->isHorizontalWritingMode() == isHorizontalWritingMode())
        return childStyle->marginBeforeCollapse() == MSEPARATE;

    // FIXME: See |mustDiscardMarginBeforeForChild| above.
    return false;
}

LayoutUnit RenderBlockFlow::applyBeforeBreak(RenderBox* child, LayoutUnit logicalOffset)
{
    // FIXME: Add page break checking here when we support printing.
    RenderFlowThread* flowThread = flowThreadContainingBlock();
    bool isInsideMulticolFlowThread = flowThread;
    bool checkColumnBreaks = isInsideMulticolFlowThread || view()->layoutState()->isPaginatingColumns();
    bool checkPageBreaks = !checkColumnBreaks && view()->layoutState()->pageLogicalHeight(); // FIXME: Once columns can print we have to check this.
    bool checkBeforeAlways = (checkColumnBreaks && child->style()->columnBreakBefore() == PBALWAYS)
        || (checkPageBreaks && child->style()->pageBreakBefore() == PBALWAYS);
    if (checkBeforeAlways && inNormalFlow(child)) {
        if (checkColumnBreaks) {
            if (isInsideMulticolFlowThread) {
                LayoutUnit offsetBreakAdjustment = 0;
                if (flowThread->addForcedRegionBreak(offsetFromLogicalTopOfFirstPage() + logicalOffset, child, true, &offsetBreakAdjustment))
                    return logicalOffset + offsetBreakAdjustment;
            } else {
                view()->layoutState()->addForcedColumnBreak(*child, logicalOffset);
            }
        }
        return nextPageLogicalTop(logicalOffset, IncludePageBoundary);
    }
    return logicalOffset;
}

LayoutUnit RenderBlockFlow::applyAfterBreak(RenderBox* child, LayoutUnit logicalOffset, MarginInfo& marginInfo)
{
    // FIXME: Add page break checking here when we support printing.
    RenderFlowThread* flowThread = flowThreadContainingBlock();
    bool isInsideMulticolFlowThread = flowThread;
    bool checkColumnBreaks = isInsideMulticolFlowThread || view()->layoutState()->isPaginatingColumns();
    bool checkPageBreaks = !checkColumnBreaks && view()->layoutState()->pageLogicalHeight(); // FIXME: Once columns can print we have to check this.
    bool checkAfterAlways = (checkColumnBreaks && child->style()->columnBreakAfter() == PBALWAYS)
        || (checkPageBreaks && child->style()->pageBreakAfter() == PBALWAYS);
    if (checkAfterAlways && inNormalFlow(child)) {
        LayoutUnit marginOffset = marginInfo.canCollapseWithMarginBefore() ? LayoutUnit() : marginInfo.margin();

        // So our margin doesn't participate in the next collapsing steps.
        marginInfo.clearMargin();

        if (checkColumnBreaks) {
            if (isInsideMulticolFlowThread) {
                LayoutUnit offsetBreakAdjustment = 0;
                if (flowThread->addForcedRegionBreak(offsetFromLogicalTopOfFirstPage() + logicalOffset + marginOffset, child, false, &offsetBreakAdjustment))
                    return logicalOffset + marginOffset + offsetBreakAdjustment;
            } else {
                view()->layoutState()->addForcedColumnBreak(*child, logicalOffset);
            }
        }
        return nextPageLogicalTop(logicalOffset, IncludePageBoundary);
    }
    return logicalOffset;
}

void RenderBlockFlow::addOverflowFromFloats()
{
    if (!m_floatingObjects)
        return;

    const FloatingObjectSet& floatingObjectSet = m_floatingObjects->set();
    FloatingObjectSetIterator end = floatingObjectSet.end();
    for (FloatingObjectSetIterator it = floatingObjectSet.begin(); it != end; ++it) {
        FloatingObject* floatingObject = it->get();
        if (floatingObject->isDescendant())
            addOverflowFromChild(floatingObject->renderer(), IntSize(xPositionForFloatIncludingMargin(floatingObject), yPositionForFloatIncludingMargin(floatingObject)));
    }
}

void RenderBlockFlow::computeOverflow(LayoutUnit oldClientAfterEdge, bool recomputeFloats)
{
    RenderBlock::computeOverflow(oldClientAfterEdge, recomputeFloats);
    if (!hasColumns() && (recomputeFloats || createsBlockFormattingContext() || hasSelfPaintingLayer()))
        addOverflowFromFloats();
}

RootInlineBox* RenderBlockFlow::createAndAppendRootInlineBox()
{
    RootInlineBox* rootBox = createRootInlineBox();
    m_lineBoxes.appendLineBox(rootBox);

    if (UNLIKELY(AXObjectCache::accessibilityEnabled()) && m_lineBoxes.firstLineBox() == rootBox) {
        if (AXObjectCache* cache = document().existingAXObjectCache())
            cache->recomputeIsIgnored(this);
    }

    return rootBox;
}

void RenderBlockFlow::deleteLineBoxTree()
{
    if (containsFloats())
        m_floatingObjects->clearLineBoxTreePointers();

    m_lineBoxes.deleteLineBoxTree();

    if (AXObjectCache* cache = document().existingAXObjectCache())
        cache->recomputeIsIgnored(this);
}

void RenderBlockFlow::markAllDescendantsWithFloatsForLayout(RenderBox* floatToRemove, bool inLayout)
{
    if (!everHadLayout() && !containsFloats())
        return;

    if (m_descendantsWithFloatsMarkedForLayout && !floatToRemove)
        return;
    m_descendantsWithFloatsMarkedForLayout |= !floatToRemove;

    MarkingBehavior markParents = inLayout ? MarkOnlyThis : MarkContainingBlockChain;
    setChildNeedsLayout(markParents);

    if (floatToRemove)
        removeFloatingObject(floatToRemove);

    // Iterate over our children and mark them as needed.
    if (!childrenInline()) {
        for (RenderObject* child = firstChild(); child; child = child->nextSibling()) {
            if ((!floatToRemove && child->isFloatingOrOutOfFlowPositioned()) || !child->isRenderBlock())
                continue;
            if (!child->isRenderBlockFlow()) {
                RenderBlock* childBlock = toRenderBlock(child);
                if (childBlock->shrinkToAvoidFloats() && childBlock->everHadLayout())
                    childBlock->setChildNeedsLayout(markParents);
                continue;
            }
            RenderBlockFlow* childBlockFlow = toRenderBlockFlow(child);
            if ((floatToRemove ? childBlockFlow->containsFloat(floatToRemove) : childBlockFlow->containsFloats()) || childBlockFlow->shrinkToAvoidFloats())
                childBlockFlow->markAllDescendantsWithFloatsForLayout(floatToRemove, inLayout);
        }
    }
}

void RenderBlockFlow::markSiblingsWithFloatsForLayout(RenderBox* floatToRemove)
{
    if (!m_floatingObjects)
        return;

    const FloatingObjectSet& floatingObjectSet = m_floatingObjects->set();
    FloatingObjectSetIterator end = floatingObjectSet.end();

    for (RenderObject* next = nextSibling(); next; next = next->nextSibling()) {
        if (!next->isRenderBlockFlow() || next->isFloatingOrOutOfFlowPositioned() || toRenderBlockFlow(next)->avoidsFloats())
            continue;

        RenderBlockFlow* nextBlock = toRenderBlockFlow(next);
        for (FloatingObjectSetIterator it = floatingObjectSet.begin(); it != end; ++it) {
            RenderBox* floatingBox = (*it)->renderer();
            if (floatToRemove && floatingBox != floatToRemove)
                continue;
            if (nextBlock->containsFloat(floatingBox))
                nextBlock->markAllDescendantsWithFloatsForLayout(floatingBox);
        }
    }
}

LayoutUnit RenderBlockFlow::getClearDelta(RenderBox* child, LayoutUnit logicalTop)
{
    // There is no need to compute clearance if we have no floats.
    if (!containsFloats())
        return 0;

    // At least one float is present. We need to perform the clearance computation.
    bool clearSet = child->style()->clear() != CNONE;
    LayoutUnit logicalBottom = 0;
    switch (child->style()->clear()) {
    case CNONE:
        break;
    case CLEFT:
        logicalBottom = lowestFloatLogicalBottom(FloatingObject::FloatLeft);
        break;
    case CRIGHT:
        logicalBottom = lowestFloatLogicalBottom(FloatingObject::FloatRight);
        break;
    case CBOTH:
        logicalBottom = lowestFloatLogicalBottom();
        break;
    }

    // We also clear floats if we are too big to sit on the same line as a float (and wish to avoid floats by default).
    LayoutUnit result = clearSet ? std::max<LayoutUnit>(0, logicalBottom - logicalTop) : LayoutUnit();
    if (!result && child->avoidsFloats()) {
        LayoutUnit newLogicalTop = logicalTop;
        while (true) {
            LayoutUnit availableLogicalWidthAtNewLogicalTopOffset = availableLogicalWidthForLine(newLogicalTop, false, logicalHeightForChild(child));
            if (availableLogicalWidthAtNewLogicalTopOffset == availableLogicalWidthForContent())
                return newLogicalTop - logicalTop;

            LayoutRect borderBox = child->borderBoxRect();
            LayoutUnit childLogicalWidthAtOldLogicalTopOffset = isHorizontalWritingMode() ? borderBox.width() : borderBox.height();

            // FIXME: None of this is right for perpendicular writing-mode children.
            LayoutUnit childOldLogicalWidth = child->logicalWidth();
            LayoutUnit childOldMarginLeft = child->marginLeft();
            LayoutUnit childOldMarginRight = child->marginRight();
            LayoutUnit childOldLogicalTop = child->logicalTop();

            child->setLogicalTop(newLogicalTop);
            child->updateLogicalWidth();
            borderBox = child->borderBoxRect();
            LayoutUnit childLogicalWidthAtNewLogicalTopOffset = isHorizontalWritingMode() ? borderBox.width() : borderBox.height();

            child->setLogicalTop(childOldLogicalTop);
            child->setLogicalWidth(childOldLogicalWidth);
            child->setMarginLeft(childOldMarginLeft);
            child->setMarginRight(childOldMarginRight);

            if (childLogicalWidthAtNewLogicalTopOffset <= availableLogicalWidthAtNewLogicalTopOffset) {
                // Even though we may not be moving, if the logical width did shrink because of the presence of new floats, then
                // we need to force a relayout as though we shifted. This happens because of the dynamic addition of overhanging floats
                // from previous siblings when negative margins exist on a child (see the addOverhangingFloats call at the end of collapseMargins).
                if (childLogicalWidthAtOldLogicalTopOffset != childLogicalWidthAtNewLogicalTopOffset)
                    child->setChildNeedsLayout(MarkOnlyThis);
                return newLogicalTop - logicalTop;
            }

            newLogicalTop = nextFloatLogicalBottomBelow(newLogicalTop);
            ASSERT(newLogicalTop >= logicalTop);
            if (newLogicalTop < logicalTop)
                break;
        }
        ASSERT_NOT_REACHED();
    }
    return result;
}

void RenderBlockFlow::createFloatingObjects()
{
    m_floatingObjects = adoptPtr(new FloatingObjects(this, isHorizontalWritingMode()));
}

void RenderBlockFlow::styleWillChange(StyleDifference diff, const RenderStyle& newStyle)
{
    RenderStyle* oldStyle = style();
    s_canPropagateFloatIntoSibling = oldStyle ? !isFloatingOrOutOfFlowPositioned() && !avoidsFloats() : false;
    if (oldStyle && parent() && diff.needsFullLayout() && oldStyle->position() != newStyle.position()
        && containsFloats() && !isFloating() && !isOutOfFlowPositioned() && newStyle.hasOutOfFlowPosition())
            markAllDescendantsWithFloatsForLayout();

    RenderBlock::styleWillChange(diff, newStyle);
}

void RenderBlockFlow::styleDidChange(StyleDifference diff, const RenderStyle* oldStyle)
{
    RenderBlock::styleDidChange(diff, oldStyle);

    // After our style changed, if we lose our ability to propagate floats into next sibling
    // blocks, then we need to find the top most parent containing that overhanging float and
    // then mark its descendants with floats for layout and clear all floats from its next
    // sibling blocks that exist in our floating objects list. See bug 56299 and 62875.
    bool canPropagateFloatIntoSibling = !isFloatingOrOutOfFlowPositioned() && !avoidsFloats();
    if (diff.needsFullLayout() && s_canPropagateFloatIntoSibling && !canPropagateFloatIntoSibling && hasOverhangingFloats()) {
        RenderBlockFlow* parentBlockFlow = this;
        const FloatingObjectSet& floatingObjectSet = m_floatingObjects->set();
        FloatingObjectSetIterator end = floatingObjectSet.end();

        for (RenderObject* curr = parent(); curr && !curr->isRenderView(); curr = curr->parent()) {
            if (curr->isRenderBlockFlow()) {
                RenderBlockFlow* currBlock = toRenderBlockFlow(curr);

                if (currBlock->hasOverhangingFloats()) {
                    for (FloatingObjectSetIterator it = floatingObjectSet.begin(); it != end; ++it) {
                        RenderBox* renderer = (*it)->renderer();
                        if (currBlock->hasOverhangingFloat(renderer)) {
                            parentBlockFlow = currBlock;
                            break;
                        }
                    }
                }
            }
        }

        parentBlockFlow->markAllDescendantsWithFloatsForLayout();
        parentBlockFlow->markSiblingsWithFloatsForLayout();
    }

    if (diff.needsFullLayout() || !oldStyle)
        createOrDestroyMultiColumnFlowThreadIfNeeded(oldStyle);
}

void RenderBlockFlow::updateStaticInlinePositionForChild(RenderBox* child, LayoutUnit logicalTop)
{
    if (child->style()->isOriginalDisplayInlineType())
        setStaticInlinePositionForChild(child, startAlignedOffsetForLine(logicalTop, false));
    else
        setStaticInlinePositionForChild(child, startOffsetForContent());
}

void RenderBlockFlow::setStaticInlinePositionForChild(RenderBox* child, LayoutUnit inlinePosition)
{
    child->layer()->setStaticInlinePosition(inlinePosition);
}

void RenderBlockFlow::addChild(RenderObject* newChild, RenderObject* beforeChild)
{
    if (RenderMultiColumnFlowThread* flowThread = multiColumnFlowThread()) {
        flowThread->addChild(newChild, beforeChild);
        return;
    }
    RenderBlock::addChild(newChild, beforeChild);
}

void RenderBlockFlow::moveAllChildrenIncludingFloatsTo(RenderBlock* toBlock, bool fullRemoveInsert)
{
    RenderBlockFlow* toBlockFlow = toRenderBlockFlow(toBlock);
    moveAllChildrenTo(toBlockFlow, fullRemoveInsert);

    // When a portion of the render tree is being detached, anonymous blocks
    // will be combined as their children are deleted. In this process, the
    // anonymous block later in the tree is merged into the one preceeding it.
    // It can happen that the later block (this) contains floats that the
    // previous block (toBlockFlow) did not contain, and thus are not in the
    // floating objects list for toBlockFlow. This can result in toBlockFlow containing
    // floats that are not in it's floating objects list, but are in the
    // floating objects lists of siblings and parents. This can cause problems
    // when the float itself is deleted, since the deletion code assumes that
    // if a float is not in it's containing block's floating objects list, it
    // isn't in any floating objects list. In order to preserve this condition
    // (removing it has serious performance implications), we need to copy the
    // floating objects from the old block (this) to the new block (toBlockFlow).
    // The float's metrics will likely all be wrong, but since toBlockFlow is
    // already marked for layout, this will get fixed before anything gets
    // displayed.
    // See bug https://code.google.com/p/chromium/issues/detail?id=230907
    if (m_floatingObjects) {
        if (!toBlockFlow->m_floatingObjects)
            toBlockFlow->createFloatingObjects();

        const FloatingObjectSet& fromFloatingObjectSet = m_floatingObjects->set();
        FloatingObjectSetIterator end = fromFloatingObjectSet.end();

        for (FloatingObjectSetIterator it = fromFloatingObjectSet.begin(); it != end; ++it) {
            FloatingObject* floatingObject = it->get();

            // Don't insert the object again if it's already in the list
            if (toBlockFlow->containsFloat(floatingObject->renderer()))
                continue;

            toBlockFlow->m_floatingObjects->add(floatingObject->unsafeClone());
        }
    }

}

void RenderBlockFlow::invalidatePaintForOverhangingFloats(bool paintAllDescendants)
{
    // Repaint any overhanging floats (if we know we're the one to paint them).
    // Otherwise, bail out.
    if (!hasOverhangingFloats())
        return;

    const FloatingObjectSet& floatingObjectSet = m_floatingObjects->set();
    FloatingObjectSetIterator end = floatingObjectSet.end();
    for (FloatingObjectSetIterator it = floatingObjectSet.begin(); it != end; ++it) {
        FloatingObject* floatingObject = it->get();
        // Only repaint the object if it is overhanging, is not in its own layer, and
        // is our responsibility to paint (m_shouldPaint is set). When paintAllDescendants is true, the latter
        // condition is replaced with being a descendant of us.
        if (logicalBottomForFloat(floatingObject) > logicalHeight()
            && !floatingObject->renderer()->hasSelfPaintingLayer()
            && (floatingObject->shouldPaint() || (paintAllDescendants && floatingObject->renderer()->isDescendantOf(this)))) {

            RenderBox* floatingRenderer = floatingObject->renderer();
            floatingRenderer->setShouldDoFullPaintInvalidation(true);
            floatingRenderer->invalidatePaintForOverhangingFloats(false);
        }
    }
}

void RenderBlockFlow::invalidatePaintForOverflow()
{
    // FIXME: We could tighten up the left and right invalidation points if we let layoutInlineChildren fill them in based off the particular lines
    // it had to lay out. We wouldn't need the hasOverflowClip() hack in that case either.
    LayoutUnit repaintLogicalLeft = logicalLeftVisualOverflow();
    LayoutUnit repaintLogicalRight = logicalRightVisualOverflow();
    if (hasOverflowClip()) {
        // If we have clipped overflow, we should use layout overflow as well, since visual overflow from lines didn't propagate to our block's overflow.
        // Note the old code did this as well but even for overflow:visible. The addition of hasOverflowClip() at least tightens up the hack a bit.
        // layoutInlineChildren should be patched to compute the entire repaint rect.
        repaintLogicalLeft = std::min(repaintLogicalLeft, logicalLeftLayoutOverflow());
        repaintLogicalRight = std::max(repaintLogicalRight, logicalRightLayoutOverflow());
    }

    LayoutRect repaintRect;
    if (isHorizontalWritingMode())
        repaintRect = LayoutRect(repaintLogicalLeft, m_repaintLogicalTop, repaintLogicalRight - repaintLogicalLeft, m_repaintLogicalBottom - m_repaintLogicalTop);
    else
        repaintRect = LayoutRect(m_repaintLogicalTop, repaintLogicalLeft, m_repaintLogicalBottom - m_repaintLogicalTop, repaintLogicalRight - repaintLogicalLeft);

    // The repaint rect may be split across columns, in which case adjustRectForColumns() will return the union.
    adjustRectForColumns(repaintRect);

    if (hasOverflowClip()) {
        // Adjust repaint rect for scroll offset
        repaintRect.move(-scrolledContentOffset());

        // Don't allow this rect to spill out of our overflow box.
        repaintRect.intersect(LayoutRect(LayoutPoint(), size()));
    }

    // Make sure the rect is still non-empty after intersecting for overflow above
    if (!repaintRect.isEmpty()) {
        // Hits in media/event-attributes.html
        DisableCompositingQueryAsserts disabler;

        invalidatePaintRectangle(repaintRect); // We need to do a partial repaint of our content.
        if (hasReflection())
            invalidatePaintRectangle(reflectedRect(repaintRect));
    }

    m_repaintLogicalTop = 0;
    m_repaintLogicalBottom = 0;
}

void RenderBlockFlow::paintFloats(PaintInfo& paintInfo, const LayoutPoint& paintOffset, bool preservePhase)
{
    if (!m_floatingObjects)
        return;

    const FloatingObjectSet& floatingObjectSet = m_floatingObjects->set();
    FloatingObjectSetIterator end = floatingObjectSet.end();
    for (FloatingObjectSetIterator it = floatingObjectSet.begin(); it != end; ++it) {
        FloatingObject* floatingObject = it->get();
        // Only paint the object if our m_shouldPaint flag is set.
        if (floatingObject->shouldPaint() && !floatingObject->renderer()->hasSelfPaintingLayer()) {
            PaintInfo currentPaintInfo(paintInfo);
            currentPaintInfo.phase = preservePhase ? paintInfo.phase : PaintPhaseBlockBackground;
            // FIXME: LayoutPoint version of xPositionForFloatIncludingMargin would make this much cleaner.
            LayoutPoint childPoint = flipFloatForWritingModeForChild(floatingObject, LayoutPoint(paintOffset.x() + xPositionForFloatIncludingMargin(floatingObject) - floatingObject->renderer()->x(), paintOffset.y() + yPositionForFloatIncludingMargin(floatingObject) - floatingObject->renderer()->y()));
            floatingObject->renderer()->paint(currentPaintInfo, childPoint);
            if (!preservePhase) {
                currentPaintInfo.phase = PaintPhaseChildBlockBackgrounds;
                floatingObject->renderer()->paint(currentPaintInfo, childPoint);
                currentPaintInfo.phase = PaintPhaseFloat;
                floatingObject->renderer()->paint(currentPaintInfo, childPoint);
                currentPaintInfo.phase = PaintPhaseForeground;
                floatingObject->renderer()->paint(currentPaintInfo, childPoint);
                currentPaintInfo.phase = PaintPhaseOutline;
                floatingObject->renderer()->paint(currentPaintInfo, childPoint);
            }
        }
    }
}

void RenderBlockFlow::clipOutFloatingObjects(RenderBlock* rootBlock, const PaintInfo* paintInfo, const LayoutPoint& rootBlockPhysicalPosition, const LayoutSize& offsetFromRootBlock)
{
    if (m_floatingObjects) {
        const FloatingObjectSet& floatingObjectSet = m_floatingObjects->set();
        FloatingObjectSetIterator end = floatingObjectSet.end();
        for (FloatingObjectSetIterator it = floatingObjectSet.begin(); it != end; ++it) {
            FloatingObject* floatingObject = it->get();
            LayoutRect floatBox(offsetFromRootBlock.width() + xPositionForFloatIncludingMargin(floatingObject),
                offsetFromRootBlock.height() + yPositionForFloatIncludingMargin(floatingObject),
                floatingObject->renderer()->width(), floatingObject->renderer()->height());
            rootBlock->flipForWritingMode(floatBox);
            floatBox.move(rootBlockPhysicalPosition.x(), rootBlockPhysicalPosition.y());
            paintInfo->context->clipOut(pixelSnappedIntRect(floatBox));
        }
    }
}

void RenderBlockFlow::clearFloats(EClear clear)
{
    positionNewFloats();
    // set y position
    LayoutUnit newY = 0;
    switch (clear) {
    case CLEFT:
        newY = lowestFloatLogicalBottom(FloatingObject::FloatLeft);
        break;
    case CRIGHT:
        newY = lowestFloatLogicalBottom(FloatingObject::FloatRight);
        break;
    case CBOTH:
        newY = lowestFloatLogicalBottom();
    default:
        break;
    }
    if (height() < newY)
        setLogicalHeight(newY);
}

bool RenderBlockFlow::containsFloat(RenderBox* renderer) const
{
    return m_floatingObjects && m_floatingObjects->set().contains<FloatingObjectHashTranslator>(renderer);
}

void RenderBlockFlow::removeFloatingObjects()
{
    if (!m_floatingObjects)
        return;

    markSiblingsWithFloatsForLayout();

    m_floatingObjects->clear();
}

LayoutPoint RenderBlockFlow::flipFloatForWritingModeForChild(const FloatingObject* child, const LayoutPoint& point) const
{
    if (!style()->isFlippedBlocksWritingMode())
        return point;

    // This is similar to RenderBox::flipForWritingModeForChild. We have to subtract out our left/top offsets twice, since
    // it's going to get added back in. We hide this complication here so that the calling code looks normal for the unflipped
    // case.
    if (isHorizontalWritingMode())
        return LayoutPoint(point.x(), point.y() + height() - child->renderer()->height() - 2 * yPositionForFloatIncludingMargin(child));
    return LayoutPoint(point.x() + width() - child->renderer()->width() - 2 * xPositionForFloatIncludingMargin(child), point.y());
}

LayoutUnit RenderBlockFlow::logicalLeftOffsetForPositioningFloat(LayoutUnit logicalTop, LayoutUnit fixedOffset, bool applyTextIndent, LayoutUnit* heightRemaining) const
{
    LayoutUnit offset = fixedOffset;
    if (m_floatingObjects && m_floatingObjects->hasLeftObjects())
        offset = m_floatingObjects->logicalLeftOffsetForPositioningFloat(fixedOffset, logicalTop, heightRemaining);
    return adjustLogicalLeftOffsetForLine(offset, applyTextIndent);
}

LayoutUnit RenderBlockFlow::logicalRightOffsetForPositioningFloat(LayoutUnit logicalTop, LayoutUnit fixedOffset, bool applyTextIndent, LayoutUnit* heightRemaining) const
{
    LayoutUnit offset = fixedOffset;
    if (m_floatingObjects && m_floatingObjects->hasRightObjects())
        offset = m_floatingObjects->logicalRightOffsetForPositioningFloat(fixedOffset, logicalTop, heightRemaining);
    return adjustLogicalRightOffsetForLine(offset, applyTextIndent);
}

LayoutUnit RenderBlockFlow::adjustLogicalLeftOffsetForLine(LayoutUnit offsetFromFloats, bool applyTextIndent) const
{
    LayoutUnit left = offsetFromFloats;

    if (applyTextIndent && style()->isLeftToRightDirection())
        left += textIndentOffset();

    return left;
}

LayoutUnit RenderBlockFlow::adjustLogicalRightOffsetForLine(LayoutUnit offsetFromFloats, bool applyTextIndent) const
{
    LayoutUnit right = offsetFromFloats;

    if (applyTextIndent && !style()->isLeftToRightDirection())
        right -= textIndentOffset();

    return right;
}

LayoutPoint RenderBlockFlow::computeLogicalLocationForFloat(const FloatingObject* floatingObject, LayoutUnit logicalTopOffset) const
{
    RenderBox* childBox = floatingObject->renderer();
    LayoutUnit logicalLeftOffset = logicalLeftOffsetForContent(); // Constant part of left offset.
    LayoutUnit logicalRightOffset; // Constant part of right offset.
    logicalRightOffset = logicalRightOffsetForContent();

    LayoutUnit floatLogicalWidth = std::min(logicalWidthForFloat(floatingObject), logicalRightOffset - logicalLeftOffset); // The width we look for.

    LayoutUnit floatLogicalLeft;

    bool insideFlowThread = flowThreadContainingBlock();

    if (childBox->style()->floating() == LeftFloat) {
        LayoutUnit heightRemainingLeft = 1;
        LayoutUnit heightRemainingRight = 1;
        floatLogicalLeft = logicalLeftOffsetForPositioningFloat(logicalTopOffset, logicalLeftOffset, false, &heightRemainingLeft);
        while (logicalRightOffsetForPositioningFloat(logicalTopOffset, logicalRightOffset, false, &heightRemainingRight) - floatLogicalLeft < floatLogicalWidth) {
            logicalTopOffset += std::min(heightRemainingLeft, heightRemainingRight);
            floatLogicalLeft = logicalLeftOffsetForPositioningFloat(logicalTopOffset, logicalLeftOffset, false, &heightRemainingLeft);
            if (insideFlowThread) {
                // Have to re-evaluate all of our offsets, since they may have changed.
                logicalRightOffset = logicalRightOffsetForContent(); // Constant part of right offset.
                logicalLeftOffset = logicalLeftOffsetForContent(); // Constant part of left offset.
                floatLogicalWidth = std::min(logicalWidthForFloat(floatingObject), logicalRightOffset - logicalLeftOffset);
            }
        }
        floatLogicalLeft = std::max(logicalLeftOffset - borderAndPaddingLogicalLeft(), floatLogicalLeft);
    } else {
        LayoutUnit heightRemainingLeft = 1;
        LayoutUnit heightRemainingRight = 1;
        floatLogicalLeft = logicalRightOffsetForPositioningFloat(logicalTopOffset, logicalRightOffset, false, &heightRemainingRight);
        while (floatLogicalLeft - logicalLeftOffsetForPositioningFloat(logicalTopOffset, logicalLeftOffset, false, &heightRemainingLeft) < floatLogicalWidth) {
            logicalTopOffset += std::min(heightRemainingLeft, heightRemainingRight);
            floatLogicalLeft = logicalRightOffsetForPositioningFloat(logicalTopOffset, logicalRightOffset, false, &heightRemainingRight);
            if (insideFlowThread) {
                // Have to re-evaluate all of our offsets, since they may have changed.
                logicalRightOffset = logicalRightOffsetForContent(); // Constant part of right offset.
                logicalLeftOffset = logicalLeftOffsetForContent(); // Constant part of left offset.
                floatLogicalWidth = std::min(logicalWidthForFloat(floatingObject), logicalRightOffset - logicalLeftOffset);
            }
        }
        // Use the original width of the float here, since the local variable
        // |floatLogicalWidth| was capped to the available line width. See
        // fast/block/float/clamped-right-float.html.
        floatLogicalLeft -= logicalWidthForFloat(floatingObject);
    }

    return LayoutPoint(floatLogicalLeft, logicalTopOffset);
}

FloatingObject* RenderBlockFlow::insertFloatingObject(RenderBox* floatBox)
{
    ASSERT(floatBox->isFloating());

    // Create the list of special objects if we don't aleady have one
    if (!m_floatingObjects) {
        createFloatingObjects();
    } else {
        // Don't insert the object again if it's already in the list
        const FloatingObjectSet& floatingObjectSet = m_floatingObjects->set();
        FloatingObjectSetIterator it = floatingObjectSet.find<FloatingObjectHashTranslator>(floatBox);
        if (it != floatingObjectSet.end())
            return it->get();
    }

    // Create the special object entry & append it to the list

    OwnPtr<FloatingObject> newObj = FloatingObject::create(floatBox);

    // Our location is irrelevant if we're unsplittable or no pagination is in effect.
    // Just go ahead and lay out the float.
    bool isChildRenderBlock = floatBox->isRenderBlock();
    if (isChildRenderBlock && !floatBox->needsLayout() && view()->layoutState()->pageLogicalHeightChanged())
        floatBox->setChildNeedsLayout(MarkOnlyThis);

    bool needsBlockDirectionLocationSetBeforeLayout = isChildRenderBlock && view()->layoutState()->needsBlockDirectionLocationSetBeforeLayout();
    if (!needsBlockDirectionLocationSetBeforeLayout || isWritingModeRoot()) { // We are unsplittable if we're a block flow root.
        floatBox->layoutIfNeeded();
    } else {
        floatBox->updateLogicalWidth();
        floatBox->computeAndSetBlockDirectionMargins(this);
    }

    setLogicalWidthForFloat(newObj.get(), logicalWidthForChild(floatBox) + marginStartForChild(floatBox) + marginEndForChild(floatBox));

    return m_floatingObjects->add(newObj.release());
}

void RenderBlockFlow::removeFloatingObject(RenderBox* floatBox)
{
    if (m_floatingObjects) {
        const FloatingObjectSet& floatingObjectSet = m_floatingObjects->set();
        FloatingObjectSetIterator it = floatingObjectSet.find<FloatingObjectHashTranslator>(floatBox);
        if (it != floatingObjectSet.end()) {
            FloatingObject* floatingObject = it->get();
            if (childrenInline()) {
                LayoutUnit logicalTop = logicalTopForFloat(floatingObject);
                LayoutUnit logicalBottom = logicalBottomForFloat(floatingObject);

                // Fix for https://bugs.webkit.org/show_bug.cgi?id=54995.
                if (logicalBottom < 0 || logicalBottom < logicalTop || logicalTop == LayoutUnit::max()) {
                    logicalBottom = LayoutUnit::max();
                } else {
                    // Special-case zero- and less-than-zero-height floats: those don't touch
                    // the line that they're on, but it still needs to be dirtied. This is
                    // accomplished by pretending they have a height of 1.
                    logicalBottom = std::max(logicalBottom, logicalTop + 1);
                }
                if (floatingObject->originatingLine()) {
                    if (!selfNeedsLayout()) {
                        ASSERT(floatingObject->originatingLine()->renderer() == this);
                        floatingObject->originatingLine()->markDirty();
                    }
#if ENABLE(ASSERT)
                    floatingObject->setOriginatingLine(0);
#endif
                }
                markLinesDirtyInBlockRange(0, logicalBottom);
            }
            m_floatingObjects->remove(floatingObject);
        }
    }
}

void RenderBlockFlow::removeFloatingObjectsBelow(FloatingObject* lastFloat, int logicalOffset)
{
    if (!containsFloats())
        return;

    const FloatingObjectSet& floatingObjectSet = m_floatingObjects->set();
    FloatingObject* curr = floatingObjectSet.last().get();
    while (curr != lastFloat && (!curr->isPlaced() || logicalTopForFloat(curr) >= logicalOffset)) {
        m_floatingObjects->remove(curr);
        if (floatingObjectSet.isEmpty())
            break;
        curr = floatingObjectSet.last().get();
    }
}

bool RenderBlockFlow::positionNewFloats()
{
    if (!m_floatingObjects)
        return false;

    const FloatingObjectSet& floatingObjectSet = m_floatingObjects->set();
    if (floatingObjectSet.isEmpty())
        return false;

    // If all floats have already been positioned, then we have no work to do.
    if (floatingObjectSet.last()->isPlaced())
        return false;

    // Move backwards through our floating object list until we find a float that has
    // already been positioned. Then we'll be able to move forward, positioning all of
    // the new floats that need it.
    FloatingObjectSetIterator it = floatingObjectSet.end();
    --it; // Go to last item.
    FloatingObjectSetIterator begin = floatingObjectSet.begin();
    FloatingObject* lastPlacedFloatingObject = 0;
    while (it != begin) {
        --it;
        if ((*it)->isPlaced()) {
            lastPlacedFloatingObject = it->get();
            ++it;
            break;
        }
    }

    LayoutUnit logicalTop = logicalHeight();

    // The float cannot start above the top position of the last positioned float.
    if (lastPlacedFloatingObject)
        logicalTop = std::max(logicalTopForFloat(lastPlacedFloatingObject), logicalTop);

    FloatingObjectSetIterator end = floatingObjectSet.end();
    // Now walk through the set of unpositioned floats and place them.
    for (; it != end; ++it) {
        FloatingObject* floatingObject = it->get();
        // The containing block is responsible for positioning floats, so if we have floats in our
        // list that come from somewhere else, do not attempt to position them.
        if (floatingObject->renderer()->containingBlock() != this)
            continue;

        RenderBox* childBox = floatingObject->renderer();

        // FIXME Investigate if this can be removed. crbug.com/370006
        childBox->setMayNeedPaintInvalidation(true);

        LayoutUnit childLogicalLeftMargin = style()->isLeftToRightDirection() ? marginStartForChild(childBox) : marginEndForChild(childBox);
        if (childBox->style()->clear() & CLEFT)
            logicalTop = std::max(lowestFloatLogicalBottom(FloatingObject::FloatLeft), logicalTop);
        if (childBox->style()->clear() & CRIGHT)
            logicalTop = std::max(lowestFloatLogicalBottom(FloatingObject::FloatRight), logicalTop);

        LayoutPoint floatLogicalLocation = computeLogicalLocationForFloat(floatingObject, logicalTop);

        setLogicalLeftForFloat(floatingObject, floatLogicalLocation.x());

        setLogicalLeftForChild(childBox, floatLogicalLocation.x() + childLogicalLeftMargin);
        setLogicalTopForChild(childBox, floatLogicalLocation.y() + marginBeforeForChild(childBox));

        SubtreeLayoutScope layoutScope(*childBox);
        LayoutState* layoutState = view()->layoutState();
        bool isPaginated = layoutState->isPaginated();
        if (isPaginated && !childBox->needsLayout())
            childBox->markForPaginationRelayoutIfNeeded(layoutScope);

        childBox->layoutIfNeeded();

        if (isPaginated) {
            // If we are unsplittable and don't fit, then we need to move down.
            // We include our margins as part of the unsplittable area.
            LayoutUnit newLogicalTop = adjustForUnsplittableChild(childBox, floatLogicalLocation.y(), true);
            if (layoutState->pageLogicalHeight()) {
                newLogicalTop = adjustLogicalTopForSpanningHeader(childBox, layoutState->columnInfo(), newLogicalTop);
            }

            // See if we have a pagination strut that is making us move down further.
            // Note that an unsplittable child can't also have a pagination strut, so this is
            // exclusive with the case above.
            RenderBlockFlow* childBlockFlow = childBox->isRenderBlockFlow() ? toRenderBlockFlow(childBox) : 0;
            if (childBlockFlow && childBlockFlow->paginationStrut()) {
                newLogicalTop += childBlockFlow->paginationStrut();
                childBlockFlow->setPaginationStrut(0);
            }

            if (newLogicalTop != floatLogicalLocation.y()) {
                floatingObject->setPaginationStrut(newLogicalTop - floatLogicalLocation.y());

                floatLogicalLocation = computeLogicalLocationForFloat(floatingObject, newLogicalTop);
                setLogicalLeftForFloat(floatingObject, floatLogicalLocation.x());

                setLogicalLeftForChild(childBox, floatLogicalLocation.x() + childLogicalLeftMargin);
                setLogicalTopForChild(childBox, floatLogicalLocation.y() + marginBeforeForChild(childBox));

                if (childBox->isRenderBlock())
                    childBox->setChildNeedsLayout(MarkOnlyThis);
                childBox->layoutIfNeeded();
            }
        }

        setLogicalTopForFloat(floatingObject, floatLogicalLocation.y());

        setLogicalHeightForFloat(floatingObject, logicalHeightForChild(childBox) + marginBeforeForChild(childBox) + marginAfterForChild(childBox));

        m_floatingObjects->addPlacedObject(floatingObject);

        if (ShapeOutsideInfo* shapeOutside = childBox->shapeOutsideInfo())
            shapeOutside->setReferenceBoxLogicalSize(logicalSizeForChild(childBox));
    }
    return true;
}

bool RenderBlockFlow::hasOverhangingFloat(RenderBox* renderer)
{
    if (!m_floatingObjects || hasColumns() || !parent())
        return false;

    const FloatingObjectSet& floatingObjectSet = m_floatingObjects->set();
    FloatingObjectSetIterator it = floatingObjectSet.find<FloatingObjectHashTranslator>(renderer);
    if (it == floatingObjectSet.end())
        return false;

    return logicalBottomForFloat(it->get()) > logicalHeight();
}

void RenderBlockFlow::addIntrudingFloats(RenderBlockFlow* prev, LayoutUnit logicalLeftOffset, LayoutUnit logicalTopOffset)
{
    ASSERT(!avoidsFloats());

    // If we create our own block formatting context then our contents don't interact with floats outside it, even those from our parent.
    if (createsBlockFormattingContext())
        return;

    // If the parent or previous sibling doesn't have any floats to add, don't bother.
    if (!prev->m_floatingObjects)
        return;

    logicalLeftOffset += marginLogicalLeft();

    const FloatingObjectSet& prevSet = prev->m_floatingObjects->set();
    FloatingObjectSetIterator prevEnd = prevSet.end();
    for (FloatingObjectSetIterator prevIt = prevSet.begin(); prevIt != prevEnd; ++prevIt) {
        FloatingObject* floatingObject = prevIt->get();
        if (logicalBottomForFloat(floatingObject) > logicalTopOffset) {
            if (!m_floatingObjects || !m_floatingObjects->set().contains(floatingObject)) {
                // We create the floating object list lazily.
                if (!m_floatingObjects)
                    createFloatingObjects();

                // Applying the child's margin makes no sense in the case where the child was passed in.
                // since this margin was added already through the modification of the |logicalLeftOffset| variable
                // above. |logicalLeftOffset| will equal the margin in this case, so it's already been taken
                // into account. Only apply this code if prev is the parent, since otherwise the left margin
                // will get applied twice.
                LayoutSize offset = isHorizontalWritingMode()
                    ? LayoutSize(logicalLeftOffset - (prev != parent() ? prev->marginLeft() : LayoutUnit()), logicalTopOffset)
                    : LayoutSize(logicalTopOffset, logicalLeftOffset - (prev != parent() ? prev->marginTop() : LayoutUnit()));

                m_floatingObjects->add(floatingObject->copyToNewContainer(offset));
            }
        }
    }
}

void RenderBlockFlow::addOverhangingFloats(RenderBlockFlow* child, bool makeChildPaintOtherFloats)
{
    // Prevent floats from being added to the canvas by the root element, e.g., <html>.
    if (!child->containsFloats() || child->isRenderRegion() || child->createsBlockFormattingContext())
        return;

    LayoutUnit childLogicalTop = child->logicalTop();
    LayoutUnit childLogicalLeft = child->logicalLeft();

    // Floats that will remain the child's responsibility to paint should factor into its
    // overflow.
    FloatingObjectSetIterator childEnd = child->m_floatingObjects->set().end();
    for (FloatingObjectSetIterator childIt = child->m_floatingObjects->set().begin(); childIt != childEnd; ++childIt) {
        FloatingObject* floatingObject = childIt->get();
        LayoutUnit logicalBottomForFloat = std::min(this->logicalBottomForFloat(floatingObject), LayoutUnit::max() - childLogicalTop);
        LayoutUnit logicalBottom = childLogicalTop + logicalBottomForFloat;

        if (logicalBottom > logicalHeight()) {
            // If the object is not in the list, we add it now.
            if (!containsFloat(floatingObject->renderer())) {
                LayoutSize offset = isHorizontalWritingMode() ? LayoutSize(-childLogicalLeft, -childLogicalTop) : LayoutSize(-childLogicalTop, -childLogicalLeft);
                bool shouldPaint = false;

                // The nearest enclosing layer always paints the float (so that zindex and stacking
                // behaves properly). We always want to propagate the desire to paint the float as
                // far out as we can, to the outermost block that overlaps the float, stopping only
                // if we hit a self-painting layer boundary.
                if (floatingObject->renderer()->enclosingFloatPaintingLayer() == enclosingFloatPaintingLayer()) {
                    floatingObject->setShouldPaint(false);
                    shouldPaint = true;
                }
                // We create the floating object list lazily.
                if (!m_floatingObjects)
                    createFloatingObjects();

                m_floatingObjects->add(floatingObject->copyToNewContainer(offset, shouldPaint, true));
            }
        } else {
            if (makeChildPaintOtherFloats && !floatingObject->shouldPaint() && !floatingObject->renderer()->hasSelfPaintingLayer()
                && floatingObject->renderer()->isDescendantOf(child) && floatingObject->renderer()->enclosingFloatPaintingLayer() == child->enclosingFloatPaintingLayer()) {
                // The float is not overhanging from this block, so if it is a descendant of the child, the child should
                // paint it (the other case is that it is intruding into the child), unless it has its own layer or enclosing
                // layer.
                // If makeChildPaintOtherFloats is false, it means that the child must already know about all the floats
                // it should paint.
                floatingObject->setShouldPaint(true);
            }

            // Since the float doesn't overhang, it didn't get put into our list. We need to go ahead and add its overflow in to the
            // child now.
            if (floatingObject->isDescendant())
                child->addOverflowFromChild(floatingObject->renderer(), LayoutSize(xPositionForFloatIncludingMargin(floatingObject), yPositionForFloatIncludingMargin(floatingObject)));
        }
    }
}

LayoutUnit RenderBlockFlow::lowestFloatLogicalBottom(FloatingObject::Type floatType) const
{
    if (!m_floatingObjects)
        return 0;

    return m_floatingObjects->lowestFloatLogicalBottom(floatType);
}

LayoutUnit RenderBlockFlow::nextFloatLogicalBottomBelow(LayoutUnit logicalHeight, ShapeOutsideFloatOffsetMode offsetMode) const
{
    if (!m_floatingObjects)
        return logicalHeight;

    LayoutUnit logicalBottom;
    const FloatingObjectSet& floatingObjectSet = m_floatingObjects->set();
    FloatingObjectSetIterator end = floatingObjectSet.end();
    for (FloatingObjectSetIterator it = floatingObjectSet.begin(); it != end; ++it) {
        FloatingObject* floatingObject = it->get();
        LayoutUnit floatLogicalBottom = logicalBottomForFloat(floatingObject);
        ShapeOutsideInfo* shapeOutside = floatingObject->renderer()->shapeOutsideInfo();
        if (shapeOutside && (offsetMode == ShapeOutsideFloatShapeOffset)) {
            LayoutUnit shapeLogicalBottom = logicalTopForFloat(floatingObject) + marginBeforeForChild(floatingObject->renderer()) + shapeOutside->shapeLogicalBottom();
            // Use the shapeLogicalBottom unless it extends outside of the margin box, in which case it is clipped.
            if (shapeLogicalBottom < floatLogicalBottom)
                floatLogicalBottom = shapeLogicalBottom;
        }
        if (floatLogicalBottom > logicalHeight)
            logicalBottom = logicalBottom ? std::min(floatLogicalBottom, logicalBottom) : floatLogicalBottom;
    }

    return logicalBottom;
}

bool RenderBlockFlow::hitTestFloats(const HitTestRequest& request, HitTestResult& result, const HitTestLocation& locationInContainer, const LayoutPoint& accumulatedOffset)
{
    if (!m_floatingObjects)
        return false;

    LayoutPoint adjustedLocation = accumulatedOffset;
    if (isRenderView()) {
        adjustedLocation += toLayoutSize(toRenderView(this)->frameView()->scrollPosition());
    }

    const FloatingObjectSet& floatingObjectSet = m_floatingObjects->set();
    FloatingObjectSetIterator begin = floatingObjectSet.begin();
    for (FloatingObjectSetIterator it = floatingObjectSet.end(); it != begin;) {
        --it;
        FloatingObject* floatingObject = it->get();
        if (floatingObject->shouldPaint() && !floatingObject->renderer()->hasSelfPaintingLayer()) {
            LayoutUnit xOffset = xPositionForFloatIncludingMargin(floatingObject) - floatingObject->renderer()->x();
            LayoutUnit yOffset = yPositionForFloatIncludingMargin(floatingObject) - floatingObject->renderer()->y();
            LayoutPoint childPoint = flipFloatForWritingModeForChild(floatingObject, adjustedLocation + LayoutSize(xOffset, yOffset));
            if (floatingObject->renderer()->hitTest(request, result, locationInContainer, childPoint)) {
                updateHitTestResult(result, locationInContainer.point() - toLayoutSize(childPoint));
                return true;
            }
        }
    }

    return false;
}

void RenderBlockFlow::adjustForBorderFit(LayoutUnit x, LayoutUnit& left, LayoutUnit& right) const
{
    if (style()->visibility() != VISIBLE)
        return;

    // We don't deal with relative positioning. Our assumption is that you shrink to fit the lines without accounting
    // for either overflow or translations via relative positioning.
    if (childrenInline()) {
        for (RootInlineBox* box = firstRootBox(); box; box = box->nextRootBox()) {
            if (box->firstChild())
                left = std::min(left, x + static_cast<LayoutUnit>(box->firstChild()->x()));
            if (box->lastChild())
                right = std::max(right, x + static_cast<LayoutUnit>(ceilf(box->lastChild()->logicalRight())));
        }
    } else {
        for (RenderBox* obj = firstChildBox(); obj; obj = obj->nextSiblingBox()) {
            if (!obj->isFloatingOrOutOfFlowPositioned()) {
                if (obj->isRenderBlockFlow() && !obj->hasOverflowClip()) {
                    toRenderBlockFlow(obj)->adjustForBorderFit(x + obj->x(), left, right);
                } else if (obj->style()->visibility() == VISIBLE) {
                    // We are a replaced element or some kind of non-block-flow object.
                    left = std::min(left, x + obj->x());
                    right = std::max(right, x + obj->x() + obj->width());
                }
            }
        }
    }

    if (m_floatingObjects) {
        const FloatingObjectSet& floatingObjectSet = m_floatingObjects->set();
        FloatingObjectSetIterator end = floatingObjectSet.end();
        for (FloatingObjectSetIterator it = floatingObjectSet.begin(); it != end; ++it) {
            FloatingObject* floatingObject = it->get();
            // Only examine the object if our m_shouldPaint flag is set.
            if (floatingObject->shouldPaint()) {
                LayoutUnit floatLeft = xPositionForFloatIncludingMargin(floatingObject) - floatingObject->renderer()->x();
                LayoutUnit floatRight = floatLeft + floatingObject->renderer()->width();
                left = std::min(left, floatLeft);
                right = std::max(right, floatRight);
            }
        }
    }
}

void RenderBlockFlow::fitBorderToLinesIfNeeded()
{
    if (style()->borderFit() == BorderFitBorder || hasOverrideWidth())
        return;

    // Walk any normal flow lines to snugly fit.
    LayoutUnit left = LayoutUnit::max();
    LayoutUnit right = LayoutUnit::min();
    LayoutUnit oldWidth = contentWidth();
    adjustForBorderFit(0, left, right);

    // Clamp to our existing edges. We can never grow. We only shrink.
    LayoutUnit leftEdge = borderLeft() + paddingLeft();
    LayoutUnit rightEdge = leftEdge + oldWidth;
    left = std::min(rightEdge, std::max(leftEdge, left));
    right = std::max(left, std::min(rightEdge, right));

    LayoutUnit newContentWidth = right - left;
    if (newContentWidth == oldWidth)
        return;

    setOverrideLogicalContentWidth(newContentWidth);
    layoutBlock(false);
    clearOverrideLogicalContentWidth();
}

LayoutUnit RenderBlockFlow::logicalLeftFloatOffsetForLine(LayoutUnit logicalTop, LayoutUnit fixedOffset, LayoutUnit logicalHeight) const
{
    if (m_floatingObjects && m_floatingObjects->hasLeftObjects())
        return m_floatingObjects->logicalLeftOffset(fixedOffset, logicalTop, logicalHeight);

    return fixedOffset;
}

LayoutUnit RenderBlockFlow::logicalRightFloatOffsetForLine(LayoutUnit logicalTop, LayoutUnit fixedOffset, LayoutUnit logicalHeight) const
{
    if (m_floatingObjects && m_floatingObjects->hasRightObjects())
        return m_floatingObjects->logicalRightOffset(fixedOffset, logicalTop, logicalHeight);

    return fixedOffset;
}

GapRects RenderBlockFlow::inlineSelectionGaps(RenderBlock* rootBlock, const LayoutPoint& rootBlockPhysicalPosition, const LayoutSize& offsetFromRootBlock,
    LayoutUnit& lastLogicalTop, LayoutUnit& lastLogicalLeft, LayoutUnit& lastLogicalRight, const PaintInfo* paintInfo,
    bool& shouldHighlightBeforeSide, bool& isAfterSideSelected)
{
    GapRects result;

    bool containsStart = selectionState() == SelectionStart || selectionState() == SelectionBoth;

    if (!firstLineBox()) {
        if (containsStart) {
            // Go ahead and update our lastLogicalTop to be the bottom of the block.  <hr>s or empty blocks with height can trip this
            // case.
            lastLogicalTop = rootBlock->blockDirectionOffset(offsetFromRootBlock) + logicalHeight();
            lastLogicalLeft = logicalLeftSelectionOffset(rootBlock, logicalHeight());
            lastLogicalRight = logicalRightSelectionOffset(rootBlock, logicalHeight());
        }
        isAfterSideSelected = true;
        return result;
    }

    RootInlineBox* lastSelectedLine = 0;
    RootInlineBox* curr;
    for (curr = firstRootBox(); curr && !curr->hasSelectedChildren(); curr = curr->nextRootBox())
        shouldHighlightBeforeSide = false;

    // We need to fill the top of if the before-side is selected.
    bool shouldFillTop = !containsStart || shouldHighlightBeforeSide;
    if (shouldFillTop && curr) {
        // Set lastLogicalLeft and lastLogicalRight to be the selection left/right of the first line.
        ASSERT(curr->hasSelectedChildren());
        getLineSelectionLogicalLeftAndRight(rootBlock, offsetFromRootBlock, curr, lastLogicalLeft, lastLogicalRight);
    }

    // Now paint the gaps for the lines.
    for (; curr && curr->hasSelectedChildren(); curr = curr->nextRootBox()) {
        LayoutUnit selTop =  curr->selectionTopAdjustedForPrecedingBlock();
        LayoutUnit selHeight = curr->selectionHeightAdjustedForPrecedingBlock();

        if (shouldFillTop && !lastSelectedLine) {
            result.uniteCenter(blockSelectionGap(rootBlock, rootBlockPhysicalPosition, offsetFromRootBlock, lastLogicalTop,
                lastLogicalLeft, lastLogicalRight, selTop, paintInfo));
            shouldHighlightBeforeSide = false;
        }

        LayoutRect logicalRect(curr->logicalLeft(), selTop, curr->logicalWidth(), selTop + selHeight);
        logicalRect.move(isHorizontalWritingMode() ? offsetFromRootBlock : offsetFromRootBlock.transposedSize());
        LayoutRect physicalRect = rootBlock->logicalRectToPhysicalRect(rootBlockPhysicalPosition, logicalRect);
        if (!paintInfo || (isHorizontalWritingMode() && physicalRect.y() < paintInfo->rect.maxY() && physicalRect.maxY() > paintInfo->rect.y())
            || (!isHorizontalWritingMode() && physicalRect.x() < paintInfo->rect.maxX() && physicalRect.maxX() > paintInfo->rect.x()))
            result.unite(curr->lineSelectionGap(rootBlock, rootBlockPhysicalPosition, offsetFromRootBlock, selTop, selHeight, paintInfo));

        lastSelectedLine = curr;
    }

    if (containsStart && !lastSelectedLine) {
        // VisibleSelection must start just after our last line.
        lastSelectedLine = lastRootBox();
    }

    isAfterSideSelected = lastSelectedLine == lastRootBox();
    if (isAfterSideSelected) {
        // Go ahead and update our lastY to be the bottom of the last selected line.
        lastLogicalTop = rootBlock->blockDirectionOffset(offsetFromRootBlock) + lastSelectedLine->selectionBottom();
        getLineSelectionLogicalLeftAndRight(rootBlock, offsetFromRootBlock, lastSelectedLine, lastLogicalLeft, lastLogicalRight);
    }
    return result;
}

void RenderBlockFlow::setPaginationStrut(LayoutUnit strut)
{
    if (!m_rareData) {
        if (!strut)
            return;
        m_rareData = adoptPtrWillBeNoop(new RenderBlockFlowRareData(this));
    }
    m_rareData->m_paginationStrut = strut;
}

bool RenderBlockFlow::avoidsFloats() const
{
    // Floats can't intrude into our box if we have a non-auto column count or width.
    // Note: we need to use RenderBox::avoidsFloats here since RenderBlock::avoidsFloats is always true.
    return RenderBox::avoidsFloats() || !style()->hasAutoColumnCount() || !style()->hasAutoColumnWidth();
}

LayoutUnit RenderBlockFlow::logicalLeftSelectionOffset(RenderBlock* rootBlock, LayoutUnit position)
{
    LayoutUnit logicalLeft = logicalLeftOffsetForLine(position, false);
    if (logicalLeft == logicalLeftOffsetForContent()) {
        logicalLeft = RenderBlock::logicalLeftSelectionOffset(rootBlock, position);
        if (isListItem() && style()->isLeftToRightDirection()) {
            logicalLeft += additionalMarginStart();
        }
        return logicalLeft;
    }

    RenderBlock* cb = this;
    while (cb != rootBlock) {
        if (cb->isListItem() && cb->style()->isLeftToRightDirection()) {
            logicalLeft += cb->additionalMarginStart();
        }
        logicalLeft += cb->logicalLeft();
        cb = cb->containingBlock();
    }
    return logicalLeft;
}

LayoutUnit RenderBlockFlow::logicalRightSelectionOffset(RenderBlock* rootBlock, LayoutUnit position)
{
    LayoutUnit logicalRight = logicalRightOffsetForLine(position, false);
    if (logicalRight == logicalRightOffsetForContent()) {
        logicalRight = RenderBlock::logicalRightSelectionOffset(rootBlock, position);
        if (isListItem() && !style()->isLeftToRightDirection()) {
            logicalRight -= additionalMarginStart();
        }
        return logicalRight;
    }

    RenderBlock* cb = this;
    while (cb != rootBlock) {
        if (cb->isListItem() && !cb->style()->isLeftToRightDirection()) {
            logicalRight -= cb->additionalMarginStart();
        }
        logicalRight += cb->logicalLeft();
        cb = cb->containingBlock();
    }
    return logicalRight;
}

RootInlineBox* RenderBlockFlow::createRootInlineBox()
{
    return new RootInlineBox(*this);
}

bool RenderBlockFlow::isPagedOverflow(const RenderStyle* style)
{
    return style->isOverflowPaged() && node() != document().viewportDefiningElement();
}

RenderBlockFlow::FlowThreadType RenderBlockFlow::flowThreadType(const RenderStyle* style)
{
    if (isPagedOverflow(style))
        return PagedFlowThread;
    if (style->specifiesColumns())
        return MultiColumnFlowThread;
    return NoFlowThread;
}

RenderMultiColumnFlowThread* RenderBlockFlow::createMultiColumnFlowThread(FlowThreadType type)
{
    switch (type) {
    case MultiColumnFlowThread:
        return RenderMultiColumnFlowThread::createAnonymous(document(), style());
    case PagedFlowThread:
        // Paged overflow is currently done using the multicol implementation.
        return RenderPagedFlowThread::createAnonymous(document(), style());
    default:
        ASSERT_NOT_REACHED();
        return nullptr;
    }
}

void RenderBlockFlow::createOrDestroyMultiColumnFlowThreadIfNeeded(const RenderStyle* oldStyle)
{
    if (!document().regionBasedColumnsEnabled())
        return;

    // Paged overflow trumps multicol in this implementation. Ideally, it should be possible to have
    // both paged overflow and multicol on the same element, but then we need two flow
    // threads. Anyway, this is nothing to worry about until we can actually nest multicol properly
    // inside other fragmentation contexts.
    FlowThreadType type = flowThreadType(style());

    if (multiColumnFlowThread()) {
        ASSERT(oldStyle);
        if (type != flowThreadType(oldStyle)) {
            // If we're no longer to be multicol/paged, destroy the flow thread. Also destroy it
            // when switching between multicol and paged, since that affects the column set
            // structure (multicol containers may have spanners, paged containers may not).
            multiColumnFlowThread()->evacuateAndDestroy();
            ASSERT(!multiColumnFlowThread());
        }
    }

    if (type == NoFlowThread || multiColumnFlowThread())
        return;

    RenderMultiColumnFlowThread* flowThread = createMultiColumnFlowThread(type);
    addChild(flowThread);
    flowThread->populate();
    RenderBlockFlowRareData& rareData = ensureRareData();
    ASSERT(!rareData.m_multiColumnFlowThread);
    rareData.m_multiColumnFlowThread = flowThread;
}

RenderBlockFlow::RenderBlockFlowRareData& RenderBlockFlow::ensureRareData()
{
    if (m_rareData)
        return *m_rareData;

    m_rareData = adoptPtrWillBeNoop(new RenderBlockFlowRareData(this));
    return *m_rareData;
}

} // namespace blink<|MERGE_RESOLUTION|>--- conflicted
+++ resolved
@@ -563,11 +563,7 @@
     LayoutUnit oldLogicalTop = logicalTopForChild(child);
 
     // Go ahead and position the child as though it didn't collapse with the top.
-<<<<<<< HEAD
-    setLogicalTopForChild(child, logicalTopEstimate, ApplyLayoutDelta);
-=======
     setLogicalTopForChild(child, logicalTopEstimate);
->>>>>>> e6de044b
     if (shouldSetSpanningHeaderInfo) {
         // If the previous child was a spanning header in a multi-column layout, then store the logical top
         // of the current child as the header "height".  The first line in any column within the column span
@@ -633,11 +629,7 @@
     // Now we have a final top position. See if it really does end up being different from our estimate.
     // clearFloatsIfNeeded can also mark the child as needing a layout even though we didn't move. This happens
     // when collapseMargins dynamically adds overhanging floats because of a child with negative margins.
-<<<<<<< HEAD
-    if (logicalTopAfterClear != logicalTopEstimate || child->needsLayout() || (paginated && childRenderBlock && childRenderBlock->shouldBreakAtLineToAvoidWidow())) {
-=======
     if (logicalTopAfterClear != logicalTopEstimate || child->needsLayout() || (paginated && childRenderBlockFlow && childRenderBlockFlow->shouldBreakAtLineToAvoidWidow())) {
->>>>>>> e6de044b
         if (shouldSetSpanningHeaderInfo) {
             columnInfo->setSpanningHeaderHeight(previousBoxIsSpanningHeader ? logicalTopAfterClear : 0);
         }
@@ -1315,11 +1307,7 @@
     LayoutState* layoutState = view()->layoutState();
     if (layoutState->isPaginated() && layoutState->pageLogicalHeight() && logicalTop > beforeCollapseLogicalTop) {
         LayoutUnit oldLogicalTop = logicalTop;
-<<<<<<< HEAD
-        logicalTop = min(logicalTop, nextPageLogicalTop(beforeCollapseLogicalTop));
-=======
         logicalTop = std::min(logicalTop, nextPageLogicalTop(beforeCollapseLogicalTop));
->>>>>>> e6de044b
         logicalTop = adjustLogicalTopForSpanningHeader(child, layoutState->columnInfo(), logicalTop);
         setLogicalHeight(logicalHeight() + (logicalTop - oldLogicalTop));
     }
@@ -1557,11 +1545,7 @@
     // page.
     LayoutState* layoutState = view()->layoutState();
     if (layoutState->isPaginated() && layoutState->pageLogicalHeight() && logicalTopEstimate > logicalHeight()) {
-<<<<<<< HEAD
-        logicalTopEstimate = min(logicalTopEstimate, nextPageLogicalTop(logicalHeight()));
-=======
         logicalTopEstimate = std::min(logicalTopEstimate, nextPageLogicalTop(logicalHeight()));
->>>>>>> e6de044b
         logicalTopEstimate = adjustLogicalTopForSpanningHeader(child, layoutState->columnInfo(), logicalTopEstimate);
     }
 
