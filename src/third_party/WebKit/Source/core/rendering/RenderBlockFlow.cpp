/*
 * Copyright (C) 2013 Google Inc. All rights reserved.
 *
 * Redistribution and use in source and binary forms, with or without
 * modification, are permitted provided that the following conditions are
 * met:
 *
 *     * Redistributions of source code must retain the above copyright
 * notice, this list of conditions and the following disclaimer.
 *     * Redistributions in binary form must reproduce the above
 * copyright notice, this list of conditions and the following disclaimer
 * in the documentation and/or other materials provided with the
 * distribution.
 *     * Neither the name of Google Inc. nor the names of its
 * contributors may be used to endorse or promote products derived from
 * this software without specific prior written permission.
 *
 * THIS SOFTWARE IS PROVIDED BY THE COPYRIGHT HOLDERS AND CONTRIBUTORS
 * "AS IS" AND ANY EXPRESS OR IMPLIED WARRANTIES, INCLUDING, BUT NOT
 * LIMITED TO, THE IMPLIED WARRANTIES OF MERCHANTABILITY AND FITNESS FOR
 * A PARTICULAR PURPOSE ARE DISCLAIMED. IN NO EVENT SHALL THE COPYRIGHT
 * OWNER OR CONTRIBUTORS BE LIABLE FOR ANY DIRECT, INDIRECT, INCIDENTAL,
 * SPECIAL, EXEMPLARY, OR CONSEQUENTIAL DAMAGES (INCLUDING, BUT NOT
 * LIMITED TO, PROCUREMENT OF SUBSTITUTE GOODS OR SERVICES; LOSS OF USE,
 * DATA, OR PROFITS; OR BUSINESS INTERRUPTION) HOWEVER CAUSED AND ON ANY
 * THEORY OF LIABILITY, WHETHER IN CONTRACT, STRICT LIABILITY, OR TORT
 * (INCLUDING NEGLIGENCE OR OTHERWISE) ARISING IN ANY WAY OUT OF THE USE
 * OF THIS SOFTWARE, EVEN IF ADVISED OF THE POSSIBILITY OF SUCH DAMAGE.
 */

#include "config.h"
#include "core/rendering/RenderBlockFlow.h"

#include "core/accessibility/AXObjectCache.h"
#include "core/frame/FrameView.h"
#include "core/frame/LocalFrame.h"
#include "core/frame/Settings.h"
#include "core/html/HTMLDialogElement.h"
#include "core/paint/BlockFlowPainter.h"
#include "core/rendering/HitTestLocation.h"
#include "core/rendering/RenderFlowThread.h"
#include "core/rendering/RenderLayer.h"
#include "core/rendering/RenderMultiColumnFlowThread.h"
#include "core/rendering/RenderPagedFlowThread.h"
#include "core/rendering/RenderText.h"
#include "core/rendering/RenderView.h"
#include "core/rendering/TextAutosizer.h"
#include "core/rendering/line/LineWidth.h"
#include "core/rendering/svg/SVGTextRunRenderingContext.h"
#include "platform/text/BidiTextRun.h"

namespace blink {

bool RenderBlockFlow::s_canPropagateFloatIntoSibling = false;

struct SameSizeAsMarginInfo {
    uint16_t bitfields;
    LayoutUnit margins[2];
};

COMPILE_ASSERT(sizeof(RenderBlockFlow::MarginValues) == sizeof(LayoutUnit[4]), MarginValues_should_stay_small);

class MarginInfo {
    // Collapsing flags for whether we can collapse our margins with our children's margins.
    bool m_canCollapseWithChildren : 1;
    bool m_canCollapseMarginBeforeWithChildren : 1;
    bool m_canCollapseMarginAfterWithChildren : 1;
    bool m_canCollapseMarginAfterWithLastChild: 1;

    // Whether or not we are a quirky container, i.e., do we collapse away top and bottom
    // margins in our container. Table cells and the body are the common examples. We
    // also have a custom style property for Safari RSS to deal with TypePad blog articles.
    bool m_quirkContainer : 1;

    // This flag tracks whether we are still looking at child margins that can all collapse together at the beginning of a block.
    // They may or may not collapse with the top margin of the block (|m_canCollapseTopWithChildren| tells us that), but they will
    // always be collapsing with one another. This variable can remain set to true through multiple iterations
    // as long as we keep encountering self-collapsing blocks.
    bool m_atBeforeSideOfBlock : 1;

    // This flag is set when we know we're examining bottom margins and we know we're at the bottom of the block.
    bool m_atAfterSideOfBlock : 1;

    // These variables are used to detect quirky margins that we need to collapse away (in table cells
    // and in the body element).
    bool m_hasMarginBeforeQuirk : 1;
    bool m_hasMarginAfterQuirk : 1;
    bool m_determinedMarginBeforeQuirk : 1;

    bool m_discardMargin : 1;

    // These flags track the previous maximal positive and negative margins.
    LayoutUnit m_positiveMargin;
    LayoutUnit m_negativeMargin;

public:
    MarginInfo(RenderBlockFlow*, LayoutUnit beforeBorderPadding, LayoutUnit afterBorderPadding);

    void setAtBeforeSideOfBlock(bool b) { m_atBeforeSideOfBlock = b; }
    void setAtAfterSideOfBlock(bool b) { m_atAfterSideOfBlock = b; }
    void clearMargin()
    {
        m_positiveMargin = 0;
        m_negativeMargin = 0;
    }
    void setHasMarginBeforeQuirk(bool b) { m_hasMarginBeforeQuirk = b; }
    void setHasMarginAfterQuirk(bool b) { m_hasMarginAfterQuirk = b; }
    void setDeterminedMarginBeforeQuirk(bool b) { m_determinedMarginBeforeQuirk = b; }
    void setPositiveMargin(LayoutUnit p) { ASSERT(!m_discardMargin); m_positiveMargin = p; }
    void setNegativeMargin(LayoutUnit n) { ASSERT(!m_discardMargin); m_negativeMargin = n; }
    void setPositiveMarginIfLarger(LayoutUnit p)
    {
        ASSERT(!m_discardMargin);
        if (p > m_positiveMargin)
            m_positiveMargin = p;
    }
    void setNegativeMarginIfLarger(LayoutUnit n)
    {
        ASSERT(!m_discardMargin);
        if (n > m_negativeMargin)
            m_negativeMargin = n;
    }

    void setMargin(LayoutUnit p, LayoutUnit n) { ASSERT(!m_discardMargin); m_positiveMargin = p; m_negativeMargin = n; }
    void setCanCollapseMarginAfterWithChildren(bool collapse) { m_canCollapseMarginAfterWithChildren = collapse; }
    void setCanCollapseMarginAfterWithLastChild(bool collapse) { m_canCollapseMarginAfterWithLastChild = collapse; }
    void setDiscardMargin(bool value) { m_discardMargin = value; }

    bool atBeforeSideOfBlock() const { return m_atBeforeSideOfBlock; }
    bool canCollapseWithMarginBefore() const { return m_atBeforeSideOfBlock && m_canCollapseMarginBeforeWithChildren; }
    bool canCollapseWithMarginAfter() const { return m_atAfterSideOfBlock && m_canCollapseMarginAfterWithChildren; }
    bool canCollapseMarginBeforeWithChildren() const { return m_canCollapseMarginBeforeWithChildren; }
    bool canCollapseMarginAfterWithChildren() const { return m_canCollapseMarginAfterWithChildren; }
    bool canCollapseMarginAfterWithLastChild() const { return m_canCollapseMarginAfterWithLastChild; }
    bool quirkContainer() const { return m_quirkContainer; }
    bool determinedMarginBeforeQuirk() const { return m_determinedMarginBeforeQuirk; }
    bool hasMarginBeforeQuirk() const { return m_hasMarginBeforeQuirk; }
    bool hasMarginAfterQuirk() const { return m_hasMarginAfterQuirk; }
    LayoutUnit positiveMargin() const { return m_positiveMargin; }
    LayoutUnit negativeMargin() const { return m_negativeMargin; }
    bool discardMargin() const { return m_discardMargin; }
    LayoutUnit margin() const { return m_positiveMargin - m_negativeMargin; }
};
static bool inNormalFlow(RenderBox* child)
{
    RenderBlock* curr = child->containingBlock();
    RenderView* renderView = child->view();
    while (curr && curr != renderView) {
        if (curr->hasColumns() || curr->isRenderFlowThread())
            return true;
        if (curr->isFloatingOrOutOfFlowPositioned())
            return false;
        curr = curr->containingBlock();
    }
    return true;
}

void RenderBlockFlow::RenderBlockFlowRareData::trace(Visitor* visitor)
{
    visitor->trace(m_multiColumnFlowThread);
}

RenderBlockFlow::RenderBlockFlow(ContainerNode* node)
    : RenderBlock(node)
{
    COMPILE_ASSERT(sizeof(MarginInfo) == sizeof(SameSizeAsMarginInfo), MarginInfo_should_stay_small);
    setChildrenInline(true);
}

RenderBlockFlow::~RenderBlockFlow()
{
}

void RenderBlockFlow::trace(Visitor* visitor)
{
    visitor->trace(m_rareData);
    RenderBlock::trace(visitor);
}

RenderBlockFlow* RenderBlockFlow::createAnonymous(Document* document)
{
    RenderBlockFlow* renderer = new RenderBlockFlow(0);
    renderer->setDocumentForAnonymous(document);
    return renderer;
}

RenderObject* RenderBlockFlow::layoutSpecialExcludedChild(bool relayoutChildren, SubtreeLayoutScope& layoutScope)
{
    RenderMultiColumnFlowThread* flowThread = multiColumnFlowThread();
    if (!flowThread)
        return 0;
    setLogicalTopForChild(flowThread, borderBefore() + paddingBefore());
    flowThread->layoutColumns(relayoutChildren, layoutScope);
    determineLogicalLeftPositionForChild(flowThread);
    return flowThread;
}

bool RenderBlockFlow::updateLogicalWidthAndColumnWidth()
{
    bool relayoutChildren = RenderBlock::updateLogicalWidthAndColumnWidth();
    if (RenderMultiColumnFlowThread* flowThread = multiColumnFlowThread()) {
        if (flowThread->needsNewWidth())
            return true;
    }
    return relayoutChildren;
}

void RenderBlockFlow::checkForPaginationLogicalHeightChange(LayoutUnit& pageLogicalHeight, bool& pageLogicalHeightChanged, bool& hasSpecifiedPageLogicalHeight)
{
    if (RenderMultiColumnFlowThread* flowThread = multiColumnFlowThread()) {
        LogicalExtentComputedValues computedValues;
        computeLogicalHeight(LayoutUnit(), logicalTop(), computedValues);
        LayoutUnit columnHeight = computedValues.m_extent - borderAndPaddingLogicalHeight() - scrollbarLogicalHeight();
        pageLogicalHeightChanged = columnHeight != flowThread->columnHeightAvailable();
        flowThread->setColumnHeightAvailable(std::max<LayoutUnit>(columnHeight, 0));
    } else if (hasColumns()) {
        ColumnInfo* colInfo = columnInfo();

        if (!pageLogicalHeight) {
            LayoutUnit oldLogicalHeight = logicalHeight();
            setLogicalHeight(0);
            // We need to go ahead and set our explicit page height if one exists, so that we can
            // avoid doing two layout passes.
            updateLogicalHeight();
            LayoutUnit columnHeight = contentLogicalHeight();
            if (columnHeight > 0) {
                pageLogicalHeight = columnHeight;
                hasSpecifiedPageLogicalHeight = true;
            }
            setLogicalHeight(oldLogicalHeight);
        }
        if (colInfo->columnHeight() != pageLogicalHeight && everHadLayout()) {
            colInfo->setColumnHeight(pageLogicalHeight);
            pageLogicalHeightChanged = true;
        }

        if (!hasSpecifiedPageLogicalHeight && !pageLogicalHeight)
            colInfo->clearForcedBreaks();
    } else if (isRenderFlowThread()) {
        RenderFlowThread* flowThread = toRenderFlowThread(this);

        // FIXME: This is a hack to always make sure we have a page logical height, if said height
        // is known. The page logical height thing in LayoutState is meaningless for flow
        // thread-based pagination (page height isn't necessarily uniform throughout the flow
        // thread), but as long as it is used universally as a means to determine whether page
        // height is known or not, we need this. Page height is unknown when column balancing is
        // enabled and flow thread height is still unknown (i.e. during the first layout pass). When
        // it's unknown, we need to prevent the pagination code from assuming page breaks everywhere
        // and thereby eating every top margin. It should be trivial to clean up and get rid of this
        // hack once the old multicol implementation is gone.
        pageLogicalHeight = flowThread->isPageLogicalHeightKnown() ? LayoutUnit(1) : LayoutUnit(0);

        pageLogicalHeightChanged = flowThread->pageLogicalSizeChanged();
    }
}

bool RenderBlockFlow::shouldRelayoutForPagination(LayoutUnit& pageLogicalHeight, LayoutUnit layoutOverflowLogicalBottom) const
{
    // FIXME: We don't balance properly at all in the presence of forced page breaks. We need to understand what
    // the distance between forced page breaks is so that we can avoid making the minimum column height too tall.
    ColumnInfo* colInfo = columnInfo();
    LayoutUnit columnHeight = pageLogicalHeight;
    const int minColumnCount = colInfo->forcedBreaks() + 1;
    const int desiredColumnCount = colInfo->desiredColumnCount();
    if (minColumnCount >= desiredColumnCount) {
        // The forced page breaks are in control of the balancing. Just set the column height to the
        // maximum page break distance.
        if (!pageLogicalHeight) {
            LayoutUnit distanceBetweenBreaks = std::max<LayoutUnit>(colInfo->maximumDistanceBetweenForcedBreaks(),
                view()->layoutState()->pageLogicalOffset(*this, borderBefore() + paddingBefore() + layoutOverflowLogicalBottom) - colInfo->forcedBreakOffset());
            columnHeight = std::max(colInfo->minimumColumnHeight(), distanceBetweenBreaks);
        }
    } else if (layoutOverflowLogicalBottom > boundedMultiply(pageLogicalHeight, desiredColumnCount)) {
        // Now that we know the intrinsic height of the columns, we have to rebalance them.
        columnHeight = std::max<LayoutUnit>(colInfo->minimumColumnHeight(), ceilf(layoutOverflowLogicalBottom.toFloat() / desiredColumnCount));
    }

    if (columnHeight && columnHeight != pageLogicalHeight) {
        pageLogicalHeight = columnHeight;
        return true;
    }

    return false;
}

void RenderBlockFlow::setColumnCountAndHeight(unsigned count, LayoutUnit pageLogicalHeight)
{
    ColumnInfo* colInfo = columnInfo();
    if (pageLogicalHeight)
        colInfo->setColumnCountAndHeight(count, pageLogicalHeight);

    if (columnCount(colInfo)) {
        setLogicalHeight(borderBefore() + paddingBefore() + colInfo->columnHeight() + borderAfter() + paddingAfter() + scrollbarLogicalHeight());
        m_overflow.clear();
    }
}

void RenderBlockFlow::setBreakAtLineToAvoidWidow(int lineToBreak)
{
    ASSERT(lineToBreak >= 0);
    ensureRareData();
    ASSERT(!m_rareData->m_didBreakAtLineToAvoidWidow);
    m_rareData->m_lineBreakToAvoidWidow = lineToBreak;
}

void RenderBlockFlow::setDidBreakAtLineToAvoidWidow()
{
    ASSERT(!shouldBreakAtLineToAvoidWidow());

    // This function should be called only after a break was applied to avoid widows
    // so assert |m_rareData| exists.
    ASSERT(m_rareData);

    m_rareData->m_didBreakAtLineToAvoidWidow = true;
}

void RenderBlockFlow::clearDidBreakAtLineToAvoidWidow()
{
    if (!m_rareData)
        return;

    m_rareData->m_didBreakAtLineToAvoidWidow = false;
}

void RenderBlockFlow::clearShouldBreakAtLineToAvoidWidow() const
{
    ASSERT(shouldBreakAtLineToAvoidWidow());
    if (!m_rareData)
        return;

    m_rareData->m_lineBreakToAvoidWidow = -1;
}

bool RenderBlockFlow::isSelfCollapsingBlock() const
{
    m_hasOnlySelfCollapsingChildren = RenderBlock::isSelfCollapsingBlock();
    return m_hasOnlySelfCollapsingChildren;
}

void RenderBlockFlow::layoutBlock(bool relayoutChildren)
{
    ASSERT(needsLayout());
    ASSERT(isInlineBlockOrInlineTable() || !isInline());

    // If we are self-collapsing with self-collapsing descendants this will get set to save us burrowing through our
    // descendants every time in |isSelfCollapsingBlock|. We reset it here so that |isSelfCollapsingBlock| attempts to burrow
    // at least once and so that it always gives a reliable result reflecting the latest layout.
    m_hasOnlySelfCollapsingChildren = false;

    if (!relayoutChildren && simplifiedLayout())
        return;

    SubtreeLayoutScope layoutScope(*this);

    // Multiple passes might be required for column and pagination based layout
    // In the case of the old column code the number of passes will only be two
    // however, in the newer column code the number of passes could equal the
    // number of columns.
    bool done = false;
    LayoutUnit pageLogicalHeight = 0;
    while (!done)
        done = layoutBlockFlow(relayoutChildren, pageLogicalHeight, layoutScope);

    fitBorderToLinesIfNeeded();

    RenderView* renderView = view();
    if (renderView->layoutState()->pageLogicalHeight())
        setPageLogicalOffset(renderView->layoutState()->pageLogicalOffset(*this, logicalTop()));

    updateLayerTransformAfterLayout();

    // Update our scroll information if we're overflow:auto/scroll/hidden now that we know if
    // we overflow or not.
    updateScrollInfoAfterLayout();

    if (m_paintInvalidationLogicalTop != m_paintInvalidationLogicalBottom) {
        bool hasVisibleContent = style()->visibility() == VISIBLE;
        if (!hasVisibleContent) {
            RenderLayer* layer = enclosingLayer();
            layer->updateDescendantDependentFlags();
            hasVisibleContent = layer->hasVisibleContent();
        }
        if (hasVisibleContent)
            setShouldInvalidateOverflowForPaint(true);
    }

    if (isHTMLDialogElement(node()) && isOutOfFlowPositioned())
        positionDialog();

    clearNeedsLayout();
}

inline bool RenderBlockFlow::layoutBlockFlow(bool relayoutChildren, LayoutUnit &pageLogicalHeight, SubtreeLayoutScope& layoutScope)
{
    LayoutUnit oldLeft = logicalLeft();
    bool logicalWidthChanged = updateLogicalWidthAndColumnWidth();
    relayoutChildren |= logicalWidthChanged;

    rebuildFloatsFromIntruding();

    bool pageLogicalHeightChanged = false;
    bool hasSpecifiedPageLogicalHeight = false;
    checkForPaginationLogicalHeightChange(pageLogicalHeight, pageLogicalHeightChanged, hasSpecifiedPageLogicalHeight);
    if (pageLogicalHeightChanged)
        relayoutChildren = true;

    LayoutState state(*this, locationOffset(), pageLogicalHeight, pageLogicalHeightChanged, columnInfo(), logicalWidthChanged);

    // We use four values, maxTopPos, maxTopNeg, maxBottomPos, and maxBottomNeg, to track
    // our current maximal positive and negative margins. These values are used when we
    // are collapsed with adjacent blocks, so for example, if you have block A and B
    // collapsing together, then you'd take the maximal positive margin from both A and B
    // and subtract it from the maximal negative margin from both A and B to get the
    // true collapsed margin. This algorithm is recursive, so when we finish layout()
    // our block knows its current maximal positive/negative values.
    //
    // Start out by setting our margin values to our current margins. Table cells have
    // no margins, so we don't fill in the values for table cells.
    if (!isTableCell()) {
        initMaxMarginValues();
        setHasMarginBeforeQuirk(style()->hasMarginBeforeQuirk());
        setHasMarginAfterQuirk(style()->hasMarginAfterQuirk());
        setPaginationStrut(0);
    }

    LayoutUnit beforeEdge = borderBefore() + paddingBefore();
    LayoutUnit afterEdge = borderAfter() + paddingAfter() + scrollbarLogicalHeight();
    LayoutUnit previousHeight = logicalHeight();
    setLogicalHeight(beforeEdge);

    m_paintInvalidationLogicalTop = 0;
    m_paintInvalidationLogicalBottom = 0;
    if (!firstChild() && !isAnonymousBlock())
        setChildrenInline(true);

    TextAutosizer::LayoutScope textAutosizerLayoutScope(this);

    if (childrenInline())
        layoutInlineChildren(relayoutChildren, m_paintInvalidationLogicalTop, m_paintInvalidationLogicalBottom, afterEdge);
    else
        layoutBlockChildren(relayoutChildren, layoutScope, beforeEdge, afterEdge);

    // Expand our intrinsic height to encompass floats.
    if (lowestFloatLogicalBottom() > (logicalHeight() - afterEdge) && createsBlockFormattingContext())
        setLogicalHeight(lowestFloatLogicalBottom() + afterEdge);

    if (RenderMultiColumnFlowThread* flowThread = multiColumnFlowThread()) {
        if (flowThread->recalculateColumnHeights()) {
            setChildNeedsLayout(MarkOnlyThis);
            return false;
        }
    } else if (hasColumns()) {
        OwnPtr<RenderOverflow> savedOverflow = m_overflow.release();
        if (childrenInline())
            addOverflowFromInlineChildren();
        else
            addOverflowFromBlockChildren();
        LayoutUnit layoutOverflowLogicalBottom = (isHorizontalWritingMode() ? layoutOverflowRect().maxY() : layoutOverflowRect().maxX()) - borderBefore() - paddingBefore();
        m_overflow = savedOverflow.release();

        if (!hasSpecifiedPageLogicalHeight && shouldRelayoutForPagination(pageLogicalHeight, layoutOverflowLogicalBottom)) {
            setEverHadLayout(true);
            return false;
        }

        setColumnCountAndHeight(ceilf(layoutOverflowLogicalBottom.toFloat() / pageLogicalHeight.toFloat()), pageLogicalHeight.toFloat());
    }

    if (shouldBreakAtLineToAvoidWidow()) {
        setEverHadLayout(true);
        return false;
    }

    // Calculate our new height.
    LayoutUnit oldHeight = logicalHeight();
    LayoutUnit oldClientAfterEdge = clientLogicalBottom();

    updateLogicalHeight();
    LayoutUnit newHeight = logicalHeight();
    if (oldHeight > newHeight && !childrenInline()) {
        // One of our children's floats may have become an overhanging float for us.
        for (RenderObject* child = lastChild(); child; child = child->previousSibling()) {
            if (child->isRenderBlockFlow() && !child->isFloatingOrOutOfFlowPositioned()) {
                RenderBlockFlow* block = toRenderBlockFlow(child);
                if (block->lowestFloatLogicalBottom() + block->logicalTop() <= newHeight)
                    break;
                addOverhangingFloats(block, false);
            }
        }
    }

    bool heightChanged = (previousHeight != newHeight);
    if (heightChanged)
        relayoutChildren = true;

    layoutPositionedObjects(relayoutChildren || isDocumentElement(), oldLeft != logicalLeft() ? ForcedLayoutAfterContainingBlockMoved : DefaultLayout);

    // Add overflow from children (unless we're multi-column, since in that case all our child overflow is clipped anyway).
    computeOverflow(oldClientAfterEdge);

    m_descendantsWithFloatsMarkedForLayout = false;
    return true;
}

void RenderBlockFlow::determineLogicalLeftPositionForChild(RenderBox* child)
{
    LayoutUnit startPosition = borderStart() + paddingStart();
    LayoutUnit initialStartPosition = startPosition;
    if (style()->shouldPlaceBlockDirectionScrollbarOnLogicalLeft())
        startPosition -= verticalScrollbarWidth();
    LayoutUnit totalAvailableLogicalWidth = borderAndPaddingLogicalWidth() + availableLogicalWidth();

    LayoutUnit childMarginStart = marginStartForChild(child);
    LayoutUnit newPosition = startPosition + childMarginStart;

    LayoutUnit positionToAvoidFloats;
    if (child->avoidsFloats() && containsFloats() && !flowThreadContainingBlock())
        positionToAvoidFloats = startOffsetForLine(logicalTopForChild(child), false, logicalHeightForChild(child));

    // If the child has an offset from the content edge to avoid floats then use that, otherwise let any negative
    // margin pull it back over the content edge or any positive margin push it out.
    // If the child is being centred then the margin calculated to do that has factored in any offset required to
    // avoid floats, so use it if necessary.
    if (style()->textAlign() == WEBKIT_CENTER || child->style()->marginStartUsing(style()).isAuto())
        newPosition = std::max(newPosition, positionToAvoidFloats + childMarginStart);
    else if (positionToAvoidFloats > initialStartPosition)
        newPosition = std::max(newPosition, positionToAvoidFloats);

    setLogicalLeftForChild(child, style()->isLeftToRightDirection() ? newPosition : totalAvailableLogicalWidth - newPosition - logicalWidthForChild(child));
}

void RenderBlockFlow::setLogicalLeftForChild(RenderBox* child, LayoutUnit logicalLeft)
{
    if (isHorizontalWritingMode()) {
        child->setX(logicalLeft);
    } else {
        child->setY(logicalLeft);
    }
}

void RenderBlockFlow::setLogicalTopForChild(RenderBox* child, LayoutUnit logicalTop)
{
    if (isHorizontalWritingMode()) {
        child->setY(logicalTop);
    } else {
        child->setX(logicalTop);
    }
}

void RenderBlockFlow::layoutBlockChild(RenderBox* child, MarginInfo& marginInfo, LayoutUnit& previousFloatLogicalBottom)
{
    LayoutUnit oldPosMarginBefore = maxPositiveMarginBefore();
    LayoutUnit oldNegMarginBefore = maxNegativeMarginBefore();

    // The child is a normal flow object. Compute the margins we will use for collapsing now.
    child->computeAndSetBlockDirectionMargins(this);

    // Try to guess our correct logical top position. In most cases this guess will
    // be correct. Only if we're wrong (when we compute the real logical top position)
    // will we have to potentially relayout.
    LayoutUnit estimateWithoutPagination;
    LayoutUnit logicalTopEstimate = estimateLogicalTopPosition(child, marginInfo, estimateWithoutPagination);

    // Cache our old rect so that we can dirty the proper paint invalidation rects if the child moves.
    LayoutRect oldRect = child->frameRect();
    LayoutUnit oldLogicalTop = logicalTopForChild(child);

    // Go ahead and position the child as though it didn't collapse with the top.
    setLogicalTopForChild(child, logicalTopEstimate);

    RenderBlockFlow* childRenderBlockFlow = child->isRenderBlockFlow() ? toRenderBlockFlow(child) : 0;
    bool markDescendantsWithFloats = false;
    if (logicalTopEstimate != oldLogicalTop && childRenderBlockFlow && !childRenderBlockFlow->avoidsFloats() && childRenderBlockFlow->containsFloats()) {
        markDescendantsWithFloats = true;
    } else if (UNLIKELY(logicalTopEstimate.mightBeSaturated())) {
        // logicalTopEstimate, returned by estimateLogicalTopPosition, might be saturated for
        // very large elements. If it does the comparison with oldLogicalTop might yield a
        // false negative as adding and removing margins, borders etc from a saturated number
        // might yield incorrect results. If this is the case always mark for layout.
        markDescendantsWithFloats = true;
    } else if (!child->avoidsFloats() || child->shrinkToAvoidFloats()) {
        // If an element might be affected by the presence of floats, then always mark it for
        // layout.
        LayoutUnit fb = std::max(previousFloatLogicalBottom, lowestFloatLogicalBottom());
        if (fb > logicalTopEstimate)
            markDescendantsWithFloats = true;
    }

    if (childRenderBlockFlow) {
        if (markDescendantsWithFloats)
            childRenderBlockFlow->markAllDescendantsWithFloatsForLayout();
        if (!child->isWritingModeRoot())
            previousFloatLogicalBottom = std::max(previousFloatLogicalBottom, oldLogicalTop + childRenderBlockFlow->lowestFloatLogicalBottom());
    }

    SubtreeLayoutScope layoutScope(*child);
    if (!child->needsLayout())
        child->markForPaginationRelayoutIfNeeded(layoutScope);

    bool childHadLayout = child->everHadLayout();
    bool childNeededLayout = child->needsLayout();
    if (childNeededLayout)
        child->layout();

    // Cache if we are at the top of the block right now.
    bool atBeforeSideOfBlock = marginInfo.atBeforeSideOfBlock();
    bool childIsSelfCollapsing = child->isSelfCollapsingBlock();

    // Now determine the correct ypos based off examination of collapsing margin
    // values.
    LayoutUnit logicalTopBeforeClear = collapseMargins(child, marginInfo, childIsSelfCollapsing);

    // Now check for clear.
    LayoutUnit logicalTopAfterClear = clearFloatsIfNeeded(child, marginInfo, oldPosMarginBefore, oldNegMarginBefore, logicalTopBeforeClear, childIsSelfCollapsing);

    bool paginated = view()->layoutState()->isPaginated();
    if (paginated) {
        logicalTopAfterClear = adjustBlockChildForPagination(logicalTopAfterClear, estimateWithoutPagination, child,
            atBeforeSideOfBlock && logicalTopBeforeClear == logicalTopAfterClear);
    }

    setLogicalTopForChild(child, logicalTopAfterClear);

    // Now we have a final top position. See if it really does end up being different from our estimate.
    // clearFloatsIfNeeded can also mark the child as needing a layout even though we didn't move. This happens
    // when collapseMargins dynamically adds overhanging floats because of a child with negative margins.
    if (logicalTopAfterClear != logicalTopEstimate || child->needsLayout() || (paginated && childRenderBlockFlow && childRenderBlockFlow->shouldBreakAtLineToAvoidWidow())) {
        SubtreeLayoutScope layoutScope(*child);
        if (child->shrinkToAvoidFloats()) {
            // The child's width depends on the line width.
            // When the child shifts to clear an item, its width can
            // change (because it has more available line width).
            // So go ahead and mark the item as dirty.
            layoutScope.setChildNeedsLayout(child);
        }

        if (childRenderBlockFlow && !childRenderBlockFlow->avoidsFloats() && childRenderBlockFlow->containsFloats())
            childRenderBlockFlow->markAllDescendantsWithFloatsForLayout();

        if (!child->needsLayout())
            child->markForPaginationRelayoutIfNeeded(layoutScope);

        // Our guess was wrong. Make the child lay itself out again.
        child->layoutIfNeeded();
    }

    // If we previously encountered a self-collapsing sibling of this child that had clearance then
    // we set this bit to ensure we would not collapse the child's margins, and those of any subsequent
    // self-collapsing siblings, with our parent. If this child is not self-collapsing then it can
    // collapse its margins with the parent so reset the bit.
    if (!marginInfo.canCollapseMarginAfterWithLastChild() && !childIsSelfCollapsing)
        marginInfo.setCanCollapseMarginAfterWithLastChild(true);

    // We are no longer at the top of the block if we encounter a non-empty child.
    // This has to be done after checking for clear, so that margins can be reset if a clear occurred.
    if (marginInfo.atBeforeSideOfBlock() && !childIsSelfCollapsing)
        marginInfo.setAtBeforeSideOfBlock(false);

    // Now place the child in the correct left position
    determineLogicalLeftPositionForChild(child);

    LayoutSize childOffset = child->location() - oldRect.location();

    // Update our height now that the child has been placed in the correct position.
    setLogicalHeight(logicalHeight() + logicalHeightForChild(child));
    if (mustSeparateMarginAfterForChild(child)) {
        setLogicalHeight(logicalHeight() + marginAfterForChild(child));
        marginInfo.clearMargin();
    }
    // If the child has overhanging floats that intrude into following siblings (or possibly out
    // of this block), then the parent gets notified of the floats now.
    if (childRenderBlockFlow)
        addOverhangingFloats(childRenderBlockFlow, !childNeededLayout);

    // If the child moved, we have to invalidate it's paint  as well as any floating/positioned
    // descendants. An exception is if we need a layout. In this case, we know we're going to
    // invalidate our paint (and the child) anyway.
    bool didNotDoFullLayoutAndMoved = childHadLayout && !selfNeedsLayout() && (childOffset.width() || childOffset.height());
    bool didNotLayoutAndNeedsPaintInvalidation = !childHadLayout && child->checkForPaintInvalidation();

    if (didNotDoFullLayoutAndMoved || didNotLayoutAndNeedsPaintInvalidation)
        child->invalidatePaintForOverhangingFloats(true);

    if (paginated) {
        // Check for an after page/column break.
        LayoutUnit newHeight = applyAfterBreak(child, logicalHeight(), marginInfo);
        if (newHeight != height())
            setLogicalHeight(newHeight);
    }
}

LayoutUnit RenderBlockFlow::adjustBlockChildForPagination(LayoutUnit logicalTopAfterClear, LayoutUnit estimateWithoutPagination, RenderBox* child, bool atBeforeSideOfBlock)
{
    RenderBlockFlow* childBlockFlow = child->isRenderBlockFlow() ? toRenderBlockFlow(child) : 0;

    if (estimateWithoutPagination != logicalTopAfterClear) {
        // Our guess prior to pagination movement was wrong. Before we attempt to paginate, let's try again at the new
        // position.
        setLogicalHeight(logicalTopAfterClear);
        setLogicalTopForChild(child, logicalTopAfterClear);

        if (child->shrinkToAvoidFloats()) {
            // The child's width depends on the line width.
            // When the child shifts to clear an item, its width can
            // change (because it has more available line width).
            // So go ahead and mark the item as dirty.
            child->setChildNeedsLayout(MarkOnlyThis);
        }

        SubtreeLayoutScope layoutScope(*child);

        if (childBlockFlow) {
            if (!childBlockFlow->avoidsFloats() && childBlockFlow->containsFloats())
                childBlockFlow->markAllDescendantsWithFloatsForLayout();
            if (!child->needsLayout())
                child->markForPaginationRelayoutIfNeeded(layoutScope);
        }

        // Our guess was wrong. Make the child lay itself out again.
        child->layoutIfNeeded();
    }

    LayoutUnit oldTop = logicalTopAfterClear;

    // If the object has a page or column break value of "before", then we should shift to the top of the next page.
    LayoutUnit result = applyBeforeBreak(child, logicalTopAfterClear);

    // For replaced elements and scrolled elements, we want to shift them to the next page if they don't fit on the current one.
    LayoutUnit logicalTopBeforeUnsplittableAdjustment = result;
    LayoutUnit logicalTopAfterUnsplittableAdjustment = adjustForUnsplittableChild(child, result);

    LayoutUnit paginationStrut = 0;
    LayoutUnit unsplittableAdjustmentDelta = logicalTopAfterUnsplittableAdjustment - logicalTopBeforeUnsplittableAdjustment;
    LayoutUnit childLogicalHeight = child->logicalHeight();
    if (unsplittableAdjustmentDelta) {
        setPageBreak(result, childLogicalHeight - unsplittableAdjustmentDelta);
        paginationStrut = unsplittableAdjustmentDelta;
    } else if (childBlockFlow && childBlockFlow->paginationStrut()) {
        paginationStrut = childBlockFlow->paginationStrut();
    }

    if (paginationStrut) {
        // We are willing to propagate out to our parent block as long as we were at the top of the block prior
        // to collapsing our margins, and as long as we didn't clear or move as a result of other pagination.
        if (atBeforeSideOfBlock && oldTop == result && !isOutOfFlowPositioned() && !isTableCell()) {
            // FIXME: Should really check if we're exceeding the page height before propagating the strut, but we don't
            // have all the information to do so (the strut only has the remaining amount to push). Gecko gets this wrong too
            // and pushes to the next page anyway, so not too concerned about it.
            setPaginationStrut(result + paginationStrut);
            if (childBlockFlow)
                childBlockFlow->setPaginationStrut(0);
        } else {
            result += paginationStrut;
        }
    }

    if (!unsplittableAdjustmentDelta) {
        if (LayoutUnit pageLogicalHeight = pageLogicalHeightForOffset(result)) {
            LayoutUnit remainingLogicalHeight = pageRemainingLogicalHeightForOffset(result, ExcludePageBoundary);
            LayoutUnit spaceShortage = childLogicalHeight - remainingLogicalHeight;
            if (spaceShortage > 0) {
                // If the child crosses a column boundary, report a break, in case nothing inside it
                // has already done so. The column balancer needs to know how much it has to stretch
                // the columns to make more content fit. If no breaks are reported (but do occur),
                // the balancer will have no clue. Only measure the space after the last column
                // boundary, in case it crosses more than one.
                LayoutUnit spaceShortageInLastColumn = intMod(spaceShortage, pageLogicalHeight);
                setPageBreak(result, spaceShortageInLastColumn ? spaceShortageInLastColumn : spaceShortage);
            } else if (remainingLogicalHeight == pageLogicalHeight && offsetFromLogicalTopOfFirstPage() + child->logicalTop()) {
                // We're at the very top of a page or column, and it's not the first one. This child
                // may turn out to be the smallest piece of content that causes a page break, so we
                // need to report it.
                setPageBreak(result, childLogicalHeight);
            }
        }
    }

    // Similar to how we apply clearance. Go ahead and boost height() to be the place where we're going to position the child.
    setLogicalHeight(logicalHeight() + (result - oldTop));

    // Return the final adjusted logical top.
    return result;
}

static inline LayoutUnit calculateMinimumPageHeight(RenderStyle* renderStyle, RootInlineBox* lastLine, LayoutUnit lineTop, LayoutUnit lineBottom)
{
    // We may require a certain minimum number of lines per page in order to satisfy
    // orphans and widows, and that may affect the minimum page height.
    unsigned lineCount = std::max<unsigned>(renderStyle->hasAutoOrphans() ? 1 : renderStyle->orphans(), renderStyle->hasAutoWidows() ? 1 : renderStyle->widows());
    if (lineCount > 1) {
        RootInlineBox* line = lastLine;
        for (unsigned i = 1; i < lineCount && line->prevRootBox(); i++)
            line = line->prevRootBox();

        // FIXME: Paginating using line overflow isn't all fine. See FIXME in
        // adjustLinePositionForPagination() for more details.
        LayoutRect overflow = line->logicalVisualOverflowRect(line->lineTop(), line->lineBottom());
        lineTop = std::min(line->lineTopWithLeading(), overflow.y());
    }
    return lineBottom - lineTop;
}

void RenderBlockFlow::adjustLinePositionForPagination(RootInlineBox* lineBox, LayoutUnit& delta, RenderFlowThread* flowThread)
{
    // FIXME: For now we paginate using line overflow. This ensures that lines don't overlap at all when we
    // put a strut between them for pagination purposes. However, this really isn't the desired rendering, since
    // the line on the top of the next page will appear too far down relative to the same kind of line at the top
    // of the first column.
    //
    // The rendering we would like to see is one where the lineTopWithLeading is at the top of the column, and any line overflow
    // simply spills out above the top of the column. This effect would match what happens at the top of the first column.
    // We can't achieve this rendering, however, until we stop columns from clipping to the column bounds (thus allowing
    // for overflow to occur), and then cache visible overflow for each column rect.
    //
    // Furthermore, the paint we have to do when a column has overflow has to be special. We need to exclude
    // content that paints in a previous column (and content that paints in the following column).
    //
    // For now we'll at least honor the lineTopWithLeading when paginating if it is above the logical top overflow. This will
    // at least make positive leading work in typical cases.
    //
    // FIXME: Another problem with simply moving lines is that the available line width may change (because of floats).
    // Technically if the location we move the line to has a different line width than our old position, then we need to dirty the
    // line and all following lines.
    LayoutRect logicalVisualOverflow = lineBox->logicalVisualOverflowRect(lineBox->lineTop(), lineBox->lineBottom());
    LayoutUnit logicalOffset = std::min(lineBox->lineTopWithLeading(), logicalVisualOverflow.y());
    LayoutUnit logicalBottom = std::max(lineBox->lineBottomWithLeading(), logicalVisualOverflow.maxY());
    LayoutUnit lineHeight = logicalBottom - logicalOffset;
    updateMinimumPageHeight(logicalOffset, calculateMinimumPageHeight(style(), lineBox, logicalOffset, logicalBottom));
    logicalOffset += delta;
    lineBox->setPaginationStrut(0);
    lineBox->setIsFirstAfterPageBreak(false);
    LayoutUnit pageLogicalHeight = pageLogicalHeightForOffset(logicalOffset);
    bool hasUniformPageLogicalHeight = !flowThread || flowThread->regionsHaveUniformLogicalHeight();
    // If lineHeight is greater than pageLogicalHeight, but logicalVisualOverflow.height() still fits, we are
    // still going to add a strut, so that the visible overflow fits on a single page.
    if (!pageLogicalHeight || (hasUniformPageLogicalHeight && logicalVisualOverflow.height() > pageLogicalHeight)) {
        // FIXME: In case the line aligns with the top of the page (or it's slightly shifted downwards) it will not be marked as the first line in the page.
        // From here, the fix is not straightforward because it's not easy to always determine when the current line is the first in the page.
        return;
    }
    LayoutUnit remainingLogicalHeight = pageRemainingLogicalHeightForOffset(logicalOffset, ExcludePageBoundary);

    int lineIndex = lineCount(lineBox);
    if (remainingLogicalHeight < lineHeight || (shouldBreakAtLineToAvoidWidow() && lineBreakToAvoidWidow() == lineIndex)) {
        if (shouldBreakAtLineToAvoidWidow() && lineBreakToAvoidWidow() == lineIndex) {
            clearShouldBreakAtLineToAvoidWidow();
            setDidBreakAtLineToAvoidWidow();
        }
        if (lineHeight > pageLogicalHeight) {
            // Split the top margin in order to avoid splitting the visible part of the line.
            remainingLogicalHeight -= std::min(lineHeight - pageLogicalHeight, std::max<LayoutUnit>(0, logicalVisualOverflow.y() - lineBox->lineTopWithLeading()));
        }
        LayoutUnit totalLogicalHeight = lineHeight + std::max<LayoutUnit>(0, logicalOffset);
        LayoutUnit pageLogicalHeightAtNewOffset = hasUniformPageLogicalHeight ? pageLogicalHeight : pageLogicalHeightForOffset(logicalOffset + remainingLogicalHeight);
        setPageBreak(logicalOffset, lineHeight - remainingLogicalHeight);
        if (((lineBox == firstRootBox() && totalLogicalHeight < pageLogicalHeightAtNewOffset) || (!style()->hasAutoOrphans() && style()->orphans() >= lineIndex))
            && !isOutOfFlowPositioned() && !isTableCell()) {
            setPaginationStrut(remainingLogicalHeight + std::max<LayoutUnit>(0, logicalOffset));
        } else {
            delta += remainingLogicalHeight;
            lineBox->setPaginationStrut(remainingLogicalHeight);
            lineBox->setIsFirstAfterPageBreak(true);
        }
    } else if (remainingLogicalHeight == pageLogicalHeight) {
        // We're at the very top of a page or column.
        if (lineBox != firstRootBox())
            lineBox->setIsFirstAfterPageBreak(true);
        if (lineBox != firstRootBox() || offsetFromLogicalTopOfFirstPage())
            setPageBreak(logicalOffset, lineHeight);
    }
}

LayoutUnit RenderBlockFlow::adjustForUnsplittableChild(RenderBox* child, LayoutUnit logicalOffset, bool includeMargins)
{
    bool checkColumnBreaks = view()->layoutState()->isPaginatingColumns() || flowThreadContainingBlock();
    bool checkPageBreaks = !checkColumnBreaks && view()->layoutState()->pageLogicalHeight();
    bool isUnsplittable = child->isUnsplittableForPagination() || (checkColumnBreaks && child->style()->columnBreakInside() == PBAVOID)
        || (checkPageBreaks && child->style()->pageBreakInside() == PBAVOID);
    if (!isUnsplittable)
        return logicalOffset;
    LayoutUnit childLogicalHeight = logicalHeightForChild(child) + (includeMargins ? marginBeforeForChild(child) + marginAfterForChild(child) : LayoutUnit());
    LayoutUnit pageLogicalHeight = pageLogicalHeightForOffset(logicalOffset);
    updateMinimumPageHeight(logicalOffset, childLogicalHeight);
    if (!pageLogicalHeight || childLogicalHeight > pageLogicalHeight)
        return logicalOffset;
    LayoutUnit remainingLogicalHeight = pageRemainingLogicalHeightForOffset(logicalOffset, ExcludePageBoundary);
    if (remainingLogicalHeight < childLogicalHeight)
        return logicalOffset + remainingLogicalHeight;
    return logicalOffset;
}

void RenderBlockFlow::rebuildFloatsFromIntruding()
{
    if (m_floatingObjects)
        m_floatingObjects->setHorizontalWritingMode(isHorizontalWritingMode());

    HashSet<RenderBox*> oldIntrudingFloatSet;
    if (!childrenInline() && m_floatingObjects) {
        const FloatingObjectSet& floatingObjectSet = m_floatingObjects->set();
        FloatingObjectSetIterator end = floatingObjectSet.end();
        for (FloatingObjectSetIterator it = floatingObjectSet.begin(); it != end; ++it) {
            FloatingObject* floatingObject = it->get();
            if (!floatingObject->isDescendant())
                oldIntrudingFloatSet.add(floatingObject->renderer());
        }
    }

    // Inline blocks are covered by the isReplaced() check in the avoidFloats method.
    if (avoidsFloats() || isDocumentElement() || isRenderView() || isFloatingOrOutOfFlowPositioned() || isTableCell()) {
        if (m_floatingObjects) {
            m_floatingObjects->clear();
        }
        if (!oldIntrudingFloatSet.isEmpty())
            markAllDescendantsWithFloatsForLayout();
        return;
    }

    RendererToFloatInfoMap floatMap;

    if (m_floatingObjects) {
        if (childrenInline())
            m_floatingObjects->moveAllToFloatInfoMap(floatMap);
        else
            m_floatingObjects->clear();
    }

    // We should not process floats if the parent node is not a RenderBlockFlow. Otherwise, we will add
    // floats in an invalid context. This will cause a crash arising from a bad cast on the parent.
    // See <rdar://problem/8049753>, where float property is applied on a text node in a SVG.
    if (!parent() || !parent()->isRenderBlockFlow())
        return;

    // Attempt to locate a previous sibling with overhanging floats. We skip any elements that
    // may have shifted to avoid floats, and any objects whose floats cannot interact with objects
    // outside it (i.e. objects that create a new block formatting context).
    RenderBlockFlow* parentBlockFlow = toRenderBlockFlow(parent());
    bool parentHasFloats = false;
    RenderObject* prev = previousSibling();
    while (prev && (!prev->isBox() || !prev->isRenderBlock() || toRenderBlock(prev)->avoidsFloats() || toRenderBlock(prev)->createsBlockFormattingContext())) {
        if (prev->isFloating())
            parentHasFloats = true;
        prev = prev->previousSibling();
    }

    // First add in floats from the parent. Self-collapsing blocks let their parent track any floats that intrude into
    // them (as opposed to floats they contain themselves) so check for those here too.
    LayoutUnit logicalTopOffset = logicalTop();
    bool parentHasIntrudingFloats = !parentHasFloats && (!prev || toRenderBlockFlow(prev)->isSelfCollapsingBlock()) && parentBlockFlow->lowestFloatLogicalBottom() > logicalTopOffset;
    if (parentHasFloats || parentHasIntrudingFloats)
        addIntrudingFloats(parentBlockFlow, parentBlockFlow->logicalLeftOffsetForContent(), logicalTopOffset);

    // Add overhanging floats from the previous RenderBlockFlow, but only if it has a float that intrudes into our space.
    if (prev) {
        RenderBlockFlow* blockFlow = toRenderBlockFlow(prev);
        logicalTopOffset -= blockFlow->logicalTop();
        if (blockFlow->lowestFloatLogicalBottom() > logicalTopOffset)
            addIntrudingFloats(blockFlow, 0, logicalTopOffset);
    }

    if (childrenInline()) {
        LayoutUnit changeLogicalTop = LayoutUnit::max();
        LayoutUnit changeLogicalBottom = LayoutUnit::min();
        if (m_floatingObjects) {
            const FloatingObjectSet& floatingObjectSet = m_floatingObjects->set();
            FloatingObjectSetIterator end = floatingObjectSet.end();
            for (FloatingObjectSetIterator it = floatingObjectSet.begin(); it != end; ++it) {
                FloatingObject* floatingObject = it->get();
                FloatingObject* oldFloatingObject = floatMap.get(floatingObject->renderer());
                LayoutUnit logicalBottom = logicalBottomForFloat(floatingObject);
                if (oldFloatingObject) {
                    LayoutUnit oldLogicalBottom = logicalBottomForFloat(oldFloatingObject);
                    if (logicalWidthForFloat(floatingObject) != logicalWidthForFloat(oldFloatingObject) || logicalLeftForFloat(floatingObject) != logicalLeftForFloat(oldFloatingObject)) {
                        changeLogicalTop = 0;
                        changeLogicalBottom = std::max(changeLogicalBottom, std::max(logicalBottom, oldLogicalBottom));
                    } else {
                        if (logicalBottom != oldLogicalBottom) {
                            changeLogicalTop = std::min(changeLogicalTop, std::min(logicalBottom, oldLogicalBottom));
                            changeLogicalBottom = std::max(changeLogicalBottom, std::max(logicalBottom, oldLogicalBottom));
                        }
                        LayoutUnit logicalTop = logicalTopForFloat(floatingObject);
                        LayoutUnit oldLogicalTop = logicalTopForFloat(oldFloatingObject);
                        if (logicalTop != oldLogicalTop) {
                            changeLogicalTop = std::min(changeLogicalTop, std::min(logicalTop, oldLogicalTop));
                            changeLogicalBottom = std::max(changeLogicalBottom, std::max(logicalTop, oldLogicalTop));
                        }
                    }

                    if (oldFloatingObject->originatingLine() && !selfNeedsLayout()) {
                        ASSERT(oldFloatingObject->originatingLine()->renderer() == this);
                        oldFloatingObject->originatingLine()->markDirty();
                    }

                    floatMap.remove(floatingObject->renderer());
                } else {
                    changeLogicalTop = 0;
                    changeLogicalBottom = std::max(changeLogicalBottom, logicalBottom);
                }
            }
        }

        RendererToFloatInfoMap::iterator end = floatMap.end();
        for (RendererToFloatInfoMap::iterator it = floatMap.begin(); it != end; ++it) {
            OwnPtr<FloatingObject>& floatingObject = it->value;
            if (!floatingObject->isDescendant()) {
                changeLogicalTop = 0;
                changeLogicalBottom = std::max(changeLogicalBottom, logicalBottomForFloat(floatingObject.get()));
            }
        }

        markLinesDirtyInBlockRange(changeLogicalTop, changeLogicalBottom);
    } else if (!oldIntrudingFloatSet.isEmpty()) {
        // If there are previously intruding floats that no longer intrude, then children with floats
        // should also get layout because they might need their floating object lists cleared.
        if (m_floatingObjects->set().size() < oldIntrudingFloatSet.size()) {
            markAllDescendantsWithFloatsForLayout();
        } else {
            const FloatingObjectSet& floatingObjectSet = m_floatingObjects->set();
            FloatingObjectSetIterator end = floatingObjectSet.end();
            for (FloatingObjectSetIterator it = floatingObjectSet.begin(); it != end && !oldIntrudingFloatSet.isEmpty(); ++it)
                oldIntrudingFloatSet.remove((*it)->renderer());
            if (!oldIntrudingFloatSet.isEmpty())
                markAllDescendantsWithFloatsForLayout();
        }
    }
}

void RenderBlockFlow::layoutBlockChildren(bool relayoutChildren, SubtreeLayoutScope& layoutScope, LayoutUnit beforeEdge, LayoutUnit afterEdge)
{
    dirtyForLayoutFromPercentageHeightDescendants(layoutScope);

    // The margin struct caches all our current margin collapsing state. The compact struct caches state when we encounter compacts,
    MarginInfo marginInfo(this, beforeEdge, afterEdge);

    // Fieldsets need to find their legend and position it inside the border of the object.
    // The legend then gets skipped during normal layout. The same is true for ruby text.
    // It doesn't get included in the normal layout process but is instead skipped.
    RenderObject* childToExclude = layoutSpecialExcludedChild(relayoutChildren, layoutScope);

    LayoutUnit previousFloatLogicalBottom = 0;

    RenderBox* next = firstChildBox();
    RenderBox* lastNormalFlowChild = 0;

    while (next) {
        RenderBox* child = next;
        next = child->nextSiblingBox();

        // FIXME: this should only be set from clearNeedsLayout crbug.com/361250
        child->setLayoutDidGetCalled(true);

        if (childToExclude == child)
            continue; // Skip this child, since it will be positioned by the specialized subclass (fieldsets and ruby runs).

        updateBlockChildDirtyBitsBeforeLayout(relayoutChildren, child);

        if (child->isOutOfFlowPositioned()) {
            child->containingBlock()->insertPositionedObject(child);
            adjustPositionedBlock(child, marginInfo);
            continue;
        }
        if (child->isFloating()) {
            insertFloatingObject(child);
            adjustFloatingBlock(marginInfo);
            continue;
        }

        // Lay out the child.
        layoutBlockChild(child, marginInfo, previousFloatLogicalBottom);
        lastNormalFlowChild = child;
    }

    // Now do the handling of the bottom of the block, adding in our bottom border/padding and
    // determining the correct collapsed bottom margin information.
    handleAfterSideOfBlock(lastNormalFlowChild, beforeEdge, afterEdge, marginInfo);
}

// Our MarginInfo state used when laying out block children.
MarginInfo::MarginInfo(RenderBlockFlow* blockFlow, LayoutUnit beforeBorderPadding, LayoutUnit afterBorderPadding)
    : m_canCollapseMarginAfterWithLastChild(true)
    , m_atBeforeSideOfBlock(true)
    , m_atAfterSideOfBlock(false)
    , m_hasMarginBeforeQuirk(false)
    , m_hasMarginAfterQuirk(false)
    , m_determinedMarginBeforeQuirk(false)
    , m_discardMargin(false)
{
    RenderStyle* blockStyle = blockFlow->style();
    ASSERT(blockFlow->isRenderView() || blockFlow->parent());
    m_canCollapseWithChildren = !blockFlow->createsBlockFormattingContext() && !blockFlow->isRenderFlowThread() && !blockFlow->isRenderView();

    m_canCollapseMarginBeforeWithChildren = m_canCollapseWithChildren && !beforeBorderPadding && blockStyle->marginBeforeCollapse() != MSEPARATE;

    // If any height other than auto is specified in CSS, then we don't collapse our bottom
    // margins with our children's margins. To do otherwise would be to risk odd visual
    // effects when the children overflow out of the parent block and yet still collapse
    // with it. We also don't collapse if we have any bottom border/padding.
    m_canCollapseMarginAfterWithChildren = m_canCollapseWithChildren && !afterBorderPadding
        && (blockStyle->logicalHeight().isAuto() && !blockStyle->logicalHeight().value()) && blockStyle->marginAfterCollapse() != MSEPARATE;

    m_quirkContainer = blockFlow->isTableCell() || blockFlow->isBody();

    m_discardMargin = m_canCollapseMarginBeforeWithChildren && blockFlow->mustDiscardMarginBefore();

    m_positiveMargin = (m_canCollapseMarginBeforeWithChildren && !blockFlow->mustDiscardMarginBefore()) ? blockFlow->maxPositiveMarginBefore() : LayoutUnit();
    m_negativeMargin = (m_canCollapseMarginBeforeWithChildren && !blockFlow->mustDiscardMarginBefore()) ? blockFlow->maxNegativeMarginBefore() : LayoutUnit();
}

RenderBlockFlow::MarginValues RenderBlockFlow::marginValuesForChild(RenderBox* child) const
{
    LayoutUnit childBeforePositive = 0;
    LayoutUnit childBeforeNegative = 0;
    LayoutUnit childAfterPositive = 0;
    LayoutUnit childAfterNegative = 0;

    LayoutUnit beforeMargin = 0;
    LayoutUnit afterMargin = 0;

    RenderBlockFlow* childRenderBlockFlow = child->isRenderBlockFlow() ? toRenderBlockFlow(child) : 0;

    // If the child has the same directionality as we do, then we can just return its
    // margins in the same direction.
    if (!child->isWritingModeRoot()) {
        if (childRenderBlockFlow) {
            childBeforePositive = childRenderBlockFlow->maxPositiveMarginBefore();
            childBeforeNegative = childRenderBlockFlow->maxNegativeMarginBefore();
            childAfterPositive = childRenderBlockFlow->maxPositiveMarginAfter();
            childAfterNegative = childRenderBlockFlow->maxNegativeMarginAfter();
        } else {
            beforeMargin = child->marginBefore();
            afterMargin = child->marginAfter();
        }
    } else if (child->isHorizontalWritingMode() == isHorizontalWritingMode()) {
        // The child has a different directionality. If the child is parallel, then it's just
        // flipped relative to us. We can use the margins for the opposite edges.
        if (childRenderBlockFlow) {
            childBeforePositive = childRenderBlockFlow->maxPositiveMarginAfter();
            childBeforeNegative = childRenderBlockFlow->maxNegativeMarginAfter();
            childAfterPositive = childRenderBlockFlow->maxPositiveMarginBefore();
            childAfterNegative = childRenderBlockFlow->maxNegativeMarginBefore();
        } else {
            beforeMargin = child->marginAfter();
            afterMargin = child->marginBefore();
        }
    } else {
        // The child is perpendicular to us, which means its margins don't collapse but are on the
        // "logical left/right" sides of the child box. We can just return the raw margin in this case.
        beforeMargin = marginBeforeForChild(child);
        afterMargin = marginAfterForChild(child);
    }

    // Resolve uncollapsing margins into their positive/negative buckets.
    if (beforeMargin) {
        if (beforeMargin > 0)
            childBeforePositive = beforeMargin;
        else
            childBeforeNegative = -beforeMargin;
    }
    if (afterMargin) {
        if (afterMargin > 0)
            childAfterPositive = afterMargin;
        else
            childAfterNegative = -afterMargin;
    }

    return RenderBlockFlow::MarginValues(childBeforePositive, childBeforeNegative, childAfterPositive, childAfterNegative);
}

LayoutUnit RenderBlockFlow::collapseMargins(RenderBox* child, MarginInfo& marginInfo, bool childIsSelfCollapsing)
{
    bool childDiscardMarginBefore = mustDiscardMarginBeforeForChild(child);
    bool childDiscardMarginAfter = mustDiscardMarginAfterForChild(child);

    // The child discards the before margin when the the after margin has discard in the case of a self collapsing block.
    childDiscardMarginBefore = childDiscardMarginBefore || (childDiscardMarginAfter && childIsSelfCollapsing);

    // Get the four margin values for the child and cache them.
    const RenderBlockFlow::MarginValues childMargins = marginValuesForChild(child);

    // Get our max pos and neg top margins.
    LayoutUnit posTop = childMargins.positiveMarginBefore();
    LayoutUnit negTop = childMargins.negativeMarginBefore();

    // For self-collapsing blocks, collapse our bottom margins into our
    // top to get new posTop and negTop values.
    if (childIsSelfCollapsing) {
        posTop = std::max(posTop, childMargins.positiveMarginAfter());
        negTop = std::max(negTop, childMargins.negativeMarginAfter());
    }

    // See if the top margin is quirky. We only care if this child has
    // margins that will collapse with us.
    bool topQuirk = hasMarginBeforeQuirk(child);

    if (marginInfo.canCollapseWithMarginBefore()) {
        if (!childDiscardMarginBefore && !marginInfo.discardMargin()) {
            // This child is collapsing with the top of the
            // block. If it has larger margin values, then we need to update
            // our own maximal values.
            if (!document().inQuirksMode() || !marginInfo.quirkContainer() || !topQuirk)
                setMaxMarginBeforeValues(std::max(posTop, maxPositiveMarginBefore()), std::max(negTop, maxNegativeMarginBefore()));

            // The minute any of the margins involved isn't a quirk, don't
            // collapse it away, even if the margin is smaller (www.webreference.com
            // has an example of this, a <dt> with 0.8em author-specified inside
            // a <dl> inside a <td>.
            if (!marginInfo.determinedMarginBeforeQuirk() && !topQuirk && (posTop - negTop)) {
                setHasMarginBeforeQuirk(false);
                marginInfo.setDeterminedMarginBeforeQuirk(true);
            }

            if (!marginInfo.determinedMarginBeforeQuirk() && topQuirk && !marginBefore()) {
                // We have no top margin and our top child has a quirky margin.
                // We will pick up this quirky margin and pass it through.
                // This deals with the <td><div><p> case.
                // Don't do this for a block that split two inlines though. You do
                // still apply margins in this case.
                setHasMarginBeforeQuirk(true);
            }
        } else {
            // The before margin of the container will also discard all the margins it is collapsing with.
            setMustDiscardMarginBefore();
        }
    }

    // Once we find a child with discardMarginBefore all the margins collapsing with us must also discard.
    if (childDiscardMarginBefore) {
        marginInfo.setDiscardMargin(true);
        marginInfo.clearMargin();
    }

    if (marginInfo.quirkContainer() && marginInfo.atBeforeSideOfBlock() && (posTop - negTop))
        marginInfo.setHasMarginBeforeQuirk(topQuirk);

    LayoutUnit beforeCollapseLogicalTop = logicalHeight();
    LayoutUnit logicalTop = beforeCollapseLogicalTop;

    LayoutUnit clearanceForSelfCollapsingBlock;
    RenderObject* prev = child->previousSibling();
    RenderBlockFlow* previousBlockFlow =  prev && prev->isRenderBlockFlow() && !prev->isFloatingOrOutOfFlowPositioned() ? toRenderBlockFlow(prev) : 0;
    // If the child's previous sibling is a self-collapsing block that cleared a float then its top border edge has been set at the bottom border edge
    // of the float. Since we want to collapse the child's top margin with the self-collapsing block's top and bottom margins we need to adjust our parent's height to match the
    // margin top of the self-collapsing block. If the resulting collapsed margin leaves the child still intruding into the float then we will want to clear it.
    if (!marginInfo.canCollapseWithMarginBefore() && previousBlockFlow && previousBlockFlow->isSelfCollapsingBlock()) {
        clearanceForSelfCollapsingBlock = previousBlockFlow->marginOffsetForSelfCollapsingBlock();
        setLogicalHeight(logicalHeight() - clearanceForSelfCollapsingBlock);
    }

    if (childIsSelfCollapsing) {
        // For a self collapsing block both the before and after margins get discarded. The block doesn't contribute anything to the height of the block.
        // Also, the child's top position equals the logical height of the container.
        if (!childDiscardMarginBefore && !marginInfo.discardMargin()) {
            // This child has no height. We need to compute our
            // position before we collapse the child's margins together,
            // so that we can get an accurate position for the zero-height block.
            LayoutUnit collapsedBeforePos = std::max(marginInfo.positiveMargin(), childMargins.positiveMarginBefore());
            LayoutUnit collapsedBeforeNeg = std::max(marginInfo.negativeMargin(), childMargins.negativeMarginBefore());
            marginInfo.setMargin(collapsedBeforePos, collapsedBeforeNeg);

            // Now collapse the child's margins together, which means examining our
            // bottom margin values as well.
            marginInfo.setPositiveMarginIfLarger(childMargins.positiveMarginAfter());
            marginInfo.setNegativeMarginIfLarger(childMargins.negativeMarginAfter());

            if (!marginInfo.canCollapseWithMarginBefore()) {
                // We need to make sure that the position of the self-collapsing block
                // is correct, since it could have overflowing content
                // that needs to be positioned correctly (e.g., a block that
                // had a specified height of 0 but that actually had subcontent).
                logicalTop = logicalHeight() + collapsedBeforePos - collapsedBeforeNeg;
            }
        }
    } else {
        if (mustSeparateMarginBeforeForChild(child)) {
            ASSERT(!marginInfo.discardMargin() || (marginInfo.discardMargin() && !marginInfo.margin()));
            // If we are at the before side of the block and we collapse, ignore the computed margin
            // and just add the child margin to the container height. This will correctly position
            // the child inside the container.
            LayoutUnit separateMargin = !marginInfo.canCollapseWithMarginBefore() ? marginInfo.margin() : LayoutUnit(0);
            setLogicalHeight(logicalHeight() + separateMargin + marginBeforeForChild(child));
            logicalTop = logicalHeight();
        } else if (!marginInfo.discardMargin() && (!marginInfo.atBeforeSideOfBlock()
            || (!marginInfo.canCollapseMarginBeforeWithChildren()
            && (!document().inQuirksMode() || !marginInfo.quirkContainer() || !marginInfo.hasMarginBeforeQuirk())))) {
            // We're collapsing with a previous sibling's margins and not
            // with the top of the block.
            setLogicalHeight(logicalHeight() + std::max(marginInfo.positiveMargin(), posTop) - std::max(marginInfo.negativeMargin(), negTop));
            logicalTop = logicalHeight();
        }

        marginInfo.setDiscardMargin(childDiscardMarginAfter);

        if (!marginInfo.discardMargin()) {
            marginInfo.setPositiveMargin(childMargins.positiveMarginAfter());
            marginInfo.setNegativeMargin(childMargins.negativeMarginAfter());
        } else {
            marginInfo.clearMargin();
        }

        if (marginInfo.margin())
            marginInfo.setHasMarginAfterQuirk(hasMarginAfterQuirk(child));
    }

    // If margins would pull us past the top of the next page, then we need to pull back and pretend like the margins
    // collapsed into the page edge.
    LayoutState* layoutState = view()->layoutState();
    if (layoutState->isPaginated() && layoutState->pageLogicalHeight() && logicalTop > beforeCollapseLogicalTop) {
        LayoutUnit oldLogicalTop = logicalTop;
        logicalTop = std::min(logicalTop, nextPageLogicalTop(beforeCollapseLogicalTop));
        setLogicalHeight(logicalHeight() + (logicalTop - oldLogicalTop));
    }

    if (previousBlockFlow) {
        // If |child| is a self-collapsing block it may have collapsed into a previous sibling and although it hasn't reduced the height of the parent yet
        // any floats from the parent will now overhang.
        LayoutUnit oldLogicalHeight = logicalHeight();
        setLogicalHeight(logicalTop);
        if (!previousBlockFlow->avoidsFloats() && (previousBlockFlow->logicalTop() + previousBlockFlow->lowestFloatLogicalBottom()) > logicalTop)
            addOverhangingFloats(previousBlockFlow, false);
        setLogicalHeight(oldLogicalHeight);

        // If |child|'s previous sibling is a self-collapsing block that cleared a float and margin collapsing resulted in |child| moving up
        // into the margin area of the self-collapsing block then the float it clears is now intruding into |child|. Layout again so that we can look for
        // floats in the parent that overhang |child|'s new logical top.
        bool logicalTopIntrudesIntoFloat = clearanceForSelfCollapsingBlock > 0 && logicalTop < beforeCollapseLogicalTop;
        if (logicalTopIntrudesIntoFloat && containsFloats() && !child->avoidsFloats() && lowestFloatLogicalBottom() > logicalTop)
            child->setNeedsLayoutAndFullPaintInvalidation();
    }

    return logicalTop;
}

void RenderBlockFlow::adjustPositionedBlock(RenderBox* child, const MarginInfo& marginInfo)
{
    bool isHorizontal = isHorizontalWritingMode();
    bool hasStaticBlockPosition = child->style()->hasStaticBlockPosition(isHorizontal);

    LayoutUnit logicalTop = logicalHeight();
    updateStaticInlinePositionForChild(child, logicalTop);

    if (!marginInfo.canCollapseWithMarginBefore()) {
        // Positioned blocks don't collapse margins, so add the margin provided by
        // the container now. The child's own margin is added later when calculating its logical top.
        LayoutUnit collapsedBeforePos = marginInfo.positiveMargin();
        LayoutUnit collapsedBeforeNeg = marginInfo.negativeMargin();
        logicalTop += collapsedBeforePos - collapsedBeforeNeg;
    }

    RenderLayer* childLayer = child->layer();
    if (childLayer->staticBlockPosition() != logicalTop) {
        childLayer->setStaticBlockPosition(logicalTop);
        if (hasStaticBlockPosition)
            child->setChildNeedsLayout(MarkOnlyThis);
    }
}

LayoutUnit RenderBlockFlow::clearFloatsIfNeeded(RenderBox* child, MarginInfo& marginInfo, LayoutUnit oldTopPosMargin, LayoutUnit oldTopNegMargin, LayoutUnit yPos, bool childIsSelfCollapsing)
{
    LayoutUnit heightIncrease = getClearDelta(child, yPos);
    if (!heightIncrease)
        return yPos;

    if (childIsSelfCollapsing) {
        bool childDiscardMargin = mustDiscardMarginBeforeForChild(child) || mustDiscardMarginAfterForChild(child);

        // For self-collapsing blocks that clear, they can still collapse their
        // margins with following siblings. Reset the current margins to represent
        // the self-collapsing block's margins only.
        // If DISCARD is specified for -webkit-margin-collapse, reset the margin values.
        RenderBlockFlow::MarginValues childMargins = marginValuesForChild(child);
        if (!childDiscardMargin) {
            marginInfo.setPositiveMargin(std::max(childMargins.positiveMarginBefore(), childMargins.positiveMarginAfter()));
            marginInfo.setNegativeMargin(std::max(childMargins.negativeMarginBefore(), childMargins.negativeMarginAfter()));
        } else {
            marginInfo.clearMargin();
        }
        marginInfo.setDiscardMargin(childDiscardMargin);

        // CSS2.1 states:
        // "If the top and bottom margins of an element with clearance are adjoining, its margins collapse with
        // the adjoining margins of following siblings but that resulting margin does not collapse with the bottom margin of the parent block."
        // So the parent's bottom margin cannot collapse through this block or any subsequent self-collapsing blocks. Set a bit to ensure
        // this happens; it will get reset if we encounter an in-flow sibling that is not self-collapsing.
        marginInfo.setCanCollapseMarginAfterWithLastChild(false);

        // For now set the border-top of |child| flush with the bottom border-edge of the float so it can layout any floating or positioned children of
        // its own at the correct vertical position. If subsequent siblings attempt to collapse with |child|'s margins in |collapseMargins| we will
        // adjust the height of the parent to |child|'s margin top (which if it is positive sits up 'inside' the float it's clearing) so that all three
        // margins can collapse at the correct vertical position.
        // Per CSS2.1 we need to ensure that any negative margin-top clears |child| beyond the bottom border-edge of the float so that the top border edge of the child
        // (i.e. its clearance)  is at a position that satisfies the equation: "the amount of clearance is set so that clearance + margin-top = [height of float],
        // i.e., clearance = [height of float] - margin-top".
        setLogicalHeight(child->logicalTop() + childMargins.negativeMarginBefore());
    } else {
        // Increase our height by the amount we had to clear.
        setLogicalHeight(logicalHeight() + heightIncrease);
    }

    if (marginInfo.canCollapseWithMarginBefore()) {
        // We can no longer collapse with the top of the block since a clear
        // occurred. The empty blocks collapse into the cleared block.
        setMaxMarginBeforeValues(oldTopPosMargin, oldTopNegMargin);
        marginInfo.setAtBeforeSideOfBlock(false);

        // In case the child discarded the before margin of the block we need to reset the mustDiscardMarginBefore flag to the initial value.
        setMustDiscardMarginBefore(style()->marginBeforeCollapse() == MDISCARD);
    }

    return yPos + heightIncrease;
}

void RenderBlockFlow::setCollapsedBottomMargin(const MarginInfo& marginInfo)
{
    if (marginInfo.canCollapseWithMarginAfter() && !marginInfo.canCollapseWithMarginBefore()) {
        // Update the after side margin of the container to discard if the after margin of the last child also discards and we collapse with it.
        // Don't update the max margin values because we won't need them anyway.
        if (marginInfo.discardMargin()) {
            setMustDiscardMarginAfter();
            return;
        }

        // Update our max pos/neg bottom margins, since we collapsed our bottom margins
        // with our children.
        setMaxMarginAfterValues(std::max(maxPositiveMarginAfter(), marginInfo.positiveMargin()), std::max(maxNegativeMarginAfter(), marginInfo.negativeMargin()));

        if (!marginInfo.hasMarginAfterQuirk())
            setHasMarginAfterQuirk(false);

        if (marginInfo.hasMarginAfterQuirk() && !marginAfter()) {
            // We have no bottom margin and our last child has a quirky margin.
            // We will pick up this quirky margin and pass it through.
            // This deals with the <td><div><p> case.
            setHasMarginAfterQuirk(true);
        }
    }
}

void RenderBlockFlow::marginBeforeEstimateForChild(RenderBox* child, LayoutUnit& positiveMarginBefore, LayoutUnit& negativeMarginBefore, bool& discardMarginBefore) const
{
    // Give up if in quirks mode and we're a body/table cell and the top margin of the child box is quirky.
    // Give up if the child specified -webkit-margin-collapse: separate that prevents collapsing.
    // FIXME: Use writing mode independent accessor for marginBeforeCollapse.
    if ((document().inQuirksMode() && hasMarginBeforeQuirk(child) && (isTableCell() || isBody())) || child->style()->marginBeforeCollapse() == MSEPARATE)
        return;

    // The margins are discarded by a child that specified -webkit-margin-collapse: discard.
    // FIXME: Use writing mode independent accessor for marginBeforeCollapse.
    if (child->style()->marginBeforeCollapse() == MDISCARD) {
        positiveMarginBefore = 0;
        negativeMarginBefore = 0;
        discardMarginBefore = true;
        return;
    }

    LayoutUnit beforeChildMargin = marginBeforeForChild(child);
    positiveMarginBefore = std::max(positiveMarginBefore, beforeChildMargin);
    negativeMarginBefore = std::max(negativeMarginBefore, -beforeChildMargin);

    if (!child->isRenderBlockFlow())
        return;

    RenderBlockFlow* childBlockFlow = toRenderBlockFlow(child);
    if (childBlockFlow->childrenInline() || childBlockFlow->isWritingModeRoot())
        return;

    MarginInfo childMarginInfo(childBlockFlow, childBlockFlow->borderBefore() + childBlockFlow->paddingBefore(), childBlockFlow->borderAfter() + childBlockFlow->paddingAfter());
    if (!childMarginInfo.canCollapseMarginBeforeWithChildren())
        return;

    RenderBox* grandchildBox = childBlockFlow->firstChildBox();
    for ( ; grandchildBox; grandchildBox = grandchildBox->nextSiblingBox()) {
        if (!grandchildBox->isFloatingOrOutOfFlowPositioned())
            break;
    }

    // Give up if there is clearance on the box, since it probably won't collapse into us.
    if (!grandchildBox || grandchildBox->style()->clear() != CNONE)
        return;

    // Make sure to update the block margins now for the grandchild box so that we're looking at current values.
    if (grandchildBox->needsLayout()) {
        grandchildBox->computeAndSetBlockDirectionMargins(this);
        if (grandchildBox->isRenderBlock()) {
            RenderBlock* grandchildBlock = toRenderBlock(grandchildBox);
            grandchildBlock->setHasMarginBeforeQuirk(grandchildBox->style()->hasMarginBeforeQuirk());
            grandchildBlock->setHasMarginAfterQuirk(grandchildBox->style()->hasMarginAfterQuirk());
        }
    }

    // Collapse the margin of the grandchild box with our own to produce an estimate.
    childBlockFlow->marginBeforeEstimateForChild(grandchildBox, positiveMarginBefore, negativeMarginBefore, discardMarginBefore);
}

LayoutUnit RenderBlockFlow::estimateLogicalTopPosition(RenderBox* child, const MarginInfo& marginInfo, LayoutUnit& estimateWithoutPagination)
{
    // FIXME: We need to eliminate the estimation of vertical position, because when it's wrong we sometimes trigger a pathological
    // relayout if there are intruding floats.
    LayoutUnit logicalTopEstimate = logicalHeight();
    if (!marginInfo.canCollapseWithMarginBefore()) {
        LayoutUnit positiveMarginBefore = 0;
        LayoutUnit negativeMarginBefore = 0;
        bool discardMarginBefore = false;
        if (child->selfNeedsLayout()) {
            // Try to do a basic estimation of how the collapse is going to go.
            marginBeforeEstimateForChild(child, positiveMarginBefore, negativeMarginBefore, discardMarginBefore);
        } else {
            // Use the cached collapsed margin values from a previous layout. Most of the time they
            // will be right.
            RenderBlockFlow::MarginValues marginValues = marginValuesForChild(child);
            positiveMarginBefore = std::max(positiveMarginBefore, marginValues.positiveMarginBefore());
            negativeMarginBefore = std::max(negativeMarginBefore, marginValues.negativeMarginBefore());
            discardMarginBefore = mustDiscardMarginBeforeForChild(child);
        }

        // Collapse the result with our current margins.
        if (!discardMarginBefore)
            logicalTopEstimate += std::max(marginInfo.positiveMargin(), positiveMarginBefore) - std::max(marginInfo.negativeMargin(), negativeMarginBefore);
    }

    // Adjust logicalTopEstimate down to the next page if the margins are so large that we don't fit on the current
    // page.
    LayoutState* layoutState = view()->layoutState();
    if (layoutState->isPaginated() && layoutState->pageLogicalHeight() && logicalTopEstimate > logicalHeight())
        logicalTopEstimate = std::min(logicalTopEstimate, nextPageLogicalTop(logicalHeight()));

    logicalTopEstimate += getClearDelta(child, logicalTopEstimate);

    estimateWithoutPagination = logicalTopEstimate;

    if (layoutState->isPaginated()) {
        // If the object has a page or column break value of "before", then we should shift to the top of the next page.
        logicalTopEstimate = applyBeforeBreak(child, logicalTopEstimate);

        // For replaced elements and scrolled elements, we want to shift them to the next page if they don't fit on the current one.
        logicalTopEstimate = adjustForUnsplittableChild(child, logicalTopEstimate);

        if (!child->selfNeedsLayout() && child->isRenderBlockFlow())
            logicalTopEstimate += toRenderBlockFlow(child)->paginationStrut();
    }

    return logicalTopEstimate;
}

LayoutUnit RenderBlockFlow::marginOffsetForSelfCollapsingBlock()
{
    ASSERT(isSelfCollapsingBlock());
    RenderBlockFlow* parentBlock = toRenderBlockFlow(parent());
    if (parentBlock && style()->clear() && parentBlock->getClearDelta(this, logicalHeight()))
        return marginValuesForChild(this).positiveMarginBefore();
    return LayoutUnit();
}

void RenderBlockFlow::adjustFloatingBlock(const MarginInfo& marginInfo)
{
    // The float should be positioned taking into account the bottom margin
    // of the previous flow. We add that margin into the height, get the
    // float positioned properly, and then subtract the margin out of the
    // height again. In the case of self-collapsing blocks, we always just
    // use the top margins, since the self-collapsing block collapsed its
    // own bottom margin into its top margin.
    //
    // Note also that the previous flow may collapse its margin into the top of
    // our block. If this is the case, then we do not add the margin in to our
    // height when computing the position of the float. This condition can be tested
    // for by simply calling canCollapseWithMarginBefore. See
    // http://www.hixie.ch/tests/adhoc/css/box/block/margin-collapse/046.html for
    // an example of this scenario.
    LayoutUnit marginOffset = marginInfo.canCollapseWithMarginBefore() ? LayoutUnit() : marginInfo.margin();
    setLogicalHeight(logicalHeight() + marginOffset);
    positionNewFloats();
    setLogicalHeight(logicalHeight() - marginOffset);
}

void RenderBlockFlow::handleAfterSideOfBlock(RenderBox* lastChild, LayoutUnit beforeSide, LayoutUnit afterSide, MarginInfo& marginInfo)
{
    marginInfo.setAtAfterSideOfBlock(true);

    // If our last child was a self-collapsing block with clearance then our logical height is flush with the
    // bottom edge of the float that the child clears. The correct vertical position for the margin-collapsing we want
    // to perform now is at the child's margin-top - so adjust our height to that position.
    if (lastChild && lastChild->isRenderBlockFlow() && lastChild->isSelfCollapsingBlock())
        setLogicalHeight(logicalHeight() - toRenderBlockFlow(lastChild)->marginOffsetForSelfCollapsingBlock());

    if (marginInfo.canCollapseMarginAfterWithChildren() && !marginInfo.canCollapseMarginAfterWithLastChild())
        marginInfo.setCanCollapseMarginAfterWithChildren(false);

    // If we can't collapse with children then go ahead and add in the bottom margin.
    if (!marginInfo.discardMargin() && (!marginInfo.canCollapseWithMarginAfter() && !marginInfo.canCollapseWithMarginBefore()
        && (!document().inQuirksMode() || !marginInfo.quirkContainer() || !marginInfo.hasMarginAfterQuirk())))
        setLogicalHeight(logicalHeight() + marginInfo.margin());

    // Now add in our bottom border/padding.
    setLogicalHeight(logicalHeight() + afterSide);

    // Negative margins can cause our height to shrink below our minimal height (border/padding).
    // If this happens, ensure that the computed height is increased to the minimal height.
    setLogicalHeight(std::max(logicalHeight(), beforeSide + afterSide));

    // Update our bottom collapsed margin info.
    setCollapsedBottomMargin(marginInfo);
}

void RenderBlockFlow::setMustDiscardMarginBefore(bool value)
{
    if (style()->marginBeforeCollapse() == MDISCARD) {
        ASSERT(value);
        return;
    }

    if (!m_rareData && !value)
        return;

    if (!m_rareData)
        m_rareData = adoptPtrWillBeNoop(new RenderBlockFlowRareData(this));

    m_rareData->m_discardMarginBefore = value;
}

void RenderBlockFlow::setMustDiscardMarginAfter(bool value)
{
    if (style()->marginAfterCollapse() == MDISCARD) {
        ASSERT(value);
        return;
    }

    if (!m_rareData && !value)
        return;

    if (!m_rareData)
        m_rareData = adoptPtrWillBeNoop(new RenderBlockFlowRareData(this));

    m_rareData->m_discardMarginAfter = value;
}

bool RenderBlockFlow::mustDiscardMarginBefore() const
{
    return style()->marginBeforeCollapse() == MDISCARD || (m_rareData && m_rareData->m_discardMarginBefore);
}

bool RenderBlockFlow::mustDiscardMarginAfter() const
{
    return style()->marginAfterCollapse() == MDISCARD || (m_rareData && m_rareData->m_discardMarginAfter);
}

bool RenderBlockFlow::mustDiscardMarginBeforeForChild(const RenderBox* child) const
{
    ASSERT(!child->selfNeedsLayout());
    if (!child->isWritingModeRoot())
        return child->isRenderBlockFlow() ? toRenderBlockFlow(child)->mustDiscardMarginBefore() : (child->style()->marginBeforeCollapse() == MDISCARD);
    if (child->isHorizontalWritingMode() == isHorizontalWritingMode())
        return child->isRenderBlockFlow() ? toRenderBlockFlow(child)->mustDiscardMarginAfter() : (child->style()->marginAfterCollapse() == MDISCARD);

    // FIXME: We return false here because the implementation is not geometrically complete. We have values only for before/after, not start/end.
    // In case the boxes are perpendicular we assume the property is not specified.
    return false;
}

bool RenderBlockFlow::mustDiscardMarginAfterForChild(const RenderBox* child) const
{
    ASSERT(!child->selfNeedsLayout());
    if (!child->isWritingModeRoot())
        return child->isRenderBlockFlow() ? toRenderBlockFlow(child)->mustDiscardMarginAfter() : (child->style()->marginAfterCollapse() == MDISCARD);
    if (child->isHorizontalWritingMode() == isHorizontalWritingMode())
        return child->isRenderBlockFlow() ? toRenderBlockFlow(child)->mustDiscardMarginBefore() : (child->style()->marginBeforeCollapse() == MDISCARD);

    // FIXME: See |mustDiscardMarginBeforeForChild| above.
    return false;
}

void RenderBlockFlow::setMaxMarginBeforeValues(LayoutUnit pos, LayoutUnit neg)
{
    if (!m_rareData) {
        if (pos == RenderBlockFlowRareData::positiveMarginBeforeDefault(this) && neg == RenderBlockFlowRareData::negativeMarginBeforeDefault(this))
            return;
        m_rareData = adoptPtrWillBeNoop(new RenderBlockFlowRareData(this));
    }
    m_rareData->m_margins.setPositiveMarginBefore(pos);
    m_rareData->m_margins.setNegativeMarginBefore(neg);
}

void RenderBlockFlow::setMaxMarginAfterValues(LayoutUnit pos, LayoutUnit neg)
{
    if (!m_rareData) {
        if (pos == RenderBlockFlowRareData::positiveMarginAfterDefault(this) && neg == RenderBlockFlowRareData::negativeMarginAfterDefault(this))
            return;
        m_rareData = adoptPtrWillBeNoop(new RenderBlockFlowRareData(this));
    }
    m_rareData->m_margins.setPositiveMarginAfter(pos);
    m_rareData->m_margins.setNegativeMarginAfter(neg);
}

bool RenderBlockFlow::mustSeparateMarginBeforeForChild(const RenderBox* child) const
{
    ASSERT(!child->selfNeedsLayout());
    const RenderStyle* childStyle = child->style();
    if (!child->isWritingModeRoot())
        return childStyle->marginBeforeCollapse() == MSEPARATE;
    if (child->isHorizontalWritingMode() == isHorizontalWritingMode())
        return childStyle->marginAfterCollapse() == MSEPARATE;

    // FIXME: See |mustDiscardMarginBeforeForChild| above.
    return false;
}

bool RenderBlockFlow::mustSeparateMarginAfterForChild(const RenderBox* child) const
{
    ASSERT(!child->selfNeedsLayout());
    const RenderStyle* childStyle = child->style();
    if (!child->isWritingModeRoot())
        return childStyle->marginAfterCollapse() == MSEPARATE;
    if (child->isHorizontalWritingMode() == isHorizontalWritingMode())
        return childStyle->marginBeforeCollapse() == MSEPARATE;

    // FIXME: See |mustDiscardMarginBeforeForChild| above.
    return false;
}

LayoutUnit RenderBlockFlow::applyBeforeBreak(RenderBox* child, LayoutUnit logicalOffset)
{
    // FIXME: Add page break checking here when we support printing.
    RenderFlowThread* flowThread = flowThreadContainingBlock();
    bool isInsideMulticolFlowThread = flowThread;
    bool checkColumnBreaks = isInsideMulticolFlowThread || view()->layoutState()->isPaginatingColumns();
    bool checkPageBreaks = !checkColumnBreaks && view()->layoutState()->pageLogicalHeight(); // FIXME: Once columns can print we have to check this.
    bool checkBeforeAlways = (checkColumnBreaks && child->style()->columnBreakBefore() == PBALWAYS)
        || (checkPageBreaks && child->style()->pageBreakBefore() == PBALWAYS);
    if (checkBeforeAlways && inNormalFlow(child)) {
        if (checkColumnBreaks) {
            if (isInsideMulticolFlowThread) {
                LayoutUnit offsetBreakAdjustment = 0;
                if (flowThread->addForcedRegionBreak(offsetFromLogicalTopOfFirstPage() + logicalOffset, child, true, &offsetBreakAdjustment))
                    return logicalOffset + offsetBreakAdjustment;
            } else {
                view()->layoutState()->addForcedColumnBreak(*child, logicalOffset);
            }
        }
        return nextPageLogicalTop(logicalOffset, IncludePageBoundary);
    }
    return logicalOffset;
}

LayoutUnit RenderBlockFlow::applyAfterBreak(RenderBox* child, LayoutUnit logicalOffset, MarginInfo& marginInfo)
{
    // FIXME: Add page break checking here when we support printing.
    RenderFlowThread* flowThread = flowThreadContainingBlock();
    bool isInsideMulticolFlowThread = flowThread;
    bool checkColumnBreaks = isInsideMulticolFlowThread || view()->layoutState()->isPaginatingColumns();
    bool checkPageBreaks = !checkColumnBreaks && view()->layoutState()->pageLogicalHeight(); // FIXME: Once columns can print we have to check this.
    bool checkAfterAlways = (checkColumnBreaks && child->style()->columnBreakAfter() == PBALWAYS)
        || (checkPageBreaks && child->style()->pageBreakAfter() == PBALWAYS);
    if (checkAfterAlways && inNormalFlow(child)) {
        LayoutUnit marginOffset = marginInfo.canCollapseWithMarginBefore() ? LayoutUnit() : marginInfo.margin();

        // So our margin doesn't participate in the next collapsing steps.
        marginInfo.clearMargin();

        if (checkColumnBreaks) {
            if (isInsideMulticolFlowThread) {
                LayoutUnit offsetBreakAdjustment = 0;
                if (flowThread->addForcedRegionBreak(offsetFromLogicalTopOfFirstPage() + logicalOffset + marginOffset, child, false, &offsetBreakAdjustment))
                    return logicalOffset + marginOffset + offsetBreakAdjustment;
            } else {
                view()->layoutState()->addForcedColumnBreak(*child, logicalOffset);
            }
        }
        return nextPageLogicalTop(logicalOffset, IncludePageBoundary);
    }
    return logicalOffset;
}

void RenderBlockFlow::addOverflowFromFloats()
{
    if (!m_floatingObjects)
        return;

    const FloatingObjectSet& floatingObjectSet = m_floatingObjects->set();
    FloatingObjectSetIterator end = floatingObjectSet.end();
    for (FloatingObjectSetIterator it = floatingObjectSet.begin(); it != end; ++it) {
        FloatingObject* floatingObject = it->get();
        if (floatingObject->isDescendant())
            addOverflowFromChild(floatingObject->renderer(), IntSize(xPositionForFloatIncludingMargin(floatingObject), yPositionForFloatIncludingMargin(floatingObject)));
    }
}

void RenderBlockFlow::computeOverflow(LayoutUnit oldClientAfterEdge, bool recomputeFloats)
{
    RenderBlock::computeOverflow(oldClientAfterEdge, recomputeFloats);
    if (!hasColumns() && (recomputeFloats || createsBlockFormattingContext() || hasSelfPaintingLayer()))
        addOverflowFromFloats();
}

RootInlineBox* RenderBlockFlow::createAndAppendRootInlineBox()
{
    RootInlineBox* rootBox = createRootInlineBox();
    m_lineBoxes.appendLineBox(rootBox);

    return rootBox;
}

void RenderBlockFlow::deleteLineBoxTree()
{
    if (containsFloats())
        m_floatingObjects->clearLineBoxTreePointers();

    m_lineBoxes.deleteLineBoxTree();
}

void RenderBlockFlow::markAllDescendantsWithFloatsForLayout(RenderBox* floatToRemove, bool inLayout)
{
    if (!everHadLayout() && !containsFloats())
        return;

    if (m_descendantsWithFloatsMarkedForLayout && !floatToRemove)
        return;
    m_descendantsWithFloatsMarkedForLayout |= !floatToRemove;

    MarkingBehavior markParents = inLayout ? MarkOnlyThis : MarkContainingBlockChain;
    setChildNeedsLayout(markParents);

    if (floatToRemove)
        removeFloatingObject(floatToRemove);

    // Iterate over our children and mark them as needed.
    if (!childrenInline()) {
        for (RenderObject* child = firstChild(); child; child = child->nextSibling()) {
            if ((!floatToRemove && child->isFloatingOrOutOfFlowPositioned()) || !child->isRenderBlock())
                continue;
            if (!child->isRenderBlockFlow()) {
                RenderBlock* childBlock = toRenderBlock(child);
                if (childBlock->shrinkToAvoidFloats() && childBlock->everHadLayout())
                    childBlock->setChildNeedsLayout(markParents);
                continue;
            }
            RenderBlockFlow* childBlockFlow = toRenderBlockFlow(child);
            if ((floatToRemove ? childBlockFlow->containsFloat(floatToRemove) : childBlockFlow->containsFloats()) || childBlockFlow->shrinkToAvoidFloats())
                childBlockFlow->markAllDescendantsWithFloatsForLayout(floatToRemove, inLayout);
        }
    }
}

void RenderBlockFlow::markSiblingsWithFloatsForLayout(RenderBox* floatToRemove)
{
    if (!m_floatingObjects)
        return;

    const FloatingObjectSet& floatingObjectSet = m_floatingObjects->set();
    FloatingObjectSetIterator end = floatingObjectSet.end();

    for (RenderObject* next = nextSibling(); next; next = next->nextSibling()) {
        if (!next->isRenderBlockFlow() || next->isFloatingOrOutOfFlowPositioned() || toRenderBlockFlow(next)->avoidsFloats())
            continue;

        RenderBlockFlow* nextBlock = toRenderBlockFlow(next);
        for (FloatingObjectSetIterator it = floatingObjectSet.begin(); it != end; ++it) {
            RenderBox* floatingBox = (*it)->renderer();
            if (floatToRemove && floatingBox != floatToRemove)
                continue;
            if (nextBlock->containsFloat(floatingBox))
                nextBlock->markAllDescendantsWithFloatsForLayout(floatingBox);
        }
    }
}

LayoutUnit RenderBlockFlow::getClearDelta(RenderBox* child, LayoutUnit logicalTop)
{
    // There is no need to compute clearance if we have no floats.
    if (!containsFloats())
        return 0;

    // At least one float is present. We need to perform the clearance computation.
    bool clearSet = child->style()->clear() != CNONE;
    LayoutUnit logicalBottom = 0;
    switch (child->style()->clear()) {
    case CNONE:
        break;
    case CLEFT:
        logicalBottom = lowestFloatLogicalBottom(FloatingObject::FloatLeft);
        break;
    case CRIGHT:
        logicalBottom = lowestFloatLogicalBottom(FloatingObject::FloatRight);
        break;
    case CBOTH:
        logicalBottom = lowestFloatLogicalBottom();
        break;
    }

    // We also clear floats if we are too big to sit on the same line as a float (and wish to avoid floats by default).
    LayoutUnit result = clearSet ? std::max<LayoutUnit>(0, logicalBottom - logicalTop) : LayoutUnit();
    if (!result && child->avoidsFloats()) {
        LayoutUnit newLogicalTop = logicalTop;
        while (true) {
            LayoutUnit availableLogicalWidthAtNewLogicalTopOffset = availableLogicalWidthForLine(newLogicalTop, false, logicalHeightForChild(child));
            if (availableLogicalWidthAtNewLogicalTopOffset == availableLogicalWidthForContent())
                return newLogicalTop - logicalTop;

            LayoutRect borderBox = child->borderBoxRect();
            LayoutUnit childLogicalWidthAtOldLogicalTopOffset = isHorizontalWritingMode() ? borderBox.width() : borderBox.height();

            // FIXME: None of this is right for perpendicular writing-mode children.
            LayoutUnit childOldLogicalWidth = child->logicalWidth();
            LayoutUnit childOldMarginLeft = child->marginLeft();
            LayoutUnit childOldMarginRight = child->marginRight();
            LayoutUnit childOldLogicalTop = child->logicalTop();

            child->setLogicalTop(newLogicalTop);
            child->updateLogicalWidth();
            borderBox = child->borderBoxRect();
            LayoutUnit childLogicalWidthAtNewLogicalTopOffset = isHorizontalWritingMode() ? borderBox.width() : borderBox.height();

            child->setLogicalTop(childOldLogicalTop);
            child->setLogicalWidth(childOldLogicalWidth);
            child->setMarginLeft(childOldMarginLeft);
            child->setMarginRight(childOldMarginRight);

            if (childLogicalWidthAtNewLogicalTopOffset <= availableLogicalWidthAtNewLogicalTopOffset) {
                // Even though we may not be moving, if the logical width did shrink because of the presence of new floats, then
                // we need to force a relayout as though we shifted. This happens because of the dynamic addition of overhanging floats
                // from previous siblings when negative margins exist on a child (see the addOverhangingFloats call at the end of collapseMargins).
                if (childLogicalWidthAtOldLogicalTopOffset != childLogicalWidthAtNewLogicalTopOffset)
                    child->setChildNeedsLayout(MarkOnlyThis);
                return newLogicalTop - logicalTop;
            }

            newLogicalTop = nextFloatLogicalBottomBelow(newLogicalTop);
            ASSERT(newLogicalTop >= logicalTop);
            if (newLogicalTop < logicalTop)
                break;
        }
        ASSERT_NOT_REACHED();
    }
    return result;
}

void RenderBlockFlow::createFloatingObjects()
{
    m_floatingObjects = adoptPtr(new FloatingObjects(this, isHorizontalWritingMode()));
}

void RenderBlockFlow::styleWillChange(StyleDifference diff, const RenderStyle& newStyle)
{
    RenderStyle* oldStyle = style();
    s_canPropagateFloatIntoSibling = oldStyle ? !isFloatingOrOutOfFlowPositioned() && !avoidsFloats() : false;
    if (oldStyle && parent() && diff.needsFullLayout() && oldStyle->position() != newStyle.position()
        && containsFloats() && !isFloating() && !isOutOfFlowPositioned() && newStyle.hasOutOfFlowPosition())
            markAllDescendantsWithFloatsForLayout();

    RenderBlock::styleWillChange(diff, newStyle);
}

void RenderBlockFlow::styleDidChange(StyleDifference diff, const RenderStyle* oldStyle)
{
    RenderBlock::styleDidChange(diff, oldStyle);

    // After our style changed, if we lose our ability to propagate floats into next sibling
    // blocks, then we need to find the top most parent containing that overhanging float and
    // then mark its descendants with floats for layout and clear all floats from its next
    // sibling blocks that exist in our floating objects list. See bug 56299 and 62875.
    bool canPropagateFloatIntoSibling = !isFloatingOrOutOfFlowPositioned() && !avoidsFloats();
    if (diff.needsFullLayout() && s_canPropagateFloatIntoSibling && !canPropagateFloatIntoSibling && hasOverhangingFloats()) {
        RenderBlockFlow* parentBlockFlow = this;
        const FloatingObjectSet& floatingObjectSet = m_floatingObjects->set();
        FloatingObjectSetIterator end = floatingObjectSet.end();

        for (RenderObject* curr = parent(); curr && !curr->isRenderView(); curr = curr->parent()) {
            if (curr->isRenderBlockFlow()) {
                RenderBlockFlow* currBlock = toRenderBlockFlow(curr);

                if (currBlock->hasOverhangingFloats()) {
                    for (FloatingObjectSetIterator it = floatingObjectSet.begin(); it != end; ++it) {
                        RenderBox* renderer = (*it)->renderer();
                        if (currBlock->hasOverhangingFloat(renderer)) {
                            parentBlockFlow = currBlock;
                            break;
                        }
                    }
                }
            }
        }

        parentBlockFlow->markAllDescendantsWithFloatsForLayout();
        parentBlockFlow->markSiblingsWithFloatsForLayout();
    }

    if (diff.needsFullLayout() || !oldStyle)
        createOrDestroyMultiColumnFlowThreadIfNeeded(oldStyle);
}

void RenderBlockFlow::updateStaticInlinePositionForChild(RenderBox* child, LayoutUnit logicalTop)
{
    if (child->style()->isOriginalDisplayInlineType())
        setStaticInlinePositionForChild(child, startAlignedOffsetForLine(logicalTop, false));
    else
        setStaticInlinePositionForChild(child, startOffsetForContent());
}

void RenderBlockFlow::setStaticInlinePositionForChild(RenderBox* child, LayoutUnit inlinePosition)
{
    child->layer()->setStaticInlinePosition(inlinePosition);
}

void RenderBlockFlow::addChild(RenderObject* newChild, RenderObject* beforeChild)
{
    if (RenderMultiColumnFlowThread* flowThread = multiColumnFlowThread()) {
        flowThread->addChild(newChild, beforeChild);
        return;
    }
    RenderBlock::addChild(newChild, beforeChild);
}

void RenderBlockFlow::moveAllChildrenIncludingFloatsTo(RenderBlock* toBlock, bool fullRemoveInsert)
{
    RenderBlockFlow* toBlockFlow = toRenderBlockFlow(toBlock);
    moveAllChildrenTo(toBlockFlow, fullRemoveInsert);

    // When a portion of the render tree is being detached, anonymous blocks
    // will be combined as their children are deleted. In this process, the
    // anonymous block later in the tree is merged into the one preceeding it.
    // It can happen that the later block (this) contains floats that the
    // previous block (toBlockFlow) did not contain, and thus are not in the
    // floating objects list for toBlockFlow. This can result in toBlockFlow containing
    // floats that are not in it's floating objects list, but are in the
    // floating objects lists of siblings and parents. This can cause problems
    // when the float itself is deleted, since the deletion code assumes that
    // if a float is not in it's containing block's floating objects list, it
    // isn't in any floating objects list. In order to preserve this condition
    // (removing it has serious performance implications), we need to copy the
    // floating objects from the old block (this) to the new block (toBlockFlow).
    // The float's metrics will likely all be wrong, but since toBlockFlow is
    // already marked for layout, this will get fixed before anything gets
    // displayed.
    // See bug https://code.google.com/p/chromium/issues/detail?id=230907
    if (m_floatingObjects) {
        if (!toBlockFlow->m_floatingObjects)
            toBlockFlow->createFloatingObjects();

        const FloatingObjectSet& fromFloatingObjectSet = m_floatingObjects->set();
        FloatingObjectSetIterator end = fromFloatingObjectSet.end();

        for (FloatingObjectSetIterator it = fromFloatingObjectSet.begin(); it != end; ++it) {
            FloatingObject* floatingObject = it->get();

            // Don't insert the object again if it's already in the list
            if (toBlockFlow->containsFloat(floatingObject->renderer()))
                continue;

            toBlockFlow->m_floatingObjects->add(floatingObject->unsafeClone());
        }
    }

}

void RenderBlockFlow::invalidatePaintForOverhangingFloats(bool paintAllDescendants)
{
    // Invalidate paint of any overhanging floats (if we know we're the one to paint them).
    // Otherwise, bail out.
    if (!hasOverhangingFloats())
        return;

    const FloatingObjectSet& floatingObjectSet = m_floatingObjects->set();
    FloatingObjectSetIterator end = floatingObjectSet.end();
    for (FloatingObjectSetIterator it = floatingObjectSet.begin(); it != end; ++it) {
        FloatingObject* floatingObject = it->get();
        // Only issue paint invaldiations for the object if it is overhanging, is not in its own layer, and
        // is our responsibility to paint (m_shouldPaint is set). When paintAllDescendants is true, the latter
        // condition is replaced with being a descendant of us.
        if (logicalBottomForFloat(floatingObject) > logicalHeight()
            && !floatingObject->renderer()->hasSelfPaintingLayer()
            && (floatingObject->shouldPaint() || (paintAllDescendants && floatingObject->renderer()->isDescendantOf(this)))) {

            RenderBox* floatingRenderer = floatingObject->renderer();
            floatingRenderer->setShouldDoFullPaintInvalidation(true);
            floatingRenderer->invalidatePaintForOverhangingFloats(false);
        }
    }
}

void RenderBlockFlow::invalidatePaintForOverflow()
{
    // FIXME: We could tighten up the left and right invalidation points if we let layoutInlineChildren fill them in based off the particular lines
    // it had to lay out. We wouldn't need the hasOverflowClip() hack in that case either.
    LayoutUnit paintInvalidationLogicalLeft = logicalLeftVisualOverflow();
    LayoutUnit paintInvalidationLogicalRight = logicalRightVisualOverflow();
    if (hasOverflowClip()) {
        // If we have clipped overflow, we should use layout overflow as well, since visual overflow from lines didn't propagate to our block's overflow.
        // Note the old code did this as well but even for overflow:visible. The addition of hasOverflowClip() at least tightens up the hack a bit.
        // layoutInlineChildren should be patched to compute the entire paint invalidation rect.
        paintInvalidationLogicalLeft = std::min(paintInvalidationLogicalLeft, logicalLeftLayoutOverflow());
        paintInvalidationLogicalRight = std::max(paintInvalidationLogicalRight, logicalRightLayoutOverflow());
    }

    LayoutRect paintInvalidationRect;
    if (isHorizontalWritingMode())
        paintInvalidationRect = LayoutRect(paintInvalidationLogicalLeft, m_paintInvalidationLogicalTop, paintInvalidationLogicalRight - paintInvalidationLogicalLeft, m_paintInvalidationLogicalBottom - m_paintInvalidationLogicalTop);
    else
        paintInvalidationRect = LayoutRect(m_paintInvalidationLogicalTop, paintInvalidationLogicalLeft, m_paintInvalidationLogicalBottom - m_paintInvalidationLogicalTop, paintInvalidationLogicalRight - paintInvalidationLogicalLeft);

    // The paint invalidation rect may be split across columns, in which case adjustRectForColumns() will return the union.
    adjustRectForColumns(paintInvalidationRect);

    if (hasOverflowClip()) {
        // Adjust the paint invalidation rect for scroll offset
        paintInvalidationRect.move(-scrolledContentOffset());

        // Don't allow this rect to spill out of our overflow box.
        paintInvalidationRect.intersect(LayoutRect(LayoutPoint(), size()));
    }

    // Make sure the rect is still non-empty after intersecting for overflow above
    if (!paintInvalidationRect.isEmpty()) {
        // Hits in media/event-attributes.html
        DisableCompositingQueryAsserts disabler;

        invalidatePaintRectangle(paintInvalidationRect); // We need to do a partial paint invalidation of our content.
        if (hasReflection())
            invalidatePaintRectangle(reflectedRect(paintInvalidationRect));
    }

    m_paintInvalidationLogicalTop = 0;
    m_paintInvalidationLogicalBottom = 0;
}

void RenderBlockFlow::paintFloats(PaintInfo& paintInfo, const LayoutPoint& paintOffset, bool preservePhase)
{
    BlockFlowPainter(*this).paintFloats(paintInfo, paintOffset, preservePhase);
}

void RenderBlockFlow::clipOutFloatingObjects(const RenderBlock* rootBlock, const PaintInfo* paintInfo, const LayoutPoint& rootBlockPhysicalPosition, const LayoutSize& offsetFromRootBlock) const
{
    if (m_floatingObjects) {
        const FloatingObjectSet& floatingObjectSet = m_floatingObjects->set();
        FloatingObjectSetIterator end = floatingObjectSet.end();
        for (FloatingObjectSetIterator it = floatingObjectSet.begin(); it != end; ++it) {
            FloatingObject* floatingObject = it->get();
            LayoutRect floatBox(offsetFromRootBlock.width() + xPositionForFloatIncludingMargin(floatingObject),
                offsetFromRootBlock.height() + yPositionForFloatIncludingMargin(floatingObject),
                floatingObject->renderer()->width(), floatingObject->renderer()->height());
            rootBlock->flipForWritingMode(floatBox);
            floatBox.move(rootBlockPhysicalPosition.x(), rootBlockPhysicalPosition.y());
            paintInfo->context->clipOut(pixelSnappedIntRect(floatBox));
        }
    }
}

void RenderBlockFlow::clearFloats(EClear clear)
{
    positionNewFloats();
    // set y position
    LayoutUnit newY = 0;
    switch (clear) {
    case CLEFT:
        newY = lowestFloatLogicalBottom(FloatingObject::FloatLeft);
        break;
    case CRIGHT:
        newY = lowestFloatLogicalBottom(FloatingObject::FloatRight);
        break;
    case CBOTH:
        newY = lowestFloatLogicalBottom();
    default:
        break;
    }
    if (height() < newY)
        setLogicalHeight(newY);
}

bool RenderBlockFlow::containsFloat(RenderBox* renderer) const
{
    return m_floatingObjects && m_floatingObjects->set().contains<FloatingObjectHashTranslator>(renderer);
}

void RenderBlockFlow::removeFloatingObjects()
{
    if (!m_floatingObjects)
        return;

    markSiblingsWithFloatsForLayout();

    m_floatingObjects->clear();
}

LayoutPoint RenderBlockFlow::flipFloatForWritingModeForChild(const FloatingObject* child, const LayoutPoint& point) const
{
    if (!style()->isFlippedBlocksWritingMode())
        return point;

    // This is similar to RenderBox::flipForWritingModeForChild. We have to subtract out our left/top offsets twice, since
    // it's going to get added back in. We hide this complication here so that the calling code looks normal for the unflipped
    // case.
    if (isHorizontalWritingMode())
        return LayoutPoint(point.x(), point.y() + height() - child->renderer()->height() - 2 * yPositionForFloatIncludingMargin(child));
    return LayoutPoint(point.x() + width() - child->renderer()->width() - 2 * xPositionForFloatIncludingMargin(child), point.y());
}

LayoutUnit RenderBlockFlow::logicalLeftOffsetForPositioningFloat(LayoutUnit logicalTop, LayoutUnit fixedOffset, bool applyTextIndent, LayoutUnit* heightRemaining) const
{
    LayoutUnit offset = fixedOffset;
    if (m_floatingObjects && m_floatingObjects->hasLeftObjects())
        offset = m_floatingObjects->logicalLeftOffsetForPositioningFloat(fixedOffset, logicalTop, heightRemaining);
    return adjustLogicalLeftOffsetForLine(offset, applyTextIndent);
}

LayoutUnit RenderBlockFlow::logicalRightOffsetForPositioningFloat(LayoutUnit logicalTop, LayoutUnit fixedOffset, bool applyTextIndent, LayoutUnit* heightRemaining) const
{
    LayoutUnit offset = fixedOffset;
    if (m_floatingObjects && m_floatingObjects->hasRightObjects())
        offset = m_floatingObjects->logicalRightOffsetForPositioningFloat(fixedOffset, logicalTop, heightRemaining);
    return adjustLogicalRightOffsetForLine(offset, applyTextIndent);
}

LayoutUnit RenderBlockFlow::adjustLogicalLeftOffsetForLine(LayoutUnit offsetFromFloats, bool applyTextIndent) const
{
    LayoutUnit left = offsetFromFloats;

    if (applyTextIndent && style()->isLeftToRightDirection())
        left += textIndentOffset();

    return left;
}

LayoutUnit RenderBlockFlow::adjustLogicalRightOffsetForLine(LayoutUnit offsetFromFloats, bool applyTextIndent) const
{
    LayoutUnit right = offsetFromFloats;

    if (applyTextIndent && !style()->isLeftToRightDirection())
        right -= textIndentOffset();

    return right;
}

LayoutPoint RenderBlockFlow::computeLogicalLocationForFloat(const FloatingObject* floatingObject, LayoutUnit logicalTopOffset) const
{
    RenderBox* childBox = floatingObject->renderer();
    LayoutUnit logicalLeftOffset = logicalLeftOffsetForContent(); // Constant part of left offset.
    LayoutUnit logicalRightOffset; // Constant part of right offset.
    logicalRightOffset = logicalRightOffsetForContent();

    LayoutUnit floatLogicalWidth = std::min(logicalWidthForFloat(floatingObject), logicalRightOffset - logicalLeftOffset); // The width we look for.

    LayoutUnit floatLogicalLeft;

    bool insideFlowThread = flowThreadContainingBlock();

    if (childBox->style()->floating() == LeftFloat) {
        LayoutUnit heightRemainingLeft = 1;
        LayoutUnit heightRemainingRight = 1;
        floatLogicalLeft = logicalLeftOffsetForPositioningFloat(logicalTopOffset, logicalLeftOffset, false, &heightRemainingLeft);
        while (logicalRightOffsetForPositioningFloat(logicalTopOffset, logicalRightOffset, false, &heightRemainingRight) - floatLogicalLeft < floatLogicalWidth) {
            logicalTopOffset += std::min(heightRemainingLeft, heightRemainingRight);
            floatLogicalLeft = logicalLeftOffsetForPositioningFloat(logicalTopOffset, logicalLeftOffset, false, &heightRemainingLeft);
            if (insideFlowThread) {
                // Have to re-evaluate all of our offsets, since they may have changed.
                logicalRightOffset = logicalRightOffsetForContent(); // Constant part of right offset.
                logicalLeftOffset = logicalLeftOffsetForContent(); // Constant part of left offset.
                floatLogicalWidth = std::min(logicalWidthForFloat(floatingObject), logicalRightOffset - logicalLeftOffset);
            }
        }
        floatLogicalLeft = std::max(logicalLeftOffset - borderAndPaddingLogicalLeft(), floatLogicalLeft);
    } else {
        LayoutUnit heightRemainingLeft = 1;
        LayoutUnit heightRemainingRight = 1;
        floatLogicalLeft = logicalRightOffsetForPositioningFloat(logicalTopOffset, logicalRightOffset, false, &heightRemainingRight);
        while (floatLogicalLeft - logicalLeftOffsetForPositioningFloat(logicalTopOffset, logicalLeftOffset, false, &heightRemainingLeft) < floatLogicalWidth) {
            logicalTopOffset += std::min(heightRemainingLeft, heightRemainingRight);
            floatLogicalLeft = logicalRightOffsetForPositioningFloat(logicalTopOffset, logicalRightOffset, false, &heightRemainingRight);
            if (insideFlowThread) {
                // Have to re-evaluate all of our offsets, since they may have changed.
                logicalRightOffset = logicalRightOffsetForContent(); // Constant part of right offset.
                logicalLeftOffset = logicalLeftOffsetForContent(); // Constant part of left offset.
                floatLogicalWidth = std::min(logicalWidthForFloat(floatingObject), logicalRightOffset - logicalLeftOffset);
            }
        }
        // Use the original width of the float here, since the local variable
        // |floatLogicalWidth| was capped to the available line width. See
        // fast/block/float/clamped-right-float.html.
        floatLogicalLeft -= logicalWidthForFloat(floatingObject);
    }

    return LayoutPoint(floatLogicalLeft, logicalTopOffset);
}

FloatingObject* RenderBlockFlow::insertFloatingObject(RenderBox* floatBox)
{
    ASSERT(floatBox->isFloating());

    // Create the list of special objects if we don't aleady have one
    if (!m_floatingObjects) {
        createFloatingObjects();
    } else {
        // Don't insert the object again if it's already in the list
        const FloatingObjectSet& floatingObjectSet = m_floatingObjects->set();
        FloatingObjectSetIterator it = floatingObjectSet.find<FloatingObjectHashTranslator>(floatBox);
        if (it != floatingObjectSet.end())
            return it->get();
    }

    // Create the special object entry & append it to the list

    OwnPtr<FloatingObject> newObj = FloatingObject::create(floatBox);

    // Our location is irrelevant if we're unsplittable or no pagination is in effect.
    // Just go ahead and lay out the float.
    bool isChildRenderBlock = floatBox->isRenderBlock();
    if (isChildRenderBlock && !floatBox->needsLayout() && view()->layoutState()->pageLogicalHeightChanged())
        floatBox->setChildNeedsLayout(MarkOnlyThis);

    bool needsBlockDirectionLocationSetBeforeLayout = isChildRenderBlock && view()->layoutState()->needsBlockDirectionLocationSetBeforeLayout();
    if (!needsBlockDirectionLocationSetBeforeLayout || isWritingModeRoot()) { // We are unsplittable if we're a block flow root.
        floatBox->layoutIfNeeded();
    } else {
        floatBox->updateLogicalWidth();
        floatBox->computeAndSetBlockDirectionMargins(this);
    }

    setLogicalWidthForFloat(newObj.get(), logicalWidthForChild(floatBox) + marginStartForChild(floatBox) + marginEndForChild(floatBox));

    return m_floatingObjects->add(newObj.release());
}

void RenderBlockFlow::removeFloatingObject(RenderBox* floatBox)
{
    if (m_floatingObjects) {
        const FloatingObjectSet& floatingObjectSet = m_floatingObjects->set();
        FloatingObjectSetIterator it = floatingObjectSet.find<FloatingObjectHashTranslator>(floatBox);
        if (it != floatingObjectSet.end()) {
            FloatingObject* floatingObject = it->get();
            if (childrenInline()) {
                LayoutUnit logicalTop = logicalTopForFloat(floatingObject);
                LayoutUnit logicalBottom = logicalBottomForFloat(floatingObject);

                // Fix for https://bugs.webkit.org/show_bug.cgi?id=54995.
                if (logicalBottom < 0 || logicalBottom < logicalTop || logicalTop == LayoutUnit::max()) {
                    logicalBottom = LayoutUnit::max();
                } else {
                    // Special-case zero- and less-than-zero-height floats: those don't touch
                    // the line that they're on, but it still needs to be dirtied. This is
                    // accomplished by pretending they have a height of 1.
                    logicalBottom = std::max(logicalBottom, logicalTop + 1);
                }
                if (floatingObject->originatingLine()) {
                    if (!selfNeedsLayout()) {
                        ASSERT(floatingObject->originatingLine()->renderer() == this);
                        floatingObject->originatingLine()->markDirty();
                    }
#if ENABLE(ASSERT)
                    floatingObject->setOriginatingLine(0);
#endif
                }
                markLinesDirtyInBlockRange(0, logicalBottom);
            }
            m_floatingObjects->remove(floatingObject);
        }
    }
}

void RenderBlockFlow::removeFloatingObjectsBelow(FloatingObject* lastFloat, int logicalOffset)
{
    if (!containsFloats())
        return;

    const FloatingObjectSet& floatingObjectSet = m_floatingObjects->set();
    FloatingObject* curr = floatingObjectSet.last().get();
    while (curr != lastFloat && (!curr->isPlaced() || logicalTopForFloat(curr) >= logicalOffset)) {
        m_floatingObjects->remove(curr);
        if (floatingObjectSet.isEmpty())
            break;
        curr = floatingObjectSet.last().get();
    }
}

bool RenderBlockFlow::positionNewFloats()
{
    if (!m_floatingObjects)
        return false;

    const FloatingObjectSet& floatingObjectSet = m_floatingObjects->set();
    if (floatingObjectSet.isEmpty())
        return false;

    // If all floats have already been positioned, then we have no work to do.
    if (floatingObjectSet.last()->isPlaced())
        return false;

    // Move backwards through our floating object list until we find a float that has
    // already been positioned. Then we'll be able to move forward, positioning all of
    // the new floats that need it.
    FloatingObjectSetIterator it = floatingObjectSet.end();
    --it; // Go to last item.
    FloatingObjectSetIterator begin = floatingObjectSet.begin();
    FloatingObject* lastPlacedFloatingObject = 0;
    while (it != begin) {
        --it;
        if ((*it)->isPlaced()) {
            lastPlacedFloatingObject = it->get();
            ++it;
            break;
        }
    }

    LayoutUnit logicalTop = logicalHeight();

    // The float cannot start above the top position of the last positioned float.
    if (lastPlacedFloatingObject)
        logicalTop = std::max(logicalTopForFloat(lastPlacedFloatingObject), logicalTop);

    FloatingObjectSetIterator end = floatingObjectSet.end();
    // Now walk through the set of unpositioned floats and place them.
    for (; it != end; ++it) {
        FloatingObject* floatingObject = it->get();
        // The containing block is responsible for positioning floats, so if we have floats in our
        // list that come from somewhere else, do not attempt to position them.
        if (floatingObject->renderer()->containingBlock() != this)
            continue;

        RenderBox* childBox = floatingObject->renderer();

        // FIXME Investigate if this can be removed. crbug.com/370006
        childBox->setMayNeedPaintInvalidation(true);

        LayoutUnit childLogicalLeftMargin = style()->isLeftToRightDirection() ? marginStartForChild(childBox) : marginEndForChild(childBox);
        if (childBox->style()->clear() & CLEFT)
            logicalTop = std::max(lowestFloatLogicalBottom(FloatingObject::FloatLeft), logicalTop);
        if (childBox->style()->clear() & CRIGHT)
            logicalTop = std::max(lowestFloatLogicalBottom(FloatingObject::FloatRight), logicalTop);

        LayoutPoint floatLogicalLocation = computeLogicalLocationForFloat(floatingObject, logicalTop);

        setLogicalLeftForFloat(floatingObject, floatLogicalLocation.x());

        setLogicalLeftForChild(childBox, floatLogicalLocation.x() + childLogicalLeftMargin);
        setLogicalTopForChild(childBox, floatLogicalLocation.y() + marginBeforeForChild(childBox));

        SubtreeLayoutScope layoutScope(*childBox);
        LayoutState* layoutState = view()->layoutState();
        bool isPaginated = layoutState->isPaginated();
        if (isPaginated && !childBox->needsLayout())
            childBox->markForPaginationRelayoutIfNeeded(layoutScope);

        childBox->layoutIfNeeded();

        if (isPaginated) {
            // If we are unsplittable and don't fit, then we need to move down.
            // We include our margins as part of the unsplittable area.
            LayoutUnit newLogicalTop = adjustForUnsplittableChild(childBox, floatLogicalLocation.y(), true);

            // See if we have a pagination strut that is making us move down further.
            // Note that an unsplittable child can't also have a pagination strut, so this is
            // exclusive with the case above.
            RenderBlockFlow* childBlockFlow = childBox->isRenderBlockFlow() ? toRenderBlockFlow(childBox) : 0;
            if (childBlockFlow && childBlockFlow->paginationStrut()) {
                newLogicalTop += childBlockFlow->paginationStrut();
                childBlockFlow->setPaginationStrut(0);
            }

            if (newLogicalTop != floatLogicalLocation.y()) {
                floatingObject->setPaginationStrut(newLogicalTop - floatLogicalLocation.y());

                floatLogicalLocation = computeLogicalLocationForFloat(floatingObject, newLogicalTop);
                setLogicalLeftForFloat(floatingObject, floatLogicalLocation.x());

                setLogicalLeftForChild(childBox, floatLogicalLocation.x() + childLogicalLeftMargin);
                setLogicalTopForChild(childBox, floatLogicalLocation.y() + marginBeforeForChild(childBox));

                if (childBox->isRenderBlock())
                    childBox->setChildNeedsLayout(MarkOnlyThis);
                childBox->layoutIfNeeded();
            }
        }

        setLogicalTopForFloat(floatingObject, floatLogicalLocation.y());

        setLogicalHeightForFloat(floatingObject, logicalHeightForChild(childBox) + marginBeforeForChild(childBox) + marginAfterForChild(childBox));

        m_floatingObjects->addPlacedObject(floatingObject);

        if (ShapeOutsideInfo* shapeOutside = childBox->shapeOutsideInfo())
            shapeOutside->setReferenceBoxLogicalSize(logicalSizeForChild(childBox));
    }
    return true;
}

bool RenderBlockFlow::hasOverhangingFloat(RenderBox* renderer)
{
    if (!m_floatingObjects || hasColumns() || !parent())
        return false;

    const FloatingObjectSet& floatingObjectSet = m_floatingObjects->set();
    FloatingObjectSetIterator it = floatingObjectSet.find<FloatingObjectHashTranslator>(renderer);
    if (it == floatingObjectSet.end())
        return false;

    return logicalBottomForFloat(it->get()) > logicalHeight();
}

void RenderBlockFlow::addIntrudingFloats(RenderBlockFlow* prev, LayoutUnit logicalLeftOffset, LayoutUnit logicalTopOffset)
{
    ASSERT(!avoidsFloats());

    // If we create our own block formatting context then our contents don't interact with floats outside it, even those from our parent.
    if (createsBlockFormattingContext())
        return;

    // If the parent or previous sibling doesn't have any floats to add, don't bother.
    if (!prev->m_floatingObjects)
        return;

    logicalLeftOffset += marginLogicalLeft();

    const FloatingObjectSet& prevSet = prev->m_floatingObjects->set();
    FloatingObjectSetIterator prevEnd = prevSet.end();
    for (FloatingObjectSetIterator prevIt = prevSet.begin(); prevIt != prevEnd; ++prevIt) {
        FloatingObject* floatingObject = prevIt->get();
        if (logicalBottomForFloat(floatingObject) > logicalTopOffset) {
            if (!m_floatingObjects || !m_floatingObjects->set().contains(floatingObject)) {
                // We create the floating object list lazily.
                if (!m_floatingObjects)
                    createFloatingObjects();

                // Applying the child's margin makes no sense in the case where the child was passed in.
                // since this margin was added already through the modification of the |logicalLeftOffset| variable
                // above. |logicalLeftOffset| will equal the margin in this case, so it's already been taken
                // into account. Only apply this code if prev is the parent, since otherwise the left margin
                // will get applied twice.
                LayoutSize offset = isHorizontalWritingMode()
                    ? LayoutSize(logicalLeftOffset - (prev != parent() ? prev->marginLeft() : LayoutUnit()), logicalTopOffset)
                    : LayoutSize(logicalTopOffset, logicalLeftOffset - (prev != parent() ? prev->marginTop() : LayoutUnit()));

                m_floatingObjects->add(floatingObject->copyToNewContainer(offset));
            }
        }
    }
}

void RenderBlockFlow::addOverhangingFloats(RenderBlockFlow* child, bool makeChildPaintOtherFloats)
{
    // Prevent floats from being added to the canvas by the root element, e.g., <html>.
    if (!child->containsFloats() || child->isRenderRegion() || child->createsBlockFormattingContext())
        return;

    LayoutUnit childLogicalTop = child->logicalTop();
    LayoutUnit childLogicalLeft = child->logicalLeft();

    // Floats that will remain the child's responsibility to paint should factor into its
    // overflow.
    FloatingObjectSetIterator childEnd = child->m_floatingObjects->set().end();
    for (FloatingObjectSetIterator childIt = child->m_floatingObjects->set().begin(); childIt != childEnd; ++childIt) {
        FloatingObject* floatingObject = childIt->get();
        LayoutUnit logicalBottomForFloat = std::min(this->logicalBottomForFloat(floatingObject), LayoutUnit::max() - childLogicalTop);
        LayoutUnit logicalBottom = childLogicalTop + logicalBottomForFloat;

        if (logicalBottom > logicalHeight()) {
            // If the object is not in the list, we add it now.
            if (!containsFloat(floatingObject->renderer())) {
                LayoutSize offset = isHorizontalWritingMode() ? LayoutSize(-childLogicalLeft, -childLogicalTop) : LayoutSize(-childLogicalTop, -childLogicalLeft);
                bool shouldPaint = false;

                // The nearest enclosing layer always paints the float (so that zindex and stacking
                // behaves properly). We always want to propagate the desire to paint the float as
                // far out as we can, to the outermost block that overlaps the float, stopping only
                // if we hit a self-painting layer boundary.
                if (floatingObject->renderer()->enclosingFloatPaintingLayer() == enclosingFloatPaintingLayer()) {
                    floatingObject->setShouldPaint(false);
                    shouldPaint = true;
                }
                // We create the floating object list lazily.
                if (!m_floatingObjects)
                    createFloatingObjects();

                m_floatingObjects->add(floatingObject->copyToNewContainer(offset, shouldPaint, true));
            }
        } else {
            if (makeChildPaintOtherFloats && !floatingObject->shouldPaint() && !floatingObject->renderer()->hasSelfPaintingLayer()
                && floatingObject->renderer()->isDescendantOf(child) && floatingObject->renderer()->enclosingFloatPaintingLayer() == child->enclosingFloatPaintingLayer()) {
                // The float is not overhanging from this block, so if it is a descendant of the child, the child should
                // paint it (the other case is that it is intruding into the child), unless it has its own layer or enclosing
                // layer.
                // If makeChildPaintOtherFloats is false, it means that the child must already know about all the floats
                // it should paint.
                floatingObject->setShouldPaint(true);
            }

            // Since the float doesn't overhang, it didn't get put into our list. We need to go ahead and add its overflow in to the
            // child now.
            if (floatingObject->isDescendant())
                child->addOverflowFromChild(floatingObject->renderer(), LayoutSize(xPositionForFloatIncludingMargin(floatingObject), yPositionForFloatIncludingMargin(floatingObject)));
        }
    }
}

LayoutUnit RenderBlockFlow::lowestFloatLogicalBottom(FloatingObject::Type floatType) const
{
    if (!m_floatingObjects)
        return 0;

    return m_floatingObjects->lowestFloatLogicalBottom(floatType);
}

LayoutUnit RenderBlockFlow::nextFloatLogicalBottomBelow(LayoutUnit logicalHeight, ShapeOutsideFloatOffsetMode offsetMode) const
{
    if (!m_floatingObjects)
        return logicalHeight;

    LayoutUnit logicalBottom;
    const FloatingObjectSet& floatingObjectSet = m_floatingObjects->set();
    FloatingObjectSetIterator end = floatingObjectSet.end();
    for (FloatingObjectSetIterator it = floatingObjectSet.begin(); it != end; ++it) {
        FloatingObject* floatingObject = it->get();
        LayoutUnit floatLogicalBottom = logicalBottomForFloat(floatingObject);
        ShapeOutsideInfo* shapeOutside = floatingObject->renderer()->shapeOutsideInfo();
        if (shapeOutside && (offsetMode == ShapeOutsideFloatShapeOffset)) {
            LayoutUnit shapeLogicalBottom = logicalTopForFloat(floatingObject) + marginBeforeForChild(floatingObject->renderer()) + shapeOutside->shapeLogicalBottom();
            // Use the shapeLogicalBottom unless it extends outside of the margin box, in which case it is clipped.
            if (shapeLogicalBottom < floatLogicalBottom)
                floatLogicalBottom = shapeLogicalBottom;
        }
        if (floatLogicalBottom > logicalHeight)
            logicalBottom = logicalBottom ? std::min(floatLogicalBottom, logicalBottom) : floatLogicalBottom;
    }

    return logicalBottom;
}

bool RenderBlockFlow::hitTestFloats(const HitTestRequest& request, HitTestResult& result, const HitTestLocation& locationInContainer, const LayoutPoint& accumulatedOffset)
{
    if (!m_floatingObjects)
        return false;

    LayoutPoint adjustedLocation = accumulatedOffset;
    if (isRenderView()) {
        adjustedLocation += toLayoutSize(toRenderView(this)->frameView()->scrollPosition());
    }

    const FloatingObjectSet& floatingObjectSet = m_floatingObjects->set();
    FloatingObjectSetIterator begin = floatingObjectSet.begin();
    for (FloatingObjectSetIterator it = floatingObjectSet.end(); it != begin;) {
        --it;
        FloatingObject* floatingObject = it->get();
        if (floatingObject->shouldPaint() && !floatingObject->renderer()->hasSelfPaintingLayer()) {
            LayoutUnit xOffset = xPositionForFloatIncludingMargin(floatingObject) - floatingObject->renderer()->x();
            LayoutUnit yOffset = yPositionForFloatIncludingMargin(floatingObject) - floatingObject->renderer()->y();
            LayoutPoint childPoint = flipFloatForWritingModeForChild(floatingObject, adjustedLocation + LayoutSize(xOffset, yOffset));
            if (floatingObject->renderer()->hitTest(request, result, locationInContainer, childPoint)) {
                updateHitTestResult(result, locationInContainer.point() - toLayoutSize(childPoint));
                return true;
            }
        }
    }

    return false;
}

void RenderBlockFlow::adjustForBorderFit(LayoutUnit x, LayoutUnit& left, LayoutUnit& right) const
{
    if (style()->visibility() != VISIBLE)
        return;

    // We don't deal with relative positioning. Our assumption is that you shrink to fit the lines without accounting
    // for either overflow or translations via relative positioning.
    if (childrenInline()) {
        for (RootInlineBox* box = firstRootBox(); box; box = box->nextRootBox()) {
            if (box->firstChild())
                left = std::min(left, x + static_cast<LayoutUnit>(box->firstChild()->x()));
            if (box->lastChild())
                right = std::max(right, x + static_cast<LayoutUnit>(ceilf(box->lastChild()->logicalRight())));
        }
    } else {
        for (RenderBox* obj = firstChildBox(); obj; obj = obj->nextSiblingBox()) {
            if (!obj->isFloatingOrOutOfFlowPositioned()) {
                if (obj->isRenderBlockFlow() && !obj->hasOverflowClip()) {
                    toRenderBlockFlow(obj)->adjustForBorderFit(x + obj->x(), left, right);
                } else if (obj->style()->visibility() == VISIBLE) {
                    // We are a replaced element or some kind of non-block-flow object.
                    left = std::min(left, x + obj->x());
                    right = std::max(right, x + obj->x() + obj->width());
                }
            }
        }
    }

    if (m_floatingObjects) {
        const FloatingObjectSet& floatingObjectSet = m_floatingObjects->set();
        FloatingObjectSetIterator end = floatingObjectSet.end();
        for (FloatingObjectSetIterator it = floatingObjectSet.begin(); it != end; ++it) {
            FloatingObject* floatingObject = it->get();
            // Only examine the object if our m_shouldPaint flag is set.
            if (floatingObject->shouldPaint()) {
                LayoutUnit floatLeft = xPositionForFloatIncludingMargin(floatingObject) - floatingObject->renderer()->x();
                LayoutUnit floatRight = floatLeft + floatingObject->renderer()->width();
                left = std::min(left, floatLeft);
                right = std::max(right, floatRight);
            }
        }
    }
}

void RenderBlockFlow::fitBorderToLinesIfNeeded()
{
    if (style()->borderFit() == BorderFitBorder || hasOverrideWidth())
        return;

    // Walk any normal flow lines to snugly fit.
    LayoutUnit left = LayoutUnit::max();
    LayoutUnit right = LayoutUnit::min();
    LayoutUnit oldWidth = contentWidth();
    adjustForBorderFit(0, left, right);

    // Clamp to our existing edges. We can never grow. We only shrink.
    LayoutUnit leftEdge = borderLeft() + paddingLeft();
    LayoutUnit rightEdge = leftEdge + oldWidth;
    left = std::min(rightEdge, std::max(leftEdge, left));
    right = std::max(left, std::min(rightEdge, right));

    LayoutUnit newContentWidth = right - left;
    if (newContentWidth == oldWidth)
        return;

    setOverrideLogicalContentWidth(newContentWidth);
    layoutBlock(false);
    clearOverrideLogicalContentWidth();
}

LayoutUnit RenderBlockFlow::logicalLeftFloatOffsetForLine(LayoutUnit logicalTop, LayoutUnit fixedOffset, LayoutUnit logicalHeight) const
{
    if (m_floatingObjects && m_floatingObjects->hasLeftObjects())
        return m_floatingObjects->logicalLeftOffset(fixedOffset, logicalTop, logicalHeight);

    return fixedOffset;
}

LayoutUnit RenderBlockFlow::logicalRightFloatOffsetForLine(LayoutUnit logicalTop, LayoutUnit fixedOffset, LayoutUnit logicalHeight) const
{
    if (m_floatingObjects && m_floatingObjects->hasRightObjects())
        return m_floatingObjects->logicalRightOffset(fixedOffset, logicalTop, logicalHeight);

    return fixedOffset;
}

<<<<<<< HEAD
GapRects RenderBlockFlow::inlineSelectionGaps(const RenderBlock* rootBlock, const LayoutPoint& rootBlockPhysicalPosition, const LayoutSize& offsetFromRootBlock,
    LayoutUnit& lastLogicalTop, LayoutUnit& lastLogicalLeft, LayoutUnit& lastLogicalRight, const PaintInfo* paintInfo) const
=======
GapRects RenderBlockFlow::inlineSelectionGaps(RenderBlock* rootBlock, const LayoutPoint& rootBlockPhysicalPosition, const LayoutSize& offsetFromRootBlock,
    LayoutUnit& lastLogicalTop, LayoutUnit& lastLogicalLeft, LayoutUnit& lastLogicalRight, const PaintInfo* paintInfo,
    bool& shouldHighlightBeforeSide, bool& isAfterSideSelected)
>>>>>>> bf43c117
{
    GapRects result;

    bool containsStart = selectionState() == SelectionStart || selectionState() == SelectionBoth;

    if (!firstLineBox()) {
        if (containsStart) {
            // Go ahead and update our lastLogicalTop to be the bottom of the block.  <hr>s or empty blocks with height can trip this
            // case.
            lastLogicalTop = rootBlock->blockDirectionOffset(offsetFromRootBlock) + logicalHeight();
            lastLogicalLeft = logicalLeftSelectionOffset(rootBlock, logicalHeight());
            lastLogicalRight = logicalRightSelectionOffset(rootBlock, logicalHeight());
        }
        isAfterSideSelected = true;
        return result;
    }

    RootInlineBox* lastSelectedLine = 0;
    RootInlineBox* curr;
    for (curr = firstRootBox(); curr && !curr->hasSelectedChildren(); curr = curr->nextRootBox())
        shouldHighlightBeforeSide = false;

    // We need to fill the top of if the before-side is selected.
    bool shouldFillTop = !containsStart || shouldHighlightBeforeSide;
    if (shouldFillTop && curr) {
        // Set lastLogicalLeft and lastLogicalRight to be the selection left/right of the first line.
        ASSERT(curr->hasSelectedChildren());
        getLineSelectionLogicalLeftAndRight(rootBlock, offsetFromRootBlock, curr, lastLogicalLeft, lastLogicalRight);
    }

    // Now paint the gaps for the lines.
    for (; curr && curr->hasSelectedChildren(); curr = curr->nextRootBox()) {
        LayoutUnit selTop =  curr->selectionTopAdjustedForPrecedingBlock();
        LayoutUnit selHeight = curr->selectionHeightAdjustedForPrecedingBlock();

        if (shouldFillTop && !lastSelectedLine) {
            result.uniteCenter(blockSelectionGap(rootBlock, rootBlockPhysicalPosition, offsetFromRootBlock, lastLogicalTop,
                lastLogicalLeft, lastLogicalRight, selTop, paintInfo));
            shouldHighlightBeforeSide = false;
        }

        LayoutRect logicalRect(curr->logicalLeft(), selTop, curr->logicalWidth(), selTop + selHeight);
        logicalRect.move(isHorizontalWritingMode() ? offsetFromRootBlock : offsetFromRootBlock.transposedSize());
        LayoutRect physicalRect = rootBlock->logicalRectToPhysicalRect(rootBlockPhysicalPosition, logicalRect);
        if (!paintInfo || (isHorizontalWritingMode() && physicalRect.y() < paintInfo->rect.maxY() && physicalRect.maxY() > paintInfo->rect.y())
            || (!isHorizontalWritingMode() && physicalRect.x() < paintInfo->rect.maxX() && physicalRect.maxX() > paintInfo->rect.x()))
            result.unite(curr->lineSelectionGap(rootBlock, rootBlockPhysicalPosition, offsetFromRootBlock, selTop, selHeight, paintInfo));

        lastSelectedLine = curr;
    }

    if (containsStart && !lastSelectedLine) {
        // VisibleSelection must start just after our last line.
        lastSelectedLine = lastRootBox();
    }

    isAfterSideSelected = lastSelectedLine == lastRootBox();
    if (isAfterSideSelected) {
        // Go ahead and update our lastY to be the bottom of the last selected line.
        lastLogicalTop = rootBlock->blockDirectionOffset(offsetFromRootBlock) + lastSelectedLine->selectionBottom();
        getLineSelectionLogicalLeftAndRight(rootBlock, offsetFromRootBlock, lastSelectedLine, lastLogicalLeft, lastLogicalRight);
    }
    return result;
}

void RenderBlockFlow::setPaginationStrut(LayoutUnit strut)
{
    if (!m_rareData) {
        if (!strut)
            return;
        m_rareData = adoptPtrWillBeNoop(new RenderBlockFlowRareData(this));
    }
    m_rareData->m_paginationStrut = strut;
}

bool RenderBlockFlow::avoidsFloats() const
{
    // Floats can't intrude into our box if we have a non-auto column count or width.
    // Note: we need to use RenderBox::avoidsFloats here since RenderBlock::avoidsFloats is always true.
    return RenderBox::avoidsFloats() || !style()->hasAutoColumnCount() || !style()->hasAutoColumnWidth();
}

LayoutUnit RenderBlockFlow::logicalLeftSelectionOffset(const RenderBlock* rootBlock, LayoutUnit position) const
{
    LayoutUnit logicalLeft = logicalLeftOffsetForLine(position, false);
    if (logicalLeft == logicalLeftOffsetForContent())
        return RenderBlock::logicalLeftSelectionOffset(rootBlock, position);

    const RenderBlock* cb = this;
    while (cb != rootBlock) {
        logicalLeft += cb->logicalLeft();
        cb = cb->containingBlock();
    }
    return logicalLeft;
}

LayoutUnit RenderBlockFlow::logicalRightSelectionOffset(const RenderBlock* rootBlock, LayoutUnit position) const
{
    LayoutUnit logicalRight = logicalRightOffsetForLine(position, false);
    if (logicalRight == logicalRightOffsetForContent())
        return RenderBlock::logicalRightSelectionOffset(rootBlock, position);

    const RenderBlock* cb = this;
    while (cb != rootBlock) {
        logicalRight += cb->logicalLeft();
        cb = cb->containingBlock();
    }
    return logicalRight;
}

RootInlineBox* RenderBlockFlow::createRootInlineBox()
{
    return new RootInlineBox(*this);
}

bool RenderBlockFlow::isPagedOverflow(const RenderStyle* style)
{
    return style->isOverflowPaged() && node() != document().viewportDefiningElement();
}

RenderBlockFlow::FlowThreadType RenderBlockFlow::flowThreadType(const RenderStyle* style)
{
    if (isPagedOverflow(style))
        return PagedFlowThread;
    if (style->specifiesColumns())
        return MultiColumnFlowThread;
    return NoFlowThread;
}

RenderMultiColumnFlowThread* RenderBlockFlow::createMultiColumnFlowThread(FlowThreadType type)
{
    switch (type) {
    case MultiColumnFlowThread:
        return RenderMultiColumnFlowThread::createAnonymous(document(), style());
    case PagedFlowThread:
        // Paged overflow is currently done using the multicol implementation.
        return RenderPagedFlowThread::createAnonymous(document(), style());
    default:
        ASSERT_NOT_REACHED();
        return nullptr;
    }
}

void RenderBlockFlow::createOrDestroyMultiColumnFlowThreadIfNeeded(const RenderStyle* oldStyle)
{
    if (!document().regionBasedColumnsEnabled())
        return;

    // Paged overflow trumps multicol in this implementation. Ideally, it should be possible to have
    // both paged overflow and multicol on the same element, but then we need two flow
    // threads. Anyway, this is nothing to worry about until we can actually nest multicol properly
    // inside other fragmentation contexts.
    FlowThreadType type = flowThreadType(style());

    if (multiColumnFlowThread()) {
        ASSERT(oldStyle);
        if (type != flowThreadType(oldStyle)) {
            // If we're no longer to be multicol/paged, destroy the flow thread. Also destroy it
            // when switching between multicol and paged, since that affects the column set
            // structure (multicol containers may have spanners, paged containers may not).
            multiColumnFlowThread()->evacuateAndDestroy();
            ASSERT(!multiColumnFlowThread());
        }
    }

    if (type == NoFlowThread || multiColumnFlowThread())
        return;

    RenderMultiColumnFlowThread* flowThread = createMultiColumnFlowThread(type);
    addChild(flowThread);
    flowThread->populate();
    RenderBlockFlowRareData& rareData = ensureRareData();
    ASSERT(!rareData.m_multiColumnFlowThread);
    rareData.m_multiColumnFlowThread = flowThread;
}

RenderBlockFlow::RenderBlockFlowRareData& RenderBlockFlow::ensureRareData()
{
    if (m_rareData)
        return *m_rareData;

    m_rareData = adoptPtrWillBeNoop(new RenderBlockFlowRareData(this));
    return *m_rareData;
}

void RenderBlockFlow::positionDialog()
{
    HTMLDialogElement* dialog = toHTMLDialogElement(node());
    if (dialog->centeringMode() == HTMLDialogElement::NotCentered)
        return;

    bool canCenterDialog = (style()->position() == AbsolutePosition || style()->position() == FixedPosition)
        && style()->hasAutoTopAndBottom();

    if (dialog->centeringMode() == HTMLDialogElement::Centered) {
        if (canCenterDialog)
            setY(dialog->centeredPosition());
        return;
    }

    ASSERT(dialog->centeringMode() == HTMLDialogElement::NeedsCentering);
    if (!canCenterDialog) {
        dialog->setNotCentered();
        return;
    }

    FrameView* frameView = document().view();
    LayoutUnit top = (style()->position() == FixedPosition) ? 0 : frameView->scrollOffset().height();
    int visibleHeight = frameView->visibleContentRect(IncludeScrollbars).height();
    if (height() < visibleHeight)
        top += (visibleHeight - height()) / 2;
    setY(top);
    dialog->setCentered(top);
}

} // namespace blink<|MERGE_RESOLUTION|>--- conflicted
+++ resolved
@@ -2732,14 +2732,9 @@
     return fixedOffset;
 }
 
-<<<<<<< HEAD
 GapRects RenderBlockFlow::inlineSelectionGaps(const RenderBlock* rootBlock, const LayoutPoint& rootBlockPhysicalPosition, const LayoutSize& offsetFromRootBlock,
-    LayoutUnit& lastLogicalTop, LayoutUnit& lastLogicalLeft, LayoutUnit& lastLogicalRight, const PaintInfo* paintInfo) const
-=======
-GapRects RenderBlockFlow::inlineSelectionGaps(RenderBlock* rootBlock, const LayoutPoint& rootBlockPhysicalPosition, const LayoutSize& offsetFromRootBlock,
     LayoutUnit& lastLogicalTop, LayoutUnit& lastLogicalLeft, LayoutUnit& lastLogicalRight, const PaintInfo* paintInfo,
-    bool& shouldHighlightBeforeSide, bool& isAfterSideSelected)
->>>>>>> bf43c117
+    bool& shouldHighlightBeforeSide, bool& isAfterSideSelected) const
 {
     GapRects result;
 
