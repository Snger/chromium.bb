--- conflicted
+++ resolved
@@ -180,8 +180,7 @@
         if (isBreakableSpace<treatNoBreakSpaceAsBreak>(ch) || shouldBreakAfter(lastLastCh, lastCh, ch))
             return i;
 
-<<<<<<< HEAD
-        if (needsLineBreakIterator<treatNoBreakSpaceAsBreak>(ch) || needsLineBreakIterator<treatNoBreakSpaceAsBreak>(lastCh)) {
+        if (needsLineBreakIterator<treatNoBreakSpaceAsBreak, wordBreakSwitch>(ch) || needsLineBreakIterator<treatNoBreakSpaceAsBreak, wordBreakSwitch>(lastCh)) {
             if (nextBreak < i) {
                 // Don't break if positioned at start of primary context and there is no prior context.
                 if (i || priorContextLength) {
@@ -193,13 +192,6 @@
                         }
                     }
                 }
-=======
-        if (needsLineBreakIterator<treatNoBreakSpaceAsBreak, wordBreakSwitch>(ch) || needsLineBreakIterator<treatNoBreakSpaceAsBreak, wordBreakSwitch>(lastCh)) {
-            if (nextBreak < i && i) {
-                TextBreakIterator* breakIterator = lazyBreakIterator.get();
-                if (breakIterator)
-                    nextBreak = textBreakFollowing(breakIterator, i - 1);
->>>>>>> 985a62ca
             }
             if (i == nextBreak && !isBreakableSpace<treatNoBreakSpaceAsBreak>(lastCh))
                 return i;
