/*
 * Copyright (C) 2006, 2007, 2008, 2009, 2010, 2011, 2012 Apple Inc. All rights reserved.
 *
 * Portions are Copyright (C) 1998 Netscape Communications Corporation.
 *
 * Other contributors:
 *   Robert O'Callahan <roc+@cs.cmu.edu>
 *   David Baron <dbaron@fas.harvard.edu>
 *   Christian Biesinger <cbiesinger@web.de>
 *   Randall Jesup <rjesup@wgate.com>
 *   Roland Mainz <roland.mainz@informatik.med.uni-giessen.de>
 *   Josh Soref <timeless@mac.com>
 *   Boris Zbarsky <bzbarsky@mit.edu>
 *
 * This library is free software; you can redistribute it and/or
 * modify it under the terms of the GNU Lesser General Public
 * License as published by the Free Software Foundation; either
 * version 2.1 of the License, or (at your option) any later version.
 *
 * This library is distributed in the hope that it will be useful,
 * but WITHOUT ANY WARRANTY; without even the implied warranty of
 * MERCHANTABILITY or FITNESS FOR A PARTICULAR PURPOSE.  See the GNU
 * Lesser General Public License for more details.
 *
 * You should have received a copy of the GNU Lesser General Public
 * License along with this library; if not, write to the Free Software
 * Foundation, Inc., 51 Franklin Street, Fifth Floor, Boston, MA  02110-1301  USA
 *
 * Alternatively, the contents of this file may be used under the terms
 * of either the Mozilla Public License Version 1.1, found at
 * http://www.mozilla.org/MPL/ (the "MPL") or the GNU General Public
 * License Version 2.0, found at http://www.fsf.org/copyleft/gpl.html
 * (the "GPL"), in which case the provisions of the MPL or the GPL are
 * applicable instead of those above.  If you wish to allow use of your
 * version of this file only under the terms of one of those two
 * licenses (the MPL or the GPL) and not to allow others to use your
 * version of this file under the LGPL, indicate your decision by
 * deletingthe provisions above and replace them with the notice and
 * other provisions required by the MPL or the GPL, as the case may be.
 * If you do not delete the provisions above, a recipient may use your
 * version of this file under any of the LGPL, the MPL or the GPL.
 */

#include "config.h"
#include "core/rendering/RenderLayer.h"

#include "core/css/PseudoStyleRequest.h"
#include "core/dom/shadow/ShadowRoot.h"
#include "core/editing/FrameSelection.h"
#include "core/html/HTMLFrameOwnerElement.h"
#include "core/inspector/InspectorInstrumentation.h"
#include "core/page/EventHandler.h"
#include "core/page/FocusController.h"
#include "core/frame/Frame.h"
#include "core/frame/FrameView.h"
#include "core/page/Page.h"
#include "core/page/scrolling/ScrollingCoordinator.h"
<<<<<<< HEAD
#include "core/platform/ScrollAnimator.h"
#include "core/platform/ScrollbarTheme.h"
#include "core/platform/graphics/GraphicsContextStateSaver.h"
#include "core/platform/graphics/GraphicsLayer.h"
=======
>>>>>>> 8c15b39e
#include "core/rendering/CompositedLayerMapping.h"
#include "core/rendering/RenderGeometryMap.h"
#include "core/rendering/RenderLayerCompositor.h"
#include "core/rendering/RenderScrollbar.h"
#include "core/rendering/RenderScrollbarPart.h"
#include "core/rendering/RenderView.h"
#include "platform/PlatformGestureEvent.h"
#include "platform/PlatformMouseEvent.h"
<<<<<<< HEAD
=======
#include "platform/graphics/GraphicsContextStateSaver.h"
#include "platform/graphics/GraphicsLayer.h"
#include "platform/scroll/ScrollAnimator.h"
#include "platform/scroll/ScrollbarTheme.h"
>>>>>>> 8c15b39e
#include "public/platform/Platform.h"

namespace WebCore {

const int ResizerControlExpandRatioForTouch = 2;

RenderLayerScrollableArea::RenderLayerScrollableArea(RenderBox* box)
    : m_box(box)
    , m_inResizeMode(false)
    , m_scrollDimensionsDirty(true)
    , m_inOverflowRelayout(false)
<<<<<<< HEAD
    , m_willUseCompositedScrollingHasBeenRecorded(false)
    , m_isScrollableAreaHasBeenRecorded(false)
=======
    , m_needsCompositedScrolling(false)
    , m_willUseCompositedScrollingHasBeenRecorded(false)
    , m_isScrollableAreaHasBeenRecorded(false)
    , m_forceNeedsCompositedScrolling(DoNotForceCompositedScrolling)
>>>>>>> 8c15b39e
    , m_scrollCorner(0)
    , m_resizer(0)
{
    ScrollableArea::setConstrainsScrollingToContentEdge(false);

    Node* node = m_box->node();
    if (node && node->isElementNode()) {
        // We save and restore only the scrollOffset as the other scroll values are recalculated.
        Element* element = toElement(node);
        m_scrollOffset = element->savedLayerScrollOffset();
        if (!m_scrollOffset.isZero())
            scrollAnimator()->setCurrentPosition(FloatPoint(m_scrollOffset.width(), m_scrollOffset.height()));
        element->setSavedLayerScrollOffset(IntSize());
    }

    updateResizerAreaSet();
}

RenderLayerScrollableArea::~RenderLayerScrollableArea()
{
    if (inResizeMode() && !m_box->documentBeingDestroyed()) {
        if (Frame* frame = m_box->frame())
            frame->eventHandler().resizeScrollableAreaDestroyed();
    }

    if (Frame* frame = m_box->frame()) {
        if (FrameView* frameView = frame->view()) {
            frameView->removeScrollableArea(this);
        }
    }

    if (m_box->frame() && m_box->frame()->page()) {
        if (ScrollingCoordinator* scrollingCoordinator = m_box->frame()->page()->scrollingCoordinator())
            scrollingCoordinator->willDestroyScrollableArea(this);
    }

    if (!m_box->documentBeingDestroyed()) {
        Node* node = m_box->node();
        if (node && node->isElementNode())
            toElement(node)->setSavedLayerScrollOffset(m_scrollOffset);
    }

    if (Frame* frame = m_box->frame()) {
        if (FrameView* frameView = frame->view())
            frameView->removeResizerArea(m_box);
    }

    destroyScrollbar(HorizontalScrollbar);
    destroyScrollbar(VerticalScrollbar);

    if (m_scrollCorner)
        m_scrollCorner->destroy();
    if (m_resizer)
        m_resizer->destroy();
}

ScrollableArea* RenderLayerScrollableArea::enclosingScrollableArea() const
{
    if (RenderBox* enclosingScrollableBox = m_box->enclosingScrollableBox())
        return enclosingScrollableBox->layer()->scrollableArea();

    // FIXME: We should return the frame view here (or possibly an ancestor frame view,
    // if the frame view isn't scrollable.
    return 0;
}

GraphicsLayer* RenderLayerScrollableArea::layerForScrolling() const
{
<<<<<<< HEAD
    return m_box->compositedLayerMapping() ? m_box->compositedLayerMapping()->scrollingContentsLayer() : 0;
=======
    return m_box->hasCompositedLayerMapping() ? m_box->compositedLayerMapping()->scrollingContentsLayer() : 0;
>>>>>>> 8c15b39e
}

GraphicsLayer* RenderLayerScrollableArea::layerForHorizontalScrollbar() const
{
<<<<<<< HEAD
    return m_box->compositedLayerMapping() ? m_box->compositedLayerMapping()->layerForHorizontalScrollbar() : 0;
=======
    return m_box->hasCompositedLayerMapping() ? m_box->compositedLayerMapping()->layerForHorizontalScrollbar() : 0;
>>>>>>> 8c15b39e
}

GraphicsLayer* RenderLayerScrollableArea::layerForVerticalScrollbar() const
{
<<<<<<< HEAD
    return m_box->compositedLayerMapping() ? m_box->compositedLayerMapping()->layerForVerticalScrollbar() : 0;
=======
    return m_box->hasCompositedLayerMapping() ? m_box->compositedLayerMapping()->layerForVerticalScrollbar() : 0;
>>>>>>> 8c15b39e
}

GraphicsLayer* RenderLayerScrollableArea::layerForScrollCorner() const
{
<<<<<<< HEAD
    return m_box->compositedLayerMapping() ? m_box->compositedLayerMapping()->layerForScrollCorner() : 0;
=======
    return m_box->hasCompositedLayerMapping() ? m_box->compositedLayerMapping()->layerForScrollCorner() : 0;
>>>>>>> 8c15b39e
}

void RenderLayerScrollableArea::invalidateScrollbarRect(Scrollbar* scrollbar, const IntRect& rect)
{
    if (scrollbar == m_vBar.get()) {
        if (GraphicsLayer* layer = layerForVerticalScrollbar()) {
            layer->setNeedsDisplayInRect(rect);
            return;
        }
    } else {
        if (GraphicsLayer* layer = layerForHorizontalScrollbar()) {
            layer->setNeedsDisplayInRect(rect);
            return;
        }
    }

    IntRect scrollRect = rect;
    // If we are not yet inserted into the tree, there is no need to repaint.
    if (!m_box->parent())
        return;

    if (scrollbar == m_vBar.get())
        scrollRect.move(verticalScrollbarStart(0, m_box->width()), m_box->borderTop());
    else
        scrollRect.move(horizontalScrollbarStart(0), m_box->height() - m_box->borderBottom() - scrollbar->height());
    m_box->repaintRectangle(scrollRect);
}

void RenderLayerScrollableArea::invalidateScrollCornerRect(const IntRect& rect)
{
    if (GraphicsLayer* layer = layerForScrollCorner()) {
        layer->setNeedsDisplayInRect(rect);
        return;
    }

    if (m_scrollCorner)
        m_scrollCorner->repaintRectangle(rect);
    if (m_resizer)
        m_resizer->repaintRectangle(rect);
}

bool RenderLayerScrollableArea::isActive() const
{
    Page* page = m_box->frame()->page();
    return page && page->focusController().isActive();
}

bool RenderLayerScrollableArea::isScrollCornerVisible() const
{
    return !scrollCornerRect().isEmpty();
}

static int cornerStart(const RenderStyle* style, int minX, int maxX, int thickness)
{
    if (style->shouldPlaceBlockDirectionScrollbarOnLogicalLeft())
        return minX + style->borderLeftWidth();
    return maxX - thickness - style->borderRightWidth();
<<<<<<< HEAD
}

static IntRect cornerRect(const RenderStyle* style, const Scrollbar* horizontalScrollbar, const Scrollbar* verticalScrollbar, const IntRect& bounds)
{
    int horizontalThickness;
    int verticalThickness;
    if (!verticalScrollbar && !horizontalScrollbar) {
        // FIXME: This isn't right. We need to know the thickness of custom scrollbars
        // even when they don't exist in order to set the resizer square size properly.
        horizontalThickness = ScrollbarTheme::theme()->scrollbarThickness();
        verticalThickness = horizontalThickness;
    } else if (verticalScrollbar && !horizontalScrollbar) {
        horizontalThickness = verticalScrollbar->width();
        verticalThickness = horizontalThickness;
    } else if (horizontalScrollbar && !verticalScrollbar) {
        verticalThickness = horizontalScrollbar->height();
        horizontalThickness = verticalThickness;
    } else {
        horizontalThickness = verticalScrollbar->width();
        verticalThickness = horizontalScrollbar->height();
    }
    return IntRect(cornerStart(style, bounds.x(), bounds.maxX(), horizontalThickness),
        bounds.maxY() - verticalThickness - style->borderBottomWidth(),
        horizontalThickness, verticalThickness);
}

=======
}

static IntRect cornerRect(const RenderStyle* style, const Scrollbar* horizontalScrollbar, const Scrollbar* verticalScrollbar, const IntRect& bounds)
{
    int horizontalThickness;
    int verticalThickness;
    if (!verticalScrollbar && !horizontalScrollbar) {
        // FIXME: This isn't right. We need to know the thickness of custom scrollbars
        // even when they don't exist in order to set the resizer square size properly.
        horizontalThickness = ScrollbarTheme::theme()->scrollbarThickness();
        verticalThickness = horizontalThickness;
    } else if (verticalScrollbar && !horizontalScrollbar) {
        horizontalThickness = verticalScrollbar->width();
        verticalThickness = horizontalThickness;
    } else if (horizontalScrollbar && !verticalScrollbar) {
        verticalThickness = horizontalScrollbar->height();
        horizontalThickness = verticalThickness;
    } else {
        horizontalThickness = verticalScrollbar->width();
        verticalThickness = horizontalScrollbar->height();
    }
    return IntRect(cornerStart(style, bounds.x(), bounds.maxX(), horizontalThickness),
        bounds.maxY() - verticalThickness - style->borderBottomWidth(),
        horizontalThickness, verticalThickness);
}

>>>>>>> 8c15b39e

IntRect RenderLayerScrollableArea::scrollCornerRect() const
{
    // We have a scrollbar corner when a scrollbar is visible and not filling the entire length of the box.
    // This happens when:
    // (a) A resizer is present and at least one scrollbar is present
    // (b) Both scrollbars are present.
    bool hasHorizontalBar = horizontalScrollbar();
    bool hasVerticalBar = verticalScrollbar();
    bool hasResizer = m_box->style()->resize() != RESIZE_NONE;
    if ((hasHorizontalBar && hasVerticalBar) || (hasResizer && (hasHorizontalBar || hasVerticalBar)))
        return cornerRect(m_box->style(), horizontalScrollbar(), verticalScrollbar(), m_box->pixelSnappedBorderBoxRect());
    return IntRect();
}

IntRect RenderLayerScrollableArea::convertFromScrollbarToContainingView(const Scrollbar* scrollbar, const IntRect& scrollbarRect) const
{
    RenderView* view = m_box->view();
    if (!view)
        return scrollbarRect;

    IntRect rect = scrollbarRect;
    rect.move(scrollbarOffset(scrollbar));

    return view->frameView()->convertFromRenderer(m_box, rect);
}

IntRect RenderLayerScrollableArea::convertFromContainingViewToScrollbar(const Scrollbar* scrollbar, const IntRect& parentRect) const
{
    RenderView* view = m_box->view();
    if (!view)
        return parentRect;

    IntRect rect = view->frameView()->convertToRenderer(m_box, parentRect);
    rect.move(-scrollbarOffset(scrollbar));
    return rect;
}

IntPoint RenderLayerScrollableArea::convertFromScrollbarToContainingView(const Scrollbar* scrollbar, const IntPoint& scrollbarPoint) const
{
    RenderView* view = m_box->view();
    if (!view)
        return scrollbarPoint;

    IntPoint point = scrollbarPoint;
    point.move(scrollbarOffset(scrollbar));
    return view->frameView()->convertFromRenderer(m_box, point);
}

IntPoint RenderLayerScrollableArea::convertFromContainingViewToScrollbar(const Scrollbar* scrollbar, const IntPoint& parentPoint) const
{
    RenderView* view = m_box->view();
    if (!view)
        return parentPoint;

    IntPoint point = view->frameView()->convertToRenderer(m_box, parentPoint);

    point.move(-scrollbarOffset(scrollbar));
    return point;
}

int RenderLayerScrollableArea::scrollSize(ScrollbarOrientation orientation) const
{
    IntSize scrollDimensions = maximumScrollPosition() - minimumScrollPosition();
    return (orientation == HorizontalScrollbar) ? scrollDimensions.width() : scrollDimensions.height();
}

void RenderLayerScrollableArea::setScrollOffset(const IntPoint& newScrollOffset)
{
    if (!m_box->isMarquee()) {
        // Ensure that the dimensions will be computed if they need to be (for overflow:hidden blocks).
        if (m_scrollDimensionsDirty)
            computeScrollDimensions();
    }

    if (scrollOffset() == toIntSize(newScrollOffset))
        return;

    setScrollOffset(toIntSize(newScrollOffset));

    Frame* frame = m_box->frame();
    InspectorInstrumentation::willScrollLayer(m_box);

    RenderView* view = m_box->view();

    // We should have a RenderView if we're trying to scroll.
    ASSERT(view);

    // Update the positions of our child layers (if needed as only fixed layers should be impacted by a scroll).
    // We don't update compositing layers, because we need to do a deep update from the compositing ancestor.
    bool inLayout = view ? view->frameView()->isInLayout() : false;
    if (!inLayout) {
        // If we're in the middle of layout, we'll just update layers once layout has finished.
        layer()->updateLayerPositionsAfterOverflowScroll();
        if (view) {
            // Update regions, scrolling may change the clip of a particular region.
            view->frameView()->updateAnnotatedRegions();
            view->updateWidgetPositions();
        }

        updateCompositingLayersAfterScroll();
    }

    RenderLayerModelObject* repaintContainer = m_box->containerForRepaint();
    if (frame) {
        // The caret rect needs to be invalidated after scrolling
        frame->selection().setCaretRectNeedsUpdate();

        FloatQuad quadForFakeMouseMoveEvent = FloatQuad(layer()->repainter().repaintRect());
        if (repaintContainer)
            quadForFakeMouseMoveEvent = repaintContainer->localToAbsoluteQuad(quadForFakeMouseMoveEvent);
        frame->eventHandler().dispatchFakeMouseMoveEventSoonInQuad(quadForFakeMouseMoveEvent);
    }

<<<<<<< HEAD
    bool requiresRepaint = !m_box->view()->compositor()->inCompositingMode() || !usesCompositedScrolling();
=======
    bool requiresRepaint = true;

    if (m_box->view()->compositor()->inCompositingMode()) {
        bool onlyScrolledCompositedLayers = scrollsOverflow()
            && !layer()->hasVisibleNonLayerContent()
            && !layer()->hasNonCompositedChild()
            && !layer()->hasBlockSelectionGapBounds()
            && !m_box->isMarquee();

        if (usesCompositedScrolling() || onlyScrolledCompositedLayers)
            requiresRepaint = false;
    }
>>>>>>> 8c15b39e

    // Just schedule a full repaint of our object.
    if (view && requiresRepaint)
        m_box->repaintUsingContainer(repaintContainer, pixelSnappedIntRect(layer()->repainter().repaintRect()));

    // Schedule the scroll DOM event.
    if (m_box->node())
        m_box->node()->document().enqueueScrollEventForNode(m_box->node());

    InspectorInstrumentation::didScrollLayer(m_box);
}

IntPoint RenderLayerScrollableArea::scrollPosition() const
{
    return IntPoint(m_scrollOffset);
}

IntPoint RenderLayerScrollableArea::minimumScrollPosition() const
{
    return -scrollOrigin();
}

IntPoint RenderLayerScrollableArea::maximumScrollPosition() const
{
    if (!m_box->hasOverflowClip())
        return -scrollOrigin();

    return -scrollOrigin() + enclosingIntRect(m_overflowRect).size() - enclosingIntRect(m_box->clientBoxRect()).size();
}

IntRect RenderLayerScrollableArea::visibleContentRect(IncludeScrollbarsInRect scrollbarInclusion) const
{
    int verticalScrollbarWidth = 0;
    int horizontalScrollbarHeight = 0;
    if (scrollbarInclusion == IncludeScrollbars) {
        verticalScrollbarWidth = (verticalScrollbar() && !verticalScrollbar()->isOverlayScrollbar()) ? verticalScrollbar()->width() : 0;
        horizontalScrollbarHeight = (horizontalScrollbar() && !horizontalScrollbar()->isOverlayScrollbar()) ? horizontalScrollbar()->height() : 0;
    }

    return IntRect(IntPoint(scrollXOffset(), scrollYOffset()),
        IntSize(max(0, layer()->size().width() - verticalScrollbarWidth), max(0, layer()->size().height() - horizontalScrollbarHeight)));
}

int RenderLayerScrollableArea::visibleHeight() const
{
    return layer()->size().height();
}

int RenderLayerScrollableArea::visibleWidth() const
{
    return layer()->size().width();
}

IntSize RenderLayerScrollableArea::contentsSize() const
{
    return IntSize(scrollWidth(), scrollHeight());
}

IntSize RenderLayerScrollableArea::overhangAmount() const
{
    return IntSize();
}

IntPoint RenderLayerScrollableArea::lastKnownMousePosition() const
{
    return m_box->frame() ? m_box->frame()->eventHandler().lastKnownMousePosition() : IntPoint();
}

bool RenderLayerScrollableArea::shouldSuspendScrollAnimations() const
{
    RenderView* view = m_box->view();
    if (!view)
        return true;
    return view->frameView()->shouldSuspendScrollAnimations();
}

bool RenderLayerScrollableArea::scrollbarsCanBeActive() const
{
    RenderView* view = m_box->view();
    if (!view)
        return false;
    return view->frameView()->scrollbarsCanBeActive();
}

IntRect RenderLayerScrollableArea::scrollableAreaBoundingBox() const
{
    return m_box->absoluteBoundingBoxRect();
}

bool RenderLayerScrollableArea::userInputScrollable(ScrollbarOrientation orientation) const
{
    if (m_box->isIntristicallyScrollable(orientation))
        return true;

    EOverflow overflowStyle = (orientation == HorizontalScrollbar) ?
        m_box->style()->overflowX() : m_box->style()->overflowY();
    return (overflowStyle == OSCROLL || overflowStyle == OAUTO || overflowStyle == OOVERLAY);
}

bool RenderLayerScrollableArea::shouldPlaceVerticalScrollbarOnLeft() const
{
    return m_box->style()->shouldPlaceBlockDirectionScrollbarOnLogicalLeft();
}

int RenderLayerScrollableArea::pageStep(ScrollbarOrientation orientation) const
{
    int length = (orientation == HorizontalScrollbar) ?
        m_box->pixelSnappedClientWidth() : m_box->pixelSnappedClientHeight();
    int minPageStep = static_cast<float>(length) * ScrollableArea::minFractionToStepWhenPaging();
    int pageStep = max(minPageStep, length - ScrollableArea::maxOverlapBetweenPages());

    return max(pageStep, 1);
}

RenderLayer* RenderLayerScrollableArea::layer() const
{
    return m_box->layer();
}

int RenderLayerScrollableArea::scrollWidth() const
{
    if (m_scrollDimensionsDirty)
        const_cast<RenderLayerScrollableArea*>(this)->computeScrollDimensions();
    return snapSizeToPixel(m_overflowRect.width(), m_box->clientLeft() + m_box->x());
}

int RenderLayerScrollableArea::scrollHeight() const
{
    if (m_scrollDimensionsDirty)
        const_cast<RenderLayerScrollableArea*>(this)->computeScrollDimensions();
    return snapSizeToPixel(m_overflowRect.height(), m_box->clientTop() + m_box->y());
}

void RenderLayerScrollableArea::computeScrollDimensions()
{
    m_scrollDimensionsDirty = false;

    m_overflowRect = m_box->layoutOverflowRect();
    m_box->flipForWritingMode(m_overflowRect);

<<<<<<< HEAD
    int scrollableLeftOverflow = m_overflowRect.x() - m_box->borderLeft();
=======
    int scrollableLeftOverflow = m_overflowRect.x() - m_box->borderLeft() - (m_box->style()->shouldPlaceBlockDirectionScrollbarOnLogicalLeft() ? m_box->verticalScrollbarWidth() : 0);
>>>>>>> 8c15b39e
    int scrollableTopOverflow = m_overflowRect.y() - m_box->borderTop();
    setScrollOrigin(IntPoint(-scrollableLeftOverflow, -scrollableTopOverflow));
}

void RenderLayerScrollableArea::scrollToOffset(const IntSize& scrollOffset, ScrollOffsetClamping clamp)
{
    IntSize newScrollOffset = clamp == ScrollOffsetClamped ? clampScrollOffset(scrollOffset) : scrollOffset;
    if (newScrollOffset != adjustedScrollOffset())
        scrollToOffsetWithoutAnimation(-scrollOrigin() + newScrollOffset);
}

void RenderLayerScrollableArea::updateAfterLayout()
{
    // List box parts handle the scrollbars by themselves so we have nothing to do.
    if (m_box->style()->appearance() == ListboxPart)
        return;

    m_scrollDimensionsDirty = true;
    IntSize originalScrollOffset = adjustedScrollOffset();

    computeScrollDimensions();

    if (!m_box->isMarquee()) {
        // Layout may cause us to be at an invalid scroll position. In this case we need
        // to pull our scroll offsets back to the max (or push them up to the min).
        IntSize clampedScrollOffset = clampScrollOffset(adjustedScrollOffset());
        if (clampedScrollOffset != adjustedScrollOffset())
            scrollToOffset(clampedScrollOffset);
    }

    if (originalScrollOffset != adjustedScrollOffset())
        scrollToOffsetWithoutAnimation(-scrollOrigin() + adjustedScrollOffset());

    bool hasHorizontalOverflow = this->hasHorizontalOverflow();
    bool hasVerticalOverflow = this->hasVerticalOverflow();

    // overflow:scroll should just enable/disable.
    if (m_box->style()->overflowX() == OSCROLL)
        horizontalScrollbar()->setEnabled(hasHorizontalOverflow);
    if (m_box->style()->overflowY() == OSCROLL)
        verticalScrollbar()->setEnabled(hasVerticalOverflow);

    // overflow:auto may need to lay out again if scrollbars got added/removed.
    bool autoHorizontalScrollBarChanged = m_box->hasAutoHorizontalScrollbar() && (hasHorizontalScrollbar() != hasHorizontalOverflow);
    bool autoVerticalScrollBarChanged = m_box->hasAutoVerticalScrollbar() && (hasVerticalScrollbar() != hasVerticalOverflow);

    if (autoHorizontalScrollBarChanged || autoVerticalScrollBarChanged) {
        if (m_box->hasAutoHorizontalScrollbar())
            setHasHorizontalScrollbar(hasHorizontalOverflow);
        if (m_box->hasAutoVerticalScrollbar())
            setHasVerticalScrollbar(hasVerticalOverflow);

        layer()->updateSelfPaintingLayer();

        // Force an update since we know the scrollbars have changed things.
        if (m_box->document().hasAnnotatedRegions())
            m_box->document().setAnnotatedRegionsDirty(true);

        m_box->repaint();

        if (m_box->style()->overflowX() == OAUTO || m_box->style()->overflowY() == OAUTO) {
            if (!m_inOverflowRelayout) {
                // Our proprietary overflow: overlay value doesn't trigger a layout.
                m_inOverflowRelayout = true;
                SubtreeLayoutScope layoutScope(m_box);
                layoutScope.setNeedsLayout(m_box);
                if (m_box->isRenderBlock()) {
                    RenderBlock* block = toRenderBlock(m_box);
                    block->scrollbarsChanged(autoHorizontalScrollBarChanged, autoVerticalScrollBarChanged);
                    block->layoutBlock(true);
                } else {
                    m_box->layout();
                }
                m_inOverflowRelayout = false;
            }
        }
    }

    // Set up the range (and page step/line step).
    if (Scrollbar* horizontalScrollbar = this->horizontalScrollbar()) {
        int clientWidth = m_box->pixelSnappedClientWidth();
        horizontalScrollbar->setProportion(clientWidth, overflowRect().width());
    }
    if (Scrollbar* verticalScrollbar = this->verticalScrollbar()) {
        int clientHeight = m_box->pixelSnappedClientHeight();
        verticalScrollbar->setProportion(clientHeight, overflowRect().height());
    }

    updateScrollableAreaSet(hasScrollableHorizontalOverflow() || hasScrollableVerticalOverflow());

    // Composited scrolling may need to be enabled or disabled if the amount of overflow changed.
    if (m_box->view() && m_box->view()->compositor()->updateLayerCompositingState(m_box->layer()))
        m_box->view()->compositor()->setCompositingLayersNeedRebuild();
}

bool RenderLayerScrollableArea::hasHorizontalOverflow() const
{
    ASSERT(!m_scrollDimensionsDirty);

    return scrollWidth() > m_box->pixelSnappedClientWidth();
}

bool RenderLayerScrollableArea::hasVerticalOverflow() const
{
    ASSERT(!m_scrollDimensionsDirty);

    return scrollHeight() > m_box->pixelSnappedClientHeight();
}

bool RenderLayerScrollableArea::hasScrollableHorizontalOverflow() const
{
    return hasHorizontalOverflow() && m_box->scrollsOverflowX();
}

bool RenderLayerScrollableArea::hasScrollableVerticalOverflow() const
{
    return hasVerticalOverflow() && m_box->scrollsOverflowY();
}

static bool overflowRequiresScrollbar(EOverflow overflow)
{
    return overflow == OSCROLL;
}

static bool overflowDefinesAutomaticScrollbar(EOverflow overflow)
{
    return overflow == OAUTO || overflow == OOVERLAY;
}

void RenderLayerScrollableArea::updateAfterStyleChange(const RenderStyle* oldStyle)
{
    // List box parts handle the scrollbars by themselves so we have nothing to do.
    if (m_box->style()->appearance() == ListboxPart)
        return;

    if (!m_scrollDimensionsDirty)
        updateScrollableAreaSet(hasScrollableHorizontalOverflow() || hasScrollableVerticalOverflow());

    EOverflow overflowX = m_box->style()->overflowX();
    EOverflow overflowY = m_box->style()->overflowY();

    // To avoid doing a relayout in updateScrollbarsAfterLayout, we try to keep any automatic scrollbar that was already present.
    bool needsHorizontalScrollbar = (hasHorizontalScrollbar() && overflowDefinesAutomaticScrollbar(overflowX)) || overflowRequiresScrollbar(overflowX);
    bool needsVerticalScrollbar = (hasVerticalScrollbar() && overflowDefinesAutomaticScrollbar(overflowY)) || overflowRequiresScrollbar(overflowY);
    setHasHorizontalScrollbar(needsHorizontalScrollbar);
    setHasVerticalScrollbar(needsVerticalScrollbar);

    // With overflow: scroll, scrollbars are always visible but may be disabled.
    // When switching to another value, we need to re-enable them (see bug 11985).
    if (needsHorizontalScrollbar && oldStyle && oldStyle->overflowX() == OSCROLL && overflowX != OSCROLL) {
        ASSERT(hasHorizontalScrollbar());
        m_hBar->setEnabled(true);
    }

    if (needsVerticalScrollbar && oldStyle && oldStyle->overflowY() == OSCROLL && overflowY != OSCROLL) {
        ASSERT(hasVerticalScrollbar());
        m_vBar->setEnabled(true);
    }

    // FIXME: Need to detect a swap from custom to native scrollbars (and vice versa).
    if (m_hBar)
        m_hBar->styleChanged();
    if (m_vBar)
        m_vBar->styleChanged();

    updateScrollCornerStyle();
    updateResizerAreaSet();
    updateResizerStyle();
}

IntSize RenderLayerScrollableArea::clampScrollOffset(const IntSize& scrollOffset) const
{
    int maxX = scrollWidth() - m_box->pixelSnappedClientWidth();
    int maxY = scrollHeight() - m_box->pixelSnappedClientHeight();

    int x = std::max(std::min(scrollOffset.width(), maxX), 0);
    int y = std::max(std::min(scrollOffset.height(), maxY), 0);
    return IntSize(x, y);
}

IntRect RenderLayerScrollableArea::rectForHorizontalScrollbar(const IntRect& borderBoxRect) const
{
    if (!m_hBar)
        return IntRect();

    const IntRect& scrollCorner = scrollCornerRect();

    return IntRect(horizontalScrollbarStart(borderBoxRect.x()),
        borderBoxRect.maxY() - m_box->borderBottom() - m_hBar->height(),
        borderBoxRect.width() - (m_box->borderLeft() + m_box->borderRight()) - scrollCorner.width(),
        m_hBar->height());
}

IntRect RenderLayerScrollableArea::rectForVerticalScrollbar(const IntRect& borderBoxRect) const
{
    if (!m_vBar)
        return IntRect();

    const IntRect& scrollCorner = scrollCornerRect();

    return IntRect(verticalScrollbarStart(borderBoxRect.x(), borderBoxRect.maxX()),
        borderBoxRect.y() + m_box->borderTop(),
        m_vBar->width(),
        borderBoxRect.height() - (m_box->borderTop() + m_box->borderBottom()) - scrollCorner.height());
}

LayoutUnit RenderLayerScrollableArea::verticalScrollbarStart(int minX, int maxX) const
{
    if (m_box->style()->shouldPlaceBlockDirectionScrollbarOnLogicalLeft())
        return minX + m_box->borderLeft();
    return maxX - m_box->borderRight() - m_vBar->width();
}

LayoutUnit RenderLayerScrollableArea::horizontalScrollbarStart(int minX) const
{
    int x = minX + m_box->borderLeft();
    if (m_box->style()->shouldPlaceBlockDirectionScrollbarOnLogicalLeft())
        x += m_vBar ? m_vBar->width() : resizerCornerRect(m_box->pixelSnappedBorderBoxRect(), ResizerForPointer).width();
    return x;
}

IntSize RenderLayerScrollableArea::scrollbarOffset(const Scrollbar* scrollbar) const
{
    if (scrollbar == m_vBar.get())
        return IntSize(verticalScrollbarStart(0, m_box->width()), m_box->borderTop());

    if (scrollbar == m_hBar.get())
        return IntSize(horizontalScrollbarStart(0), m_box->height() - m_box->borderBottom() - scrollbar->height());

    ASSERT_NOT_REACHED();
    return IntSize();
}

static inline RenderObject* rendererForScrollbar(RenderObject* renderer)
{
    if (Node* node = renderer->node()) {
        if (ShadowRoot* shadowRoot = node->containingShadowRoot()) {
            if (shadowRoot->type() == ShadowRoot::UserAgentShadowRoot)
                return shadowRoot->host()->renderer();
        }
    }

    return renderer;
}

PassRefPtr<Scrollbar> RenderLayerScrollableArea::createScrollbar(ScrollbarOrientation orientation)
{
    RefPtr<Scrollbar> widget;
    RenderObject* actualRenderer = rendererForScrollbar(m_box);
    bool hasCustomScrollbarStyle = actualRenderer->isBox() && actualRenderer->style()->hasPseudoStyle(SCROLLBAR);
    if (hasCustomScrollbarStyle) {
        widget = RenderScrollbar::createCustomScrollbar(this, orientation, actualRenderer->node());
    } else {
        widget = Scrollbar::create(this, orientation, RegularScrollbar);
        if (orientation == HorizontalScrollbar)
            didAddScrollbar(widget.get(), HorizontalScrollbar);
        else
            didAddScrollbar(widget.get(), VerticalScrollbar);
    }
    m_box->document().view()->addChild(widget.get());
    return widget.release();
}

void RenderLayerScrollableArea::destroyScrollbar(ScrollbarOrientation orientation)
{
    RefPtr<Scrollbar>& scrollbar = orientation == HorizontalScrollbar ? m_hBar : m_vBar;
    if (!scrollbar)
        return;

    if (!scrollbar->isCustomScrollbar())
        willRemoveScrollbar(scrollbar.get(), orientation);

    scrollbar->removeFromParent();
    scrollbar->disconnectFromScrollableArea();
    scrollbar = 0;
}

void RenderLayerScrollableArea::setHasHorizontalScrollbar(bool hasScrollbar)
{
    if (hasScrollbar == hasHorizontalScrollbar())
        return;

    if (hasScrollbar)
        m_hBar = createScrollbar(HorizontalScrollbar);
    else
        destroyScrollbar(HorizontalScrollbar);

    // Destroying or creating one bar can cause our scrollbar corner to come and go. We need to update the opposite scrollbar's style.
    if (m_hBar)
        m_hBar->styleChanged();
    if (m_vBar)
        m_vBar->styleChanged();

    // Force an update since we know the scrollbars have changed things.
    if (m_box->document().hasAnnotatedRegions())
        m_box->document().setAnnotatedRegionsDirty(true);
}

void RenderLayerScrollableArea::setHasVerticalScrollbar(bool hasScrollbar)
{
    if (hasScrollbar == hasVerticalScrollbar())
        return;

    if (hasScrollbar)
        m_vBar = createScrollbar(VerticalScrollbar);
    else
        destroyScrollbar(VerticalScrollbar);

    // Destroying or creating one bar can cause our scrollbar corner to come and go. We need to update the opposite scrollbar's style.
    if (m_hBar)
        m_hBar->styleChanged();
    if (m_vBar)
        m_vBar->styleChanged();

    // Force an update since we know the scrollbars have changed things.
    if (m_box->document().hasAnnotatedRegions())
        m_box->document().setAnnotatedRegionsDirty(true);
}

int RenderLayerScrollableArea::verticalScrollbarWidth(OverlayScrollbarSizeRelevancy relevancy) const
{
    if (!m_vBar || (m_vBar->isOverlayScrollbar() && (relevancy == IgnoreOverlayScrollbarSize || !m_vBar->shouldParticipateInHitTesting())))
        return 0;
    return m_vBar->width();
}

int RenderLayerScrollableArea::horizontalScrollbarHeight(OverlayScrollbarSizeRelevancy relevancy) const
{
    if (!m_hBar || (m_hBar->isOverlayScrollbar() && (relevancy == IgnoreOverlayScrollbarSize || !m_hBar->shouldParticipateInHitTesting())))
        return 0;
    return m_hBar->height();
}

void RenderLayerScrollableArea::positionOverflowControls()
{
    RenderGeometryMap geometryMap(UseTransforms);
    RenderView* view = m_box->view();
    if (m_box->layer() != view->layer() && m_box->layer()->parent())
        geometryMap.pushMappingsToAncestor(m_box->layer()->parent(), 0);

    LayoutPoint offsetFromRoot = LayoutPoint(geometryMap.absolutePoint(FloatPoint()));
    positionOverflowControls(toIntSize(roundedIntPoint(offsetFromRoot)));
}

void RenderLayerScrollableArea::positionOverflowControls(const IntSize& offsetFromRoot)
{
    if (!hasScrollbar() && !m_box->canResize())
        return;

    const IntRect borderBox = m_box->pixelSnappedBorderBoxRect();
    if (Scrollbar* verticalScrollbar = this->verticalScrollbar()) {
        IntRect vBarRect = rectForVerticalScrollbar(borderBox);
        vBarRect.move(offsetFromRoot);
        verticalScrollbar->setFrameRect(vBarRect);
    }

    if (Scrollbar* horizontalScrollbar = this->horizontalScrollbar()) {
        IntRect hBarRect = rectForHorizontalScrollbar(borderBox);
        hBarRect.move(offsetFromRoot);
        horizontalScrollbar->setFrameRect(hBarRect);
    }

    const IntRect& scrollCorner = scrollCornerRect();
    if (m_scrollCorner)
        m_scrollCorner->setFrameRect(scrollCorner);

    if (m_resizer)
        m_resizer->setFrameRect(resizerCornerRect(borderBox, ResizerForPointer));

    // FIXME, this should eventually be removed, once we are certain that composited
    // controls get correctly positioned on a compositor update. For now, conservatively
    // leaving this unchanged.
<<<<<<< HEAD
    if (m_box->compositedLayerMapping())
=======
    if (m_box->hasCompositedLayerMapping())
>>>>>>> 8c15b39e
        m_box->compositedLayerMapping()->positionOverflowControlsLayers(offsetFromRoot);
}

bool RenderLayerScrollableArea::scrollsOverflow() const
{
    if (FrameView* frameView = m_box->view()->frameView())
        return frameView->containsScrollableArea(this);

    return false;
}

void RenderLayerScrollableArea::updateScrollCornerStyle()
{
    RenderObject* actualRenderer = rendererForScrollbar(m_box);
    RefPtr<RenderStyle> corner = m_box->hasOverflowClip() ? actualRenderer->getUncachedPseudoStyle(PseudoStyleRequest(SCROLLBAR_CORNER), actualRenderer->style()) : PassRefPtr<RenderStyle>(0);
    if (corner) {
        if (!m_scrollCorner) {
            m_scrollCorner = RenderScrollbarPart::createAnonymous(&m_box->document());
            m_scrollCorner->setParent(m_box);
        }
        m_scrollCorner->setStyle(corner.release());
    } else if (m_scrollCorner) {
        m_scrollCorner->destroy();
        m_scrollCorner = 0;
    }
}

void RenderLayerScrollableArea::paintOverflowControls(GraphicsContext* context, const IntPoint& paintOffset, const IntRect& damageRect, bool paintingOverlayControls)
{
    // Don't do anything if we have no overflow.
    if (!m_box->hasOverflowClip())
        return;

    IntPoint adjustedPaintOffset = paintOffset;
    if (paintingOverlayControls)
        adjustedPaintOffset = m_cachedOverlayScrollbarOffset;

    // Move the scrollbar widgets if necessary. We normally move and resize widgets during layout,
    // but sometimes widgets can move without layout occurring (most notably when you scroll a
    // document that contains fixed positioned elements).
    positionOverflowControls(toIntSize(adjustedPaintOffset));

    // Overlay scrollbars paint in a second pass through the layer tree so that they will paint
    // on top of everything else. If this is the normal painting pass, paintingOverlayControls
    // will be false, and we should just tell the root layer that there are overlay scrollbars
    // that need to be painted. That will cause the second pass through the layer tree to run,
    // and we'll paint the scrollbars then. In the meantime, cache tx and ty so that the
    // second pass doesn't need to re-enter the RenderTree to get it right.
    if (hasOverlayScrollbars() && !paintingOverlayControls) {
        m_cachedOverlayScrollbarOffset = paintOffset;
        // It's not necessary to do the second pass if the scrollbars paint into layers.
        if ((m_hBar && layerForHorizontalScrollbar()) || (m_vBar && layerForVerticalScrollbar()))
            return;
        IntRect localDamgeRect = damageRect;
        localDamgeRect.moveBy(-paintOffset);
        if (!overflowControlsIntersectRect(localDamgeRect))
            return;

        RenderView* renderView = m_box->view();

        RenderLayer* paintingRoot = layer()->enclosingCompositingLayer();
        if (!paintingRoot)
            paintingRoot = renderView->layer();

        paintingRoot->setContainsDirtyOverlayScrollbars(true);
        return;
    }

    // This check is required to avoid painting custom CSS scrollbars twice.
    if (paintingOverlayControls && !hasOverlayScrollbars())
        return;

    // Now that we're sure the scrollbars are in the right place, paint them.
    if (m_hBar && !layerForHorizontalScrollbar())
        m_hBar->paint(context, damageRect);
    if (m_vBar && !layerForVerticalScrollbar())
        m_vBar->paint(context, damageRect);

    if (layerForScrollCorner())
        return;

    // We fill our scroll corner with white if we have a scrollbar that doesn't run all the way up to the
    // edge of the box.
    paintScrollCorner(context, adjustedPaintOffset, damageRect);

    // Paint our resizer last, since it sits on top of the scroll corner.
    paintResizer(context, adjustedPaintOffset, damageRect);
}

void RenderLayerScrollableArea::paintScrollCorner(GraphicsContext* context, const IntPoint& paintOffset, const IntRect& damageRect)
{
    IntRect absRect = scrollCornerRect();
    absRect.moveBy(paintOffset);
    if (!absRect.intersects(damageRect))
        return;

    if (context->updatingControlTints()) {
        updateScrollCornerStyle();
        return;
    }

    if (m_scrollCorner) {
        m_scrollCorner->paintIntoRect(context, paintOffset, absRect);
        return;
    }

    // We don't want to paint white if we have overlay scrollbars, since we need
    // to see what is behind it.
    if (!hasOverlayScrollbars())
        context->fillRect(absRect, Color::white);
}

bool RenderLayerScrollableArea::hitTestOverflowControls(HitTestResult& result, const IntPoint& localPoint)
{
    if (!hasScrollbar() && !m_box->canResize())
        return false;

    IntRect resizeControlRect;
    if (m_box->style()->resize() != RESIZE_NONE) {
        resizeControlRect = resizerCornerRect(m_box->pixelSnappedBorderBoxRect(), ResizerForPointer);
        if (resizeControlRect.contains(localPoint))
            return true;
    }

    int resizeControlSize = max(resizeControlRect.height(), 0);
    if (m_vBar && m_vBar->shouldParticipateInHitTesting()) {
        LayoutRect vBarRect(verticalScrollbarStart(0, m_box->width()),
            m_box->borderTop(),
            m_vBar->width(),
            m_box->height() - (m_box->borderTop() + m_box->borderBottom()) - (m_hBar ? m_hBar->height() : resizeControlSize));
        if (vBarRect.contains(localPoint)) {
            result.setScrollbar(m_vBar.get());
            return true;
        }
    }

    resizeControlSize = max(resizeControlRect.width(), 0);
    if (m_hBar && m_hBar->shouldParticipateInHitTesting()) {
        LayoutRect hBarRect(horizontalScrollbarStart(0),
            m_box->height() - m_box->borderBottom() - m_hBar->height(),
            m_box->width() - (m_box->borderLeft() + m_box->borderRight()) - (m_vBar ? m_vBar->width() : resizeControlSize),
            m_hBar->height());
        if (hBarRect.contains(localPoint)) {
            result.setScrollbar(m_hBar.get());
            return true;
        }
    }

    // FIXME: We should hit test the m_scrollCorner and pass it back through the result.

    return false;
}

IntRect RenderLayerScrollableArea::resizerCornerRect(const IntRect& bounds, ResizerHitTestType resizerHitTestType) const
{
    if (m_box->style()->resize() == RESIZE_NONE)
        return IntRect();
    IntRect corner = cornerRect(m_box->style(), horizontalScrollbar(), verticalScrollbar(), bounds);

    if (resizerHitTestType == ResizerForTouch) {
        // We make the resizer virtually larger for touch hit testing. With the
        // expanding ratio k = ResizerControlExpandRatioForTouch, we first move
        // the resizer rect (of width w & height h), by (-w * (k-1), -h * (k-1)),
        // then expand the rect by new_w/h = w/h * k.
        int expandRatio = ResizerControlExpandRatioForTouch - 1;
        corner.move(-corner.width() * expandRatio, -corner.height() * expandRatio);
        corner.expand(corner.width() * expandRatio, corner.height() * expandRatio);
    }

    return corner;
}

IntRect RenderLayerScrollableArea::scrollCornerAndResizerRect() const
{
    IntRect scrollCornerAndResizer = scrollCornerRect();
    if (scrollCornerAndResizer.isEmpty())
        scrollCornerAndResizer = resizerCornerRect(m_box->pixelSnappedBorderBoxRect(), ResizerForPointer);
    return scrollCornerAndResizer;
}

bool RenderLayerScrollableArea::overflowControlsIntersectRect(const IntRect& localRect) const
{
    const IntRect borderBox = m_box->pixelSnappedBorderBoxRect();

    if (rectForHorizontalScrollbar(borderBox).intersects(localRect))
        return true;

    if (rectForVerticalScrollbar(borderBox).intersects(localRect))
        return true;

    if (scrollCornerRect().intersects(localRect))
        return true;

    if (resizerCornerRect(borderBox, ResizerForPointer).intersects(localRect))
        return true;

    return false;
}

void RenderLayerScrollableArea::paintResizer(GraphicsContext* context, const IntPoint& paintOffset, const IntRect& damageRect)
{
    if (m_box->style()->resize() == RESIZE_NONE)
        return;

    IntRect absRect = resizerCornerRect(m_box->pixelSnappedBorderBoxRect(), ResizerForPointer);
    absRect.moveBy(paintOffset);
    if (!absRect.intersects(damageRect))
        return;

    if (context->updatingControlTints()) {
        updateResizerStyle();
        return;
    }

    if (m_resizer) {
        m_resizer->paintIntoRect(context, paintOffset, absRect);
        return;
    }

    drawPlatformResizerImage(context, absRect);

    // Draw a frame around the resizer (1px grey line) if there are any scrollbars present.
    // Clipping will exclude the right and bottom edges of this frame.
    if (!hasOverlayScrollbars() && hasScrollbar()) {
        GraphicsContextStateSaver stateSaver(*context);
        context->clip(absRect);
        IntRect largerCorner = absRect;
        largerCorner.setSize(IntSize(largerCorner.width() + 1, largerCorner.height() + 1));
        context->setStrokeColor(Color(217, 217, 217));
        context->setStrokeThickness(1.0f);
        context->setFillColor(Color::transparent);
        context->drawRect(largerCorner);
    }
}

bool RenderLayerScrollableArea::isPointInResizeControl(const IntPoint& absolutePoint, ResizerHitTestType resizerHitTestType) const
{
    if (!m_box->canResize())
        return false;

    IntPoint localPoint = roundedIntPoint(m_box->absoluteToLocal(absolutePoint, UseTransforms));
    IntRect localBounds(0, 0, m_box->pixelSnappedWidth(), m_box->pixelSnappedHeight());
    return resizerCornerRect(localBounds, resizerHitTestType).contains(localPoint);
}

bool RenderLayerScrollableArea::hitTestResizerInFragments(const LayerFragments& layerFragments, const HitTestLocation& hitTestLocation) const
{
    if (!m_box->canResize())
        return false;

    if (layerFragments.isEmpty())
        return false;

    for (int i = layerFragments.size() - 1; i >= 0; --i) {
        const LayerFragment& fragment = layerFragments.at(i);
        if (fragment.backgroundRect.intersects(hitTestLocation) && resizerCornerRect(pixelSnappedIntRect(fragment.layerBounds), ResizerForPointer).contains(hitTestLocation.roundedPoint()))
            return true;
    }

    return false;
}

void RenderLayerScrollableArea::updateResizerAreaSet()
{
    Frame* frame = m_box->frame();
    if (!frame)
        return;
    FrameView* frameView = frame->view();
    if (!frameView)
        return;
    if (m_box->canResize())
        frameView->addResizerArea(m_box);
    else
        frameView->removeResizerArea(m_box);
}

void RenderLayerScrollableArea::updateResizerStyle()
{
    RenderObject* actualRenderer = rendererForScrollbar(m_box);
    RefPtr<RenderStyle> resizer = m_box->hasOverflowClip() ? actualRenderer->getUncachedPseudoStyle(PseudoStyleRequest(RESIZER), actualRenderer->style()) : PassRefPtr<RenderStyle>(0);
    if (resizer) {
        if (!m_resizer) {
            m_resizer = RenderScrollbarPart::createAnonymous(&m_box->document());
            m_resizer->setParent(m_box);
        }
        m_resizer->setStyle(resizer.release());
    } else if (m_resizer) {
        m_resizer->destroy();
        m_resizer = 0;
    }
}

void RenderLayerScrollableArea::drawPlatformResizerImage(GraphicsContext* context, IntRect resizerCornerRect)
{
    float deviceScaleFactor = WebCore::deviceScaleFactor(m_box->frame());

    RefPtr<Image> resizeCornerImage;
    IntSize cornerResizerSize;
    if (deviceScaleFactor >= 2) {
<<<<<<< HEAD
        DEFINE_STATIC_LOCAL(Image*, resizeCornerImageHiRes, (Image::loadPlatformResource("textAreaResizeCorner@2x").leakRef()));
=======
        DEFINE_STATIC_REF(Image, resizeCornerImageHiRes, (Image::loadPlatformResource("textAreaResizeCorner@2x")));
>>>>>>> 8c15b39e
        resizeCornerImage = resizeCornerImageHiRes;
        cornerResizerSize = resizeCornerImage->size();
        cornerResizerSize.scale(0.5f);
    } else {
<<<<<<< HEAD
        DEFINE_STATIC_LOCAL(Image*, resizeCornerImageLoRes, (Image::loadPlatformResource("textAreaResizeCorner").leakRef()));
=======
        DEFINE_STATIC_REF(Image, resizeCornerImageLoRes, (Image::loadPlatformResource("textAreaResizeCorner")));
>>>>>>> 8c15b39e
        resizeCornerImage = resizeCornerImageLoRes;
        cornerResizerSize = resizeCornerImage->size();
    }

    if (m_box->style()->shouldPlaceBlockDirectionScrollbarOnLogicalLeft()) {
        context->save();
        context->translate(resizerCornerRect.x() + cornerResizerSize.width(), resizerCornerRect.y() + resizerCornerRect.height() - cornerResizerSize.height());
        context->scale(FloatSize(-1.0, 1.0));
        context->drawImage(resizeCornerImage.get(), IntRect(IntPoint(), cornerResizerSize));
        context->restore();
        return;
    }
    IntRect imageRect(resizerCornerRect.maxXMaxYCorner() - cornerResizerSize, cornerResizerSize);
    context->drawImage(resizeCornerImage.get(), imageRect);
}

IntSize RenderLayerScrollableArea::offsetFromResizeCorner(const IntPoint& absolutePoint) const
{
    // Currently the resize corner is either the bottom right corner or the bottom left corner.
    // FIXME: This assumes the location is 0, 0. Is this guaranteed to always be the case?
    IntSize elementSize = layer()->size();
    if (m_box->style()->shouldPlaceBlockDirectionScrollbarOnLogicalLeft())
        elementSize.setWidth(0);
    IntPoint resizerPoint = IntPoint(elementSize);
    IntPoint localPoint = roundedIntPoint(m_box->absoluteToLocal(absolutePoint, UseTransforms));
    return localPoint - resizerPoint;
}

void RenderLayerScrollableArea::resize(const PlatformEvent& evt, const LayoutSize& oldOffset)
{
    // FIXME: This should be possible on generated content but is not right now.
    if (!inResizeMode() || !m_box->canResize() || !m_box->node())
        return;

    ASSERT(m_box->node()->isElementNode());
    Element* element = toElement(m_box->node());

    Document& document = element->document();

    IntPoint pos;
    const PlatformGestureEvent* gevt = 0;

    switch (evt.type()) {
    case PlatformEvent::MouseMoved:
        if (!document.frame()->eventHandler().mousePressed())
            return;
        pos = static_cast<const PlatformMouseEvent*>(&evt)->position();
        break;
    case PlatformEvent::GestureScrollUpdate:
    case PlatformEvent::GestureScrollUpdateWithoutPropagation:
        pos = static_cast<const PlatformGestureEvent*>(&evt)->position();
        gevt = static_cast<const PlatformGestureEvent*>(&evt);
        pos = gevt->position();
        pos.move(gevt->deltaX(), gevt->deltaY());
        break;
    default:
        ASSERT_NOT_REACHED();
    }

    float zoomFactor = m_box->style()->effectiveZoom();

    LayoutSize newOffset = offsetFromResizeCorner(document.view()->windowToContents(pos));
    newOffset.setWidth(newOffset.width() / zoomFactor);
    newOffset.setHeight(newOffset.height() / zoomFactor);

    LayoutSize currentSize = LayoutSize(m_box->width() / zoomFactor, m_box->height() / zoomFactor);
    LayoutSize minimumSize = element->minimumSizeForResizing().shrunkTo(currentSize);
    element->setMinimumSizeForResizing(minimumSize);

    LayoutSize adjustedOldOffset = LayoutSize(oldOffset.width() / zoomFactor, oldOffset.height() / zoomFactor);
    if (m_box->style()->shouldPlaceBlockDirectionScrollbarOnLogicalLeft()) {
        newOffset.setWidth(-newOffset.width());
        adjustedOldOffset.setWidth(-adjustedOldOffset.width());
    }

    LayoutSize difference = (currentSize + newOffset - adjustedOldOffset).expandedTo(minimumSize) - currentSize;

    bool isBoxSizingBorder = m_box->style()->boxSizing() == BORDER_BOX;

    EResize resize = m_box->style()->resize();
    if (resize != RESIZE_VERTICAL && difference.width()) {
        if (element->isFormControlElement()) {
            // Make implicit margins from the theme explicit (see <http://bugs.webkit.org/show_bug.cgi?id=9547>).
            element->setInlineStyleProperty(CSSPropertyMarginLeft, m_box->marginLeft() / zoomFactor, CSSPrimitiveValue::CSS_PX);
            element->setInlineStyleProperty(CSSPropertyMarginRight, m_box->marginRight() / zoomFactor, CSSPrimitiveValue::CSS_PX);
        }
        LayoutUnit baseWidth = m_box->width() - (isBoxSizingBorder ? LayoutUnit() : m_box->borderAndPaddingWidth());
        baseWidth = baseWidth / zoomFactor;
        element->setInlineStyleProperty(CSSPropertyWidth, roundToInt(baseWidth + difference.width()), CSSPrimitiveValue::CSS_PX);
    }

    if (resize != RESIZE_HORIZONTAL && difference.height()) {
        if (element->isFormControlElement()) {
            // Make implicit margins from the theme explicit (see <http://bugs.webkit.org/show_bug.cgi?id=9547>).
            element->setInlineStyleProperty(CSSPropertyMarginTop, m_box->marginTop() / zoomFactor, CSSPrimitiveValue::CSS_PX);
            element->setInlineStyleProperty(CSSPropertyMarginBottom, m_box->marginBottom() / zoomFactor, CSSPrimitiveValue::CSS_PX);
        }
        LayoutUnit baseHeight = m_box->height() - (isBoxSizingBorder ? LayoutUnit() : m_box->borderAndPaddingHeight());
        baseHeight = baseHeight / zoomFactor;
        element->setInlineStyleProperty(CSSPropertyHeight, roundToInt(baseHeight + difference.height()), CSSPrimitiveValue::CSS_PX);
    }

    document.updateLayout();

    // FIXME (Radar 4118564): We should also autoscroll the window as necessary to keep the point under the cursor in view.
}

LayoutRect RenderLayerScrollableArea::exposeRect(const LayoutRect& rect, const ScrollAlignment& alignX, const ScrollAlignment& alignY)
{
    LayoutRect localExposeRect(m_box->absoluteToLocalQuad(FloatQuad(FloatRect(rect)), UseTransforms).boundingBox());
    LayoutRect layerBounds(0, 0, m_box->clientWidth(), m_box->clientHeight());
    LayoutRect r = ScrollAlignment::getRectToExpose(layerBounds, localExposeRect, alignX, alignY);

    IntSize clampedScrollOffset = clampScrollOffset(adjustedScrollOffset() + toIntSize(roundedIntRect(r).location()));
    if (clampedScrollOffset == adjustedScrollOffset())
        return rect;

    IntSize oldScrollOffset = adjustedScrollOffset();
    scrollToOffset(clampedScrollOffset);
    IntSize scrollOffsetDifference = adjustedScrollOffset() - oldScrollOffset;
    localExposeRect.move(-scrollOffsetDifference);
    return LayoutRect(m_box->localToAbsoluteQuad(FloatQuad(FloatRect(localExposeRect)), UseTransforms).boundingBox());
}

void RenderLayerScrollableArea::updateScrollableAreaSet(bool hasOverflow)
{
    Frame* frame = m_box->frame();
    if (!frame)
        return;

    FrameView* frameView = frame->view();
    if (!frameView)
        return;

    bool isVisibleToHitTest = m_box->visibleToHitTesting();
    if (HTMLFrameOwnerElement* owner = frame->ownerElement())
        isVisibleToHitTest &= owner->renderer() && owner->renderer()->visibleToHitTesting();

    bool requiresScrollableArea = hasOverflow && isVisibleToHitTest;
    bool updatedScrollableAreaSet = false;
    if (requiresScrollableArea) {
        if (frameView->addScrollableArea(this))
            updatedScrollableAreaSet = true;
    } else {
        if (frameView->removeScrollableArea(this))
            updatedScrollableAreaSet = true;
    }

    if (updatedScrollableAreaSet) {
        // Count the total number of RenderLayers that are scrollable areas for
        // any period. We only want to record this at most once per RenderLayer.
        if (requiresScrollableArea && !m_isScrollableAreaHasBeenRecorded) {
<<<<<<< HEAD
            WebKit::Platform::current()->histogramEnumeration("Renderer.CompositedScrolling", RenderLayer::IsScrollableAreaBucket, RenderLayer::CompositedScrollingHistogramMax);
=======
            blink::Platform::current()->histogramEnumeration("Renderer.CompositedScrolling", RenderLayer::IsScrollableAreaBucket, RenderLayer::CompositedScrollingHistogramMax);
>>>>>>> 8c15b39e
            m_isScrollableAreaHasBeenRecorded = true;
        }

        // We always want composited scrolling if compositor driven accelerated
        // scrolling is enabled. Since we will not update needs composited scrolling
        // in this case, we must force our state to update.
        if (layer()->compositorDrivenAcceleratedScrollingEnabled())
            layer()->didUpdateNeedsCompositedScrolling();
        else if (requiresScrollableArea)
            m_box->view()->compositor()->setNeedsUpdateCompositingRequirementsState();
        else
            setNeedsCompositedScrolling(false);
    }
}

void RenderLayerScrollableArea::updateNeedsCompositedScrolling()
{
    TRACE_EVENT0("comp-scroll", "RenderLayer::updateNeedsCompositedScrolling");

    layer()->stackingNode()->updateDescendantsAreContiguousInStackingOrder();
    layer()->updateDescendantDependentFlags();

    ASSERT(scrollsOverflow());
    const bool needsToBeStackingContainer = layer()->acceleratedCompositingForOverflowScrollEnabled()
        && layer()->stackingNode()->descendantsAreContiguousInStackingOrder()
        && !layer()->hasUnclippedDescendant();

    const bool needsToBeStackingContainerDidChange = layer()->stackingNode()->setNeedsToBeStackingContainer(needsToBeStackingContainer);

    const bool needsCompositedScrolling = needsToBeStackingContainer
        || layer()->compositorDrivenAcceleratedScrollingEnabled();

    // We gather a boolean value for use with Google UMA histograms to
    // quantify the actual effects of a set of patches attempting to
    // relax composited scrolling requirements, thereby increasing the
    // number of composited overflow divs.
    if (layer()->acceleratedCompositingForOverflowScrollEnabled())
<<<<<<< HEAD
        WebKit::Platform::current()->histogramEnumeration("Renderer.NeedsCompositedScrolling", needsCompositedScrolling, 2);
=======
        blink::Platform::current()->histogramEnumeration("Renderer.NeedsCompositedScrolling", needsCompositedScrolling, 2);
>>>>>>> 8c15b39e

    const bool needsCompositedScrollingDidChange = setNeedsCompositedScrolling(needsCompositedScrolling);

    if (needsToBeStackingContainerDidChange || needsCompositedScrollingDidChange) {
        // Note, the z-order lists may need to be rebuilt, but our code guarantees
        // that we have not affected stacking, so we will not dirty
        // m_descendantsAreContiguousInStackingOrder for either us or our stacking
        // context or container.
        layer()->didUpdateNeedsCompositedScrolling();
    }
}

bool RenderLayerScrollableArea::setNeedsCompositedScrolling(bool needsCompositedScrolling)
{
<<<<<<< HEAD
    if (layer()->m_needsCompositedScrolling == needsCompositedScrolling)
=======
    if (this->needsCompositedScrolling() == needsCompositedScrolling)
>>>>>>> 8c15b39e
        return false;

    // Count the total number of RenderLayers which need composited scrolling at
    // some point. This should be recorded at most once per RenderLayer, so we
    // check m_willUseCompositedScrollingHasBeenRecorded.
    if (layer()->acceleratedCompositingForOverflowScrollEnabled() && !m_willUseCompositedScrollingHasBeenRecorded) {
<<<<<<< HEAD
        WebKit::Platform::current()->histogramEnumeration("Renderer.CompositedScrolling", RenderLayer::WillUseCompositedScrollingBucket, RenderLayer::CompositedScrollingHistogramMax);
        m_willUseCompositedScrollingHasBeenRecorded = true;
    }

    layer()->m_needsCompositedScrolling = needsCompositedScrolling;
=======
        blink::Platform::current()->histogramEnumeration("Renderer.CompositedScrolling", RenderLayer::WillUseCompositedScrollingBucket, RenderLayer::CompositedScrollingHistogramMax);
        m_willUseCompositedScrollingHasBeenRecorded = true;
    }

    m_needsCompositedScrolling = needsCompositedScrolling;
>>>>>>> 8c15b39e

    return true;
}

<<<<<<< HEAD
=======
void RenderLayerScrollableArea::updateHasVisibleNonLayerContent()
{
    layer()->updateHasVisibleNonLayerContent();
}

>>>>>>> 8c15b39e
void RenderLayerScrollableArea::updateCompositingLayersAfterScroll()
{
    RenderLayerCompositor* compositor = m_box->view()->compositor();
    if (compositor->inCompositingMode()) {
        // FIXME: Our stacking container is guaranteed to contain all of our descendants that may need
        // repositioning, so we should be able to enqueue a partial update compositing layers from there.
        // this feature was overridden for now by deferred compositing updates.
        if (usesCompositedScrolling())
            compositor->updateCompositingLayers(CompositingUpdateOnCompositedScroll);
        else
            compositor->updateCompositingLayers(CompositingUpdateOnScroll);
    }
}

bool RenderLayerScrollableArea::usesCompositedScrolling() const
{
    // Scroll form controls on the main thread so they exhibit correct touch scroll event bubbling
    if (m_box && (m_box->isIntristicallyScrollable(VerticalScrollbar) || m_box->isIntristicallyScrollable(HorizontalScrollbar)))
        return false;

<<<<<<< HEAD
    return m_box->compositedLayerMapping() && m_box->compositedLayerMapping()->scrollingLayer();
=======
    return m_box->hasCompositedLayerMapping() && m_box->compositedLayerMapping()->scrollingLayer();
}

bool RenderLayerScrollableArea::adjustForForceCompositedScrollingMode(bool value) const
{
    switch (m_forceNeedsCompositedScrolling) {
    case DoNotForceCompositedScrolling:
        return value;
    case CompositedScrollingAlwaysOn:
        return true;
    case CompositedScrollingAlwaysOff:
        return false;
    }

    ASSERT_NOT_REACHED();
    return value;
}

bool RenderLayerScrollableArea::needsCompositedScrolling() const
{
    return adjustForForceCompositedScrollingMode(m_needsCompositedScrolling);
}

void RenderLayerScrollableArea::setForceNeedsCompositedScrolling(ForceNeedsCompositedScrollingMode mode)
{
    if (m_forceNeedsCompositedScrolling == mode)
        return;

    m_forceNeedsCompositedScrolling = mode;
    layer()->didUpdateNeedsCompositedScrolling();
>>>>>>> 8c15b39e
}

} // Namespace WebCore<|MERGE_RESOLUTION|>--- conflicted
+++ resolved
@@ -55,13 +55,6 @@
 #include "core/frame/FrameView.h"
 #include "core/page/Page.h"
 #include "core/page/scrolling/ScrollingCoordinator.h"
-<<<<<<< HEAD
-#include "core/platform/ScrollAnimator.h"
-#include "core/platform/ScrollbarTheme.h"
-#include "core/platform/graphics/GraphicsContextStateSaver.h"
-#include "core/platform/graphics/GraphicsLayer.h"
-=======
->>>>>>> 8c15b39e
 #include "core/rendering/CompositedLayerMapping.h"
 #include "core/rendering/RenderGeometryMap.h"
 #include "core/rendering/RenderLayerCompositor.h"
@@ -70,13 +63,10 @@
 #include "core/rendering/RenderView.h"
 #include "platform/PlatformGestureEvent.h"
 #include "platform/PlatformMouseEvent.h"
-<<<<<<< HEAD
-=======
 #include "platform/graphics/GraphicsContextStateSaver.h"
 #include "platform/graphics/GraphicsLayer.h"
 #include "platform/scroll/ScrollAnimator.h"
 #include "platform/scroll/ScrollbarTheme.h"
->>>>>>> 8c15b39e
 #include "public/platform/Platform.h"
 
 namespace WebCore {
@@ -88,15 +78,10 @@
     , m_inResizeMode(false)
     , m_scrollDimensionsDirty(true)
     , m_inOverflowRelayout(false)
-<<<<<<< HEAD
-    , m_willUseCompositedScrollingHasBeenRecorded(false)
-    , m_isScrollableAreaHasBeenRecorded(false)
-=======
     , m_needsCompositedScrolling(false)
     , m_willUseCompositedScrollingHasBeenRecorded(false)
     , m_isScrollableAreaHasBeenRecorded(false)
     , m_forceNeedsCompositedScrolling(DoNotForceCompositedScrolling)
->>>>>>> 8c15b39e
     , m_scrollCorner(0)
     , m_resizer(0)
 {
@@ -165,38 +150,22 @@
 
 GraphicsLayer* RenderLayerScrollableArea::layerForScrolling() const
 {
-<<<<<<< HEAD
-    return m_box->compositedLayerMapping() ? m_box->compositedLayerMapping()->scrollingContentsLayer() : 0;
-=======
     return m_box->hasCompositedLayerMapping() ? m_box->compositedLayerMapping()->scrollingContentsLayer() : 0;
->>>>>>> 8c15b39e
 }
 
 GraphicsLayer* RenderLayerScrollableArea::layerForHorizontalScrollbar() const
 {
-<<<<<<< HEAD
-    return m_box->compositedLayerMapping() ? m_box->compositedLayerMapping()->layerForHorizontalScrollbar() : 0;
-=======
     return m_box->hasCompositedLayerMapping() ? m_box->compositedLayerMapping()->layerForHorizontalScrollbar() : 0;
->>>>>>> 8c15b39e
 }
 
 GraphicsLayer* RenderLayerScrollableArea::layerForVerticalScrollbar() const
 {
-<<<<<<< HEAD
-    return m_box->compositedLayerMapping() ? m_box->compositedLayerMapping()->layerForVerticalScrollbar() : 0;
-=======
     return m_box->hasCompositedLayerMapping() ? m_box->compositedLayerMapping()->layerForVerticalScrollbar() : 0;
->>>>>>> 8c15b39e
 }
 
 GraphicsLayer* RenderLayerScrollableArea::layerForScrollCorner() const
 {
-<<<<<<< HEAD
-    return m_box->compositedLayerMapping() ? m_box->compositedLayerMapping()->layerForScrollCorner() : 0;
-=======
     return m_box->hasCompositedLayerMapping() ? m_box->compositedLayerMapping()->layerForScrollCorner() : 0;
->>>>>>> 8c15b39e
 }
 
 void RenderLayerScrollableArea::invalidateScrollbarRect(Scrollbar* scrollbar, const IntRect& rect)
@@ -254,7 +223,6 @@
     if (style->shouldPlaceBlockDirectionScrollbarOnLogicalLeft())
         return minX + style->borderLeftWidth();
     return maxX - thickness - style->borderRightWidth();
-<<<<<<< HEAD
 }
 
 static IntRect cornerRect(const RenderStyle* style, const Scrollbar* horizontalScrollbar, const Scrollbar* verticalScrollbar, const IntRect& bounds)
@@ -281,34 +249,6 @@
         horizontalThickness, verticalThickness);
 }
 
-=======
-}
-
-static IntRect cornerRect(const RenderStyle* style, const Scrollbar* horizontalScrollbar, const Scrollbar* verticalScrollbar, const IntRect& bounds)
-{
-    int horizontalThickness;
-    int verticalThickness;
-    if (!verticalScrollbar && !horizontalScrollbar) {
-        // FIXME: This isn't right. We need to know the thickness of custom scrollbars
-        // even when they don't exist in order to set the resizer square size properly.
-        horizontalThickness = ScrollbarTheme::theme()->scrollbarThickness();
-        verticalThickness = horizontalThickness;
-    } else if (verticalScrollbar && !horizontalScrollbar) {
-        horizontalThickness = verticalScrollbar->width();
-        verticalThickness = horizontalThickness;
-    } else if (horizontalScrollbar && !verticalScrollbar) {
-        verticalThickness = horizontalScrollbar->height();
-        horizontalThickness = verticalThickness;
-    } else {
-        horizontalThickness = verticalScrollbar->width();
-        verticalThickness = horizontalScrollbar->height();
-    }
-    return IntRect(cornerStart(style, bounds.x(), bounds.maxX(), horizontalThickness),
-        bounds.maxY() - verticalThickness - style->borderBottomWidth(),
-        horizontalThickness, verticalThickness);
-}
-
->>>>>>> 8c15b39e
 
 IntRect RenderLayerScrollableArea::scrollCornerRect() const
 {
@@ -423,9 +363,6 @@
         frame->eventHandler().dispatchFakeMouseMoveEventSoonInQuad(quadForFakeMouseMoveEvent);
     }
 
-<<<<<<< HEAD
-    bool requiresRepaint = !m_box->view()->compositor()->inCompositingMode() || !usesCompositedScrolling();
-=======
     bool requiresRepaint = true;
 
     if (m_box->view()->compositor()->inCompositingMode()) {
@@ -438,7 +375,6 @@
         if (usesCompositedScrolling() || onlyScrolledCompositedLayers)
             requiresRepaint = false;
     }
->>>>>>> 8c15b39e
 
     // Just schedule a full repaint of our object.
     if (view && requiresRepaint)
@@ -579,11 +515,7 @@
     m_overflowRect = m_box->layoutOverflowRect();
     m_box->flipForWritingMode(m_overflowRect);
 
-<<<<<<< HEAD
-    int scrollableLeftOverflow = m_overflowRect.x() - m_box->borderLeft();
-=======
     int scrollableLeftOverflow = m_overflowRect.x() - m_box->borderLeft() - (m_box->style()->shouldPlaceBlockDirectionScrollbarOnLogicalLeft() ? m_box->verticalScrollbarWidth() : 0);
->>>>>>> 8c15b39e
     int scrollableTopOverflow = m_overflowRect.y() - m_box->borderTop();
     setScrollOrigin(IntPoint(-scrollableLeftOverflow, -scrollableTopOverflow));
 }
@@ -956,11 +888,7 @@
     // FIXME, this should eventually be removed, once we are certain that composited
     // controls get correctly positioned on a compositor update. For now, conservatively
     // leaving this unchanged.
-<<<<<<< HEAD
-    if (m_box->compositedLayerMapping())
-=======
     if (m_box->hasCompositedLayerMapping())
->>>>>>> 8c15b39e
         m_box->compositedLayerMapping()->positionOverflowControlsLayers(offsetFromRoot);
 }
 
@@ -1260,20 +1188,12 @@
     RefPtr<Image> resizeCornerImage;
     IntSize cornerResizerSize;
     if (deviceScaleFactor >= 2) {
-<<<<<<< HEAD
-        DEFINE_STATIC_LOCAL(Image*, resizeCornerImageHiRes, (Image::loadPlatformResource("textAreaResizeCorner@2x").leakRef()));
-=======
         DEFINE_STATIC_REF(Image, resizeCornerImageHiRes, (Image::loadPlatformResource("textAreaResizeCorner@2x")));
->>>>>>> 8c15b39e
         resizeCornerImage = resizeCornerImageHiRes;
         cornerResizerSize = resizeCornerImage->size();
         cornerResizerSize.scale(0.5f);
     } else {
-<<<<<<< HEAD
-        DEFINE_STATIC_LOCAL(Image*, resizeCornerImageLoRes, (Image::loadPlatformResource("textAreaResizeCorner").leakRef()));
-=======
         DEFINE_STATIC_REF(Image, resizeCornerImageLoRes, (Image::loadPlatformResource("textAreaResizeCorner")));
->>>>>>> 8c15b39e
         resizeCornerImage = resizeCornerImageLoRes;
         cornerResizerSize = resizeCornerImage->size();
     }
@@ -1426,11 +1346,7 @@
         // Count the total number of RenderLayers that are scrollable areas for
         // any period. We only want to record this at most once per RenderLayer.
         if (requiresScrollableArea && !m_isScrollableAreaHasBeenRecorded) {
-<<<<<<< HEAD
-            WebKit::Platform::current()->histogramEnumeration("Renderer.CompositedScrolling", RenderLayer::IsScrollableAreaBucket, RenderLayer::CompositedScrollingHistogramMax);
-=======
             blink::Platform::current()->histogramEnumeration("Renderer.CompositedScrolling", RenderLayer::IsScrollableAreaBucket, RenderLayer::CompositedScrollingHistogramMax);
->>>>>>> 8c15b39e
             m_isScrollableAreaHasBeenRecorded = true;
         }
 
@@ -1468,11 +1384,7 @@
     // relax composited scrolling requirements, thereby increasing the
     // number of composited overflow divs.
     if (layer()->acceleratedCompositingForOverflowScrollEnabled())
-<<<<<<< HEAD
-        WebKit::Platform::current()->histogramEnumeration("Renderer.NeedsCompositedScrolling", needsCompositedScrolling, 2);
-=======
         blink::Platform::current()->histogramEnumeration("Renderer.NeedsCompositedScrolling", needsCompositedScrolling, 2);
->>>>>>> 8c15b39e
 
     const bool needsCompositedScrollingDidChange = setNeedsCompositedScrolling(needsCompositedScrolling);
 
@@ -1487,42 +1399,27 @@
 
 bool RenderLayerScrollableArea::setNeedsCompositedScrolling(bool needsCompositedScrolling)
 {
-<<<<<<< HEAD
-    if (layer()->m_needsCompositedScrolling == needsCompositedScrolling)
-=======
     if (this->needsCompositedScrolling() == needsCompositedScrolling)
->>>>>>> 8c15b39e
         return false;
 
     // Count the total number of RenderLayers which need composited scrolling at
     // some point. This should be recorded at most once per RenderLayer, so we
     // check m_willUseCompositedScrollingHasBeenRecorded.
     if (layer()->acceleratedCompositingForOverflowScrollEnabled() && !m_willUseCompositedScrollingHasBeenRecorded) {
-<<<<<<< HEAD
-        WebKit::Platform::current()->histogramEnumeration("Renderer.CompositedScrolling", RenderLayer::WillUseCompositedScrollingBucket, RenderLayer::CompositedScrollingHistogramMax);
-        m_willUseCompositedScrollingHasBeenRecorded = true;
-    }
-
-    layer()->m_needsCompositedScrolling = needsCompositedScrolling;
-=======
         blink::Platform::current()->histogramEnumeration("Renderer.CompositedScrolling", RenderLayer::WillUseCompositedScrollingBucket, RenderLayer::CompositedScrollingHistogramMax);
         m_willUseCompositedScrollingHasBeenRecorded = true;
     }
 
     m_needsCompositedScrolling = needsCompositedScrolling;
->>>>>>> 8c15b39e
 
     return true;
 }
 
-<<<<<<< HEAD
-=======
 void RenderLayerScrollableArea::updateHasVisibleNonLayerContent()
 {
     layer()->updateHasVisibleNonLayerContent();
 }
 
->>>>>>> 8c15b39e
 void RenderLayerScrollableArea::updateCompositingLayersAfterScroll()
 {
     RenderLayerCompositor* compositor = m_box->view()->compositor();
@@ -1543,9 +1440,6 @@
     if (m_box && (m_box->isIntristicallyScrollable(VerticalScrollbar) || m_box->isIntristicallyScrollable(HorizontalScrollbar)))
         return false;
 
-<<<<<<< HEAD
-    return m_box->compositedLayerMapping() && m_box->compositedLayerMapping()->scrollingLayer();
-=======
     return m_box->hasCompositedLayerMapping() && m_box->compositedLayerMapping()->scrollingLayer();
 }
 
@@ -1576,7 +1470,6 @@
 
     m_forceNeedsCompositedScrolling = mode;
     layer()->didUpdateNeedsCompositedScrolling();
->>>>>>> 8c15b39e
 }
 
 } // Namespace WebCore