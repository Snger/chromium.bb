/*
 * Copyright (C) 1997 Martin Jones (mjones@kde.org)
 *           (C) 1997 Torben Weis (weis@kde.org)
 *           (C) 1998 Waldo Bastian (bastian@kde.org)
 *           (C) 1999 Lars Knoll (knoll@kde.org)
 *           (C) 1999 Antti Koivisto (koivisto@kde.org)
 * Copyright (C) 2003, 2004, 2005, 2006, 2008, 2009, 2010 Apple Inc. All rights reserved.
 * Copyright (C) 2006 Alexey Proskuryakov (ap@nypop.com)
 *
 * This library is free software; you can redistribute it and/or
 * modify it under the terms of the GNU Library General Public
 * License as published by the Free Software Foundation; either
 * version 2 of the License, or (at your option) any later version.
 *
 * This library is distributed in the hope that it will be useful,
 * but WITHOUT ANY WARRANTY; without even the implied warranty of
 * MERCHANTABILITY or FITNESS FOR A PARTICULAR PURPOSE.  See the GNU
 * Library General Public License for more details.
 *
 * You should have received a copy of the GNU Library General Public License
 * along with this library; see the file COPYING.LIB.  If not, write to
 * the Free Software Foundation, Inc., 51 Franklin Street, Fifth Floor,
 * Boston, MA 02110-1301, USA.
 */

#include "config.h"
#include "core/rendering/RenderTableSection.h"

#include <limits>
#include "core/rendering/GraphicsContextAnnotator.h"
#include "core/rendering/HitTestResult.h"
#include "core/rendering/PaintInfo.h"
#include "core/rendering/RenderTableCell.h"
#include "core/rendering/RenderTableCol.h"
#include "core/rendering/RenderTableRow.h"
#include "core/rendering/RenderView.h"
#include "core/rendering/SubtreeLayoutScope.h"
#include "wtf/HashSet.h"

using namespace std;

namespace WebCore {

using namespace HTMLNames;

// Those 2 variables are used to balance the memory consumption vs the repaint time on big tables.
static unsigned gMinTableSizeToUseFastPaintPathWithOverflowingCell = 75 * 75;
static float gMaxAllowedOverflowingCellRatioForFastPaintPath = 0.1f;

static inline void setRowLogicalHeightToRowStyleLogicalHeight(RenderTableSection::RowStruct& row)
{
    ASSERT(row.rowRenderer);
    row.logicalHeight = row.rowRenderer->style()->logicalHeight();
}

static inline void updateLogicalHeightForCell(RenderTableSection::RowStruct& row, const RenderTableCell* cell)
{
    // We ignore height settings on rowspan cells.
    if (cell->rowSpan() != 1)
        return;

    Length logicalHeight = cell->style()->logicalHeight();
    if (logicalHeight.isPositive()) {
        Length cRowLogicalHeight = row.logicalHeight;
        switch (logicalHeight.type()) {
        case Percent:
            if (!(cRowLogicalHeight.isPercent())
                || (cRowLogicalHeight.isPercent() && cRowLogicalHeight.percent() < logicalHeight.percent()))
                row.logicalHeight = logicalHeight;
            break;
        case Fixed:
            if (cRowLogicalHeight.type() < Percent
                || (cRowLogicalHeight.isFixed() && cRowLogicalHeight.value() < logicalHeight.value()))
                row.logicalHeight = logicalHeight;
            break;
        default:
            break;
        }
    }
}


RenderTableSection::RenderTableSection(Element* element)
    : RenderBox(element)
    , m_cCol(0)
    , m_cRow(0)
    , m_outerBorderStart(0)
    , m_outerBorderEnd(0)
    , m_outerBorderBefore(0)
    , m_outerBorderAfter(0)
    , m_needsCellRecalc(false)
    , m_hasMultipleCellLevels(false)
{
    // init RenderObject attributes
    setInline(false); // our object is not Inline
}

RenderTableSection::~RenderTableSection()
{
}

void RenderTableSection::styleDidChange(StyleDifference diff, const RenderStyle* oldStyle)
{
    RenderBox::styleDidChange(diff, oldStyle);
    propagateStyleToAnonymousChildren();

    // If border was changed, notify table.
    RenderTable* table = this->table();
    if (table && !table->selfNeedsLayout() && !table->normalChildNeedsLayout() && oldStyle && oldStyle->border() != style()->border())
        table->invalidateCollapsedBorders();
}

void RenderTableSection::willBeRemovedFromTree()
{
    RenderBox::willBeRemovedFromTree();

    // Preventively invalidate our cells as we may be re-inserted into
    // a new table which would require us to rebuild our structure.
    setNeedsCellRecalc();
}

void RenderTableSection::addChild(RenderObject* child, RenderObject* beforeChild)
{
    if (!child->isTableRow()) {
        RenderObject* last = beforeChild;
        if (!last)
            last = lastChild();
        if (last && last->isAnonymous() && !last->isBeforeOrAfterContent()) {
            if (beforeChild == last)
                beforeChild = last->firstChild();
            last->addChild(child, beforeChild);
            return;
        }

        if (beforeChild && !beforeChild->isAnonymous() && beforeChild->parent() == this) {
            RenderObject* row = beforeChild->previousSibling();
            if (row && row->isTableRow() && row->isAnonymous()) {
                row->addChild(child);
                return;
            }
        }

        // If beforeChild is inside an anonymous cell/row, insert into the cell or into
        // the anonymous row containing it, if there is one.
        RenderObject* lastBox = last;
        while (lastBox && lastBox->parent()->isAnonymous() && !lastBox->isTableRow())
            lastBox = lastBox->parent();
        if (lastBox && lastBox->isAnonymous() && !lastBox->isBeforeOrAfterContent()) {
            lastBox->addChild(child, beforeChild);
            return;
        }

        RenderObject* row = RenderTableRow::createAnonymousWithParentRenderer(this);
        addChild(row, beforeChild);
        row->addChild(child);
        return;
    }

    if (beforeChild)
        setNeedsCellRecalc();

    unsigned insertionRow = m_cRow;
    ++m_cRow;
    m_cCol = 0;

    ensureRows(m_cRow);

    RenderTableRow* row = toRenderTableRow(child);
    m_grid[insertionRow].rowRenderer = row;
    row->setRowIndex(insertionRow);

    if (!beforeChild)
        setRowLogicalHeightToRowStyleLogicalHeight(m_grid[insertionRow]);

    if (beforeChild && beforeChild->parent() != this)
        beforeChild = splitAnonymousBoxesAroundChild(beforeChild);

    ASSERT(!beforeChild || beforeChild->isTableRow());
    RenderBox::addChild(child, beforeChild);
}

void RenderTableSection::ensureRows(unsigned numRows)
{
    if (numRows <= m_grid.size())
        return;

    unsigned oldSize = m_grid.size();
    m_grid.grow(numRows);

    unsigned effectiveColumnCount = max(1u, table()->numEffCols());
    for (unsigned row = oldSize; row < m_grid.size(); ++row)
        m_grid[row].row.grow(effectiveColumnCount);
}

void RenderTableSection::addCell(RenderTableCell* cell, RenderTableRow* row)
{
    // We don't insert the cell if we need cell recalc as our internal columns' representation
    // will have drifted from the table's representation. Also recalcCells will call addCell
    // at a later time after sync'ing our columns' with the table's.
    if (needsCellRecalc())
        return;

    unsigned rSpan = cell->rowSpan();
    unsigned cSpan = cell->colSpan();
    const Vector<RenderTable::ColumnStruct>& columns = table()->columns();
    unsigned nCols = columns.size();
    unsigned insertionRow = row->rowIndex();

    // ### mozilla still seems to do the old HTML way, even for strict DTD
    // (see the annotation on table cell layouting in the CSS specs and the testcase below:
    // <TABLE border>
    // <TR><TD>1 <TD rowspan="2">2 <TD>3 <TD>4
    // <TR><TD colspan="2">5
    // </TABLE>
    while (m_cCol < nCols && (cellAt(insertionRow, m_cCol).hasCells() || cellAt(insertionRow, m_cCol).inColSpan))
        m_cCol++;

    updateLogicalHeightForCell(m_grid[insertionRow], cell);

    ensureRows(insertionRow + rSpan);

    m_grid[insertionRow].rowRenderer = row;

    unsigned col = m_cCol;
    // tell the cell where it is
    bool inColSpan = false;
    while (cSpan) {
        unsigned currentSpan;
        if (m_cCol >= nCols) {
            table()->appendColumn(cSpan);
            currentSpan = cSpan;
        } else {
            if (cSpan < columns[m_cCol].span)
                table()->splitColumn(m_cCol, cSpan);
            currentSpan = columns[m_cCol].span;
        }
        for (unsigned r = 0; r < rSpan; r++) {
            CellStruct& c = cellAt(insertionRow + r, m_cCol);
            ASSERT(cell);
            c.cells.append(cell);
            // If cells overlap then we take the slow path for painting.
            if (c.cells.size() > 1)
                m_hasMultipleCellLevels = true;
            if (inColSpan)
                c.inColSpan = true;
        }
        m_cCol++;
        cSpan -= currentSpan;
        inColSpan = true;
    }
    cell->setCol(table()->effColToCol(col));
}

bool RenderTableSection::rowHasOnlySpanningCells(unsigned row)
{
    unsigned totalCols = m_grid[row].row.size();

    if (!totalCols)
        return false;

    for (unsigned col = 0; col < totalCols; col++) {
        const CellStruct& rowSpanCell = cellAt(row, col);

        // Empty cell is not a valid cell so it is not a rowspan cell.
        if (rowSpanCell.cells.isEmpty())
            return false;

        if (rowSpanCell.cells[0]->rowSpan() == 1)
            return false;
    }

    return true;
}

void RenderTableSection::populateSpanningRowsHeightFromCell(RenderTableCell* cell, struct SpanningRowsHeight& spanningRowsHeight)
{
    const unsigned rowSpan = cell->rowSpan();
    const unsigned rowIndex = cell->rowIndex();

    spanningRowsHeight.spanningCellHeightIgnoringBorderSpacing = cell->logicalHeightForRowSizing();

    spanningRowsHeight.rowHeight.resize(rowSpan);
    spanningRowsHeight.totalRowsHeight = 0;
    for (unsigned row = 0; row < rowSpan; row++) {
        unsigned actualRow = row + rowIndex;

        spanningRowsHeight.rowHeight[row] = m_rowPos[actualRow + 1] - m_rowPos[actualRow] - borderSpacingForRow(actualRow);
        if (!spanningRowsHeight.rowHeight[row])
            spanningRowsHeight.isAnyRowWithOnlySpanningCells |= rowHasOnlySpanningCells(actualRow);

        spanningRowsHeight.totalRowsHeight += spanningRowsHeight.rowHeight[row];
        spanningRowsHeight.spanningCellHeightIgnoringBorderSpacing -= borderSpacingForRow(actualRow);
    }
    // We don't span the following row so its border-spacing (if any) should be included.
    spanningRowsHeight.spanningCellHeightIgnoringBorderSpacing += borderSpacingForRow(rowIndex + rowSpan - 1);
}

void RenderTableSection::distributeExtraRowSpanHeightToPercentRows(RenderTableCell* cell, int totalPercent, int& extraRowSpanningHeight, Vector<int>& rowsHeight)
{
    if (!extraRowSpanningHeight || !totalPercent)
        return;

    const unsigned rowSpan = cell->rowSpan();
    const unsigned rowIndex = cell->rowIndex();
    int percent = min(totalPercent, 100);
    const int tableHeight = m_rowPos[m_grid.size()] + extraRowSpanningHeight;

    // Our algorithm matches Firefox. Extra spanning height would be distributed Only in first percent height rows
    // those total percent is 100. Other percent rows would be uneffected even extra spanning height is remain.
    int accumulatedPositionIncrease = 0;
    for (unsigned row = rowIndex; row < (rowIndex + rowSpan); row++) {
        if (percent > 0 && extraRowSpanningHeight > 0) {
            if (m_grid[row].logicalHeight.isPercent()) {
                int toAdd = (tableHeight * m_grid[row].logicalHeight.percent() / 100) - rowsHeight[row - rowIndex];
                // FIXME: Note that this is wrong if we have a percentage above 100% and may make us grow
                // above the available space.

                toAdd = min(toAdd, extraRowSpanningHeight);
                accumulatedPositionIncrease += toAdd;
                extraRowSpanningHeight -= toAdd;
                percent -= m_grid[row].logicalHeight.percent();
            }
        }
        m_rowPos[row + 1] += accumulatedPositionIncrease;
    }
}

// Sometimes the multiplication of the 2 values below will overflow an integer.
// So we convert the parameters to 'long long' instead of 'int' to avoid the
// problem in this function.
static void updatePositionIncreasedWithRowHeight(long long extraHeight, long long rowHeight, long long totalHeight, int& accumulatedPositionIncrease, int& remainder)
{
    COMPILE_ASSERT(sizeof(long long int) > sizeof(int), int_should_be_less_than_longlong);

    accumulatedPositionIncrease += (extraHeight * rowHeight) / totalHeight;
    remainder += (extraHeight * rowHeight) % totalHeight;
}

void RenderTableSection::distributeExtraRowSpanHeightToAutoRows(RenderTableCell* cell, int totalAutoRowsHeight, int& extraRowSpanningHeight, Vector<int>& rowsHeight)
{
    if (!extraRowSpanningHeight || !totalAutoRowsHeight)
        return;

    const unsigned rowSpan = cell->rowSpan();
    const unsigned rowIndex = cell->rowIndex();
    int accumulatedPositionIncrease = 0;
    int remainder = 0;

    // Aspect ratios of auto rows should not change otherwise table may look different than user expected.
    // So extra height distributed in auto spanning rows based on their weight in spanning cell.
    for (unsigned row = rowIndex; row < (rowIndex + rowSpan); row++) {
        if (m_grid[row].logicalHeight.isAuto()) {
            updatePositionIncreasedWithRowHeight(extraRowSpanningHeight, rowsHeight[row - rowIndex], totalAutoRowsHeight, accumulatedPositionIncrease, remainder);

            // While whole extra spanning height is distributing in auto spanning rows, rational parts remains
            // in every integer division. So accumulating all remainder part in integer division and when total remainder
            // is equvalent to divisor then 1 unit increased in row position.
            // Note that this algorithm is biased towards adding more space towards the lower rows.
            if (remainder >= totalAutoRowsHeight) {
                remainder -= totalAutoRowsHeight;
                accumulatedPositionIncrease++;
            }
        }
        m_rowPos[row + 1] += accumulatedPositionIncrease;
    }

    ASSERT(!remainder);

    extraRowSpanningHeight -= accumulatedPositionIncrease;
}

void RenderTableSection::distributeExtraRowSpanHeightToRemainingRows(RenderTableCell* cell, int totalRemainingRowsHeight, int& extraRowSpanningHeight, Vector<int>& rowsHeight)
{
    if (!extraRowSpanningHeight || !totalRemainingRowsHeight)
        return;

    const unsigned rowSpan = cell->rowSpan();
    const unsigned rowIndex = cell->rowIndex();
    int accumulatedPositionIncrease = 0;
    int remainder = 0;

    // Aspect ratios of the rows should not change otherwise table may look different than user expected.
    // So extra height distribution in remaining spanning rows based on their weight in spanning cell.
    for (unsigned row = rowIndex; row < (rowIndex + rowSpan); row++) {
        if (!m_grid[row].logicalHeight.isPercent()) {
            updatePositionIncreasedWithRowHeight(extraRowSpanningHeight, rowsHeight[row - rowIndex], totalRemainingRowsHeight, accumulatedPositionIncrease, remainder);

            // While whole extra spanning height is distributing in remaining spanning rows, rational parts remains
            // in every integer division. So accumulating all remainder part in integer division and when total remainder
            // is equvalent to divisor then 1 unit increased in row position.
            // Note that this algorithm is biased towards adding more space towards the lower rows.
            if (remainder >= totalRemainingRowsHeight) {
                remainder -= totalRemainingRowsHeight;
                accumulatedPositionIncrease++;
            }
        }
        m_rowPos[row + 1] += accumulatedPositionIncrease;
    }

    ASSERT(!remainder);

    extraRowSpanningHeight -= accumulatedPositionIncrease;
}

static bool cellIsFullyIncludedInOtherCell(const RenderTableCell* cell1, const RenderTableCell* cell2)
{
    return (cell1->rowIndex() >= cell2->rowIndex() && (cell1->rowIndex() + cell1->rowSpan()) <= (cell2->rowIndex() + cell2->rowSpan()));
}

// To avoid unneeded extra height distributions, we apply the following sorting algorithm:
static bool compareRowSpanCellsInHeightDistributionOrder(const RenderTableCell* cell1, const RenderTableCell* cell2)
{
    // Sorting bigger height cell first if cells are at same index with same span because we will skip smaller
    // height cell to distribute it's extra height.
    if (cell1->rowIndex() == cell2->rowIndex() && cell1->rowSpan() == cell2->rowSpan())
        return (cell1->logicalHeightForRowSizing() > cell2->logicalHeightForRowSizing());
    // Sorting inner most cell first because if inner spanning cell'e extra height is distributed then outer
    // spanning cell's extra height will adjust accordingly. In reverse order, there is more chances that outer
    // spanning cell's height will exceed than defined by user.
    if (cellIsFullyIncludedInOtherCell(cell1, cell2))
        return true;
    // Sorting lower row index first because first we need to apply the extra height of spanning cell which
    // comes first in the table so lower rows's position would increment in sequence.
    if (!cellIsFullyIncludedInOtherCell(cell2, cell1))
        return (cell1->rowIndex() < cell2->rowIndex());

    return false;
}

bool RenderTableSection::isHeightNeededForRowHavingOnlySpanningCells(unsigned row)
{
    unsigned totalCols = m_grid[row].row.size();

    if (!totalCols)
        return false;

    for (unsigned col = 0; col < totalCols; col++) {
        const CellStruct& rowSpanCell = cellAt(row, col);

        if (rowSpanCell.cells.size()) {
            RenderTableCell* cell = rowSpanCell.cells[0];
            const unsigned rowIndex = cell->rowIndex();
            const unsigned rowSpan = cell->rowSpan();
            int totalRowSpanCellHeight = 0;

            for (unsigned row = 0; row < rowSpan; row++) {
                unsigned actualRow = row + rowIndex;
                totalRowSpanCellHeight += m_rowPos[actualRow + 1] - m_rowPos[actualRow];
            }
            totalRowSpanCellHeight -= borderSpacingForRow(rowIndex + rowSpan - 1);

            if (totalRowSpanCellHeight < cell->logicalHeightForRowSizing())
                return true;
        }
    }

    return false;
}

unsigned RenderTableSection::calcRowHeightHavingOnlySpanningCells(unsigned row)
{
    ASSERT(rowHasOnlySpanningCells(row));

    unsigned totalCols = m_grid[row].row.size();

    if (!totalCols)
        return 0;

    unsigned rowHeight = 0;

    for (unsigned col = 0; col < totalCols; col++) {
        const CellStruct& rowSpanCell = cellAt(row, col);
        if (rowSpanCell.cells.size() && rowSpanCell.cells[0]->rowSpan() > 1)
            rowHeight = max(rowHeight, rowSpanCell.cells[0]->logicalHeightForRowSizing() / rowSpanCell.cells[0]->rowSpan());
    }

    return rowHeight;
}

void RenderTableSection::updateRowsHeightHavingOnlySpanningCells(RenderTableCell* cell, struct SpanningRowsHeight& spanningRowsHeight)
{
    ASSERT(spanningRowsHeight.rowHeight.size());

    int accumulatedPositionIncrease = 0;
    const unsigned rowSpan = cell->rowSpan();
    const unsigned rowIndex = cell->rowIndex();

    ASSERT_UNUSED(rowSpan, rowSpan == spanningRowsHeight.rowHeight.size());

    for (unsigned row = 0; row < spanningRowsHeight.rowHeight.size(); row++) {
        unsigned actualRow = row + rowIndex;
        if (!spanningRowsHeight.rowHeight[row] && rowHasOnlySpanningCells(actualRow) && isHeightNeededForRowHavingOnlySpanningCells(actualRow)) {
            spanningRowsHeight.rowHeight[row] = calcRowHeightHavingOnlySpanningCells(actualRow);
            accumulatedPositionIncrease += spanningRowsHeight.rowHeight[row];
        }
        m_rowPos[actualRow + 1] += accumulatedPositionIncrease;
    }

    spanningRowsHeight.totalRowsHeight += accumulatedPositionIncrease;
}

// Distribute rowSpan cell height in rows those comes in rowSpan cell based on the ratio of row's height if
// 1. RowSpan cell height is greater then the total height of rows in rowSpan cell
void RenderTableSection::distributeRowSpanHeightToRows(SpanningRenderTableCells& rowSpanCells)
{
    ASSERT(rowSpanCells.size());

    // 'rowSpanCells' list is already sorted based on the cells rowIndex in ascending order
    // Arrange row spanning cell in the order in which we need to process first.
    std::sort(rowSpanCells.begin(), rowSpanCells.end(), compareRowSpanCellsInHeightDistributionOrder);

    unsigned extraHeightToPropagate = 0;
    unsigned lastRowIndex = 0;
    unsigned lastRowSpan = 0;

    for (unsigned i = 0; i < rowSpanCells.size(); i++) {
        RenderTableCell* cell = rowSpanCells[i];

        unsigned rowIndex = cell->rowIndex();

        unsigned rowSpan = cell->rowSpan();

        unsigned spanningCellEndIndex = rowIndex + rowSpan;
        unsigned lastSpanningCellEndIndex = lastRowIndex + lastRowSpan;

        // Only heightest spanning cell will distribute it's extra height in row if more then one spanning cells
        // present at same level.
        if (rowIndex == lastRowIndex && rowSpan == lastRowSpan)
            continue;

        int originalBeforePosition = m_rowPos[spanningCellEndIndex];

        // When 2 spanning cells are ending at same row index then while extra height distribution of first spanning
        // cell updates position of the last row so getting the original position of the last row in second spanning
        // cell need to reduce the height changed by first spanning cell.
        if (spanningCellEndIndex == lastSpanningCellEndIndex)
            originalBeforePosition -= extraHeightToPropagate;

        if (extraHeightToPropagate) {
            for (unsigned row = lastSpanningCellEndIndex + 1; row <= spanningCellEndIndex; row++)
                m_rowPos[row] += extraHeightToPropagate;
        }

        lastRowIndex = rowIndex;
        lastRowSpan = rowSpan;

        struct SpanningRowsHeight spanningRowsHeight;

        populateSpanningRowsHeightFromCell(cell, spanningRowsHeight);

        // Here we are handling only row(s) who have only rowspanning cells and do not have any empty cell.
        if (spanningRowsHeight.isAnyRowWithOnlySpanningCells)
            updateRowsHeightHavingOnlySpanningCells(cell, spanningRowsHeight);

        // This code handle row(s) that have rowspanning cell(s) and at least one empty cell.
        // Such rows are not handled below and end up having a height of 0. That would mean
        // content overlapping if one of their cells has any content. To avoid the problem, we
        // add all the remaining spanning cells' height to the last spanned row.
        // This means that we could grow a row past its 'height' or break percentage spreading
        // however this is better than overlapping content.
        // FIXME: Is there a better algorithm?
        if (!spanningRowsHeight.totalRowsHeight) {
            if (spanningRowsHeight.spanningCellHeightIgnoringBorderSpacing)
                m_rowPos[spanningCellEndIndex] += spanningRowsHeight.spanningCellHeightIgnoringBorderSpacing + borderSpacingForRow(spanningCellEndIndex - 1);

            extraHeightToPropagate = m_rowPos[spanningCellEndIndex] - originalBeforePosition;
            continue;
        }

        if (spanningRowsHeight.spanningCellHeightIgnoringBorderSpacing <= spanningRowsHeight.totalRowsHeight) {
            extraHeightToPropagate = m_rowPos[rowIndex + rowSpan] - originalBeforePosition;
            continue;
        }

        // Below we are handling only row(s) who have at least one visible cell without rowspan value.
        int totalPercent = 0;
        int totalAutoRowsHeight = 0;
        int totalRemainingRowsHeight = spanningRowsHeight.totalRowsHeight;

        // FIXME: Inner spanning cell height should not change if it have fixed height when it's parent spanning cell
        // is distributing it's extra height in rows.

        // Calculate total percentage, total auto rows height and total rows height except percent rows.
        for (unsigned row = rowIndex; row < spanningCellEndIndex; row++) {
            if (m_grid[row].logicalHeight.isPercent()) {
                totalPercent += m_grid[row].logicalHeight.percent();
                totalRemainingRowsHeight -= spanningRowsHeight.rowHeight[row - rowIndex];
            } else if (m_grid[row].logicalHeight.isAuto()) {
                totalAutoRowsHeight += spanningRowsHeight.rowHeight[row - rowIndex];
            }
        }

        int extraRowSpanningHeight = spanningRowsHeight.spanningCellHeightIgnoringBorderSpacing - spanningRowsHeight.totalRowsHeight;

        distributeExtraRowSpanHeightToPercentRows(cell, totalPercent, extraRowSpanningHeight, spanningRowsHeight.rowHeight);
        distributeExtraRowSpanHeightToAutoRows(cell, totalAutoRowsHeight, extraRowSpanningHeight, spanningRowsHeight.rowHeight);
        distributeExtraRowSpanHeightToRemainingRows(cell, totalRemainingRowsHeight, extraRowSpanningHeight, spanningRowsHeight.rowHeight);

        ASSERT(!extraRowSpanningHeight);

        // Getting total changed height in the table
        extraHeightToPropagate = m_rowPos[spanningCellEndIndex] - originalBeforePosition;
    }

    if (extraHeightToPropagate) {
        // Apply changed height by rowSpan cells to rows present at the end of the table
        for (unsigned row = lastRowIndex + lastRowSpan + 1; row <= m_grid.size(); row++)
            m_rowPos[row] += extraHeightToPropagate;
    }
}

// Find out the baseline of the cell
// If the cell's baseline is more then the row's baseline then the cell's baseline become the row's baseline
// and if the row's baseline goes out of the row's boundries then adjust row height accordingly.
void RenderTableSection::updateBaselineForCell(RenderTableCell* cell, unsigned row, LayoutUnit& baselineDescent)
{
    if (!cell->isBaselineAligned())
        return;

    // Ignoring the intrinsic padding as it depends on knowing the row's baseline, which won't be accurate
    // until the end of this function.
    LayoutUnit baselinePosition = cell->cellBaselinePosition() - cell->intrinsicPaddingBefore();
    if (baselinePosition > cell->borderBefore() + (cell->paddingBefore() - cell->intrinsicPaddingBefore())) {
        m_grid[row].baseline = max(m_grid[row].baseline, baselinePosition);

        int cellStartRowBaselineDescent = 0;
        if (cell->rowSpan() == 1) {
            baselineDescent = max(baselineDescent, cell->logicalHeightForRowSizing() - baselinePosition);
            cellStartRowBaselineDescent = baselineDescent;
        }
        m_rowPos[row + 1] = max<int>(m_rowPos[row + 1], m_rowPos[row] + m_grid[row].baseline + cellStartRowBaselineDescent);
    }
}

static LayoutUnit shezOffsetFromLogicalTopOfFirstPage(LayoutState* layoutState)
{
    ASSERT(layoutState);
    ASSERT(layoutState->isPaginated());
    LayoutSize offsetDelta = layoutState->layoutOffset() - layoutState->pageOffset();
    return offsetDelta.height();
}

static LayoutUnit shezPageRemainingLogicalHeightForOffset(LayoutState* layoutState, LayoutUnit offset)
{
    offset += shezOffsetFromLogicalTopOfFirstPage(layoutState);

    LayoutUnit pageLogicalHeight = layoutState->pageLogicalHeight();
    LayoutUnit remainingHeight = pageLogicalHeight - intMod(offset, pageLogicalHeight);

    // If includeBoundaryPoint is true the line exactly on the top edge of a
    // column will act as being part of the previous column.
    remainingHeight = intMod(remainingHeight, pageLogicalHeight);

    return remainingHeight;
}

int RenderTableSection::calcRowLogicalHeight()
{
#ifndef NDEBUG
    SetLayoutNeededForbiddenScope layoutForbiddenScope(*this);
#endif

    ASSERT(!needsLayout());

    RenderTableCell* cell;

    LayoutStateMaintainer statePusher(*this);

    m_rowPos.resize(m_grid.size() + 1);

    // We ignore the border-spacing on any non-top section as it is already included in the previous section's last row position.
    if (this == table()->topSection())
        m_rowPos[0] = table()->vBorderSpacing();
    else
        m_rowPos[0] = 0;

    SpanningRenderTableCells rowSpanCells;
#ifndef NDEBUG
    HashSet<const RenderTableCell*> uniqueCells;
#endif

    for (unsigned r = 0; r < m_grid.size(); r++) {
        m_grid[r].baseline = 0;
        LayoutUnit baselineDescent = 0;

        // Our base size is the biggest logical height from our cells' styles (excluding row spanning cells).
        m_rowPos[r + 1] = max(m_rowPos[r] + minimumValueForLength(m_grid[r].logicalHeight, 0).round(), 0);

        Row& row = m_grid[r].row;
        unsigned totalCols = row.size();
        RenderTableCell* lastRowSpanCell = 0;

        for (unsigned c = 0; c < totalCols; c++) {
            CellStruct& current = cellAt(r, c);
            for (unsigned i = 0; i < current.cells.size(); i++) {
                cell = current.cells[i];
                if (current.inColSpan && cell->rowSpan() == 1)
                    continue;

                if (cell->rowSpan() > 1) {
                    // For row spanning cells, we only handle them for the first row they span. This ensures we take their baseline into account.
                    if (lastRowSpanCell != cell && cell->rowIndex() == r) {
#ifndef NDEBUG
                        ASSERT(!uniqueCells.contains(cell));
                        uniqueCells.add(cell);
#endif

                        rowSpanCells.append(cell);
                        lastRowSpanCell = cell;

                        // Find out the baseline. The baseline is set on the first row in a rowSpan.
                        updateBaselineForCell(cell, r, baselineDescent);
                    }
                    continue;
                }

                ASSERT(cell->rowSpan() == 1);

                if (cell->hasOverrideHeight()) {
                    if (!statePusher.didPush()) {
                        // Technically, we should also push state for the row, but since
                        // rows don't push a coordinate transform, that's not necessary.
                        statePusher.push(*this, locationOffset());
                    }
                    cell->clearIntrinsicPadding();
                    cell->clearOverrideSize();
                    cell->forceChildLayout();
                }

                m_rowPos[r + 1] = max(m_rowPos[r + 1], m_rowPos[r] + cell->logicalHeightForRowSizing());

                // Find out the baseline.
                updateBaselineForCell(cell, r, baselineDescent);
            }
        }

        // Add the border-spacing to our final position.
        m_rowPos[r + 1] += borderSpacingForRow(r);
        m_rowPos[r + 1] = max(m_rowPos[r + 1], m_rowPos[r]);
    }

    if (!rowSpanCells.isEmpty())
        distributeRowSpanHeightToRows(rowSpanCells);

    if (view()->layoutState()->pageLogicalHeight()) {
        LayoutUnit paginationDelta = 0;
        for (unsigned r = 0; r < m_grid.size(); r++) {
            paginationDelta += m_grid[r].paginationStrut;
            m_rowPos[r] += floorToInt(paginationDelta);
        }
        m_rowPos[m_grid.size()] += floorToInt(paginationDelta);
    }

    ASSERT(!needsLayout());

    return m_rowPos[m_grid.size()];
}

void RenderTableSection::layout()
{
    ASSERT(needsLayout());
    ASSERT(!needsCellRecalc());
    ASSERT(!table()->needsSectionRecalc());

    // addChild may over-grow m_grid but we don't want to throw away the memory too early as addChild
    // can be called in a loop (e.g during parsing). Doing it now ensures we have a stable-enough structure.
    m_grid.shrinkToFit();

    LayoutStateMaintainer statePusher(*this, locationOffset());

    const Vector<int>& columnPos = table()->columnPositions();

    SubtreeLayoutScope layouter(*this);
    for (unsigned r = 0; r < m_grid.size(); ++r) {
        Row& row = m_grid[r].row;
        unsigned cols = row.size();
        // First, propagate our table layout's information to the cells. This will mark the row as needing layout
        // if there was a column logical width change.
        for (unsigned startColumn = 0; startColumn < cols; ++startColumn) {
            CellStruct& current = row[startColumn];
            RenderTableCell* cell = current.primaryCell();
            if (!cell || current.inColSpan)
                continue;

            unsigned endCol = startColumn;
            unsigned cspan = cell->colSpan();
            while (cspan && endCol < cols) {
                ASSERT(endCol < table()->columns().size());
                cspan -= table()->columns()[endCol].span;
                endCol++;
            }
            int tableLayoutLogicalWidth = columnPos[endCol] - columnPos[startColumn] - table()->hBorderSpacing();
            cell->setCellLogicalWidth(tableLayoutLogicalWidth, layouter);
        }

        if (RenderTableRow* rowRenderer = m_grid[r].rowRenderer) {
            if (!rowRenderer->needsLayout())
                rowRenderer->markForPaginationRelayoutIfNeeded(layouter);
            rowRenderer->layoutIfNeeded();
        }
    }

    clearNeedsLayout();
}

void RenderTableSection::distributeExtraLogicalHeightToPercentRows(int& extraLogicalHeight, int totalPercent)
{
    if (!totalPercent)
        return;

    unsigned totalRows = m_grid.size();
    int totalHeight = m_rowPos[totalRows] + extraLogicalHeight;
    int totalLogicalHeightAdded = 0;
    totalPercent = min(totalPercent, 100);
    int rowHeight = m_rowPos[1] - m_rowPos[0];
    for (unsigned r = 0; r < totalRows; ++r) {
        if (totalPercent > 0 && m_grid[r].logicalHeight.isPercent()) {
            int toAdd = min<int>(extraLogicalHeight, (totalHeight * m_grid[r].logicalHeight.percent() / 100) - rowHeight);
            // If toAdd is negative, then we don't want to shrink the row (this bug
            // affected Outlook Web Access).
            toAdd = max(0, toAdd);
            totalLogicalHeightAdded += toAdd;
            extraLogicalHeight -= toAdd;
            totalPercent -= m_grid[r].logicalHeight.percent();
        }
        ASSERT(totalRows >= 1);
        if (r < totalRows - 1)
            rowHeight = m_rowPos[r + 2] - m_rowPos[r + 1];
        m_rowPos[r + 1] += totalLogicalHeightAdded;
    }
}

void RenderTableSection::distributeExtraLogicalHeightToAutoRows(int& extraLogicalHeight, unsigned autoRowsCount)
{
    if (!autoRowsCount)
        return;

    int totalLogicalHeightAdded = 0;
    for (unsigned r = 0; r < m_grid.size(); ++r) {
        if (autoRowsCount > 0 && m_grid[r].logicalHeight.isAuto()) {
            // Recomputing |extraLogicalHeightForRow| guarantees that we properly ditribute round |extraLogicalHeight|.
            int extraLogicalHeightForRow = extraLogicalHeight / autoRowsCount;
            totalLogicalHeightAdded += extraLogicalHeightForRow;
            extraLogicalHeight -= extraLogicalHeightForRow;
            --autoRowsCount;
        }
        m_rowPos[r + 1] += totalLogicalHeightAdded;
    }
}

void RenderTableSection::distributeRemainingExtraLogicalHeight(int& extraLogicalHeight)
{
    unsigned totalRows = m_grid.size();

    if (extraLogicalHeight <= 0 || !m_rowPos[totalRows])
        return;

    // FIXME: m_rowPos[totalRows] - m_rowPos[0] is the total rows' size.
    int totalRowSize = m_rowPos[totalRows];
    int totalLogicalHeightAdded = 0;
    int previousRowPosition = m_rowPos[0];
    for (unsigned r = 0; r < totalRows; r++) {
        // weight with the original height
        totalLogicalHeightAdded += extraLogicalHeight * (m_rowPos[r + 1] - previousRowPosition) / totalRowSize;
        previousRowPosition = m_rowPos[r + 1];
        m_rowPos[r + 1] += totalLogicalHeightAdded;
    }

    extraLogicalHeight -= totalLogicalHeightAdded;
}

int RenderTableSection::distributeExtraLogicalHeightToRows(int extraLogicalHeight)
{
    if (!extraLogicalHeight)
        return extraLogicalHeight;

    unsigned totalRows = m_grid.size();
    if (!totalRows)
        return extraLogicalHeight;

    if (!m_rowPos[totalRows] && nextSibling())
        return extraLogicalHeight;

    unsigned autoRowsCount = 0;
    int totalPercent = 0;
    for (unsigned r = 0; r < totalRows; r++) {
        if (m_grid[r].logicalHeight.isAuto())
            ++autoRowsCount;
        else if (m_grid[r].logicalHeight.isPercent())
            totalPercent += m_grid[r].logicalHeight.percent();
    }

    int remainingExtraLogicalHeight = extraLogicalHeight;
    distributeExtraLogicalHeightToPercentRows(remainingExtraLogicalHeight, totalPercent);
    distributeExtraLogicalHeightToAutoRows(remainingExtraLogicalHeight, autoRowsCount);
    distributeRemainingExtraLogicalHeight(remainingExtraLogicalHeight);
    return extraLogicalHeight - remainingExtraLogicalHeight;
}

static bool shouldFlexCellChild(RenderObject* cellDescendant)
{
    return cellDescendant->isReplaced() || (cellDescendant->isBox() && toRenderBox(cellDescendant)->scrollsOverflow());
}

void RenderTableSection::layoutRows()
{
#ifndef NDEBUG
    SetLayoutNeededForbiddenScope layoutForbiddenScope(*this);
#endif

    ASSERT(!needsLayout());

    // FIXME: Changing the height without a layout can change the overflow so it seems wrong.

    unsigned totalRows = m_grid.size();
    bool needToRelayout = false;

    // Set the width of our section now.  The rows will also be this width.
    setLogicalWidth(table()->contentLogicalWidth());
    m_overflow.clear();
    m_overflowingCells.clear();
    m_forceSlowPaintPathWithOverflowingCell = false;

    int vspacing = table()->vBorderSpacing();
    unsigned nEffCols = table()->numEffCols();
    unsigned rowStart = 0;

    LayoutStateMaintainer statePusher(*this, locationOffset());

redoLayout:
    for (unsigned r = rowStart; r < totalRows; r++) {
        // Set the row's x/y position and width/height.
        if (RenderTableRow* rowRenderer = m_grid[r].rowRenderer) {
            rowRenderer->setLocation(LayoutPoint(0, m_rowPos[r]));
            rowRenderer->setLogicalWidth(logicalWidth());

            int rHeight = m_rowPos[r + 1] - m_rowPos[r] - vspacing;
            if (r < totalRows-1)
                rHeight -= floorToInt(m_grid[r + 1].paginationStrut);

            rowRenderer->setLogicalHeight(rHeight);
            rowRenderer->updateLayerTransform();
            rowRenderer->clearAllOverflows();
            rowRenderer->addVisualEffectOverflow();
        }

        LayoutUnit maxCellHeight = 0;
        for (unsigned c = 0; c < nEffCols; c++) {
            CellStruct& cs = cellAt(r, c);
            RenderTableCell* cell = cs.primaryCell();

            if (!cell || cs.inColSpan)
                continue;

<<<<<<< HEAD
            LayoutRectRecorder cellRecorder(*cell);

=======
>>>>>>> 1cb4891d
            unsigned rowIndex = cell->rowIndex();
            int rHeight = m_rowPos[rowIndex + cell->rowSpan()] - m_rowPos[rowIndex] - vspacing;
            for (unsigned ri = rowIndex+1; ri < totalRows && ri <= rowIndex+cell->rowSpan(); ++ri) {
                rHeight -= floorToInt(m_grid[ri].paginationStrut);
            }

            // Force percent height children to lay themselves out again.
            // This will cause these children to grow to fill the cell.
            // FIXME: There is still more work to do here to fully match WinIE (should
            // it become necessary to do so).  In quirks mode, WinIE behaves like we
            // do, but it will clip the cells that spill out of the table section.  In
            // strict mode, Mozilla and WinIE both regrow the table to accommodate the
            // new height of the cell (thus letting the percentages cause growth one
            // time only).  We may also not be handling row-spanning cells correctly.
            //
            // Note also the oddity where replaced elements always flex, and yet blocks/tables do
            // not necessarily flex.  WinIE is crazy and inconsistent, and we can't hope to
            // match the behavior perfectly, but we'll continue to refine it as we discover new
            // bugs. :)
            bool cellChildrenFlex = false;
            bool flexAllChildren = cell->style()->logicalHeight().isFixed()
                || (!table()->style()->logicalHeight().isAuto() && rHeight != cell->logicalHeight());

            for (RenderObject* child = cell->firstChild(); child; child = child->nextSibling()) {
                if (!child->isText() && child->style()->logicalHeight().isPercent()
                    && (flexAllChildren || shouldFlexCellChild(child))
                    && (!child->isTable() || toRenderTable(child)->hasSections())) {
                    cellChildrenFlex = true;
                    break;
                }
            }

            if (!cellChildrenFlex) {
                if (TrackedRendererListHashSet* percentHeightDescendants = cell->percentHeightDescendants()) {
                    TrackedRendererListHashSet::iterator end = percentHeightDescendants->end();
                    for (TrackedRendererListHashSet::iterator it = percentHeightDescendants->begin(); it != end; ++it) {
                        if (flexAllChildren || shouldFlexCellChild(*it)) {
                            cellChildrenFlex = true;
                            break;
                        }
                    }
                }
            }

            if (cellChildrenFlex) {
                // Alignment within a cell is based off the calculated
                // height, which becomes irrelevant once the cell has
                // been resized based off its percentage.
                cell->setOverrideLogicalContentHeightFromRowHeight(rHeight);
                cell->forceChildLayout();

                // If the baseline moved, we may have to update the data for our row. Find out the new baseline.
                if (cell->isBaselineAligned()) {
                    LayoutUnit baseline = cell->cellBaselinePosition();
                    if (baseline > cell->borderBefore() + cell->paddingBefore())
                        m_grid[r].baseline = max(m_grid[r].baseline, baseline);
                }
            }

            SubtreeLayoutScope layouter(*cell);
            cell->computeIntrinsicPadding(rHeight, layouter);

            LayoutRect oldCellRect = cell->frameRect();

            setLogicalPositionForCell(cell, c);

            if (!cell->needsLayout())
                cell->markForPaginationRelayoutIfNeeded(layouter);

            cell->layoutIfNeeded();

            LayoutSize childOffset(cell->location() - oldCellRect.location());
            if (childOffset.width() || childOffset.height()) {
                if (!RuntimeEnabledFeatures::repaintAfterLayoutEnabled())
                    view()->addLayoutDelta(childOffset);

                // If the child moved, we have to repaint it as well as any floating/positioned
                // descendants.  An exception is if we need a layout.  In this case, we know we're going to
                // repaint ourselves (and the child) anyway.
                if (!table()->selfNeedsLayout() && cell->checkForRepaintDuringLayout())
                    cell->repaintDuringLayoutIfMoved(oldCellRect);
            }

            if (rowIndex == r && rHeight > maxCellHeight) {
                maxCellHeight = rHeight;
            }
        }

        if (view()->layoutState()->pageLogicalHeight()) {
            LayoutUnit remaining = shezPageRemainingLogicalHeightForOffset(view()->layoutState(), m_rowPos[r] - m_grid[r].paginationStrut);
            LayoutUnit newStrut = floorToInt((maxCellHeight > remaining) ? remaining : LayoutUnit());
            LayoutUnit delta = newStrut - m_grid[r].paginationStrut;
            if (0 != delta) {
                for (unsigned ri = r; ri <= totalRows; ri++)
                    m_rowPos[ri] += floorToInt(delta);
                m_grid[r].paginationStrut = newStrut;
                needToRelayout = true;
                rowStart = r;
                break;
            }
        }
    }

    if (needToRelayout) {
        needToRelayout = false;
        goto redoLayout;
    }

    ASSERT(!needsLayout());

    setLogicalHeight(m_rowPos[totalRows]);

    computeOverflowFromCells(totalRows, nEffCols);
}

void RenderTableSection::computeOverflowFromCells()
{
    unsigned totalRows = m_grid.size();
    unsigned nEffCols = table()->numEffCols();
    computeOverflowFromCells(totalRows, nEffCols);
}

void RenderTableSection::computeOverflowFromCells(unsigned totalRows, unsigned nEffCols)
{
    unsigned totalCellsCount = nEffCols * totalRows;
    unsigned maxAllowedOverflowingCellsCount = totalCellsCount < gMinTableSizeToUseFastPaintPathWithOverflowingCell ? 0 : gMaxAllowedOverflowingCellRatioForFastPaintPath * totalCellsCount;

#ifndef NDEBUG
    bool hasOverflowingCell = false;
#endif
    // Now that our height has been determined, add in overflow from cells.
    for (unsigned r = 0; r < totalRows; r++) {
        for (unsigned c = 0; c < nEffCols; c++) {
            CellStruct& cs = cellAt(r, c);
            RenderTableCell* cell = cs.primaryCell();
            if (!cell || cs.inColSpan)
                continue;
            if (r < totalRows - 1 && cell == primaryCellAt(r + 1, c))
                continue;
            addOverflowFromChild(cell);
#ifndef NDEBUG
            hasOverflowingCell |= cell->hasVisualOverflow();
#endif
            if (cell->hasVisualOverflow() && !m_forceSlowPaintPathWithOverflowingCell) {
                m_overflowingCells.add(cell);
                if (m_overflowingCells.size() > maxAllowedOverflowingCellsCount) {
                    // We need to set m_forcesSlowPaintPath only if there is a least one overflowing cells as the hit testing code rely on this information.
                    m_forceSlowPaintPathWithOverflowingCell = true;
                    // The slow path does not make any use of the overflowing cells info, don't hold on to the memory.
                    m_overflowingCells.clear();
                }
            }
        }
    }

    ASSERT(hasOverflowingCell == this->hasOverflowingCell());
}

int RenderTableSection::calcBlockDirectionOuterBorder(BlockBorderSide side) const
{
    unsigned totalCols = table()->numEffCols();
    if (!m_grid.size() || !totalCols)
        return 0;

    unsigned borderWidth = 0;

    const BorderValue& sb = side == BorderBefore ? style()->borderBefore() : style()->borderAfter();
    if (sb.style() == BHIDDEN)
        return -1;
    if (sb.style() > BHIDDEN)
        borderWidth = sb.width();

    const BorderValue& rb = side == BorderBefore ? firstChild()->style()->borderBefore() : lastChild()->style()->borderAfter();
    if (rb.style() == BHIDDEN)
        return -1;
    if (rb.style() > BHIDDEN && rb.width() > borderWidth)
        borderWidth = rb.width();

    bool allHidden = true;
    for (unsigned c = 0; c < totalCols; c++) {
        const CellStruct& current = cellAt(side == BorderBefore ? 0 : m_grid.size() - 1, c);
        if (current.inColSpan || !current.hasCells())
            continue;
        const RenderStyle* primaryCellStyle = current.primaryCell()->style();
        const BorderValue& cb = side == BorderBefore ? primaryCellStyle->borderBefore() : primaryCellStyle->borderAfter(); // FIXME: Make this work with perpendicular and flipped cells.
        // FIXME: Don't repeat for the same col group
        RenderTableCol* colGroup = table()->colElement(c);
        if (colGroup) {
            const BorderValue& gb = side == BorderBefore ? colGroup->style()->borderBefore() : colGroup->style()->borderAfter();
            if (gb.style() == BHIDDEN || cb.style() == BHIDDEN)
                continue;
            allHidden = false;
            if (gb.style() > BHIDDEN && gb.width() > borderWidth)
                borderWidth = gb.width();
            if (cb.style() > BHIDDEN && cb.width() > borderWidth)
                borderWidth = cb.width();
        } else {
            if (cb.style() == BHIDDEN)
                continue;
            allHidden = false;
            if (cb.style() > BHIDDEN && cb.width() > borderWidth)
                borderWidth = cb.width();
        }
    }
    if (allHidden)
        return -1;

    if (side == BorderAfter)
        borderWidth++; // Distribute rounding error
    return borderWidth / 2;
}

int RenderTableSection::calcInlineDirectionOuterBorder(InlineBorderSide side) const
{
    unsigned totalCols = table()->numEffCols();
    if (!m_grid.size() || !totalCols)
        return 0;
    unsigned colIndex = side == BorderStart ? 0 : totalCols - 1;

    unsigned borderWidth = 0;

    const BorderValue& sb = side == BorderStart ? style()->borderStart() : style()->borderEnd();
    if (sb.style() == BHIDDEN)
        return -1;
    if (sb.style() > BHIDDEN)
        borderWidth = sb.width();

    if (RenderTableCol* colGroup = table()->colElement(colIndex)) {
        const BorderValue& gb = side == BorderStart ? colGroup->style()->borderStart() : colGroup->style()->borderEnd();
        if (gb.style() == BHIDDEN)
            return -1;
        if (gb.style() > BHIDDEN && gb.width() > borderWidth)
            borderWidth = gb.width();
    }

    bool allHidden = true;
    for (unsigned r = 0; r < m_grid.size(); r++) {
        const CellStruct& current = cellAt(r, colIndex);
        if (!current.hasCells())
            continue;
        // FIXME: Don't repeat for the same cell
        const RenderStyle* primaryCellStyle = current.primaryCell()->style();
        const RenderStyle* primaryCellParentStyle = current.primaryCell()->parent()->style();
        const BorderValue& cb = side == BorderStart ? primaryCellStyle->borderStart() : primaryCellStyle->borderEnd(); // FIXME: Make this work with perpendicular and flipped cells.
        const BorderValue& rb = side == BorderStart ? primaryCellParentStyle->borderStart() : primaryCellParentStyle->borderEnd();
        if (cb.style() == BHIDDEN || rb.style() == BHIDDEN)
            continue;
        allHidden = false;
        if (cb.style() > BHIDDEN && cb.width() > borderWidth)
            borderWidth = cb.width();
        if (rb.style() > BHIDDEN && rb.width() > borderWidth)
            borderWidth = rb.width();
    }
    if (allHidden)
        return -1;

    if ((side == BorderStart) != table()->style()->isLeftToRightDirection())
        borderWidth++; // Distribute rounding error
    return borderWidth / 2;
}

void RenderTableSection::recalcOuterBorder()
{
    m_outerBorderBefore = calcBlockDirectionOuterBorder(BorderBefore);
    m_outerBorderAfter = calcBlockDirectionOuterBorder(BorderAfter);
    m_outerBorderStart = calcInlineDirectionOuterBorder(BorderStart);
    m_outerBorderEnd = calcInlineDirectionOuterBorder(BorderEnd);
}

int RenderTableSection::firstLineBoxBaseline() const
{
    if (!m_grid.size())
        return -1;

    int firstLineBaseline = m_grid[0].baseline;
    if (firstLineBaseline)
        return firstLineBaseline + m_rowPos[0];

    firstLineBaseline = -1;
    const Row& firstRow = m_grid[0].row;
    for (size_t i = 0; i < firstRow.size(); ++i) {
        const CellStruct& cs = firstRow.at(i);
        const RenderTableCell* cell = cs.primaryCell();
        // Only cells with content have a baseline
        if (cell && cell->contentLogicalHeight())
            firstLineBaseline = max<int>(firstLineBaseline, cell->logicalTop() + cell->paddingBefore() + cell->borderBefore() + cell->contentLogicalHeight());
    }

    return firstLineBaseline;
}

void RenderTableSection::paint(PaintInfo& paintInfo, const LayoutPoint& paintOffset)
{
    ANNOTATE_GRAPHICS_CONTEXT(paintInfo, this);

    ASSERT(!needsLayout());
    // avoid crashing on bugs that cause us to paint with dirty layout
    if (needsLayout())
        return;

    unsigned totalRows = m_grid.size();
    unsigned totalCols = table()->columns().size();

    if (!totalRows || !totalCols)
        return;

    LayoutPoint adjustedPaintOffset = paintOffset + location();

    PaintPhase phase = paintInfo.phase;
    bool pushedClip = pushContentsClip(paintInfo, adjustedPaintOffset, ForceContentsClip);
    paintObject(paintInfo, adjustedPaintOffset);
    if (pushedClip)
        popContentsClip(paintInfo, phase, adjustedPaintOffset);

    if ((phase == PaintPhaseOutline || phase == PaintPhaseSelfOutline) && style()->visibility() == VISIBLE)
        paintOutline(paintInfo, LayoutRect(adjustedPaintOffset, size()));
}

static inline bool compareCellPositions(RenderTableCell* elem1, RenderTableCell* elem2)
{
    return elem1->rowIndex() < elem2->rowIndex();
}

// This comparison is used only when we have overflowing cells as we have an unsorted array to sort. We thus need
// to sort both on rows and columns to properly repaint.
static inline bool compareCellPositionsWithOverflowingCells(RenderTableCell* elem1, RenderTableCell* elem2)
{
    if (elem1->rowIndex() != elem2->rowIndex())
        return elem1->rowIndex() < elem2->rowIndex();

    return elem1->col() < elem2->col();
}

void RenderTableSection::paintCell(RenderTableCell* cell, PaintInfo& paintInfo, const LayoutPoint& paintOffset)
{
    LayoutPoint cellPoint = flipForWritingModeForChild(cell, paintOffset);
    PaintPhase paintPhase = paintInfo.phase;
    RenderTableRow* row = toRenderTableRow(cell->parent());

    if (paintPhase == PaintPhaseBlockBackground || paintPhase == PaintPhaseChildBlockBackground) {
        // We need to handle painting a stack of backgrounds.  This stack (from bottom to top) consists of
        // the column group, column, row group, row, and then the cell.
        RenderTableCol* column = table()->colElement(cell->col());
        RenderTableCol* columnGroup = column ? column->enclosingColumnGroup() : 0;

        // Column groups and columns first.
        // FIXME: Columns and column groups do not currently support opacity, and they are being painted "too late" in
        // the stack, since we have already opened a transparency layer (potentially) for the table row group.
        // Note that we deliberately ignore whether or not the cell has a layer, since these backgrounds paint "behind" the
        // cell.
        cell->paintBackgroundsBehindCell(paintInfo, cellPoint, columnGroup);
        cell->paintBackgroundsBehindCell(paintInfo, cellPoint, column);

        // Paint the row group next.
        cell->paintBackgroundsBehindCell(paintInfo, cellPoint, this);

        // Paint the row next, but only if it doesn't have a layer.  If a row has a layer, it will be responsible for
        // painting the row background for the cell.
        if (!row->hasSelfPaintingLayer())
            cell->paintBackgroundsBehindCell(paintInfo, cellPoint, row);
    }
    if ((!cell->hasSelfPaintingLayer() && !row->hasSelfPaintingLayer()))
        cell->paint(paintInfo, cellPoint);
}

LayoutRect RenderTableSection::logicalRectForWritingModeAndDirection(const LayoutRect& rect) const
{
    LayoutRect tableAlignedRect(rect);

    flipForWritingMode(tableAlignedRect);

    if (!style()->isHorizontalWritingMode())
        tableAlignedRect = tableAlignedRect.transposedRect();

    const Vector<int>& columnPos = table()->columnPositions();
    // FIXME: The table's direction should determine our row's direction, not the section's (see bug 96691).
    if (!style()->isLeftToRightDirection())
        tableAlignedRect.setX(columnPos[columnPos.size() - 1] - tableAlignedRect.maxX());

    return tableAlignedRect;
}

CellSpan RenderTableSection::dirtiedRows(const LayoutRect& damageRect) const
{
    if (m_forceSlowPaintPathWithOverflowingCell)
        return fullTableRowSpan();

    CellSpan coveredRows = spannedRows(damageRect);

    // To repaint the border we might need to repaint first or last row even if they are not spanned themselves.
    if (coveredRows.start() >= m_rowPos.size() - 1 && m_rowPos[m_rowPos.size() - 1] + table()->outerBorderAfter() >= damageRect.y())
        --coveredRows.start();

    if (!coveredRows.end() && m_rowPos[0] - table()->outerBorderBefore() <= damageRect.maxY())
        ++coveredRows.end();

    return coveredRows;
}

CellSpan RenderTableSection::dirtiedColumns(const LayoutRect& damageRect) const
{
    if (m_forceSlowPaintPathWithOverflowingCell)
        return fullTableColumnSpan();

    CellSpan coveredColumns = spannedColumns(damageRect);

    const Vector<int>& columnPos = table()->columnPositions();
    // To repaint the border we might need to repaint first or last column even if they are not spanned themselves.
    if (coveredColumns.start() >= columnPos.size() - 1 && columnPos[columnPos.size() - 1] + table()->outerBorderEnd() >= damageRect.x())
        --coveredColumns.start();

    if (!coveredColumns.end() && columnPos[0] - table()->outerBorderStart() <= damageRect.maxX())
        ++coveredColumns.end();

    return coveredColumns;
}

CellSpan RenderTableSection::spannedRows(const LayoutRect& flippedRect) const
{
    // Find the first row that starts after rect top.
    unsigned nextRow = std::upper_bound(m_rowPos.begin(), m_rowPos.end(), flippedRect.y()) - m_rowPos.begin();

    if (nextRow == m_rowPos.size())
        return CellSpan(m_rowPos.size() - 1, m_rowPos.size() - 1); // After all rows.

    unsigned startRow = nextRow > 0 ? nextRow - 1 : 0;

    // Find the first row that starts after rect bottom.
    unsigned endRow;
    if (m_rowPos[nextRow] >= flippedRect.maxY())
        endRow = nextRow;
    else {
        endRow = std::upper_bound(m_rowPos.begin() + nextRow, m_rowPos.end(), flippedRect.maxY()) - m_rowPos.begin();
        if (endRow == m_rowPos.size())
            endRow = m_rowPos.size() - 1;
    }

    return CellSpan(startRow, endRow);
}

CellSpan RenderTableSection::spannedColumns(const LayoutRect& flippedRect) const
{
    const Vector<int>& columnPos = table()->columnPositions();

    // Find the first column that starts after rect left.
    // lower_bound doesn't handle the edge between two cells properly as it would wrongly return the
    // cell on the logical top/left.
    // upper_bound on the other hand properly returns the cell on the logical bottom/right, which also
    // matches the behavior of other browsers.
    unsigned nextColumn = std::upper_bound(columnPos.begin(), columnPos.end(), flippedRect.x()) - columnPos.begin();

    if (nextColumn == columnPos.size())
        return CellSpan(columnPos.size() - 1, columnPos.size() - 1); // After all columns.

    unsigned startColumn = nextColumn > 0 ? nextColumn - 1 : 0;

    // Find the first column that starts after rect right.
    unsigned endColumn;
    if (columnPos[nextColumn] >= flippedRect.maxX())
        endColumn = nextColumn;
    else {
        endColumn = std::upper_bound(columnPos.begin() + nextColumn, columnPos.end(), flippedRect.maxX()) - columnPos.begin();
        if (endColumn == columnPos.size())
            endColumn = columnPos.size() - 1;
    }

    return CellSpan(startColumn, endColumn);
}


void RenderTableSection::paintObject(PaintInfo& paintInfo, const LayoutPoint& paintOffset)
{
    LayoutRect localRepaintRect = paintInfo.rect;
    localRepaintRect.moveBy(-paintOffset);

    LayoutRect tableAlignedRect = logicalRectForWritingModeAndDirection(localRepaintRect);

    CellSpan dirtiedRows = this->dirtiedRows(tableAlignedRect);
    CellSpan dirtiedColumns = this->dirtiedColumns(tableAlignedRect);

    if (dirtiedColumns.start() < dirtiedColumns.end()) {
        if (!m_hasMultipleCellLevels && !m_overflowingCells.size()) {
            if (paintInfo.phase == PaintPhaseCollapsedTableBorders) {
                // Collapsed borders are painted from the bottom right to the top left so that precedence
                // due to cell position is respected.
                for (unsigned r = dirtiedRows.end(); r > dirtiedRows.start(); r--) {
                    unsigned row = r - 1;
                    for (unsigned c = dirtiedColumns.end(); c > dirtiedColumns.start(); c--) {
                        unsigned col = c - 1;
                        CellStruct& current = cellAt(row, col);
                        RenderTableCell* cell = current.primaryCell();
                        if (!cell || (row > dirtiedRows.start() && primaryCellAt(row - 1, col) == cell) || (col > dirtiedColumns.start() && primaryCellAt(row, col - 1) == cell))
                            continue;
                        LayoutPoint cellPoint = flipForWritingModeForChild(cell, paintOffset);
                        cell->paintCollapsedBorders(paintInfo, cellPoint);
                    }
                }
            } else {
                // Draw the dirty cells in the order that they appear.
                for (unsigned r = dirtiedRows.start(); r < dirtiedRows.end(); r++) {
                    RenderTableRow* row = m_grid[r].rowRenderer;
                    if (row && !row->hasSelfPaintingLayer())
                        row->paintOutlineForRowIfNeeded(paintInfo, paintOffset);
                    for (unsigned c = dirtiedColumns.start(); c < dirtiedColumns.end(); c++) {
                        CellStruct& current = cellAt(r, c);
                        RenderTableCell* cell = current.primaryCell();
                        if (!cell || (r > dirtiedRows.start() && primaryCellAt(r - 1, c) == cell) || (c > dirtiedColumns.start() && primaryCellAt(r, c - 1) == cell))
                            continue;
                        paintCell(cell, paintInfo, paintOffset);
                    }
                }
            }
        } else {
            // The overflowing cells should be scarce to avoid adding a lot of cells to the HashSet.
#ifndef NDEBUG
            unsigned totalRows = m_grid.size();
            unsigned totalCols = table()->columns().size();
            ASSERT(m_overflowingCells.size() < totalRows * totalCols * gMaxAllowedOverflowingCellRatioForFastPaintPath);
#endif

            // To make sure we properly repaint the section, we repaint all the overflowing cells that we collected.
            Vector<RenderTableCell*> cells;
            copyToVector(m_overflowingCells, cells);

            HashSet<RenderTableCell*> spanningCells;

            for (unsigned r = dirtiedRows.start(); r < dirtiedRows.end(); r++) {
                RenderTableRow* row = m_grid[r].rowRenderer;
                if (row && !row->hasSelfPaintingLayer())
                    row->paintOutlineForRowIfNeeded(paintInfo, paintOffset);
                for (unsigned c = dirtiedColumns.start(); c < dirtiedColumns.end(); c++) {
                    CellStruct& current = cellAt(r, c);
                    if (!current.hasCells())
                        continue;
                    for (unsigned i = 0; i < current.cells.size(); ++i) {
                        if (m_overflowingCells.contains(current.cells[i]))
                            continue;

                        if (current.cells[i]->rowSpan() > 1 || current.cells[i]->colSpan() > 1) {
                            if (!spanningCells.add(current.cells[i]).isNewEntry)
                                continue;
                        }

                        cells.append(current.cells[i]);
                    }
                }
            }

            // Sort the dirty cells by paint order.
            if (!m_overflowingCells.size())
                std::stable_sort(cells.begin(), cells.end(), compareCellPositions);
            else
                std::sort(cells.begin(), cells.end(), compareCellPositionsWithOverflowingCells);

            if (paintInfo.phase == PaintPhaseCollapsedTableBorders) {
                for (unsigned i = cells.size(); i > 0; --i) {
                    LayoutPoint cellPoint = flipForWritingModeForChild(cells[i - 1], paintOffset);
                    cells[i - 1]->paintCollapsedBorders(paintInfo, cellPoint);
                }
            } else {
                for (unsigned i = 0; i < cells.size(); ++i)
                    paintCell(cells[i], paintInfo, paintOffset);
            }
        }
    }
}

void RenderTableSection::imageChanged(WrappedImagePtr, const IntRect*)
{
    // FIXME: Examine cells and repaint only the rect the image paints in.
    repaint();
}

void RenderTableSection::recalcCells()
{
    ASSERT(m_needsCellRecalc);
    // We reset the flag here to ensure that |addCell| works. This is safe to do as
    // fillRowsWithDefaultStartingAtPosition makes sure we match the table's columns
    // representation.
    m_needsCellRecalc = false;

    m_cCol = 0;
    m_cRow = 0;
    m_grid.clear();

    for (RenderObject* row = firstChild(); row; row = row->nextSibling()) {
        if (row->isTableRow()) {
            unsigned insertionRow = m_cRow;
            m_cRow++;
            m_cCol = 0;
            ensureRows(m_cRow);

            RenderTableRow* tableRow = toRenderTableRow(row);
            m_grid[insertionRow].rowRenderer = tableRow;
            tableRow->setRowIndex(insertionRow);
            setRowLogicalHeightToRowStyleLogicalHeight(m_grid[insertionRow]);

            for (RenderObject* cell = row->firstChild(); cell; cell = cell->nextSibling()) {
                if (!cell->isTableCell())
                    continue;

                RenderTableCell* tableCell = toRenderTableCell(cell);
                addCell(tableCell, tableRow);
            }
        }
    }

    m_grid.shrinkToFit();
    setNeedsLayout();
}

// FIXME: This function could be made O(1) in certain cases (like for the non-most-constrainive cells' case).
void RenderTableSection::rowLogicalHeightChanged(unsigned rowIndex)
{
    if (needsCellRecalc())
        return;

    setRowLogicalHeightToRowStyleLogicalHeight(m_grid[rowIndex]);

    for (RenderObject* cell = m_grid[rowIndex].rowRenderer->firstChild(); cell; cell = cell->nextSibling()) {
        if (!cell->isTableCell())
            continue;

        updateLogicalHeightForCell(m_grid[rowIndex], toRenderTableCell(cell));
    }
}

void RenderTableSection::setNeedsCellRecalc()
{
    m_needsCellRecalc = true;
    if (RenderTable* t = table())
        t->setNeedsSectionRecalc();
}

unsigned RenderTableSection::numColumns() const
{
    unsigned result = 0;

    for (unsigned r = 0; r < m_grid.size(); ++r) {
        for (unsigned c = result; c < table()->numEffCols(); ++c) {
            const CellStruct& cell = cellAt(r, c);
            if (cell.hasCells() || cell.inColSpan)
                result = c;
        }
    }

    return result + 1;
}

const BorderValue& RenderTableSection::borderAdjoiningStartCell(const RenderTableCell* cell) const
{
    ASSERT(cell->isFirstOrLastCellInRow());
    return hasSameDirectionAs(cell) ? style()->borderStart() : style()->borderEnd();
}

const BorderValue& RenderTableSection::borderAdjoiningEndCell(const RenderTableCell* cell) const
{
    ASSERT(cell->isFirstOrLastCellInRow());
    return hasSameDirectionAs(cell) ? style()->borderEnd() : style()->borderStart();
}

const RenderTableCell* RenderTableSection::firstRowCellAdjoiningTableStart() const
{
    unsigned adjoiningStartCellColumnIndex = hasSameDirectionAs(table()) ? 0 : table()->lastColumnIndex();
    return cellAt(0, adjoiningStartCellColumnIndex).primaryCell();
}

const RenderTableCell* RenderTableSection::firstRowCellAdjoiningTableEnd() const
{
    unsigned adjoiningEndCellColumnIndex = hasSameDirectionAs(table()) ? table()->lastColumnIndex() : 0;
    return cellAt(0, adjoiningEndCellColumnIndex).primaryCell();
}

void RenderTableSection::appendColumn(unsigned pos)
{
    ASSERT(!m_needsCellRecalc);

    for (unsigned row = 0; row < m_grid.size(); ++row)
        m_grid[row].row.resize(pos + 1);
}

void RenderTableSection::splitColumn(unsigned pos, unsigned first)
{
    ASSERT(!m_needsCellRecalc);

    if (m_cCol > pos)
        m_cCol++;
    for (unsigned row = 0; row < m_grid.size(); ++row) {
        Row& r = m_grid[row].row;
        r.insert(pos + 1, CellStruct());
        if (r[pos].hasCells()) {
            r[pos + 1].cells.appendVector(r[pos].cells);
            RenderTableCell* cell = r[pos].primaryCell();
            ASSERT(cell);
            ASSERT(cell->colSpan() >= (r[pos].inColSpan ? 1u : 0));
            unsigned colleft = cell->colSpan() - r[pos].inColSpan;
            if (first > colleft)
              r[pos + 1].inColSpan = 0;
            else
              r[pos + 1].inColSpan = first + r[pos].inColSpan;
        } else {
            r[pos + 1].inColSpan = 0;
        }
    }
}

// Hit Testing
bool RenderTableSection::nodeAtPoint(const HitTestRequest& request, HitTestResult& result, const HitTestLocation& locationInContainer, const LayoutPoint& accumulatedOffset, HitTestAction action)
{
    // If we have no children then we have nothing to do.
    if (!firstChild())
        return false;

    // Table sections cannot ever be hit tested.  Effectively they do not exist.
    // Just forward to our children always.
    LayoutPoint adjustedLocation = accumulatedOffset + location();

    if (hasOverflowClip() && !locationInContainer.intersects(overflowClipRect(adjustedLocation)))
        return false;

    if (hasOverflowingCell()) {
        for (RenderObject* child = lastChild(); child; child = child->previousSibling()) {
            // FIXME: We have to skip over inline flows, since they can show up inside table rows
            // at the moment (a demoted inline <form> for example). If we ever implement a
            // table-specific hit-test method (which we should do for performance reasons anyway),
            // then we can remove this check.
            if (child->isBox() && !toRenderBox(child)->hasSelfPaintingLayer()) {
                LayoutPoint childPoint = flipForWritingModeForChild(toRenderBox(child), adjustedLocation);
                if (child->nodeAtPoint(request, result, locationInContainer, childPoint, action)) {
                    updateHitTestResult(result, toLayoutPoint(locationInContainer.point() - childPoint));
                    return true;
                }
            }
        }
        return false;
    }

    recalcCellsIfNeeded();

    LayoutRect hitTestRect = locationInContainer.boundingBox();
    hitTestRect.moveBy(-adjustedLocation);

    LayoutRect tableAlignedRect = logicalRectForWritingModeAndDirection(hitTestRect);
    CellSpan rowSpan = spannedRows(tableAlignedRect);
    CellSpan columnSpan = spannedColumns(tableAlignedRect);

    // Now iterate over the spanned rows and columns.
    for (unsigned hitRow = rowSpan.start(); hitRow < rowSpan.end(); ++hitRow) {
        for (unsigned hitColumn = columnSpan.start(); hitColumn < columnSpan.end(); ++hitColumn) {
            CellStruct& current = cellAt(hitRow, hitColumn);

            // If the cell is empty, there's nothing to do
            if (!current.hasCells())
                continue;

            for (unsigned i = current.cells.size() ; i; ) {
                --i;
                RenderTableCell* cell = current.cells[i];
                LayoutPoint cellPoint = flipForWritingModeForChild(cell, adjustedLocation);
                if (static_cast<RenderObject*>(cell)->nodeAtPoint(request, result, locationInContainer, cellPoint, action)) {
                    updateHitTestResult(result, locationInContainer.point() - toLayoutSize(cellPoint));
                    return true;
                }
            }
            if (!result.isRectBasedTest())
                break;
        }
        if (!result.isRectBasedTest())
            break;
    }

    return false;
}

void RenderTableSection::removeCachedCollapsedBorders(const RenderTableCell* cell)
{
    if (!table()->collapseBorders())
        return;

    for (int side = CBSBefore; side <= CBSEnd; ++side)
        m_cellsCollapsedBorders.remove(make_pair(cell, side));
}

void RenderTableSection::setCachedCollapsedBorder(const RenderTableCell* cell, CollapsedBorderSide side, CollapsedBorderValue border)
{
    ASSERT(table()->collapseBorders());
    m_cellsCollapsedBorders.set(make_pair(cell, side), border);
}

CollapsedBorderValue& RenderTableSection::cachedCollapsedBorder(const RenderTableCell* cell, CollapsedBorderSide side)
{
    ASSERT(table()->collapseBorders());
    HashMap<pair<const RenderTableCell*, int>, CollapsedBorderValue>::iterator it = m_cellsCollapsedBorders.find(make_pair(cell, side));
    ASSERT_WITH_SECURITY_IMPLICATION(it != m_cellsCollapsedBorders.end());
    return it->value;
}

RenderTableSection* RenderTableSection::createAnonymousWithParentRenderer(const RenderObject* parent)
{
    RefPtr<RenderStyle> newStyle = RenderStyle::createAnonymousStyleWithDisplay(parent->style(), TABLE_ROW_GROUP);
    RenderTableSection* newSection = new RenderTableSection(0);
    newSection->setDocumentForAnonymous(&parent->document());
    newSection->setStyle(newStyle.release());
    return newSection;
}

void RenderTableSection::setLogicalPositionForCell(RenderTableCell* cell, unsigned effectiveColumn) const
{
    LayoutPoint oldCellLocation = cell->location();

    LayoutPoint cellLocation(0, m_rowPos[cell->rowIndex()]);
    int horizontalBorderSpacing = table()->hBorderSpacing();

    // FIXME: The table's direction should determine our row's direction, not the section's (see bug 96691).
    if (!style()->isLeftToRightDirection())
        cellLocation.setX(table()->columnPositions()[table()->numEffCols()] - table()->columnPositions()[table()->colToEffCol(cell->col() + cell->colSpan())] + horizontalBorderSpacing);
    else
        cellLocation.setX(table()->columnPositions()[effectiveColumn] + horizontalBorderSpacing);

    cell->setLogicalLocation(cellLocation);

    if (!RuntimeEnabledFeatures::repaintAfterLayoutEnabled())
        view()->addLayoutDelta(oldCellLocation - cell->location());
}

} // namespace WebCore<|MERGE_RESOLUTION|>--- conflicted
+++ resolved
@@ -952,11 +952,6 @@
             if (!cell || cs.inColSpan)
                 continue;
 
-<<<<<<< HEAD
-            LayoutRectRecorder cellRecorder(*cell);
-
-=======
->>>>>>> 1cb4891d
             unsigned rowIndex = cell->rowIndex();
             int rHeight = m_rowPos[rowIndex + cell->rowSpan()] - m_rowPos[rowIndex] - vspacing;
             for (unsigned ri = rowIndex+1; ri < totalRows && ri <= rowIndex+cell->rowSpan(); ++ri) {
