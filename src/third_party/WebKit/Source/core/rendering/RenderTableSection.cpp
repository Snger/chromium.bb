--- conflicted
+++ resolved
@@ -929,18 +929,13 @@
         if (RenderTableRow* rowRenderer = m_grid[r].rowRenderer) {
             rowRenderer->setLocation(LayoutPoint(0, m_rowPos[r]));
             rowRenderer->setLogicalWidth(logicalWidth());
-<<<<<<< HEAD
-            rowRenderer->setLogicalHeight(m_rowPos[r + 1] - m_rowPos[r] - vspacing);
-            rowRenderer->updateLayerTransformAfterLayout();
-=======
 
             int rHeight = m_rowPos[r + 1] - m_rowPos[r] - vspacing;
             if (r < totalRows-1)
                 rHeight -= floorToInt(m_grid[r + 1].paginationStrut);
 
             rowRenderer->setLogicalHeight(rHeight);
-            rowRenderer->updateLayerTransform();
->>>>>>> 273eb6ef
+            rowRenderer->updateLayerTransformAfterLayout();
             rowRenderer->clearAllOverflows();
             rowRenderer->addVisualEffectOverflow();
         }
