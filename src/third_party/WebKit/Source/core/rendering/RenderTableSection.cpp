--- conflicted
+++ resolved
@@ -252,7 +252,6 @@
     cell->setCol(table()->effColToCol(col));
 }
 
-<<<<<<< HEAD
 void RenderTableSection::populateSpanningRowsHeightFromCell(RenderTableCell* cell, struct SpanningRowsHeight& spanningRowsHeight)
 {
     const unsigned rowSpan = cell->rowSpan();
@@ -495,7 +494,8 @@
         }
         m_rowPos[row + 1] = max<int>(m_rowPos[row + 1], m_rowPos[row] + m_grid[row].baseline + cellStartRowBaselineDescent);
     }
-=======
+}
+
 static LayoutUnit shezOffsetFromLogicalTopOfFirstPage(LayoutState* layoutState)
 {
     ASSERT(layoutState);
@@ -516,7 +516,6 @@
     remainingHeight = intMod(remainingHeight, pageLogicalHeight);
 
     return remainingHeight;
->>>>>>> 17a15430
 }
 
 int RenderTableSection::calcRowLogicalHeight()
@@ -608,11 +607,11 @@
         m_rowPos[r + 1] = max(m_rowPos[r + 1], m_rowPos[r]);
     }
 
-<<<<<<< HEAD
     if (!rowSpanCells.isEmpty()) {
         ASSERT(RuntimeEnabledFeatures::rowSpanLogicalHeightSpreadingEnabled());
         distributeRowSpanHeightToRows(rowSpanCells);
-=======
+    }
+
     if (view()->layoutState()->pageLogicalHeight()) {
         LayoutUnit paginationDelta = 0;
         for (unsigned r = 0; r < m_grid.size(); r++) {
@@ -620,7 +619,6 @@
             m_rowPos[r] += floorToInt(paginationDelta);
         }
         m_rowPos[m_grid.size()] += floorToInt(paginationDelta);
->>>>>>> 17a15430
     }
 
     ASSERT(!needsLayout());
