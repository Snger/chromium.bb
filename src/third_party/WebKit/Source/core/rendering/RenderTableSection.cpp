--- conflicted
+++ resolved
@@ -1043,21 +1043,6 @@
 
             cell->layoutIfNeeded();
 
-<<<<<<< HEAD
-            // FIXME: Make pagination work with vertical tables.
-            if (view()->layoutState()->pageLogicalHeight() && cell->logicalHeight() != rHeight) {
-                // FIXME: Pagination might have made us change size. For now just shrink or grow the cell to fit without doing a relayout.
-                // We'll also do a basic increase of the row height to accommodate the cell if it's bigger, but this isn't quite right
-                // either. It's at least stable though and won't result in an infinite # of relayouts that may never stabilize.
-                LayoutUnit oldLogicalHeight = cell->logicalHeight();
-                if (oldLogicalHeight > rHeight)
-                    rowHeightIncreaseForPagination = std::max<int>(rowHeightIncreaseForPagination, oldLogicalHeight - rHeight);
-                cell->setLogicalHeight(rHeight);
-                cell->computeOverflow(oldLogicalHeight, false);
-            }
-
-=======
->>>>>>> 37ecddcd
             LayoutSize childOffset(cell->location() - oldCellRect.location());
             if (childOffset.width() || childOffset.height()) {
                 // If the child moved, we have to repaint it as well as any floating/positioned
@@ -1071,18 +1056,6 @@
                 maxCellHeight = rHeight;
             }
         }
-<<<<<<< HEAD
-        if (rowHeightIncreaseForPagination) {
-            for (unsigned rowIndex = r + 1; rowIndex <= totalRows; rowIndex++)
-                m_rowPos[rowIndex] += rowHeightIncreaseForPagination;
-            for (unsigned c = 0; c < nEffCols; ++c) {
-                WillBeHeapVector<RawPtrWillBeMember<RenderTableCell>, 1>& cells = cellAt(r, c).cells;
-                for (size_t i = 0; i < cells.size(); ++i) {
-                    LayoutUnit oldLogicalHeight = cells[i]->logicalHeight();
-                    cells[i]->setLogicalHeight(oldLogicalHeight + rowHeightIncreaseForPagination);
-                    cells[i]->computeOverflow(oldLogicalHeight, false);
-                }
-=======
 
         if (view()->layoutState()->pageLogicalHeight()) {
             LayoutUnit remaining = shezPageRemainingLogicalHeightForOffset(view()->layoutState(), m_rowPos[r] - m_grid[r].paginationStrut);
@@ -1095,7 +1068,6 @@
                 needToRelayout = true;
                 rowStart = r;
                 break;
->>>>>>> 37ecddcd
             }
         }
     }
