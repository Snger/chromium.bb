--- conflicted
+++ resolved
@@ -1086,12 +1086,9 @@
 
             cell->layoutIfNeeded();
 
-<<<<<<< HEAD
-=======
             if (rowRenderer)
                 rowRenderer->addOverflowFromCell(cell);
 
->>>>>>> 4f556e39
             LayoutSize childOffset(cell->location() - oldCellRect.location());
             if (childOffset.width() || childOffset.height()) {
                 // If the child moved, we have to issue paint invalidations to it as well as any floating/positioned
