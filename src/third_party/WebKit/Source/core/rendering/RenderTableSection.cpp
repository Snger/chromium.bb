/*
 * Copyright (C) 1997 Martin Jones (mjones@kde.org)
 *           (C) 1997 Torben Weis (weis@kde.org)
 *           (C) 1998 Waldo Bastian (bastian@kde.org)
 *           (C) 1999 Lars Knoll (knoll@kde.org)
 *           (C) 1999 Antti Koivisto (koivisto@kde.org)
 * Copyright (C) 2003, 2004, 2005, 2006, 2008, 2009, 2010 Apple Inc. All rights reserved.
 * Copyright (C) 2006 Alexey Proskuryakov (ap@nypop.com)
 *
 * This library is free software; you can redistribute it and/or
 * modify it under the terms of the GNU Library General Public
 * License as published by the Free Software Foundation; either
 * version 2 of the License, or (at your option) any later version.
 *
 * This library is distributed in the hope that it will be useful,
 * but WITHOUT ANY WARRANTY; without even the implied warranty of
 * MERCHANTABILITY or FITNESS FOR A PARTICULAR PURPOSE.  See the GNU
 * Library General Public License for more details.
 *
 * You should have received a copy of the GNU Library General Public License
 * along with this library; see the file COPYING.LIB.  If not, write to
 * the Free Software Foundation, Inc., 51 Franklin Street, Fifth Floor,
 * Boston, MA 02110-1301, USA.
 */

#include "config.h"
#include "core/rendering/RenderTableSection.h"

// FIXME: Remove 'RuntimeEnabledFeatures.h' when http://crbug.com/78724 is closed.
#include "RuntimeEnabledFeatures.h"
#include <limits>
#include "core/rendering/HitTestResult.h"
#include "core/rendering/PaintInfo.h"
#include "core/rendering/RenderTableCell.h"
#include "core/rendering/RenderTableCol.h"
#include "core/rendering/RenderTableRow.h"
#include "core/rendering/RenderView.h"
#include "wtf/HashSet.h"
#include "wtf/Vector.h"

using namespace std;

namespace WebCore {

using namespace HTMLNames;

// Those 2 variables are used to balance the memory consumption vs the repaint time on big tables.
static unsigned gMinTableSizeToUseFastPaintPathWithOverflowingCell = 75 * 75;
static float gMaxAllowedOverflowingCellRatioForFastPaintPath = 0.1f;

static inline void setRowLogicalHeightToRowStyleLogicalHeight(RenderTableSection::RowStruct& row)
{
    ASSERT(row.rowRenderer);
    row.logicalHeight = row.rowRenderer->style()->logicalHeight();
}

static inline void updateLogicalHeightForCell(RenderTableSection::RowStruct& row, const RenderTableCell* cell)
{
    // We ignore height settings on rowspan cells.
    if (cell->rowSpan() != 1)
        return;

    Length logicalHeight = cell->style()->logicalHeight();
    if (logicalHeight.isPositive()) {
        Length cRowLogicalHeight = row.logicalHeight;
        switch (logicalHeight.type()) {
        case Percent:
            if (!(cRowLogicalHeight.isPercent())
                || (cRowLogicalHeight.isPercent() && cRowLogicalHeight.percent() < logicalHeight.percent()))
                row.logicalHeight = logicalHeight;
            break;
        case Fixed:
            if (cRowLogicalHeight.type() < Percent
                || (cRowLogicalHeight.isFixed() && cRowLogicalHeight.value() < logicalHeight.value()))
                row.logicalHeight = logicalHeight;
            break;
        default:
            break;
        }
    }
}


RenderTableSection::RenderTableSection(Element* element)
    : RenderBox(element)
    , m_cCol(0)
    , m_cRow(0)
    , m_outerBorderStart(0)
    , m_outerBorderEnd(0)
    , m_outerBorderBefore(0)
    , m_outerBorderAfter(0)
    , m_needsCellRecalc(false)
    , m_hasMultipleCellLevels(false)
{
    // init RenderObject attributes
    setInline(false); // our object is not Inline
}

RenderTableSection::~RenderTableSection()
{
}

void RenderTableSection::styleDidChange(StyleDifference diff, const RenderStyle* oldStyle)
{
    RenderBox::styleDidChange(diff, oldStyle);
    propagateStyleToAnonymousChildren();

    // If border was changed, notify table.
    RenderTable* table = this->table();
    if (table && !table->selfNeedsLayout() && !table->normalChildNeedsLayout() && oldStyle && oldStyle->border() != style()->border())
        table->invalidateCollapsedBorders();
}

void RenderTableSection::willBeRemovedFromTree()
{
    RenderBox::willBeRemovedFromTree();

    // Preventively invalidate our cells as we may be re-inserted into
    // a new table which would require us to rebuild our structure.
    setNeedsCellRecalc();
}

void RenderTableSection::addChild(RenderObject* child, RenderObject* beforeChild)
{
    if (!child->isTableRow()) {
        RenderObject* last = beforeChild;
        if (!last)
            last = lastChild();
        if (last && last->isAnonymous() && !last->isBeforeOrAfterContent()) {
            if (beforeChild == last)
                beforeChild = last->firstChild();
            last->addChild(child, beforeChild);
            return;
        }

        if (beforeChild && !beforeChild->isAnonymous() && beforeChild->parent() == this) {
            RenderObject* row = beforeChild->previousSibling();
            if (row && row->isTableRow() && row->isAnonymous()) {
                row->addChild(child);
                return;
            }
        }

        // If beforeChild is inside an anonymous cell/row, insert into the cell or into
        // the anonymous row containing it, if there is one.
        RenderObject* lastBox = last;
        while (lastBox && lastBox->parent()->isAnonymous() && !lastBox->isTableRow())
            lastBox = lastBox->parent();
        if (lastBox && lastBox->isAnonymous() && !lastBox->isBeforeOrAfterContent()) {
            lastBox->addChild(child, beforeChild);
            return;
        }

        RenderObject* row = RenderTableRow::createAnonymousWithParentRenderer(this);
        addChild(row, beforeChild);
        row->addChild(child);
        return;
    }

    if (beforeChild)
        setNeedsCellRecalc();

    unsigned insertionRow = m_cRow;
    ++m_cRow;
    m_cCol = 0;

    ensureRows(m_cRow);

    RenderTableRow* row = toRenderTableRow(child);
    m_grid[insertionRow].rowRenderer = row;
    row->setRowIndex(insertionRow);

    if (!beforeChild)
        setRowLogicalHeightToRowStyleLogicalHeight(m_grid[insertionRow]);

    if (beforeChild && beforeChild->parent() != this)
        beforeChild = splitAnonymousBoxesAroundChild(beforeChild);

    ASSERT(!beforeChild || beforeChild->isTableRow());
    RenderBox::addChild(child, beforeChild);
}

void RenderTableSection::ensureRows(unsigned numRows)
{
    if (numRows <= m_grid.size())
        return;

    unsigned oldSize = m_grid.size();
    m_grid.grow(numRows);

    unsigned effectiveColumnCount = max(1u, table()->numEffCols());
    for (unsigned row = oldSize; row < m_grid.size(); ++row)
        m_grid[row].row.grow(effectiveColumnCount);
}

void RenderTableSection::addCell(RenderTableCell* cell, RenderTableRow* row)
{
    // We don't insert the cell if we need cell recalc as our internal columns' representation
    // will have drifted from the table's representation. Also recalcCells will call addCell
    // at a later time after sync'ing our columns' with the table's.
    if (needsCellRecalc())
        return;

    unsigned rSpan = cell->rowSpan();
    unsigned cSpan = cell->colSpan();
    const Vector<RenderTable::ColumnStruct>& columns = table()->columns();
    unsigned nCols = columns.size();
    unsigned insertionRow = row->rowIndex();

    // ### mozilla still seems to do the old HTML way, even for strict DTD
    // (see the annotation on table cell layouting in the CSS specs and the testcase below:
    // <TABLE border>
    // <TR><TD>1 <TD rowspan="2">2 <TD>3 <TD>4
    // <TR><TD colspan="2">5
    // </TABLE>
    while (m_cCol < nCols && (cellAt(insertionRow, m_cCol).hasCells() || cellAt(insertionRow, m_cCol).inColSpan))
        m_cCol++;

    updateLogicalHeightForCell(m_grid[insertionRow], cell);

    ensureRows(insertionRow + rSpan);

    m_grid[insertionRow].rowRenderer = row;

    unsigned col = m_cCol;
    // tell the cell where it is
    bool inColSpan = false;
    while (cSpan) {
        unsigned currentSpan;
        if (m_cCol >= nCols) {
            table()->appendColumn(cSpan);
            currentSpan = cSpan;
        } else {
            if (cSpan < columns[m_cCol].span)
                table()->splitColumn(m_cCol, cSpan);
            currentSpan = columns[m_cCol].span;
        }
        for (unsigned r = 0; r < rSpan; r++) {
            CellStruct& c = cellAt(insertionRow + r, m_cCol);
            ASSERT(cell);
            c.cells.append(cell);
            // If cells overlap then we take the slow path for painting.
            if (c.cells.size() > 1)
                m_hasMultipleCellLevels = true;
            if (inColSpan)
                c.inColSpan = true;
        }
        m_cCol++;
        cSpan -= currentSpan;
        inColSpan = true;
    }
    cell->setCol(table()->effColToCol(col));
}

<<<<<<< HEAD
=======
void RenderTableSection::populateSpanningRowsHeightFromCell(RenderTableCell* cell, struct SpanningRowsHeight& spanningRowsHeight)
{
    const unsigned rowSpan = cell->rowSpan();
    const unsigned rowIndex = cell->rowIndex();

    spanningRowsHeight.spanningCellHeightIgnoringBorderSpacing = cell->logicalHeightForRowSizing();

    spanningRowsHeight.rowHeight.resize(rowSpan);
    spanningRowsHeight.totalRowsHeight = 0;
    for (unsigned row = 0; row < rowSpan; row++) {
        unsigned actualRow = row + rowIndex;
        spanningRowsHeight.rowHeight[row] = m_rowPos[actualRow + 1] - m_rowPos[actualRow] - borderSpacingForRow(actualRow);
        spanningRowsHeight.totalRowsHeight += spanningRowsHeight.rowHeight[row];
        spanningRowsHeight.spanningCellHeightIgnoringBorderSpacing -= borderSpacingForRow(actualRow);
    }
    // We don't span the following row so its border-spacing (if any) should be included.
    spanningRowsHeight.spanningCellHeightIgnoringBorderSpacing += borderSpacingForRow(rowIndex + rowSpan - 1);
}

void RenderTableSection::distributeExtraRowSpanHeightToPercentRows(RenderTableCell* cell, int totalPercent, int& extraRowSpanningHeight, Vector<int>& rowsHeight)
{
    if (!extraRowSpanningHeight || !totalPercent)
        return;

    const unsigned rowSpan = cell->rowSpan();
    const unsigned rowIndex = cell->rowIndex();
    int percent = min(totalPercent, 100);
    const int tableHeight = m_rowPos[m_grid.size()] + extraRowSpanningHeight;

    // Our algorithm matches Firefox. Extra spanning height would be distributed Only in first percent height rows
    // those total percent is 100. Other percent rows would be uneffected even extra spanning height is remain.
    int accumulatedPositionIncrease = 0;
    for (unsigned row = rowIndex; row < (rowIndex + rowSpan); row++) {
        if (percent > 0 && extraRowSpanningHeight > 0) {
            if (m_grid[row].logicalHeight.isPercent()) {
                int toAdd = (tableHeight * m_grid[row].logicalHeight.percent() / 100) - rowsHeight[row - rowIndex];
                // FIXME: Note that this is wrong if we have a percentage above 100% and may make us grow
                // above the available space.

                toAdd = min(toAdd, extraRowSpanningHeight);
                accumulatedPositionIncrease += toAdd;
                extraRowSpanningHeight -= toAdd;
                percent -= m_grid[row].logicalHeight.percent();
            }
        }
        m_rowPos[row + 1] += accumulatedPositionIncrease;
    }
}

void RenderTableSection::distributeExtraRowSpanHeightToAutoRows(RenderTableCell* cell, int totalAutoRowsHeight, int& extraRowSpanningHeight, Vector<int>& rowsHeight)
{
    if (!extraRowSpanningHeight || !totalAutoRowsHeight)
        return;

    const unsigned rowSpan = cell->rowSpan();
    const unsigned rowIndex = cell->rowIndex();
    int accumulatedPositionIncrease = 0;
    int remainder = 0;

    // Aspect ratios of auto rows should not change otherwise table may look different than user expected.
    // So extra height distributed in auto spanning rows based on their weight in spanning cell.
    for (unsigned row = rowIndex; row < (rowIndex + rowSpan); row++) {
        if (m_grid[row].logicalHeight.isAuto()) {
            accumulatedPositionIncrease += (extraRowSpanningHeight * rowsHeight[row - rowIndex]) / totalAutoRowsHeight;
            remainder += (extraRowSpanningHeight * rowsHeight[row - rowIndex]) % totalAutoRowsHeight;

            // While whole extra spanning height is distributing in auto spanning rows, rational parts remains
            // in every integer division. So accumulating all remainder part in integer division and when total remainder
            // is equvalent to divisor then 1 unit increased in row position.
            // Note that this algorithm is biased towards adding more space towards the lower rows.
            if (remainder >= totalAutoRowsHeight) {
                remainder -= totalAutoRowsHeight;
                accumulatedPositionIncrease++;
            }
        }
        m_rowPos[row + 1] += accumulatedPositionIncrease;
    }

    ASSERT(!remainder);

    extraRowSpanningHeight -= accumulatedPositionIncrease;
}

void RenderTableSection::distributeExtraRowSpanHeightToRemainingRows(RenderTableCell* cell, int totalRemainingRowsHeight, int& extraRowSpanningHeight, Vector<int>& rowsHeight)
{
    if (!extraRowSpanningHeight || !totalRemainingRowsHeight)
        return;

    const unsigned rowSpan = cell->rowSpan();
    const unsigned rowIndex = cell->rowIndex();
    int accumulatedPositionIncrease = 0;
    int remainder = 0;

    // Aspect ratios of the rows should not change otherwise table may look different than user expected.
    // So extra height distribution in remaining spanning rows based on their weight in spanning cell.
    for (unsigned row = rowIndex; row < (rowIndex + rowSpan); row++) {
        if (!m_grid[row].logicalHeight.isPercent()) {
            accumulatedPositionIncrease += (extraRowSpanningHeight * rowsHeight[row - rowIndex]) / totalRemainingRowsHeight;
            remainder += (extraRowSpanningHeight * rowsHeight[row - rowIndex]) % totalRemainingRowsHeight;

            // While whole extra spanning height is distributing in remaining spanning rows, rational parts remains
            // in every integer division. So accumulating all remainder part in integer division and when total remainder
            // is equvalent to divisor then 1 unit increased in row position.
            // Note that this algorithm is biased towards adding more space towards the lower rows.
            if (remainder >= totalRemainingRowsHeight) {
                remainder -= totalRemainingRowsHeight;
                accumulatedPositionIncrease++;
            }
        }
        m_rowPos[row + 1] += accumulatedPositionIncrease;
    }

    ASSERT(!remainder);

    extraRowSpanningHeight -= accumulatedPositionIncrease;
}

// To avoid unneeded extra height distributions, we apply the following sorting algorithm:
// 1. We sort by increasing start row but decreasing last row (ie the top-most, shortest cells first).
// 2. For cells spanning the same rows, we sort by intrinsic size.
static bool compareRowSpanCellsInHeightDistributionOrder(const RenderTableCell* cell2, const RenderTableCell* cell1)
{
    unsigned cellRowIndex1 = cell1->rowIndex();
    unsigned cellRowSpan1 = cell1->rowSpan();
    unsigned cellRowIndex2 = cell2->rowIndex();
    unsigned cellRowSpan2 = cell2->rowSpan();

    if (cellRowIndex1 == cellRowIndex2 && cellRowSpan1 == cellRowSpan2)
        return (cell2->logicalHeightForRowSizing() > cell1->logicalHeightForRowSizing());

    return (cellRowIndex2 >= cellRowIndex1 && (cellRowIndex2 + cellRowSpan2) <= (cellRowIndex1 + cellRowSpan1));
}

// Distribute rowSpan cell height in rows those comes in rowSpan cell based on the ratio of row's height if
// 1. RowSpan cell height is greater then the total height of rows in rowSpan cell
void RenderTableSection::distributeRowSpanHeightToRows(SpanningRenderTableCells& rowSpanCells)
{
    ASSERT(rowSpanCells.size());

    // 'rowSpanCells' list is already sorted based on the cells rowIndex in ascending order
    // Arrange row spanning cell in the order in which we need to process first.
    std::sort(rowSpanCells.begin(), rowSpanCells.end(), compareRowSpanCellsInHeightDistributionOrder);

    unsigned extraHeightToPropagate = 0;
    unsigned lastRowIndex = 0;
    unsigned lastRowSpan = 0;

    for (unsigned i = 0; i < rowSpanCells.size(); i++) {
        RenderTableCell* cell = rowSpanCells[i];

        unsigned rowIndex = cell->rowIndex();

        unsigned rowSpan = cell->rowSpan();

        unsigned spanningCellEndIndex = rowIndex + rowSpan;
        unsigned lastSpanningCellEndIndex = lastRowIndex + lastRowSpan;

        // Only heightest spanning cell will distribute it's extra height in row if more then one spanning cells
        // present at same level.
        if (rowIndex == lastRowIndex && rowSpan == lastRowSpan)
            continue;

        int originalBeforePosition = m_rowPos[spanningCellEndIndex];

        // When 2 spanning cells are ending at same row index then while extra height distribution of first spanning
        // cell updates position of the last row so getting the original position of the last row in second spanning
        // cell need to reduce the height changed by first spanning cell.
        if (spanningCellEndIndex == lastSpanningCellEndIndex)
            originalBeforePosition -= extraHeightToPropagate;

        if (extraHeightToPropagate) {
            for (unsigned row = lastSpanningCellEndIndex + 1; row <= spanningCellEndIndex; row++)
                m_rowPos[row] += extraHeightToPropagate;
        }

        lastRowIndex = rowIndex;
        lastRowSpan = rowSpan;

        struct SpanningRowsHeight spanningRowsHeight;

        populateSpanningRowsHeightFromCell(cell, spanningRowsHeight);

        if (!spanningRowsHeight.totalRowsHeight || spanningRowsHeight.spanningCellHeightIgnoringBorderSpacing <= spanningRowsHeight.totalRowsHeight)
            continue;

        int totalPercent = 0;
        int totalAutoRowsHeight = 0;
        int totalRemainingRowsHeight = spanningRowsHeight.totalRowsHeight;

        // FIXME: Inner spanning cell height should not change if it have fixed height when it's parent spanning cell
        // is distributing it's extra height in rows.

        // Calculate total percentage, total auto rows height and total rows height except percent rows.
        for (unsigned row = rowIndex; row < spanningCellEndIndex; row++) {
            if (m_grid[row].logicalHeight.isPercent()) {
                totalPercent += m_grid[row].logicalHeight.percent();
                totalRemainingRowsHeight -= spanningRowsHeight.rowHeight[row - rowIndex];
            } else if (m_grid[row].logicalHeight.isAuto()) {
                totalAutoRowsHeight += spanningRowsHeight.rowHeight[row - rowIndex];
            }
        }

        int extraRowSpanningHeight = spanningRowsHeight.spanningCellHeightIgnoringBorderSpacing - spanningRowsHeight.totalRowsHeight;

        distributeExtraRowSpanHeightToPercentRows(cell, totalPercent, extraRowSpanningHeight, spanningRowsHeight.rowHeight);
        distributeExtraRowSpanHeightToAutoRows(cell, totalAutoRowsHeight, extraRowSpanningHeight, spanningRowsHeight.rowHeight);
        distributeExtraRowSpanHeightToRemainingRows(cell, totalRemainingRowsHeight, extraRowSpanningHeight, spanningRowsHeight.rowHeight);

        ASSERT(!extraRowSpanningHeight);

        // Getting total changed height in the table
        extraHeightToPropagate = m_rowPos[spanningCellEndIndex] - originalBeforePosition;
    }

    if (extraHeightToPropagate) {
        // Apply changed height by rowSpan cells to rows present at the end of the table
        for (unsigned row = lastRowIndex + lastRowSpan + 1; row <= m_grid.size(); row++)
            m_rowPos[row] += extraHeightToPropagate;
    }
}

// Find out the baseline of the cell
// If the cell's baseline is more then the row's baseline then the cell's baseline become the row's baseline
// and if the row's baseline goes out of the row's boundries then adjust row height accordingly.
void RenderTableSection::updateBaselineForCell(RenderTableCell* cell, unsigned row, LayoutUnit& baselineDescent)
{
    if (!cell->isBaselineAligned())
        return;

    // Ignoring the intrinsic padding as it depends on knowing the row's baseline, which won't be accurate
    // until the end of this function.
    LayoutUnit baselinePosition = cell->cellBaselinePosition() - cell->intrinsicPaddingBefore();
    if (baselinePosition > cell->borderBefore() + (cell->paddingBefore() - cell->intrinsicPaddingBefore())) {
        m_grid[row].baseline = max(m_grid[row].baseline, baselinePosition);

        int cellStartRowBaselineDescent = 0;
        if (cell->rowSpan() == 1) {
            baselineDescent = max(baselineDescent, cell->logicalHeightForRowSizing() - baselinePosition);
            cellStartRowBaselineDescent = baselineDescent;
        }
        m_rowPos[row + 1] = max<int>(m_rowPos[row + 1], m_rowPos[row] + m_grid[row].baseline + cellStartRowBaselineDescent);
    }
}

>>>>>>> d8aac4f0
static LayoutUnit shezOffsetFromLogicalTopOfFirstPage(LayoutState* layoutState)
{
    ASSERT(layoutState);
    ASSERT(layoutState->isPaginated());
    LayoutSize offsetDelta = layoutState->m_layoutOffset - layoutState->m_pageOffset;
    return offsetDelta.height();
}

static LayoutUnit shezPageRemainingLogicalHeightForOffset(LayoutState* layoutState, LayoutUnit offset)
{
    offset += shezOffsetFromLogicalTopOfFirstPage(layoutState);

    LayoutUnit pageLogicalHeight = layoutState->m_pageLogicalHeight;
    LayoutUnit remainingHeight = pageLogicalHeight - intMod(offset, pageLogicalHeight);

    // If includeBoundaryPoint is true the line exactly on the top edge of a
    // column will act as being part of the previous column.
    remainingHeight = intMod(remainingHeight, pageLogicalHeight);

    return remainingHeight;
}

int RenderTableSection::calcRowLogicalHeight()
{
#ifndef NDEBUG
    SetLayoutNeededForbiddenScope layoutForbiddenScope(this);
#endif

    ASSERT(!needsLayout());

    RenderTableCell* cell;

    RenderView* viewRenderer = view();
    LayoutStateMaintainer statePusher(viewRenderer);

    m_rowPos.resize(m_grid.size() + 1);
    m_rowPos[0] = table()->vBorderSpacing();

    SpanningRenderTableCells rowSpanCells;

    for (unsigned r = 0; r < m_grid.size(); r++) {
        m_grid[r].baseline = 0;
        LayoutUnit baselineDescent = 0;

        // Our base size is the biggest logical height from our cells' styles (excluding row spanning cells).
        m_rowPos[r + 1] = max(m_rowPos[r] + minimumValueForLength(m_grid[r].logicalHeight, 0, viewRenderer).round(), 0);

        Row& row = m_grid[r].row;
        unsigned totalCols = row.size();

        for (unsigned c = 0; c < totalCols; c++) {
            CellStruct& current = cellAt(r, c);
            for (unsigned i = 0; i < current.cells.size(); i++) {
                cell = current.cells[i];
                if (current.inColSpan && cell->rowSpan() == 1)
                    continue;

                if (RuntimeEnabledFeatures::rowSpanLogicalHeightSpreadingEnabled()) {
                    if (cell->rowSpan() > 1) {
                        // For row spanning cells, we only handle them for the first row they span. This ensures we take their baseline into account.
                        if (cell->rowIndex() == r) {
                            rowSpanCells.append(cell);

                            // Find out the baseline. The baseline is set on the first row in a rowSpan.
                            updateBaselineForCell(cell, r, baselineDescent);
                        }
                        continue;
                    }

                    ASSERT(cell->rowSpan() == 1);
                } else {
                    // FIXME: We add all the logical row of a rowspan to the last rows
                    // until crbug.com/78724 is fixed and the runtime flag removed.
                    // This avoids propagating temporary regressions while we fix the bug.
                    if ((cell->rowIndex() + cell->rowSpan() - 1) != r)
                        continue;
                }

                if (cell->hasOverrideHeight()) {
                    if (!statePusher.didPush()) {
                        // Technically, we should also push state for the row, but since
                        // rows don't push a coordinate transform, that's not necessary.
                        statePusher.push(this, locationOffset());
                    }
                    cell->clearIntrinsicPadding();
                    cell->clearOverrideSize();
                    cell->forceChildLayout();
                }

                if (RuntimeEnabledFeatures::rowSpanLogicalHeightSpreadingEnabled()) {
                    m_rowPos[r + 1] = max(m_rowPos[r + 1], m_rowPos[r] + cell->logicalHeightForRowSizing());

                    // Find out the baseline.
                    updateBaselineForCell(cell, r, baselineDescent);
                } else {
                    // For row spanning cells, |r| is the last row in the span.
                    unsigned cellStartRow = cell->rowIndex();

                    m_rowPos[r + 1] = max(m_rowPos[r + 1], m_rowPos[cellStartRow] + cell->logicalHeightForRowSizing());

                    // Find out the baseline.
                    updateBaselineForCell(cell, cellStartRow, baselineDescent);
                }
            }
        }

        // Add the border-spacing to our final position.
        m_rowPos[r + 1] += borderSpacingForRow(r);
        m_rowPos[r + 1] = max(m_rowPos[r + 1], m_rowPos[r]);
    }

<<<<<<< HEAD
=======
    if (!rowSpanCells.isEmpty()) {
        ASSERT(RuntimeEnabledFeatures::rowSpanLogicalHeightSpreadingEnabled());
        distributeRowSpanHeightToRows(rowSpanCells);
    }

>>>>>>> d8aac4f0
    if (view()->layoutState()->pageLogicalHeight()) {
        LayoutUnit paginationDelta = 0;
        for (unsigned r = 0; r < m_grid.size(); r++) {
            paginationDelta += m_grid[r].paginationStrut;
            m_rowPos[r] += floorToInt(paginationDelta);
        }
        m_rowPos[m_grid.size()] += floorToInt(paginationDelta);
    }

    ASSERT(!needsLayout());

    statePusher.pop();

    return m_rowPos[m_grid.size()];
}

void RenderTableSection::layout()
{
    StackStats::LayoutCheckPoint layoutCheckPoint;
    ASSERT(needsLayout());
    ASSERT(!needsCellRecalc());
    ASSERT(!table()->needsSectionRecalc());

    // addChild may over-grow m_grid but we don't want to throw away the memory too early as addChild
    // can be called in a loop (e.g during parsing). Doing it now ensures we have a stable-enough structure.
    m_grid.shrinkToFit();

    LayoutStateMaintainer statePusher(view(), this, locationOffset(), style()->isFlippedBlocksWritingMode());

    const Vector<int>& columnPos = table()->columnPositions();

    for (unsigned r = 0; r < m_grid.size(); ++r) {
        Row& row = m_grid[r].row;
        unsigned cols = row.size();
        // First, propagate our table layout's information to the cells. This will mark the row as needing layout
        // if there was a column logical width change.
        for (unsigned startColumn = 0; startColumn < cols; ++startColumn) {
            CellStruct& current = row[startColumn];
            RenderTableCell* cell = current.primaryCell();
            if (!cell || current.inColSpan)
                continue;

            unsigned endCol = startColumn;
            unsigned cspan = cell->colSpan();
            while (cspan && endCol < cols) {
                ASSERT(endCol < table()->columns().size());
                cspan -= table()->columns()[endCol].span;
                endCol++;
            }
            int tableLayoutLogicalWidth = columnPos[endCol] - columnPos[startColumn] - table()->hBorderSpacing();
            cell->setCellLogicalWidth(tableLayoutLogicalWidth);
        }

        if (RenderTableRow* rowRenderer = m_grid[r].rowRenderer)
            rowRenderer->layoutIfNeeded();
    }

    statePusher.pop();
    clearNeedsLayout();
}

void RenderTableSection::distributeExtraLogicalHeightToPercentRows(int& extraLogicalHeight, int totalPercent)
{
    if (!totalPercent)
        return;

    unsigned totalRows = m_grid.size();
    int totalHeight = m_rowPos[totalRows] + extraLogicalHeight;
    int totalLogicalHeightAdded = 0;
    totalPercent = min(totalPercent, 100);
    int rowHeight = m_rowPos[1] - m_rowPos[0];
    for (unsigned r = 0; r < totalRows; ++r) {
        if (totalPercent > 0 && m_grid[r].logicalHeight.isPercent()) {
            int toAdd = min<int>(extraLogicalHeight, (totalHeight * m_grid[r].logicalHeight.percent() / 100) - rowHeight);
            // If toAdd is negative, then we don't want to shrink the row (this bug
            // affected Outlook Web Access).
            toAdd = max(0, toAdd);
            totalLogicalHeightAdded += toAdd;
            extraLogicalHeight -= toAdd;
            totalPercent -= m_grid[r].logicalHeight.percent();
        }
        ASSERT(totalRows >= 1);
        if (r < totalRows - 1)
            rowHeight = m_rowPos[r + 2] - m_rowPos[r + 1];
        m_rowPos[r + 1] += totalLogicalHeightAdded;
    }
}

void RenderTableSection::distributeExtraLogicalHeightToAutoRows(int& extraLogicalHeight, unsigned autoRowsCount)
{
    if (!autoRowsCount)
        return;

    int totalLogicalHeightAdded = 0;
    for (unsigned r = 0; r < m_grid.size(); ++r) {
        if (autoRowsCount > 0 && m_grid[r].logicalHeight.isAuto()) {
            // Recomputing |extraLogicalHeightForRow| guarantees that we properly ditribute round |extraLogicalHeight|.
            int extraLogicalHeightForRow = extraLogicalHeight / autoRowsCount;
            totalLogicalHeightAdded += extraLogicalHeightForRow;
            extraLogicalHeight -= extraLogicalHeightForRow;
            --autoRowsCount;
        }
        m_rowPos[r + 1] += totalLogicalHeightAdded;
    }
}

void RenderTableSection::distributeRemainingExtraLogicalHeight(int& extraLogicalHeight)
{
    unsigned totalRows = m_grid.size();

    if (extraLogicalHeight <= 0 || !m_rowPos[totalRows])
        return;

    // FIXME: m_rowPos[totalRows] - m_rowPos[0] is the total rows' size.
    int totalRowSize = m_rowPos[totalRows];
    int totalLogicalHeightAdded = 0;
    int previousRowPosition = m_rowPos[0];
    for (unsigned r = 0; r < totalRows; r++) {
        // weight with the original height
        totalLogicalHeightAdded += extraLogicalHeight * (m_rowPos[r + 1] - previousRowPosition) / totalRowSize;
        previousRowPosition = m_rowPos[r + 1];
        m_rowPos[r + 1] += totalLogicalHeightAdded;
    }

    extraLogicalHeight -= totalLogicalHeightAdded;
}

int RenderTableSection::distributeExtraLogicalHeightToRows(int extraLogicalHeight)
{
    if (!extraLogicalHeight)
        return extraLogicalHeight;

    unsigned totalRows = m_grid.size();
    if (!totalRows)
        return extraLogicalHeight;

    if (!m_rowPos[totalRows] && nextSibling())
        return extraLogicalHeight;

    unsigned autoRowsCount = 0;
    int totalPercent = 0;
    for (unsigned r = 0; r < totalRows; r++) {
        if (m_grid[r].logicalHeight.isAuto())
            ++autoRowsCount;
        else if (m_grid[r].logicalHeight.isPercent())
            totalPercent += m_grid[r].logicalHeight.percent();
    }

    int remainingExtraLogicalHeight = extraLogicalHeight;
    distributeExtraLogicalHeightToPercentRows(remainingExtraLogicalHeight, totalPercent);
    distributeExtraLogicalHeightToAutoRows(remainingExtraLogicalHeight, autoRowsCount);
    distributeRemainingExtraLogicalHeight(remainingExtraLogicalHeight);
    return extraLogicalHeight - remainingExtraLogicalHeight;
}

void RenderTableSection::layoutRows()
{
#ifndef NDEBUG
    SetLayoutNeededForbiddenScope layoutForbiddenScope(this);
#endif

    ASSERT(!needsLayout());

    unsigned totalRows = m_grid.size();
    bool needToRelayout = false;

    // Set the width of our section now.  The rows will also be this width.
    setLogicalWidth(table()->contentLogicalWidth());
    m_overflow.clear();
    m_overflowingCells.clear();
    m_forceSlowPaintPathWithOverflowingCell = false;

    int vspacing = table()->vBorderSpacing();
    unsigned nEffCols = table()->numEffCols();
    unsigned rowStart = 0;

    LayoutStateMaintainer statePusher(view(), this, locationOffset(), style()->isFlippedBlocksWritingMode());

redoLayout:
    for (unsigned r = rowStart; r < totalRows; r++) {
        // Set the row's x/y position and width/height.
        if (RenderTableRow* rowRenderer = m_grid[r].rowRenderer) {
            rowRenderer->setLocation(LayoutPoint(0, m_rowPos[r]));
            rowRenderer->setLogicalWidth(logicalWidth());

            int rHeight = m_rowPos[r + 1] - m_rowPos[r] - vspacing;
            if (r < totalRows-1)
                rHeight -= floorToInt(m_grid[r + 1].paginationStrut);

            rowRenderer->setLogicalHeight(rHeight);
            rowRenderer->updateLayerTransform();
        }

        LayoutUnit maxCellHeight = 0;
        for (unsigned c = 0; c < nEffCols; c++) {
            CellStruct& cs = cellAt(r, c);
            RenderTableCell* cell = cs.primaryCell();

            if (!cell || cs.inColSpan)
                continue;

            int rowIndex = cell->rowIndex();
            int rHeight = m_rowPos[rowIndex + cell->rowSpan()] - m_rowPos[rowIndex] - vspacing;
            for (unsigned ri = rowIndex+1; ri < totalRows && ri <= rowIndex+cell->rowSpan(); ++ri) {
                rHeight -= floorToInt(m_grid[ri].paginationStrut);
            }
            
            // Force percent height children to lay themselves out again.
            // This will cause these children to grow to fill the cell.
            // FIXME: There is still more work to do here to fully match WinIE (should
            // it become necessary to do so).  In quirks mode, WinIE behaves like we
            // do, but it will clip the cells that spill out of the table section.  In
            // strict mode, Mozilla and WinIE both regrow the table to accommodate the
            // new height of the cell (thus letting the percentages cause growth one
            // time only).  We may also not be handling row-spanning cells correctly.
            //
            // Note also the oddity where replaced elements always flex, and yet blocks/tables do
            // not necessarily flex.  WinIE is crazy and inconsistent, and we can't hope to
            // match the behavior perfectly, but we'll continue to refine it as we discover new
            // bugs. :)
            bool cellChildrenFlex = false;
            bool flexAllChildren = cell->style()->logicalHeight().isFixed()
                || (!table()->style()->logicalHeight().isAuto() && rHeight != cell->logicalHeight());

            for (RenderObject* o = cell->firstChild(); o; o = o->nextSibling()) {
                if (!o->isText() && o->style()->logicalHeight().isPercent() && (flexAllChildren || o->isReplaced() || (o->isBox() && toRenderBox(o)->scrollsOverflow()))) {
                    // Tables with no sections do not flex.
                    if (!o->isTable() || toRenderTable(o)->hasSections()) {
                        o->setNeedsLayout(MarkOnlyThis);
                        cellChildrenFlex = true;
                    }
                }
            }

            if (TrackedRendererListHashSet* percentHeightDescendants = cell->percentHeightDescendants()) {
                TrackedRendererListHashSet::iterator end = percentHeightDescendants->end();
                for (TrackedRendererListHashSet::iterator it = percentHeightDescendants->begin(); it != end; ++it) {
                    RenderBox* box = *it;
                    if (!box->isReplaced() && !box->scrollsOverflow() && !flexAllChildren)
                        continue;

                    while (box != cell) {
                        if (box->normalChildNeedsLayout())
                            break;
                        box->setChildNeedsLayout(MarkOnlyThis);
                        box = box->containingBlock();
                        ASSERT(box);
                        if (!box)
                            break;
                    }
                    cellChildrenFlex = true;
                }
            }

            if (cellChildrenFlex) {
                // Alignment within a cell is based off the calculated
                // height, which becomes irrelevant once the cell has
                // been resized based off its percentage.
                cell->setOverrideLogicalContentHeightFromRowHeight(rHeight);
                cell->forceChildLayout();

                // If the baseline moved, we may have to update the data for our row. Find out the new baseline.
                if (cell->isBaselineAligned()) {
                    LayoutUnit baseline = cell->cellBaselinePosition();
                    if (baseline > cell->borderBefore() + cell->paddingBefore())
                        m_grid[r].baseline = max(m_grid[r].baseline, baseline);
                }
            }

            cell->computeIntrinsicPadding(rHeight);

            LayoutRect oldCellRect = cell->frameRect();

            setLogicalPositionForCell(cell, c);

            if (!cell->needsLayout() && view()->layoutState()->pageLogicalHeight() && view()->layoutState()->pageLogicalOffset(cell, cell->logicalTop()) != cell->pageLogicalOffset())
                cell->setChildNeedsLayout(MarkOnlyThis);

            cell->layoutIfNeeded();

            LayoutSize childOffset(cell->location() - oldCellRect.location());
            if (childOffset.width() || childOffset.height()) {
                view()->addLayoutDelta(childOffset);

                // If the child moved, we have to repaint it as well as any floating/positioned
                // descendants.  An exception is if we need a layout.  In this case, we know we're going to
                // repaint ourselves (and the child) anyway.
                if (!table()->selfNeedsLayout() && cell->checkForRepaintDuringLayout())
                    cell->repaintDuringLayoutIfMoved(oldCellRect);
            }

            if (rowIndex == r && rHeight > maxCellHeight) {
                maxCellHeight = rHeight;
            }
        }

        if (view()->layoutState()->pageLogicalHeight()) {
            LayoutUnit remaining = shezPageRemainingLogicalHeightForOffset(view()->layoutState(), m_rowPos[r] - m_grid[r].paginationStrut);
            LayoutUnit newStrut = floorToInt((maxCellHeight > remaining) ? remaining : LayoutUnit());
            LayoutUnit delta = newStrut - m_grid[r].paginationStrut;
            if (0 != delta) {
                for (unsigned ri = r; ri <= totalRows; ri++)
                    m_rowPos[ri] += floorToInt(delta);
                m_grid[r].paginationStrut = newStrut;
                needToRelayout = true;
                rowStart = r;
                break;
            }
        }
    }

    if (needToRelayout) {
        needToRelayout = false;
        goto redoLayout;
    }

    ASSERT(!needsLayout());

    setLogicalHeight(m_rowPos[totalRows]);

    computeOverflowFromCells(totalRows, nEffCols);

    statePusher.pop();
}

void RenderTableSection::computeOverflowFromCells()
{
    unsigned totalRows = m_grid.size();
    unsigned nEffCols = table()->numEffCols();
    computeOverflowFromCells(totalRows, nEffCols);
}

void RenderTableSection::computeOverflowFromCells(unsigned totalRows, unsigned nEffCols)
{
    unsigned totalCellsCount = nEffCols * totalRows;
    int maxAllowedOverflowingCellsCount = totalCellsCount < gMinTableSizeToUseFastPaintPathWithOverflowingCell ? 0 : gMaxAllowedOverflowingCellRatioForFastPaintPath * totalCellsCount;

#ifndef NDEBUG
    bool hasOverflowingCell = false;
#endif
    // Now that our height has been determined, add in overflow from cells.
    for (unsigned r = 0; r < totalRows; r++) {
        for (unsigned c = 0; c < nEffCols; c++) {
            CellStruct& cs = cellAt(r, c);
            RenderTableCell* cell = cs.primaryCell();
            if (!cell || cs.inColSpan)
                continue;
            if (r < totalRows - 1 && cell == primaryCellAt(r + 1, c))
                continue;
            addOverflowFromChild(cell);
#ifndef NDEBUG
            hasOverflowingCell |= cell->hasVisualOverflow();
#endif
            if (cell->hasVisualOverflow() && !m_forceSlowPaintPathWithOverflowingCell) {
                m_overflowingCells.add(cell);
                if (m_overflowingCells.size() > maxAllowedOverflowingCellsCount) {
                    // We need to set m_forcesSlowPaintPath only if there is a least one overflowing cells as the hit testing code rely on this information.
                    m_forceSlowPaintPathWithOverflowingCell = true;
                    // The slow path does not make any use of the overflowing cells info, don't hold on to the memory.
                    m_overflowingCells.clear();
                }
            }
        }
    }

    ASSERT(hasOverflowingCell == this->hasOverflowingCell());
}

int RenderTableSection::calcOuterBorderBefore() const
{
    unsigned totalCols = table()->numEffCols();
    if (!m_grid.size() || !totalCols)
        return 0;

    unsigned borderWidth = 0;

    const BorderValue& sb = style()->borderBefore();
    if (sb.style() == BHIDDEN)
        return -1;
    if (sb.style() > BHIDDEN)
        borderWidth = sb.width();

    const BorderValue& rb = firstChild()->style()->borderBefore();
    if (rb.style() == BHIDDEN)
        return -1;
    if (rb.style() > BHIDDEN && rb.width() > borderWidth)
        borderWidth = rb.width();

    bool allHidden = true;
    for (unsigned c = 0; c < totalCols; c++) {
        const CellStruct& current = cellAt(0, c);
        if (current.inColSpan || !current.hasCells())
            continue;
        const BorderValue& cb = current.primaryCell()->style()->borderBefore(); // FIXME: Make this work with perpendicular and flipped cells.
        // FIXME: Don't repeat for the same col group
        RenderTableCol* colGroup = table()->colElement(c);
        if (colGroup) {
            const BorderValue& gb = colGroup->style()->borderBefore();
            if (gb.style() == BHIDDEN || cb.style() == BHIDDEN)
                continue;
            allHidden = false;
            if (gb.style() > BHIDDEN && gb.width() > borderWidth)
                borderWidth = gb.width();
            if (cb.style() > BHIDDEN && cb.width() > borderWidth)
                borderWidth = cb.width();
        } else {
            if (cb.style() == BHIDDEN)
                continue;
            allHidden = false;
            if (cb.style() > BHIDDEN && cb.width() > borderWidth)
                borderWidth = cb.width();
        }
    }
    if (allHidden)
        return -1;

    return borderWidth / 2;
}

int RenderTableSection::calcOuterBorderAfter() const
{
    unsigned totalCols = table()->numEffCols();
    if (!m_grid.size() || !totalCols)
        return 0;

    unsigned borderWidth = 0;

    const BorderValue& sb = style()->borderAfter();
    if (sb.style() == BHIDDEN)
        return -1;
    if (sb.style() > BHIDDEN)
        borderWidth = sb.width();

    const BorderValue& rb = lastChild()->style()->borderAfter();
    if (rb.style() == BHIDDEN)
        return -1;
    if (rb.style() > BHIDDEN && rb.width() > borderWidth)
        borderWidth = rb.width();

    bool allHidden = true;
    for (unsigned c = 0; c < totalCols; c++) {
        const CellStruct& current = cellAt(m_grid.size() - 1, c);
        if (current.inColSpan || !current.hasCells())
            continue;
        const BorderValue& cb = current.primaryCell()->style()->borderAfter(); // FIXME: Make this work with perpendicular and flipped cells.
        // FIXME: Don't repeat for the same col group
        RenderTableCol* colGroup = table()->colElement(c);
        if (colGroup) {
            const BorderValue& gb = colGroup->style()->borderAfter();
            if (gb.style() == BHIDDEN || cb.style() == BHIDDEN)
                continue;
            allHidden = false;
            if (gb.style() > BHIDDEN && gb.width() > borderWidth)
                borderWidth = gb.width();
            if (cb.style() > BHIDDEN && cb.width() > borderWidth)
                borderWidth = cb.width();
        } else {
            if (cb.style() == BHIDDEN)
                continue;
            allHidden = false;
            if (cb.style() > BHIDDEN && cb.width() > borderWidth)
                borderWidth = cb.width();
        }
    }
    if (allHidden)
        return -1;

    return (borderWidth + 1) / 2;
}

int RenderTableSection::calcOuterBorderStart() const
{
    unsigned totalCols = table()->numEffCols();
    if (!m_grid.size() || !totalCols)
        return 0;

    unsigned borderWidth = 0;

    const BorderValue& sb = style()->borderStart();
    if (sb.style() == BHIDDEN)
        return -1;
    if (sb.style() > BHIDDEN)
        borderWidth = sb.width();

    if (RenderTableCol* colGroup = table()->colElement(0)) {
        const BorderValue& gb = colGroup->style()->borderStart();
        if (gb.style() == BHIDDEN)
            return -1;
        if (gb.style() > BHIDDEN && gb.width() > borderWidth)
            borderWidth = gb.width();
    }

    bool allHidden = true;
    for (unsigned r = 0; r < m_grid.size(); r++) {
        const CellStruct& current = cellAt(r, 0);
        if (!current.hasCells())
            continue;
        // FIXME: Don't repeat for the same cell
        const BorderValue& cb = current.primaryCell()->style()->borderStart(); // FIXME: Make this work with perpendicular and flipped cells.
        const BorderValue& rb = current.primaryCell()->parent()->style()->borderStart();
        if (cb.style() == BHIDDEN || rb.style() == BHIDDEN)
            continue;
        allHidden = false;
        if (cb.style() > BHIDDEN && cb.width() > borderWidth)
            borderWidth = cb.width();
        if (rb.style() > BHIDDEN && rb.width() > borderWidth)
            borderWidth = rb.width();
    }
    if (allHidden)
        return -1;

    return (borderWidth + (table()->style()->isLeftToRightDirection() ? 0 : 1)) / 2;
}

int RenderTableSection::calcOuterBorderEnd() const
{
    unsigned totalCols = table()->numEffCols();
    if (!m_grid.size() || !totalCols)
        return 0;

    unsigned borderWidth = 0;

    const BorderValue& sb = style()->borderEnd();
    if (sb.style() == BHIDDEN)
        return -1;
    if (sb.style() > BHIDDEN)
        borderWidth = sb.width();

    if (RenderTableCol* colGroup = table()->colElement(totalCols - 1)) {
        const BorderValue& gb = colGroup->style()->borderEnd();
        if (gb.style() == BHIDDEN)
            return -1;
        if (gb.style() > BHIDDEN && gb.width() > borderWidth)
            borderWidth = gb.width();
    }

    bool allHidden = true;
    for (unsigned r = 0; r < m_grid.size(); r++) {
        const CellStruct& current = cellAt(r, totalCols - 1);
        if (!current.hasCells())
            continue;
        // FIXME: Don't repeat for the same cell
        const BorderValue& cb = current.primaryCell()->style()->borderEnd(); // FIXME: Make this work with perpendicular and flipped cells.
        const BorderValue& rb = current.primaryCell()->parent()->style()->borderEnd();
        if (cb.style() == BHIDDEN || rb.style() == BHIDDEN)
            continue;
        allHidden = false;
        if (cb.style() > BHIDDEN && cb.width() > borderWidth)
            borderWidth = cb.width();
        if (rb.style() > BHIDDEN && rb.width() > borderWidth)
            borderWidth = rb.width();
    }
    if (allHidden)
        return -1;

    return (borderWidth + (table()->style()->isLeftToRightDirection() ? 1 : 0)) / 2;
}

void RenderTableSection::recalcOuterBorder()
{
    m_outerBorderBefore = calcOuterBorderBefore();
    m_outerBorderAfter = calcOuterBorderAfter();
    m_outerBorderStart = calcOuterBorderStart();
    m_outerBorderEnd = calcOuterBorderEnd();
}

int RenderTableSection::firstLineBoxBaseline() const
{
    if (!m_grid.size())
        return -1;

    int firstLineBaseline = m_grid[0].baseline;
    if (firstLineBaseline)
        return firstLineBaseline + m_rowPos[0];

    firstLineBaseline = -1;
    const Row& firstRow = m_grid[0].row;
    for (size_t i = 0; i < firstRow.size(); ++i) {
        const CellStruct& cs = firstRow.at(i);
        const RenderTableCell* cell = cs.primaryCell();
        // Only cells with content have a baseline
        if (cell && cell->contentLogicalHeight())
            firstLineBaseline = max<int>(firstLineBaseline, cell->logicalTop() + cell->paddingBefore() + cell->borderBefore() + cell->contentLogicalHeight());
    }

    return firstLineBaseline;
}

void RenderTableSection::paint(PaintInfo& paintInfo, const LayoutPoint& paintOffset)
{
    ANNOTATE_GRAPHICS_CONTEXT(paintInfo, this);

    // put this back in when all layout tests can handle it
    // ASSERT(!needsLayout());
    // avoid crashing on bugs that cause us to paint with dirty layout
    if (needsLayout())
        return;

    unsigned totalRows = m_grid.size();
    unsigned totalCols = table()->columns().size();

    if (!totalRows || !totalCols)
        return;

    LayoutPoint adjustedPaintOffset = paintOffset + location();

    PaintPhase phase = paintInfo.phase;
    bool pushedClip = pushContentsClip(paintInfo, adjustedPaintOffset, ForceContentsClip);
    paintObject(paintInfo, adjustedPaintOffset);
    if (pushedClip)
        popContentsClip(paintInfo, phase, adjustedPaintOffset);

    if ((phase == PaintPhaseOutline || phase == PaintPhaseSelfOutline) && style()->visibility() == VISIBLE)
        paintOutline(paintInfo, LayoutRect(adjustedPaintOffset, size()));
}

static inline bool compareCellPositions(RenderTableCell* elem1, RenderTableCell* elem2)
{
    return elem1->rowIndex() < elem2->rowIndex();
}

// This comparison is used only when we have overflowing cells as we have an unsorted array to sort. We thus need
// to sort both on rows and columns to properly repaint.
static inline bool compareCellPositionsWithOverflowingCells(RenderTableCell* elem1, RenderTableCell* elem2)
{
    if (elem1->rowIndex() != elem2->rowIndex())
        return elem1->rowIndex() < elem2->rowIndex();

    return elem1->col() < elem2->col();
}

void RenderTableSection::paintCell(RenderTableCell* cell, PaintInfo& paintInfo, const LayoutPoint& paintOffset)
{
    LayoutPoint cellPoint = flipForWritingModeForChild(cell, paintOffset);
    PaintPhase paintPhase = paintInfo.phase;
    RenderTableRow* row = toRenderTableRow(cell->parent());

    if (paintPhase == PaintPhaseBlockBackground || paintPhase == PaintPhaseChildBlockBackground) {
        // We need to handle painting a stack of backgrounds.  This stack (from bottom to top) consists of
        // the column group, column, row group, row, and then the cell.
        RenderTableCol* column = table()->colElement(cell->col());
        RenderTableCol* columnGroup = column ? column->enclosingColumnGroup() : 0;

        // Column groups and columns first.
        // FIXME: Columns and column groups do not currently support opacity, and they are being painted "too late" in
        // the stack, since we have already opened a transparency layer (potentially) for the table row group.
        // Note that we deliberately ignore whether or not the cell has a layer, since these backgrounds paint "behind" the
        // cell.
        cell->paintBackgroundsBehindCell(paintInfo, cellPoint, columnGroup);
        cell->paintBackgroundsBehindCell(paintInfo, cellPoint, column);

        // Paint the row group next.
        cell->paintBackgroundsBehindCell(paintInfo, cellPoint, this);

        // Paint the row next, but only if it doesn't have a layer.  If a row has a layer, it will be responsible for
        // painting the row background for the cell.
        if (!row->hasSelfPaintingLayer())
            cell->paintBackgroundsBehindCell(paintInfo, cellPoint, row);
    }
    if ((!cell->hasSelfPaintingLayer() && !row->hasSelfPaintingLayer()))
        cell->paint(paintInfo, cellPoint);
}

LayoutRect RenderTableSection::logicalRectForWritingModeAndDirection(const LayoutRect& rect) const
{
    LayoutRect tableAlignedRect(rect);

    flipForWritingMode(tableAlignedRect);

    if (!style()->isHorizontalWritingMode())
        tableAlignedRect = tableAlignedRect.transposedRect();

    const Vector<int>& columnPos = table()->columnPositions();
    // FIXME: The table's direction should determine our row's direction, not the section's (see bug 96691).
    if (!style()->isLeftToRightDirection())
        tableAlignedRect.setX(columnPos[columnPos.size() - 1] - tableAlignedRect.maxX());

    return tableAlignedRect;
}

CellSpan RenderTableSection::dirtiedRows(const LayoutRect& damageRect) const
{
    if (m_forceSlowPaintPathWithOverflowingCell)
        return fullTableRowSpan();

    CellSpan coveredRows = spannedRows(damageRect);

    // To repaint the border we might need to repaint first or last row even if they are not spanned themselves.
    if (coveredRows.start() >= m_rowPos.size() - 1 && m_rowPos[m_rowPos.size() - 1] + table()->outerBorderAfter() >= damageRect.y())
        --coveredRows.start();

    if (!coveredRows.end() && m_rowPos[0] - table()->outerBorderBefore() <= damageRect.maxY())
        ++coveredRows.end();

    return coveredRows;
}

CellSpan RenderTableSection::dirtiedColumns(const LayoutRect& damageRect) const
{
    if (m_forceSlowPaintPathWithOverflowingCell)
        return fullTableColumnSpan();

    CellSpan coveredColumns = spannedColumns(damageRect);

    const Vector<int>& columnPos = table()->columnPositions();
    // To repaint the border we might need to repaint first or last column even if they are not spanned themselves.
    if (coveredColumns.start() >= columnPos.size() - 1 && columnPos[columnPos.size() - 1] + table()->outerBorderEnd() >= damageRect.x())
        --coveredColumns.start();

    if (!coveredColumns.end() && columnPos[0] - table()->outerBorderStart() <= damageRect.maxX())
        ++coveredColumns.end();

    return coveredColumns;
}

CellSpan RenderTableSection::spannedRows(const LayoutRect& flippedRect) const
{
    // Find the first row that starts after rect top.
    unsigned nextRow = std::upper_bound(m_rowPos.begin(), m_rowPos.end(), flippedRect.y()) - m_rowPos.begin();

    if (nextRow == m_rowPos.size())
        return CellSpan(m_rowPos.size() - 1, m_rowPos.size() - 1); // After all rows.

    unsigned startRow = nextRow > 0 ? nextRow - 1 : 0;

    // Find the first row that starts after rect bottom.
    unsigned endRow;
    if (m_rowPos[nextRow] >= flippedRect.maxY())
        endRow = nextRow;
    else {
        endRow = std::upper_bound(m_rowPos.begin() + nextRow, m_rowPos.end(), flippedRect.maxY()) - m_rowPos.begin();
        if (endRow == m_rowPos.size())
            endRow = m_rowPos.size() - 1;
    }

    return CellSpan(startRow, endRow);
}

CellSpan RenderTableSection::spannedColumns(const LayoutRect& flippedRect) const
{
    const Vector<int>& columnPos = table()->columnPositions();

    // Find the first column that starts after rect left.
    // lower_bound doesn't handle the edge between two cells properly as it would wrongly return the
    // cell on the logical top/left.
    // upper_bound on the other hand properly returns the cell on the logical bottom/right, which also
    // matches the behavior of other browsers.
    unsigned nextColumn = std::upper_bound(columnPos.begin(), columnPos.end(), flippedRect.x()) - columnPos.begin();

    if (nextColumn == columnPos.size())
        return CellSpan(columnPos.size() - 1, columnPos.size() - 1); // After all columns.

    unsigned startColumn = nextColumn > 0 ? nextColumn - 1 : 0;

    // Find the first column that starts after rect right.
    unsigned endColumn;
    if (columnPos[nextColumn] >= flippedRect.maxX())
        endColumn = nextColumn;
    else {
        endColumn = std::upper_bound(columnPos.begin() + nextColumn, columnPos.end(), flippedRect.maxX()) - columnPos.begin();
        if (endColumn == columnPos.size())
            endColumn = columnPos.size() - 1;
    }

    return CellSpan(startColumn, endColumn);
}


void RenderTableSection::paintObject(PaintInfo& paintInfo, const LayoutPoint& paintOffset)
{
    PaintPhase paintPhase = paintInfo.phase;

    LayoutRect localRepaintRect = paintInfo.rect;
    localRepaintRect.moveBy(-paintOffset);
    localRepaintRect.inflate(maximalOutlineSize(paintPhase));

    LayoutRect tableAlignedRect = logicalRectForWritingModeAndDirection(localRepaintRect);

    CellSpan dirtiedRows = this->dirtiedRows(tableAlignedRect);
    CellSpan dirtiedColumns = this->dirtiedColumns(tableAlignedRect);

    if (dirtiedColumns.start() < dirtiedColumns.end()) {
        if (!m_hasMultipleCellLevels && !m_overflowingCells.size()) {
            if (paintInfo.phase == PaintPhaseCollapsedTableBorders) {
                // Collapsed borders are painted from the bottom right to the top left so that precedence
                // due to cell position is respected.
                for (unsigned r = dirtiedRows.end(); r > dirtiedRows.start(); r--) {
                    unsigned row = r - 1;
                    for (unsigned c = dirtiedColumns.end(); c > dirtiedColumns.start(); c--) {
                        unsigned col = c - 1;
                        CellStruct& current = cellAt(row, col);
                        RenderTableCell* cell = current.primaryCell();
                        if (!cell || (row > dirtiedRows.start() && primaryCellAt(row - 1, col) == cell) || (col > dirtiedColumns.start() && primaryCellAt(row, col - 1) == cell))
                            continue;
                        LayoutPoint cellPoint = flipForWritingModeForChild(cell, paintOffset);
                        cell->paintCollapsedBorders(paintInfo, cellPoint);
                    }
                }
            } else {
                // Draw the dirty cells in the order that they appear.
                for (unsigned r = dirtiedRows.start(); r < dirtiedRows.end(); r++) {
                    RenderTableRow* row = m_grid[r].rowRenderer;
                    if (row && !row->hasSelfPaintingLayer())
                        row->paintOutlineForRowIfNeeded(paintInfo, paintOffset);
                    for (unsigned c = dirtiedColumns.start(); c < dirtiedColumns.end(); c++) {
                        CellStruct& current = cellAt(r, c);
                        RenderTableCell* cell = current.primaryCell();
                        if (!cell || (r > dirtiedRows.start() && primaryCellAt(r - 1, c) == cell) || (c > dirtiedColumns.start() && primaryCellAt(r, c - 1) == cell))
                            continue;
                        paintCell(cell, paintInfo, paintOffset);
                    }
                }
            }
        } else {
            // The overflowing cells should be scarce to avoid adding a lot of cells to the HashSet.
#ifndef NDEBUG
            unsigned totalRows = m_grid.size();
            unsigned totalCols = table()->columns().size();
            ASSERT(m_overflowingCells.size() < totalRows * totalCols * gMaxAllowedOverflowingCellRatioForFastPaintPath);
#endif

            // To make sure we properly repaint the section, we repaint all the overflowing cells that we collected.
            Vector<RenderTableCell*> cells;
            copyToVector(m_overflowingCells, cells);

            HashSet<RenderTableCell*> spanningCells;

            for (unsigned r = dirtiedRows.start(); r < dirtiedRows.end(); r++) {
                RenderTableRow* row = m_grid[r].rowRenderer;
                if (row && !row->hasSelfPaintingLayer())
                    row->paintOutlineForRowIfNeeded(paintInfo, paintOffset);
                for (unsigned c = dirtiedColumns.start(); c < dirtiedColumns.end(); c++) {
                    CellStruct& current = cellAt(r, c);
                    if (!current.hasCells())
                        continue;
                    for (unsigned i = 0; i < current.cells.size(); ++i) {
                        if (m_overflowingCells.contains(current.cells[i]))
                            continue;

                        if (current.cells[i]->rowSpan() > 1 || current.cells[i]->colSpan() > 1) {
                            if (!spanningCells.add(current.cells[i]).isNewEntry)
                                continue;
                        }

                        cells.append(current.cells[i]);
                    }
                }
            }

            // Sort the dirty cells by paint order.
            if (!m_overflowingCells.size())
                std::stable_sort(cells.begin(), cells.end(), compareCellPositions);
            else
                std::sort(cells.begin(), cells.end(), compareCellPositionsWithOverflowingCells);

            if (paintInfo.phase == PaintPhaseCollapsedTableBorders) {
                for (unsigned i = cells.size(); i > 0; --i) {
                    LayoutPoint cellPoint = flipForWritingModeForChild(cells[i - 1], paintOffset);
                    cells[i - 1]->paintCollapsedBorders(paintInfo, cellPoint);
                }
            } else {
                for (unsigned i = 0; i < cells.size(); ++i)
                    paintCell(cells[i], paintInfo, paintOffset);
            }
        }
    }
}

void RenderTableSection::imageChanged(WrappedImagePtr, const IntRect*)
{
    // FIXME: Examine cells and repaint only the rect the image paints in.
    repaint();
}

void RenderTableSection::recalcCells()
{
    ASSERT(m_needsCellRecalc);
    // We reset the flag here to ensure that |addCell| works. This is safe to do as
    // fillRowsWithDefaultStartingAtPosition makes sure we match the table's columns
    // representation.
    m_needsCellRecalc = false;

    m_cCol = 0;
    m_cRow = 0;
    m_grid.clear();

    for (RenderObject* row = firstChild(); row; row = row->nextSibling()) {
        if (row->isTableRow()) {
            unsigned insertionRow = m_cRow;
            m_cRow++;
            m_cCol = 0;
            ensureRows(m_cRow);

            RenderTableRow* tableRow = toRenderTableRow(row);
            m_grid[insertionRow].rowRenderer = tableRow;
            tableRow->setRowIndex(insertionRow);
            setRowLogicalHeightToRowStyleLogicalHeight(m_grid[insertionRow]);

            for (RenderObject* cell = row->firstChild(); cell; cell = cell->nextSibling()) {
                if (!cell->isTableCell())
                    continue;

                RenderTableCell* tableCell = toRenderTableCell(cell);
                addCell(tableCell, tableRow);
            }
        }
    }

    m_grid.shrinkToFit();
    setNeedsLayout();
}

// FIXME: This function could be made O(1) in certain cases (like for the non-most-constrainive cells' case).
void RenderTableSection::rowLogicalHeightChanged(unsigned rowIndex)
{
    if (needsCellRecalc())
        return;

    setRowLogicalHeightToRowStyleLogicalHeight(m_grid[rowIndex]);

    for (RenderObject* cell = m_grid[rowIndex].rowRenderer->firstChild(); cell; cell = cell->nextSibling()) {
        if (!cell->isTableCell())
            continue;

        updateLogicalHeightForCell(m_grid[rowIndex], toRenderTableCell(cell));
    }
}

void RenderTableSection::setNeedsCellRecalc()
{
    m_needsCellRecalc = true;
    if (RenderTable* t = table())
        t->setNeedsSectionRecalc();
}

unsigned RenderTableSection::numColumns() const
{
    unsigned result = 0;

    for (unsigned r = 0; r < m_grid.size(); ++r) {
        for (unsigned c = result; c < table()->numEffCols(); ++c) {
            const CellStruct& cell = cellAt(r, c);
            if (cell.hasCells() || cell.inColSpan)
                result = c;
        }
    }

    return result + 1;
}

const BorderValue& RenderTableSection::borderAdjoiningStartCell(const RenderTableCell* cell) const
{
    ASSERT(cell->isFirstOrLastCellInRow());
    return hasSameDirectionAs(cell) ? style()->borderStart() : style()->borderEnd();
}

const BorderValue& RenderTableSection::borderAdjoiningEndCell(const RenderTableCell* cell) const
{
    ASSERT(cell->isFirstOrLastCellInRow());
    return hasSameDirectionAs(cell) ? style()->borderEnd() : style()->borderStart();
}

const RenderTableCell* RenderTableSection::firstRowCellAdjoiningTableStart() const
{
    unsigned adjoiningStartCellColumnIndex = hasSameDirectionAs(table()) ? 0 : table()->lastColumnIndex();
    return cellAt(0, adjoiningStartCellColumnIndex).primaryCell();
}

const RenderTableCell* RenderTableSection::firstRowCellAdjoiningTableEnd() const
{
    unsigned adjoiningEndCellColumnIndex = hasSameDirectionAs(table()) ? table()->lastColumnIndex() : 0;
    return cellAt(0, adjoiningEndCellColumnIndex).primaryCell();
}

void RenderTableSection::appendColumn(unsigned pos)
{
    ASSERT(!m_needsCellRecalc);

    for (unsigned row = 0; row < m_grid.size(); ++row)
        m_grid[row].row.resize(pos + 1);
}

void RenderTableSection::splitColumn(unsigned pos, unsigned first)
{
    ASSERT(!m_needsCellRecalc);

    if (m_cCol > pos)
        m_cCol++;
    for (unsigned row = 0; row < m_grid.size(); ++row) {
        Row& r = m_grid[row].row;
        r.insert(pos + 1, CellStruct());
        if (r[pos].hasCells()) {
            r[pos + 1].cells.append(r[pos].cells);
            RenderTableCell* cell = r[pos].primaryCell();
            ASSERT(cell);
            ASSERT(cell->colSpan() >= (r[pos].inColSpan ? 1u : 0));
            unsigned colleft = cell->colSpan() - r[pos].inColSpan;
            if (first > colleft)
              r[pos + 1].inColSpan = 0;
            else
              r[pos + 1].inColSpan = first + r[pos].inColSpan;
        } else {
            r[pos + 1].inColSpan = 0;
        }
    }
}

// Hit Testing
bool RenderTableSection::nodeAtPoint(const HitTestRequest& request, HitTestResult& result, const HitTestLocation& locationInContainer, const LayoutPoint& accumulatedOffset, HitTestAction action)
{
    // If we have no children then we have nothing to do.
    if (!firstChild())
        return false;

    // Table sections cannot ever be hit tested.  Effectively they do not exist.
    // Just forward to our children always.
    LayoutPoint adjustedLocation = accumulatedOffset + location();

    if (hasOverflowClip() && !locationInContainer.intersects(overflowClipRect(adjustedLocation, locationInContainer.region())))
        return false;

    if (hasOverflowingCell()) {
        for (RenderObject* child = lastChild(); child; child = child->previousSibling()) {
            // FIXME: We have to skip over inline flows, since they can show up inside table rows
            // at the moment (a demoted inline <form> for example). If we ever implement a
            // table-specific hit-test method (which we should do for performance reasons anyway),
            // then we can remove this check.
            if (child->isBox() && !toRenderBox(child)->hasSelfPaintingLayer()) {
                LayoutPoint childPoint = flipForWritingModeForChild(toRenderBox(child), adjustedLocation);
                if (child->nodeAtPoint(request, result, locationInContainer, childPoint, action)) {
                    updateHitTestResult(result, toLayoutPoint(locationInContainer.point() - childPoint));
                    return true;
                }
            }
        }
        return false;
    }

    recalcCellsIfNeeded();

    LayoutRect hitTestRect = locationInContainer.boundingBox();
    hitTestRect.moveBy(-adjustedLocation);

    LayoutRect tableAlignedRect = logicalRectForWritingModeAndDirection(hitTestRect);
    CellSpan rowSpan = spannedRows(tableAlignedRect);
    CellSpan columnSpan = spannedColumns(tableAlignedRect);

    // Now iterate over the spanned rows and columns.
    for (unsigned hitRow = rowSpan.start(); hitRow < rowSpan.end(); ++hitRow) {
        for (unsigned hitColumn = columnSpan.start(); hitColumn < columnSpan.end(); ++hitColumn) {
            CellStruct& current = cellAt(hitRow, hitColumn);

            // If the cell is empty, there's nothing to do
            if (!current.hasCells())
                continue;

            for (unsigned i = current.cells.size() ; i; ) {
                --i;
                RenderTableCell* cell = current.cells[i];
                LayoutPoint cellPoint = flipForWritingModeForChild(cell, adjustedLocation);
                if (static_cast<RenderObject*>(cell)->nodeAtPoint(request, result, locationInContainer, cellPoint, action)) {
                    updateHitTestResult(result, locationInContainer.point() - toLayoutSize(cellPoint));
                    return true;
                }
            }
            if (!result.isRectBasedTest())
                break;
        }
        if (!result.isRectBasedTest())
            break;
    }

    return false;
}

void RenderTableSection::removeCachedCollapsedBorders(const RenderTableCell* cell)
{
    if (!table()->collapseBorders())
        return;

    for (int side = CBSBefore; side <= CBSEnd; ++side)
        m_cellsCollapsedBorders.remove(make_pair(cell, side));
}

void RenderTableSection::setCachedCollapsedBorder(const RenderTableCell* cell, CollapsedBorderSide side, CollapsedBorderValue border)
{
    ASSERT(table()->collapseBorders());
    m_cellsCollapsedBorders.set(make_pair(cell, side), border);
}

CollapsedBorderValue& RenderTableSection::cachedCollapsedBorder(const RenderTableCell* cell, CollapsedBorderSide side)
{
    ASSERT(table()->collapseBorders());
    HashMap<pair<const RenderTableCell*, int>, CollapsedBorderValue>::iterator it = m_cellsCollapsedBorders.find(make_pair(cell, side));
    ASSERT(it != m_cellsCollapsedBorders.end());
    return it->value;
}

RenderTableSection* RenderTableSection::createAnonymousWithParentRenderer(const RenderObject* parent)
{
    RefPtr<RenderStyle> newStyle = RenderStyle::createAnonymousStyleWithDisplay(parent->style(), TABLE_ROW_GROUP);
    RenderTableSection* newSection = new RenderTableSection(0);
    newSection->setDocumentForAnonymous(parent->document());
    newSection->setStyle(newStyle.release());
    return newSection;
}

void RenderTableSection::setLogicalPositionForCell(RenderTableCell* cell, unsigned effectiveColumn) const
{
    LayoutPoint oldCellLocation = cell->location();

    LayoutPoint cellLocation(0, m_rowPos[cell->rowIndex()]);
    int horizontalBorderSpacing = table()->hBorderSpacing();

    // FIXME: The table's direction should determine our row's direction, not the section's (see bug 96691).
    if (!style()->isLeftToRightDirection())
        cellLocation.setX(table()->columnPositions()[table()->numEffCols()] - table()->columnPositions()[table()->colToEffCol(cell->col() + cell->colSpan())] + horizontalBorderSpacing);
    else
        cellLocation.setX(table()->columnPositions()[effectiveColumn] + horizontalBorderSpacing);

    cell->setLogicalLocation(cellLocation);
    view()->addLayoutDelta(oldCellLocation - cell->location());
}

} // namespace WebCore<|MERGE_RESOLUTION|>--- conflicted
+++ resolved
@@ -252,8 +252,6 @@
     cell->setCol(table()->effColToCol(col));
 }
 
-<<<<<<< HEAD
-=======
 void RenderTableSection::populateSpanningRowsHeightFromCell(RenderTableCell* cell, struct SpanningRowsHeight& spanningRowsHeight)
 {
     const unsigned rowSpan = cell->rowSpan();
@@ -498,7 +496,6 @@
     }
 }
 
->>>>>>> d8aac4f0
 static LayoutUnit shezOffsetFromLogicalTopOfFirstPage(LayoutState* layoutState)
 {
     ASSERT(layoutState);
@@ -610,14 +607,11 @@
         m_rowPos[r + 1] = max(m_rowPos[r + 1], m_rowPos[r]);
     }
 
-<<<<<<< HEAD
-=======
     if (!rowSpanCells.isEmpty()) {
         ASSERT(RuntimeEnabledFeatures::rowSpanLogicalHeightSpreadingEnabled());
         distributeRowSpanHeightToRows(rowSpanCells);
     }
 
->>>>>>> d8aac4f0
     if (view()->layoutState()->pageLogicalHeight()) {
         LayoutUnit paginationDelta = 0;
         for (unsigned r = 0; r < m_grid.size(); r++) {
