/*
 * Copyright (C) 1997 Martin Jones (mjones@kde.org)
 *           (C) 1997 Torben Weis (weis@kde.org)
 *           (C) 1998 Waldo Bastian (bastian@kde.org)
 *           (C) 1999 Lars Knoll (knoll@kde.org)
 *           (C) 1999 Antti Koivisto (koivisto@kde.org)
 * Copyright (C) 2003, 2004, 2005, 2006, 2008, 2009, 2010, 2013 Apple Inc. All rights reserved.
 * Copyright (C) 2006 Alexey Proskuryakov (ap@nypop.com)
 *
 * This library is free software; you can redistribute it and/or
 * modify it under the terms of the GNU Library General Public
 * License as published by the Free Software Foundation; either
 * version 2 of the License, or (at your option) any later version.
 *
 * This library is distributed in the hope that it will be useful,
 * but WITHOUT ANY WARRANTY; without even the implied warranty of
 * MERCHANTABILITY or FITNESS FOR A PARTICULAR PURPOSE.  See the GNU
 * Library General Public License for more details.
 *
 * You should have received a copy of the GNU Library General Public License
 * along with this library; see the file COPYING.LIB.  If not, write to
 * the Free Software Foundation, Inc., 51 Franklin Street, Fifth Floor,
 * Boston, MA 02110-1301, USA.
 */

#include "config.h"
#include "core/rendering/RenderTableSection.h"

#include <limits>
#include "core/rendering/GraphicsContextAnnotator.h"
#include "core/rendering/HitTestResult.h"
#include "core/rendering/PaintInfo.h"
#include "core/rendering/RenderTableCell.h"
#include "core/rendering/RenderTableCol.h"
#include "core/rendering/RenderTableRow.h"
#include "core/rendering/RenderView.h"
#include "core/rendering/SubtreeLayoutScope.h"
#include "wtf/HashSet.h"

using namespace std;

namespace WebCore {

using namespace HTMLNames;

// Those 2 variables are used to balance the memory consumption vs the repaint time on big tables.
static unsigned gMinTableSizeToUseFastPaintPathWithOverflowingCell = 75 * 75;
static float gMaxAllowedOverflowingCellRatioForFastPaintPath = 0.1f;

static inline void setRowLogicalHeightToRowStyleLogicalHeight(RenderTableSection::RowStruct& row)
{
    ASSERT(row.rowRenderer);
    row.logicalHeight = row.rowRenderer->style()->logicalHeight();
}

static inline void updateLogicalHeightForCell(RenderTableSection::RowStruct& row, const RenderTableCell* cell)
{
    // We ignore height settings on rowspan cells.
    if (cell->rowSpan() != 1)
        return;

    Length logicalHeight = cell->style()->logicalHeight();
    if (logicalHeight.isPositive()) {
        Length cRowLogicalHeight = row.logicalHeight;
        switch (logicalHeight.type()) {
        case Percent:
            if (!(cRowLogicalHeight.isPercent())
                || (cRowLogicalHeight.isPercent() && cRowLogicalHeight.percent() < logicalHeight.percent()))
                row.logicalHeight = logicalHeight;
            break;
        case Fixed:
            if (cRowLogicalHeight.type() < Percent
                || (cRowLogicalHeight.isFixed() && cRowLogicalHeight.value() < logicalHeight.value()))
                row.logicalHeight = logicalHeight;
            break;
        default:
            break;
        }
    }
}


RenderTableSection::RenderTableSection(Element* element)
    : RenderBox(element)
    , m_cCol(0)
    , m_cRow(0)
    , m_outerBorderStart(0)
    , m_outerBorderEnd(0)
    , m_outerBorderBefore(0)
    , m_outerBorderAfter(0)
    , m_needsCellRecalc(false)
    , m_hasMultipleCellLevels(false)
{
    // init RenderObject attributes
    setInline(false); // our object is not Inline
}

RenderTableSection::~RenderTableSection()
{
}

void RenderTableSection::styleDidChange(StyleDifference diff, const RenderStyle* oldStyle)
{
    RenderBox::styleDidChange(diff, oldStyle);
    propagateStyleToAnonymousChildren();

    // If border was changed, notify table.
    RenderTable* table = this->table();
    if (table && !table->selfNeedsLayout() && !table->normalChildNeedsLayout() && oldStyle && oldStyle->border() != style()->border())
        table->invalidateCollapsedBorders();
}

void RenderTableSection::willBeRemovedFromTree()
{
    RenderBox::willBeRemovedFromTree();

    // Preventively invalidate our cells as we may be re-inserted into
    // a new table which would require us to rebuild our structure.
    setNeedsCellRecalc();
}

void RenderTableSection::addChild(RenderObject* child, RenderObject* beforeChild)
{
    if (!child->isTableRow()) {
        RenderObject* last = beforeChild;
        if (!last)
            last = lastRow();
        if (last && last->isAnonymous() && !last->isBeforeOrAfterContent()) {
            if (beforeChild == last)
                beforeChild = last->slowFirstChild();
            last->addChild(child, beforeChild);
            return;
        }

        if (beforeChild && !beforeChild->isAnonymous() && beforeChild->parent() == this) {
            RenderObject* row = beforeChild->previousSibling();
            if (row && row->isTableRow() && row->isAnonymous()) {
                row->addChild(child);
                return;
            }
        }

        // If beforeChild is inside an anonymous cell/row, insert into the cell or into
        // the anonymous row containing it, if there is one.
        RenderObject* lastBox = last;
        while (lastBox && lastBox->parent()->isAnonymous() && !lastBox->isTableRow())
            lastBox = lastBox->parent();
        if (lastBox && lastBox->isAnonymous() && !lastBox->isBeforeOrAfterContent()) {
            lastBox->addChild(child, beforeChild);
            return;
        }

        RenderObject* row = RenderTableRow::createAnonymousWithParentRenderer(this);
        addChild(row, beforeChild);
        row->addChild(child);
        return;
    }

    if (beforeChild)
        setNeedsCellRecalc();

    unsigned insertionRow = m_cRow;
    ++m_cRow;
    m_cCol = 0;

    ensureRows(m_cRow);

    RenderTableRow* row = toRenderTableRow(child);
    m_grid[insertionRow].rowRenderer = row;
    row->setRowIndex(insertionRow);

    if (!beforeChild)
        setRowLogicalHeightToRowStyleLogicalHeight(m_grid[insertionRow]);

    if (beforeChild && beforeChild->parent() != this)
        beforeChild = splitAnonymousBoxesAroundChild(beforeChild);

    ASSERT(!beforeChild || beforeChild->isTableRow());
    RenderBox::addChild(child, beforeChild);
}

void RenderTableSection::ensureRows(unsigned numRows)
{
    if (numRows <= m_grid.size())
        return;

    unsigned oldSize = m_grid.size();
    m_grid.grow(numRows);

    unsigned effectiveColumnCount = max(1u, table()->numEffCols());
    for (unsigned row = oldSize; row < m_grid.size(); ++row)
        m_grid[row].row.grow(effectiveColumnCount);
}

void RenderTableSection::addCell(RenderTableCell* cell, RenderTableRow* row)
{
    // We don't insert the cell if we need cell recalc as our internal columns' representation
    // will have drifted from the table's representation. Also recalcCells will call addCell
    // at a later time after sync'ing our columns' with the table's.
    if (needsCellRecalc())
        return;

    unsigned rSpan = cell->rowSpan();
    unsigned cSpan = cell->colSpan();
    const Vector<RenderTable::ColumnStruct>& columns = table()->columns();
    unsigned nCols = columns.size();
    unsigned insertionRow = row->rowIndex();

    // ### mozilla still seems to do the old HTML way, even for strict DTD
    // (see the annotation on table cell layouting in the CSS specs and the testcase below:
    // <TABLE border>
    // <TR><TD>1 <TD rowspan="2">2 <TD>3 <TD>4
    // <TR><TD colspan="2">5
    // </TABLE>
    while (m_cCol < nCols && (cellAt(insertionRow, m_cCol).hasCells() || cellAt(insertionRow, m_cCol).inColSpan))
        m_cCol++;

    updateLogicalHeightForCell(m_grid[insertionRow], cell);

    ensureRows(insertionRow + rSpan);

    m_grid[insertionRow].rowRenderer = row;

    unsigned col = m_cCol;
    // tell the cell where it is
    bool inColSpan = false;
    while (cSpan) {
        unsigned currentSpan;
        if (m_cCol >= nCols) {
            table()->appendColumn(cSpan);
            currentSpan = cSpan;
        } else {
            if (cSpan < columns[m_cCol].span)
                table()->splitColumn(m_cCol, cSpan);
            currentSpan = columns[m_cCol].span;
        }
        for (unsigned r = 0; r < rSpan; r++) {
            CellStruct& c = cellAt(insertionRow + r, m_cCol);
            ASSERT(cell);
            c.cells.append(cell);
            // If cells overlap then we take the slow path for painting.
            if (c.cells.size() > 1)
                m_hasMultipleCellLevels = true;
            if (inColSpan)
                c.inColSpan = true;
        }
        m_cCol++;
        cSpan -= currentSpan;
        inColSpan = true;
    }
    cell->setCol(table()->effColToCol(col));
}

bool RenderTableSection::rowHasOnlySpanningCells(unsigned row)
{
    unsigned totalCols = m_grid[row].row.size();

    if (!totalCols)
        return false;

    for (unsigned col = 0; col < totalCols; col++) {
        const CellStruct& rowSpanCell = cellAt(row, col);

        // Empty cell is not a valid cell so it is not a rowspan cell.
        if (rowSpanCell.cells.isEmpty())
            return false;

        if (rowSpanCell.cells[0]->rowSpan() == 1)
            return false;
    }

    return true;
}

void RenderTableSection::populateSpanningRowsHeightFromCell(RenderTableCell* cell, struct SpanningRowsHeight& spanningRowsHeight)
{
    const unsigned rowSpan = cell->rowSpan();
    const unsigned rowIndex = cell->rowIndex();

    spanningRowsHeight.spanningCellHeightIgnoringBorderSpacing = cell->logicalHeightForRowSizing();

    spanningRowsHeight.rowHeight.resize(rowSpan);
    spanningRowsHeight.totalRowsHeight = 0;
    for (unsigned row = 0; row < rowSpan; row++) {
        unsigned actualRow = row + rowIndex;

        spanningRowsHeight.rowHeight[row] = m_rowPos[actualRow + 1] - m_rowPos[actualRow] - borderSpacingForRow(actualRow);
        if (!spanningRowsHeight.rowHeight[row])
            spanningRowsHeight.isAnyRowWithOnlySpanningCells |= rowHasOnlySpanningCells(actualRow);

        spanningRowsHeight.totalRowsHeight += spanningRowsHeight.rowHeight[row];
        spanningRowsHeight.spanningCellHeightIgnoringBorderSpacing -= borderSpacingForRow(actualRow);
    }
    // We don't span the following row so its border-spacing (if any) should be included.
    spanningRowsHeight.spanningCellHeightIgnoringBorderSpacing += borderSpacingForRow(rowIndex + rowSpan - 1);
}

void RenderTableSection::distributeExtraRowSpanHeightToPercentRows(RenderTableCell* cell, int totalPercent, int& extraRowSpanningHeight, Vector<int>& rowsHeight)
{
    if (!extraRowSpanningHeight || !totalPercent)
        return;

    const unsigned rowSpan = cell->rowSpan();
    const unsigned rowIndex = cell->rowIndex();
    int percent = min(totalPercent, 100);
    const int tableHeight = m_rowPos[m_grid.size()] + extraRowSpanningHeight;

    // Our algorithm matches Firefox. Extra spanning height would be distributed Only in first percent height rows
    // those total percent is 100. Other percent rows would be uneffected even extra spanning height is remain.
    int accumulatedPositionIncrease = 0;
    for (unsigned row = rowIndex; row < (rowIndex + rowSpan); row++) {
        if (percent > 0 && extraRowSpanningHeight > 0) {
            if (m_grid[row].logicalHeight.isPercent()) {
                int toAdd = (tableHeight * m_grid[row].logicalHeight.percent() / 100) - rowsHeight[row - rowIndex];
                // FIXME: Note that this is wrong if we have a percentage above 100% and may make us grow
                // above the available space.

                toAdd = min(toAdd, extraRowSpanningHeight);
                accumulatedPositionIncrease += toAdd;
                extraRowSpanningHeight -= toAdd;
                percent -= m_grid[row].logicalHeight.percent();
            }
        }
        m_rowPos[row + 1] += accumulatedPositionIncrease;
    }
}

// Sometimes the multiplication of the 2 values below will overflow an integer.
// So we convert the parameters to 'long long' instead of 'int' to avoid the
// problem in this function.
static void updatePositionIncreasedWithRowHeight(long long extraHeight, long long rowHeight, long long totalHeight, int& accumulatedPositionIncrease, int& remainder)
{
    COMPILE_ASSERT(sizeof(long long int) > sizeof(int), int_should_be_less_than_longlong);

    accumulatedPositionIncrease += (extraHeight * rowHeight) / totalHeight;
    remainder += (extraHeight * rowHeight) % totalHeight;
}

void RenderTableSection::distributeExtraRowSpanHeightToAutoRows(RenderTableCell* cell, int totalAutoRowsHeight, int& extraRowSpanningHeight, Vector<int>& rowsHeight)
{
    if (!extraRowSpanningHeight || !totalAutoRowsHeight)
        return;

    const unsigned rowSpan = cell->rowSpan();
    const unsigned rowIndex = cell->rowIndex();
    int accumulatedPositionIncrease = 0;
    int remainder = 0;

    // Aspect ratios of auto rows should not change otherwise table may look different than user expected.
    // So extra height distributed in auto spanning rows based on their weight in spanning cell.
    for (unsigned row = rowIndex; row < (rowIndex + rowSpan); row++) {
        if (m_grid[row].logicalHeight.isAuto()) {
            updatePositionIncreasedWithRowHeight(extraRowSpanningHeight, rowsHeight[row - rowIndex], totalAutoRowsHeight, accumulatedPositionIncrease, remainder);

            // While whole extra spanning height is distributing in auto spanning rows, rational parts remains
            // in every integer division. So accumulating all remainder part in integer division and when total remainder
            // is equvalent to divisor then 1 unit increased in row position.
            // Note that this algorithm is biased towards adding more space towards the lower rows.
            if (remainder >= totalAutoRowsHeight) {
                remainder -= totalAutoRowsHeight;
                accumulatedPositionIncrease++;
            }
        }
        m_rowPos[row + 1] += accumulatedPositionIncrease;
    }

    ASSERT(!remainder);

    extraRowSpanningHeight -= accumulatedPositionIncrease;
}

void RenderTableSection::distributeExtraRowSpanHeightToRemainingRows(RenderTableCell* cell, int totalRemainingRowsHeight, int& extraRowSpanningHeight, Vector<int>& rowsHeight)
{
    if (!extraRowSpanningHeight || !totalRemainingRowsHeight)
        return;

    const unsigned rowSpan = cell->rowSpan();
    const unsigned rowIndex = cell->rowIndex();
    int accumulatedPositionIncrease = 0;
    int remainder = 0;

    // Aspect ratios of the rows should not change otherwise table may look different than user expected.
    // So extra height distribution in remaining spanning rows based on their weight in spanning cell.
    for (unsigned row = rowIndex; row < (rowIndex + rowSpan); row++) {
        if (!m_grid[row].logicalHeight.isPercent()) {
            updatePositionIncreasedWithRowHeight(extraRowSpanningHeight, rowsHeight[row - rowIndex], totalRemainingRowsHeight, accumulatedPositionIncrease, remainder);

            // While whole extra spanning height is distributing in remaining spanning rows, rational parts remains
            // in every integer division. So accumulating all remainder part in integer division and when total remainder
            // is equvalent to divisor then 1 unit increased in row position.
            // Note that this algorithm is biased towards adding more space towards the lower rows.
            if (remainder >= totalRemainingRowsHeight) {
                remainder -= totalRemainingRowsHeight;
                accumulatedPositionIncrease++;
            }
        }
        m_rowPos[row + 1] += accumulatedPositionIncrease;
    }

    ASSERT(!remainder);

    extraRowSpanningHeight -= accumulatedPositionIncrease;
}

static bool cellIsFullyIncludedInOtherCell(const RenderTableCell* cell1, const RenderTableCell* cell2)
{
    return (cell1->rowIndex() >= cell2->rowIndex() && (cell1->rowIndex() + cell1->rowSpan()) <= (cell2->rowIndex() + cell2->rowSpan()));
}

// To avoid unneeded extra height distributions, we apply the following sorting algorithm:
static bool compareRowSpanCellsInHeightDistributionOrder(const RenderTableCell* cell1, const RenderTableCell* cell2)
{
    // Sorting bigger height cell first if cells are at same index with same span because we will skip smaller
    // height cell to distribute it's extra height.
    if (cell1->rowIndex() == cell2->rowIndex() && cell1->rowSpan() == cell2->rowSpan())
        return (cell1->logicalHeightForRowSizing() > cell2->logicalHeightForRowSizing());
    // Sorting inner most cell first because if inner spanning cell'e extra height is distributed then outer
    // spanning cell's extra height will adjust accordingly. In reverse order, there is more chances that outer
    // spanning cell's height will exceed than defined by user.
    if (cellIsFullyIncludedInOtherCell(cell1, cell2))
        return true;
    // Sorting lower row index first because first we need to apply the extra height of spanning cell which
    // comes first in the table so lower rows's position would increment in sequence.
    if (!cellIsFullyIncludedInOtherCell(cell2, cell1))
        return (cell1->rowIndex() < cell2->rowIndex());

    return false;
}

bool RenderTableSection::isHeightNeededForRowHavingOnlySpanningCells(unsigned row)
{
    unsigned totalCols = m_grid[row].row.size();

    if (!totalCols)
        return false;

    for (unsigned col = 0; col < totalCols; col++) {
        const CellStruct& rowSpanCell = cellAt(row, col);

        if (rowSpanCell.cells.size()) {
            RenderTableCell* cell = rowSpanCell.cells[0];
            const unsigned rowIndex = cell->rowIndex();
            const unsigned rowSpan = cell->rowSpan();
            int totalRowSpanCellHeight = 0;

            for (unsigned row = 0; row < rowSpan; row++) {
                unsigned actualRow = row + rowIndex;
                totalRowSpanCellHeight += m_rowPos[actualRow + 1] - m_rowPos[actualRow];
            }
            totalRowSpanCellHeight -= borderSpacingForRow(rowIndex + rowSpan - 1);

            if (totalRowSpanCellHeight < cell->logicalHeightForRowSizing())
                return true;
        }
    }

    return false;
}

unsigned RenderTableSection::calcRowHeightHavingOnlySpanningCells(unsigned row)
{
    ASSERT(rowHasOnlySpanningCells(row));

    unsigned totalCols = m_grid[row].row.size();

    if (!totalCols)
        return 0;

    unsigned rowHeight = 0;

    for (unsigned col = 0; col < totalCols; col++) {
        const CellStruct& rowSpanCell = cellAt(row, col);
        if (rowSpanCell.cells.size() && rowSpanCell.cells[0]->rowSpan() > 1)
            rowHeight = max(rowHeight, rowSpanCell.cells[0]->logicalHeightForRowSizing() / rowSpanCell.cells[0]->rowSpan());
    }

    return rowHeight;
}

void RenderTableSection::updateRowsHeightHavingOnlySpanningCells(RenderTableCell* cell, struct SpanningRowsHeight& spanningRowsHeight)
{
    ASSERT(spanningRowsHeight.rowHeight.size());

    int accumulatedPositionIncrease = 0;
    const unsigned rowSpan = cell->rowSpan();
    const unsigned rowIndex = cell->rowIndex();

    ASSERT_UNUSED(rowSpan, rowSpan == spanningRowsHeight.rowHeight.size());

    for (unsigned row = 0; row < spanningRowsHeight.rowHeight.size(); row++) {
        unsigned actualRow = row + rowIndex;
        if (!spanningRowsHeight.rowHeight[row] && rowHasOnlySpanningCells(actualRow) && isHeightNeededForRowHavingOnlySpanningCells(actualRow)) {
            spanningRowsHeight.rowHeight[row] = calcRowHeightHavingOnlySpanningCells(actualRow);
            accumulatedPositionIncrease += spanningRowsHeight.rowHeight[row];
        }
        m_rowPos[actualRow + 1] += accumulatedPositionIncrease;
    }

    spanningRowsHeight.totalRowsHeight += accumulatedPositionIncrease;
}

// Distribute rowSpan cell height in rows those comes in rowSpan cell based on the ratio of row's height if
// 1. RowSpan cell height is greater then the total height of rows in rowSpan cell
void RenderTableSection::distributeRowSpanHeightToRows(SpanningRenderTableCells& rowSpanCells)
{
    ASSERT(rowSpanCells.size());

    // 'rowSpanCells' list is already sorted based on the cells rowIndex in ascending order
    // Arrange row spanning cell in the order in which we need to process first.
    std::sort(rowSpanCells.begin(), rowSpanCells.end(), compareRowSpanCellsInHeightDistributionOrder);

    unsigned extraHeightToPropagate = 0;
    unsigned lastRowIndex = 0;
    unsigned lastRowSpan = 0;

    for (unsigned i = 0; i < rowSpanCells.size(); i++) {
        RenderTableCell* cell = rowSpanCells[i];

        unsigned rowIndex = cell->rowIndex();

        unsigned rowSpan = cell->rowSpan();

        unsigned spanningCellEndIndex = rowIndex + rowSpan;
        unsigned lastSpanningCellEndIndex = lastRowIndex + lastRowSpan;

        // Only heightest spanning cell will distribute it's extra height in row if more then one spanning cells
        // present at same level.
        if (rowIndex == lastRowIndex && rowSpan == lastRowSpan)
            continue;

        int originalBeforePosition = m_rowPos[spanningCellEndIndex];

        // When 2 spanning cells are ending at same row index then while extra height distribution of first spanning
        // cell updates position of the last row so getting the original position of the last row in second spanning
        // cell need to reduce the height changed by first spanning cell.
        if (spanningCellEndIndex == lastSpanningCellEndIndex)
            originalBeforePosition -= extraHeightToPropagate;

        if (extraHeightToPropagate) {
            for (unsigned row = lastSpanningCellEndIndex + 1; row <= spanningCellEndIndex; row++)
                m_rowPos[row] += extraHeightToPropagate;
        }

        lastRowIndex = rowIndex;
        lastRowSpan = rowSpan;

        struct SpanningRowsHeight spanningRowsHeight;

        populateSpanningRowsHeightFromCell(cell, spanningRowsHeight);

        // Here we are handling only row(s) who have only rowspanning cells and do not have any empty cell.
        if (spanningRowsHeight.isAnyRowWithOnlySpanningCells)
            updateRowsHeightHavingOnlySpanningCells(cell, spanningRowsHeight);

        // This code handle row(s) that have rowspanning cell(s) and at least one empty cell.
        // Such rows are not handled below and end up having a height of 0. That would mean
        // content overlapping if one of their cells has any content. To avoid the problem, we
        // add all the remaining spanning cells' height to the last spanned row.
        // This means that we could grow a row past its 'height' or break percentage spreading
        // however this is better than overlapping content.
        // FIXME: Is there a better algorithm?
        if (!spanningRowsHeight.totalRowsHeight) {
            if (spanningRowsHeight.spanningCellHeightIgnoringBorderSpacing)
                m_rowPos[spanningCellEndIndex] += spanningRowsHeight.spanningCellHeightIgnoringBorderSpacing + borderSpacingForRow(spanningCellEndIndex - 1);

            extraHeightToPropagate = m_rowPos[spanningCellEndIndex] - originalBeforePosition;
            continue;
        }

        if (spanningRowsHeight.spanningCellHeightIgnoringBorderSpacing <= spanningRowsHeight.totalRowsHeight) {
            extraHeightToPropagate = m_rowPos[rowIndex + rowSpan] - originalBeforePosition;
            continue;
        }

        // Below we are handling only row(s) who have at least one visible cell without rowspan value.
        int totalPercent = 0;
        int totalAutoRowsHeight = 0;
        int totalRemainingRowsHeight = spanningRowsHeight.totalRowsHeight;

        // FIXME: Inner spanning cell height should not change if it have fixed height when it's parent spanning cell
        // is distributing it's extra height in rows.

        // Calculate total percentage, total auto rows height and total rows height except percent rows.
        for (unsigned row = rowIndex; row < spanningCellEndIndex; row++) {
            if (m_grid[row].logicalHeight.isPercent()) {
                totalPercent += m_grid[row].logicalHeight.percent();
                totalRemainingRowsHeight -= spanningRowsHeight.rowHeight[row - rowIndex];
            } else if (m_grid[row].logicalHeight.isAuto()) {
                totalAutoRowsHeight += spanningRowsHeight.rowHeight[row - rowIndex];
            }
        }

        int extraRowSpanningHeight = spanningRowsHeight.spanningCellHeightIgnoringBorderSpacing - spanningRowsHeight.totalRowsHeight;

        distributeExtraRowSpanHeightToPercentRows(cell, totalPercent, extraRowSpanningHeight, spanningRowsHeight.rowHeight);
        distributeExtraRowSpanHeightToAutoRows(cell, totalAutoRowsHeight, extraRowSpanningHeight, spanningRowsHeight.rowHeight);
        distributeExtraRowSpanHeightToRemainingRows(cell, totalRemainingRowsHeight, extraRowSpanningHeight, spanningRowsHeight.rowHeight);

        ASSERT(!extraRowSpanningHeight);

        // Getting total changed height in the table
        extraHeightToPropagate = m_rowPos[spanningCellEndIndex] - originalBeforePosition;
    }

    if (extraHeightToPropagate) {
        // Apply changed height by rowSpan cells to rows present at the end of the table
        for (unsigned row = lastRowIndex + lastRowSpan + 1; row <= m_grid.size(); row++)
            m_rowPos[row] += extraHeightToPropagate;
    }
}

// Find out the baseline of the cell
// If the cell's baseline is more then the row's baseline then the cell's baseline become the row's baseline
// and if the row's baseline goes out of the row's boundries then adjust row height accordingly.
void RenderTableSection::updateBaselineForCell(RenderTableCell* cell, unsigned row, LayoutUnit& baselineDescent)
{
    if (!cell->isBaselineAligned())
        return;

    // Ignoring the intrinsic padding as it depends on knowing the row's baseline, which won't be accurate
    // until the end of this function.
    LayoutUnit baselinePosition = cell->cellBaselinePosition() - cell->intrinsicPaddingBefore();
    if (baselinePosition > cell->borderBefore() + (cell->paddingBefore() - cell->intrinsicPaddingBefore())) {
        m_grid[row].baseline = max(m_grid[row].baseline, baselinePosition);

        int cellStartRowBaselineDescent = 0;
        if (cell->rowSpan() == 1) {
            baselineDescent = max(baselineDescent, cell->logicalHeightForRowSizing() - baselinePosition);
            cellStartRowBaselineDescent = baselineDescent;
        }
        m_rowPos[row + 1] = max<int>(m_rowPos[row + 1], m_rowPos[row] + m_grid[row].baseline + cellStartRowBaselineDescent);
    }
}

static LayoutUnit shezOffsetFromLogicalTopOfFirstPage(LayoutState* layoutState)
{
    ASSERT(layoutState);
    ASSERT(layoutState->isPaginated());
    LayoutSize offsetDelta = layoutState->layoutOffset() - layoutState->pageOffset();
    return offsetDelta.height();
}

static LayoutUnit shezPageRemainingLogicalHeightForOffset(LayoutState* layoutState, LayoutUnit offset)
{
    offset += shezOffsetFromLogicalTopOfFirstPage(layoutState);

    LayoutUnit pageLogicalHeight = layoutState->pageLogicalHeight();
    LayoutUnit remainingHeight = pageLogicalHeight - intMod(offset, pageLogicalHeight);

    // If includeBoundaryPoint is true the line exactly on the top edge of a
    // column will act as being part of the previous column.
    remainingHeight = intMod(remainingHeight, pageLogicalHeight);

    return remainingHeight;
}

int RenderTableSection::calcRowLogicalHeight()
{
#ifndef NDEBUG
    SetLayoutNeededForbiddenScope layoutForbiddenScope(*this);
#endif

    ASSERT(!needsLayout());

    RenderTableCell* cell;

    // FIXME: This shouldn't use the same constructor as RenderView.
    LayoutState state(*this);

    m_rowPos.resize(m_grid.size() + 1);

    // We ignore the border-spacing on any non-top section as it is already included in the previous section's last row position.
    if (this == table()->topSection())
        m_rowPos[0] = table()->vBorderSpacing();
    else
        m_rowPos[0] = 0;

    SpanningRenderTableCells rowSpanCells;
#ifndef NDEBUG
    HashSet<const RenderTableCell*> uniqueCells;
#endif

    for (unsigned r = 0; r < m_grid.size(); r++) {
        m_grid[r].baseline = 0;
        LayoutUnit baselineDescent = 0;

        // Our base size is the biggest logical height from our cells' styles (excluding row spanning cells).
        m_rowPos[r + 1] = max(m_rowPos[r] + minimumValueForLength(m_grid[r].logicalHeight, 0).round(), 0);

        Row& row = m_grid[r].row;
        unsigned totalCols = row.size();
        RenderTableCell* lastRowSpanCell = 0;

        for (unsigned c = 0; c < totalCols; c++) {
            CellStruct& current = cellAt(r, c);
            for (unsigned i = 0; i < current.cells.size(); i++) {
                cell = current.cells[i];
                if (current.inColSpan && cell->rowSpan() == 1)
                    continue;

                if (cell->rowSpan() > 1) {
                    // For row spanning cells, we only handle them for the first row they span. This ensures we take their baseline into account.
                    if (lastRowSpanCell != cell && cell->rowIndex() == r) {
#ifndef NDEBUG
                        ASSERT(!uniqueCells.contains(cell));
                        uniqueCells.add(cell);
#endif

                        rowSpanCells.append(cell);
                        lastRowSpanCell = cell;

                        // Find out the baseline. The baseline is set on the first row in a rowSpan.
                        updateBaselineForCell(cell, r, baselineDescent);
                    }
                    continue;
                }

                ASSERT(cell->rowSpan() == 1);

                if (cell->hasOverrideHeight()) {
                    cell->clearIntrinsicPadding();
                    cell->clearOverrideSize();
                    cell->forceChildLayout();
                }

                m_rowPos[r + 1] = max(m_rowPos[r + 1], m_rowPos[r] + cell->logicalHeightForRowSizing());

                // Find out the baseline.
                updateBaselineForCell(cell, r, baselineDescent);
            }
        }

        // Add the border-spacing to our final position.
        m_rowPos[r + 1] += borderSpacingForRow(r);
        m_rowPos[r + 1] = max(m_rowPos[r + 1], m_rowPos[r]);
    }

    if (!rowSpanCells.isEmpty())
        distributeRowSpanHeightToRows(rowSpanCells);

    if (view()->layoutState()->pageLogicalHeight()) {
        LayoutUnit paginationDelta = 0;
        for (unsigned r = 0; r < m_grid.size(); r++) {
            paginationDelta += m_grid[r].paginationStrut;
            m_rowPos[r] += floorToInt(paginationDelta);
        }
        m_rowPos[m_grid.size()] += floorToInt(paginationDelta);
    }

    ASSERT(!needsLayout());

    return m_rowPos[m_grid.size()];
}

void RenderTableSection::layout()
{
    ASSERT(needsLayout());
    ASSERT(!needsCellRecalc());
    ASSERT(!table()->needsSectionRecalc());

    // addChild may over-grow m_grid but we don't want to throw away the memory too early as addChild
    // can be called in a loop (e.g during parsing). Doing it now ensures we have a stable-enough structure.
    m_grid.shrinkToFit();

    LayoutState state(*this, locationOffset());

    const Vector<int>& columnPos = table()->columnPositions();

    SubtreeLayoutScope layouter(*this);
    for (unsigned r = 0; r < m_grid.size(); ++r) {
        Row& row = m_grid[r].row;
        unsigned cols = row.size();
        // First, propagate our table layout's information to the cells. This will mark the row as needing layout
        // if there was a column logical width change.
        for (unsigned startColumn = 0; startColumn < cols; ++startColumn) {
            CellStruct& current = row[startColumn];
            RenderTableCell* cell = current.primaryCell();
            if (!cell || current.inColSpan)
                continue;

            unsigned endCol = startColumn;
            unsigned cspan = cell->colSpan();
            while (cspan && endCol < cols) {
                ASSERT(endCol < table()->columns().size());
                cspan -= table()->columns()[endCol].span;
                endCol++;
            }
            int tableLayoutLogicalWidth = columnPos[endCol] - columnPos[startColumn] - table()->hBorderSpacing();
            cell->setCellLogicalWidth(tableLayoutLogicalWidth, layouter);
        }

        if (RenderTableRow* rowRenderer = m_grid[r].rowRenderer) {
            if (!rowRenderer->needsLayout())
                rowRenderer->markForPaginationRelayoutIfNeeded(layouter);
            rowRenderer->layoutIfNeeded();
        }
    }

    clearNeedsLayout();
}

void RenderTableSection::distributeExtraLogicalHeightToPercentRows(int& extraLogicalHeight, int totalPercent)
{
    if (!totalPercent)
        return;

    unsigned totalRows = m_grid.size();
    int totalHeight = m_rowPos[totalRows] + extraLogicalHeight;
    int totalLogicalHeightAdded = 0;
    totalPercent = min(totalPercent, 100);
    int rowHeight = m_rowPos[1] - m_rowPos[0];
    for (unsigned r = 0; r < totalRows; ++r) {
        if (totalPercent > 0 && m_grid[r].logicalHeight.isPercent()) {
            int toAdd = min<int>(extraLogicalHeight, (totalHeight * m_grid[r].logicalHeight.percent() / 100) - rowHeight);
            // If toAdd is negative, then we don't want to shrink the row (this bug
            // affected Outlook Web Access).
            toAdd = max(0, toAdd);
            totalLogicalHeightAdded += toAdd;
            extraLogicalHeight -= toAdd;
            totalPercent -= m_grid[r].logicalHeight.percent();
        }
        ASSERT(totalRows >= 1);
        if (r < totalRows - 1)
            rowHeight = m_rowPos[r + 2] - m_rowPos[r + 1];
        m_rowPos[r + 1] += totalLogicalHeightAdded;
    }
}

void RenderTableSection::distributeExtraLogicalHeightToAutoRows(int& extraLogicalHeight, unsigned autoRowsCount)
{
    if (!autoRowsCount)
        return;

    int totalLogicalHeightAdded = 0;
    for (unsigned r = 0; r < m_grid.size(); ++r) {
        if (autoRowsCount > 0 && m_grid[r].logicalHeight.isAuto()) {
            // Recomputing |extraLogicalHeightForRow| guarantees that we properly ditribute round |extraLogicalHeight|.
            int extraLogicalHeightForRow = extraLogicalHeight / autoRowsCount;
            totalLogicalHeightAdded += extraLogicalHeightForRow;
            extraLogicalHeight -= extraLogicalHeightForRow;
            --autoRowsCount;
        }
        m_rowPos[r + 1] += totalLogicalHeightAdded;
    }
}

void RenderTableSection::distributeRemainingExtraLogicalHeight(int& extraLogicalHeight)
{
    unsigned totalRows = m_grid.size();

    if (extraLogicalHeight <= 0 || !m_rowPos[totalRows])
        return;

    // FIXME: m_rowPos[totalRows] - m_rowPos[0] is the total rows' size.
    int totalRowSize = m_rowPos[totalRows];
    int totalLogicalHeightAdded = 0;
    int previousRowPosition = m_rowPos[0];
    for (unsigned r = 0; r < totalRows; r++) {
        // weight with the original height
        totalLogicalHeightAdded += extraLogicalHeight * (m_rowPos[r + 1] - previousRowPosition) / totalRowSize;
        previousRowPosition = m_rowPos[r + 1];
        m_rowPos[r + 1] += totalLogicalHeightAdded;
    }

    extraLogicalHeight -= totalLogicalHeightAdded;
}

int RenderTableSection::distributeExtraLogicalHeightToRows(int extraLogicalHeight)
{
    if (!extraLogicalHeight)
        return extraLogicalHeight;

    unsigned totalRows = m_grid.size();
    if (!totalRows)
        return extraLogicalHeight;

    if (!m_rowPos[totalRows] && nextSibling())
        return extraLogicalHeight;

    unsigned autoRowsCount = 0;
    int totalPercent = 0;
    for (unsigned r = 0; r < totalRows; r++) {
        if (m_grid[r].logicalHeight.isAuto())
            ++autoRowsCount;
        else if (m_grid[r].logicalHeight.isPercent())
            totalPercent += m_grid[r].logicalHeight.percent();
    }

    int remainingExtraLogicalHeight = extraLogicalHeight;
    distributeExtraLogicalHeightToPercentRows(remainingExtraLogicalHeight, totalPercent);
    distributeExtraLogicalHeightToAutoRows(remainingExtraLogicalHeight, autoRowsCount);
    distributeRemainingExtraLogicalHeight(remainingExtraLogicalHeight);
    return extraLogicalHeight - remainingExtraLogicalHeight;
}

static bool shouldFlexCellChild(RenderObject* cellDescendant)
{
    return cellDescendant->isReplaced() || (cellDescendant->isBox() && toRenderBox(cellDescendant)->scrollsOverflow());
}

void RenderTableSection::layoutRows()
{
#ifndef NDEBUG
    SetLayoutNeededForbiddenScope layoutForbiddenScope(*this);
#endif

    ASSERT(!needsLayout());

    // FIXME: Changing the height without a layout can change the overflow so it seems wrong.

    unsigned totalRows = m_grid.size();
    bool needToRelayout = false;

    // Set the width of our section now.  The rows will also be this width.
    setLogicalWidth(table()->contentLogicalWidth());
    m_overflow.clear();
    m_overflowingCells.clear();
    m_forceSlowPaintPathWithOverflowingCell = false;

    int vspacing = table()->vBorderSpacing();
    unsigned nEffCols = table()->numEffCols();
    unsigned rowStart = 0;

    LayoutState state(*this, locationOffset());

redoLayout:
    for (unsigned r = rowStart; r < totalRows; r++) {
        // Set the row's x/y position and width/height.
        if (RenderTableRow* rowRenderer = m_grid[r].rowRenderer) {
            rowRenderer->setLocation(LayoutPoint(0, m_rowPos[r]));
            rowRenderer->setLogicalWidth(logicalWidth());

            int rHeight = m_rowPos[r + 1] - m_rowPos[r] - vspacing;
            if (r < totalRows-1)
                rHeight -= floorToInt(m_grid[r + 1].paginationStrut);

            rowRenderer->setLogicalHeight(rHeight);
<<<<<<< HEAD
            rowRenderer->updateLayerTransform();
=======
            rowRenderer->updateLayerTransformAfterLayout();
>>>>>>> ffa4bd44
            rowRenderer->clearAllOverflows();
            rowRenderer->addVisualEffectOverflow();
        }

        LayoutUnit maxCellHeight = 0;
        for (unsigned c = 0; c < nEffCols; c++) {
            CellStruct& cs = cellAt(r, c);
            RenderTableCell* cell = cs.primaryCell();

            if (!cell || cs.inColSpan)
                continue;

            unsigned rowIndex = cell->rowIndex();
            int rHeight = m_rowPos[rowIndex + cell->rowSpan()] - m_rowPos[rowIndex] - vspacing;
            for (unsigned ri = rowIndex+1; ri < totalRows && ri <= rowIndex+cell->rowSpan(); ++ri) {
                rHeight -= floorToInt(m_grid[ri].paginationStrut);
            }

            // Force percent height children to lay themselves out again.
            // This will cause these children to grow to fill the cell.
            // FIXME: There is still more work to do here to fully match WinIE (should
            // it become necessary to do so).  In quirks mode, WinIE behaves like we
            // do, but it will clip the cells that spill out of the table section.  In
            // strict mode, Mozilla and WinIE both regrow the table to accommodate the
            // new height of the cell (thus letting the percentages cause growth one
            // time only).  We may also not be handling row-spanning cells correctly.
            //
            // Note also the oddity where replaced elements always flex, and yet blocks/tables do
            // not necessarily flex.  WinIE is crazy and inconsistent, and we can't hope to
            // match the behavior perfectly, but we'll continue to refine it as we discover new
            // bugs. :)
            bool cellChildrenFlex = false;
            bool flexAllChildren = cell->style()->logicalHeight().isFixed()
                || (!table()->style()->logicalHeight().isAuto() && rHeight != cell->logicalHeight());

            for (RenderObject* child = cell->firstChild(); child; child = child->nextSibling()) {
                if (!child->isText() && child->style()->logicalHeight().isPercent()
                    && (flexAllChildren || shouldFlexCellChild(child))
                    && (!child->isTable() || toRenderTable(child)->hasSections())) {
                    cellChildrenFlex = true;
                    break;
                }
            }

            if (!cellChildrenFlex) {
                if (TrackedRendererListHashSet* percentHeightDescendants = cell->percentHeightDescendants()) {
                    TrackedRendererListHashSet::iterator end = percentHeightDescendants->end();
                    for (TrackedRendererListHashSet::iterator it = percentHeightDescendants->begin(); it != end; ++it) {
                        if (flexAllChildren || shouldFlexCellChild(*it)) {
                            cellChildrenFlex = true;
                            break;
                        }
                    }
                }
            }

            if (cellChildrenFlex) {
                // Alignment within a cell is based off the calculated
                // height, which becomes irrelevant once the cell has
                // been resized based off its percentage.
                cell->setOverrideLogicalContentHeightFromRowHeight(rHeight);
                cell->forceChildLayout();

                // If the baseline moved, we may have to update the data for our row. Find out the new baseline.
                if (cell->isBaselineAligned()) {
                    LayoutUnit baseline = cell->cellBaselinePosition();
                    if (baseline > cell->borderBefore() + cell->paddingBefore())
                        m_grid[r].baseline = max(m_grid[r].baseline, baseline);
                }
            }

            SubtreeLayoutScope layouter(*cell);
            cell->computeIntrinsicPadding(rHeight, layouter);

            LayoutRect oldCellRect = cell->frameRect();

            setLogicalPositionForCell(cell, c);

            if (!cell->needsLayout())
                cell->markForPaginationRelayoutIfNeeded(layouter);

            cell->layoutIfNeeded();

            LayoutSize childOffset(cell->location() - oldCellRect.location());
            if (childOffset.width() || childOffset.height()) {
                if (!RuntimeEnabledFeatures::repaintAfterLayoutEnabled())
                    view()->addLayoutDelta(childOffset);

                // If the child moved, we have to repaint it as well as any floating/positioned
                // descendants. An exception is if we need a layout. In this case, we know we're going to
                // repaint ourselves (and the child) anyway.
                if (!table()->selfNeedsLayout() && cell->checkForPaintInvalidation()) {
                    if (RuntimeEnabledFeatures::repaintAfterLayoutEnabled())
                        cell->setMayNeedPaintInvalidation(true);
                    else
                        cell->repaintDuringLayoutIfMoved(oldCellRect);
                }
            }

            if (rowIndex == r && rHeight > maxCellHeight) {
                maxCellHeight = rHeight;
            }

            if (rowIndex == r && rHeight > maxCellHeight) {
                maxCellHeight = rHeight;
            }
        }

        if (view()->layoutState()->pageLogicalHeight()) {
            LayoutUnit remaining = shezPageRemainingLogicalHeightForOffset(view()->layoutState(), m_rowPos[r] - m_grid[r].paginationStrut);
            LayoutUnit newStrut = floorToInt((maxCellHeight > remaining) ? remaining : LayoutUnit());
            LayoutUnit delta = newStrut - m_grid[r].paginationStrut;
            if (0 != delta) {
                for (unsigned ri = r; ri <= totalRows; ri++)
                    m_rowPos[ri] += floorToInt(delta);
                m_grid[r].paginationStrut = newStrut;
                needToRelayout = true;
                rowStart = r;
                break;
            }
        }
    }

    if (needToRelayout) {
        needToRelayout = false;
        goto redoLayout;
    }

    ASSERT(!needsLayout());

    setLogicalHeight(m_rowPos[totalRows]);

    computeOverflowFromCells(totalRows, nEffCols);
}

void RenderTableSection::computeOverflowFromCells()
{
    unsigned totalRows = m_grid.size();
    unsigned nEffCols = table()->numEffCols();
    computeOverflowFromCells(totalRows, nEffCols);
}

void RenderTableSection::computeOverflowFromCells(unsigned totalRows, unsigned nEffCols)
{
    unsigned totalCellsCount = nEffCols * totalRows;
    unsigned maxAllowedOverflowingCellsCount = totalCellsCount < gMinTableSizeToUseFastPaintPathWithOverflowingCell ? 0 : gMaxAllowedOverflowingCellRatioForFastPaintPath * totalCellsCount;

#ifndef NDEBUG
    bool hasOverflowingCell = false;
#endif
    // Now that our height has been determined, add in overflow from cells.
    for (unsigned r = 0; r < totalRows; r++) {
        for (unsigned c = 0; c < nEffCols; c++) {
            CellStruct& cs = cellAt(r, c);
            RenderTableCell* cell = cs.primaryCell();
            if (!cell || cs.inColSpan)
                continue;
            if (r < totalRows - 1 && cell == primaryCellAt(r + 1, c))
                continue;
            addOverflowFromChild(cell);
#ifndef NDEBUG
            hasOverflowingCell |= cell->hasVisualOverflow();
#endif
            if (cell->hasVisualOverflow() && !m_forceSlowPaintPathWithOverflowingCell) {
                m_overflowingCells.add(cell);
                if (m_overflowingCells.size() > maxAllowedOverflowingCellsCount) {
                    // We need to set m_forcesSlowPaintPath only if there is a least one overflowing cells as the hit testing code rely on this information.
                    m_forceSlowPaintPathWithOverflowingCell = true;
                    // The slow path does not make any use of the overflowing cells info, don't hold on to the memory.
                    m_overflowingCells.clear();
                }
            }
        }
    }

    ASSERT(hasOverflowingCell == this->hasOverflowingCell());
}

int RenderTableSection::calcBlockDirectionOuterBorder(BlockBorderSide side) const
{
    unsigned totalCols = table()->numEffCols();
    if (!m_grid.size() || !totalCols)
        return 0;

    unsigned borderWidth = 0;

    const BorderValue& sb = side == BorderBefore ? style()->borderBefore() : style()->borderAfter();
    if (sb.style() == BHIDDEN)
        return -1;
    if (sb.style() > BHIDDEN)
        borderWidth = sb.width();

    const BorderValue& rb = side == BorderBefore ? firstRow()->style()->borderBefore() : lastRow()->style()->borderAfter();
    if (rb.style() == BHIDDEN)
        return -1;
    if (rb.style() > BHIDDEN && rb.width() > borderWidth)
        borderWidth = rb.width();

    bool allHidden = true;
    for (unsigned c = 0; c < totalCols; c++) {
        const CellStruct& current = cellAt(side == BorderBefore ? 0 : m_grid.size() - 1, c);
        if (current.inColSpan || !current.hasCells())
            continue;
        const RenderStyle* primaryCellStyle = current.primaryCell()->style();
        const BorderValue& cb = side == BorderBefore ? primaryCellStyle->borderBefore() : primaryCellStyle->borderAfter(); // FIXME: Make this work with perpendicular and flipped cells.
        // FIXME: Don't repeat for the same col group
        RenderTableCol* colGroup = table()->colElement(c);
        if (colGroup) {
            const BorderValue& gb = side == BorderBefore ? colGroup->style()->borderBefore() : colGroup->style()->borderAfter();
            if (gb.style() == BHIDDEN || cb.style() == BHIDDEN)
                continue;
            allHidden = false;
            if (gb.style() > BHIDDEN && gb.width() > borderWidth)
                borderWidth = gb.width();
            if (cb.style() > BHIDDEN && cb.width() > borderWidth)
                borderWidth = cb.width();
        } else {
            if (cb.style() == BHIDDEN)
                continue;
            allHidden = false;
            if (cb.style() > BHIDDEN && cb.width() > borderWidth)
                borderWidth = cb.width();
        }
    }
    if (allHidden)
        return -1;

    if (side == BorderAfter)
        borderWidth++; // Distribute rounding error
    return borderWidth / 2;
}

int RenderTableSection::calcInlineDirectionOuterBorder(InlineBorderSide side) const
{
    unsigned totalCols = table()->numEffCols();
    if (!m_grid.size() || !totalCols)
        return 0;
    unsigned colIndex = side == BorderStart ? 0 : totalCols - 1;

    unsigned borderWidth = 0;

    const BorderValue& sb = side == BorderStart ? style()->borderStart() : style()->borderEnd();
    if (sb.style() == BHIDDEN)
        return -1;
    if (sb.style() > BHIDDEN)
        borderWidth = sb.width();

    if (RenderTableCol* colGroup = table()->colElement(colIndex)) {
        const BorderValue& gb = side == BorderStart ? colGroup->style()->borderStart() : colGroup->style()->borderEnd();
        if (gb.style() == BHIDDEN)
            return -1;
        if (gb.style() > BHIDDEN && gb.width() > borderWidth)
            borderWidth = gb.width();
    }

    bool allHidden = true;
    for (unsigned r = 0; r < m_grid.size(); r++) {
        const CellStruct& current = cellAt(r, colIndex);
        if (!current.hasCells())
            continue;
        // FIXME: Don't repeat for the same cell
        const RenderStyle* primaryCellStyle = current.primaryCell()->style();
        const RenderStyle* primaryCellParentStyle = current.primaryCell()->parent()->style();
        const BorderValue& cb = side == BorderStart ? primaryCellStyle->borderStart() : primaryCellStyle->borderEnd(); // FIXME: Make this work with perpendicular and flipped cells.
        const BorderValue& rb = side == BorderStart ? primaryCellParentStyle->borderStart() : primaryCellParentStyle->borderEnd();
        if (cb.style() == BHIDDEN || rb.style() == BHIDDEN)
            continue;
        allHidden = false;
        if (cb.style() > BHIDDEN && cb.width() > borderWidth)
            borderWidth = cb.width();
        if (rb.style() > BHIDDEN && rb.width() > borderWidth)
            borderWidth = rb.width();
    }
    if (allHidden)
        return -1;

    if ((side == BorderStart) != table()->style()->isLeftToRightDirection())
        borderWidth++; // Distribute rounding error
    return borderWidth / 2;
}

void RenderTableSection::recalcOuterBorder()
{
    m_outerBorderBefore = calcBlockDirectionOuterBorder(BorderBefore);
    m_outerBorderAfter = calcBlockDirectionOuterBorder(BorderAfter);
    m_outerBorderStart = calcInlineDirectionOuterBorder(BorderStart);
    m_outerBorderEnd = calcInlineDirectionOuterBorder(BorderEnd);
}

int RenderTableSection::firstLineBoxBaseline() const
{
    if (!m_grid.size())
        return -1;

    int firstLineBaseline = m_grid[0].baseline;
    if (firstLineBaseline)
        return firstLineBaseline + m_rowPos[0];

    firstLineBaseline = -1;
    const Row& firstRow = m_grid[0].row;
    for (size_t i = 0; i < firstRow.size(); ++i) {
        const CellStruct& cs = firstRow.at(i);
        const RenderTableCell* cell = cs.primaryCell();
        // Only cells with content have a baseline
        if (cell && cell->contentLogicalHeight())
            firstLineBaseline = max<int>(firstLineBaseline, cell->logicalTop() + cell->paddingBefore() + cell->borderBefore() + cell->contentLogicalHeight());
    }

    return firstLineBaseline;
}

void RenderTableSection::paint(PaintInfo& paintInfo, const LayoutPoint& paintOffset)
{
    ANNOTATE_GRAPHICS_CONTEXT(paintInfo, this);

    ASSERT(!needsLayout());
    // avoid crashing on bugs that cause us to paint with dirty layout
    if (needsLayout())
        return;

    unsigned totalRows = m_grid.size();
    unsigned totalCols = table()->columns().size();

    if (!totalRows || !totalCols)
        return;

    LayoutPoint adjustedPaintOffset = paintOffset + location();

    PaintPhase phase = paintInfo.phase;
    bool pushedClip = pushContentsClip(paintInfo, adjustedPaintOffset, ForceContentsClip);
    paintObject(paintInfo, adjustedPaintOffset);
    if (pushedClip)
        popContentsClip(paintInfo, phase, adjustedPaintOffset);

    if ((phase == PaintPhaseOutline || phase == PaintPhaseSelfOutline) && style()->visibility() == VISIBLE)
        paintOutline(paintInfo, LayoutRect(adjustedPaintOffset, size()));
}

static inline bool compareCellPositions(RenderTableCell* elem1, RenderTableCell* elem2)
{
    return elem1->rowIndex() < elem2->rowIndex();
}

// This comparison is used only when we have overflowing cells as we have an unsorted array to sort. We thus need
// to sort both on rows and columns to properly repaint.
static inline bool compareCellPositionsWithOverflowingCells(RenderTableCell* elem1, RenderTableCell* elem2)
{
    if (elem1->rowIndex() != elem2->rowIndex())
        return elem1->rowIndex() < elem2->rowIndex();

    return elem1->col() < elem2->col();
}

void RenderTableSection::paintCell(RenderTableCell* cell, PaintInfo& paintInfo, const LayoutPoint& paintOffset)
{
    LayoutPoint cellPoint = flipForWritingModeForChild(cell, paintOffset);
    PaintPhase paintPhase = paintInfo.phase;
    RenderTableRow* row = toRenderTableRow(cell->parent());

    if (paintPhase == PaintPhaseBlockBackground || paintPhase == PaintPhaseChildBlockBackground) {
        // We need to handle painting a stack of backgrounds.  This stack (from bottom to top) consists of
        // the column group, column, row group, row, and then the cell.
        RenderTableCol* column = table()->colElement(cell->col());
        RenderTableCol* columnGroup = column ? column->enclosingColumnGroup() : 0;

        // Column groups and columns first.
        // FIXME: Columns and column groups do not currently support opacity, and they are being painted "too late" in
        // the stack, since we have already opened a transparency layer (potentially) for the table row group.
        // Note that we deliberately ignore whether or not the cell has a layer, since these backgrounds paint "behind" the
        // cell.
        cell->paintBackgroundsBehindCell(paintInfo, cellPoint, columnGroup);
        cell->paintBackgroundsBehindCell(paintInfo, cellPoint, column);

        // Paint the row group next.
        cell->paintBackgroundsBehindCell(paintInfo, cellPoint, this);

        // Paint the row next, but only if it doesn't have a layer.  If a row has a layer, it will be responsible for
        // painting the row background for the cell.
        if (!row->hasSelfPaintingLayer())
            cell->paintBackgroundsBehindCell(paintInfo, cellPoint, row);
    }
    if ((!cell->hasSelfPaintingLayer() && !row->hasSelfPaintingLayer()))
        cell->paint(paintInfo, cellPoint);
}

LayoutRect RenderTableSection::logicalRectForWritingModeAndDirection(const LayoutRect& rect) const
{
    LayoutRect tableAlignedRect(rect);

    flipForWritingMode(tableAlignedRect);

    if (!style()->isHorizontalWritingMode())
        tableAlignedRect = tableAlignedRect.transposedRect();

    const Vector<int>& columnPos = table()->columnPositions();
    // FIXME: The table's direction should determine our row's direction, not the section's (see bug 96691).
    if (!style()->isLeftToRightDirection())
        tableAlignedRect.setX(columnPos[columnPos.size() - 1] - tableAlignedRect.maxX());

    return tableAlignedRect;
}

CellSpan RenderTableSection::dirtiedRows(const LayoutRect& damageRect) const
{
    if (m_forceSlowPaintPathWithOverflowingCell)
        return fullTableRowSpan();

    CellSpan coveredRows = spannedRows(damageRect);

    // To repaint the border we might need to repaint first or last row even if they are not spanned themselves.
    if (coveredRows.start() >= m_rowPos.size() - 1 && m_rowPos[m_rowPos.size() - 1] + table()->outerBorderAfter() >= damageRect.y())
        --coveredRows.start();

    if (!coveredRows.end() && m_rowPos[0] - table()->outerBorderBefore() <= damageRect.maxY())
        ++coveredRows.end();

    return coveredRows;
}

CellSpan RenderTableSection::dirtiedColumns(const LayoutRect& damageRect) const
{
    if (m_forceSlowPaintPathWithOverflowingCell)
        return fullTableColumnSpan();

    CellSpan coveredColumns = spannedColumns(damageRect);

    const Vector<int>& columnPos = table()->columnPositions();
    // To repaint the border we might need to repaint first or last column even if they are not spanned themselves.
    if (coveredColumns.start() >= columnPos.size() - 1 && columnPos[columnPos.size() - 1] + table()->outerBorderEnd() >= damageRect.x())
        --coveredColumns.start();

    if (!coveredColumns.end() && columnPos[0] - table()->outerBorderStart() <= damageRect.maxX())
        ++coveredColumns.end();

    return coveredColumns;
}

CellSpan RenderTableSection::spannedRows(const LayoutRect& flippedRect) const
{
    // Find the first row that starts after rect top.
    unsigned nextRow = std::upper_bound(m_rowPos.begin(), m_rowPos.end(), flippedRect.y()) - m_rowPos.begin();

    if (nextRow == m_rowPos.size())
        return CellSpan(m_rowPos.size() - 1, m_rowPos.size() - 1); // After all rows.

    unsigned startRow = nextRow > 0 ? nextRow - 1 : 0;

    // Find the first row that starts after rect bottom.
    unsigned endRow;
    if (m_rowPos[nextRow] >= flippedRect.maxY())
        endRow = nextRow;
    else {
        endRow = std::upper_bound(m_rowPos.begin() + nextRow, m_rowPos.end(), flippedRect.maxY()) - m_rowPos.begin();
        if (endRow == m_rowPos.size())
            endRow = m_rowPos.size() - 1;
    }

    return CellSpan(startRow, endRow);
}

CellSpan RenderTableSection::spannedColumns(const LayoutRect& flippedRect) const
{
    const Vector<int>& columnPos = table()->columnPositions();

    // Find the first column that starts after rect left.
    // lower_bound doesn't handle the edge between two cells properly as it would wrongly return the
    // cell on the logical top/left.
    // upper_bound on the other hand properly returns the cell on the logical bottom/right, which also
    // matches the behavior of other browsers.
    unsigned nextColumn = std::upper_bound(columnPos.begin(), columnPos.end(), flippedRect.x()) - columnPos.begin();

    if (nextColumn == columnPos.size())
        return CellSpan(columnPos.size() - 1, columnPos.size() - 1); // After all columns.

    unsigned startColumn = nextColumn > 0 ? nextColumn - 1 : 0;

    // Find the first column that starts after rect right.
    unsigned endColumn;
    if (columnPos[nextColumn] >= flippedRect.maxX())
        endColumn = nextColumn;
    else {
        endColumn = std::upper_bound(columnPos.begin() + nextColumn, columnPos.end(), flippedRect.maxX()) - columnPos.begin();
        if (endColumn == columnPos.size())
            endColumn = columnPos.size() - 1;
    }

    return CellSpan(startColumn, endColumn);
}


void RenderTableSection::paintObject(PaintInfo& paintInfo, const LayoutPoint& paintOffset)
{
    LayoutRect localRepaintRect = paintInfo.rect;
    localRepaintRect.moveBy(-paintOffset);

    LayoutRect tableAlignedRect = logicalRectForWritingModeAndDirection(localRepaintRect);

    CellSpan dirtiedRows = this->dirtiedRows(tableAlignedRect);
    CellSpan dirtiedColumns = this->dirtiedColumns(tableAlignedRect);

    if (dirtiedColumns.start() < dirtiedColumns.end()) {
        if (!m_hasMultipleCellLevels && !m_overflowingCells.size()) {
            if (paintInfo.phase == PaintPhaseCollapsedTableBorders) {
                // Collapsed borders are painted from the bottom right to the top left so that precedence
                // due to cell position is respected.
                for (unsigned r = dirtiedRows.end(); r > dirtiedRows.start(); r--) {
                    unsigned row = r - 1;
                    for (unsigned c = dirtiedColumns.end(); c > dirtiedColumns.start(); c--) {
                        unsigned col = c - 1;
                        CellStruct& current = cellAt(row, col);
                        RenderTableCell* cell = current.primaryCell();
                        if (!cell || (row > dirtiedRows.start() && primaryCellAt(row - 1, col) == cell) || (col > dirtiedColumns.start() && primaryCellAt(row, col - 1) == cell))
                            continue;
                        LayoutPoint cellPoint = flipForWritingModeForChild(cell, paintOffset);
                        cell->paintCollapsedBorders(paintInfo, cellPoint);
                    }
                }
            } else {
                // Draw the dirty cells in the order that they appear.
                for (unsigned r = dirtiedRows.start(); r < dirtiedRows.end(); r++) {
                    RenderTableRow* row = m_grid[r].rowRenderer;
                    if (row && !row->hasSelfPaintingLayer())
                        row->paintOutlineForRowIfNeeded(paintInfo, paintOffset);
                    for (unsigned c = dirtiedColumns.start(); c < dirtiedColumns.end(); c++) {
                        CellStruct& current = cellAt(r, c);
                        RenderTableCell* cell = current.primaryCell();
                        if (!cell || (r > dirtiedRows.start() && primaryCellAt(r - 1, c) == cell) || (c > dirtiedColumns.start() && primaryCellAt(r, c - 1) == cell))
                            continue;
                        paintCell(cell, paintInfo, paintOffset);
                    }
                }
            }
        } else {
            // The overflowing cells should be scarce to avoid adding a lot of cells to the HashSet.
#ifndef NDEBUG
            unsigned totalRows = m_grid.size();
            unsigned totalCols = table()->columns().size();
            ASSERT(m_overflowingCells.size() < totalRows * totalCols * gMaxAllowedOverflowingCellRatioForFastPaintPath);
#endif

            // To make sure we properly repaint the section, we repaint all the overflowing cells that we collected.
            Vector<RenderTableCell*> cells;
            copyToVector(m_overflowingCells, cells);

            HashSet<RenderTableCell*> spanningCells;

            for (unsigned r = dirtiedRows.start(); r < dirtiedRows.end(); r++) {
                RenderTableRow* row = m_grid[r].rowRenderer;
                if (row && !row->hasSelfPaintingLayer())
                    row->paintOutlineForRowIfNeeded(paintInfo, paintOffset);
                for (unsigned c = dirtiedColumns.start(); c < dirtiedColumns.end(); c++) {
                    CellStruct& current = cellAt(r, c);
                    if (!current.hasCells())
                        continue;
                    for (unsigned i = 0; i < current.cells.size(); ++i) {
                        if (m_overflowingCells.contains(current.cells[i]))
                            continue;

                        if (current.cells[i]->rowSpan() > 1 || current.cells[i]->colSpan() > 1) {
                            if (!spanningCells.add(current.cells[i]).isNewEntry)
                                continue;
                        }

                        cells.append(current.cells[i]);
                    }
                }
            }

            // Sort the dirty cells by paint order.
            if (!m_overflowingCells.size())
                std::stable_sort(cells.begin(), cells.end(), compareCellPositions);
            else
                std::sort(cells.begin(), cells.end(), compareCellPositionsWithOverflowingCells);

            if (paintInfo.phase == PaintPhaseCollapsedTableBorders) {
                for (unsigned i = cells.size(); i > 0; --i) {
                    LayoutPoint cellPoint = flipForWritingModeForChild(cells[i - 1], paintOffset);
                    cells[i - 1]->paintCollapsedBorders(paintInfo, cellPoint);
                }
            } else {
                for (unsigned i = 0; i < cells.size(); ++i)
                    paintCell(cells[i], paintInfo, paintOffset);
            }
        }
    }
}

void RenderTableSection::imageChanged(WrappedImagePtr, const IntRect*)
{
    // FIXME: Examine cells and repaint only the rect the image paints in.
    paintInvalidationForWholeRenderer();
}

void RenderTableSection::recalcCells()
{
    ASSERT(m_needsCellRecalc);
    // We reset the flag here to ensure that |addCell| works. This is safe to do as
    // fillRowsWithDefaultStartingAtPosition makes sure we match the table's columns
    // representation.
    m_needsCellRecalc = false;

    m_cCol = 0;
    m_cRow = 0;
    m_grid.clear();

    for (RenderTableRow* row = firstRow(); row; row = row->nextRow()) {
        unsigned insertionRow = m_cRow;
        ++m_cRow;
        m_cCol = 0;
        ensureRows(m_cRow);

        m_grid[insertionRow].rowRenderer = row;
        row->setRowIndex(insertionRow);
        setRowLogicalHeightToRowStyleLogicalHeight(m_grid[insertionRow]);

        for (RenderTableCell* cell = row->firstCell(); cell; cell = cell->nextCell())
            addCell(cell, row);
    }

    m_grid.shrinkToFit();
    setNeedsLayoutAndFullPaintInvalidation();
}

// FIXME: This function could be made O(1) in certain cases (like for the non-most-constrainive cells' case).
void RenderTableSection::rowLogicalHeightChanged(unsigned rowIndex)
{
    if (needsCellRecalc())
        return;

    setRowLogicalHeightToRowStyleLogicalHeight(m_grid[rowIndex]);

    for (RenderTableCell* cell = m_grid[rowIndex].rowRenderer->firstCell(); cell; cell = cell->nextCell())
        updateLogicalHeightForCell(m_grid[rowIndex], cell);
}

void RenderTableSection::setNeedsCellRecalc()
{
    m_needsCellRecalc = true;
    if (RenderTable* t = table())
        t->setNeedsSectionRecalc();
}

unsigned RenderTableSection::numColumns() const
{
    unsigned result = 0;

    for (unsigned r = 0; r < m_grid.size(); ++r) {
        for (unsigned c = result; c < table()->numEffCols(); ++c) {
            const CellStruct& cell = cellAt(r, c);
            if (cell.hasCells() || cell.inColSpan)
                result = c;
        }
    }

    return result + 1;
}

const BorderValue& RenderTableSection::borderAdjoiningStartCell(const RenderTableCell* cell) const
{
    ASSERT(cell->isFirstOrLastCellInRow());
    return hasSameDirectionAs(cell) ? style()->borderStart() : style()->borderEnd();
}

const BorderValue& RenderTableSection::borderAdjoiningEndCell(const RenderTableCell* cell) const
{
    ASSERT(cell->isFirstOrLastCellInRow());
    return hasSameDirectionAs(cell) ? style()->borderEnd() : style()->borderStart();
}

const RenderTableCell* RenderTableSection::firstRowCellAdjoiningTableStart() const
{
    unsigned adjoiningStartCellColumnIndex = hasSameDirectionAs(table()) ? 0 : table()->lastColumnIndex();
    return cellAt(0, adjoiningStartCellColumnIndex).primaryCell();
}

const RenderTableCell* RenderTableSection::firstRowCellAdjoiningTableEnd() const
{
    unsigned adjoiningEndCellColumnIndex = hasSameDirectionAs(table()) ? table()->lastColumnIndex() : 0;
    return cellAt(0, adjoiningEndCellColumnIndex).primaryCell();
}

void RenderTableSection::appendColumn(unsigned pos)
{
    ASSERT(!m_needsCellRecalc);

    for (unsigned row = 0; row < m_grid.size(); ++row)
        m_grid[row].row.resize(pos + 1);
}

void RenderTableSection::splitColumn(unsigned pos, unsigned first)
{
    ASSERT(!m_needsCellRecalc);

    if (m_cCol > pos)
        m_cCol++;
    for (unsigned row = 0; row < m_grid.size(); ++row) {
        Row& r = m_grid[row].row;
        r.insert(pos + 1, CellStruct());
        if (r[pos].hasCells()) {
            r[pos + 1].cells.appendVector(r[pos].cells);
            RenderTableCell* cell = r[pos].primaryCell();
            ASSERT(cell);
            ASSERT(cell->colSpan() >= (r[pos].inColSpan ? 1u : 0));
            unsigned colleft = cell->colSpan() - r[pos].inColSpan;
            if (first > colleft)
              r[pos + 1].inColSpan = 0;
            else
              r[pos + 1].inColSpan = first + r[pos].inColSpan;
        } else {
            r[pos + 1].inColSpan = 0;
        }
    }
}

// Hit Testing
bool RenderTableSection::nodeAtPoint(const HitTestRequest& request, HitTestResult& result, const HitTestLocation& locationInContainer, const LayoutPoint& accumulatedOffset, HitTestAction action)
{
    // If we have no children then we have nothing to do.
    if (!firstRow())
        return false;

    // Table sections cannot ever be hit tested.  Effectively they do not exist.
    // Just forward to our children always.
    LayoutPoint adjustedLocation = accumulatedOffset + location();

    if (hasOverflowClip() && !locationInContainer.intersects(overflowClipRect(adjustedLocation)))
        return false;

    if (hasOverflowingCell()) {
        for (RenderTableRow* row = lastRow(); row; row = row->previousRow()) {
            // FIXME: We have to skip over inline flows, since they can show up inside table rows
            // at the moment (a demoted inline <form> for example). If we ever implement a
            // table-specific hit-test method (which we should do for performance reasons anyway),
            // then we can remove this check.
            if (!row->hasSelfPaintingLayer()) {
                LayoutPoint childPoint = flipForWritingModeForChild(row, adjustedLocation);
                if (row->nodeAtPoint(request, result, locationInContainer, childPoint, action)) {
                    updateHitTestResult(result, toLayoutPoint(locationInContainer.point() - childPoint));
                    return true;
                }
            }
        }
        return false;
    }

    recalcCellsIfNeeded();

    LayoutRect hitTestRect = locationInContainer.boundingBox();
    hitTestRect.moveBy(-adjustedLocation);

    LayoutRect tableAlignedRect = logicalRectForWritingModeAndDirection(hitTestRect);
    CellSpan rowSpan = spannedRows(tableAlignedRect);
    CellSpan columnSpan = spannedColumns(tableAlignedRect);

    // Now iterate over the spanned rows and columns.
    for (unsigned hitRow = rowSpan.start(); hitRow < rowSpan.end(); ++hitRow) {
        for (unsigned hitColumn = columnSpan.start(); hitColumn < columnSpan.end(); ++hitColumn) {
            CellStruct& current = cellAt(hitRow, hitColumn);

            // If the cell is empty, there's nothing to do
            if (!current.hasCells())
                continue;

            for (unsigned i = current.cells.size() ; i; ) {
                --i;
                RenderTableCell* cell = current.cells[i];
                LayoutPoint cellPoint = flipForWritingModeForChild(cell, adjustedLocation);
                if (static_cast<RenderObject*>(cell)->nodeAtPoint(request, result, locationInContainer, cellPoint, action)) {
                    updateHitTestResult(result, locationInContainer.point() - toLayoutSize(cellPoint));
                    return true;
                }
            }
            if (!result.isRectBasedTest())
                break;
        }
        if (!result.isRectBasedTest())
            break;
    }

    return false;
}

void RenderTableSection::removeCachedCollapsedBorders(const RenderTableCell* cell)
{
    if (!table()->collapseBorders())
        return;

    for (int side = CBSBefore; side <= CBSEnd; ++side)
        m_cellsCollapsedBorders.remove(make_pair(cell, side));
}

void RenderTableSection::setCachedCollapsedBorder(const RenderTableCell* cell, CollapsedBorderSide side, CollapsedBorderValue border)
{
    ASSERT(table()->collapseBorders());
    m_cellsCollapsedBorders.set(make_pair(cell, side), border);
}

CollapsedBorderValue& RenderTableSection::cachedCollapsedBorder(const RenderTableCell* cell, CollapsedBorderSide side)
{
    ASSERT(table()->collapseBorders());
    HashMap<pair<const RenderTableCell*, int>, CollapsedBorderValue>::iterator it = m_cellsCollapsedBorders.find(make_pair(cell, side));
    ASSERT_WITH_SECURITY_IMPLICATION(it != m_cellsCollapsedBorders.end());
    return it->value;
}

RenderTableSection* RenderTableSection::createAnonymousWithParentRenderer(const RenderObject* parent)
{
    RefPtr<RenderStyle> newStyle = RenderStyle::createAnonymousStyleWithDisplay(parent->style(), TABLE_ROW_GROUP);
    RenderTableSection* newSection = new RenderTableSection(0);
    newSection->setDocumentForAnonymous(&parent->document());
    newSection->setStyle(newStyle.release());
    return newSection;
}

void RenderTableSection::setLogicalPositionForCell(RenderTableCell* cell, unsigned effectiveColumn) const
{
    LayoutPoint oldCellLocation = cell->location();

    LayoutPoint cellLocation(0, m_rowPos[cell->rowIndex()]);
    int horizontalBorderSpacing = table()->hBorderSpacing();

    // FIXME: The table's direction should determine our row's direction, not the section's (see bug 96691).
    if (!style()->isLeftToRightDirection())
        cellLocation.setX(table()->columnPositions()[table()->numEffCols()] - table()->columnPositions()[table()->colToEffCol(cell->col() + cell->colSpan())] + horizontalBorderSpacing);
    else
        cellLocation.setX(table()->columnPositions()[effectiveColumn] + horizontalBorderSpacing);

    cell->setLogicalLocation(cellLocation);

    if (!RuntimeEnabledFeatures::repaintAfterLayoutEnabled())
        view()->addLayoutDelta(oldCellLocation - cell->location());
}

} // namespace WebCore<|MERGE_RESOLUTION|>--- conflicted
+++ resolved
@@ -935,11 +935,7 @@
                 rHeight -= floorToInt(m_grid[r + 1].paginationStrut);
 
             rowRenderer->setLogicalHeight(rHeight);
-<<<<<<< HEAD
-            rowRenderer->updateLayerTransform();
-=======
             rowRenderer->updateLayerTransformAfterLayout();
->>>>>>> ffa4bd44
             rowRenderer->clearAllOverflows();
             rowRenderer->addVisualEffectOverflow();
         }
@@ -1037,10 +1033,6 @@
                     else
                         cell->repaintDuringLayoutIfMoved(oldCellRect);
                 }
-            }
-
-            if (rowIndex == r && rHeight > maxCellHeight) {
-                maxCellHeight = rHeight;
             }
 
             if (rowIndex == r && rHeight > maxCellHeight) {
