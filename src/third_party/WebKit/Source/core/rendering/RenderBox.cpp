--- conflicted
+++ resolved
@@ -2421,11 +2421,7 @@
         // Margins are calculated with respect to the logical width of
         // the containing block (8.3)
         // Inline blocks/tables and floats don't have their margins increased.
-<<<<<<< HEAD
-        marginStart = minimumValueForLength(marginStartLength, containerWidth) + additionalMarginStart();
-=======
         marginStart = minimumValueForLength(marginStartLength, containerWidth) + inlineAdditionalMarginStart;
->>>>>>> ffa4bd44
         marginEnd = minimumValueForLength(marginEndLength, containerWidth);
         return;
     }
@@ -2463,70 +2459,21 @@
     if ((marginStartLength.isAuto() && marginEndLength.isAuto() && marginBoxWidth < availableWidth)
         || (!marginStartLength.isAuto() && !marginEndLength.isAuto() && containingBlockStyle->textAlign() == WEBKIT_CENTER)) {
         // Other browsers center the margin box for align=center elements so we match them here.
-<<<<<<< HEAD
-        LayoutUnit marginStartWidth = minimumValueForLength(marginStartLength, containerWidth) + additionalMarginStart();
-        LayoutUnit marginEndWidth = minimumValueForLength(marginEndLength, containerWidth);
-=======
->>>>>>> ffa4bd44
         LayoutUnit centeredMarginBoxStart = max<LayoutUnit>(0, (availableWidth - childWidth - marginStartWidth - marginEndWidth) / 2);
         marginStart = centeredMarginBoxStart + marginStartWidth;
         marginEnd = availableWidth - childWidth - marginStart + marginEndWidth;
         return;
     }
 
-<<<<<<< HEAD
-    // Case Two: The object is being pushed to the start of the containing block's available logical width.
-    if (marginEndLength.isAuto() && childWidth < availableWidth) {
-        marginStart = valueForLength(marginStartLength, containerWidth) + additionalMarginStart();
-=======
     // CSS 2.1: "If there is exactly one value specified as 'auto', its used value follows from the equality."
     if (marginEndLength.isAuto() && marginBoxWidth < availableWidth) {
         marginStart = marginStartWidth;
->>>>>>> ffa4bd44
         marginEnd = availableWidth - childWidth - marginStart;
         return;
     }
 
     bool pushToEndFromTextAlign = !marginEndLength.isAuto() && ((!containingBlockStyle->isLeftToRightDirection() && containingBlockStyle->textAlign() == WEBKIT_LEFT)
         || (containingBlockStyle->isLeftToRightDirection() && containingBlockStyle->textAlign() == WEBKIT_RIGHT));
-<<<<<<< HEAD
-    if ((marginStartLength.isAuto() && childWidth < availableWidth) || pushToEndFromTextAlign) {
-        marginEnd = valueForLength(marginEndLength, containerWidth);
-        marginStart = availableWidth - childWidth - marginEnd + additionalMarginStart();
-        return;
-    }
-
-    // Case Four: Either no auto margins, or our width is >= the container width (css2.1, 10.3.3).  In that case
-    // auto margins will just turn into 0.
-    marginStart = minimumValueForLength(marginStartLength, containerWidth) + additionalMarginStart();
-    marginEnd = minimumValueForLength(marginEndLength, containerWidth);
-}
-
-static bool shouldFlipBeforeAfterMargins(const RenderStyle* containingBlockStyle, const RenderStyle* childStyle)
-{
-    ASSERT(containingBlockStyle->isHorizontalWritingMode() != childStyle->isHorizontalWritingMode());
-    WritingMode childWritingMode = childStyle->writingMode();
-    bool shouldFlip = false;
-    switch (containingBlockStyle->writingMode()) {
-    case TopToBottomWritingMode:
-        shouldFlip = (childWritingMode == RightToLeftWritingMode);
-        break;
-    case BottomToTopWritingMode:
-        shouldFlip = (childWritingMode == RightToLeftWritingMode);
-        break;
-    case RightToLeftWritingMode:
-        shouldFlip = (childWritingMode == BottomToTopWritingMode);
-        break;
-    case LeftToRightWritingMode:
-        shouldFlip = (childWritingMode == BottomToTopWritingMode);
-        break;
-    }
-
-    if (!containingBlockStyle->isLeftToRightDirection())
-        shouldFlip = !shouldFlip;
-
-    return shouldFlip;
-=======
     if ((marginStartLength.isAuto() && marginBoxWidth < availableWidth) || pushToEndFromTextAlign) {
         marginEnd = marginEndWidth;
         marginStart = availableWidth - childWidth - marginEnd + inlineAdditionalMarginStart;
@@ -2536,7 +2483,6 @@
     // Either no auto margins, or our margin box width is >= the container width, auto margins will just turn into 0.
     marginStart = marginStartWidth;
     marginEnd = marginEndWidth;
->>>>>>> ffa4bd44
 }
 
 void RenderBox::updateLogicalHeight()
@@ -4145,20 +4091,7 @@
 
 bool RenderBox::avoidsFloats() const
 {
-<<<<<<< HEAD
-    // CSS2.1: "The border box of a table, a block-level replaced element, or an element in the normal flow that establishes a new block formatting
-    // context .. must not overlap the margin box of any floats in the same block formatting context."
-    // FIXME: The inclusion of horizontal rule and legend elements here isn't covered by any spec.
-    return isReplaced() || isHR() || isLegend() || isTable() || (!isFloatingOrOutOfFlowPositioned() && createsBlockFormattingContext());
-}
-
-bool RenderBox::createsBlockFormattingContext() const
-{
-    return isInlineBlockOrInlineTable() || isFloatingOrOutOfFlowPositioned() || hasOverflowClip() || isFlexItemIncludingDeprecated()
-        || style()->specifiesColumns() || isRenderFlowThread() || isTableCell() || isTableCaption() || isFieldset() || isWritingModeRoot() || isDocumentElement() || style()->hasSpanAllColumns();
-=======
     return isReplaced() || hasOverflowClip() || isHR() || isLegend() || isWritingModeRoot() || isFlexItemIncludingDeprecated();
->>>>>>> ffa4bd44
 }
 
 void RenderBox::markForPaginationRelayoutIfNeeded(SubtreeLayoutScope& layoutScope)
