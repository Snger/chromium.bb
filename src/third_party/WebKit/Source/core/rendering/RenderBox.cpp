/*
 * Copyright (C) 1999 Lars Knoll (knoll@kde.org)
 *           (C) 1999 Antti Koivisto (koivisto@kde.org)
 *           (C) 2005 Allan Sandfeld Jensen (kde@carewolf.com)
 *           (C) 2005, 2006 Samuel Weinig (sam.weinig@gmail.com)
 * Copyright (C) 2005, 2006, 2007, 2008, 2009, 2010 Apple Inc. All rights reserved.
 * Copyright (C) 2013 Adobe Systems Incorporated. All rights reserved.
 *
 * This library is free software; you can redistribute it and/or
 * modify it under the terms of the GNU Library General Public
 * License as published by the Free Software Foundation; either
 * version 2 of the License, or (at your option) any later version.
 *
 * This library is distributed in the hope that it will be useful,
 * but WITHOUT ANY WARRANTY; without even the implied warranty of
 * MERCHANTABILITY or FITNESS FOR A PARTICULAR PURPOSE.  See the GNU
 * Library General Public License for more details.
 *
 * You should have received a copy of the GNU Library General Public License
 * along with this library; see the file COPYING.LIB.  If not, write to
 * the Free Software Foundation, Inc., 51 Franklin Street, Fifth Floor,
 * Boston, MA 02110-1301, USA.
 *
 */

#include "config.h"
#include "core/rendering/RenderBox.h"

#include "core/HTMLNames.h"
#include "core/dom/Document.h"
#include "core/editing/htmlediting.h"
#include "core/frame/FrameHost.h"
#include "core/frame/FrameView.h"
#include "core/frame/LocalFrame.h"
#include "core/frame/PinchViewport.h"
#include "core/frame/Settings.h"
#include "core/html/HTMLElement.h"
#include "core/html/HTMLFrameElementBase.h"
#include "core/html/HTMLFrameOwnerElement.h"
#include "core/page/AutoscrollController.h"
#include "core/page/EventHandler.h"
#include "core/page/Page.h"
#include "core/rendering/HitTestResult.h"
#include "core/rendering/PaintInfo.h"
#include "core/rendering/RenderDeprecatedFlexibleBox.h"
#include "core/rendering/RenderFlexibleBox.h"
#include "core/rendering/RenderGeometryMap.h"
#include "core/rendering/RenderGrid.h"
#include "core/rendering/RenderInline.h"
#include "core/rendering/RenderLayer.h"
#include "core/rendering/RenderListBox.h"
#include "core/rendering/RenderListMarker.h"
#include "core/rendering/RenderTableCell.h"
#include "core/rendering/RenderTheme.h"
#include "core/rendering/RenderView.h"
#include "core/rendering/compositing/RenderLayerCompositor.h"
#include "platform/LengthFunctions.h"
#include "platform/geometry/FloatQuad.h"
#include "platform/geometry/TransformState.h"
#include "platform/graphics/GraphicsContextStateSaver.h"
#include <algorithm>
#include <math.h>

using namespace std;

namespace WebCore {

using namespace HTMLNames;

// Used by flexible boxes when flexing this element and by table cells.
typedef WTF::HashMap<const RenderBox*, LayoutUnit> OverrideSizeMap;

// Used by grid elements to properly size their grid items.
// FIXME: Move these into RenderBoxRareData.
static OverrideSizeMap* gOverrideContainingBlockLogicalHeightMap = 0;
static OverrideSizeMap* gOverrideContainingBlockLogicalWidthMap = 0;


// Size of border belt for autoscroll. When mouse pointer in border belt,
// autoscroll is started.
static const int autoscrollBeltSize = 20;
static const unsigned backgroundObscurationTestMaxDepth = 4;

static bool skipBodyBackground(const RenderBox* bodyElementRenderer)
{
    ASSERT(bodyElementRenderer->isBody());
    // The <body> only paints its background if the root element has defined a background independent of the body,
    // or if the <body>'s parent is not the document element's renderer (e.g. inside SVG foreignObject).
    RenderObject* documentElementRenderer = bodyElementRenderer->document().documentElement()->renderer();
    return documentElementRenderer
        && !documentElementRenderer->hasBackground()
        && (documentElementRenderer == bodyElementRenderer->parent());
}

RenderBox::RenderBox(ContainerNode* node)
    : RenderBoxModelObject(node)
    , m_intrinsicContentLogicalHeight(-1)
    , m_minPreferredLogicalWidth(-1)
    , m_maxPreferredLogicalWidth(-1)
{
    setIsBox();
}

void RenderBox::willBeDestroyed()
{
    clearOverrideSize();
    clearContainingBlockOverrideSize();

    RenderBlock::removePercentHeightDescendantIfNeeded(this);

    ShapeOutsideInfo::removeInfo(*this);

    RenderBoxModelObject::willBeDestroyed();
}

void RenderBox::removeFloatingOrPositionedChildFromBlockLists()
{
    ASSERT(isFloatingOrOutOfFlowPositioned());

    if (documentBeingDestroyed())
        return;

    if (isFloating()) {
        RenderBlockFlow* parentBlockFlow = 0;
        for (RenderObject* curr = parent(); curr && !curr->isRenderView(); curr = curr->parent()) {
            if (curr->isRenderBlockFlow()) {
                RenderBlockFlow* currBlockFlow = toRenderBlockFlow(curr);
                if (!parentBlockFlow || currBlockFlow->containsFloat(this))
                    parentBlockFlow = currBlockFlow;
            }
        }

        if (parentBlockFlow) {
            parentBlockFlow->markSiblingsWithFloatsForLayout(this);
            parentBlockFlow->markAllDescendantsWithFloatsForLayout(this, false);
        }
    }

    if (isOutOfFlowPositioned())
        RenderBlock::removePositionedObject(this);
}

void RenderBox::styleWillChange(StyleDifference diff, const RenderStyle& newStyle)
{
    RenderStyle* oldStyle = style();
    if (oldStyle) {
        // The background of the root element or the body element could propagate up to
        // the canvas.  Just dirty the entire canvas when our style changes substantially.
        if ((diff.needsRepaint() || diff.needsLayout()) && node()
            && (isHTMLHtmlElement(*node()) || isHTMLBodyElement(*node()))) {
            view()->paintInvalidationForWholeRenderer();

            if (oldStyle->hasEntirelyFixedBackground() != newStyle.hasEntirelyFixedBackground())
                view()->compositor()->setNeedsUpdateFixedBackground();
        }

        // When a layout hint happens and an object's position style changes, we have to do a layout
        // to dirty the render tree using the old position value now.
        if (diff.needsFullLayout() && parent() && oldStyle->position() != newStyle.position()) {
            markContainingBlocksForLayout();
            if (oldStyle->position() == StaticPosition)
                paintInvalidationForWholeRenderer();
            else if (newStyle.hasOutOfFlowPosition())
                parent()->setChildNeedsLayout();
            if (isFloating() && !isOutOfFlowPositioned() && newStyle.hasOutOfFlowPosition())
                removeFloatingOrPositionedChildFromBlockLists();
        }
    // FIXME: This branch runs when !oldStyle, which means that layout was never called
    // so what's the point in invalidating the whole view that we never painted?
    } else if (isBody()) {
        view()->paintInvalidationForWholeRenderer();
    }

    RenderBoxModelObject::styleWillChange(diff, newStyle);
}

void RenderBox::styleDidChange(StyleDifference diff, const RenderStyle* oldStyle)
{
    // Horizontal writing mode definition is updated in RenderBoxModelObject::updateFromStyle,
    // (as part of the RenderBoxModelObject::styleDidChange call below). So, we can safely cache the horizontal
    // writing mode value before style change here.
    bool oldHorizontalWritingMode = isHorizontalWritingMode();

    RenderBoxModelObject::styleDidChange(diff, oldStyle);

    RenderStyle* newStyle = style();
    if (needsLayout() && oldStyle) {
        RenderBlock::removePercentHeightDescendantIfNeeded(this);

        // Normally we can do optimized positioning layout for absolute/fixed positioned objects. There is one special case, however, which is
        // when the positioned object's margin-before is changed. In this case the parent has to get a layout in order to run margin collapsing
        // to determine the new static position.
        if (isOutOfFlowPositioned() && newStyle->hasStaticBlockPosition(isHorizontalWritingMode()) && oldStyle->marginBefore() != newStyle->marginBefore()
            && parent() && !parent()->normalChildNeedsLayout())
            parent()->setChildNeedsLayout();
    }

    if (RenderBlock::hasPercentHeightContainerMap() && slowFirstChild()
        && oldHorizontalWritingMode != isHorizontalWritingMode())
        RenderBlock::clearPercentHeightDescendantsFrom(this);

    // If our zoom factor changes and we have a defined scrollLeft/Top, we need to adjust that value into the
    // new zoomed coordinate space.
    if (hasOverflowClip() && oldStyle && newStyle && oldStyle->effectiveZoom() != newStyle->effectiveZoom() && layer()) {
        if (int left = layer()->scrollableArea()->scrollXOffset()) {
            left = (left / oldStyle->effectiveZoom()) * newStyle->effectiveZoom();
            layer()->scrollableArea()->scrollToXOffset(left);
        }
        if (int top = layer()->scrollableArea()->scrollYOffset()) {
            top = (top / oldStyle->effectiveZoom()) * newStyle->effectiveZoom();
            layer()->scrollableArea()->scrollToYOffset(top);
        }
    }

    // Our opaqueness might have changed without triggering layout.
    if (diff.needsRepaint()) {
        RenderObject* parentToInvalidate = parent();
        for (unsigned i = 0; i < backgroundObscurationTestMaxDepth && parentToInvalidate; ++i) {
            parentToInvalidate->invalidateBackgroundObscurationStatus();
            parentToInvalidate = parentToInvalidate->parent();
        }
    }

    if (isDocumentElement() || isBody())
        document().view()->recalculateScrollbarOverlayStyle();

    updateShapeOutsideInfoAfterStyleChange(*style(), oldStyle);
    updateGridPositionAfterStyleChange(oldStyle);
}

void RenderBox::updateShapeOutsideInfoAfterStyleChange(const RenderStyle& style, const RenderStyle* oldStyle)
{
    const ShapeValue* shapeOutside = style.shapeOutside();
    const ShapeValue* oldShapeOutside = oldStyle ? oldStyle->shapeOutside() : RenderStyle::initialShapeOutside();

    Length shapeMargin = style.shapeMargin();
    Length oldShapeMargin = oldStyle ? oldStyle->shapeMargin() : RenderStyle::initialShapeMargin();

    float shapeImageThreshold = style.shapeImageThreshold();
    float oldShapeImageThreshold = oldStyle ? oldStyle->shapeImageThreshold() : RenderStyle::initialShapeImageThreshold();

    // FIXME: A future optimization would do a deep comparison for equality. (bug 100811)
    if (shapeOutside == oldShapeOutside && shapeMargin == oldShapeMargin && shapeImageThreshold == oldShapeImageThreshold)
        return;

    if (!shapeOutside)
        ShapeOutsideInfo::removeInfo(*this);
    else
        ShapeOutsideInfo::ensureInfo(*this).markShapeAsDirty();

    if (shapeOutside || shapeOutside != oldShapeOutside)
        markShapeOutsideDependentsForLayout();
}

void RenderBox::updateGridPositionAfterStyleChange(const RenderStyle* oldStyle)
{
    if (!oldStyle || !parent() || !parent()->isRenderGrid())
        return;

    if (oldStyle->gridColumnStart() == style()->gridColumnStart()
        && oldStyle->gridColumnEnd() == style()->gridColumnEnd()
        && oldStyle->gridRowStart() == style()->gridRowStart()
        && oldStyle->gridRowEnd() == style()->gridRowEnd()
        && oldStyle->order() == style()->order()
        && oldStyle->hasOutOfFlowPosition() == style()->hasOutOfFlowPosition())
        return;

    // It should be possible to not dirty the grid in some cases (like moving an explicitly placed grid item).
    // For now, it's more simple to just always recompute the grid.
    toRenderGrid(parent())->dirtyGrid();
}

void RenderBox::updateFromStyle()
{
    RenderBoxModelObject::updateFromStyle();

    RenderStyle* styleToUse = style();
    bool isRootObject = isDocumentElement();
    bool isViewObject = isRenderView();

    // The root and the RenderView always paint their backgrounds/borders.
    if (isRootObject || isViewObject)
        setHasBoxDecorations(true);

    setFloating(!isOutOfFlowPositioned() && styleToUse->isFloating());

    bool boxHasOverflowClip = false;
    if (!styleToUse->isOverflowVisible() && isRenderBlock() && !isViewObject) {
        // If overflow has been propagated to the viewport, it has no effect here.
        if (node() != document().viewportDefiningElement()) {
            boxHasOverflowClip = true;
            if (!hasOverflowClip()) {
                // If we are getting an overflow clip, preemptively erase any overflowing content.
                // FIXME: This should probably consult RenderOverflow.
                if (!RuntimeEnabledFeatures::repaintAfterLayoutEnabled())
                    paintInvalidationForWholeRenderer();
            }
        }
    }

    if (RuntimeEnabledFeatures::repaintAfterLayoutEnabled() && (boxHasOverflowClip != hasOverflowClip())) {
        // FIXME: This shouldn't be required if we tracked the visual overflow
        // generated by positioned children or self painting layers. crbug.com/345403
        for (RenderObject* child = slowFirstChild(); child; child = child->nextSibling())
            child->setShouldDoFullPaintInvalidationIfSelfPaintingLayer(true);
    }

    setHasOverflowClip(boxHasOverflowClip);

    setHasTransform(styleToUse->hasTransformRelatedProperty());
    setHasReflection(styleToUse->boxReflect());
}

void RenderBox::layout()
{
    ASSERT(needsLayout());

    RenderObject* child = slowFirstChild();
    if (!child) {
        clearNeedsLayout();
        return;
    }

    LayoutState state(*this, locationOffset());
    while (child) {
        child->layoutIfNeeded();
        ASSERT(!child->needsLayout());
        child = child->nextSibling();
    }
    invalidateBackgroundObscurationStatus();
    clearNeedsLayout();
}

// More IE extensions.  clientWidth and clientHeight represent the interior of an object
// excluding border and scrollbar.
LayoutUnit RenderBox::clientWidth() const
{
    return width() - borderLeft() - borderRight() - verticalScrollbarWidth();
}

LayoutUnit RenderBox::clientHeight() const
{
    return height() - borderTop() - borderBottom() - horizontalScrollbarHeight();
}

int RenderBox::pixelSnappedClientWidth() const
{
    return snapSizeToPixel(clientWidth(), x() + clientLeft());
}

int RenderBox::pixelSnappedClientHeight() const
{
    return snapSizeToPixel(clientHeight(), y() + clientTop());
}

int RenderBox::pixelSnappedOffsetWidth() const
{
    return snapSizeToPixel(offsetWidth(), x() + clientLeft());
}

int RenderBox::pixelSnappedOffsetHeight() const
{
    return snapSizeToPixel(offsetHeight(), y() + clientTop());
}

LayoutUnit RenderBox::scrollWidth() const
{
    if (hasOverflowClip())
        return layer()->scrollableArea()->scrollWidth();
    // For objects with visible overflow, this matches IE.
    // FIXME: Need to work right with writing modes.
    if (style()->isLeftToRightDirection())
        return max(clientWidth(), layoutOverflowRect().maxX() - borderLeft());
    return clientWidth() - min<LayoutUnit>(0, layoutOverflowRect().x() - borderLeft());
}

LayoutUnit RenderBox::scrollHeight() const
{
    if (hasOverflowClip())
        return layer()->scrollableArea()->scrollHeight();
    // For objects with visible overflow, this matches IE.
    // FIXME: Need to work right with writing modes.
    return max(clientHeight(), layoutOverflowRect().maxY() - borderTop());
}

LayoutUnit RenderBox::scrollLeft() const
{
    return hasOverflowClip() ? layer()->scrollableArea()->scrollXOffset() : 0;
}

LayoutUnit RenderBox::scrollTop() const
{
    return hasOverflowClip() ? layer()->scrollableArea()->scrollYOffset() : 0;
}

int RenderBox::pixelSnappedScrollWidth() const
{
    return snapSizeToPixel(scrollWidth(), x() + clientLeft());
}

int RenderBox::pixelSnappedScrollHeight() const
{
    if (hasOverflowClip())
        return layer()->scrollableArea()->scrollHeight();
    // For objects with visible overflow, this matches IE.
    // FIXME: Need to work right with writing modes.
    return snapSizeToPixel(scrollHeight(), y() + clientTop());
}

void RenderBox::setScrollLeft(LayoutUnit newLeft)
{
    // This doesn't hit in any tests, but since the equivalent code in setScrollTop
    // does, presumably this code does as well.
    DisableCompositingQueryAsserts disabler;

    if (hasOverflowClip())
        layer()->scrollableArea()->scrollToXOffset(newLeft, ScrollOffsetClamped);
}

void RenderBox::setScrollTop(LayoutUnit newTop)
{
    // Hits in compositing/overflow/do-not-assert-on-invisible-composited-layers.html
    DisableCompositingQueryAsserts disabler;

    if (hasOverflowClip())
        layer()->scrollableArea()->scrollToYOffset(newTop, ScrollOffsetClamped);
}

void RenderBox::scrollToOffset(const IntSize& offset)
{
    ASSERT(hasOverflowClip());

    // This doesn't hit in any tests, but since the equivalent code in setScrollTop
    // does, presumably this code does as well.
    DisableCompositingQueryAsserts disabler;
    layer()->scrollableArea()->scrollToOffset(offset, ScrollOffsetClamped);
}

static inline bool frameElementAndViewPermitScroll(HTMLFrameElementBase* frameElementBase, FrameView* frameView)
{
    // If scrollbars aren't explicitly forbidden, permit scrolling.
    if (frameElementBase && frameElementBase->scrollingMode() != ScrollbarAlwaysOff)
        return true;

    // If scrollbars are forbidden, user initiated scrolls should obviously be ignored.
    if (frameView->wasScrolledByUser())
        return false;

    // Forbid autoscrolls when scrollbars are off, but permits other programmatic scrolls,
    // like navigation to an anchor.
    Page* page = frameView->frame().page();
    if (!page)
        return false;
    return !page->autoscrollController().autoscrollInProgress();
}

void RenderBox::scrollRectToVisible(const LayoutRect& rect, const ScrollAlignment& alignX, const ScrollAlignment& alignY)
{
    // Presumably the same issue as in setScrollTop. See crbug.com/343132.
    DisableCompositingQueryAsserts disabler;

    RenderBox* parentBox = 0;
    LayoutRect newRect = rect;

    bool restrictedByLineClamp = false;
    if (parent()) {
        parentBox = parent()->enclosingBox();
        restrictedByLineClamp = !parent()->style()->lineClamp().isNone();
    }

    if (hasOverflowClip() && !restrictedByLineClamp) {
        // Don't scroll to reveal an overflow layer that is restricted by the -webkit-line-clamp property.
        // This will prevent us from revealing text hidden by the slider in Safari RSS.
        newRect = layer()->scrollableArea()->exposeRect(rect, alignX, alignY);
    } else if (!parentBox && canBeProgramaticallyScrolled()) {
        if (FrameView* frameView = this->frameView()) {
            Element* ownerElement = document().ownerElement();

            if (ownerElement && ownerElement->renderer()) {
                HTMLFrameElementBase* frameElementBase = 0;

                if (isHTMLFrameElement(*ownerElement) || isHTMLIFrameElement(*ownerElement))
                    frameElementBase = toHTMLFrameElementBase(ownerElement);

                if (frameElementAndViewPermitScroll(frameElementBase, frameView)) {
                    LayoutRect viewRect = frameView->visibleContentRect();
                    LayoutRect exposeRect = ScrollAlignment::getRectToExpose(viewRect, rect, alignX, alignY);

                    int xOffset = roundToInt(exposeRect.x());
                    int yOffset = roundToInt(exposeRect.y());
                    // Adjust offsets if they're outside of the allowable range.
                    xOffset = max(0, min(frameView->contentsWidth(), xOffset));
                    yOffset = max(0, min(frameView->contentsHeight(), yOffset));

                    frameView->setScrollPosition(IntPoint(xOffset, yOffset));
                    if (frameView->safeToPropagateScrollToParent()) {
                        parentBox = ownerElement->renderer()->enclosingBox();
                        // FIXME: This doesn't correctly convert the rect to
                        // absolute coordinates in the parent.
                        newRect.setX(rect.x() - frameView->scrollX() + frameView->x());
                        newRect.setY(rect.y() - frameView->scrollY() + frameView->y());
                    } else {
                        parentBox = 0;
                    }
                }
            } else {
                if (frame()->settings()->pinchVirtualViewportEnabled()) {
                    PinchViewport& pinchViewport = frame()->page()->frameHost().pinchViewport();
                    LayoutRect r = ScrollAlignment::getRectToExpose(LayoutRect(pinchViewport.visibleRectInDocument()), rect, alignX, alignY);
                    pinchViewport.scrollIntoView(r);
                } else {
                    LayoutRect viewRect = frameView->visibleContentRect();
                    LayoutRect r = ScrollAlignment::getRectToExpose(viewRect, rect, alignX, alignY);
                    frameView->setScrollPosition(roundedIntPoint(r.location()));
                }
            }
        }
    }

    if (frame()->page()->autoscrollController().autoscrollInProgress())
        parentBox = enclosingScrollableBox();

    if (parentBox)
        parentBox->scrollRectToVisible(newRect, alignX, alignY);
}

void RenderBox::absoluteRects(Vector<IntRect>& rects, const LayoutPoint& accumulatedOffset) const
{
    rects.append(pixelSnappedIntRect(accumulatedOffset, size()));
}

void RenderBox::absoluteQuads(Vector<FloatQuad>& quads, bool* wasFixed) const
{
    quads.append(localToAbsoluteQuad(FloatRect(0, 0, width().toFloat(), height().toFloat()), 0 /* mode */, wasFixed));
}

void RenderBox::updateLayerTransformAfterLayout()
{
    // Transform-origin depends on box size, so we need to update the layer transform after layout.
    if (hasLayer())
        layer()->updateTransformationMatrix();
}

LayoutUnit RenderBox::constrainLogicalWidthByMinMax(LayoutUnit logicalWidth, LayoutUnit availableWidth, RenderBlock* cb) const
{
    RenderStyle* styleToUse = style();
    if (!styleToUse->logicalMaxWidth().isUndefined())
        logicalWidth = min(logicalWidth, computeLogicalWidthUsing(MaxSize, styleToUse->logicalMaxWidth(), availableWidth, cb));
    return max(logicalWidth, computeLogicalWidthUsing(MinSize, styleToUse->logicalMinWidth(), availableWidth, cb));
}

LayoutUnit RenderBox::constrainLogicalHeightByMinMax(LayoutUnit logicalHeight, LayoutUnit intrinsicContentHeight) const
{
    RenderStyle* styleToUse = style();
    if (!styleToUse->logicalMaxHeight().isUndefined()) {
        LayoutUnit maxH = computeLogicalHeightUsing(styleToUse->logicalMaxHeight(), intrinsicContentHeight);
        if (maxH != -1)
            logicalHeight = min(logicalHeight, maxH);
    }
    return max(logicalHeight, computeLogicalHeightUsing(styleToUse->logicalMinHeight(), intrinsicContentHeight));
}

LayoutUnit RenderBox::constrainContentBoxLogicalHeightByMinMax(LayoutUnit logicalHeight, LayoutUnit intrinsicContentHeight) const
{
    RenderStyle* styleToUse = style();
    if (!styleToUse->logicalMaxHeight().isUndefined()) {
        LayoutUnit maxH = computeContentLogicalHeight(styleToUse->logicalMaxHeight(), intrinsicContentHeight);
        if (maxH != -1)
            logicalHeight = min(logicalHeight, maxH);
    }
    return max(logicalHeight, computeContentLogicalHeight(styleToUse->logicalMinHeight(), intrinsicContentHeight));
}

IntRect RenderBox::absoluteContentBox() const
{
    // This is wrong with transforms and flipped writing modes.
    IntRect rect = pixelSnappedIntRect(contentBoxRect());
    FloatPoint absPos = localToAbsolute();
    rect.move(absPos.x(), absPos.y());
    return rect;
}

FloatQuad RenderBox::absoluteContentQuad() const
{
    LayoutRect rect = contentBoxRect();
    return localToAbsoluteQuad(FloatRect(rect));
}

void RenderBox::addFocusRingRects(Vector<IntRect>& rects, const LayoutPoint& additionalOffset, const RenderLayerModelObject*)
{
    if (!size().isEmpty())
        rects.append(pixelSnappedIntRect(additionalOffset, size()));
}

bool RenderBox::canResize() const
{
    // We need a special case for <iframe> because they never have
    // hasOverflowClip(). However, they do "implicitly" clip their contents, so
    // we want to allow resizing them also.
    return (hasOverflowClip() || isRenderIFrame()) && style()->resize() != RESIZE_NONE;
}

void RenderBox::addLayerHitTestRects(LayerHitTestRects& layerRects, const RenderLayer* currentLayer, const LayoutPoint& layerOffset, const LayoutRect& containerRect) const
{
    LayoutPoint adjustedLayerOffset = layerOffset + locationOffset();
    RenderBoxModelObject::addLayerHitTestRects(layerRects, currentLayer, adjustedLayerOffset, containerRect);
}

void RenderBox::computeSelfHitTestRects(Vector<LayoutRect>& rects, const LayoutPoint& layerOffset) const
{
    if (!size().isEmpty())
        rects.append(LayoutRect(layerOffset, size()));
}

int RenderBox::reflectionOffset() const
{
    if (!style()->boxReflect())
        return 0;
    if (style()->boxReflect()->direction() == ReflectionLeft || style()->boxReflect()->direction() == ReflectionRight)
        return valueForLength(style()->boxReflect()->offset(), borderBoxRect().width());
    return valueForLength(style()->boxReflect()->offset(), borderBoxRect().height());
}

LayoutRect RenderBox::reflectedRect(const LayoutRect& r) const
{
    if (!style()->boxReflect())
        return LayoutRect();

    LayoutRect box = borderBoxRect();
    LayoutRect result = r;
    switch (style()->boxReflect()->direction()) {
        case ReflectionBelow:
            result.setY(box.maxY() + reflectionOffset() + (box.maxY() - r.maxY()));
            break;
        case ReflectionAbove:
            result.setY(box.y() - reflectionOffset() - box.height() + (box.maxY() - r.maxY()));
            break;
        case ReflectionLeft:
            result.setX(box.x() - reflectionOffset() - box.width() + (box.maxX() - r.maxX()));
            break;
        case ReflectionRight:
            result.setX(box.maxX() + reflectionOffset() + (box.maxX() - r.maxX()));
            break;
    }
    return result;
}

int RenderBox::verticalScrollbarWidth() const
{
    if (!hasOverflowClip() || style()->overflowY() == OOVERLAY)
        return 0;

    return layer()->scrollableArea()->verticalScrollbarWidth();
}

int RenderBox::horizontalScrollbarHeight() const
{
    if (!hasOverflowClip() || style()->overflowX() == OOVERLAY)
        return 0;

    return layer()->scrollableArea()->horizontalScrollbarHeight();
}

int RenderBox::instrinsicScrollbarLogicalWidth() const
{
    if (!hasOverflowClip())
        return 0;

    if (isHorizontalWritingMode() && style()->overflowY() == OSCROLL) {
        ASSERT(layer()->scrollableArea() && layer()->scrollableArea()->hasVerticalScrollbar());
        return verticalScrollbarWidth();
    }

    if (!isHorizontalWritingMode() && style()->overflowX() == OSCROLL) {
        ASSERT(layer()->scrollableArea() && layer()->scrollableArea()->hasHorizontalScrollbar());
        return horizontalScrollbarHeight();
    }

    return 0;
}

bool RenderBox::scroll(ScrollDirection direction, ScrollGranularity granularity, float delta)
{
    // Presumably the same issue as in setScrollTop. See crbug.com/343132.
    DisableCompositingQueryAsserts disabler;

    // Logical scroll is a higher level concept, all directions by here must be physical
    ASSERT(!isLogical(direction));

    if (!layer() || !layer()->scrollableArea())
        return false;

    return layer()->scrollableArea()->scroll(direction, granularity, delta);
}

bool RenderBox::canBeScrolledAndHasScrollableArea() const
{
    return canBeProgramaticallyScrolled() && (pixelSnappedScrollHeight() != pixelSnappedClientHeight() || pixelSnappedScrollWidth() != pixelSnappedClientWidth());
}

bool RenderBox::canBeProgramaticallyScrolled() const
{
    Node* node = this->node();
    if (node && node->isDocumentNode())
        return true;

    if (!hasOverflowClip())
        return false;

    bool hasScrollableOverflow = hasScrollableOverflowX() || hasScrollableOverflowY();
    if (scrollsOverflow() && hasScrollableOverflow)
        return true;

    return node && node->rendererIsEditable();
}

bool RenderBox::usesCompositedScrolling() const
{
    return hasOverflowClip() && hasLayer() && layer()->scrollableArea()->usesCompositedScrolling();
}

void RenderBox::autoscroll(const IntPoint& position)
{
    LocalFrame* frame = this->frame();
    if (!frame)
        return;

    FrameView* frameView = frame->view();
    if (!frameView)
        return;

    IntPoint currentDocumentPosition = frameView->windowToContents(position);
    scrollRectToVisible(LayoutRect(currentDocumentPosition, LayoutSize(1, 1)), ScrollAlignment::alignToEdgeIfNeeded, ScrollAlignment::alignToEdgeIfNeeded);
}

bool RenderBox::autoscrollInProgress() const
{
    return frame() && frame()->page() && frame()->page()->autoscrollController().autoscrollInProgress(this);
}

// There are two kinds of renderer that can autoscroll.
bool RenderBox::canAutoscroll() const
{
    if (node() && node()->isDocumentNode())
        return view()->frameView()->isScrollable();

    // Check for a box that can be scrolled in its own right.
    return canBeScrolledAndHasScrollableArea();
}

// If specified point is in border belt, returned offset denotes direction of
// scrolling.
IntSize RenderBox::calculateAutoscrollDirection(const IntPoint& windowPoint) const
{
    if (!frame())
        return IntSize();

    FrameView* frameView = frame()->view();
    if (!frameView)
        return IntSize();

    IntRect box(absoluteBoundingBoxRect());
    box.move(view()->frameView()->scrollOffset());
    IntRect windowBox = view()->frameView()->contentsToWindow(box);

    IntPoint windowAutoscrollPoint = windowPoint;

    if (windowAutoscrollPoint.x() < windowBox.x() + autoscrollBeltSize)
        windowAutoscrollPoint.move(-autoscrollBeltSize, 0);
    else if (windowAutoscrollPoint.x() > windowBox.maxX() - autoscrollBeltSize)
        windowAutoscrollPoint.move(autoscrollBeltSize, 0);

    if (windowAutoscrollPoint.y() < windowBox.y() + autoscrollBeltSize)
        windowAutoscrollPoint.move(0, -autoscrollBeltSize);
    else if (windowAutoscrollPoint.y() > windowBox.maxY() - autoscrollBeltSize)
        windowAutoscrollPoint.move(0, autoscrollBeltSize);

    return windowAutoscrollPoint - windowPoint;
}

RenderBox* RenderBox::findAutoscrollable(RenderObject* renderer)
{
    while (renderer && !(renderer->isBox() && toRenderBox(renderer)->canAutoscroll())) {
        if (!renderer->parent() && renderer->node() == renderer->document() && renderer->document().ownerElement())
            renderer = renderer->document().ownerElement()->renderer();
        else
            renderer = renderer->parent();
    }

    return renderer && renderer->isBox() ? toRenderBox(renderer) : 0;
}

static inline int adjustedScrollDelta(int beginningDelta)
{
    // This implemention matches Firefox's.
    // http://mxr.mozilla.org/firefox/source/toolkit/content/widgets/browser.xml#856.
    const int speedReducer = 12;

    int adjustedDelta = beginningDelta / speedReducer;
    if (adjustedDelta > 1)
        adjustedDelta = static_cast<int>(adjustedDelta * sqrt(static_cast<double>(adjustedDelta))) - 1;
    else if (adjustedDelta < -1)
        adjustedDelta = static_cast<int>(adjustedDelta * sqrt(static_cast<double>(-adjustedDelta))) + 1;

    return adjustedDelta;
}

static inline IntSize adjustedScrollDelta(const IntSize& delta)
{
    return IntSize(adjustedScrollDelta(delta.width()), adjustedScrollDelta(delta.height()));
}

void RenderBox::panScroll(const IntPoint& sourcePoint)
{
    LocalFrame* frame = this->frame();
    if (!frame)
        return;

    IntPoint lastKnownMousePosition = frame->eventHandler().lastKnownMousePosition();

    // We need to check if the last known mouse position is out of the window. When the mouse is out of the window, the position is incoherent
    static IntPoint previousMousePosition;
    if (lastKnownMousePosition.x() < 0 || lastKnownMousePosition.y() < 0)
        lastKnownMousePosition = previousMousePosition;
    else
        previousMousePosition = lastKnownMousePosition;

    IntSize delta = lastKnownMousePosition - sourcePoint;

    if (abs(delta.width()) <= ScrollView::noPanScrollRadius) // at the center we let the space for the icon
        delta.setWidth(0);
    if (abs(delta.height()) <= ScrollView::noPanScrollRadius)
        delta.setHeight(0);

    scrollByRecursively(adjustedScrollDelta(delta), ScrollOffsetClamped);
}

void RenderBox::scrollByRecursively(const IntSize& delta, ScrollOffsetClamping clamp)
{
    if (delta.isZero())
        return;

    bool restrictedByLineClamp = false;
    if (parent())
        restrictedByLineClamp = !parent()->style()->lineClamp().isNone();

    if (hasOverflowClip() && !restrictedByLineClamp) {
        IntSize newScrollOffset = layer()->scrollableArea()->adjustedScrollOffset() + delta;
        layer()->scrollableArea()->scrollToOffset(newScrollOffset, clamp);

        // If this layer can't do the scroll we ask the next layer up that can scroll to try
        IntSize remainingScrollOffset = newScrollOffset - layer()->scrollableArea()->adjustedScrollOffset();
        if (!remainingScrollOffset.isZero() && parent()) {
            if (RenderBox* scrollableBox = enclosingScrollableBox())
                scrollableBox->scrollByRecursively(remainingScrollOffset, clamp);

            LocalFrame* frame = this->frame();
            if (frame && frame->page())
                frame->page()->autoscrollController().updateAutoscrollRenderer();
        }
    } else if (view()->frameView()) {
        // If we are here, we were called on a renderer that can be programmatically scrolled, but doesn't
        // have an overflow clip. Which means that it is a document node that can be scrolled.
        view()->frameView()->scrollBy(delta);

        // FIXME: If we didn't scroll the whole way, do we want to try looking at the frames ownerElement?
        // https://bugs.webkit.org/show_bug.cgi?id=28237
    }
}

bool RenderBox::needsPreferredWidthsRecalculation() const
{
    return style()->paddingStart().isPercent() || style()->paddingEnd().isPercent();
}

IntSize RenderBox::scrolledContentOffset() const
{
    ASSERT(hasOverflowClip());
    ASSERT(hasLayer());
    return layer()->scrollableArea()->scrollOffset();
}

LayoutSize RenderBox::cachedSizeForOverflowClip() const
{
    ASSERT(hasOverflowClip());
    ASSERT(hasLayer());
    return layer()->size();
}

void RenderBox::applyCachedClipAndScrollOffsetForRepaint(LayoutRect& paintRect) const
{
    flipForWritingMode(paintRect);
    paintRect.move(-scrolledContentOffset()); // For overflow:auto/scroll/hidden.

    // Do not clip scroll layer contents to reduce the number of repaints while scrolling.
    if (usesCompositedScrolling()) {
        flipForWritingMode(paintRect);
        return;
    }

    // height() is inaccurate if we're in the middle of a layout of this RenderBox, so use the
    // layer's size instead. Even if the layer's size is wrong, the layer itself will repaint
    // anyway if its size does change.
    LayoutRect clipRect(LayoutPoint(), cachedSizeForOverflowClip());
    paintRect = intersection(paintRect, clipRect);
    flipForWritingMode(paintRect);
}

void RenderBox::computeIntrinsicLogicalWidths(LayoutUnit& minLogicalWidth, LayoutUnit& maxLogicalWidth) const
{
    minLogicalWidth = minPreferredLogicalWidth() - borderAndPaddingLogicalWidth();
    maxLogicalWidth = maxPreferredLogicalWidth() - borderAndPaddingLogicalWidth();
}

LayoutUnit RenderBox::minPreferredLogicalWidth() const
{
    if (preferredLogicalWidthsDirty()) {
#ifndef NDEBUG
        SetLayoutNeededForbiddenScope layoutForbiddenScope(const_cast<RenderBox&>(*this));
#endif
        const_cast<RenderBox*>(this)->computePreferredLogicalWidths();
    }

    return m_minPreferredLogicalWidth;
}

LayoutUnit RenderBox::maxPreferredLogicalWidth() const
{
    if (preferredLogicalWidthsDirty()) {
#ifndef NDEBUG
        SetLayoutNeededForbiddenScope layoutForbiddenScope(const_cast<RenderBox&>(*this));
#endif
        const_cast<RenderBox*>(this)->computePreferredLogicalWidths();
    }

    return m_maxPreferredLogicalWidth;
}

bool RenderBox::hasOverrideHeight() const
{
    return m_rareData && m_rareData->m_overrideLogicalContentHeight != -1;
}

bool RenderBox::hasOverrideWidth() const
{
    return m_rareData && m_rareData->m_overrideLogicalContentWidth != -1;
}

void RenderBox::setOverrideLogicalContentHeight(LayoutUnit height)
{
    ASSERT(height >= 0);
    ensureRareData().m_overrideLogicalContentHeight = height;
}

void RenderBox::setOverrideLogicalContentWidth(LayoutUnit width)
{
    ASSERT(width >= 0);
    ensureRareData().m_overrideLogicalContentWidth = width;
}

void RenderBox::clearOverrideLogicalContentHeight()
{
    if (m_rareData)
        m_rareData->m_overrideLogicalContentHeight = -1;
}

void RenderBox::clearOverrideLogicalContentWidth()
{
    if (m_rareData)
        m_rareData->m_overrideLogicalContentWidth = -1;
}

void RenderBox::clearOverrideSize()
{
    clearOverrideLogicalContentHeight();
    clearOverrideLogicalContentWidth();
}

LayoutUnit RenderBox::overrideLogicalContentWidth() const
{
    ASSERT(hasOverrideWidth());
    return m_rareData->m_overrideLogicalContentWidth;
}

LayoutUnit RenderBox::overrideLogicalContentHeight() const
{
    ASSERT(hasOverrideHeight());
    return m_rareData->m_overrideLogicalContentHeight;
}

LayoutUnit RenderBox::overrideContainingBlockContentLogicalWidth() const
{
    ASSERT(hasOverrideContainingBlockLogicalWidth());
    return gOverrideContainingBlockLogicalWidthMap->get(this);
}

LayoutUnit RenderBox::overrideContainingBlockContentLogicalHeight() const
{
    ASSERT(hasOverrideContainingBlockLogicalHeight());
    return gOverrideContainingBlockLogicalHeightMap->get(this);
}

bool RenderBox::hasOverrideContainingBlockLogicalWidth() const
{
    return gOverrideContainingBlockLogicalWidthMap && gOverrideContainingBlockLogicalWidthMap->contains(this);
}

bool RenderBox::hasOverrideContainingBlockLogicalHeight() const
{
    return gOverrideContainingBlockLogicalHeightMap && gOverrideContainingBlockLogicalHeightMap->contains(this);
}

void RenderBox::setOverrideContainingBlockContentLogicalWidth(LayoutUnit logicalWidth)
{
    if (!gOverrideContainingBlockLogicalWidthMap)
        gOverrideContainingBlockLogicalWidthMap = new OverrideSizeMap;
    gOverrideContainingBlockLogicalWidthMap->set(this, logicalWidth);
}

void RenderBox::setOverrideContainingBlockContentLogicalHeight(LayoutUnit logicalHeight)
{
    if (!gOverrideContainingBlockLogicalHeightMap)
        gOverrideContainingBlockLogicalHeightMap = new OverrideSizeMap;
    gOverrideContainingBlockLogicalHeightMap->set(this, logicalHeight);
}

void RenderBox::clearContainingBlockOverrideSize()
{
    if (gOverrideContainingBlockLogicalWidthMap)
        gOverrideContainingBlockLogicalWidthMap->remove(this);
    clearOverrideContainingBlockContentLogicalHeight();
}

void RenderBox::clearOverrideContainingBlockContentLogicalHeight()
{
    if (gOverrideContainingBlockLogicalHeightMap)
        gOverrideContainingBlockLogicalHeightMap->remove(this);
}

LayoutUnit RenderBox::adjustBorderBoxLogicalWidthForBoxSizing(LayoutUnit width) const
{
    LayoutUnit bordersPlusPadding = borderAndPaddingLogicalWidth();
    if (style()->boxSizing() == CONTENT_BOX)
        return width + bordersPlusPadding;
    return max(width, bordersPlusPadding);
}

LayoutUnit RenderBox::adjustBorderBoxLogicalHeightForBoxSizing(LayoutUnit height) const
{
    LayoutUnit bordersPlusPadding = borderAndPaddingLogicalHeight();
    if (style()->boxSizing() == CONTENT_BOX)
        return height + bordersPlusPadding;
    return max(height, bordersPlusPadding);
}

LayoutUnit RenderBox::adjustContentBoxLogicalWidthForBoxSizing(LayoutUnit width) const
{
    if (style()->boxSizing() == BORDER_BOX)
        width -= borderAndPaddingLogicalWidth();
    return max<LayoutUnit>(0, width);
}

LayoutUnit RenderBox::adjustContentBoxLogicalHeightForBoxSizing(LayoutUnit height) const
{
    if (style()->boxSizing() == BORDER_BOX)
        height -= borderAndPaddingLogicalHeight();
    return max<LayoutUnit>(0, height);
}

// Hit Testing
bool RenderBox::nodeAtPoint(const HitTestRequest& request, HitTestResult& result, const HitTestLocation& locationInContainer, const LayoutPoint& accumulatedOffset, HitTestAction action)
{
    LayoutPoint adjustedLocation = accumulatedOffset + location();

    // Check kids first.
    for (RenderObject* child = slowLastChild(); child; child = child->previousSibling()) {
        if ((!child->hasLayer() || !toRenderLayerModelObject(child)->layer()->isSelfPaintingLayer()) && child->nodeAtPoint(request, result, locationInContainer, adjustedLocation, action)) {
            updateHitTestResult(result, locationInContainer.point() - toLayoutSize(adjustedLocation));
            return true;
        }
    }

    // Check our bounds next. For this purpose always assume that we can only be hit in the
    // foreground phase (which is true for replaced elements like images).
    LayoutRect boundsRect = borderBoxRect();
    boundsRect.moveBy(adjustedLocation);
    if (visibleToHitTestRequest(request) && action == HitTestForeground && locationInContainer.intersects(boundsRect)) {
        updateHitTestResult(result, locationInContainer.point() - toLayoutSize(adjustedLocation));
        if (!result.addNodeToRectBasedTestResult(node(), request, locationInContainer, boundsRect))
            return true;
    }

    return false;
}

// --------------------- painting stuff -------------------------------

void RenderBox::paint(PaintInfo& paintInfo, const LayoutPoint& paintOffset)
{
    LayoutPoint adjustedPaintOffset = paintOffset + location();
    // default implementation. Just pass paint through to the children
    PaintInfo childInfo(paintInfo);
    childInfo.updatePaintingRootForChildren(this);
    for (RenderObject* child = slowFirstChild(); child; child = child->nextSibling())
        child->paint(childInfo, adjustedPaintOffset);
}

void RenderBox::paintRootBoxFillLayers(const PaintInfo& paintInfo)
{
    if (paintInfo.skipRootBackground())
        return;

    RenderObject* rootBackgroundRenderer = rendererForRootBackground();

    const FillLayer* bgLayer = rootBackgroundRenderer->style()->backgroundLayers();
    Color bgColor = rootBackgroundRenderer->resolveColor(CSSPropertyBackgroundColor);

    paintFillLayers(paintInfo, bgColor, bgLayer, view()->backgroundRect(this), BackgroundBleedNone, CompositeSourceOver, rootBackgroundRenderer);
}

BackgroundBleedAvoidance RenderBox::determineBackgroundBleedAvoidance(GraphicsContext* context) const
{
    if (context->paintingDisabled())
        return BackgroundBleedNone;

    const RenderStyle* style = this->style();

    if (!style->hasBackground() || !style->hasBorder() || !style->hasBorderRadius() || canRenderBorderImage())
        return BackgroundBleedNone;

    // FIXME: See crbug.com/382491. getCTM does not accurately reflect the scale at the time content is
    // rasterized, and should not be relied on to make decisions about bleeding.
    AffineTransform ctm = context->getCTM();
    FloatSize contextScaling(static_cast<float>(ctm.xScale()), static_cast<float>(ctm.yScale()));

    // Because RoundedRect uses IntRect internally the inset applied by the
    // BackgroundBleedShrinkBackground strategy cannot be less than one integer
    // layout coordinate, even with subpixel layout enabled. To take that into
    // account, we clamp the contextScaling to 1.0 for the following test so
    // that borderObscuresBackgroundEdge can only return true if the border
    // widths are greater than 2 in both layout coordinates and screen
    // coordinates.
    // This precaution will become obsolete if RoundedRect is ever promoted to
    // a sub-pixel representation.
    if (contextScaling.width() > 1)
        contextScaling.setWidth(1);
    if (contextScaling.height() > 1)
        contextScaling.setHeight(1);

    if (borderObscuresBackgroundEdge(contextScaling))
        return BackgroundBleedShrinkBackground;
    if (!style->hasAppearance() && borderObscuresBackground() && backgroundHasOpaqueTopLayer())
        return BackgroundBleedBackgroundOverBorder;

    return BackgroundBleedClipBackground;
}

void RenderBox::paintBoxDecorations(PaintInfo& paintInfo, const LayoutPoint& paintOffset)
{
    if (!paintInfo.shouldPaintWithinRoot(this))
        return;

    LayoutRect paintRect = borderBoxRect();
    paintRect.moveBy(paintOffset);
    paintBoxDecorationsWithRect(paintInfo, paintOffset, paintRect);
}

void RenderBox::paintBoxDecorationsWithRect(PaintInfo& paintInfo, const LayoutPoint& paintOffset, const LayoutRect& paintRect)
{
    BackgroundBleedAvoidance bleedAvoidance = determineBackgroundBleedAvoidance(paintInfo.context);

    // FIXME: Should eventually give the theme control over whether the box shadow should paint, since controls could have
    // custom shadows of their own.
    if (!boxShadowShouldBeAppliedToBackground(bleedAvoidance))
        paintBoxShadow(paintInfo, paintRect, style(), Normal);

    GraphicsContextStateSaver stateSaver(*paintInfo.context, false);
    if (bleedAvoidance == BackgroundBleedClipBackground) {
        stateSaver.save();
        RoundedRect border = style()->getRoundedBorderFor(paintRect);
        paintInfo.context->clipRoundedRect(border);
    }

    paintBackgroundWithBorderAndBoxShadow(paintInfo, paintRect, bleedAvoidance);
}

void RenderBox::paintBackgroundWithBorderAndBoxShadow(PaintInfo& paintInfo, const LayoutRect& paintRect, BackgroundBleedAvoidance bleedAvoidance)
{
    // If we have a native theme appearance, paint that before painting our background.
    // The theme will tell us whether or not we should also paint the CSS background.
    IntRect snappedPaintRect(pixelSnappedIntRect(paintRect));
    bool themePainted = style()->hasAppearance() && !RenderTheme::theme().paint(this, paintInfo, snappedPaintRect);
    if (!themePainted) {
        if (bleedAvoidance == BackgroundBleedBackgroundOverBorder)
            paintBorder(paintInfo, paintRect, style(), bleedAvoidance);

        paintBackground(paintInfo, paintRect, bleedAvoidance);

        if (style()->hasAppearance())
            RenderTheme::theme().paintDecorations(this, paintInfo, snappedPaintRect);
    }
    paintBoxShadow(paintInfo, paintRect, style(), Inset);

    // The theme will tell us whether or not we should also paint the CSS border.
    if (bleedAvoidance != BackgroundBleedBackgroundOverBorder && (!style()->hasAppearance() || (!themePainted && RenderTheme::theme().paintBorderOnly(this, paintInfo, snappedPaintRect))) && style()->hasBorder() && !(isTable() && toRenderTable(this)->collapseBorders()))
        paintBorder(paintInfo, paintRect, style(), bleedAvoidance);
}

void RenderBox::paintBackground(const PaintInfo& paintInfo, const LayoutRect& paintRect, BackgroundBleedAvoidance bleedAvoidance)
{
    if (isDocumentElement()) {
        paintRootBoxFillLayers(paintInfo);
        return;
    }
    if (isBody() && skipBodyBackground(this))
        return;
    if (backgroundIsKnownToBeObscured())
        return;
    paintFillLayers(paintInfo, resolveColor(CSSPropertyBackgroundColor), style()->backgroundLayers(), paintRect, bleedAvoidance);
}

bool RenderBox::getBackgroundPaintedExtent(LayoutRect& paintedExtent) const
{
    ASSERT(hasBackground());
    LayoutRect backgroundRect = pixelSnappedIntRect(borderBoxRect());

    Color backgroundColor = resolveColor(CSSPropertyBackgroundColor);
    if (backgroundColor.alpha()) {
        paintedExtent = backgroundRect;
        return true;
    }

    if (!style()->backgroundLayers()->image() || style()->backgroundLayers()->next()) {
        paintedExtent =  backgroundRect;
        return true;
    }

    BackgroundImageGeometry geometry;
    calculateBackgroundImageGeometry(0, style()->backgroundLayers(), backgroundRect, geometry);
    if (geometry.hasNonLocalGeometry())
        return false;
    paintedExtent = geometry.destRect();
    return true;
}

bool RenderBox::backgroundIsKnownToBeOpaqueInRect(const LayoutRect& localRect) const
{
    if (isBody() && skipBodyBackground(this))
        return false;

    Color backgroundColor = resolveColor(CSSPropertyBackgroundColor);
    if (backgroundColor.hasAlpha())
        return false;

    // If the element has appearance, it might be painted by theme.
    // We cannot be sure if theme paints the background opaque.
    // In this case it is safe to not assume opaqueness.
    // FIXME: May be ask theme if it paints opaque.
    if (style()->hasAppearance())
        return false;
    // FIXME: Check the opaqueness of background images.

    // FIXME: Use rounded rect if border radius is present.
    if (style()->hasBorderRadius())
        return false;
    // FIXME: The background color clip is defined by the last layer.
    if (style()->backgroundLayers()->next())
        return false;
    LayoutRect backgroundRect;
    switch (style()->backgroundClip()) {
    case BorderFillBox:
        backgroundRect = borderBoxRect();
        break;
    case PaddingFillBox:
        backgroundRect = paddingBoxRect();
        break;
    case ContentFillBox:
        backgroundRect = contentBoxRect();
        break;
    default:
        break;
    }
    return backgroundRect.contains(localRect);
}

static bool isCandidateForOpaquenessTest(RenderBox* childBox)
{
    RenderStyle* childStyle = childBox->style();
    if (childStyle->position() != StaticPosition && childBox->containingBlock() != childBox->parent())
        return false;
    if (childStyle->visibility() != VISIBLE || childStyle->shapeOutside())
        return false;
    if (!childBox->width() || !childBox->height())
        return false;
    if (RenderLayer* childLayer = childBox->layer()) {
        // FIXME: perhaps this could be less conservative?
        if (childLayer->compositingState() != NotComposited)
            return false;
        // FIXME: Deal with z-index.
        if (!childStyle->hasAutoZIndex())
            return false;
        if (childLayer->hasTransform() || childLayer->isTransparent() || childLayer->hasFilter())
            return false;
        if (childBox->hasOverflowClip() && childStyle->hasBorderRadius())
            return false;
    }
    return true;
}

bool RenderBox::foregroundIsKnownToBeOpaqueInRect(const LayoutRect& localRect, unsigned maxDepthToTest) const
{
    if (!maxDepthToTest)
        return false;
    for (RenderObject* child = slowFirstChild(); child; child = child->nextSibling()) {
        if (!child->isBox())
            continue;
        RenderBox* childBox = toRenderBox(child);
        if (!isCandidateForOpaquenessTest(childBox))
            continue;
        LayoutPoint childLocation = childBox->location();
        if (childBox->isRelPositioned())
            childLocation.move(childBox->relativePositionOffset());
        LayoutRect childLocalRect = localRect;
        childLocalRect.moveBy(-childLocation);
        if (childLocalRect.y() < 0 || childLocalRect.x() < 0) {
            // If there is unobscured area above/left of a static positioned box then the rect is probably not covered.
            if (childBox->style()->position() == StaticPosition)
                return false;
            continue;
        }
        if (childLocalRect.maxY() > childBox->height() || childLocalRect.maxX() > childBox->width())
            continue;
        if (childBox->backgroundIsKnownToBeOpaqueInRect(childLocalRect))
            return true;
        if (childBox->foregroundIsKnownToBeOpaqueInRect(childLocalRect, maxDepthToTest - 1))
            return true;
    }
    return false;
}

bool RenderBox::computeBackgroundIsKnownToBeObscured()
{
    // Test to see if the children trivially obscure the background.
    // FIXME: This test can be much more comprehensive.
    if (!hasBackground())
        return false;
    // Table and root background painting is special.
    if (isTable() || isDocumentElement())
        return false;
    // FIXME: box-shadow is painted while background painting.
    if (style()->boxShadow())
        return false;
    LayoutRect backgroundRect;
    if (!getBackgroundPaintedExtent(backgroundRect))
        return false;
    return foregroundIsKnownToBeOpaqueInRect(backgroundRect, backgroundObscurationTestMaxDepth);
}

bool RenderBox::backgroundHasOpaqueTopLayer() const
{
    const FillLayer* fillLayer = style()->backgroundLayers();
    if (!fillLayer || fillLayer->clip() != BorderFillBox)
        return false;

    // Clipped with local scrolling
    if (hasOverflowClip() && fillLayer->attachment() == LocalBackgroundAttachment)
        return false;

    if (fillLayer->hasOpaqueImage(this) && fillLayer->hasRepeatXY() && fillLayer->image()->canRender(*this, style()->effectiveZoom()))
        return true;

    // If there is only one layer and no image, check whether the background color is opaque
    if (!fillLayer->next() && !fillLayer->hasImage()) {
        Color bgColor = resolveColor(CSSPropertyBackgroundColor);
        if (bgColor.alpha() == 255)
            return true;
    }

    return false;
}

void RenderBox::paintMask(PaintInfo& paintInfo, const LayoutPoint& paintOffset)
{
    if (!paintInfo.shouldPaintWithinRoot(this) || style()->visibility() != VISIBLE || paintInfo.phase != PaintPhaseMask || paintInfo.context->paintingDisabled())
        return;

    LayoutRect paintRect = LayoutRect(paintOffset, size());
    paintMaskImages(paintInfo, paintRect);
}

void RenderBox::paintClippingMask(PaintInfo& paintInfo, const LayoutPoint& paintOffset)
{
    if (!paintInfo.shouldPaintWithinRoot(this) || style()->visibility() != VISIBLE || paintInfo.phase != PaintPhaseClippingMask || paintInfo.context->paintingDisabled())
        return;

    if (!layer() || layer()->compositingState() != PaintsIntoOwnBacking)
        return;

    // We should never have this state in this function. A layer with a mask
    // should have always created its own backing if it became composited.
    ASSERT(layer()->compositingState() != HasOwnBackingButPaintsIntoAncestor);

    LayoutRect paintRect = LayoutRect(paintOffset, size());
    paintInfo.context->fillRect(pixelSnappedIntRect(paintRect), Color::black);
}

void RenderBox::paintMaskImages(const PaintInfo& paintInfo, const LayoutRect& paintRect)
{
    // Figure out if we need to push a transparency layer to render our mask.
    bool pushTransparencyLayer = false;
    bool compositedMask = hasLayer() && layer()->hasCompositedMask();
    bool flattenCompositingLayers = view()->frameView() && view()->frameView()->paintBehavior() & PaintBehaviorFlattenCompositingLayers;
    CompositeOperator compositeOp = CompositeSourceOver;

    bool allMaskImagesLoaded = true;

    if (!compositedMask || flattenCompositingLayers) {
        pushTransparencyLayer = true;
        StyleImage* maskBoxImage = style()->maskBoxImage().image();
        const FillLayer* maskLayers = style()->maskLayers();

        // Don't render a masked element until all the mask images have loaded, to prevent a flash of unmasked content.
        if (maskBoxImage)
            allMaskImagesLoaded &= maskBoxImage->isLoaded();

        if (maskLayers)
            allMaskImagesLoaded &= maskLayers->imagesAreLoaded();

        paintInfo.context->setCompositeOperation(CompositeDestinationIn);
        paintInfo.context->beginTransparencyLayer(1);
        compositeOp = CompositeSourceOver;
    }

    if (allMaskImagesLoaded) {
        paintFillLayers(paintInfo, Color::transparent, style()->maskLayers(), paintRect, BackgroundBleedNone, compositeOp);
        paintNinePieceImage(paintInfo.context, paintRect, style(), style()->maskBoxImage(), compositeOp);
    }

    if (pushTransparencyLayer)
        paintInfo.context->endLayer();
}

void RenderBox::paintFillLayers(const PaintInfo& paintInfo, const Color& c, const FillLayer* fillLayer, const LayoutRect& rect,
    BackgroundBleedAvoidance bleedAvoidance, CompositeOperator op, RenderObject* backgroundObject)
{
    Vector<const FillLayer*, 8> layers;
    const FillLayer* curLayer = fillLayer;
    bool shouldDrawBackgroundInSeparateBuffer = false;
    while (curLayer) {
        layers.append(curLayer);
        // Stop traversal when an opaque layer is encountered.
        // FIXME : It would be possible for the following occlusion culling test to be more aggressive
        // on layers with no repeat by testing whether the image covers the layout rect.
        // Testing that here would imply duplicating a lot of calculations that are currently done in
        // RenderBoxModelObject::paintFillLayerExtended. A more efficient solution might be to move
        // the layer recursion into paintFillLayerExtended, or to compute the layer geometry here
        // and pass it down.

        if (!shouldDrawBackgroundInSeparateBuffer && curLayer->blendMode() != blink::WebBlendModeNormal)
            shouldDrawBackgroundInSeparateBuffer = true;

        // The clipOccludesNextLayers condition must be evaluated first to avoid short-circuiting.
        if (curLayer->clipOccludesNextLayers(curLayer == fillLayer) && curLayer->hasOpaqueImage(this) && curLayer->image()->canRender(*this, style()->effectiveZoom()) && curLayer->hasRepeatXY() && curLayer->blendMode() == blink::WebBlendModeNormal && !boxShadowShouldBeAppliedToBackground(bleedAvoidance))
            break;
        curLayer = curLayer->next();
    }

    GraphicsContext* context = paintInfo.context;
    if (!context)
        shouldDrawBackgroundInSeparateBuffer = false;
    if (shouldDrawBackgroundInSeparateBuffer)
        context->beginTransparencyLayer(1);

    Vector<const FillLayer*>::const_reverse_iterator topLayer = layers.rend();
    for (Vector<const FillLayer*>::const_reverse_iterator it = layers.rbegin(); it != topLayer; ++it)
        paintFillLayer(paintInfo, c, *it, rect, bleedAvoidance, op, backgroundObject);

    if (shouldDrawBackgroundInSeparateBuffer)
        context->endLayer();
}

void RenderBox::paintFillLayer(const PaintInfo& paintInfo, const Color& c, const FillLayer* fillLayer, const LayoutRect& rect,
    BackgroundBleedAvoidance bleedAvoidance, CompositeOperator op, RenderObject* backgroundObject)
{
    paintFillLayerExtended(paintInfo, c, fillLayer, rect, bleedAvoidance, 0, LayoutSize(), op, backgroundObject);
}

void RenderBox::imageChanged(WrappedImagePtr image, const IntRect*)
{
    if (!parent())
        return;

    AllowPaintInvalidationScope scoper(frameView());

    if ((style()->borderImage().image() && style()->borderImage().image()->data() == image) ||
        (style()->maskBoxImage().image() && style()->maskBoxImage().image()->data() == image)) {
        paintInvalidationForWholeRenderer();
        return;
    }

    ShapeValue* shapeOutsideValue = style()->shapeOutside();
    if (!frameView()->isInPerformLayout() && isFloating() && shapeOutsideValue && shapeOutsideValue->image() && shapeOutsideValue->image()->data() == image) {
        ShapeOutsideInfo::ensureInfo(*this).markShapeAsDirty();
        markShapeOutsideDependentsForLayout();
    }

    bool didFullRepaint = repaintLayerRectsForImage(image, style()->backgroundLayers(), true);
    if (!didFullRepaint)
        repaintLayerRectsForImage(image, style()->maskLayers(), false);
}

bool RenderBox::repaintLayerRectsForImage(WrappedImagePtr image, const FillLayer* layers, bool drawingBackground)
{
    LayoutRect rendererRect;
    RenderBox* layerRenderer = 0;

    for (const FillLayer* curLayer = layers; curLayer; curLayer = curLayer->next()) {
        if (curLayer->image() && image == curLayer->image()->data() && curLayer->image()->canRender(*this, style()->effectiveZoom())) {
            // Now that we know this image is being used, compute the renderer and the rect if we haven't already.
            if (!layerRenderer) {
                bool drawingRootBackground = drawingBackground && (isDocumentElement() || (isBody() && !document().documentElement()->renderer()->hasBackground()));
                if (drawingRootBackground) {
                    layerRenderer = view();

                    LayoutUnit rw;
                    LayoutUnit rh;

                    if (FrameView* frameView = toRenderView(layerRenderer)->frameView()) {
                        rw = frameView->contentsWidth();
                        rh = frameView->contentsHeight();
                    } else {
                        rw = layerRenderer->width();
                        rh = layerRenderer->height();
                    }
                    rendererRect = LayoutRect(-layerRenderer->marginLeft(),
                        -layerRenderer->marginTop(),
                        max(layerRenderer->width() + layerRenderer->marginWidth() + layerRenderer->borderLeft() + layerRenderer->borderRight(), rw),
                        max(layerRenderer->height() + layerRenderer->marginHeight() + layerRenderer->borderTop() + layerRenderer->borderBottom(), rh));
                } else {
                    layerRenderer = this;
                    rendererRect = borderBoxRect();
                }
            }

            BackgroundImageGeometry geometry;
            layerRenderer->calculateBackgroundImageGeometry(0, curLayer, rendererRect, geometry);
            if (geometry.hasNonLocalGeometry()) {
                // Rather than incur the costs of computing the paintContainer for renderers with fixed backgrounds
                // in order to get the right destRect, just repaint the entire renderer.
                layerRenderer->paintInvalidationForWholeRenderer();
                return true;
            }

            layerRenderer->invalidatePaintRectangle(geometry.destRect());
            if (geometry.destRect() == rendererRect)
                return true;
        }
    }
    return false;
}

void RenderBox::invalidateTreeAfterLayout(const RenderLayerModelObject& paintInvalidationContainer)
{
    // FIXME: Currently only using this logic for RenderBox and its ilk. Ideally, RenderBlockFlows with
    // inline children should track a dirty rect in local coordinates for dirty lines instead of invalidating
    // the world.
    // FIXME: We should still be recursing through inline's children, as they can have boxes, but we don't
    // appear to have tests for this?
    // FIXME: SVG should probably also go through this unified paint invalidation system.

    ASSERT(RuntimeEnabledFeatures::repaintAfterLayoutEnabled());
    ASSERT(!needsLayout());

    if (!shouldCheckForPaintInvalidationAfterLayout())
        return;

    bool establishesNewPaintInvalidationContainer = isPaintInvalidationContainer();
    const RenderLayerModelObject& newPaintInvalidationContainer = *adjustCompositedContainerForSpecialAncestors(establishesNewPaintInvalidationContainer ? this : &paintInvalidationContainer);
    // FIXME: This assert should be re-enabled when we move paint invalidation to after compositing update. crbug.com/360286
    // ASSERT(&newPaintInvalidationContainer == containerForPaintInvalidation());

    const LayoutRect oldPaintInvalidationRect = previousPaintInvalidationRect();
    const LayoutPoint oldPositionFromPaintInvalidationContainer = previousPositionFromPaintInvalidationContainer();
    setPreviousPaintInvalidationRect(boundsRectForPaintInvalidation(&newPaintInvalidationContainer));
    setPreviousPositionFromPaintInvalidationContainer(RenderLayer::positionFromPaintInvalidationContainer(this, &newPaintInvalidationContainer));

    // If we are set to do a full paint invalidation that means the RenderView will be
    // issue paint invalidations. We can then skip issuing of paint invalidations for the child
    // renderers as they'll be covered by the RenderView.
    if (view()->doingFullRepaint()) {
        LayoutState state(*this, isTableRow() ? LayoutSize() : locationOffset());
        RenderObject::invalidateTreeAfterLayout(newPaintInvalidationContainer);
        return;
    }

    if ((onlyNeededPositionedMovementLayout() && compositingState() != PaintsIntoOwnBacking)
        || (shouldDoFullPaintInvalidationIfSelfPaintingLayer()
            && hasLayer()
            && layer()->isSelfPaintingLayer())) {
        setShouldDoFullPaintInvalidationAfterLayout(true);
    }

    const LayoutRect& newPaintInvalidationRect = previousPaintInvalidationRect();
    const LayoutPoint& newPositionFromPaintInvalidationContainer = previousPositionFromPaintInvalidationContainer();
    bool didFullPaintInvalidation = invalidatePaintAfterLayoutIfNeeded(&newPaintInvalidationContainer,
        shouldDoFullPaintInvalidationAfterLayout(), oldPaintInvalidationRect, oldPositionFromPaintInvalidationContainer,
        &newPaintInvalidationRect, &newPositionFromPaintInvalidationContainer);

    if (!didFullPaintInvalidation)
        invalidatePaintForOverflowIfNeeded();

    // Issue paint invalidations for any scrollbars if there is a scrollable area for this renderer.
    if (enclosingLayer()) {
        if (RenderLayerScrollableArea* area = enclosingLayer()->scrollableArea()) {
            if (area->hasVerticalBarDamage())
                invalidatePaintRectangle(area->verticalBarDamage());
            if (area->hasHorizontalBarDamage())
                invalidatePaintRectangle(area->horizontalBarDamage());
            area->resetScrollbarDamage();
        }
    }

    // FIXME: LayoutState should be enabled for other paint invalidation containers than the RenderView. crbug.com/363834
    if (establishesNewPaintInvalidationContainer && !isRenderView()) {
        ForceHorriblySlowRectMapping slowRectMapping(*this);
        RenderObject::invalidateTreeAfterLayout(newPaintInvalidationContainer);
    } else {
        // FIXME: This concept of a tree walking state for fast lookups should be generalized away from
        // just layout.
        // FIXME: Table rows shouldn't be special-cased.
        LayoutState state(*this, isTableRow() ? LayoutSize() : locationOffset());
        RenderObject::invalidateTreeAfterLayout(newPaintInvalidationContainer);
    }
}

bool RenderBox::pushContentsClip(PaintInfo& paintInfo, const LayoutPoint& accumulatedOffset, ContentsClipBehavior contentsClipBehavior)
{
    if (paintInfo.phase == PaintPhaseBlockBackground || paintInfo.phase == PaintPhaseSelfOutline || paintInfo.phase == PaintPhaseMask)
        return false;

    bool isControlClip = hasControlClip();
    bool isOverflowClip = hasOverflowClip() && !layer()->isSelfPaintingLayer();

    if (!isControlClip && !isOverflowClip)
        return false;

    LayoutRect clipRect = isControlClip ? controlClipRect(accumulatedOffset) : overflowClipRect(accumulatedOffset);
    RoundedRect clipRoundedRect(0, 0, 0, 0);
    bool hasBorderRadius = style()->hasBorderRadius();
    if (hasBorderRadius)
        clipRoundedRect = style()->getRoundedInnerBorderFor(LayoutRect(accumulatedOffset, size()));

    if (contentsClipBehavior == SkipContentsClipIfPossible) {
        LayoutRect contentsVisualOverflow = contentsVisualOverflowRect();
        if (contentsVisualOverflow.isEmpty())
            return false;

        LayoutRect conservativeClipRect = clipRect;
        if (hasBorderRadius)
            conservativeClipRect.intersect(clipRoundedRect.radiusCenterRect());
        conservativeClipRect.moveBy(-accumulatedOffset);
        if (hasLayer())
            conservativeClipRect.move(scrolledContentOffset());
        if (conservativeClipRect.contains(contentsVisualOverflow))
            return false;
    }

    if (paintInfo.phase == PaintPhaseOutline)
        paintInfo.phase = PaintPhaseChildOutlines;
    else if (paintInfo.phase == PaintPhaseChildBlockBackground) {
        paintInfo.phase = PaintPhaseBlockBackground;
        paintObject(paintInfo, accumulatedOffset);
        paintInfo.phase = PaintPhaseChildBlockBackgrounds;
    }
    paintInfo.context->save();
    if (hasBorderRadius)
        paintInfo.context->clipRoundedRect(clipRoundedRect);
    paintInfo.context->clip(pixelSnappedIntRect(clipRect));
    return true;
}

void RenderBox::popContentsClip(PaintInfo& paintInfo, PaintPhase originalPhase, const LayoutPoint& accumulatedOffset)
{
    ASSERT(hasControlClip() || (hasOverflowClip() && !layer()->isSelfPaintingLayer()));

    paintInfo.context->restore();
    if (originalPhase == PaintPhaseOutline) {
        paintInfo.phase = PaintPhaseSelfOutline;
        paintObject(paintInfo, accumulatedOffset);
        paintInfo.phase = originalPhase;
    } else if (originalPhase == PaintPhaseChildBlockBackground)
        paintInfo.phase = originalPhase;
}

LayoutRect RenderBox::overflowClipRect(const LayoutPoint& location, OverlayScrollbarSizeRelevancy relevancy)
{
    // FIXME: When overflow-clip (CSS3) is implemented, we'll obtain the property
    // here.
    LayoutRect clipRect = borderBoxRect();
    clipRect.setLocation(location + clipRect.location() + LayoutSize(borderLeft(), borderTop()));
    clipRect.setSize(clipRect.size() - LayoutSize(borderLeft() + borderRight(), borderTop() + borderBottom()));

    if (!hasOverflowClip())
        return clipRect;

    // Subtract out scrollbars if we have them.
    if (style()->shouldPlaceBlockDirectionScrollbarOnLogicalLeft())
        clipRect.move(layer()->scrollableArea()->verticalScrollbarWidth(relevancy), 0);
    clipRect.contract(layer()->scrollableArea()->verticalScrollbarWidth(relevancy), layer()->scrollableArea()->horizontalScrollbarHeight(relevancy));

    return clipRect;
}

LayoutRect RenderBox::clipRect(const LayoutPoint& location)
{
    LayoutRect borderBoxRect = this->borderBoxRect();
    LayoutRect clipRect = LayoutRect(borderBoxRect.location() + location, borderBoxRect.size());

    if (!style()->clipLeft().isAuto()) {
        LayoutUnit c = valueForLength(style()->clipLeft(), borderBoxRect.width());
        clipRect.move(c, 0);
        clipRect.contract(c, 0);
    }

    if (!style()->clipRight().isAuto())
        clipRect.contract(width() - valueForLength(style()->clipRight(), width()), 0);

    if (!style()->clipTop().isAuto()) {
        LayoutUnit c = valueForLength(style()->clipTop(), borderBoxRect.height());
        clipRect.move(0, c);
        clipRect.contract(0, c);
    }

    if (!style()->clipBottom().isAuto())
        clipRect.contract(0, height() - valueForLength(style()->clipBottom(), height()));

    return clipRect;
}

static LayoutUnit portionOfMarginNotConsumedByFloat(LayoutUnit childMargin, LayoutUnit contentSide, LayoutUnit offset)
{
    if (childMargin <= 0)
        return 0;
    LayoutUnit contentSideWithMargin = contentSide + childMargin;
    if (offset > contentSideWithMargin)
        return childMargin;
    return offset - contentSide;
}

LayoutUnit RenderBox::shrinkLogicalWidthToAvoidFloats(LayoutUnit childMarginStart, LayoutUnit childMarginEnd, const RenderBlockFlow* cb) const
{
    LayoutUnit logicalTopPosition = logicalTop();
    LayoutUnit width = cb->availableLogicalWidthForLine(logicalTopPosition, false) - max<LayoutUnit>(0, childMarginStart) - max<LayoutUnit>(0, childMarginEnd);

    // We need to see if margins on either the start side or the end side can contain the floats in question. If they can,
    // then just using the line width is inaccurate. In the case where a float completely fits, we don't need to use the line
    // offset at all, but can instead push all the way to the content edge of the containing block. In the case where the float
    // doesn't fit, we can use the line offset, but we need to grow it by the margin to reflect the fact that the margin was
    // "consumed" by the float. Negative margins aren't consumed by the float, and so we ignore them.
    width += portionOfMarginNotConsumedByFloat(childMarginStart, cb->startOffsetForContent(), cb->startOffsetForLine(logicalTopPosition, false));
    width += portionOfMarginNotConsumedByFloat(childMarginEnd, cb->endOffsetForContent(), cb->endOffsetForLine(logicalTopPosition, false));
    return width;
}

LayoutUnit RenderBox::containingBlockLogicalWidthForContent() const
{
    if (hasOverrideContainingBlockLogicalWidth())
        return overrideContainingBlockContentLogicalWidth();

    RenderBlock* cb = containingBlock();
    if (style()->columnSpanCount() > 1 && !style()->hasSpanAllColumns() && cb->columnInfo()) {
        unsigned columnSpan = min((unsigned)style()->columnSpanCount(), cb->columnInfo()->desiredColumnCount());
        LayoutUnit columnWidths = cb->availableLogicalWidth() * columnSpan;
        LayoutUnit columnGaps = cb->columnGap() * (columnSpan - 1);
        return columnWidths + columnGaps;
    }
    return cb->availableLogicalWidth();
}

LayoutUnit RenderBox::containingBlockLogicalHeightForContent(AvailableLogicalHeightType heightType) const
{
    if (hasOverrideContainingBlockLogicalHeight())
        return overrideContainingBlockContentLogicalHeight();

    RenderBlock* cb = containingBlock();
    return cb->availableLogicalHeight(heightType);
}

LayoutUnit RenderBox::containingBlockAvailableLineWidth() const
{
    RenderBlock* cb = containingBlock();
    if (cb->isRenderBlockFlow())
        return toRenderBlockFlow(cb)->availableLogicalWidthForLine(logicalTop(), false, availableLogicalHeight(IncludeMarginBorderPadding));
    return 0;
}

LayoutUnit RenderBox::perpendicularContainingBlockLogicalHeight() const
{
    if (hasOverrideContainingBlockLogicalHeight())
        return overrideContainingBlockContentLogicalHeight();

    RenderBlock* cb = containingBlock();
    if (cb->hasOverrideHeight())
        return cb->overrideLogicalContentHeight();

    RenderStyle* containingBlockStyle = cb->style();
    Length logicalHeightLength = containingBlockStyle->logicalHeight();

    // FIXME: For now just support fixed heights.  Eventually should support percentage heights as well.
    if (!logicalHeightLength.isFixed()) {
        LayoutUnit fillFallbackExtent = containingBlockStyle->isHorizontalWritingMode() ? view()->frameView()->visibleHeight() : view()->frameView()->visibleWidth();
        LayoutUnit fillAvailableExtent = containingBlock()->availableLogicalHeight(ExcludeMarginBorderPadding);
        return min(fillAvailableExtent, fillFallbackExtent);
    }

    // Use the content box logical height as specified by the style.
    return cb->adjustContentBoxLogicalHeightForBoxSizing(logicalHeightLength.value());
}

void RenderBox::mapLocalToContainer(const RenderLayerModelObject* repaintContainer, TransformState& transformState, MapCoordinatesFlags mode, bool* wasFixed) const
{
    if (repaintContainer == this)
        return;

    if (RenderView* v = view()) {
        if (v->canMapUsingLayoutStateForContainer(repaintContainer)) {
            LayoutState* layoutState = v->layoutState();
            LayoutSize offset = layoutState->paintOffset() + locationOffset();
            if (style()->hasInFlowPosition() && layer())
                offset += layer()->offsetForInFlowPosition();
            transformState.move(offset);
            return;
        }
    }

    bool containerSkipped;
    RenderObject* o = container(repaintContainer, &containerSkipped);
    if (!o)
        return;

    bool isFixedPos = style()->position() == FixedPosition;
    bool hasTransform = hasLayer() && layer()->transform();
    // If this box has a transform, it acts as a fixed position container for fixed descendants,
    // and may itself also be fixed position. So propagate 'fixed' up only if this box is fixed position.
    if (hasTransform && !isFixedPos)
        mode &= ~IsFixed;
    else if (isFixedPos)
        mode |= IsFixed;

    if (wasFixed)
        *wasFixed = mode & IsFixed;

    LayoutSize containerOffset = offsetFromContainer(o, roundedLayoutPoint(transformState.mappedPoint()));

    bool preserve3D = mode & UseTransforms && (o->style()->preserves3D() || style()->preserves3D());
    if (mode & UseTransforms && shouldUseTransformFromContainer(o)) {
        TransformationMatrix t;
        getTransformFromContainer(o, containerOffset, t);
        transformState.applyTransform(t, preserve3D ? TransformState::AccumulateTransform : TransformState::FlattenTransform);
    } else
        transformState.move(containerOffset.width(), containerOffset.height(), preserve3D ? TransformState::AccumulateTransform : TransformState::FlattenTransform);

    if (containerSkipped) {
        // There can't be a transform between repaintContainer and o, because transforms create containers, so it should be safe
        // to just subtract the delta between the repaintContainer and o.
        LayoutSize containerOffset = repaintContainer->offsetFromAncestorContainer(o);
        transformState.move(-containerOffset.width(), -containerOffset.height(), preserve3D ? TransformState::AccumulateTransform : TransformState::FlattenTransform);
        return;
    }

    mode &= ~ApplyContainerFlip;

    o->mapLocalToContainer(repaintContainer, transformState, mode, wasFixed);
}

void RenderBox::mapAbsoluteToLocalPoint(MapCoordinatesFlags mode, TransformState& transformState) const
{
    // We don't expect to be called during layout.
    ASSERT(!view() || !view()->layoutStateCachedOffsetsEnabled());

    bool isFixedPos = style()->position() == FixedPosition;
    bool hasTransform = hasLayer() && layer()->transform();
    if (hasTransform && !isFixedPos) {
        // If this box has a transform, it acts as a fixed position container for fixed descendants,
        // and may itself also be fixed position. So propagate 'fixed' up only if this box is fixed position.
        mode &= ~IsFixed;
    } else if (isFixedPos)
        mode |= IsFixed;

    RenderBoxModelObject::mapAbsoluteToLocalPoint(mode, transformState);
}

LayoutSize RenderBox::offsetFromContainer(const RenderObject* o, const LayoutPoint& point, bool* offsetDependsOnPoint) const
{
    ASSERT(o == container());

    LayoutSize offset;
    if (isInFlowPositioned())
        offset += offsetForInFlowPosition();

    if (!isInline() || isReplaced()) {
        if (!style()->hasOutOfFlowPosition() && o->hasColumns()) {
            const RenderBlock* block = toRenderBlock(o);
            LayoutRect columnRect(frameRect());
            block->adjustStartEdgeForWritingModeIncludingColumns(columnRect);
            offset += toSize(columnRect.location());
            LayoutPoint columnPoint = block->flipForWritingModeIncludingColumns(point + offset);
            offset = toLayoutSize(block->flipForWritingModeIncludingColumns(toLayoutPoint(offset)));
            offset += o->columnOffset(columnPoint);
            offset = block->flipForWritingMode(offset);

            if (offsetDependsOnPoint)
                *offsetDependsOnPoint = true;
        } else {
            offset += topLeftLocationOffset();
            if (o->isRenderFlowThread()) {
                // So far the point has been in flow thread coordinates (i.e. as if everything in
                // the fragmentation context lived in one tall single column). Convert it to a
                // visual point now.
                LayoutPoint pointInContainer = point + offset;
                offset += o->columnOffset(pointInContainer);
                if (offsetDependsOnPoint)
                    *offsetDependsOnPoint = true;
            }
        }
    }

    if (o->hasOverflowClip())
        offset -= toRenderBox(o)->scrolledContentOffset();

    if (style()->position() == AbsolutePosition && o->isInFlowPositioned() && o->isRenderInline())
        offset += toRenderInline(o)->offsetForInFlowPositionedInline(*this);

    return offset;
}

InlineBox* RenderBox::createInlineBox()
{
    return new InlineBox(*this);
}

void RenderBox::dirtyLineBoxes(bool fullLayout)
{
    if (inlineBoxWrapper()) {
        if (fullLayout) {
            inlineBoxWrapper()->destroy();
            ASSERT(m_rareData);
            m_rareData->m_inlineBoxWrapper = 0;
        } else {
            inlineBoxWrapper()->dirtyLineBoxes();
        }
    }
}

void RenderBox::positionLineBox(InlineBox* box)
{
    if (isOutOfFlowPositioned()) {
        // Cache the x position only if we were an INLINE type originally.
        bool wasInline = style()->isOriginalDisplayInlineType();
        if (wasInline) {
            // The value is cached in the xPos of the box.  We only need this value if
            // our object was inline originally, since otherwise it would have ended up underneath
            // the inlines.
            RootInlineBox& root = box->root();
            root.block().setStaticInlinePositionForChild(this, root.lineTopWithLeading(), LayoutUnit::fromFloatRound(box->logicalLeft()));
            if (style()->hasStaticInlinePosition(box->isHorizontal()))
                setChildNeedsLayout(MarkOnlyThis); // Just go ahead and mark the positioned object as needing layout, so it will update its position properly.
        } else {
            // Our object was a block originally, so we make our normal flow position be
            // just below the line box (as though all the inlines that came before us got
            // wrapped in an anonymous block, which is what would have happened had we been
            // in flow).  This value was cached in the y() of the box.
            layer()->setStaticBlockPosition(box->logicalTop());
            if (style()->hasStaticBlockPosition(box->isHorizontal()))
                setChildNeedsLayout(MarkOnlyThis); // Just go ahead and mark the positioned object as needing layout, so it will update its position properly.
        }

        // Nuke the box.
        box->remove(DontMarkLineBoxes);
        box->destroy();
    } else if (isReplaced()) {
        setLocation(roundedLayoutPoint(box->topLeft()));
        setInlineBoxWrapper(box);
    }
}

void RenderBox::deleteLineBoxWrapper()
{
    if (inlineBoxWrapper()) {
        if (!documentBeingDestroyed())
            inlineBoxWrapper()->remove();
        inlineBoxWrapper()->destroy();
        ASSERT(m_rareData);
        m_rareData->m_inlineBoxWrapper = 0;
    }
}

LayoutRect RenderBox::clippedOverflowRectForPaintInvalidation(const RenderLayerModelObject* paintInvalidationContainer) const
{
    if (style()->visibility() != VISIBLE && enclosingLayer()->subtreeIsInvisible())
        return LayoutRect();

    LayoutRect r = visualOverflowRect();

    RenderView* v = view();
    if (!RuntimeEnabledFeatures::repaintAfterLayoutEnabled() && v) {
        // FIXME: layoutDelta needs to be applied in parts before/after transforms and
        // repaint containers. https://bugs.webkit.org/show_bug.cgi?id=23308
        r.move(v->layoutDelta());
    }

    mapRectToPaintInvalidationBacking(paintInvalidationContainer, r);
    return r;
}

void RenderBox::mapRectToPaintInvalidationBacking(const RenderLayerModelObject* paintInvalidationContainer, LayoutRect& rect, bool fixed) const
{
    // The rect we compute at each step is shifted by our x/y offset in the parent container's coordinate space.
    // Only when we cross a writing mode boundary will we have to possibly flipForWritingMode (to convert into a more appropriate
    // offset corner for the enclosing container).  This allows for a fully RL or BT document to repaint
    // properly even during layout, since the rect remains flipped all the way until the end.
    //
    // RenderView::computeRectForRepaint then converts the rect to physical coordinates.  We also convert to
    // physical when we hit a paintInvalidationContainer boundary. Therefore the final rect returned is always in the
    // physical coordinate space of the paintInvalidationContainer.
    RenderStyle* styleToUse = style();
    if (RenderView* v = view()) {
        // LayoutState is only valid for root-relative, non-fixed position repainting
        if (v->canMapUsingLayoutStateForContainer(paintInvalidationContainer) && styleToUse->position() != FixedPosition) {
            LayoutState* layoutState = v->layoutState();

            if (layer() && layer()->transform())
                rect = layer()->transform()->mapRect(pixelSnappedIntRect(rect));

            // We can't trust the bits on RenderObject, because this might be called while re-resolving style.
            if (styleToUse->hasInFlowPosition() && layer())
                rect.move(layer()->offsetForInFlowPosition());

            rect.moveBy(location());
            rect.move(layoutState->paintOffset());
            if (layoutState->isClipped())
                rect.intersect(layoutState->clipRect());
            return;
        }
    }

    if (hasReflection())
        rect.unite(reflectedRect(rect));

    if (paintInvalidationContainer == this) {
        if (paintInvalidationContainer->style()->isFlippedBlocksWritingMode())
            flipForWritingMode(rect);
        return;
    }

    bool containerSkipped;
    RenderObject* o = container(paintInvalidationContainer, &containerSkipped);
    if (!o)
        return;

    if (isWritingModeRoot() && !isOutOfFlowPositioned())
        flipForWritingMode(rect);

    LayoutPoint topLeft = rect.location();
    topLeft.move(locationOffset());

    EPosition position = styleToUse->position();

    // We are now in our parent container's coordinate space.  Apply our transform to obtain a bounding box
    // in the parent's coordinate space that encloses us.
    if (hasLayer() && layer()->transform()) {
        fixed = position == FixedPosition;
        rect = layer()->transform()->mapRect(pixelSnappedIntRect(rect));
        topLeft = rect.location();
        topLeft.move(locationOffset());
    } else if (position == FixedPosition)
        fixed = true;

    if (position == AbsolutePosition && o->isInFlowPositioned() && o->isRenderInline()) {
        topLeft += toRenderInline(o)->offsetForInFlowPositionedInline(*this);
    } else if (styleToUse->hasInFlowPosition() && layer()) {
        // Apply the relative position offset when invalidating a rectangle.  The layer
        // is translated, but the render box isn't, so we need to do this to get the
        // right dirty rect.  Since this is called from RenderObject::setStyle, the relative position
        // flag on the RenderObject has been cleared, so use the one on the style().
        topLeft += layer()->offsetForInFlowPosition();
    }

    if (position != AbsolutePosition && position != FixedPosition && o->hasColumns() && o->isRenderBlockFlow()) {
        LayoutRect repaintRect(topLeft, rect.size());
        toRenderBlock(o)->adjustRectForColumns(repaintRect);
        topLeft = repaintRect.location();
        rect = repaintRect;
    }

    // FIXME: We ignore the lightweight clipping rect that controls use, since if |o| is in mid-layout,
    // its controlClipRect will be wrong. For overflow clip we use the values cached by the layer.
    rect.setLocation(topLeft);
    if (o->hasOverflowClip()) {
        RenderBox* containerBox = toRenderBox(o);
        containerBox->applyCachedClipAndScrollOffsetForRepaint(rect);
        if (rect.isEmpty())
            return;
    }

    if (containerSkipped) {
        // If the paintInvalidationContainer is below o, then we need to map the rect into paintInvalidationContainer's coordinates.
        LayoutSize containerOffset = paintInvalidationContainer->offsetFromAncestorContainer(o);
        rect.move(-containerOffset);
        return;
    }

    o->mapRectToPaintInvalidationBacking(paintInvalidationContainer, rect, fixed);
}

void RenderBox::repaintDuringLayoutIfMoved(const LayoutRect& oldRect)
{
    if (oldRect.location() != m_frameRect.location()) {
        LayoutRect newRect = m_frameRect;
        // The child moved.  Invalidate the object's old and new positions.  We have to do this
        // since the object may not have gotten a layout.
        m_frameRect = oldRect;
        paintInvalidationForWholeRenderer();
        repaintOverhangingFloats(true);
        m_frameRect = newRect;
        paintInvalidationForWholeRenderer();
        repaintOverhangingFloats(true);
    }
}

void RenderBox::repaintOverhangingFloats(bool)
{
}

void RenderBox::updateLogicalWidth()
{
    LogicalExtentComputedValues computedValues;
    computeLogicalWidth(computedValues);

    setLogicalWidth(computedValues.m_extent);
    setLogicalLeft(computedValues.m_position);
    setMarginStart(computedValues.m_margins.m_start);
    setMarginEnd(computedValues.m_margins.m_end);
}

static float getMaxWidthListMarker(const RenderBox* renderer)
{
#ifndef NDEBUG
    ASSERT(renderer);
    Node* parentNode = renderer->generatingNode();
    ASSERT(parentNode);
    ASSERT(isHTMLOListElement(parentNode) || isHTMLUListElement(parentNode));
    ASSERT(renderer->style()->textAutosizingMultiplier() != 1);
#endif
    float maxWidth = 0;
    for (RenderObject* child = renderer->slowFirstChild(); child; child = child->nextSibling()) {
        if (!child->isListItem())
            continue;

        RenderBox* listItem = toRenderBox(child);
        for (RenderObject* itemChild = listItem->slowFirstChild(); itemChild; itemChild = itemChild->nextSibling()) {
            if (!itemChild->isListMarker())
                continue;
            RenderBox* itemMarker = toRenderBox(itemChild);
            // Make sure to compute the autosized width.
            if (itemMarker->needsLayout())
                itemMarker->layout();
            maxWidth = max<float>(maxWidth, toRenderListMarker(itemMarker)->logicalWidth().toFloat());
            break;
        }
    }
    return maxWidth;
}

void RenderBox::computeLogicalWidth(LogicalExtentComputedValues& computedValues) const
{
    computedValues.m_extent = logicalWidth();
    computedValues.m_position = logicalLeft();
    computedValues.m_margins.m_start = marginStart();
    computedValues.m_margins.m_end = marginEnd();

    if (isOutOfFlowPositioned()) {
        // FIXME: This calculation is not patched for block-flow yet.
        // https://bugs.webkit.org/show_bug.cgi?id=46500
        computePositionedLogicalWidth(computedValues);
        return;
    }

    // If layout is limited to a subtree, the subtree root's logical width does not change.
    if (node() && view()->frameView() && view()->frameView()->layoutRoot(true) == this)
        return;

    // The parent box is flexing us, so it has increased or decreased our
    // width.  Use the width from the style context.
    // FIXME: Account for block-flow in flexible boxes.
    // https://bugs.webkit.org/show_bug.cgi?id=46418
    if (hasOverrideWidth() && (style()->borderFit() == BorderFitLines || parent()->isFlexibleBoxIncludingDeprecated())) {
        computedValues.m_extent = overrideLogicalContentWidth() + borderAndPaddingLogicalWidth();
        return;
    }

    // FIXME: Account for block-flow in flexible boxes.
    // https://bugs.webkit.org/show_bug.cgi?id=46418
    bool inVerticalBox = parent()->isDeprecatedFlexibleBox() && (parent()->style()->boxOrient() == VERTICAL);
    bool stretching = (parent()->style()->boxAlign() == BSTRETCH);
    bool treatAsReplaced = shouldComputeSizeAsReplaced() && (!inVerticalBox || !stretching);

    RenderStyle* styleToUse = style();
    Length logicalWidthLength = treatAsReplaced ? Length(computeReplacedLogicalWidth(), Fixed) : styleToUse->logicalWidth();

    RenderBlock* cb = containingBlock();
    LayoutUnit containerLogicalWidth = max<LayoutUnit>(0, containingBlockLogicalWidthForContent());
    bool hasPerpendicularContainingBlock = cb->isHorizontalWritingMode() != isHorizontalWritingMode();

    if (isInline() && !isInlineBlockOrInlineTable()) {
        // just calculate margins
        computedValues.m_margins.m_start = minimumValueForLength(styleToUse->marginStart(), containerLogicalWidth);
        computedValues.m_margins.m_end = minimumValueForLength(styleToUse->marginEnd(), containerLogicalWidth);
        if (treatAsReplaced)
            computedValues.m_extent = max<LayoutUnit>(floatValueForLength(logicalWidthLength, 0) + borderAndPaddingLogicalWidth(), minPreferredLogicalWidth());
        return;
    }

    // Width calculations
    if (treatAsReplaced)
        computedValues.m_extent = logicalWidthLength.value() + borderAndPaddingLogicalWidth();
    else {
        LayoutUnit containerWidthInInlineDirection = containerLogicalWidth;
        if (hasPerpendicularContainingBlock)
            containerWidthInInlineDirection = perpendicularContainingBlockLogicalHeight();
        LayoutUnit preferredWidth = computeLogicalWidthUsing(MainOrPreferredSize, styleToUse->logicalWidth(), containerWidthInInlineDirection, cb);
        computedValues.m_extent = constrainLogicalWidthByMinMax(preferredWidth, containerWidthInInlineDirection, cb);
    }

    // Margin calculations.
    computeMarginsForDirection(InlineDirection, cb, containerLogicalWidth, computedValues.m_extent, computedValues.m_margins.m_start,
        computedValues.m_margins.m_end, style()->marginStart(), style()->marginEnd());

    if (!hasPerpendicularContainingBlock && containerLogicalWidth && containerLogicalWidth != (computedValues.m_extent + computedValues.m_margins.m_start + computedValues.m_margins.m_end)
        && !isFloating() && !isInline() && !cb->isFlexibleBoxIncludingDeprecated() && !cb->isRenderGrid()) {
        LayoutUnit newMargin = containerLogicalWidth - computedValues.m_extent - cb->marginStartForChild(this);
        bool hasInvertedDirection = cb->style()->isLeftToRightDirection() != style()->isLeftToRightDirection();
        if (hasInvertedDirection)
            computedValues.m_margins.m_start = newMargin;
        else
            computedValues.m_margins.m_end = newMargin;
    }

    if (styleToUse->textAutosizingMultiplier() != 1 && styleToUse->marginStart().type() == Fixed) {
        Node* parentNode = generatingNode();
        if (parentNode && (isHTMLOListElement(*parentNode) || isHTMLUListElement(*parentNode))) {
            // Make sure the markers in a list are properly positioned (i.e. not chopped off) when autosized.
            const float adjustedMargin = (1 - 1.0 / styleToUse->textAutosizingMultiplier()) * getMaxWidthListMarker(this);
            bool hasInvertedDirection = cb->style()->isLeftToRightDirection() != style()->isLeftToRightDirection();
            if (hasInvertedDirection)
                computedValues.m_margins.m_end += adjustedMargin;
            else
                computedValues.m_margins.m_start += adjustedMargin;
        }
    }
}

LayoutUnit RenderBox::fillAvailableMeasure(LayoutUnit availableLogicalWidth) const
{
    LayoutUnit marginStart = 0;
    LayoutUnit marginEnd = 0;
    return fillAvailableMeasure(availableLogicalWidth, marginStart, marginEnd);
}

LayoutUnit RenderBox::fillAvailableMeasure(LayoutUnit availableLogicalWidth, LayoutUnit& marginStart, LayoutUnit& marginEnd) const
{
    marginStart = minimumValueForLength(style()->marginStart(), availableLogicalWidth);
    marginEnd = minimumValueForLength(style()->marginEnd(), availableLogicalWidth);
    return availableLogicalWidth - marginStart - marginEnd;
}

LayoutUnit RenderBox::computeIntrinsicLogicalWidthUsing(const Length& logicalWidthLength, LayoutUnit availableLogicalWidth, LayoutUnit borderAndPadding) const
{
    if (logicalWidthLength.type() == FillAvailable)
        return fillAvailableMeasure(availableLogicalWidth);

    LayoutUnit minLogicalWidth = 0;
    LayoutUnit maxLogicalWidth = 0;
    computeIntrinsicLogicalWidths(minLogicalWidth, maxLogicalWidth);

    if (logicalWidthLength.type() == MinContent)
        return minLogicalWidth + borderAndPadding;

    if (logicalWidthLength.type() == MaxContent)
        return maxLogicalWidth + borderAndPadding;

    if (logicalWidthLength.type() == FitContent) {
        minLogicalWidth += borderAndPadding;
        maxLogicalWidth += borderAndPadding;
        return max(minLogicalWidth, min(maxLogicalWidth, fillAvailableMeasure(availableLogicalWidth)));
    }

    ASSERT_NOT_REACHED();
    return 0;
}

LayoutUnit RenderBox::computeLogicalWidthUsing(SizeType widthType, const Length& logicalWidth, LayoutUnit availableLogicalWidth, const RenderBlock* cb) const
{
    if (!logicalWidth.isIntrinsicOrAuto()) {
        // FIXME: If the containing block flow is perpendicular to our direction we need to use the available logical height instead.
        return adjustBorderBoxLogicalWidthForBoxSizing(valueForLength(logicalWidth, availableLogicalWidth));
    }

    if (logicalWidth.isIntrinsic())
        return computeIntrinsicLogicalWidthUsing(logicalWidth, availableLogicalWidth, borderAndPaddingLogicalWidth());

    LayoutUnit marginStart = 0;
    LayoutUnit marginEnd = 0;
    LayoutUnit logicalWidthResult = fillAvailableMeasure(availableLogicalWidth, marginStart, marginEnd);

    if (shrinkToAvoidFloats() && cb->containsFloats())
        logicalWidthResult = min(logicalWidthResult, shrinkLogicalWidthToAvoidFloats(marginStart, marginEnd, toRenderBlockFlow(cb)));

    if (widthType == MainOrPreferredSize && sizesLogicalWidthToFitContent(logicalWidth))
        return max(minPreferredLogicalWidth(), min(maxPreferredLogicalWidth(), logicalWidthResult));
    return logicalWidthResult;
}

static bool columnFlexItemHasStretchAlignment(const RenderObject* flexitem)
{
    RenderObject* parent = flexitem->parent();
    // auto margins mean we don't stretch. Note that this function will only be used for
    // widths, so we don't have to check marginBefore/marginAfter.
    ASSERT(parent->style()->isColumnFlexDirection());
    if (flexitem->style()->marginStart().isAuto() || flexitem->style()->marginEnd().isAuto())
        return false;
    return flexitem->style()->alignSelf() == ItemPositionStretch || (flexitem->style()->alignSelf() == ItemPositionAuto && parent->style()->alignItems() == ItemPositionStretch);
}

static bool isStretchingColumnFlexItem(const RenderObject* flexitem)
{
    RenderObject* parent = flexitem->parent();
    if (parent->isDeprecatedFlexibleBox() && parent->style()->boxOrient() == VERTICAL && parent->style()->boxAlign() == BSTRETCH)
        return true;

    // We don't stretch multiline flexboxes because they need to apply line spacing (align-content) first.
    if (parent->isFlexibleBox() && parent->style()->flexWrap() == FlexNoWrap && parent->style()->isColumnFlexDirection() && columnFlexItemHasStretchAlignment(flexitem))
        return true;
    return false;
}

bool RenderBox::sizesLogicalWidthToFitContent(const Length& logicalWidth) const
{
    // Marquees in WinIE are like a mixture of blocks and inline-blocks.  They size as though they're blocks,
    // but they allow text to sit on the same line as the marquee.
    if (isFloating() || (isInlineBlockOrInlineTable() && !isMarquee()))
        return true;

    if (logicalWidth.type() == Intrinsic)
        return true;

    // Children of a horizontal marquee do not fill the container by default.
    // FIXME: Need to deal with MAUTO value properly.  It could be vertical.
    // FIXME: Think about block-flow here.  Need to find out how marquee direction relates to
    // block-flow (as well as how marquee overflow should relate to block flow).
    // https://bugs.webkit.org/show_bug.cgi?id=46472
    if (parent()->isMarquee()) {
        EMarqueeDirection dir = parent()->style()->marqueeDirection();
        if (dir == MAUTO || dir == MFORWARD || dir == MBACKWARD || dir == MLEFT || dir == MRIGHT)
            return true;
    }

    // Flexible box items should shrink wrap, so we lay them out at their intrinsic widths.
    // In the case of columns that have a stretch alignment, we go ahead and layout at the
    // stretched size to avoid an extra layout when applying alignment.
    if (parent()->isFlexibleBox()) {
        // For multiline columns, we need to apply align-content first, so we can't stretch now.
        if (!parent()->style()->isColumnFlexDirection() || parent()->style()->flexWrap() != FlexNoWrap)
            return true;
        if (!columnFlexItemHasStretchAlignment(this))
            return true;
    }

    // Flexible horizontal boxes lay out children at their intrinsic widths.  Also vertical boxes
    // that don't stretch their kids lay out their children at their intrinsic widths.
    // FIXME: Think about block-flow here.
    // https://bugs.webkit.org/show_bug.cgi?id=46473
    if (parent()->isDeprecatedFlexibleBox() && (parent()->style()->boxOrient() == HORIZONTAL || parent()->style()->boxAlign() != BSTRETCH))
        return true;

    // Button, input, select, textarea, and legend treat width value of 'auto' as 'intrinsic' unless it's in a
    // stretching column flexbox.
    // FIXME: Think about block-flow here.
    // https://bugs.webkit.org/show_bug.cgi?id=46473
    if (logicalWidth.isAuto() && !isStretchingColumnFlexItem(this) && autoWidthShouldFitContent())
        return true;

    if (isHorizontalWritingMode() != containingBlock()->isHorizontalWritingMode())
        return true;

    return false;
}

bool RenderBox::autoWidthShouldFitContent() const
{
    return node() && (isHTMLInputElement(*node()) || isHTMLSelectElement(*node()) || isHTMLButtonElement(*node())
        || isHTMLTextAreaElement(*node()) || (isHTMLLegendElement(*node()) && !style()->hasOutOfFlowPosition()));
}

void RenderBox::computeMarginsForDirection(MarginDirection flowDirection, const RenderBlock* containingBlock, LayoutUnit containerWidth, LayoutUnit childWidth, LayoutUnit& marginStart, LayoutUnit& marginEnd, Length marginStartLength, Length marginEndLength) const
{
    if (flowDirection == BlockDirection || isFloating() || isInline()) {
        if (isTableCell() && flowDirection == BlockDirection) {
            // FIXME: Not right if we allow cells to have different directionality than the table. If we do allow this, though,
            // we may just do it with an extra anonymous block inside the cell.
            marginStart = 0;
            marginEnd = 0;
            return;
        }

        // Margins are calculated with respect to the logical width of
        // the containing block (8.3)
        // Inline blocks/tables and floats don't have their margins increased.
        marginStart = minimumValueForLength(marginStartLength, containerWidth);
        marginEnd = minimumValueForLength(marginEndLength, containerWidth);
        return;
    }

    if (containingBlock->isFlexibleBox()) {
        // We need to let flexbox handle the margin adjustment - otherwise, flexbox
        // will think we're wider than we actually are and calculate line sizes wrong.
        // See also http://dev.w3.org/csswg/css-flexbox/#auto-margins
        if (marginStartLength.isAuto())
            marginStartLength.setValue(0);
        if (marginEndLength.isAuto())
            marginEndLength.setValue(0);
    }

    LayoutUnit marginStartWidth = minimumValueForLength(marginStartLength, containerWidth);
    LayoutUnit marginEndWidth = minimumValueForLength(marginEndLength, containerWidth);

    LayoutUnit availableWidth = containerWidth;
    if (avoidsFloats() && containingBlock->containsFloats()) {
        availableWidth = containingBlockAvailableLineWidth();
        if (shrinkToAvoidFloats() && availableWidth < containerWidth) {
            marginStart = max<LayoutUnit>(0, marginStartWidth);
            marginEnd = max<LayoutUnit>(0, marginEndWidth);
        }
    }

    // CSS 2.1 (10.3.3): "If 'width' is not 'auto' and 'border-left-width' + 'padding-left' + 'width' + 'padding-right' + 'border-right-width'
    // (plus any of 'margin-left' or 'margin-right' that are not 'auto') is larger than the width of the containing block, then any 'auto'
    // values for 'margin-left' or 'margin-right' are, for the following rules, treated as zero.
    LayoutUnit marginBoxWidth = childWidth + (!style()->width().isAuto() ? marginStartWidth + marginEndWidth : LayoutUnit());

    // CSS 2.1: "If both 'margin-left' and 'margin-right' are 'auto', their used values are equal. This horizontally centers the element
    // with respect to the edges of the containing block."
    const RenderStyle* containingBlockStyle = containingBlock->style();
    if ((marginStartLength.isAuto() && marginEndLength.isAuto() && marginBoxWidth < availableWidth)
        || (!marginStartLength.isAuto() && !marginEndLength.isAuto() && containingBlockStyle->textAlign() == WEBKIT_CENTER)) {
        // Other browsers center the margin box for align=center elements so we match them here.
        LayoutUnit centeredMarginBoxStart = max<LayoutUnit>(0, (availableWidth - childWidth - marginStartWidth - marginEndWidth) / 2);
        marginStart = centeredMarginBoxStart + marginStartWidth;
        marginEnd = availableWidth - childWidth - marginStart + marginEndWidth;
        return;
    }

    // CSS 2.1: "If there is exactly one value specified as 'auto', its used value follows from the equality."
    if (marginEndLength.isAuto() && marginBoxWidth < availableWidth) {
        marginStart = marginStartWidth;
        marginEnd = availableWidth - childWidth - marginStart;
        return;
    }

    bool pushToEndFromTextAlign = !marginEndLength.isAuto() && ((!containingBlockStyle->isLeftToRightDirection() && containingBlockStyle->textAlign() == WEBKIT_LEFT)
        || (containingBlockStyle->isLeftToRightDirection() && containingBlockStyle->textAlign() == WEBKIT_RIGHT));
    if ((marginStartLength.isAuto() && marginBoxWidth < availableWidth) || pushToEndFromTextAlign) {
        marginEnd = marginEndWidth;
        marginStart = availableWidth - childWidth - marginEnd;
        return;
    }

    // Either no auto margins, or our margin box width is >= the container width, auto margins will just turn into 0.
    marginStart = marginStartWidth;
    marginEnd = marginEndWidth;
}

void RenderBox::updateLogicalHeight()
{
    m_intrinsicContentLogicalHeight = contentLogicalHeight();

    LogicalExtentComputedValues computedValues;
    computeLogicalHeight(logicalHeight(), logicalTop(), computedValues);

    setLogicalHeight(computedValues.m_extent);
    setLogicalTop(computedValues.m_position);
    setMarginBefore(computedValues.m_margins.m_before);
    setMarginAfter(computedValues.m_margins.m_after);
}

void RenderBox::computeLogicalHeight(LayoutUnit logicalHeight, LayoutUnit logicalTop, LogicalExtentComputedValues& computedValues) const
{
    computedValues.m_extent = logicalHeight;
    computedValues.m_position = logicalTop;

    // Cell height is managed by the table and inline non-replaced elements do not support a height property.
    if (isTableCell() || (isInline() && !isReplaced()))
        return;

    Length h;
    if (isOutOfFlowPositioned())
        computePositionedLogicalHeight(computedValues);
    else {
        RenderBlock* cb = containingBlock();

        // If we are perpendicular to our containing block then we need to resolve our block-start and block-end margins so that if they
        // are 'auto' we are centred or aligned within the inline flow containing block: this is done by computing the margins as though they are inline.
        // Note that as this is the 'sizing phase' we are using our own writing mode rather than the containing block's. We use the containing block's
        // writing mode when figuring out the block-direction margins for positioning in |computeAndSetBlockDirectionMargins| (i.e. margin collapsing etc.).
        // See http://www.w3.org/TR/2014/CR-css-writing-modes-3-20140320/#orthogonal-flows
        MarginDirection flowDirection = isHorizontalWritingMode() != cb->isHorizontalWritingMode() ? InlineDirection : BlockDirection;

        // For tables, calculate margins only.
        if (isTable()) {
            // FIXME: RenderTable::layout() calls updateLogicalHeight() when an empty table has no height yet, so auto margins can come out wrong here when
            // we are perpendicular to our containing block.
            computeMarginsForDirection(flowDirection, cb, containingBlockLogicalWidthForContent(), computedValues.m_extent, computedValues.m_margins.m_before,
                computedValues.m_margins.m_after, style()->marginBefore(), style()->marginAfter());
            return;
        }

        // FIXME: Account for block-flow in flexible boxes.
        // https://bugs.webkit.org/show_bug.cgi?id=46418
        bool inHorizontalBox = parent()->isDeprecatedFlexibleBox() && parent()->style()->boxOrient() == HORIZONTAL;
        bool stretching = parent()->style()->boxAlign() == BSTRETCH;
        bool treatAsReplaced = shouldComputeSizeAsReplaced() && (!inHorizontalBox || !stretching);
        bool checkMinMaxHeight = false;

        // The parent box is flexing us, so it has increased or decreased our height.  We have to
        // grab our cached flexible height.
        // FIXME: Account for block-flow in flexible boxes.
        // https://bugs.webkit.org/show_bug.cgi?id=46418
        if (hasOverrideHeight() && parent()->isFlexibleBoxIncludingDeprecated())
            h = Length(overrideLogicalContentHeight(), Fixed);
        else if (treatAsReplaced)
            h = Length(computeReplacedLogicalHeight(), Fixed);
        else {
            h = style()->logicalHeight();
            checkMinMaxHeight = true;
        }

        // Block children of horizontal flexible boxes fill the height of the box.
        // FIXME: Account for block-flow in flexible boxes.
        // https://bugs.webkit.org/show_bug.cgi?id=46418
        if (h.isAuto() && inHorizontalBox && toRenderDeprecatedFlexibleBox(parent())->isStretchingChildren()) {
            h = Length(parentBox()->contentLogicalHeight() - marginBefore() - marginAfter() - borderAndPaddingLogicalHeight(), Fixed);
            checkMinMaxHeight = false;
        }

        LayoutUnit heightResult;
        if (checkMinMaxHeight) {
            heightResult = computeLogicalHeightUsing(style()->logicalHeight(), computedValues.m_extent - borderAndPaddingLogicalHeight());
            if (heightResult == -1)
                heightResult = computedValues.m_extent;
            heightResult = constrainLogicalHeightByMinMax(heightResult, computedValues.m_extent - borderAndPaddingLogicalHeight());
        } else {
            // The only times we don't check min/max height are when a fixed length has
            // been given as an override.  Just use that.  The value has already been adjusted
            // for box-sizing.
            ASSERT(h.isFixed());
            heightResult = h.value() + borderAndPaddingLogicalHeight();
        }

        computedValues.m_extent = heightResult;
        computeMarginsForDirection(flowDirection, cb, containingBlockLogicalWidthForContent(), computedValues.m_extent, computedValues.m_margins.m_before,
            computedValues.m_margins.m_after, style()->marginBefore(), style()->marginAfter());
    }

    // WinIE quirk: The <html> block always fills the entire canvas in quirks mode.  The <body> always fills the
    // <html> block in quirks mode.  Only apply this quirk if the block is normal flow and no height
    // is specified. When we're printing, we also need this quirk if the body or root has a percentage
    // height since we don't set a height in RenderView when we're printing. So without this quirk, the
    // height has nothing to be a percentage of, and it ends up being 0. That is bad.
    bool paginatedContentNeedsBaseHeight = document().printing() && h.isPercent()
        && (isDocumentElement() || (isBody() && document().documentElement()->renderer()->style()->logicalHeight().isPercent())) && !isInline();
    if (stretchesToViewport() || paginatedContentNeedsBaseHeight) {
        LayoutUnit margins = collapsedMarginBefore() + collapsedMarginAfter();
        LayoutUnit visibleHeight = view()->viewLogicalHeightForPercentages();
        if (isDocumentElement())
            computedValues.m_extent = max(computedValues.m_extent, visibleHeight - margins);
        else {
            LayoutUnit marginsBordersPadding = margins + parentBox()->marginBefore() + parentBox()->marginAfter() + parentBox()->borderAndPaddingLogicalHeight();
            computedValues.m_extent = max(computedValues.m_extent, visibleHeight - marginsBordersPadding);
        }
    }
}

LayoutUnit RenderBox::computeLogicalHeightUsing(const Length& height, LayoutUnit intrinsicContentHeight) const
{
    LayoutUnit logicalHeight = computeContentAndScrollbarLogicalHeightUsing(height, intrinsicContentHeight);
    if (logicalHeight != -1)
        logicalHeight = adjustBorderBoxLogicalHeightForBoxSizing(logicalHeight);
    return logicalHeight;
}

LayoutUnit RenderBox::computeContentLogicalHeight(const Length& height, LayoutUnit intrinsicContentHeight) const
{
    LayoutUnit heightIncludingScrollbar = computeContentAndScrollbarLogicalHeightUsing(height, intrinsicContentHeight);
    if (heightIncludingScrollbar == -1)
        return -1;
    return std::max<LayoutUnit>(0, adjustContentBoxLogicalHeightForBoxSizing(heightIncludingScrollbar) - scrollbarLogicalHeight());
}

LayoutUnit RenderBox::computeIntrinsicLogicalContentHeightUsing(const Length& logicalHeightLength, LayoutUnit intrinsicContentHeight, LayoutUnit borderAndPadding) const
{
    // FIXME(cbiesinger): The css-sizing spec is considering changing what min-content/max-content should resolve to.
    // If that happens, this code will have to change.
    if (logicalHeightLength.isMinContent() || logicalHeightLength.isMaxContent() || logicalHeightLength.isFitContent()) {
        if (isReplaced())
            return intrinsicSize().height();
        if (m_intrinsicContentLogicalHeight != -1)
            return m_intrinsicContentLogicalHeight;
        return intrinsicContentHeight;
    }
    if (logicalHeightLength.isFillAvailable())
        return containingBlock()->availableLogicalHeight(ExcludeMarginBorderPadding) - borderAndPadding;
    ASSERT_NOT_REACHED();
    return 0;
}

LayoutUnit RenderBox::computeContentAndScrollbarLogicalHeightUsing(const Length& height, LayoutUnit intrinsicContentHeight) const
{
    // FIXME(cbiesinger): The css-sizing spec is considering changing what min-content/max-content should resolve to.
    // If that happens, this code will have to change.
    if (height.isIntrinsic()) {
        if (intrinsicContentHeight == -1)
            return -1; // Intrinsic height isn't available.
        return computeIntrinsicLogicalContentHeightUsing(height, intrinsicContentHeight, borderAndPaddingLogicalHeight());
    }
    if (height.isFixed())
        return height.value();
    if (height.isPercent())
        return computePercentageLogicalHeight(height);
    return -1;
}

bool RenderBox::skipContainingBlockForPercentHeightCalculation(const RenderBox* containingBlock) const
{
    // Flow threads for multicol or paged overflow should be skipped. They are invisible to the DOM,
    // and percent heights of children should be resolved against the multicol or paged container.
    if (containingBlock->isRenderFlowThread())
        return true;

    // For quirks mode and anonymous blocks, we skip auto-height containingBlocks when computing percentages.
    // For standards mode, we treat the percentage as auto if it has an auto-height containing block.
    if (!document().inQuirksMode() && !containingBlock->isAnonymousBlock())
        return false;
    return !containingBlock->isTableCell() && !containingBlock->isOutOfFlowPositioned() && containingBlock->style()->logicalHeight().isAuto() && isHorizontalWritingMode() == containingBlock->isHorizontalWritingMode();
}

LayoutUnit RenderBox::computePercentageLogicalHeight(const Length& height) const
{
    LayoutUnit availableHeight = -1;

    bool skippedAutoHeightContainingBlock = false;
    RenderBlock* cb = containingBlock();
    const RenderBox* containingBlockChild = this;
    LayoutUnit rootMarginBorderPaddingHeight = 0;
    while (!cb->isRenderView() && skipContainingBlockForPercentHeightCalculation(cb)) {
        if (cb->isBody() || cb->isDocumentElement())
            rootMarginBorderPaddingHeight += cb->marginBefore() + cb->marginAfter() + cb->borderAndPaddingLogicalHeight();
        skippedAutoHeightContainingBlock = true;
        containingBlockChild = cb;
        cb = cb->containingBlock();
    }
    cb->addPercentHeightDescendant(const_cast<RenderBox*>(this));

    RenderStyle* cbstyle = cb->style();

    // A positioned element that specified both top/bottom or that specifies height should be treated as though it has a height
    // explicitly specified that can be used for any percentage computations.
    bool isOutOfFlowPositionedWithSpecifiedHeight = cb->isOutOfFlowPositioned() && (!cbstyle->logicalHeight().isAuto() || (!cbstyle->logicalTop().isAuto() && !cbstyle->logicalBottom().isAuto()));

    bool includeBorderPadding = isTable();

    if (isHorizontalWritingMode() != cb->isHorizontalWritingMode())
        availableHeight = containingBlockChild->containingBlockLogicalWidthForContent();
    else if (hasOverrideContainingBlockLogicalHeight())
        availableHeight = overrideContainingBlockContentLogicalHeight();
    else if (cb->isTableCell()) {
        if (!skippedAutoHeightContainingBlock) {
            // Table cells violate what the CSS spec says to do with heights. Basically we
            // don't care if the cell specified a height or not. We just always make ourselves
            // be a percentage of the cell's current content height.
            if (!cb->hasOverrideHeight()) {
                // Normally we would let the cell size intrinsically, but scrolling overflow has to be
                // treated differently, since WinIE lets scrolled overflow regions shrink as needed.
                // While we can't get all cases right, we can at least detect when the cell has a specified
                // height or when the table has a specified height. In these cases we want to initially have
                // no size and allow the flexing of the table or the cell to its specified height to cause us
                // to grow to fill the space. This could end up being wrong in some cases, but it is
                // preferable to the alternative (sizing intrinsically and making the row end up too big).
                RenderTableCell* cell = toRenderTableCell(cb);
                if (scrollsOverflowY() && (!cell->style()->logicalHeight().isAuto() || !cell->table()->style()->logicalHeight().isAuto()))
                    return 0;
                return -1;
            }
            availableHeight = cb->overrideLogicalContentHeight();
            includeBorderPadding = true;
        }
    } else if (cbstyle->logicalHeight().isFixed()) {
        LayoutUnit contentBoxHeight = cb->adjustContentBoxLogicalHeightForBoxSizing(cbstyle->logicalHeight().value());
        availableHeight = max<LayoutUnit>(0, cb->constrainContentBoxLogicalHeightByMinMax(contentBoxHeight - cb->scrollbarLogicalHeight(), -1));
    } else if (cbstyle->logicalHeight().isPercent() && !isOutOfFlowPositionedWithSpecifiedHeight) {
        // We need to recur and compute the percentage height for our containing block.
        LayoutUnit heightWithScrollbar = cb->computePercentageLogicalHeight(cbstyle->logicalHeight());
        if (heightWithScrollbar != -1) {
            LayoutUnit contentBoxHeightWithScrollbar = cb->adjustContentBoxLogicalHeightForBoxSizing(heightWithScrollbar);
            // We need to adjust for min/max height because this method does not
            // handle the min/max of the current block, its caller does. So the
            // return value from the recursive call will not have been adjusted
            // yet.
            LayoutUnit contentBoxHeight = cb->constrainContentBoxLogicalHeightByMinMax(contentBoxHeightWithScrollbar - cb->scrollbarLogicalHeight(), -1);
            availableHeight = max<LayoutUnit>(0, contentBoxHeight);
        }
    } else if (isOutOfFlowPositionedWithSpecifiedHeight) {
        // Don't allow this to affect the block' height() member variable, since this
        // can get called while the block is still laying out its kids.
        LogicalExtentComputedValues computedValues;
        cb->computeLogicalHeight(cb->logicalHeight(), 0, computedValues);
        availableHeight = computedValues.m_extent - cb->borderAndPaddingLogicalHeight() - cb->scrollbarLogicalHeight();
    } else if (cb->isRenderView())
        availableHeight = view()->viewLogicalHeightForPercentages();

    if (availableHeight == -1)
        return availableHeight;

    availableHeight -= rootMarginBorderPaddingHeight;

    LayoutUnit result = valueForLength(height, availableHeight);
    if (includeBorderPadding) {
        // FIXME: Table cells should default to box-sizing: border-box so we can avoid this hack.
        // It is necessary to use the border-box to match WinIE's broken
        // box model. This is essential for sizing inside
        // table cells using percentage heights.
        result -= borderAndPaddingLogicalHeight();
        return max<LayoutUnit>(0, result);
    }
    return result;
}

LayoutUnit RenderBox::computeReplacedLogicalWidth(ShouldComputePreferred shouldComputePreferred) const
{
    return computeReplacedLogicalWidthRespectingMinMaxWidth(computeReplacedLogicalWidthUsing(style()->logicalWidth()), shouldComputePreferred);
}

LayoutUnit RenderBox::computeReplacedLogicalWidthRespectingMinMaxWidth(LayoutUnit logicalWidth, ShouldComputePreferred shouldComputePreferred) const
{
    LayoutUnit minLogicalWidth = (shouldComputePreferred == ComputePreferred && style()->logicalMinWidth().isPercent()) || style()->logicalMinWidth().isUndefined() ? logicalWidth : computeReplacedLogicalWidthUsing(style()->logicalMinWidth());
    LayoutUnit maxLogicalWidth = (shouldComputePreferred == ComputePreferred && style()->logicalMaxWidth().isPercent()) || style()->logicalMaxWidth().isUndefined() ? logicalWidth : computeReplacedLogicalWidthUsing(style()->logicalMaxWidth());
    return max(minLogicalWidth, min(logicalWidth, maxLogicalWidth));
}

LayoutUnit RenderBox::computeReplacedLogicalWidthUsing(const Length& logicalWidth) const
{
    switch (logicalWidth.type()) {
        case Fixed:
            return adjustContentBoxLogicalWidthForBoxSizing(logicalWidth.value());
        case MinContent:
        case MaxContent: {
            // MinContent/MaxContent don't need the availableLogicalWidth argument.
            LayoutUnit availableLogicalWidth = 0;
            return computeIntrinsicLogicalWidthUsing(logicalWidth, availableLogicalWidth, borderAndPaddingLogicalWidth()) - borderAndPaddingLogicalWidth();
        }
        case FitContent:
        case FillAvailable:
        case Percent:
        case Calculated: {
            // FIXME: containingBlockLogicalWidthForContent() is wrong if the replaced element's block-flow is perpendicular to the
            // containing block's block-flow.
            // https://bugs.webkit.org/show_bug.cgi?id=46496
            const LayoutUnit cw = isOutOfFlowPositioned() ? containingBlockLogicalWidthForPositioned(toRenderBoxModelObject(container())) : containingBlockLogicalWidthForContent();
            Length containerLogicalWidth = containingBlock()->style()->logicalWidth();
            // FIXME: Handle cases when containing block width is calculated or viewport percent.
            // https://bugs.webkit.org/show_bug.cgi?id=91071
            if (logicalWidth.isIntrinsic())
                return computeIntrinsicLogicalWidthUsing(logicalWidth, cw, borderAndPaddingLogicalWidth()) - borderAndPaddingLogicalWidth();
            if (cw > 0 || (!cw && (containerLogicalWidth.isFixed() || containerLogicalWidth.isPercent())))
                return adjustContentBoxLogicalWidthForBoxSizing(minimumValueForLength(logicalWidth, cw));
            return 0;
        }
        case Intrinsic:
        case MinIntrinsic:
        case Auto:
        case Undefined:
            return intrinsicLogicalWidth();
        case ExtendToZoom:
        case DeviceWidth:
        case DeviceHeight:
            break;
    }

    ASSERT_NOT_REACHED();
    return 0;
}

LayoutUnit RenderBox::computeReplacedLogicalHeight() const
{
    return computeReplacedLogicalHeightRespectingMinMaxHeight(computeReplacedLogicalHeightUsing(style()->logicalHeight()));
}

LayoutUnit RenderBox::computeReplacedLogicalHeightRespectingMinMaxHeight(LayoutUnit logicalHeight) const
{
    LayoutUnit minLogicalHeight = computeReplacedLogicalHeightUsing(style()->logicalMinHeight());
    LayoutUnit maxLogicalHeight = style()->logicalMaxHeight().isUndefined() ? logicalHeight : computeReplacedLogicalHeightUsing(style()->logicalMaxHeight());
    return max(minLogicalHeight, min(logicalHeight, maxLogicalHeight));
}

LayoutUnit RenderBox::computeReplacedLogicalHeightUsing(const Length& logicalHeight) const
{
    switch (logicalHeight.type()) {
        case Fixed:
            return adjustContentBoxLogicalHeightForBoxSizing(logicalHeight.value());
        case Percent:
        case Calculated:
        {
            RenderObject* cb = isOutOfFlowPositioned() ? container() : containingBlock();
            while (cb->isAnonymous())
                cb = cb->containingBlock();
            if (cb->isRenderBlock())
                toRenderBlock(cb)->addPercentHeightDescendant(const_cast<RenderBox*>(this));

            // FIXME: This calculation is not patched for block-flow yet.
            // https://bugs.webkit.org/show_bug.cgi?id=46500
            if (cb->isOutOfFlowPositioned() && cb->style()->height().isAuto() && !(cb->style()->top().isAuto() || cb->style()->bottom().isAuto())) {
                ASSERT_WITH_SECURITY_IMPLICATION(cb->isRenderBlock());
                RenderBlock* block = toRenderBlock(cb);
                LogicalExtentComputedValues computedValues;
                block->computeLogicalHeight(block->logicalHeight(), 0, computedValues);
                LayoutUnit newContentHeight = computedValues.m_extent - block->borderAndPaddingLogicalHeight() - block->scrollbarLogicalHeight();
                LayoutUnit newHeight = block->adjustContentBoxLogicalHeightForBoxSizing(newContentHeight);
                return adjustContentBoxLogicalHeightForBoxSizing(valueForLength(logicalHeight, newHeight));
            }

            // FIXME: availableLogicalHeight() is wrong if the replaced element's block-flow is perpendicular to the
            // containing block's block-flow.
            // https://bugs.webkit.org/show_bug.cgi?id=46496
            LayoutUnit availableHeight;
            if (isOutOfFlowPositioned())
                availableHeight = containingBlockLogicalHeightForPositioned(toRenderBoxModelObject(cb));
            else {
                availableHeight = containingBlockLogicalHeightForContent(IncludeMarginBorderPadding);
                // It is necessary to use the border-box to match WinIE's broken
                // box model.  This is essential for sizing inside
                // table cells using percentage heights.
                // FIXME: This needs to be made block-flow-aware.  If the cell and image are perpendicular block-flows, this isn't right.
                // https://bugs.webkit.org/show_bug.cgi?id=46997
                while (cb && !cb->isRenderView() && (cb->style()->logicalHeight().isAuto() || cb->style()->logicalHeight().isPercent())) {
                    if (cb->isTableCell()) {
                        // Don't let table cells squeeze percent-height replaced elements
                        // <http://bugs.webkit.org/show_bug.cgi?id=15359>
                        availableHeight = max(availableHeight, intrinsicLogicalHeight());
                        return valueForLength(logicalHeight, availableHeight - borderAndPaddingLogicalHeight());
                    }
                    toRenderBlock(cb)->addPercentHeightDescendant(const_cast<RenderBox*>(this));
                    cb = cb->containingBlock();
                }
            }
            return adjustContentBoxLogicalHeightForBoxSizing(valueForLength(logicalHeight, availableHeight));
        }
        case MinContent:
        case MaxContent:
        case FitContent:
        case FillAvailable:
            return adjustContentBoxLogicalHeightForBoxSizing(computeIntrinsicLogicalContentHeightUsing(logicalHeight, intrinsicLogicalHeight(), borderAndPaddingHeight()));
        default:
            return intrinsicLogicalHeight();
    }
}

LayoutUnit RenderBox::availableLogicalHeight(AvailableLogicalHeightType heightType) const
{
    return constrainLogicalHeightByMinMax(availableLogicalHeightUsing(style()->logicalHeight(), heightType), -1);
}

LayoutUnit RenderBox::availableLogicalHeightUsing(const Length& h, AvailableLogicalHeightType heightType) const
{
    if (isRenderView())
        return isHorizontalWritingMode() ? toRenderView(this)->frameView()->visibleHeight() : toRenderView(this)->frameView()->visibleWidth();

    // We need to stop here, since we don't want to increase the height of the table
    // artificially.  We're going to rely on this cell getting expanded to some new
    // height, and then when we lay out again we'll use the calculation below.
    if (isTableCell() && (h.isAuto() || h.isPercent())) {
        if (hasOverrideHeight())
            return overrideLogicalContentHeight();
        return logicalHeight() - borderAndPaddingLogicalHeight();
    }

    if (h.isPercent() && isOutOfFlowPositioned() && !isRenderFlowThread()) {
        // FIXME: This is wrong if the containingBlock has a perpendicular writing mode.
        LayoutUnit availableHeight = containingBlockLogicalHeightForPositioned(containingBlock());
        return adjustContentBoxLogicalHeightForBoxSizing(valueForLength(h, availableHeight));
    }

    LayoutUnit heightIncludingScrollbar = computeContentAndScrollbarLogicalHeightUsing(h, -1);
    if (heightIncludingScrollbar != -1)
        return std::max<LayoutUnit>(0, adjustContentBoxLogicalHeightForBoxSizing(heightIncludingScrollbar) - scrollbarLogicalHeight());

    // FIXME: Check logicalTop/logicalBottom here to correctly handle vertical writing-mode.
    // https://bugs.webkit.org/show_bug.cgi?id=46500
    if (isRenderBlock() && isOutOfFlowPositioned() && style()->height().isAuto() && !(style()->top().isAuto() || style()->bottom().isAuto())) {
        RenderBlock* block = const_cast<RenderBlock*>(toRenderBlock(this));
        LogicalExtentComputedValues computedValues;
        block->computeLogicalHeight(block->logicalHeight(), 0, computedValues);
        LayoutUnit newContentHeight = computedValues.m_extent - block->borderAndPaddingLogicalHeight() - block->scrollbarLogicalHeight();
        return adjustContentBoxLogicalHeightForBoxSizing(newContentHeight);
    }

    // FIXME: This is wrong if the containingBlock has a perpendicular writing mode.
    LayoutUnit availableHeight = containingBlockLogicalHeightForContent(heightType);
    if (heightType == ExcludeMarginBorderPadding) {
        // FIXME: Margin collapsing hasn't happened yet, so this incorrectly removes collapsed margins.
        availableHeight -= marginBefore() + marginAfter() + borderAndPaddingLogicalHeight();
    }
    return availableHeight;
}

void RenderBox::computeAndSetBlockDirectionMargins(const RenderBlock* containingBlock)
{
    LayoutUnit marginBefore;
    LayoutUnit marginAfter;
    computeMarginsForDirection(BlockDirection, containingBlock, containingBlockLogicalWidthForContent(), logicalHeight(), marginBefore, marginAfter,
        style()->marginBeforeUsing(containingBlock->style()),
        style()->marginAfterUsing(containingBlock->style()));
    // Note that in this 'positioning phase' of the layout we are using the containing block's writing mode rather than our own when calculating margins.
    // See http://www.w3.org/TR/2014/CR-css-writing-modes-3-20140320/#orthogonal-flows
    containingBlock->setMarginBeforeForChild(this, marginBefore);
    containingBlock->setMarginAfterForChild(this, marginAfter);
}

LayoutUnit RenderBox::containingBlockLogicalWidthForPositioned(const RenderBoxModelObject* containingBlock, bool checkForPerpendicularWritingMode) const
{
    if (checkForPerpendicularWritingMode && containingBlock->isHorizontalWritingMode() != isHorizontalWritingMode())
        return containingBlockLogicalHeightForPositioned(containingBlock, false);

    // Use viewport as container for top-level fixed-position elements.
    if (style()->position() == FixedPosition && containingBlock->isRenderView()) {
        const RenderView* view = toRenderView(containingBlock);
        if (FrameView* frameView = view->frameView()) {
            LayoutRect viewportRect = frameView->viewportConstrainedVisibleContentRect();
            return containingBlock->isHorizontalWritingMode() ? viewportRect.width() : viewportRect.height();
        }
    }

    if (containingBlock->isBox())
        return toRenderBox(containingBlock)->clientLogicalWidth();

    ASSERT(containingBlock->isRenderInline() && containingBlock->isInFlowPositioned());

    const RenderInline* flow = toRenderInline(containingBlock);
    InlineFlowBox* first = flow->firstLineBox();
    InlineFlowBox* last = flow->lastLineBox();

    // If the containing block is empty, return a width of 0.
    if (!first || !last)
        return 0;

    LayoutUnit fromLeft;
    LayoutUnit fromRight;
    if (containingBlock->style()->isLeftToRightDirection()) {
        fromLeft = first->logicalLeft() + first->borderLogicalLeft();
        fromRight = last->logicalLeft() + last->logicalWidth() - last->borderLogicalRight();
    } else {
        fromRight = first->logicalLeft() + first->logicalWidth() - first->borderLogicalRight();
        fromLeft = last->logicalLeft() + last->borderLogicalLeft();
    }

    return max<LayoutUnit>(0, fromRight - fromLeft);
}

LayoutUnit RenderBox::containingBlockLogicalHeightForPositioned(const RenderBoxModelObject* containingBlock, bool checkForPerpendicularWritingMode) const
{
    if (checkForPerpendicularWritingMode && containingBlock->isHorizontalWritingMode() != isHorizontalWritingMode())
        return containingBlockLogicalWidthForPositioned(containingBlock, false);

    // Use viewport as container for top-level fixed-position elements.
    if (style()->position() == FixedPosition && containingBlock->isRenderView()) {
        const RenderView* view = toRenderView(containingBlock);
        if (FrameView* frameView = view->frameView()) {
            LayoutRect viewportRect = frameView->viewportConstrainedVisibleContentRect();
            return containingBlock->isHorizontalWritingMode() ? viewportRect.height() : viewportRect.width();
        }
    }

    if (containingBlock->isBox()) {
        const RenderBlock* cb = containingBlock->isRenderBlock() ?
            toRenderBlock(containingBlock) : containingBlock->containingBlock();
        return cb->clientLogicalHeight();
    }

    ASSERT(containingBlock->isRenderInline() && containingBlock->isInFlowPositioned());

    const RenderInline* flow = toRenderInline(containingBlock);
    InlineFlowBox* first = flow->firstLineBox();
    InlineFlowBox* last = flow->lastLineBox();

    // If the containing block is empty, return a height of 0.
    if (!first || !last)
        return 0;

    LayoutUnit heightResult;
    LayoutRect boundingBox = flow->linesBoundingBox();
    if (containingBlock->isHorizontalWritingMode())
        heightResult = boundingBox.height();
    else
        heightResult = boundingBox.width();
    heightResult -= (containingBlock->borderBefore() + containingBlock->borderAfter());
    return heightResult;
}

static void computeInlineStaticDistance(Length& logicalLeft, Length& logicalRight, const RenderBox* child, const RenderBoxModelObject* containerBlock, LayoutUnit containerLogicalWidth)
{
    if (!logicalLeft.isAuto() || !logicalRight.isAuto())
        return;

    // FIXME: The static distance computation has not been patched for mixed writing modes yet.
    if (child->parent()->style()->direction() == LTR) {
        LayoutUnit staticPosition = child->layer()->staticInlinePosition() - containerBlock->borderLogicalLeft();
        for (RenderObject* curr = child->parent(); curr && curr != containerBlock; curr = curr->container()) {
            if (curr->isBox()) {
                staticPosition += toRenderBox(curr)->logicalLeft();
                if (toRenderBox(curr)->isRelPositioned())
                    staticPosition += toRenderBox(curr)->relativePositionOffset().width();
            } else if (curr->isInline()) {
                if (curr->isRelPositioned()) {
                    if (!curr->style()->logicalLeft().isAuto())
                        staticPosition += curr->style()->logicalLeft().value();
                    else
                        staticPosition -= curr->style()->logicalRight().value();
                }
            }
        }
        logicalLeft.setValue(Fixed, staticPosition);
    } else {
        RenderBox* enclosingBox = child->parent()->enclosingBox();
        LayoutUnit staticPosition = child->layer()->staticInlinePosition() + containerLogicalWidth + containerBlock->borderLogicalLeft();
        for (RenderObject* curr = child->parent(); curr; curr = curr->container()) {
            if (curr->isBox()) {
                if (curr != containerBlock) {
                    staticPosition -= toRenderBox(curr)->logicalLeft();
                    if (toRenderBox(curr)->isRelPositioned())
                        staticPosition -= toRenderBox(curr)->relativePositionOffset().width();
                }
                if (curr == enclosingBox)
                    staticPosition -= enclosingBox->logicalWidth();
            } else if (curr->isInline()) {
                if (curr->isRelPositioned()) {
                    if (!curr->style()->logicalLeft().isAuto())
                        staticPosition -= curr->style()->logicalLeft().value();
                    else
                        staticPosition += curr->style()->logicalRight().value();
                }
            }
            if (curr == containerBlock)
                break;
        }
        logicalRight.setValue(Fixed, staticPosition);
    }
}

void RenderBox::computePositionedLogicalWidth(LogicalExtentComputedValues& computedValues) const
{
    if (isReplaced()) {
        computePositionedLogicalWidthReplaced(computedValues);
        return;
    }

    // QUESTIONS
    // FIXME 1: Should we still deal with these the cases of 'left' or 'right' having
    // the type 'static' in determining whether to calculate the static distance?
    // NOTE: 'static' is not a legal value for 'left' or 'right' as of CSS 2.1.

    // FIXME 2: Can perhaps optimize out cases when max-width/min-width are greater
    // than or less than the computed width().  Be careful of box-sizing and
    // percentage issues.

    // The following is based off of the W3C Working Draft from April 11, 2006 of
    // CSS 2.1: Section 10.3.7 "Absolutely positioned, non-replaced elements"
    // <http://www.w3.org/TR/CSS21/visudet.html#abs-non-replaced-width>
    // (block-style-comments in this function and in computePositionedLogicalWidthUsing()
    // correspond to text from the spec)


    // We don't use containingBlock(), since we may be positioned by an enclosing
    // relative positioned inline.
    const RenderBoxModelObject* containerBlock = toRenderBoxModelObject(container());

    const LayoutUnit containerLogicalWidth = containingBlockLogicalWidthForPositioned(containerBlock);

    // Use the container block's direction except when calculating the static distance
    // This conforms with the reference results for abspos-replaced-width-margin-000.htm
    // of the CSS 2.1 test suite
    TextDirection containerDirection = containerBlock->style()->direction();

    bool isHorizontal = isHorizontalWritingMode();
    const LayoutUnit bordersPlusPadding = borderAndPaddingLogicalWidth();
    const Length marginLogicalLeft = isHorizontal ? style()->marginLeft() : style()->marginTop();
    const Length marginLogicalRight = isHorizontal ? style()->marginRight() : style()->marginBottom();

    Length logicalLeftLength = style()->logicalLeft();
    Length logicalRightLength = style()->logicalRight();

    /*---------------------------------------------------------------------------*\
     * For the purposes of this section and the next, the term "static position"
     * (of an element) refers, roughly, to the position an element would have had
     * in the normal flow. More precisely:
     *
     * * The static position for 'left' is the distance from the left edge of the
     *   containing block to the left margin edge of a hypothetical box that would
     *   have been the first box of the element if its 'position' property had
     *   been 'static' and 'float' had been 'none'. The value is negative if the
     *   hypothetical box is to the left of the containing block.
     * * The static position for 'right' is the distance from the right edge of the
     *   containing block to the right margin edge of the same hypothetical box as
     *   above. The value is positive if the hypothetical box is to the left of the
     *   containing block's edge.
     *
     * But rather than actually calculating the dimensions of that hypothetical box,
     * user agents are free to make a guess at its probable position.
     *
     * For the purposes of calculating the static position, the containing block of
     * fixed positioned elements is the initial containing block instead of the
     * viewport, and all scrollable boxes should be assumed to be scrolled to their
     * origin.
    \*---------------------------------------------------------------------------*/

    // see FIXME 1
    // Calculate the static distance if needed.
    computeInlineStaticDistance(logicalLeftLength, logicalRightLength, this, containerBlock, containerLogicalWidth);

    // Calculate constraint equation values for 'width' case.
    computePositionedLogicalWidthUsing(style()->logicalWidth(), containerBlock, containerDirection,
                                       containerLogicalWidth, bordersPlusPadding,
                                       logicalLeftLength, logicalRightLength, marginLogicalLeft, marginLogicalRight,
                                       computedValues);

    // Calculate constraint equation values for 'max-width' case.
    if (!style()->logicalMaxWidth().isUndefined()) {
        LogicalExtentComputedValues maxValues;

        computePositionedLogicalWidthUsing(style()->logicalMaxWidth(), containerBlock, containerDirection,
                                           containerLogicalWidth, bordersPlusPadding,
                                           logicalLeftLength, logicalRightLength, marginLogicalLeft, marginLogicalRight,
                                           maxValues);

        if (computedValues.m_extent > maxValues.m_extent) {
            computedValues.m_extent = maxValues.m_extent;
            computedValues.m_position = maxValues.m_position;
            computedValues.m_margins.m_start = maxValues.m_margins.m_start;
            computedValues.m_margins.m_end = maxValues.m_margins.m_end;
        }
    }

    // Calculate constraint equation values for 'min-width' case.
    if (!style()->logicalMinWidth().isZero() || style()->logicalMinWidth().isIntrinsic()) {
        LogicalExtentComputedValues minValues;

        computePositionedLogicalWidthUsing(style()->logicalMinWidth(), containerBlock, containerDirection,
                                           containerLogicalWidth, bordersPlusPadding,
                                           logicalLeftLength, logicalRightLength, marginLogicalLeft, marginLogicalRight,
                                           minValues);

        if (computedValues.m_extent < minValues.m_extent) {
            computedValues.m_extent = minValues.m_extent;
            computedValues.m_position = minValues.m_position;
            computedValues.m_margins.m_start = minValues.m_margins.m_start;
            computedValues.m_margins.m_end = minValues.m_margins.m_end;
        }
    }

    computedValues.m_extent += bordersPlusPadding;
}

static void computeLogicalLeftPositionedOffset(LayoutUnit& logicalLeftPos, const RenderBox* child, LayoutUnit logicalWidthValue, const RenderBoxModelObject* containerBlock, LayoutUnit containerLogicalWidth)
{
    // Deal with differing writing modes here.  Our offset needs to be in the containing block's coordinate space. If the containing block is flipped
    // along this axis, then we need to flip the coordinate.  This can only happen if the containing block is both a flipped mode and perpendicular to us.
    if (containerBlock->isHorizontalWritingMode() != child->isHorizontalWritingMode() && containerBlock->style()->isFlippedBlocksWritingMode()) {
        logicalLeftPos = containerLogicalWidth - logicalWidthValue - logicalLeftPos;
        logicalLeftPos += (child->isHorizontalWritingMode() ? containerBlock->borderRight() : containerBlock->borderBottom());
    } else {
        logicalLeftPos += (child->isHorizontalWritingMode() ? containerBlock->borderLeft() : containerBlock->borderTop());
    }
}

void RenderBox::shrinkToFitWidth(const LayoutUnit availableSpace, const LayoutUnit logicalLeftValue, const LayoutUnit bordersPlusPadding, LogicalExtentComputedValues& computedValues) const
{
    // FIXME: would it be better to have shrink-to-fit in one step?
    LayoutUnit preferredWidth = maxPreferredLogicalWidth() - bordersPlusPadding;
    LayoutUnit preferredMinWidth = minPreferredLogicalWidth() - bordersPlusPadding;
    LayoutUnit availableWidth = availableSpace - logicalLeftValue;
    computedValues.m_extent = min(max(preferredMinWidth, availableWidth), preferredWidth);
}

void RenderBox::computePositionedLogicalWidthUsing(Length logicalWidth, const RenderBoxModelObject* containerBlock, TextDirection containerDirection,
                                                   LayoutUnit containerLogicalWidth, LayoutUnit bordersPlusPadding,
                                                   const Length& logicalLeft, const Length& logicalRight, const Length& marginLogicalLeft,
                                                   const Length& marginLogicalRight, LogicalExtentComputedValues& computedValues) const
{
    if (logicalWidth.isIntrinsic())
        logicalWidth = Length(computeIntrinsicLogicalWidthUsing(logicalWidth, containerLogicalWidth, bordersPlusPadding) - bordersPlusPadding, Fixed);

    // 'left' and 'right' cannot both be 'auto' because one would of been
    // converted to the static position already
    ASSERT(!(logicalLeft.isAuto() && logicalRight.isAuto()));

    LayoutUnit logicalLeftValue = 0;

    const LayoutUnit containerRelativeLogicalWidth = containingBlockLogicalWidthForPositioned(containerBlock, false);

    bool logicalWidthIsAuto = logicalWidth.isIntrinsicOrAuto();
    bool logicalLeftIsAuto = logicalLeft.isAuto();
    bool logicalRightIsAuto = logicalRight.isAuto();
    LayoutUnit& marginLogicalLeftValue = style()->isLeftToRightDirection() ? computedValues.m_margins.m_start : computedValues.m_margins.m_end;
    LayoutUnit& marginLogicalRightValue = style()->isLeftToRightDirection() ? computedValues.m_margins.m_end : computedValues.m_margins.m_start;
    if (!logicalLeftIsAuto && !logicalWidthIsAuto && !logicalRightIsAuto) {
        /*-----------------------------------------------------------------------*\
         * If none of the three is 'auto': If both 'margin-left' and 'margin-
         * right' are 'auto', solve the equation under the extra constraint that
         * the two margins get equal values, unless this would make them negative,
         * in which case when direction of the containing block is 'ltr' ('rtl'),
         * set 'margin-left' ('margin-right') to zero and solve for 'margin-right'
         * ('margin-left'). If one of 'margin-left' or 'margin-right' is 'auto',
         * solve the equation for that value. If the values are over-constrained,
         * ignore the value for 'left' (in case the 'direction' property of the
         * containing block is 'rtl') or 'right' (in case 'direction' is 'ltr')
         * and solve for that value.
        \*-----------------------------------------------------------------------*/
        // NOTE:  It is not necessary to solve for 'right' in the over constrained
        // case because the value is not used for any further calculations.

        logicalLeftValue = valueForLength(logicalLeft, containerLogicalWidth);
        computedValues.m_extent = adjustContentBoxLogicalWidthForBoxSizing(valueForLength(logicalWidth, containerLogicalWidth));

        const LayoutUnit availableSpace = containerLogicalWidth - (logicalLeftValue + computedValues.m_extent + valueForLength(logicalRight, containerLogicalWidth) + bordersPlusPadding);

        // Margins are now the only unknown
        if (marginLogicalLeft.isAuto() && marginLogicalRight.isAuto()) {
            // Both margins auto, solve for equality
            if (availableSpace >= 0) {
                marginLogicalLeftValue = availableSpace / 2; // split the difference
                marginLogicalRightValue = availableSpace - marginLogicalLeftValue; // account for odd valued differences
            } else {
                // Use the containing block's direction rather than the parent block's
                // per CSS 2.1 reference test abspos-non-replaced-width-margin-000.
                if (containerDirection == LTR) {
                    marginLogicalLeftValue = 0;
                    marginLogicalRightValue = availableSpace; // will be negative
                } else {
                    marginLogicalLeftValue = availableSpace; // will be negative
                    marginLogicalRightValue = 0;
                }
            }
        } else if (marginLogicalLeft.isAuto()) {
            // Solve for left margin
            marginLogicalRightValue = valueForLength(marginLogicalRight, containerRelativeLogicalWidth);
            marginLogicalLeftValue = availableSpace - marginLogicalRightValue;
        } else if (marginLogicalRight.isAuto()) {
            // Solve for right margin
            marginLogicalLeftValue = valueForLength(marginLogicalLeft, containerRelativeLogicalWidth);
            marginLogicalRightValue = availableSpace - marginLogicalLeftValue;
        } else {
            // Over-constrained, solve for left if direction is RTL
            marginLogicalLeftValue = valueForLength(marginLogicalLeft, containerRelativeLogicalWidth);
            marginLogicalRightValue = valueForLength(marginLogicalRight, containerRelativeLogicalWidth);

            // Use the containing block's direction rather than the parent block's
            // per CSS 2.1 reference test abspos-non-replaced-width-margin-000.
            if (containerDirection == RTL)
                logicalLeftValue = (availableSpace + logicalLeftValue) - marginLogicalLeftValue - marginLogicalRightValue;
        }
    } else {
        /*--------------------------------------------------------------------*\
         * Otherwise, set 'auto' values for 'margin-left' and 'margin-right'
         * to 0, and pick the one of the following six rules that applies.
         *
         * 1. 'left' and 'width' are 'auto' and 'right' is not 'auto', then the
         *    width is shrink-to-fit. Then solve for 'left'
         *
         *              OMIT RULE 2 AS IT SHOULD NEVER BE HIT
         * ------------------------------------------------------------------
         * 2. 'left' and 'right' are 'auto' and 'width' is not 'auto', then if
         *    the 'direction' property of the containing block is 'ltr' set
         *    'left' to the static position, otherwise set 'right' to the
         *    static position. Then solve for 'left' (if 'direction is 'rtl')
         *    or 'right' (if 'direction' is 'ltr').
         * ------------------------------------------------------------------
         *
         * 3. 'width' and 'right' are 'auto' and 'left' is not 'auto', then the
         *    width is shrink-to-fit . Then solve for 'right'
         * 4. 'left' is 'auto', 'width' and 'right' are not 'auto', then solve
         *    for 'left'
         * 5. 'width' is 'auto', 'left' and 'right' are not 'auto', then solve
         *    for 'width'
         * 6. 'right' is 'auto', 'left' and 'width' are not 'auto', then solve
         *    for 'right'
         *
         * Calculation of the shrink-to-fit width is similar to calculating the
         * width of a table cell using the automatic table layout algorithm.
         * Roughly: calculate the preferred width by formatting the content
         * without breaking lines other than where explicit line breaks occur,
         * and also calculate the preferred minimum width, e.g., by trying all
         * possible line breaks. CSS 2.1 does not define the exact algorithm.
         * Thirdly, calculate the available width: this is found by solving
         * for 'width' after setting 'left' (in case 1) or 'right' (in case 3)
         * to 0.
         *
         * Then the shrink-to-fit width is:
         * min(max(preferred minimum width, available width), preferred width).
        \*--------------------------------------------------------------------*/
        // NOTE: For rules 3 and 6 it is not necessary to solve for 'right'
        // because the value is not used for any further calculations.

        // Calculate margins, 'auto' margins are ignored.
        marginLogicalLeftValue = minimumValueForLength(marginLogicalLeft, containerRelativeLogicalWidth);
        marginLogicalRightValue = minimumValueForLength(marginLogicalRight, containerRelativeLogicalWidth);

        const LayoutUnit availableSpace = containerLogicalWidth - (marginLogicalLeftValue + marginLogicalRightValue + bordersPlusPadding);

        // FIXME: Is there a faster way to find the correct case?
        // Use rule/case that applies.
        if (logicalLeftIsAuto && logicalWidthIsAuto && !logicalRightIsAuto) {
            // RULE 1: (use shrink-to-fit for width, and solve of left)
            LayoutUnit logicalRightValue = valueForLength(logicalRight, containerLogicalWidth);

            // FIXME: would it be better to have shrink-to-fit in one step?
            LayoutUnit preferredWidth = maxPreferredLogicalWidth() - bordersPlusPadding;
            LayoutUnit preferredMinWidth = minPreferredLogicalWidth() - bordersPlusPadding;
            LayoutUnit availableWidth = availableSpace - logicalRightValue;
            computedValues.m_extent = min(max(preferredMinWidth, availableWidth), preferredWidth);
            logicalLeftValue = availableSpace - (computedValues.m_extent + logicalRightValue);
        } else if (!logicalLeftIsAuto && logicalWidthIsAuto && logicalRightIsAuto) {
            // RULE 3: (use shrink-to-fit for width, and no need solve of right)
            logicalLeftValue = valueForLength(logicalLeft, containerLogicalWidth);

            shrinkToFitWidth(availableSpace, logicalLeftValue, bordersPlusPadding, computedValues);
        } else if (logicalLeftIsAuto && !logicalWidthIsAuto && !logicalRightIsAuto) {
            // RULE 4: (solve for left)
            computedValues.m_extent = adjustContentBoxLogicalWidthForBoxSizing(valueForLength(logicalWidth, containerLogicalWidth));
            logicalLeftValue = availableSpace - (computedValues.m_extent + valueForLength(logicalRight, containerLogicalWidth));
        } else if (!logicalLeftIsAuto && logicalWidthIsAuto && !logicalRightIsAuto) {
            // RULE 5: (solve for width)
            logicalLeftValue = valueForLength(logicalLeft, containerLogicalWidth);
            if (autoWidthShouldFitContent())
                shrinkToFitWidth(availableSpace, logicalLeftValue, bordersPlusPadding, computedValues);
            else
                computedValues.m_extent = availableSpace - (logicalLeftValue + valueForLength(logicalRight, containerLogicalWidth));
        } else if (!logicalLeftIsAuto && !logicalWidthIsAuto && logicalRightIsAuto) {
            // RULE 6: (no need solve for right)
            logicalLeftValue = valueForLength(logicalLeft, containerLogicalWidth);
            computedValues.m_extent = adjustContentBoxLogicalWidthForBoxSizing(valueForLength(logicalWidth, containerLogicalWidth));
        }
    }

    // Use computed values to calculate the horizontal position.

    // FIXME: This hack is needed to calculate the  logical left position for a 'rtl' relatively
    // positioned, inline because right now, it is using the logical left position
    // of the first line box when really it should use the last line box.  When
    // this is fixed elsewhere, this block should be removed.
    if (containerBlock->isRenderInline() && !containerBlock->style()->isLeftToRightDirection()) {
        const RenderInline* flow = toRenderInline(containerBlock);
        InlineFlowBox* firstLine = flow->firstLineBox();
        InlineFlowBox* lastLine = flow->lastLineBox();
        if (firstLine && lastLine && firstLine != lastLine) {
            computedValues.m_position = logicalLeftValue + marginLogicalLeftValue + lastLine->borderLogicalLeft() + (lastLine->logicalLeft() - firstLine->logicalLeft());
            return;
        }
    }

    if (containerBlock->isBox() && toRenderBox(containerBlock)->scrollsOverflowY() && containerBlock->style()->shouldPlaceBlockDirectionScrollbarOnLogicalLeft()) {
        logicalLeftValue = logicalLeftValue + toRenderBox(containerBlock)->verticalScrollbarWidth();
    }

    computedValues.m_position = logicalLeftValue + marginLogicalLeftValue;
    computeLogicalLeftPositionedOffset(computedValues.m_position, this, computedValues.m_extent, containerBlock, containerLogicalWidth);
}

static void computeBlockStaticDistance(Length& logicalTop, Length& logicalBottom, const RenderBox* child, const RenderBoxModelObject* containerBlock)
{
    if (!logicalTop.isAuto() || !logicalBottom.isAuto())
        return;

    // FIXME: The static distance computation has not been patched for mixed writing modes.
    LayoutUnit staticLogicalTop = child->layer()->staticBlockPosition() - containerBlock->borderBefore();
    for (RenderObject* curr = child->parent(); curr && curr != containerBlock; curr = curr->container()) {
        if (curr->isBox() && !curr->isTableRow())
            staticLogicalTop += toRenderBox(curr)->logicalTop();
    }
    logicalTop.setValue(Fixed, staticLogicalTop);
}

void RenderBox::computePositionedLogicalHeight(LogicalExtentComputedValues& computedValues) const
{
    if (isReplaced()) {
        computePositionedLogicalHeightReplaced(computedValues);
        return;
    }

    // The following is based off of the W3C Working Draft from April 11, 2006 of
    // CSS 2.1: Section 10.6.4 "Absolutely positioned, non-replaced elements"
    // <http://www.w3.org/TR/2005/WD-CSS21-20050613/visudet.html#abs-non-replaced-height>
    // (block-style-comments in this function and in computePositionedLogicalHeightUsing()
    // correspond to text from the spec)


    // We don't use containingBlock(), since we may be positioned by an enclosing relpositioned inline.
    const RenderBoxModelObject* containerBlock = toRenderBoxModelObject(container());

    const LayoutUnit containerLogicalHeight = containingBlockLogicalHeightForPositioned(containerBlock);

    RenderStyle* styleToUse = style();
    const LayoutUnit bordersPlusPadding = borderAndPaddingLogicalHeight();
    const Length marginBefore = styleToUse->marginBefore();
    const Length marginAfter = styleToUse->marginAfter();
    Length logicalTopLength = styleToUse->logicalTop();
    Length logicalBottomLength = styleToUse->logicalBottom();

    /*---------------------------------------------------------------------------*\
     * For the purposes of this section and the next, the term "static position"
     * (of an element) refers, roughly, to the position an element would have had
     * in the normal flow. More precisely, the static position for 'top' is the
     * distance from the top edge of the containing block to the top margin edge
     * of a hypothetical box that would have been the first box of the element if
     * its 'position' property had been 'static' and 'float' had been 'none'. The
     * value is negative if the hypothetical box is above the containing block.
     *
     * But rather than actually calculating the dimensions of that hypothetical
     * box, user agents are free to make a guess at its probable position.
     *
     * For the purposes of calculating the static position, the containing block
     * of fixed positioned elements is the initial containing block instead of
     * the viewport.
    \*---------------------------------------------------------------------------*/

    // see FIXME 1
    // Calculate the static distance if needed.
    computeBlockStaticDistance(logicalTopLength, logicalBottomLength, this, containerBlock);

    // Calculate constraint equation values for 'height' case.
    LayoutUnit logicalHeight = computedValues.m_extent;
    computePositionedLogicalHeightUsing(styleToUse->logicalHeight(), containerBlock, containerLogicalHeight, bordersPlusPadding, logicalHeight,
                                        logicalTopLength, logicalBottomLength, marginBefore, marginAfter,
                                        computedValues);

    // Avoid doing any work in the common case (where the values of min-height and max-height are their defaults).
    // see FIXME 2

    // Calculate constraint equation values for 'max-height' case.
    if (!styleToUse->logicalMaxHeight().isUndefined()) {
        LogicalExtentComputedValues maxValues;

        computePositionedLogicalHeightUsing(styleToUse->logicalMaxHeight(), containerBlock, containerLogicalHeight, bordersPlusPadding, logicalHeight,
                                            logicalTopLength, logicalBottomLength, marginBefore, marginAfter,
                                            maxValues);

        if (computedValues.m_extent > maxValues.m_extent) {
            computedValues.m_extent = maxValues.m_extent;
            computedValues.m_position = maxValues.m_position;
            computedValues.m_margins.m_before = maxValues.m_margins.m_before;
            computedValues.m_margins.m_after = maxValues.m_margins.m_after;
        }
    }

    // Calculate constraint equation values for 'min-height' case.
    if (!styleToUse->logicalMinHeight().isZero() || styleToUse->logicalMinHeight().isIntrinsic()) {
        LogicalExtentComputedValues minValues;

        computePositionedLogicalHeightUsing(styleToUse->logicalMinHeight(), containerBlock, containerLogicalHeight, bordersPlusPadding, logicalHeight,
                                            logicalTopLength, logicalBottomLength, marginBefore, marginAfter,
                                            minValues);

        if (computedValues.m_extent < minValues.m_extent) {
            computedValues.m_extent = minValues.m_extent;
            computedValues.m_position = minValues.m_position;
            computedValues.m_margins.m_before = minValues.m_margins.m_before;
            computedValues.m_margins.m_after = minValues.m_margins.m_after;
        }
    }

    // Set final height value.
    computedValues.m_extent += bordersPlusPadding;
}

static void computeLogicalTopPositionedOffset(LayoutUnit& logicalTopPos, const RenderBox* child, LayoutUnit logicalHeightValue, const RenderBoxModelObject* containerBlock, LayoutUnit containerLogicalHeight)
{
    // Deal with differing writing modes here.  Our offset needs to be in the containing block's coordinate space. If the containing block is flipped
    // along this axis, then we need to flip the coordinate.  This can only happen if the containing block is both a flipped mode and perpendicular to us.
    if ((child->style()->isFlippedBlocksWritingMode() && child->isHorizontalWritingMode() != containerBlock->isHorizontalWritingMode())
        || (child->style()->isFlippedBlocksWritingMode() != containerBlock->style()->isFlippedBlocksWritingMode() && child->isHorizontalWritingMode() == containerBlock->isHorizontalWritingMode()))
        logicalTopPos = containerLogicalHeight - logicalHeightValue - logicalTopPos;

    // Our offset is from the logical bottom edge in a flipped environment, e.g., right for vertical-rl and bottom for horizontal-bt.
    if (containerBlock->style()->isFlippedBlocksWritingMode() && child->isHorizontalWritingMode() == containerBlock->isHorizontalWritingMode()) {
        if (child->isHorizontalWritingMode())
            logicalTopPos += containerBlock->borderBottom();
        else
            logicalTopPos += containerBlock->borderRight();
    } else {
        if (child->isHorizontalWritingMode())
            logicalTopPos += containerBlock->borderTop();
        else
            logicalTopPos += containerBlock->borderLeft();
    }
}

void RenderBox::computePositionedLogicalHeightUsing(Length logicalHeightLength, const RenderBoxModelObject* containerBlock,
                                                    LayoutUnit containerLogicalHeight, LayoutUnit bordersPlusPadding, LayoutUnit logicalHeight,
                                                    const Length& logicalTop, const Length& logicalBottom, const Length& marginBefore,
                                                    const Length& marginAfter, LogicalExtentComputedValues& computedValues) const
{
    // 'top' and 'bottom' cannot both be 'auto' because 'top would of been
    // converted to the static position in computePositionedLogicalHeight()
    ASSERT(!(logicalTop.isAuto() && logicalBottom.isAuto()));

    LayoutUnit logicalHeightValue;
    LayoutUnit contentLogicalHeight = logicalHeight - bordersPlusPadding;

    const LayoutUnit containerRelativeLogicalWidth = containingBlockLogicalWidthForPositioned(containerBlock, false);

    LayoutUnit logicalTopValue = 0;

    bool logicalHeightIsAuto = logicalHeightLength.isAuto();
    bool logicalTopIsAuto = logicalTop.isAuto();
    bool logicalBottomIsAuto = logicalBottom.isAuto();

    LayoutUnit resolvedLogicalHeight;
    // Height is never unsolved for tables.
    if (isTable()) {
        resolvedLogicalHeight = contentLogicalHeight;
        logicalHeightIsAuto = false;
    } else {
        if (logicalHeightLength.isIntrinsic())
            resolvedLogicalHeight = computeIntrinsicLogicalContentHeightUsing(logicalHeightLength, contentLogicalHeight, bordersPlusPadding);
        else
            resolvedLogicalHeight = adjustContentBoxLogicalHeightForBoxSizing(valueForLength(logicalHeightLength, containerLogicalHeight));
    }

    if (!logicalTopIsAuto && !logicalHeightIsAuto && !logicalBottomIsAuto) {
        /*-----------------------------------------------------------------------*\
         * If none of the three are 'auto': If both 'margin-top' and 'margin-
         * bottom' are 'auto', solve the equation under the extra constraint that
         * the two margins get equal values. If one of 'margin-top' or 'margin-
         * bottom' is 'auto', solve the equation for that value. If the values
         * are over-constrained, ignore the value for 'bottom' and solve for that
         * value.
        \*-----------------------------------------------------------------------*/
        // NOTE:  It is not necessary to solve for 'bottom' in the over constrained
        // case because the value is not used for any further calculations.

        logicalHeightValue = resolvedLogicalHeight;
        logicalTopValue = valueForLength(logicalTop, containerLogicalHeight);

        const LayoutUnit availableSpace = containerLogicalHeight - (logicalTopValue + logicalHeightValue + valueForLength(logicalBottom, containerLogicalHeight) + bordersPlusPadding);

        // Margins are now the only unknown
        if (marginBefore.isAuto() && marginAfter.isAuto()) {
            // Both margins auto, solve for equality
            // NOTE: This may result in negative values.
            computedValues.m_margins.m_before = availableSpace / 2; // split the difference
            computedValues.m_margins.m_after = availableSpace - computedValues.m_margins.m_before; // account for odd valued differences
        } else if (marginBefore.isAuto()) {
            // Solve for top margin
            computedValues.m_margins.m_after = valueForLength(marginAfter, containerRelativeLogicalWidth);
            computedValues.m_margins.m_before = availableSpace - computedValues.m_margins.m_after;
        } else if (marginAfter.isAuto()) {
            // Solve for bottom margin
            computedValues.m_margins.m_before = valueForLength(marginBefore, containerRelativeLogicalWidth);
            computedValues.m_margins.m_after = availableSpace - computedValues.m_margins.m_before;
        } else {
            // Over-constrained, (no need solve for bottom)
            computedValues.m_margins.m_before = valueForLength(marginBefore, containerRelativeLogicalWidth);
            computedValues.m_margins.m_after = valueForLength(marginAfter, containerRelativeLogicalWidth);
        }
    } else {
        /*--------------------------------------------------------------------*\
         * Otherwise, set 'auto' values for 'margin-top' and 'margin-bottom'
         * to 0, and pick the one of the following six rules that applies.
         *
         * 1. 'top' and 'height' are 'auto' and 'bottom' is not 'auto', then
         *    the height is based on the content, and solve for 'top'.
         *
         *              OMIT RULE 2 AS IT SHOULD NEVER BE HIT
         * ------------------------------------------------------------------
         * 2. 'top' and 'bottom' are 'auto' and 'height' is not 'auto', then
         *    set 'top' to the static position, and solve for 'bottom'.
         * ------------------------------------------------------------------
         *
         * 3. 'height' and 'bottom' are 'auto' and 'top' is not 'auto', then
         *    the height is based on the content, and solve for 'bottom'.
         * 4. 'top' is 'auto', 'height' and 'bottom' are not 'auto', and
         *    solve for 'top'.
         * 5. 'height' is 'auto', 'top' and 'bottom' are not 'auto', and
         *    solve for 'height'.
         * 6. 'bottom' is 'auto', 'top' and 'height' are not 'auto', and
         *    solve for 'bottom'.
        \*--------------------------------------------------------------------*/
        // NOTE: For rules 3 and 6 it is not necessary to solve for 'bottom'
        // because the value is not used for any further calculations.

        // Calculate margins, 'auto' margins are ignored.
        computedValues.m_margins.m_before = minimumValueForLength(marginBefore, containerRelativeLogicalWidth);
        computedValues.m_margins.m_after = minimumValueForLength(marginAfter, containerRelativeLogicalWidth);

        const LayoutUnit availableSpace = containerLogicalHeight - (computedValues.m_margins.m_before + computedValues.m_margins.m_after + bordersPlusPadding);

        // Use rule/case that applies.
        if (logicalTopIsAuto && logicalHeightIsAuto && !logicalBottomIsAuto) {
            // RULE 1: (height is content based, solve of top)
            logicalHeightValue = contentLogicalHeight;
            logicalTopValue = availableSpace - (logicalHeightValue + valueForLength(logicalBottom, containerLogicalHeight));
        } else if (!logicalTopIsAuto && logicalHeightIsAuto && logicalBottomIsAuto) {
            // RULE 3: (height is content based, no need solve of bottom)
            logicalTopValue = valueForLength(logicalTop, containerLogicalHeight);
            logicalHeightValue = contentLogicalHeight;
        } else if (logicalTopIsAuto && !logicalHeightIsAuto && !logicalBottomIsAuto) {
            // RULE 4: (solve of top)
            logicalHeightValue = resolvedLogicalHeight;
            logicalTopValue = availableSpace - (logicalHeightValue + valueForLength(logicalBottom, containerLogicalHeight));
        } else if (!logicalTopIsAuto && logicalHeightIsAuto && !logicalBottomIsAuto) {
            // RULE 5: (solve of height)
            logicalTopValue = valueForLength(logicalTop, containerLogicalHeight);
            logicalHeightValue = max<LayoutUnit>(0, availableSpace - (logicalTopValue + valueForLength(logicalBottom, containerLogicalHeight)));
        } else if (!logicalTopIsAuto && !logicalHeightIsAuto && logicalBottomIsAuto) {
            // RULE 6: (no need solve of bottom)
            logicalHeightValue = resolvedLogicalHeight;
            logicalTopValue = valueForLength(logicalTop, containerLogicalHeight);
        }
    }
    computedValues.m_extent = logicalHeightValue;

    // Use computed values to calculate the vertical position.
    computedValues.m_position = logicalTopValue + computedValues.m_margins.m_before;
    computeLogicalTopPositionedOffset(computedValues.m_position, this, logicalHeightValue, containerBlock, containerLogicalHeight);
}

void RenderBox::computePositionedLogicalWidthReplaced(LogicalExtentComputedValues& computedValues) const
{
    // The following is based off of the W3C Working Draft from April 11, 2006 of
    // CSS 2.1: Section 10.3.8 "Absolutely positioned, replaced elements"
    // <http://www.w3.org/TR/2005/WD-CSS21-20050613/visudet.html#abs-replaced-width>
    // (block-style-comments in this function correspond to text from the spec and
    // the numbers correspond to numbers in spec)

    // We don't use containingBlock(), since we may be positioned by an enclosing
    // relative positioned inline.
    const RenderBoxModelObject* containerBlock = toRenderBoxModelObject(container());

    const LayoutUnit containerLogicalWidth = containingBlockLogicalWidthForPositioned(containerBlock);
    const LayoutUnit containerRelativeLogicalWidth = containingBlockLogicalWidthForPositioned(containerBlock, false);

    // To match WinIE, in quirks mode use the parent's 'direction' property
    // instead of the the container block's.
    TextDirection containerDirection = containerBlock->style()->direction();

    // Variables to solve.
    bool isHorizontal = isHorizontalWritingMode();
    Length logicalLeft = style()->logicalLeft();
    Length logicalRight = style()->logicalRight();
    Length marginLogicalLeft = isHorizontal ? style()->marginLeft() : style()->marginTop();
    Length marginLogicalRight = isHorizontal ? style()->marginRight() : style()->marginBottom();
    LayoutUnit& marginLogicalLeftAlias = style()->isLeftToRightDirection() ? computedValues.m_margins.m_start : computedValues.m_margins.m_end;
    LayoutUnit& marginLogicalRightAlias = style()->isLeftToRightDirection() ? computedValues.m_margins.m_end : computedValues.m_margins.m_start;

    /*-----------------------------------------------------------------------*\
     * 1. The used value of 'width' is determined as for inline replaced
     *    elements.
    \*-----------------------------------------------------------------------*/
    // NOTE: This value of width is FINAL in that the min/max width calculations
    // are dealt with in computeReplacedWidth().  This means that the steps to produce
    // correct max/min in the non-replaced version, are not necessary.
    computedValues.m_extent = computeReplacedLogicalWidth() + borderAndPaddingLogicalWidth();

    const LayoutUnit availableSpace = containerLogicalWidth - computedValues.m_extent;

    /*-----------------------------------------------------------------------*\
     * 2. If both 'left' and 'right' have the value 'auto', then if 'direction'
     *    of the containing block is 'ltr', set 'left' to the static position;
     *    else if 'direction' is 'rtl', set 'right' to the static position.
    \*-----------------------------------------------------------------------*/
    // see FIXME 1
    computeInlineStaticDistance(logicalLeft, logicalRight, this, containerBlock, containerLogicalWidth);

    /*-----------------------------------------------------------------------*\
     * 3. If 'left' or 'right' are 'auto', replace any 'auto' on 'margin-left'
     *    or 'margin-right' with '0'.
    \*-----------------------------------------------------------------------*/
    if (logicalLeft.isAuto() || logicalRight.isAuto()) {
        if (marginLogicalLeft.isAuto())
            marginLogicalLeft.setValue(Fixed, 0);
        if (marginLogicalRight.isAuto())
            marginLogicalRight.setValue(Fixed, 0);
    }

    /*-----------------------------------------------------------------------*\
     * 4. If at this point both 'margin-left' and 'margin-right' are still
     *    'auto', solve the equation under the extra constraint that the two
     *    margins must get equal values, unless this would make them negative,
     *    in which case when the direction of the containing block is 'ltr'
     *    ('rtl'), set 'margin-left' ('margin-right') to zero and solve for
     *    'margin-right' ('margin-left').
    \*-----------------------------------------------------------------------*/
    LayoutUnit logicalLeftValue = 0;
    LayoutUnit logicalRightValue = 0;

    if (marginLogicalLeft.isAuto() && marginLogicalRight.isAuto()) {
        // 'left' and 'right' cannot be 'auto' due to step 3
        ASSERT(!(logicalLeft.isAuto() && logicalRight.isAuto()));

        logicalLeftValue = valueForLength(logicalLeft, containerLogicalWidth);
        logicalRightValue = valueForLength(logicalRight, containerLogicalWidth);

        LayoutUnit difference = availableSpace - (logicalLeftValue + logicalRightValue);
        if (difference > 0) {
            marginLogicalLeftAlias = difference / 2; // split the difference
            marginLogicalRightAlias = difference - marginLogicalLeftAlias; // account for odd valued differences
        } else {
            // Use the containing block's direction rather than the parent block's
            // per CSS 2.1 reference test abspos-replaced-width-margin-000.
            if (containerDirection == LTR) {
                marginLogicalLeftAlias = 0;
                marginLogicalRightAlias = difference; // will be negative
            } else {
                marginLogicalLeftAlias = difference; // will be negative
                marginLogicalRightAlias = 0;
            }
        }

    /*-----------------------------------------------------------------------*\
     * 5. If at this point there is an 'auto' left, solve the equation for
     *    that value.
    \*-----------------------------------------------------------------------*/
    } else if (logicalLeft.isAuto()) {
        marginLogicalLeftAlias = valueForLength(marginLogicalLeft, containerRelativeLogicalWidth);
        marginLogicalRightAlias = valueForLength(marginLogicalRight, containerRelativeLogicalWidth);
        logicalRightValue = valueForLength(logicalRight, containerLogicalWidth);

        // Solve for 'left'
        logicalLeftValue = availableSpace - (logicalRightValue + marginLogicalLeftAlias + marginLogicalRightAlias);
    } else if (logicalRight.isAuto()) {
        marginLogicalLeftAlias = valueForLength(marginLogicalLeft, containerRelativeLogicalWidth);
        marginLogicalRightAlias = valueForLength(marginLogicalRight, containerRelativeLogicalWidth);
        logicalLeftValue = valueForLength(logicalLeft, containerLogicalWidth);

        // Solve for 'right'
        logicalRightValue = availableSpace - (logicalLeftValue + marginLogicalLeftAlias + marginLogicalRightAlias);
    } else if (marginLogicalLeft.isAuto()) {
        marginLogicalRightAlias = valueForLength(marginLogicalRight, containerRelativeLogicalWidth);
        logicalLeftValue = valueForLength(logicalLeft, containerLogicalWidth);
        logicalRightValue = valueForLength(logicalRight, containerLogicalWidth);

        // Solve for 'margin-left'
        marginLogicalLeftAlias = availableSpace - (logicalLeftValue + logicalRightValue + marginLogicalRightAlias);
    } else if (marginLogicalRight.isAuto()) {
        marginLogicalLeftAlias = valueForLength(marginLogicalLeft, containerRelativeLogicalWidth);
        logicalLeftValue = valueForLength(logicalLeft, containerLogicalWidth);
        logicalRightValue = valueForLength(logicalRight, containerLogicalWidth);

        // Solve for 'margin-right'
        marginLogicalRightAlias = availableSpace - (logicalLeftValue + logicalRightValue + marginLogicalLeftAlias);
    } else {
        // Nothing is 'auto', just calculate the values.
        marginLogicalLeftAlias = valueForLength(marginLogicalLeft, containerRelativeLogicalWidth);
        marginLogicalRightAlias = valueForLength(marginLogicalRight, containerRelativeLogicalWidth);
        logicalRightValue = valueForLength(logicalRight, containerLogicalWidth);
        logicalLeftValue = valueForLength(logicalLeft, containerLogicalWidth);
        // If the containing block is right-to-left, then push the left position as far to the right as possible
        if (containerDirection == RTL) {
            int totalLogicalWidth = computedValues.m_extent + logicalLeftValue + logicalRightValue +  marginLogicalLeftAlias + marginLogicalRightAlias;
            logicalLeftValue = containerLogicalWidth - (totalLogicalWidth - logicalLeftValue);
        }
    }

    /*-----------------------------------------------------------------------*\
     * 6. If at this point the values are over-constrained, ignore the value
     *    for either 'left' (in case the 'direction' property of the
     *    containing block is 'rtl') or 'right' (in case 'direction' is
     *    'ltr') and solve for that value.
    \*-----------------------------------------------------------------------*/
    // NOTE: Constraints imposed by the width of the containing block and its content have already been accounted for above.

    // FIXME: Deal with differing writing modes here.  Our offset needs to be in the containing block's coordinate space, so that
    // can make the result here rather complicated to compute.

    // Use computed values to calculate the horizontal position.

    // FIXME: This hack is needed to calculate the logical left position for a 'rtl' relatively
    // positioned, inline containing block because right now, it is using the logical left position
    // of the first line box when really it should use the last line box.  When
    // this is fixed elsewhere, this block should be removed.
    if (containerBlock->isRenderInline() && !containerBlock->style()->isLeftToRightDirection()) {
        const RenderInline* flow = toRenderInline(containerBlock);
        InlineFlowBox* firstLine = flow->firstLineBox();
        InlineFlowBox* lastLine = flow->lastLineBox();
        if (firstLine && lastLine && firstLine != lastLine) {
            computedValues.m_position = logicalLeftValue + marginLogicalLeftAlias + lastLine->borderLogicalLeft() + (lastLine->logicalLeft() - firstLine->logicalLeft());
            return;
        }
    }

    LayoutUnit logicalLeftPos = logicalLeftValue + marginLogicalLeftAlias;
    computeLogicalLeftPositionedOffset(logicalLeftPos, this, computedValues.m_extent, containerBlock, containerLogicalWidth);
    computedValues.m_position = logicalLeftPos;
}

void RenderBox::computePositionedLogicalHeightReplaced(LogicalExtentComputedValues& computedValues) const
{
    // The following is based off of the W3C Working Draft from April 11, 2006 of
    // CSS 2.1: Section 10.6.5 "Absolutely positioned, replaced elements"
    // <http://www.w3.org/TR/2005/WD-CSS21-20050613/visudet.html#abs-replaced-height>
    // (block-style-comments in this function correspond to text from the spec and
    // the numbers correspond to numbers in spec)

    // We don't use containingBlock(), since we may be positioned by an enclosing relpositioned inline.
    const RenderBoxModelObject* containerBlock = toRenderBoxModelObject(container());

    const LayoutUnit containerLogicalHeight = containingBlockLogicalHeightForPositioned(containerBlock);
    const LayoutUnit containerRelativeLogicalWidth = containingBlockLogicalWidthForPositioned(containerBlock, false);

    // Variables to solve.
    Length marginBefore = style()->marginBefore();
    Length marginAfter = style()->marginAfter();
    LayoutUnit& marginBeforeAlias = computedValues.m_margins.m_before;
    LayoutUnit& marginAfterAlias = computedValues.m_margins.m_after;

    Length logicalTop = style()->logicalTop();
    Length logicalBottom = style()->logicalBottom();

    /*-----------------------------------------------------------------------*\
     * 1. The used value of 'height' is determined as for inline replaced
     *    elements.
    \*-----------------------------------------------------------------------*/
    // NOTE: This value of height is FINAL in that the min/max height calculations
    // are dealt with in computeReplacedHeight().  This means that the steps to produce
    // correct max/min in the non-replaced version, are not necessary.
    computedValues.m_extent = computeReplacedLogicalHeight() + borderAndPaddingLogicalHeight();
    const LayoutUnit availableSpace = containerLogicalHeight - computedValues.m_extent;

    /*-----------------------------------------------------------------------*\
     * 2. If both 'top' and 'bottom' have the value 'auto', replace 'top'
     *    with the element's static position.
    \*-----------------------------------------------------------------------*/
    // see FIXME 1
    computeBlockStaticDistance(logicalTop, logicalBottom, this, containerBlock);

    /*-----------------------------------------------------------------------*\
     * 3. If 'bottom' is 'auto', replace any 'auto' on 'margin-top' or
     *    'margin-bottom' with '0'.
    \*-----------------------------------------------------------------------*/
    // FIXME: The spec. says that this step should only be taken when bottom is
    // auto, but if only top is auto, this makes step 4 impossible.
    if (logicalTop.isAuto() || logicalBottom.isAuto()) {
        if (marginBefore.isAuto())
            marginBefore.setValue(Fixed, 0);
        if (marginAfter.isAuto())
            marginAfter.setValue(Fixed, 0);
    }

    /*-----------------------------------------------------------------------*\
     * 4. If at this point both 'margin-top' and 'margin-bottom' are still
     *    'auto', solve the equation under the extra constraint that the two
     *    margins must get equal values.
    \*-----------------------------------------------------------------------*/
    LayoutUnit logicalTopValue = 0;
    LayoutUnit logicalBottomValue = 0;

    if (marginBefore.isAuto() && marginAfter.isAuto()) {
        // 'top' and 'bottom' cannot be 'auto' due to step 2 and 3 combined.
        ASSERT(!(logicalTop.isAuto() || logicalBottom.isAuto()));

        logicalTopValue = valueForLength(logicalTop, containerLogicalHeight);
        logicalBottomValue = valueForLength(logicalBottom, containerLogicalHeight);

        LayoutUnit difference = availableSpace - (logicalTopValue + logicalBottomValue);
        // NOTE: This may result in negative values.
        marginBeforeAlias =  difference / 2; // split the difference
        marginAfterAlias = difference - marginBeforeAlias; // account for odd valued differences

    /*-----------------------------------------------------------------------*\
     * 5. If at this point there is only one 'auto' left, solve the equation
     *    for that value.
    \*-----------------------------------------------------------------------*/
    } else if (logicalTop.isAuto()) {
        marginBeforeAlias = valueForLength(marginBefore, containerRelativeLogicalWidth);
        marginAfterAlias = valueForLength(marginAfter, containerRelativeLogicalWidth);
        logicalBottomValue = valueForLength(logicalBottom, containerLogicalHeight);

        // Solve for 'top'
        logicalTopValue = availableSpace - (logicalBottomValue + marginBeforeAlias + marginAfterAlias);
    } else if (logicalBottom.isAuto()) {
        marginBeforeAlias = valueForLength(marginBefore, containerRelativeLogicalWidth);
        marginAfterAlias = valueForLength(marginAfter, containerRelativeLogicalWidth);
        logicalTopValue = valueForLength(logicalTop, containerLogicalHeight);

        // Solve for 'bottom'
        // NOTE: It is not necessary to solve for 'bottom' because we don't ever
        // use the value.
    } else if (marginBefore.isAuto()) {
        marginAfterAlias = valueForLength(marginAfter, containerRelativeLogicalWidth);
        logicalTopValue = valueForLength(logicalTop, containerLogicalHeight);
        logicalBottomValue = valueForLength(logicalBottom, containerLogicalHeight);

        // Solve for 'margin-top'
        marginBeforeAlias = availableSpace - (logicalTopValue + logicalBottomValue + marginAfterAlias);
    } else if (marginAfter.isAuto()) {
        marginBeforeAlias = valueForLength(marginBefore, containerRelativeLogicalWidth);
        logicalTopValue = valueForLength(logicalTop, containerLogicalHeight);
        logicalBottomValue = valueForLength(logicalBottom, containerLogicalHeight);

        // Solve for 'margin-bottom'
        marginAfterAlias = availableSpace - (logicalTopValue + logicalBottomValue + marginBeforeAlias);
    } else {
        // Nothing is 'auto', just calculate the values.
        marginBeforeAlias = valueForLength(marginBefore, containerRelativeLogicalWidth);
        marginAfterAlias = valueForLength(marginAfter, containerRelativeLogicalWidth);
        logicalTopValue = valueForLength(logicalTop, containerLogicalHeight);
        // NOTE: It is not necessary to solve for 'bottom' because we don't ever
        // use the value.
     }

    /*-----------------------------------------------------------------------*\
     * 6. If at this point the values are over-constrained, ignore the value
     *    for 'bottom' and solve for that value.
    \*-----------------------------------------------------------------------*/
    // NOTE: It is not necessary to do this step because we don't end up using
    // the value of 'bottom' regardless of whether the values are over-constrained
    // or not.

    // Use computed values to calculate the vertical position.
    LayoutUnit logicalTopPos = logicalTopValue + marginBeforeAlias;
    computeLogicalTopPositionedOffset(logicalTopPos, this, computedValues.m_extent, containerBlock, containerLogicalHeight);
    computedValues.m_position = logicalTopPos;
}

LayoutRect RenderBox::localCaretRect(InlineBox* box, int caretOffset, LayoutUnit* extraWidthToEndOfLine)
{
    // VisiblePositions at offsets inside containers either a) refer to the positions before/after
    // those containers (tables and select elements) or b) refer to the position inside an empty block.
    // They never refer to children.
    // FIXME: Paint the carets inside empty blocks differently than the carets before/after elements.

    LayoutRect rect(location(), LayoutSize(caretWidth, height()));
    bool ltr = box ? box->isLeftToRightDirection() : style()->isLeftToRightDirection();

    if ((!caretOffset) ^ ltr)
        rect.move(LayoutSize(width() - caretWidth, 0));

    if (box) {
        RootInlineBox& rootBox = box->root();
        LayoutUnit top = rootBox.lineTop();
        rect.setY(top);
        rect.setHeight(rootBox.lineBottom() - top);
    }

    // If height of box is smaller than font height, use the latter one,
    // otherwise the caret might become invisible.
    //
    // Also, if the box is not a replaced element, always use the font height.
    // This prevents the "big caret" bug described in:
    // <rdar://problem/3777804> Deleting all content in a document can result in giant tall-as-window insertion point
    //
    // FIXME: ignoring :first-line, missing good reason to take care of
    LayoutUnit fontHeight = style()->fontMetrics().height();
    if (fontHeight > rect.height() || (!isReplaced() && !isTable()))
        rect.setHeight(fontHeight);

    if (extraWidthToEndOfLine)
        *extraWidthToEndOfLine = x() + width() - rect.maxX();

    // Move to local coords
    rect.moveBy(-location());

    // FIXME: Border/padding should be added for all elements but this workaround
    // is needed because we use offsets inside an "atomic" element to represent
    // positions before and after the element in deprecated editing offsets.
    if (node() && !(editingIgnoresContent(node()) || isRenderedTable(node()))) {
        rect.setX(rect.x() + borderLeft() + paddingLeft());
        rect.setY(rect.y() + paddingTop() + borderTop());
    }

    if (!isHorizontalWritingMode())
        return rect.transposedRect();

    return rect;
}

PositionWithAffinity RenderBox::positionForPoint(const LayoutPoint& point)
{
    // no children...return this render object's element, if there is one, and offset 0
    RenderObject* firstChild = slowFirstChild();
    if (!firstChild)
        return createPositionWithAffinity(nonPseudoNode() ? firstPositionInOrBeforeNode(nonPseudoNode()) : Position());

    if (isTable() && nonPseudoNode()) {
        LayoutUnit right = contentWidth() + borderAndPaddingWidth();
        LayoutUnit bottom = contentHeight() + borderAndPaddingHeight();

        if (point.x() < 0 || point.x() > right || point.y() < 0 || point.y() > bottom) {
            if (point.x() <= right / 2)
                return createPositionWithAffinity(firstPositionInOrBeforeNode(nonPseudoNode()));
            return createPositionWithAffinity(lastPositionInOrAfterNode(nonPseudoNode()));
        }
    }

    // Pass off to the closest child.
    LayoutUnit minDist = LayoutUnit::max();
    RenderBox* closestRenderer = 0;
    LayoutPoint adjustedPoint = point;
    if (isTableRow())
        adjustedPoint.moveBy(location());

    for (RenderObject* renderObject = firstChild; renderObject; renderObject = renderObject->nextSibling()) {
        if ((!renderObject->slowFirstChild() && !renderObject->isInline() && !renderObject->isRenderBlockFlow() )
            || renderObject->style()->visibility() != VISIBLE)
            continue;

        if (!renderObject->isBox())
            continue;

        RenderBox* renderer = toRenderBox(renderObject);

        LayoutUnit top = renderer->borderTop() + renderer->paddingTop() + (isTableRow() ? LayoutUnit() : renderer->y());
        LayoutUnit bottom = top + renderer->contentHeight();
        LayoutUnit left = renderer->borderLeft() + renderer->paddingLeft() + (isTableRow() ? LayoutUnit() : renderer->x());
        LayoutUnit right = left + renderer->contentWidth();

        if (point.x() <= right && point.x() >= left && point.y() <= top && point.y() >= bottom) {
            if (renderer->isTableRow())
                return renderer->positionForPoint(point + adjustedPoint - renderer->locationOffset());
            return renderer->positionForPoint(point - renderer->locationOffset());
        }

        // Find the distance from (x, y) to the box.  Split the space around the box into 8 pieces
        // and use a different compare depending on which piece (x, y) is in.
        LayoutPoint cmp;
        if (point.x() > right) {
            if (point.y() < top)
                cmp = LayoutPoint(right, top);
            else if (point.y() > bottom)
                cmp = LayoutPoint(right, bottom);
            else
                cmp = LayoutPoint(right, point.y());
        } else if (point.x() < left) {
            if (point.y() < top)
                cmp = LayoutPoint(left, top);
            else if (point.y() > bottom)
                cmp = LayoutPoint(left, bottom);
            else
                cmp = LayoutPoint(left, point.y());
        } else {
            if (point.y() < top)
                cmp = LayoutPoint(point.x(), top);
            else
                cmp = LayoutPoint(point.x(), bottom);
        }

        LayoutSize difference = cmp - point;

        LayoutUnit dist = difference.width() * difference.width() + difference.height() * difference.height();
        if (dist < minDist) {
            closestRenderer = renderer;
            minDist = dist;
        }
    }

    if (closestRenderer)
        return closestRenderer->positionForPoint(adjustedPoint - closestRenderer->locationOffset());
    return createPositionWithAffinity(firstPositionInOrBeforeNode(nonPseudoNode()));
}

bool RenderBox::shrinkToAvoidFloats() const
{
    // Floating objects don't shrink.  Objects that don't avoid floats don't shrink.  Marquees don't shrink.
    if ((isInline() && !isMarquee()) || !avoidsFloats() || isFloating())
        return false;

    // Only auto width objects can possibly shrink to avoid floats.
    return style()->width().isAuto();
}

bool RenderBox::avoidsFloats() const
{
<<<<<<< HEAD
    return isReplaced() || hasOverflowClip() || isHR() || isLegend() || isWritingModeRoot() || isFlexItemIncludingDeprecated();
=======
    // CSS2.1: "The border box of a table, a block-level replaced element, or an element in the normal flow that establishes a new block formatting
    // context .. must not overlap the margin box of any floats in the same block formatting context."
    // FIXME: The inclusion of horizontal rule and legend elements here isn't covered by any spec.
    return isReplaced() || isHR() || isLegend() || isTable() || (!isFloatingOrOutOfFlowPositioned() && createsBlockFormattingContext());
}

bool RenderBox::createsBlockFormattingContext() const
{
    return isInlineBlockOrInlineTable() || isFloatingOrOutOfFlowPositioned() || hasOverflowClip() || isFlexItemIncludingDeprecated()
        || style()->specifiesColumns() || isRenderFlowThread() || isTableCell() || isTableCaption() || isFieldset() || isWritingModeRoot() || isDocumentElement() || style()->hasSpanAllColumns();
>>>>>>> a41d7923
}

void RenderBox::markForPaginationRelayoutIfNeeded(SubtreeLayoutScope& layoutScope)
{
    ASSERT(!needsLayout());
    // If fragmentation height has changed, we need to lay out. No need to enter the renderer if it
    // is childless, though.
    if (view()->layoutState()->pageLogicalHeightChanged() && slowFirstChild())
        layoutScope.setChildNeedsLayout(this);
}

void RenderBox::addVisualEffectOverflow()
{
    if (!style()->boxShadow() && !style()->hasBorderImageOutsets() && !style()->hasOutline())
        return;

    bool isFlipped = style()->isFlippedBlocksWritingMode();
    bool isHorizontal = isHorizontalWritingMode();

    LayoutRect borderBox = borderBoxRect();
    LayoutUnit overflowMinX = borderBox.x();
    LayoutUnit overflowMaxX = borderBox.maxX();
    LayoutUnit overflowMinY = borderBox.y();
    LayoutUnit overflowMaxY = borderBox.maxY();

    // Compute box-shadow overflow first.
    if (style()->boxShadow()) {
        LayoutUnit shadowLeft;
        LayoutUnit shadowRight;
        LayoutUnit shadowTop;
        LayoutUnit shadowBottom;
        style()->getBoxShadowExtent(shadowTop, shadowRight, shadowBottom, shadowLeft);

        // In flipped blocks writing modes such as vertical-rl, the physical right shadow value is actually at the lower x-coordinate.
        overflowMinX = borderBox.x() + ((!isFlipped || isHorizontal) ? shadowLeft : -shadowRight);
        overflowMaxX = borderBox.maxX() + ((!isFlipped || isHorizontal) ? shadowRight : -shadowLeft);
        overflowMinY = borderBox.y() + ((!isFlipped || !isHorizontal) ? shadowTop : -shadowBottom);
        overflowMaxY = borderBox.maxY() + ((!isFlipped || !isHorizontal) ? shadowBottom : -shadowTop);
    }

    // Now compute border-image-outset overflow.
    if (style()->hasBorderImageOutsets()) {
        LayoutBoxExtent borderOutsets = style()->borderImageOutsets();

        // In flipped blocks writing modes, the physical sides are inverted. For example in vertical-rl, the right
        // border is at the lower x coordinate value.
        overflowMinX = min(overflowMinX, borderBox.x() - ((!isFlipped || isHorizontal) ? borderOutsets.left() : borderOutsets.right()));
        overflowMaxX = max(overflowMaxX, borderBox.maxX() + ((!isFlipped || isHorizontal) ? borderOutsets.right() : borderOutsets.left()));
        overflowMinY = min(overflowMinY, borderBox.y() - ((!isFlipped || !isHorizontal) ? borderOutsets.top() : borderOutsets.bottom()));
        overflowMaxY = max(overflowMaxY, borderBox.maxY() + ((!isFlipped || !isHorizontal) ? borderOutsets.bottom() : borderOutsets.top()));
    }

    if (style()->hasOutline()) {
        LayoutUnit outlineSize = style()->outlineSize();
        LayoutRect outlineBox;
        if (style()->outlineStyleIsAuto()) {
            Vector<IntRect> focusRingRects;
            addFocusRingRects(focusRingRects, LayoutPoint(), this);
            outlineBox = unionRect(focusRingRects);
        } else {
            outlineBox = borderBox;
        }
        overflowMinX = min(overflowMinX, outlineBox.x() - outlineSize);
        overflowMaxX = max(overflowMaxX, outlineBox.maxX() + outlineSize);
        overflowMinY = min(overflowMinY, outlineBox.y() - outlineSize);
        overflowMaxY = max(overflowMaxY, outlineBox.maxY() + outlineSize);
    }

    // Add in the final overflow with shadows, outsets and outline combined.
    LayoutRect visualEffectOverflow(overflowMinX, overflowMinY, overflowMaxX - overflowMinX, overflowMaxY - overflowMinY);
    addVisualOverflow(visualEffectOverflow);
}

void RenderBox::addOverflowFromChild(RenderBox* child, const LayoutSize& delta)
{
    // Never allow flow threads to propagate overflow up to a parent.
    if (child->isRenderFlowThread())
        return;

    // Only propagate layout overflow from the child if the child isn't clipping its overflow.  If it is, then
    // its overflow is internal to it, and we don't care about it.  layoutOverflowRectForPropagation takes care of this
    // and just propagates the border box rect instead.
    LayoutRect childLayoutOverflowRect = child->layoutOverflowRectForPropagation(style());
    childLayoutOverflowRect.move(delta);
    addLayoutOverflow(childLayoutOverflowRect);

    // Add in visual overflow from the child.  Even if the child clips its overflow, it may still
    // have visual overflow of its own set from box shadows or reflections.  It is unnecessary to propagate this
    // overflow if we are clipping our own overflow.
    if (child->hasSelfPaintingLayer())
        return;
    LayoutRect childVisualOverflowRect = child->visualOverflowRectForPropagation(style());
    childVisualOverflowRect.move(delta);
    addContentsVisualOverflow(childVisualOverflowRect);
}

void RenderBox::addLayoutOverflow(const LayoutRect& rect)
{
    LayoutRect clientBox = noOverflowRect();
    if (clientBox.contains(rect) || rect.isEmpty())
        return;

    // For overflow clip objects, we don't want to propagate overflow into unreachable areas.
    LayoutRect overflowRect(rect);
    if (hasOverflowClip() || isRenderView()) {
        // Overflow is in the block's coordinate space and thus is flipped for horizontal-bt and vertical-rl
        // writing modes.  At this stage that is actually a simplification, since we can treat horizontal-tb/bt as the same
        // and vertical-lr/rl as the same.
        bool hasTopOverflow = !style()->isLeftToRightDirection() && !isHorizontalWritingMode();
        bool hasLeftOverflow = !style()->isLeftToRightDirection() && isHorizontalWritingMode();
        if (isFlexibleBox() && style()->isReverseFlexDirection()) {
            RenderFlexibleBox* flexibleBox = toRenderFlexibleBox(this);
            if (flexibleBox->isHorizontalFlow())
                hasLeftOverflow = true;
            else
                hasTopOverflow = true;
        }

        if (!hasTopOverflow)
            overflowRect.shiftYEdgeTo(max(overflowRect.y(), clientBox.y()));
        else
            overflowRect.shiftMaxYEdgeTo(min(overflowRect.maxY(), clientBox.maxY()));
        if (!hasLeftOverflow)
            overflowRect.shiftXEdgeTo(max(overflowRect.x(), clientBox.x()));
        else
            overflowRect.shiftMaxXEdgeTo(min(overflowRect.maxX(), clientBox.maxX()));

        // Now re-test with the adjusted rectangle and see if it has become unreachable or fully
        // contained.
        if (clientBox.contains(overflowRect) || overflowRect.isEmpty())
            return;
    }

    if (!m_overflow)
        m_overflow = adoptPtr(new RenderOverflow(clientBox, borderBoxRect()));

    m_overflow->addLayoutOverflow(overflowRect);
}

void RenderBox::addVisualOverflow(const LayoutRect& rect)
{
    LayoutRect borderBox = borderBoxRect();
    if (borderBox.contains(rect) || rect.isEmpty())
        return;

    if (!m_overflow)
        m_overflow = adoptPtr(new RenderOverflow(noOverflowRect(), borderBox));

    m_overflow->addVisualOverflow(rect);
}

void RenderBox::addContentsVisualOverflow(const LayoutRect& rect)
{
    if (!hasOverflowClip()) {
        addVisualOverflow(rect);
        return;
    }

    if (!m_overflow)
        m_overflow = adoptPtr(new RenderOverflow(noOverflowRect(), borderBoxRect()));
    m_overflow->addContentsVisualOverflow(rect);
}

void RenderBox::clearLayoutOverflow()
{
    if (!m_overflow)
        return;

    if (!hasVisualOverflow() && contentsVisualOverflowRect().isEmpty()) {
        m_overflow.clear();
        return;
    }

    m_overflow->setLayoutOverflow(noOverflowRect());
}

inline static bool percentageLogicalHeightIsResolvable(const RenderBox* box)
{
    return RenderBox::percentageLogicalHeightIsResolvableFromBlock(box->containingBlock(), box->isOutOfFlowPositioned());
}

bool RenderBox::percentageLogicalHeightIsResolvableFromBlock(const RenderBlock* containingBlock, bool isOutOfFlowPositioned)
{
    // In quirks mode, blocks with auto height are skipped, and we keep looking for an enclosing
    // block that may have a specified height and then use it. In strict mode, this violates the
    // specification, which states that percentage heights just revert to auto if the containing
    // block has an auto height. We still skip anonymous containing blocks in both modes, though, and look
    // only at explicit containers.
    const RenderBlock* cb = containingBlock;
    bool inQuirksMode = cb->document().inQuirksMode();
    while (!cb->isRenderView() && !cb->isBody() && !cb->isTableCell() && !cb->isOutOfFlowPositioned() && cb->style()->logicalHeight().isAuto()) {
        if (!inQuirksMode && !cb->isAnonymousBlock())
            break;
        cb = cb->containingBlock();
    }

    // A positioned element that specified both top/bottom or that specifies height should be treated as though it has a height
    // explicitly specified that can be used for any percentage computations.
    // FIXME: We can't just check top/bottom here.
    // https://bugs.webkit.org/show_bug.cgi?id=46500
    bool isOutOfFlowPositionedWithSpecifiedHeight = cb->isOutOfFlowPositioned() && (!cb->style()->logicalHeight().isAuto() || (!cb->style()->top().isAuto() && !cb->style()->bottom().isAuto()));

    // Table cells violate what the CSS spec says to do with heights.  Basically we
    // don't care if the cell specified a height or not.  We just always make ourselves
    // be a percentage of the cell's current content height.
    if (cb->isTableCell())
        return true;

    // Otherwise we only use our percentage height if our containing block had a specified
    // height.
    if (cb->style()->logicalHeight().isFixed())
        return true;
    if (cb->style()->logicalHeight().isPercent() && !isOutOfFlowPositionedWithSpecifiedHeight)
        return percentageLogicalHeightIsResolvableFromBlock(cb->containingBlock(), cb->isOutOfFlowPositioned());
    if (cb->isRenderView() || inQuirksMode || isOutOfFlowPositionedWithSpecifiedHeight)
        return true;
    if (cb->isDocumentElement() && isOutOfFlowPositioned) {
        // Match the positioned objects behavior, which is that positioned objects will fill their viewport
        // always.  Note we could only hit this case by recurring into computePercentageLogicalHeight on a positioned containing block.
        return true;
    }

    return false;
}

bool RenderBox::hasUnsplittableScrollingOverflow() const
{
    // We will paginate as long as we don't scroll overflow in the pagination direction.
    bool isHorizontal = isHorizontalWritingMode();
    if ((isHorizontal && !scrollsOverflowY()) || (!isHorizontal && !scrollsOverflowX()))
        return false;

    // We do have overflow. We'll still be willing to paginate as long as the block
    // has auto logical height, auto or undefined max-logical-height and a zero or auto min-logical-height.
    // Note this is just a heuristic, and it's still possible to have overflow under these
    // conditions, but it should work out to be good enough for common cases. Paginating overflow
    // with scrollbars present is not the end of the world and is what we used to do in the old model anyway.
    return !style()->logicalHeight().isIntrinsicOrAuto()
        || (!style()->logicalMaxHeight().isIntrinsicOrAuto() && !style()->logicalMaxHeight().isUndefined() && (!style()->logicalMaxHeight().isPercent() || percentageLogicalHeightIsResolvable(this)))
        || (!style()->logicalMinHeight().isIntrinsicOrAuto() && style()->logicalMinHeight().isPositive() && (!style()->logicalMinHeight().isPercent() || percentageLogicalHeightIsResolvable(this)));
}

bool RenderBox::isUnsplittableForPagination() const
{
    return isReplaced() || hasUnsplittableScrollingOverflow() || (parent() && isWritingModeRoot());
}

LayoutUnit RenderBox::lineHeight(bool /*firstLine*/, LineDirectionMode direction, LinePositionMode /*linePositionMode*/) const
{
    if (isReplaced())
        return direction == HorizontalLine ? m_marginBox.top() + height() + m_marginBox.bottom() : m_marginBox.right() + width() + m_marginBox.left();
    return 0;
}

int RenderBox::baselinePosition(FontBaseline baselineType, bool /*firstLine*/, LineDirectionMode direction, LinePositionMode linePositionMode) const
{
    ASSERT(linePositionMode == PositionOnContainingLine);
    if (isReplaced()) {
        int result = direction == HorizontalLine ? m_marginBox.top() + height() + m_marginBox.bottom() : m_marginBox.right() + width() + m_marginBox.left();
        if (baselineType == AlphabeticBaseline)
            return result;
        return result - result / 2;
    }
    return 0;
}


RenderLayer* RenderBox::enclosingFloatPaintingLayer() const
{
    const RenderObject* curr = this;
    while (curr) {
        RenderLayer* layer = curr->hasLayer() && curr->isBox() ? toRenderBox(curr)->layer() : 0;
        if (layer && layer->isSelfPaintingLayer())
            return layer;
        curr = curr->parent();
    }
    return 0;
}

LayoutRect RenderBox::logicalVisualOverflowRectForPropagation(RenderStyle* parentStyle) const
{
    LayoutRect rect = visualOverflowRectForPropagation(parentStyle);
    if (!parentStyle->isHorizontalWritingMode())
        return rect.transposedRect();
    return rect;
}

LayoutRect RenderBox::visualOverflowRectForPropagation(RenderStyle* parentStyle) const
{
    // If the writing modes of the child and parent match, then we don't have to
    // do anything fancy. Just return the result.
    LayoutRect rect = visualOverflowRect();
    if (parentStyle->writingMode() == style()->writingMode())
        return rect;

    // We are putting ourselves into our parent's coordinate space.  If there is a flipped block mismatch
    // in a particular axis, then we have to flip the rect along that axis.
    if (style()->writingMode() == RightToLeftWritingMode || parentStyle->writingMode() == RightToLeftWritingMode)
        rect.setX(width() - rect.maxX());
    else if (style()->writingMode() == BottomToTopWritingMode || parentStyle->writingMode() == BottomToTopWritingMode)
        rect.setY(height() - rect.maxY());

    return rect;
}

LayoutRect RenderBox::logicalLayoutOverflowRectForPropagation(RenderStyle* parentStyle) const
{
    LayoutRect rect = layoutOverflowRectForPropagation(parentStyle);
    if (!parentStyle->isHorizontalWritingMode())
        return rect.transposedRect();
    return rect;
}

LayoutRect RenderBox::layoutOverflowRectForPropagation(RenderStyle* parentStyle) const
{
    // Only propagate interior layout overflow if we don't clip it.
    LayoutRect rect = borderBoxRect();
    // We want to include the margin, but only when it adds height. Quirky margins don't contribute height
    // nor do the margins of self-collapsing blocks.
    if (!style()->hasMarginAfterQuirk() && !isSelfCollapsingBlock())
        rect.expand(isHorizontalWritingMode() ? LayoutSize(LayoutUnit(), marginAfter()) : LayoutSize(marginAfter(), LayoutUnit()));

    if (!hasOverflowClip())
        rect.unite(layoutOverflowRect());

    bool hasTransform = hasLayer() && layer()->transform();
    if (isInFlowPositioned() || hasTransform) {
        // If we are relatively positioned or if we have a transform, then we have to convert
        // this rectangle into physical coordinates, apply relative positioning and transforms
        // to it, and then convert it back.
        flipForWritingMode(rect);

        if (hasTransform)
            rect = layer()->currentTransform().mapRect(rect);

        if (isInFlowPositioned())
            rect.move(offsetForInFlowPosition());

        // Now we need to flip back.
        flipForWritingMode(rect);
    }

    // If the writing modes of the child and parent match, then we don't have to
    // do anything fancy. Just return the result.
    if (parentStyle->writingMode() == style()->writingMode())
        return rect;

    // We are putting ourselves into our parent's coordinate space.  If there is a flipped block mismatch
    // in a particular axis, then we have to flip the rect along that axis.
    if (style()->writingMode() == RightToLeftWritingMode || parentStyle->writingMode() == RightToLeftWritingMode)
        rect.setX(width() - rect.maxX());
    else if (style()->writingMode() == BottomToTopWritingMode || parentStyle->writingMode() == BottomToTopWritingMode)
        rect.setY(height() - rect.maxY());

    return rect;
}

LayoutRect RenderBox::noOverflowRect() const
{
    // Because of the special coordinate system used for overflow rectangles and many other
    // rectangles (not quite logical, not quite physical), we need to flip the block progression
    // coordinate in vertical-rl and horizontal-bt writing modes. In other words, the rectangle
    // returned is physical, except for the block direction progression coordinate (y in horizontal
    // writing modes, x in vertical writing modes), which is always "logical top". Apart from the
    // flipping, this method does the same as clientBoxRect().

    const int scrollBarWidth = verticalScrollbarWidth();
    const int scrollBarHeight = horizontalScrollbarHeight();
    LayoutUnit left = borderLeft() + (style()->shouldPlaceBlockDirectionScrollbarOnLogicalLeft() ? scrollBarWidth : 0);
    LayoutUnit top = borderTop();
    LayoutUnit right = borderRight();
    LayoutUnit bottom = borderBottom();
    LayoutRect rect(left, top, width() - left - right, height() - top - bottom);
    flipForWritingMode(rect);
    // Subtract space occupied by scrollbars. Order is important here: first flip, then subtract
    // scrollbars. This may seem backwards and weird, since one would think that a horizontal
    // scrollbar at the physical bottom in horizontal-bt ought to be at the logical top (physical
    // bottom), between the logical top (physical bottom) border and the logical top (physical
    // bottom) padding. But this is how the rest of the code expects us to behave. This is highly
    // related to https://bugs.webkit.org/show_bug.cgi?id=76129
    // FIXME: when the above mentioned bug is fixed, it should hopefully be possible to call
    // clientBoxRect() or paddingBoxRect() in this method, rather than fiddling with the edges on
    // our own.
    if (style()->shouldPlaceBlockDirectionScrollbarOnLogicalLeft())
        rect.contract(0, scrollBarHeight);
    else
        rect.contract(scrollBarWidth, scrollBarHeight);
    return rect;
}

LayoutRect RenderBox::overflowRectForPaintRejection() const
{
    LayoutRect overflowRect = visualOverflowRect();
    if (!m_overflow || !usesCompositedScrolling())
        return overflowRect;

    overflowRect.unite(layoutOverflowRect());
    overflowRect.move(-scrolledContentOffset());
    return overflowRect;
}

LayoutUnit RenderBox::offsetLeft() const
{
    return adjustedPositionRelativeToOffsetParent(topLeftLocation()).x();
}

LayoutUnit RenderBox::offsetTop() const
{
    return adjustedPositionRelativeToOffsetParent(topLeftLocation()).y();
}

LayoutPoint RenderBox::flipForWritingModeForChild(const RenderBox* child, const LayoutPoint& point) const
{
    if (!style()->isFlippedBlocksWritingMode())
        return point;

    // The child is going to add in its x() and y(), so we have to make sure it ends up in
    // the right place.
    if (isHorizontalWritingMode())
        return LayoutPoint(point.x(), point.y() + height() - child->height() - (2 * child->y()));
    return LayoutPoint(point.x() + width() - child->width() - (2 * child->x()), point.y());
}

void RenderBox::flipForWritingMode(LayoutRect& rect) const
{
    if (!style()->isFlippedBlocksWritingMode())
        return;

    if (isHorizontalWritingMode())
        rect.setY(height() - rect.maxY());
    else
        rect.setX(width() - rect.maxX());
}

LayoutUnit RenderBox::flipForWritingMode(LayoutUnit position) const
{
    if (!style()->isFlippedBlocksWritingMode())
        return position;
    return logicalHeight() - position;
}

LayoutPoint RenderBox::flipForWritingMode(const LayoutPoint& position) const
{
    if (!style()->isFlippedBlocksWritingMode())
        return position;
    return isHorizontalWritingMode() ? LayoutPoint(position.x(), height() - position.y()) : LayoutPoint(width() - position.x(), position.y());
}

LayoutPoint RenderBox::flipForWritingModeIncludingColumns(const LayoutPoint& point) const
{
    if (!hasColumns() || !style()->isFlippedBlocksWritingMode())
        return flipForWritingMode(point);
    return toRenderBlock(this)->flipForWritingModeIncludingColumns(point);
}

LayoutSize RenderBox::flipForWritingMode(const LayoutSize& offset) const
{
    if (!style()->isFlippedBlocksWritingMode())
        return offset;
    return isHorizontalWritingMode() ? LayoutSize(offset.width(), height() - offset.height()) : LayoutSize(width() - offset.width(), offset.height());
}

FloatPoint RenderBox::flipForWritingMode(const FloatPoint& position) const
{
    if (!style()->isFlippedBlocksWritingMode())
        return position;
    return isHorizontalWritingMode() ? FloatPoint(position.x(), height() - position.y()) : FloatPoint(width() - position.x(), position.y());
}

void RenderBox::flipForWritingMode(FloatRect& rect) const
{
    if (!style()->isFlippedBlocksWritingMode())
        return;

    if (isHorizontalWritingMode())
        rect.setY(height() - rect.maxY());
    else
        rect.setX(width() - rect.maxX());
}

LayoutPoint RenderBox::topLeftLocation() const
{
    RenderBlock* containerBlock = containingBlock();
    if (!containerBlock || containerBlock == this)
        return location();
    return containerBlock->flipForWritingModeForChild(this, location());
}

LayoutSize RenderBox::topLeftLocationOffset() const
{
    RenderBlock* containerBlock = containingBlock();
    if (!containerBlock || containerBlock == this)
        return locationOffset();

    LayoutRect rect(frameRect());
    containerBlock->flipForWritingMode(rect); // FIXME: This is wrong if we are an absolutely positioned object enclosed by a relative-positioned inline.
    return LayoutSize(rect.x(), rect.y());
}

bool RenderBox::hasRelativeLogicalHeight() const
{
    return style()->logicalHeight().isPercent()
        || style()->logicalMinHeight().isPercent()
        || style()->logicalMaxHeight().isPercent();
}

static void markBoxForRelayoutAfterSplit(RenderBox* box)
{
    // FIXME: The table code should handle that automatically. If not,
    // we should fix it and remove the table part checks.
    if (box->isTable()) {
        // Because we may have added some sections with already computed column structures, we need to
        // sync the table structure with them now. This avoids crashes when adding new cells to the table.
        toRenderTable(box)->forceSectionsRecalc();
    } else if (box->isTableSection())
        toRenderTableSection(box)->setNeedsCellRecalc();

    box->setNeedsLayoutAndPrefWidthsRecalcAndFullPaintInvalidation();
}

RenderObject* RenderBox::splitAnonymousBoxesAroundChild(RenderObject* beforeChild)
{
    bool didSplitParentAnonymousBoxes = false;

    while (beforeChild->parent() != this) {
        RenderBox* boxToSplit = toRenderBox(beforeChild->parent());
        if (boxToSplit->slowFirstChild() != beforeChild && boxToSplit->isAnonymous()) {
            didSplitParentAnonymousBoxes = true;

            // We have to split the parent box into two boxes and move children
            // from |beforeChild| to end into the new post box.
            RenderBox* postBox = boxToSplit->createAnonymousBoxWithSameTypeAs(this);
            postBox->setChildrenInline(boxToSplit->childrenInline());
            RenderBox* parentBox = toRenderBox(boxToSplit->parent());
            // We need to invalidate the |parentBox| before inserting the new node
            // so that the table repainting logic knows the structure is dirty.
            // See for example RenderTableCell:clippedOverflowRectForPaintInvalidation.
            markBoxForRelayoutAfterSplit(parentBox);
            parentBox->virtualChildren()->insertChildNode(parentBox, postBox, boxToSplit->nextSibling());
            boxToSplit->moveChildrenTo(postBox, beforeChild, 0, true);

            markBoxForRelayoutAfterSplit(boxToSplit);
            markBoxForRelayoutAfterSplit(postBox);

            beforeChild = postBox;
        } else
            beforeChild = boxToSplit;
    }

    if (didSplitParentAnonymousBoxes)
        markBoxForRelayoutAfterSplit(this);

    ASSERT(beforeChild->parent() == this);
    return beforeChild;
}

LayoutUnit RenderBox::offsetFromLogicalTopOfFirstPage() const
{
    LayoutState* layoutState = view()->layoutState();
    if (layoutState && !layoutState->isPaginated())
        return 0;

    if (!layoutState && !flowThreadContainingBlock())
        return 0;

    RenderBlock* containerBlock = containingBlock();
    return containerBlock->offsetFromLogicalTopOfFirstPage() + logicalTop();
}

} // namespace WebCore<|MERGE_RESOLUTION|>--- conflicted
+++ resolved
@@ -4086,20 +4086,7 @@
 
 bool RenderBox::avoidsFloats() const
 {
-<<<<<<< HEAD
     return isReplaced() || hasOverflowClip() || isHR() || isLegend() || isWritingModeRoot() || isFlexItemIncludingDeprecated();
-=======
-    // CSS2.1: "The border box of a table, a block-level replaced element, or an element in the normal flow that establishes a new block formatting
-    // context .. must not overlap the margin box of any floats in the same block formatting context."
-    // FIXME: The inclusion of horizontal rule and legend elements here isn't covered by any spec.
-    return isReplaced() || isHR() || isLegend() || isTable() || (!isFloatingOrOutOfFlowPositioned() && createsBlockFormattingContext());
-}
-
-bool RenderBox::createsBlockFormattingContext() const
-{
-    return isInlineBlockOrInlineTable() || isFloatingOrOutOfFlowPositioned() || hasOverflowClip() || isFlexItemIncludingDeprecated()
-        || style()->specifiesColumns() || isRenderFlowThread() || isTableCell() || isTableCaption() || isFieldset() || isWritingModeRoot() || isDocumentElement() || style()->hasSpanAllColumns();
->>>>>>> a41d7923
 }
 
 void RenderBox::markForPaginationRelayoutIfNeeded(SubtreeLayoutScope& layoutScope)
