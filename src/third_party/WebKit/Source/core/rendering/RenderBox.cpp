--- conflicted
+++ resolved
@@ -2199,7 +2199,6 @@
             }
         }
 
-<<<<<<< HEAD
         // CSS 2.1: "If there is exactly one value specified as 'auto', its used value follows from the equality."
         if (marginEndLength.isAuto()) {
             marginStart = marginStartWidth;
@@ -2209,17 +2208,9 @@
 
         if (marginStartLength.isAuto()) {
             marginEnd = marginEndWidth;
-            marginStart = availableWidth - childWidth - marginEnd;
+            marginStart = availableWidth - childWidth - marginEnd + inlineAdditionalMarginStart;
             return;
         }
-=======
-    bool pushToEndFromTextAlign = !marginEndLength.isAuto() && ((!containingBlockStyle->isLeftToRightDirection() && containingBlockStyle->textAlign() == WEBKIT_LEFT)
-        || (containingBlockStyle->isLeftToRightDirection() && containingBlockStyle->textAlign() == WEBKIT_RIGHT));
-    if ((marginStartLength.isAuto() && marginBoxWidth < availableWidth) || pushToEndFromTextAlign) {
-        marginEnd = marginEndWidth;
-        marginStart = availableWidth - childWidth - marginEnd + inlineAdditionalMarginStart;
-        return;
->>>>>>> e24391ff
     }
 
     // Either no auto margins, or our margin box width is >= the container width, auto margins will just turn into 0.
