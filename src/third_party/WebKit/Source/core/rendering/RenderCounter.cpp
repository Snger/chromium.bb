--- conflicted
+++ resolved
@@ -549,11 +549,7 @@
 
 void RenderCounter::rendererStyleChanged(RenderObject& renderer, const RenderStyle* oldStyle, const RenderStyle* newStyle)
 {
-<<<<<<< HEAD
-    Node* node = renderer->generatingNode();
-=======
     Node* node = renderer.generatingNode();
->>>>>>> 8c15b39e
     if (!node || node->needsAttach())
         return; // cannot have generated content or if it can have, it will be handled during attaching
     const CounterDirectiveMap* newCounterDirectives;
