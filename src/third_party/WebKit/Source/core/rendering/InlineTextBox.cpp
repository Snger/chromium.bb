--- conflicted
+++ resolved
@@ -730,11 +730,7 @@
             const Vector<CompositionUnderline>& underlines = renderer().frame()->inputMethodController().customCompositionUnderlines();
             CompositionUnderlineRangeFilter filter(underlines, start(), end());
             for (CompositionUnderlineRangeFilter::ConstIterator it = filter.begin(); it != filter.end(); ++it) {
-<<<<<<< HEAD
-                paintCompositionUnderline(context, boxOrigin, *it, textFillColor);
-=======
                 paintCompositionUnderline(context, boxOrigin, *it, textStyle.fillColor);
->>>>>>> e6de044b
             }
         }
     }
@@ -1225,13 +1221,8 @@
     }
 
     Color markerColor(255,0,0,255);
-<<<<<<< HEAD
-    if (textRenderer().node()) {
-        const Element *element = textRenderer().node()->rootEditableElement();
-=======
     if (renderer().node()) {
         const Element *element = renderer().node()->rootEditableElement();
->>>>>>> e6de044b
         if (element && element->hasAttributes()) {
             AtomicString colorAttr = nullAtom;
 
