--- conflicted
+++ resolved
@@ -774,22 +774,7 @@
             const Vector<CompositionUnderline>& underlines = renderer().frame()->inputMethodController().customCompositionUnderlines();
             CompositionUnderlineRangeFilter filter(underlines, start(), end());
             for (CompositionUnderlineRangeFilter::ConstIterator it = filter.begin(); it != filter.end(); ++it) {
-                if (it->color == Color::transparent)
-                    continue;
-<<<<<<< HEAD
-                paintCompositionUnderline(context, boxOrigin, *it);
-=======
-
-                if (underline.startOffset <= end()) {
-                    // underline intersects this run.  Paint it.
-                    paintCompositionUnderline(context, boxOrigin, underline, textFillColor);
-                    if (underline.endOffset > end() + 1)
-                        // underline also runs into the next run. Bail now, no more marker advancement.
-                        break;
-                } else
-                    // underline is completely after this run, bail.  A later run will paint it.
-                    break;
->>>>>>> 82c22e0f
+                paintCompositionUnderline(context, boxOrigin, *it, textFillColor);
             }
         }
     }
