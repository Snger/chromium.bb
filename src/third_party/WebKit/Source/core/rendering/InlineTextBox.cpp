/*
 * (C) 1999 Lars Knoll (knoll@kde.org)
 * (C) 2000 Dirk Mueller (mueller@kde.org)
 * Copyright (C) 2004, 2005, 2006, 2007, 2008, 2009, 2010, 2011 Apple Inc. All rights reserved.
 *
 * This library is free software; you can redistribute it and/or
 * modify it under the terms of the GNU Library General Public
 * License as published by the Free Software Foundation; either
 * version 2 of the License, or (at your option) any later version.
 *
 * This library is distributed in the hope that it will be useful,
 * but WITHOUT ANY WARRANTY; without even the implied warranty of
 * MERCHANTABILITY or FITNESS FOR A PARTICULAR PURPOSE.  See the GNU
 * Library General Public License for more details.
 *
 * You should have received a copy of the GNU Library General Public License
 * along with this library; see the file COPYING.LIB.  If not, write to
 * the Free Software Foundation, Inc., 51 Franklin Street, Fifth Floor,
 * Boston, MA 02110-1301, USA.
 *
 */

#include "config.h"
#include "core/rendering/InlineTextBox.h"

#include "core/css/parser/CSSPropertyParser.h"
#include "core/dom/Document.h"
#include "core/dom/DocumentMarkerController.h"
#include "core/dom/RenderedDocumentMarker.h"
#include "core/dom/Text.h"
#include "core/editing/CompositionUnderline.h"
#include "core/editing/CompositionUnderlineRangeFilter.h"
#include "core/editing/Editor.h"
#include "core/editing/InputMethodController.h"
#include "core/frame/LocalFrame.h"
#include "core/page/Page.h"
#include "core/paint/InlineTextBoxPainter.h"
#include "core/rendering/AbstractInlineTextBox.h"
#include "core/rendering/EllipsisBox.h"
#include "core/rendering/HitTestResult.h"
#include "core/rendering/PaintInfo.h"
#include "core/rendering/RenderBR.h"
#include "core/rendering/RenderBlock.h"
#include "core/rendering/RenderCombineText.h"
#include "core/rendering/RenderRubyRun.h"
#include "core/rendering/RenderRubyText.h"
#include "core/rendering/RenderTheme.h"
#include "core/rendering/TextPainter.h"
#include "core/rendering/style/ShadowList.h"
#include "platform/RuntimeEnabledFeatures.h"
#include "platform/fonts/FontCache.h"
#include "platform/fonts/GlyphBuffer.h"
#include "platform/fonts/shaping/SimpleShaper.h"
#include "platform/graphics/GraphicsContextStateSaver.h"
#include "wtf/Vector.h"
#include "wtf/text/CString.h"
#include "wtf/text/StringBuilder.h"

#include <algorithm>

namespace blink {

struct SameSizeAsInlineTextBox : public InlineBox {
    unsigned variables[1];
    unsigned short variables2[2];
    void* pointers[2];
};

COMPILE_ASSERT(sizeof(InlineTextBox) == sizeof(SameSizeAsInlineTextBox), InlineTextBox_should_stay_small);

typedef WTF::HashMap<const InlineTextBox*, LayoutRect> InlineTextBoxOverflowMap;
static InlineTextBoxOverflowMap* gTextBoxesWithOverflow;

void InlineTextBox::destroy()
{
    AbstractInlineTextBox::willDestroy(this);

    if (!knownToHaveNoOverflow() && gTextBoxesWithOverflow)
        gTextBoxesWithOverflow->remove(this);
    InlineTextBoxPainter::removeFromTextBlobCache(*this);
    InlineBox::destroy();
}

void InlineTextBox::setStartAndLen(unsigned start, unsigned len)
{
    InlineTextBoxPainter::removeFromTextBlobCache(*this);
    m_start = start;
    m_len = len;
}

void InlineTextBox::offsetRun(int delta)
{
    ASSERT(!isDirty());
    InlineTextBoxPainter::removeFromTextBlobCache(*this);
    m_start += delta;
}

void InlineTextBox::markDirty()
{
    // FIXME: Is it actually possible to try and paint a dirty InlineTextBox?
    InlineTextBoxPainter::removeFromTextBlobCache(*this);

    m_len = 0;
    m_start = 0;
    InlineBox::markDirty();
}

LayoutRect InlineTextBox::logicalOverflowRect() const
{
    if (knownToHaveNoOverflow() || !gTextBoxesWithOverflow)
        return enclosingIntRect(logicalFrameRect());
    return gTextBoxesWithOverflow->get(this);
}

void InlineTextBox::setLogicalOverflowRect(const LayoutRect& rect)
{
    ASSERT(!knownToHaveNoOverflow());
    if (!gTextBoxesWithOverflow)
        gTextBoxesWithOverflow = new InlineTextBoxOverflowMap;
    gTextBoxesWithOverflow->add(this, rect);
}

int InlineTextBox::baselinePosition(FontBaseline baselineType) const
{
    if (!isText() || !parent())
        return 0;
    if (parent()->renderer() == renderer().parent())
        return parent()->baselinePosition(baselineType);
    return toRenderBoxModelObject(renderer().parent())->baselinePosition(baselineType, isFirstLineStyle(), isHorizontal() ? HorizontalLine : VerticalLine, PositionOnContainingLine);
}

LayoutUnit InlineTextBox::lineHeight() const
{
    if (!isText() || !renderer().parent())
        return 0;
    if (renderer().isBR())
        return toRenderBR(renderer()).lineHeight(isFirstLineStyle());
    if (parent()->renderer() == renderer().parent())
        return parent()->lineHeight();
    return toRenderBoxModelObject(renderer().parent())->lineHeight(isFirstLineStyle(), isHorizontal() ? HorizontalLine : VerticalLine, PositionOnContainingLine);
}

bool InlineTextBox::isSelected(int startPos, int endPos) const
{
    int sPos = std::max(startPos - m_start, 0);
    // The position after a hard line break is considered to be past its end.
    // See the corresponding code in InlineTextBox::selectionState.
    int ePos = std::min(endPos - m_start, int(m_len) + (isLineBreak() ? 0 : 1));
    return (sPos < ePos);
}

RenderObject::SelectionState InlineTextBox::selectionState() const
{
    RenderObject::SelectionState state = renderer().selectionState();
    if (state == RenderObject::SelectionStart || state == RenderObject::SelectionEnd || state == RenderObject::SelectionBoth) {
        int startPos, endPos;
        renderer().selectionStartEnd(startPos, endPos);
        // The position after a hard line break is considered to be past its end.
        // See the corresponding code in InlineTextBox::isSelected.
        int lastSelectable = start() + len() - (isLineBreak() ? 1 : 0);

        // FIXME: Remove -webkit-line-break: LineBreakAfterWhiteSpace.
        int endOfLineAdjustmentForCSSLineBreak = renderer().style()->lineBreak() == LineBreakAfterWhiteSpace ? -1 : 0;
        bool start = (state != RenderObject::SelectionEnd && startPos >= m_start && startPos <= m_start + m_len + endOfLineAdjustmentForCSSLineBreak);
        bool end = (state != RenderObject::SelectionStart && endPos > m_start && endPos <= lastSelectable);
        if (start && end)
            state = RenderObject::SelectionBoth;
        else if (start)
            state = RenderObject::SelectionStart;
        else if (end)
            state = RenderObject::SelectionEnd;
        else if ((state == RenderObject::SelectionEnd || startPos < m_start) &&
                 (state == RenderObject::SelectionStart || endPos > lastSelectable))
            state = RenderObject::SelectionInside;
        else if (state == RenderObject::SelectionBoth)
            state = RenderObject::SelectionNone;
    }

    // If there are ellipsis following, make sure their selection is updated.
    if (m_truncation != cNoTruncation && root().ellipsisBox()) {
        EllipsisBox* ellipsis = root().ellipsisBox();
        if (state != RenderObject::SelectionNone) {
            int start, end;
            selectionStartEnd(start, end);
            // The ellipsis should be considered to be selected if the end of
            // the selection is past the beginning of the truncation and the
            // beginning of the selection is before or at the beginning of the
            // truncation.
            ellipsis->setSelectionState(end >= m_truncation && start <= m_truncation ?
                RenderObject::SelectionInside : RenderObject::SelectionNone);
        } else
            ellipsis->setSelectionState(RenderObject::SelectionNone);
    }

    return state;
}

LayoutRect InlineTextBox::localSelectionRect(int startPos, int endPos)
{
    int sPos = std::max(startPos - m_start, 0);
    int ePos = std::min(endPos - m_start, (int)m_len);

    if (sPos > ePos)
        return LayoutRect();

    FontCachePurgePreventer fontCachePurgePreventer;

    LayoutUnit selTop = root().selectionTop();
    LayoutUnit selHeight = root().selectionHeight();
    RenderStyle* styleToUse = renderer().style(isFirstLineStyle());
    const Font& font = styleToUse->font();

    StringBuilder charactersWithHyphen;
    bool respectHyphen = ePos == m_len && hasHyphen();
    TextRun textRun = constructTextRun(styleToUse, font, respectHyphen ? &charactersWithHyphen : 0);

    FloatPoint startingPoint = FloatPoint(logicalLeft(), selTop.toFloat());
    LayoutRect r;
    if (sPos || ePos != static_cast<int>(m_len))
        r = enclosingIntRect(font.selectionRectForText(textRun, startingPoint, selHeight, sPos, ePos));
    else // Avoid computing the font width when the entire line box is selected as an optimization.
        r = enclosingIntRect(FloatRect(startingPoint, FloatSize(m_logicalWidth, selHeight.toFloat())));

    LayoutUnit logicalWidth = r.width();
    if (r.x() > logicalRight())
        logicalWidth  = 0;
    else if (r.maxX() > logicalRight())
        logicalWidth = logicalRight() - r.x();

    LayoutPoint topPoint = isHorizontal() ? LayoutPoint(r.x(), selTop) : LayoutPoint(selTop, r.x());
    LayoutUnit width = isHorizontal() ? logicalWidth : selHeight;
    LayoutUnit height = isHorizontal() ? selHeight : logicalWidth;

    return LayoutRect(topPoint, LayoutSize(width, height));
}

void InlineTextBox::deleteLine()
{
    renderer().removeTextBox(this);
    destroy();
}

void InlineTextBox::extractLine()
{
    if (extracted())
        return;

    renderer().extractTextBox(this);
}

void InlineTextBox::attachLine()
{
    if (!extracted())
        return;

    renderer().attachTextBox(this);
}

float InlineTextBox::placeEllipsisBox(bool flowIsLTR, float visibleLeftEdge, float visibleRightEdge, float ellipsisWidth, float &truncatedWidth, bool& foundBox)
{
    if (foundBox) {
        m_truncation = cFullTruncation;
        return -1;
    }

    // For LTR this is the left edge of the box, for RTL, the right edge in parent coordinates.
    float ellipsisX = flowIsLTR ? visibleRightEdge - ellipsisWidth : visibleLeftEdge + ellipsisWidth;

    // Criteria for full truncation:
    // LTR: the left edge of the ellipsis is to the left of our text run.
    // RTL: the right edge of the ellipsis is to the right of our text run.
    bool ltrFullTruncation = flowIsLTR && ellipsisX <= logicalLeft();
    bool rtlFullTruncation = !flowIsLTR && ellipsisX >= logicalLeft() + logicalWidth();
    if (ltrFullTruncation || rtlFullTruncation) {
        // Too far.  Just set full truncation, but return -1 and let the ellipsis just be placed at the edge of the box.
        m_truncation = cFullTruncation;
        foundBox = true;
        return -1;
    }

    bool ltrEllipsisWithinBox = flowIsLTR && (ellipsisX < logicalRight());
    bool rtlEllipsisWithinBox = !flowIsLTR && (ellipsisX > logicalLeft());
    if (ltrEllipsisWithinBox || rtlEllipsisWithinBox) {
        foundBox = true;

        // The inline box may have different directionality than it's parent.  Since truncation
        // behavior depends both on both the parent and the inline block's directionality, we
        // must keep track of these separately.
        bool ltr = isLeftToRightDirection();
        if (ltr != flowIsLTR) {
            // Width in pixels of the visible portion of the box, excluding the ellipsis.
            int visibleBoxWidth = visibleRightEdge - visibleLeftEdge  - ellipsisWidth;
            ellipsisX = ltr ? logicalLeft() + visibleBoxWidth : logicalRight() - visibleBoxWidth;
        }

        int offset = offsetForPosition(ellipsisX, false);
        if (offset == 0) {
            // No characters should be rendered.  Set ourselves to full truncation and place the ellipsis at the min of our start
            // and the ellipsis edge.
            m_truncation = cFullTruncation;
            truncatedWidth += ellipsisWidth;
            return std::min(ellipsisX, logicalLeft());
        }

        // Set the truncation index on the text run.
        m_truncation = offset;

        // If we got here that means that we were only partially truncated and we need to return the pixel offset at which
        // to place the ellipsis.
        float widthOfVisibleText = renderer().width(m_start, offset, textPos(), flowIsLTR ? LTR : RTL, isFirstLineStyle());

        // The ellipsis needs to be placed just after the last visible character.
        // Where "after" is defined by the flow directionality, not the inline
        // box directionality.
        // e.g. In the case of an LTR inline box truncated in an RTL flow then we can
        // have a situation such as |Hello| -> |...He|
        truncatedWidth += widthOfVisibleText + ellipsisWidth;
        if (flowIsLTR)
            return logicalLeft() + widthOfVisibleText;
        else
            return logicalRight() - widthOfVisibleText - ellipsisWidth;
    }
    truncatedWidth += logicalWidth();
    return -1;
}

bool InlineTextBox::isLineBreak() const
{
    return renderer().isBR() || (renderer().style()->preserveNewline() && len() == 1 && (*renderer().text().impl())[start()] == '\n');
}

bool InlineTextBox::nodeAtPoint(const HitTestRequest& request, HitTestResult& result, const HitTestLocation& locationInContainer, const LayoutPoint& accumulatedOffset, LayoutUnit /* lineTop */, LayoutUnit /*lineBottom*/)
{
    if (isLineBreak())
        return false;

    FloatPoint boxOrigin = locationIncludingFlipping();
    boxOrigin.moveBy(accumulatedOffset);
    FloatRect rect(boxOrigin, size());
    if (m_truncation != cFullTruncation && visibleToHitTestRequest(request) && locationInContainer.intersects(rect)) {
        renderer().updateHitTestResult(result, flipForWritingMode(locationInContainer.point() - toLayoutSize(accumulatedOffset)));
        if (!result.addNodeToRectBasedTestResult(renderer().node(), request, locationInContainer, rect))
            return true;
    }
    return false;
}

bool InlineTextBox::getEmphasisMarkPosition(RenderStyle* style, TextEmphasisPosition& emphasisPosition) const
{
    // This function returns true if there are text emphasis marks and they are suppressed by ruby text.
    if (style->textEmphasisMark() == TextEmphasisMarkNone)
        return false;

    emphasisPosition = style->textEmphasisPosition();
    if (emphasisPosition == TextEmphasisPositionUnder)
        return true; // Ruby text is always over, so it cannot suppress emphasis marks under.

    RenderBlock* containingBlock = renderer().containingBlock();
    if (!containingBlock->isRubyBase())
        return true; // This text is not inside a ruby base, so it does not have ruby text over it.

    if (!containingBlock->parent()->isRubyRun())
        return true; // Cannot get the ruby text.

    RenderRubyText* rubyText = toRenderRubyRun(containingBlock->parent())->rubyText();

    // The emphasis marks over are suppressed only if there is a ruby text box and it not empty.
    return !rubyText || !rubyText->firstLineBox();
}

void InlineTextBox::paint(PaintInfo& paintInfo, const LayoutPoint& paintOffset, LayoutUnit /*lineTop*/, LayoutUnit /*lineBottom*/)
{
<<<<<<< HEAD
    if (isLineBreak() || !paintInfo.shouldPaintWithinRoot(&renderer()) || renderer().style()->visibility() != VISIBLE
        || m_truncation == cFullTruncation || paintInfo.phase == PaintPhaseOutline || !m_len)
        return;

    ASSERT(paintInfo.phase != PaintPhaseSelfOutline && paintInfo.phase != PaintPhaseChildOutlines);

    LayoutRect logicalVisualOverflow = logicalOverflowRect();
    LayoutUnit logicalStart = logicalVisualOverflow.x() + (isHorizontal() ? paintOffset.x() : paintOffset.y());
    LayoutUnit logicalExtent = logicalVisualOverflow.width();

    LayoutUnit paintEnd = isHorizontal() ? paintInfo.rect.maxX() : paintInfo.rect.maxY();
    LayoutUnit paintStart = isHorizontal() ? paintInfo.rect.x() : paintInfo.rect.y();

    // When subpixel font scaling is enabled text runs are positioned at
    // subpixel boundaries on the x-axis and thus there is no reason to
    // snap the x value. We still round the y-axis to ensure consistent
    // line heights.
    LayoutPoint adjustedPaintOffset = RuntimeEnabledFeatures::subpixelFontScalingEnabled()
        ? LayoutPoint(paintOffset.x(), paintOffset.y().round())
        : roundedIntPoint(paintOffset);

    if (logicalStart >= paintEnd || logicalStart + logicalExtent <= paintStart)
        return;

    bool isPrinting = renderer().document().printing();

    // Determine whether or not we're selected.
    bool haveSelection = !isPrinting && paintInfo.phase != PaintPhaseTextClip && selectionState() != RenderObject::SelectionNone;
    if (!haveSelection && paintInfo.phase == PaintPhaseSelection)
        // When only painting the selection, don't bother to paint if there is none.
        return;

    if (m_truncation != cNoTruncation) {
        if (renderer().containingBlock()->style()->isLeftToRightDirection() != isLeftToRightDirection()) {
            // Make the visible fragment of text hug the edge closest to the rest of the run by moving the origin
            // at which we start drawing text.
            // e.g. In the case of LTR text truncated in an RTL Context, the correct behavior is:
            // |Hello|CBA| -> |...He|CBA|
            // In order to draw the fragment "He" aligned to the right edge of it's box, we need to start drawing
            // farther to the right.
            // NOTE: WebKit's behavior differs from that of IE which appears to just overlay the ellipsis on top of the
            // truncated string i.e.  |Hello|CBA| -> |...lo|CBA|
            LayoutUnit widthOfVisibleText = renderer().width(m_start, m_truncation, textPos(), isLeftToRightDirection() ? LTR : RTL, isFirstLineStyle());
            LayoutUnit widthOfHiddenText = m_logicalWidth - widthOfVisibleText;
            // FIXME: The hit testing logic also needs to take this translation into account.
            LayoutSize truncationOffset(isLeftToRightDirection() ? widthOfHiddenText : -widthOfHiddenText, 0);
            adjustedPaintOffset.move(isHorizontal() ? truncationOffset : truncationOffset.transposedSize());
        }
    }

    GraphicsContext* context = paintInfo.context;
    RenderStyle* styleToUse = renderer().style(isFirstLineStyle());

    adjustedPaintOffset.move(0, styleToUse->isHorizontalWritingMode() ? 0 : -logicalHeight());

    FloatPoint boxOrigin = locationIncludingFlipping();
    boxOrigin.move(adjustedPaintOffset.x().toFloat(), adjustedPaintOffset.y().toFloat());
    FloatRect boxRect(boxOrigin, LayoutSize(logicalWidth(), logicalHeight()));

    RenderCombineText* combinedText = styleToUse->hasTextCombine() && renderer().isCombineText() && toRenderCombineText(renderer()).isCombined() ? &toRenderCombineText(renderer()) : 0;

    bool shouldRotate = !isHorizontal() && !combinedText;
    if (shouldRotate)
        context->concatCTM(rotation(boxRect, Clockwise));

    // Determine whether or not we have composition underlines to draw.
    bool containsComposition = renderer().node() && renderer().frame()->inputMethodController().compositionNode() == renderer().node();
    bool useCustomUnderlines = containsComposition && renderer().frame()->inputMethodController().compositionUsesCustomUnderlines();

    // Determine text colors.
    TextPainter::Style textStyle = TextPainter::textPaintingStyle(renderer(), styleToUse, paintInfo.forceBlackText(), isPrinting);
    TextPainter::Style selectionStyle = TextPainter::selectionPaintingStyle(renderer(), haveSelection, paintInfo.forceBlackText(), isPrinting, textStyle);
    bool paintSelectedTextOnly = (paintInfo.phase == PaintPhaseSelection);
    bool paintSelectedTextSeparately = !paintSelectedTextOnly && textStyle != selectionStyle;

    // Set our font.
    const Font& font = styleToUse->font();

    FloatPoint textOrigin = FloatPoint(boxOrigin.x(), boxOrigin.y() + font.fontMetrics().ascent());
    if (combinedText)
        combinedText->adjustTextOrigin(textOrigin, boxRect);

    // 1. Paint backgrounds behind text if needed. Examples of such backgrounds include selection
    // and composition highlights.
    if (paintInfo.phase != PaintPhaseSelection && paintInfo.phase != PaintPhaseTextClip && !isPrinting) {
        if (containsComposition) {
            paintCompositionBackgrounds(context, boxOrigin, styleToUse, font, useCustomUnderlines);
        }

        paintDocumentMarkers(context, boxOrigin, styleToUse, font, true);

        if (haveSelection && !useCustomUnderlines)
            paintSelection(context, boxOrigin, styleToUse, font, selectionStyle.fillColor);
    }

    // 2. Now paint the foreground, including text and decorations like underline/overline (in quirks mode only).
    int length = m_len;
    int maximumLength;
    StringView string;
    if (!combinedText) {
        string = renderer().text().createView();
        if (static_cast<unsigned>(length) != string.length() || m_start)
            string.narrow(m_start, length);
        maximumLength = renderer().textLength() - m_start;
    } else {
        combinedText->getStringToRender(m_start, string, length);
        maximumLength = length;
    }

    StringBuilder charactersWithHyphen;
    TextRun textRun = constructTextRun(styleToUse, font, string, maximumLength, hasHyphen() ? &charactersWithHyphen : 0);
    if (hasHyphen())
        length = textRun.length();

    int selectionStart = 0;
    int selectionEnd = 0;
    if (paintSelectedTextOnly || paintSelectedTextSeparately)
        selectionStartEnd(selectionStart, selectionEnd);

    bool respectHyphen = selectionEnd == m_len && hasHyphen();
    if (respectHyphen)
        selectionEnd = textRun.length();

    if (m_truncation != cNoTruncation) {
        selectionStart = std::min<int>(selectionStart, m_truncation);
        selectionEnd = std::min<int>(selectionEnd, m_truncation);
        length = m_truncation;
    }

    TextPainter textPainter(context, font, textRun, textOrigin, boxRect, isHorizontal());
    TextEmphasisPosition emphasisMarkPosition;
    bool hasTextEmphasis = getEmphasisMarkPosition(styleToUse, emphasisMarkPosition);
    if (hasTextEmphasis)
        textPainter.setEmphasisMark(styleToUse->textEmphasisMarkString(), emphasisMarkPosition);
    if (combinedText)
        textPainter.setCombinedText(combinedText);

    if (!paintSelectedTextOnly) {
        // FIXME: Truncate right-to-left text correctly.
        int startOffset = 0;
        int endOffset = length;
        if (paintSelectedTextSeparately && selectionStart < selectionEnd) {
            startOffset = selectionEnd;
            endOffset = selectionStart;
        }

        // FIXME: This cache should probably ultimately be held somewhere else.
        // A hashmap is convenient to avoid a memory hit when the
        // RuntimeEnabledFeature is off.
        bool textBlobIsCacheable = RuntimeEnabledFeatures::textBlobEnabled() && startOffset == 0 && endOffset == length;
        TextBlobPtr* cachedTextBlob = 0;
        if (textBlobIsCacheable) {
            if (!gTextBlobCache)
                gTextBlobCache = new InlineTextBoxBlobCacheMap;
            cachedTextBlob = &gTextBlobCache->add(this, nullptr).storedValue->value;
        }
        textPainter.paint(startOffset, endOffset, length, textStyle, cachedTextBlob);
    }

    if ((paintSelectedTextOnly || paintSelectedTextSeparately) && selectionStart < selectionEnd) {
        // paint only the text that is selected
        textPainter.paint(selectionStart, selectionEnd, length, selectionStyle);
    }

    // Paint decorations
    TextDecoration textDecorations = styleToUse->textDecorationsInEffect();
    if (textDecorations != TextDecorationNone && !paintSelectedTextOnly) {
        GraphicsContextStateSaver stateSaver(*context, false);
        TextPainter::updateGraphicsContext(context, textStyle, isHorizontal(), stateSaver);
        if (combinedText)
            context->concatCTM(rotation(boxRect, Clockwise));
        paintDecoration(context, boxOrigin, textDecorations);
        if (combinedText)
            context->concatCTM(rotation(boxRect, Counterclockwise));
    }

    if (paintInfo.phase == PaintPhaseForeground) {
        paintDocumentMarkers(context, boxOrigin, styleToUse, font, false);

        // Paint custom underlines for compositions.
        if (useCustomUnderlines) {
            const Vector<CompositionUnderline>& underlines = renderer().frame()->inputMethodController().customCompositionUnderlines();
            CompositionUnderlineRangeFilter filter(underlines, start(), end());
            for (CompositionUnderlineRangeFilter::ConstIterator it = filter.begin(); it != filter.end(); ++it) {
                paintCompositionUnderline(context, boxOrigin, *it, textStyle.fillColor);
            }
        }
    }

    if (shouldRotate)
        context->concatCTM(rotation(boxRect, Counterclockwise));
=======
    InlineTextBoxPainter(*this).paint(paintInfo, paintOffset);
>>>>>>> 4f556e39
}

void InlineTextBox::selectionStartEnd(int& sPos, int& ePos) const
{
    int startPos, endPos;
    if (renderer().selectionState() == RenderObject::SelectionInside) {
        startPos = 0;
        endPos = renderer().textLength();
    } else {
        renderer().selectionStartEnd(startPos, endPos);
        if (renderer().selectionState() == RenderObject::SelectionStart)
            endPos = renderer().textLength();
        else if (renderer().selectionState() == RenderObject::SelectionEnd)
            startPos = 0;
    }

    sPos = std::max(startPos - m_start, 0);
    ePos = std::min(endPos - m_start, (int)m_len);
}

void InlineTextBox::paintDocumentMarker(GraphicsContext* pt, const FloatPoint& boxOrigin, DocumentMarker* marker, RenderStyle* style, const Font& font, bool grammar)
{
<<<<<<< HEAD
    // Never print spelling/grammar markers (5327887)
    if (renderer().document().printing())
        return;

    if (m_truncation == cFullTruncation)
        return;

    float start = 0; // start of line to draw, relative to tx
    float width = m_logicalWidth; // how much line to draw

    // Determine whether we need to measure text
    bool markerSpansWholeBox = true;
    if (m_start <= (int)marker->startOffset())
        markerSpansWholeBox = false;
    if ((end() + 1) != marker->endOffset()) // end points at the last char, not past it
        markerSpansWholeBox = false;
    if (m_truncation != cNoTruncation)
        markerSpansWholeBox = false;

    if (!markerSpansWholeBox || grammar) {
        int startPosition = std::max<int>(marker->startOffset() - m_start, 0);
        int endPosition = std::min<int>(marker->endOffset() - m_start, m_len);

        if (m_truncation != cNoTruncation)
            endPosition = std::min<int>(endPosition, m_truncation);

        // Calculate start & width
        int deltaY = renderer().style()->isFlippedLinesWritingMode() ? selectionBottom() - logicalBottom() : logicalTop() - selectionTop();
        int selHeight = selectionHeight();
        FloatPoint startPoint(boxOrigin.x(), boxOrigin.y() - deltaY);
        TextRun run = constructTextRun(style, font);

        // FIXME: Convert the document markers to float rects.
        IntRect markerRect = enclosingIntRect(font.selectionRectForText(run, startPoint, selHeight, startPosition, endPosition));
        start = markerRect.x() - startPoint.x();
        width = markerRect.width();

        // Store rendered rects for bad grammar markers, so we can hit-test against it elsewhere in order to
        // display a toolTip. We don't do this for misspelling markers.
        if (grammar) {
            markerRect.move(-boxOrigin.x(), -boxOrigin.y());
            markerRect = renderer().localToAbsoluteQuad(FloatRect(markerRect)).enclosingBoundingBox();
            toRenderedDocumentMarker(marker)->setRenderedRect(markerRect);
        }
    }

    // IMPORTANT: The misspelling underline is not considered when calculating the text bounds, so we have to
    // make sure to fit within those bounds.  This means the top pixel(s) of the underline will overlap the
    // bottom pixel(s) of the glyphs in smaller font sizes.  The alternatives are to increase the line spacing (bad!!)
    // or decrease the underline thickness.  The overlap is actually the most useful, and matches what AppKit does.
    // So, we generally place the underline at the bottom of the text, but in larger fonts that's not so good so
    // we pin to two pixels under the baseline.
    int lineThickness = misspellingLineThickness;
    int baseline = renderer().style(isFirstLineStyle())->fontMetrics().ascent();
    int descent = logicalHeight() - baseline;
    int underlineOffset;
    if (descent <= (2 + lineThickness)) {
        // Place the underline at the very bottom of the text in small/medium fonts.
        underlineOffset = logicalHeight() - lineThickness;
    } else {
        // In larger fonts, though, place the underline up near the baseline to prevent a big gap.
        underlineOffset = baseline + 2;
    }

    Color markerColor(255,0,0,255);
    if (renderer().node()) {
        const Element *element = renderer().node()->rootEditableElement();
        if (element && element->hasAttributes()) {
            AtomicString colorAttr = nullAtom;

            if (colorAttr == nullAtom && marker->type() & DocumentMarker::Spelling) {
                colorAttr = element->getAttribute(HTMLNames::data_marker_color_spellingAttr);
            }
            if (colorAttr == nullAtom && marker->type() & DocumentMarker::Grammar) {
                colorAttr = element->getAttribute(HTMLNames::data_marker_color_grammarAttr);
            }
            if (colorAttr == nullAtom) {
                colorAttr = element->getAttribute(HTMLNames::data_marker_color_defaultAttr);
            }

            if (colorAttr != nullAtom) {
                RGBA32 rgba;
                if (CSSPropertyParser::fastParseColor(rgba, colorAttr, false)) {
                    markerColor.setRGB(rgba);
                }
            }
        }
    }
    pt->drawLineForDocumentMarker(FloatPoint(boxOrigin.x() + start, boxOrigin.y() + underlineOffset), width, markerColor);
=======
    InlineTextBoxPainter(*this).paintDocumentMarker(pt, boxOrigin, marker, style, font, grammar);
>>>>>>> 4f556e39
}

void InlineTextBox::paintTextMatchMarker(GraphicsContext* pt, const FloatPoint& boxOrigin, DocumentMarker* marker, RenderStyle* style, const Font& font)
{
<<<<<<< HEAD
    // Use same y positioning and height as for selection, so that when the selection and this highlight are on
    // the same word there are no pieces sticking out.
    int deltaY = renderer().style()->isFlippedLinesWritingMode() ? selectionBottom() - logicalBottom() : logicalTop() - selectionTop();
    int selHeight = selectionHeight();

    int sPos = std::max(marker->startOffset() - m_start, (unsigned)0);
    int ePos = std::min(marker->endOffset() - m_start, (unsigned)m_len);
    TextRun run = constructTextRun(style, font);

    // Always compute and store the rect associated with this marker. The computed rect is in absolute coordinates.
    IntRect markerRect = enclosingIntRect(font.selectionRectForText(run, IntPoint(x(), selectionTop()), selHeight, sPos, ePos));
    markerRect = renderer().localToAbsoluteQuad(FloatRect(markerRect)).enclosingBoundingBox();
    toRenderedDocumentMarker(marker)->setRenderedRect(markerRect);

    // Optionally highlight the text
    if (renderer().frame()->editor().markedTextMatchesAreHighlighted()) {
        Color color = marker->activeMatch() ?
            RenderTheme::theme().platformActiveTextSearchHighlightColor() :
            RenderTheme::theme().platformInactiveTextSearchHighlightColor();
        GraphicsContextStateSaver stateSaver(*pt);
        pt->clip(FloatRect(boxOrigin.x(), boxOrigin.y() - deltaY, m_logicalWidth, selHeight));
        pt->drawHighlightForText(font, run, FloatPoint(boxOrigin.x(), boxOrigin.y() - deltaY), selHeight, color, sPos, ePos);
    }
}

void InlineTextBox::paintCompositionBackgrounds(GraphicsContext* pt, const FloatPoint& boxOrigin, RenderStyle* style, const Font& font, bool useCustomUnderlines)
{
    if (useCustomUnderlines) {
        // Paint custom background highlights for compositions.
        const Vector<CompositionUnderline>& underlines = renderer().frame()->inputMethodController().customCompositionUnderlines();
        CompositionUnderlineRangeFilter filter(underlines, start(), end());
        for (CompositionUnderlineRangeFilter::ConstIterator it = filter.begin(); it != filter.end(); ++it) {
            if (it->backgroundColor == Color::transparent)
                continue;
            paintSingleCompositionBackgroundRun(pt, boxOrigin, style, font, it->backgroundColor, underlinePaintStart(*it), underlinePaintEnd(*it));
        }

    } else {
        paintSingleCompositionBackgroundRun(pt, boxOrigin, style, font, RenderTheme::theme().platformDefaultCompositionBackgroundColor(),
            renderer().frame()->inputMethodController().compositionStart(),
            renderer().frame()->inputMethodController().compositionEnd());
    }
}

void InlineTextBox::paintDocumentMarkers(GraphicsContext* pt, const FloatPoint& boxOrigin, RenderStyle* style, const Font& font, bool background)
{
    if (!renderer().node())
        return;

    DocumentMarkerVector markers = renderer().document().markers().markersFor(renderer().node());
    DocumentMarkerVector::const_iterator markerIt = markers.begin();

    // Give any document markers that touch this run a chance to draw before the text has been drawn.
    // Note end() points at the last char, not one past it like endOffset and ranges do.
    for ( ; markerIt != markers.end(); ++markerIt) {
        DocumentMarker* marker = *markerIt;

        // Paint either the background markers or the foreground markers, but not both
        switch (marker->type()) {
            case DocumentMarker::Grammar:
            case DocumentMarker::Spelling:
                if (background)
                    continue;
                break;
            case DocumentMarker::TextMatch:
                if (!background)
                    continue;
                break;
            default:
                continue;
        }

        if (marker->endOffset() <= start())
            // marker is completely before this run.  This might be a marker that sits before the
            // first run we draw, or markers that were within runs we skipped due to truncation.
            continue;

        if (marker->startOffset() > end())
            // marker is completely after this run, bail.  A later run will paint it.
            break;

        // marker intersects this run.  Paint it.
        switch (marker->type()) {
            case DocumentMarker::Spelling:
                paintDocumentMarker(pt, boxOrigin, marker, style, font, false);
                break;
            case DocumentMarker::Grammar:
                paintDocumentMarker(pt, boxOrigin, marker, style, font, true);
                break;
            case DocumentMarker::TextMatch:
                paintTextMatchMarker(pt, boxOrigin, marker, style, font);
                break;
            default:
                ASSERT_NOT_REACHED();
        }

    }
}

void InlineTextBox::paintCompositionUnderline(GraphicsContext* ctx, const FloatPoint& boxOrigin, const CompositionUnderline& underline, const Color& color)
{
    if (m_truncation == cFullTruncation)
        return;

    unsigned paintStart = underlinePaintStart(underline);
    unsigned paintEnd = underlinePaintEnd(underline);

    // start of line to draw, relative to paintOffset.
    float start = paintStart == static_cast<unsigned>(m_start) ? 0 :
        renderer().width(m_start, paintStart - m_start, textPos(), isLeftToRightDirection() ? LTR : RTL, isFirstLineStyle());
    // how much line to draw
    float width = (paintStart == static_cast<unsigned>(m_start) && paintEnd == static_cast<unsigned>(end()) + 1) ? m_logicalWidth :
        renderer().width(paintStart, paintEnd - paintStart, textPos() + start, isLeftToRightDirection() ? LTR : RTL, isFirstLineStyle());

    // Thick marked text underlines are 2px thick as long as there is room for the 2px line under the baseline.
    // All other marked text underlines are 1px thick.
    // If there's not enough space the underline will touch or overlap characters.
    int lineThickness = 1;
    int baseline = renderer().style(isFirstLineStyle())->fontMetrics().ascent();
    if (underline.thick && logicalHeight() - baseline >= 2)
        lineThickness = 2;

    // We need to have some space between underlines of subsequent clauses, because some input methods do not use different underline styles for those.
    // We make each line shorter, which has a harmless side effect of shortening the first and last clauses, too.
    start += 1;
    width -= 2;

    ctx->setStrokeColor(color);
    ctx->setStrokeThickness(lineThickness);
    ctx->drawLineForText(FloatPoint(boxOrigin.x() + start, boxOrigin.y() + logicalHeight() - lineThickness), width, renderer().document().printing());
=======
    InlineTextBoxPainter(*this).paintTextMatchMarker(pt, boxOrigin, marker, style, font);
>>>>>>> 4f556e39
}

int InlineTextBox::caretMinOffset() const
{
    return m_start;
}

int InlineTextBox::caretMaxOffset() const
{
    return m_start + m_len;
}

float InlineTextBox::textPos() const
{
    // When computing the width of a text run, RenderBlock::computeInlineDirectionPositionsForLine() doesn't include the actual offset
    // from the containing block edge in its measurement. textPos() should be consistent so the text are rendered in the same width.
    if (logicalLeft() == 0)
        return 0;
    return logicalLeft() - root().logicalLeft();
}

int InlineTextBox::offsetForPosition(float lineOffset, bool includePartialGlyphs) const
{
    if (isLineBreak())
        return 0;

    if (lineOffset - logicalLeft() > logicalWidth())
        return isLeftToRightDirection() ? len() : 0;
    if (lineOffset - logicalLeft() < 0)
        return isLeftToRightDirection() ? 0 : len();

    FontCachePurgePreventer fontCachePurgePreventer;

    RenderText& text = renderer();
    RenderStyle* style = text.style(isFirstLineStyle());
    const Font& font = style->font();
    return font.offsetForPosition(constructTextRun(style, font), lineOffset - logicalLeft(), includePartialGlyphs);
}

float InlineTextBox::positionForOffset(int offset) const
{
    ASSERT(offset >= m_start);
    ASSERT(offset <= m_start + m_len);

    if (isLineBreak())
        return logicalLeft();

    FontCachePurgePreventer fontCachePurgePreventer;

    RenderText& text = renderer();
    RenderStyle* styleToUse = text.style(isFirstLineStyle());
    ASSERT(styleToUse);
    const Font& font = styleToUse->font();
    int from = !isLeftToRightDirection() ? offset - m_start : 0;
    int to = !isLeftToRightDirection() ? m_len : offset - m_start;
    // FIXME: Do we need to add rightBearing here?
    return font.selectionRectForText(constructTextRun(styleToUse, font), IntPoint(logicalLeft(), 0), 0, from, to).maxX();
}

bool InlineTextBox::containsCaretOffset(int offset) const
{
    // Offsets before the box are never "in".
    if (offset < m_start)
        return false;

    int pastEnd = m_start + m_len;

    // Offsets inside the box (not at either edge) are always "in".
    if (offset < pastEnd)
        return true;

    // Offsets outside the box are always "out".
    if (offset > pastEnd)
        return false;

    // Offsets at the end are "out" for line breaks (they are on the next line).
    if (isLineBreak())
        return false;

    // Offsets at the end are "in" for normal boxes (but the caller has to check affinity).
    return true;
}

void InlineTextBox::characterWidths(Vector<float>& widths) const
{
    FontCachePurgePreventer fontCachePurgePreventer;

    RenderStyle* styleToUse = renderer().style(isFirstLineStyle());
    const Font& font = styleToUse->font();

    TextRun textRun = constructTextRun(styleToUse, font);

    SimpleShaper shaper(&font, textRun);
    float lastWidth = 0;
    widths.resize(m_len);
    for (unsigned i = 0; i < m_len; i++) {
        shaper.advance(i + 1);
        widths[i] = shaper.runWidthSoFar() - lastWidth;
        lastWidth = shaper.runWidthSoFar();
    }
}

TextRun InlineTextBox::constructTextRun(RenderStyle* style, const Font& font, StringBuilder* charactersWithHyphen) const
{
    ASSERT(style);
    ASSERT(renderer().text());

    StringView string = renderer().text().createView();
    unsigned startPos = start();
    unsigned length = len();

    if (string.length() != length || startPos)
        string.narrow(startPos, length);

    return constructTextRun(style, font, string, renderer().textLength() - startPos, charactersWithHyphen);
}

TextRun InlineTextBox::constructTextRun(RenderStyle* style, const Font& font, StringView string, int maximumLength, StringBuilder* charactersWithHyphen) const
{
    ASSERT(style);

    if (charactersWithHyphen) {
        const AtomicString& hyphenString = style->hyphenString();
        charactersWithHyphen->reserveCapacity(string.length() + hyphenString.length());
        charactersWithHyphen->append(string);
        charactersWithHyphen->append(hyphenString);
        string = charactersWithHyphen->toString().createView();
        maximumLength = string.length();
    }

    ASSERT(maximumLength >= static_cast<int>(string.length()));

    TextRun run(string, textPos(), expansion(), expansionBehavior(), direction(), dirOverride() || style->rtlOrdering() == VisualOrder, !renderer().canUseSimpleFontCodePath());
    run.setTabSize(!style->collapseWhiteSpace(), style->tabSize());
    run.setCharacterScanForCodePath(!renderer().canUseSimpleFontCodePath());
    run.setUseComplexCodePath(!renderer().canUseSimpleFontCodePath());

    // Propagate the maximum length of the characters buffer to the TextRun, even when we're only processing a substring.
    run.setCharactersLength(maximumLength);
    ASSERT(run.charactersLength() >= run.length());
    return run;
}

TextRun InlineTextBox::constructTextRunForInspector(RenderStyle* style, const Font& font) const
{
    return InlineTextBox::constructTextRun(style, font);
}

#ifndef NDEBUG

const char* InlineTextBox::boxName() const
{
    return "InlineTextBox";
}

void InlineTextBox::showBox(int printedCharacters) const
{
    const RenderText& obj = renderer();
    String value = obj.text();
    value = value.substring(start(), len());
    value.replaceWithLiteral('\\', "\\\\");
    value.replaceWithLiteral('\n', "\\n");
    printedCharacters += fprintf(stderr, "%s %p", boxName(), this);
    for (; printedCharacters < showTreeCharacterOffset; printedCharacters++)
        fputc(' ', stderr);
    printedCharacters = fprintf(stderr, "\t%s %p", obj.renderName(), &obj);
    const int rendererCharacterOffset = 75;
    for (; printedCharacters < rendererCharacterOffset; printedCharacters++)
        fputc(' ', stderr);
    fprintf(stderr, "(%d,%d) \"%s\"\n", start(), start() + len(), value.utf8().data());
}

#endif

} // namespace blink<|MERGE_RESOLUTION|>--- conflicted
+++ resolved
@@ -23,7 +23,6 @@
 #include "config.h"
 #include "core/rendering/InlineTextBox.h"
 
-#include "core/css/parser/CSSPropertyParser.h"
 #include "core/dom/Document.h"
 #include "core/dom/DocumentMarkerController.h"
 #include "core/dom/RenderedDocumentMarker.h"
@@ -370,201 +369,7 @@
 
 void InlineTextBox::paint(PaintInfo& paintInfo, const LayoutPoint& paintOffset, LayoutUnit /*lineTop*/, LayoutUnit /*lineBottom*/)
 {
-<<<<<<< HEAD
-    if (isLineBreak() || !paintInfo.shouldPaintWithinRoot(&renderer()) || renderer().style()->visibility() != VISIBLE
-        || m_truncation == cFullTruncation || paintInfo.phase == PaintPhaseOutline || !m_len)
-        return;
-
-    ASSERT(paintInfo.phase != PaintPhaseSelfOutline && paintInfo.phase != PaintPhaseChildOutlines);
-
-    LayoutRect logicalVisualOverflow = logicalOverflowRect();
-    LayoutUnit logicalStart = logicalVisualOverflow.x() + (isHorizontal() ? paintOffset.x() : paintOffset.y());
-    LayoutUnit logicalExtent = logicalVisualOverflow.width();
-
-    LayoutUnit paintEnd = isHorizontal() ? paintInfo.rect.maxX() : paintInfo.rect.maxY();
-    LayoutUnit paintStart = isHorizontal() ? paintInfo.rect.x() : paintInfo.rect.y();
-
-    // When subpixel font scaling is enabled text runs are positioned at
-    // subpixel boundaries on the x-axis and thus there is no reason to
-    // snap the x value. We still round the y-axis to ensure consistent
-    // line heights.
-    LayoutPoint adjustedPaintOffset = RuntimeEnabledFeatures::subpixelFontScalingEnabled()
-        ? LayoutPoint(paintOffset.x(), paintOffset.y().round())
-        : roundedIntPoint(paintOffset);
-
-    if (logicalStart >= paintEnd || logicalStart + logicalExtent <= paintStart)
-        return;
-
-    bool isPrinting = renderer().document().printing();
-
-    // Determine whether or not we're selected.
-    bool haveSelection = !isPrinting && paintInfo.phase != PaintPhaseTextClip && selectionState() != RenderObject::SelectionNone;
-    if (!haveSelection && paintInfo.phase == PaintPhaseSelection)
-        // When only painting the selection, don't bother to paint if there is none.
-        return;
-
-    if (m_truncation != cNoTruncation) {
-        if (renderer().containingBlock()->style()->isLeftToRightDirection() != isLeftToRightDirection()) {
-            // Make the visible fragment of text hug the edge closest to the rest of the run by moving the origin
-            // at which we start drawing text.
-            // e.g. In the case of LTR text truncated in an RTL Context, the correct behavior is:
-            // |Hello|CBA| -> |...He|CBA|
-            // In order to draw the fragment "He" aligned to the right edge of it's box, we need to start drawing
-            // farther to the right.
-            // NOTE: WebKit's behavior differs from that of IE which appears to just overlay the ellipsis on top of the
-            // truncated string i.e.  |Hello|CBA| -> |...lo|CBA|
-            LayoutUnit widthOfVisibleText = renderer().width(m_start, m_truncation, textPos(), isLeftToRightDirection() ? LTR : RTL, isFirstLineStyle());
-            LayoutUnit widthOfHiddenText = m_logicalWidth - widthOfVisibleText;
-            // FIXME: The hit testing logic also needs to take this translation into account.
-            LayoutSize truncationOffset(isLeftToRightDirection() ? widthOfHiddenText : -widthOfHiddenText, 0);
-            adjustedPaintOffset.move(isHorizontal() ? truncationOffset : truncationOffset.transposedSize());
-        }
-    }
-
-    GraphicsContext* context = paintInfo.context;
-    RenderStyle* styleToUse = renderer().style(isFirstLineStyle());
-
-    adjustedPaintOffset.move(0, styleToUse->isHorizontalWritingMode() ? 0 : -logicalHeight());
-
-    FloatPoint boxOrigin = locationIncludingFlipping();
-    boxOrigin.move(adjustedPaintOffset.x().toFloat(), adjustedPaintOffset.y().toFloat());
-    FloatRect boxRect(boxOrigin, LayoutSize(logicalWidth(), logicalHeight()));
-
-    RenderCombineText* combinedText = styleToUse->hasTextCombine() && renderer().isCombineText() && toRenderCombineText(renderer()).isCombined() ? &toRenderCombineText(renderer()) : 0;
-
-    bool shouldRotate = !isHorizontal() && !combinedText;
-    if (shouldRotate)
-        context->concatCTM(rotation(boxRect, Clockwise));
-
-    // Determine whether or not we have composition underlines to draw.
-    bool containsComposition = renderer().node() && renderer().frame()->inputMethodController().compositionNode() == renderer().node();
-    bool useCustomUnderlines = containsComposition && renderer().frame()->inputMethodController().compositionUsesCustomUnderlines();
-
-    // Determine text colors.
-    TextPainter::Style textStyle = TextPainter::textPaintingStyle(renderer(), styleToUse, paintInfo.forceBlackText(), isPrinting);
-    TextPainter::Style selectionStyle = TextPainter::selectionPaintingStyle(renderer(), haveSelection, paintInfo.forceBlackText(), isPrinting, textStyle);
-    bool paintSelectedTextOnly = (paintInfo.phase == PaintPhaseSelection);
-    bool paintSelectedTextSeparately = !paintSelectedTextOnly && textStyle != selectionStyle;
-
-    // Set our font.
-    const Font& font = styleToUse->font();
-
-    FloatPoint textOrigin = FloatPoint(boxOrigin.x(), boxOrigin.y() + font.fontMetrics().ascent());
-    if (combinedText)
-        combinedText->adjustTextOrigin(textOrigin, boxRect);
-
-    // 1. Paint backgrounds behind text if needed. Examples of such backgrounds include selection
-    // and composition highlights.
-    if (paintInfo.phase != PaintPhaseSelection && paintInfo.phase != PaintPhaseTextClip && !isPrinting) {
-        if (containsComposition) {
-            paintCompositionBackgrounds(context, boxOrigin, styleToUse, font, useCustomUnderlines);
-        }
-
-        paintDocumentMarkers(context, boxOrigin, styleToUse, font, true);
-
-        if (haveSelection && !useCustomUnderlines)
-            paintSelection(context, boxOrigin, styleToUse, font, selectionStyle.fillColor);
-    }
-
-    // 2. Now paint the foreground, including text and decorations like underline/overline (in quirks mode only).
-    int length = m_len;
-    int maximumLength;
-    StringView string;
-    if (!combinedText) {
-        string = renderer().text().createView();
-        if (static_cast<unsigned>(length) != string.length() || m_start)
-            string.narrow(m_start, length);
-        maximumLength = renderer().textLength() - m_start;
-    } else {
-        combinedText->getStringToRender(m_start, string, length);
-        maximumLength = length;
-    }
-
-    StringBuilder charactersWithHyphen;
-    TextRun textRun = constructTextRun(styleToUse, font, string, maximumLength, hasHyphen() ? &charactersWithHyphen : 0);
-    if (hasHyphen())
-        length = textRun.length();
-
-    int selectionStart = 0;
-    int selectionEnd = 0;
-    if (paintSelectedTextOnly || paintSelectedTextSeparately)
-        selectionStartEnd(selectionStart, selectionEnd);
-
-    bool respectHyphen = selectionEnd == m_len && hasHyphen();
-    if (respectHyphen)
-        selectionEnd = textRun.length();
-
-    if (m_truncation != cNoTruncation) {
-        selectionStart = std::min<int>(selectionStart, m_truncation);
-        selectionEnd = std::min<int>(selectionEnd, m_truncation);
-        length = m_truncation;
-    }
-
-    TextPainter textPainter(context, font, textRun, textOrigin, boxRect, isHorizontal());
-    TextEmphasisPosition emphasisMarkPosition;
-    bool hasTextEmphasis = getEmphasisMarkPosition(styleToUse, emphasisMarkPosition);
-    if (hasTextEmphasis)
-        textPainter.setEmphasisMark(styleToUse->textEmphasisMarkString(), emphasisMarkPosition);
-    if (combinedText)
-        textPainter.setCombinedText(combinedText);
-
-    if (!paintSelectedTextOnly) {
-        // FIXME: Truncate right-to-left text correctly.
-        int startOffset = 0;
-        int endOffset = length;
-        if (paintSelectedTextSeparately && selectionStart < selectionEnd) {
-            startOffset = selectionEnd;
-            endOffset = selectionStart;
-        }
-
-        // FIXME: This cache should probably ultimately be held somewhere else.
-        // A hashmap is convenient to avoid a memory hit when the
-        // RuntimeEnabledFeature is off.
-        bool textBlobIsCacheable = RuntimeEnabledFeatures::textBlobEnabled() && startOffset == 0 && endOffset == length;
-        TextBlobPtr* cachedTextBlob = 0;
-        if (textBlobIsCacheable) {
-            if (!gTextBlobCache)
-                gTextBlobCache = new InlineTextBoxBlobCacheMap;
-            cachedTextBlob = &gTextBlobCache->add(this, nullptr).storedValue->value;
-        }
-        textPainter.paint(startOffset, endOffset, length, textStyle, cachedTextBlob);
-    }
-
-    if ((paintSelectedTextOnly || paintSelectedTextSeparately) && selectionStart < selectionEnd) {
-        // paint only the text that is selected
-        textPainter.paint(selectionStart, selectionEnd, length, selectionStyle);
-    }
-
-    // Paint decorations
-    TextDecoration textDecorations = styleToUse->textDecorationsInEffect();
-    if (textDecorations != TextDecorationNone && !paintSelectedTextOnly) {
-        GraphicsContextStateSaver stateSaver(*context, false);
-        TextPainter::updateGraphicsContext(context, textStyle, isHorizontal(), stateSaver);
-        if (combinedText)
-            context->concatCTM(rotation(boxRect, Clockwise));
-        paintDecoration(context, boxOrigin, textDecorations);
-        if (combinedText)
-            context->concatCTM(rotation(boxRect, Counterclockwise));
-    }
-
-    if (paintInfo.phase == PaintPhaseForeground) {
-        paintDocumentMarkers(context, boxOrigin, styleToUse, font, false);
-
-        // Paint custom underlines for compositions.
-        if (useCustomUnderlines) {
-            const Vector<CompositionUnderline>& underlines = renderer().frame()->inputMethodController().customCompositionUnderlines();
-            CompositionUnderlineRangeFilter filter(underlines, start(), end());
-            for (CompositionUnderlineRangeFilter::ConstIterator it = filter.begin(); it != filter.end(); ++it) {
-                paintCompositionUnderline(context, boxOrigin, *it, textStyle.fillColor);
-            }
-        }
-    }
-
-    if (shouldRotate)
-        context->concatCTM(rotation(boxRect, Counterclockwise));
-=======
     InlineTextBoxPainter(*this).paint(paintInfo, paintOffset);
->>>>>>> 4f556e39
 }
 
 void InlineTextBox::selectionStartEnd(int& sPos, int& ePos) const
@@ -587,237 +392,12 @@
 
 void InlineTextBox::paintDocumentMarker(GraphicsContext* pt, const FloatPoint& boxOrigin, DocumentMarker* marker, RenderStyle* style, const Font& font, bool grammar)
 {
-<<<<<<< HEAD
-    // Never print spelling/grammar markers (5327887)
-    if (renderer().document().printing())
-        return;
-
-    if (m_truncation == cFullTruncation)
-        return;
-
-    float start = 0; // start of line to draw, relative to tx
-    float width = m_logicalWidth; // how much line to draw
-
-    // Determine whether we need to measure text
-    bool markerSpansWholeBox = true;
-    if (m_start <= (int)marker->startOffset())
-        markerSpansWholeBox = false;
-    if ((end() + 1) != marker->endOffset()) // end points at the last char, not past it
-        markerSpansWholeBox = false;
-    if (m_truncation != cNoTruncation)
-        markerSpansWholeBox = false;
-
-    if (!markerSpansWholeBox || grammar) {
-        int startPosition = std::max<int>(marker->startOffset() - m_start, 0);
-        int endPosition = std::min<int>(marker->endOffset() - m_start, m_len);
-
-        if (m_truncation != cNoTruncation)
-            endPosition = std::min<int>(endPosition, m_truncation);
-
-        // Calculate start & width
-        int deltaY = renderer().style()->isFlippedLinesWritingMode() ? selectionBottom() - logicalBottom() : logicalTop() - selectionTop();
-        int selHeight = selectionHeight();
-        FloatPoint startPoint(boxOrigin.x(), boxOrigin.y() - deltaY);
-        TextRun run = constructTextRun(style, font);
-
-        // FIXME: Convert the document markers to float rects.
-        IntRect markerRect = enclosingIntRect(font.selectionRectForText(run, startPoint, selHeight, startPosition, endPosition));
-        start = markerRect.x() - startPoint.x();
-        width = markerRect.width();
-
-        // Store rendered rects for bad grammar markers, so we can hit-test against it elsewhere in order to
-        // display a toolTip. We don't do this for misspelling markers.
-        if (grammar) {
-            markerRect.move(-boxOrigin.x(), -boxOrigin.y());
-            markerRect = renderer().localToAbsoluteQuad(FloatRect(markerRect)).enclosingBoundingBox();
-            toRenderedDocumentMarker(marker)->setRenderedRect(markerRect);
-        }
-    }
-
-    // IMPORTANT: The misspelling underline is not considered when calculating the text bounds, so we have to
-    // make sure to fit within those bounds.  This means the top pixel(s) of the underline will overlap the
-    // bottom pixel(s) of the glyphs in smaller font sizes.  The alternatives are to increase the line spacing (bad!!)
-    // or decrease the underline thickness.  The overlap is actually the most useful, and matches what AppKit does.
-    // So, we generally place the underline at the bottom of the text, but in larger fonts that's not so good so
-    // we pin to two pixels under the baseline.
-    int lineThickness = misspellingLineThickness;
-    int baseline = renderer().style(isFirstLineStyle())->fontMetrics().ascent();
-    int descent = logicalHeight() - baseline;
-    int underlineOffset;
-    if (descent <= (2 + lineThickness)) {
-        // Place the underline at the very bottom of the text in small/medium fonts.
-        underlineOffset = logicalHeight() - lineThickness;
-    } else {
-        // In larger fonts, though, place the underline up near the baseline to prevent a big gap.
-        underlineOffset = baseline + 2;
-    }
-
-    Color markerColor(255,0,0,255);
-    if (renderer().node()) {
-        const Element *element = renderer().node()->rootEditableElement();
-        if (element && element->hasAttributes()) {
-            AtomicString colorAttr = nullAtom;
-
-            if (colorAttr == nullAtom && marker->type() & DocumentMarker::Spelling) {
-                colorAttr = element->getAttribute(HTMLNames::data_marker_color_spellingAttr);
-            }
-            if (colorAttr == nullAtom && marker->type() & DocumentMarker::Grammar) {
-                colorAttr = element->getAttribute(HTMLNames::data_marker_color_grammarAttr);
-            }
-            if (colorAttr == nullAtom) {
-                colorAttr = element->getAttribute(HTMLNames::data_marker_color_defaultAttr);
-            }
-
-            if (colorAttr != nullAtom) {
-                RGBA32 rgba;
-                if (CSSPropertyParser::fastParseColor(rgba, colorAttr, false)) {
-                    markerColor.setRGB(rgba);
-                }
-            }
-        }
-    }
-    pt->drawLineForDocumentMarker(FloatPoint(boxOrigin.x() + start, boxOrigin.y() + underlineOffset), width, markerColor);
-=======
     InlineTextBoxPainter(*this).paintDocumentMarker(pt, boxOrigin, marker, style, font, grammar);
->>>>>>> 4f556e39
 }
 
 void InlineTextBox::paintTextMatchMarker(GraphicsContext* pt, const FloatPoint& boxOrigin, DocumentMarker* marker, RenderStyle* style, const Font& font)
 {
-<<<<<<< HEAD
-    // Use same y positioning and height as for selection, so that when the selection and this highlight are on
-    // the same word there are no pieces sticking out.
-    int deltaY = renderer().style()->isFlippedLinesWritingMode() ? selectionBottom() - logicalBottom() : logicalTop() - selectionTop();
-    int selHeight = selectionHeight();
-
-    int sPos = std::max(marker->startOffset() - m_start, (unsigned)0);
-    int ePos = std::min(marker->endOffset() - m_start, (unsigned)m_len);
-    TextRun run = constructTextRun(style, font);
-
-    // Always compute and store the rect associated with this marker. The computed rect is in absolute coordinates.
-    IntRect markerRect = enclosingIntRect(font.selectionRectForText(run, IntPoint(x(), selectionTop()), selHeight, sPos, ePos));
-    markerRect = renderer().localToAbsoluteQuad(FloatRect(markerRect)).enclosingBoundingBox();
-    toRenderedDocumentMarker(marker)->setRenderedRect(markerRect);
-
-    // Optionally highlight the text
-    if (renderer().frame()->editor().markedTextMatchesAreHighlighted()) {
-        Color color = marker->activeMatch() ?
-            RenderTheme::theme().platformActiveTextSearchHighlightColor() :
-            RenderTheme::theme().platformInactiveTextSearchHighlightColor();
-        GraphicsContextStateSaver stateSaver(*pt);
-        pt->clip(FloatRect(boxOrigin.x(), boxOrigin.y() - deltaY, m_logicalWidth, selHeight));
-        pt->drawHighlightForText(font, run, FloatPoint(boxOrigin.x(), boxOrigin.y() - deltaY), selHeight, color, sPos, ePos);
-    }
-}
-
-void InlineTextBox::paintCompositionBackgrounds(GraphicsContext* pt, const FloatPoint& boxOrigin, RenderStyle* style, const Font& font, bool useCustomUnderlines)
-{
-    if (useCustomUnderlines) {
-        // Paint custom background highlights for compositions.
-        const Vector<CompositionUnderline>& underlines = renderer().frame()->inputMethodController().customCompositionUnderlines();
-        CompositionUnderlineRangeFilter filter(underlines, start(), end());
-        for (CompositionUnderlineRangeFilter::ConstIterator it = filter.begin(); it != filter.end(); ++it) {
-            if (it->backgroundColor == Color::transparent)
-                continue;
-            paintSingleCompositionBackgroundRun(pt, boxOrigin, style, font, it->backgroundColor, underlinePaintStart(*it), underlinePaintEnd(*it));
-        }
-
-    } else {
-        paintSingleCompositionBackgroundRun(pt, boxOrigin, style, font, RenderTheme::theme().platformDefaultCompositionBackgroundColor(),
-            renderer().frame()->inputMethodController().compositionStart(),
-            renderer().frame()->inputMethodController().compositionEnd());
-    }
-}
-
-void InlineTextBox::paintDocumentMarkers(GraphicsContext* pt, const FloatPoint& boxOrigin, RenderStyle* style, const Font& font, bool background)
-{
-    if (!renderer().node())
-        return;
-
-    DocumentMarkerVector markers = renderer().document().markers().markersFor(renderer().node());
-    DocumentMarkerVector::const_iterator markerIt = markers.begin();
-
-    // Give any document markers that touch this run a chance to draw before the text has been drawn.
-    // Note end() points at the last char, not one past it like endOffset and ranges do.
-    for ( ; markerIt != markers.end(); ++markerIt) {
-        DocumentMarker* marker = *markerIt;
-
-        // Paint either the background markers or the foreground markers, but not both
-        switch (marker->type()) {
-            case DocumentMarker::Grammar:
-            case DocumentMarker::Spelling:
-                if (background)
-                    continue;
-                break;
-            case DocumentMarker::TextMatch:
-                if (!background)
-                    continue;
-                break;
-            default:
-                continue;
-        }
-
-        if (marker->endOffset() <= start())
-            // marker is completely before this run.  This might be a marker that sits before the
-            // first run we draw, or markers that were within runs we skipped due to truncation.
-            continue;
-
-        if (marker->startOffset() > end())
-            // marker is completely after this run, bail.  A later run will paint it.
-            break;
-
-        // marker intersects this run.  Paint it.
-        switch (marker->type()) {
-            case DocumentMarker::Spelling:
-                paintDocumentMarker(pt, boxOrigin, marker, style, font, false);
-                break;
-            case DocumentMarker::Grammar:
-                paintDocumentMarker(pt, boxOrigin, marker, style, font, true);
-                break;
-            case DocumentMarker::TextMatch:
-                paintTextMatchMarker(pt, boxOrigin, marker, style, font);
-                break;
-            default:
-                ASSERT_NOT_REACHED();
-        }
-
-    }
-}
-
-void InlineTextBox::paintCompositionUnderline(GraphicsContext* ctx, const FloatPoint& boxOrigin, const CompositionUnderline& underline, const Color& color)
-{
-    if (m_truncation == cFullTruncation)
-        return;
-
-    unsigned paintStart = underlinePaintStart(underline);
-    unsigned paintEnd = underlinePaintEnd(underline);
-
-    // start of line to draw, relative to paintOffset.
-    float start = paintStart == static_cast<unsigned>(m_start) ? 0 :
-        renderer().width(m_start, paintStart - m_start, textPos(), isLeftToRightDirection() ? LTR : RTL, isFirstLineStyle());
-    // how much line to draw
-    float width = (paintStart == static_cast<unsigned>(m_start) && paintEnd == static_cast<unsigned>(end()) + 1) ? m_logicalWidth :
-        renderer().width(paintStart, paintEnd - paintStart, textPos() + start, isLeftToRightDirection() ? LTR : RTL, isFirstLineStyle());
-
-    // Thick marked text underlines are 2px thick as long as there is room for the 2px line under the baseline.
-    // All other marked text underlines are 1px thick.
-    // If there's not enough space the underline will touch or overlap characters.
-    int lineThickness = 1;
-    int baseline = renderer().style(isFirstLineStyle())->fontMetrics().ascent();
-    if (underline.thick && logicalHeight() - baseline >= 2)
-        lineThickness = 2;
-
-    // We need to have some space between underlines of subsequent clauses, because some input methods do not use different underline styles for those.
-    // We make each line shorter, which has a harmless side effect of shortening the first and last clauses, too.
-    start += 1;
-    width -= 2;
-
-    ctx->setStrokeColor(color);
-    ctx->setStrokeThickness(lineThickness);
-    ctx->drawLineForText(FloatPoint(boxOrigin.x() + start, boxOrigin.y() + logicalHeight() - lineThickness), width, renderer().document().printing());
-=======
     InlineTextBoxPainter(*this).paintTextMatchMarker(pt, boxOrigin, marker, style, font);
->>>>>>> 4f556e39
 }
 
 int InlineTextBox::caretMinOffset() const
