/*
 * Copyright (C) 1999 Lars Knoll (knoll@kde.org)
 *           (C) 1999 Antti Koivisto (koivisto@kde.org)
 * Copyright (C) 2003, 2004, 2005, 2006, 2007, 2009 Apple Inc. All rights reserved.
 *
 * This library is free software; you can redistribute it and/or
 * modify it under the terms of the GNU Library General Public
 * License as published by the Free Software Foundation; either
 * version 2 of the License, or (at your option) any later version.
 *
 * This library is distributed in the hope that it will be useful,
 * but WITHOUT ANY WARRANTY; without even the implied warranty of
 * MERCHANTABILITY or FITNESS FOR A PARTICULAR PURPOSE.  See the GNU
 * Library General Public License for more details.
 *
 * You should have received a copy of the GNU Library General Public License
 * along with this library; see the file COPYING.LIB.  If not, write to
 * the Free Software Foundation, Inc., 51 Franklin Street, Fifth Floor,
 * Boston, MA 02110-1301, USA.
 *
 */

#ifndef RenderListItem_h
#define RenderListItem_h

#include "core/rendering/RenderBlockFlow.h"

namespace WebCore {

class HTMLOListElement;
class RenderListMarker;

class RenderListItem FINAL : public RenderBlockFlow {
public:
    explicit RenderListItem(Element*);

    int value() const { if (!m_isValueUpToDate) updateValueNow(); return m_value; }
    void updateValue();

    bool hasExplicitValue() const { return m_hasExplicitValue; }
    int explicitValue() const { return m_explicitValue; }
    void setExplicitValue(int value);
    void clearExplicitValue();

    void setNotInList(bool notInList) { m_notInList = notInList; }
    bool notInList() const { return m_notInList; }

    const String& markerText() const;
    String markerTextWithSuffix() const;

    void updateListMarkerNumbers();

    static void updateItemValuesForOrderedList(const HTMLOListElement*);
    static unsigned itemCountForOrderedList(const HTMLOListElement*);

private:
    virtual const char* renderName() const { return "RenderListItem"; }

    virtual bool isListItem() const { return true; }

    virtual void willBeDestroyed();

    virtual void insertedIntoTree() OVERRIDE;
    virtual void willBeRemovedFromTree() OVERRIDE;

    virtual bool isEmpty() const;
    virtual void paint(PaintInfo&, const LayoutPoint&);

    virtual void layout();

<<<<<<< HEAD
    virtual bool supportsPartialLayout() const OVERRIDE { return false; }
=======
    virtual LayoutUnit additionalMarginStart() const OVERRIDE;
>>>>>>> 5973f5dc

    void positionListMarker();

    virtual void styleDidChange(StyleDifference, const RenderStyle* oldStyle);

    virtual bool requiresForcedStyleRecalcPropagation() const { return true; }

    virtual void addOverflowFromChildren();

    void updateMarkerLocation();
    inline int calcValue() const;
    void updateValueNow() const;
    void explicitValueChanged();

    int m_explicitValue;
    RenderListMarker* m_marker;
    mutable int m_value;

    bool m_hasExplicitValue : 1;
    mutable bool m_isValueUpToDate : 1;
    bool m_notInList : 1;
};

inline RenderListItem* toRenderListItem(RenderObject* object)
{
    ASSERT_WITH_SECURITY_IMPLICATION(!object || object->isListItem());
    return static_cast<RenderListItem*>(object);
}

// This will catch anyone doing an unnecessary cast.
void toRenderListItem(const RenderListItem*);

} // namespace WebCore

#endif // RenderListItem_h<|MERGE_RESOLUTION|>--- conflicted
+++ resolved
@@ -68,11 +68,9 @@
 
     virtual void layout();
 
-<<<<<<< HEAD
     virtual bool supportsPartialLayout() const OVERRIDE { return false; }
-=======
+
     virtual LayoutUnit additionalMarginStart() const OVERRIDE;
->>>>>>> 5973f5dc
 
     void positionListMarker();
 
