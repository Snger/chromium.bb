/*
 * Copyright (C) 1999 Lars Knoll (knoll@kde.org)
 *           (C) 1999 Antti Koivisto (koivisto@kde.org)
 * Copyright (C) 2003, 2004, 2005, 2006, 2007, 2009 Apple Inc. All rights reserved.
 *
 * This library is free software; you can redistribute it and/or
 * modify it under the terms of the GNU Library General Public
 * License as published by the Free Software Foundation; either
 * version 2 of the License, or (at your option) any later version.
 *
 * This library is distributed in the hope that it will be useful,
 * but WITHOUT ANY WARRANTY; without even the implied warranty of
 * MERCHANTABILITY or FITNESS FOR A PARTICULAR PURPOSE.  See the GNU
 * Library General Public License for more details.
 *
 * You should have received a copy of the GNU Library General Public License
 * along with this library; see the file COPYING.LIB.  If not, write to
 * the Free Software Foundation, Inc., 51 Franklin Street, Fifth Floor,
 * Boston, MA 02110-1301, USA.
 *
 */

#ifndef RenderListItem_h
#define RenderListItem_h

#include "core/rendering/RenderBlockFlow.h"

namespace WebCore {

class HTMLOListElement;
class RenderListMarker;

class RenderListItem FINAL : public RenderBlockFlow {
public:
    explicit RenderListItem(Element*);

    int value() const { if (!m_isValueUpToDate) updateValueNow(); return m_value; }
    void updateValue();

    bool hasExplicitValue() const { return m_hasExplicitValue; }
    int explicitValue() const { return m_explicitValue; }
    void setExplicitValue(int value);
    void clearExplicitValue();

    void setNotInList(bool);
    bool notInList() const { return m_notInList; }

    const String& markerText() const;

    void updateListMarkerNumbers();

    static void updateItemValuesForOrderedList(const HTMLOListElement*);
    static unsigned itemCountForOrderedList(const HTMLOListElement*);

    bool isEmpty() const;

private:
    virtual const char* renderName() const OVERRIDE { return "RenderListItem"; }

    virtual bool isListItem() const OVERRIDE { return true; }

    virtual void willBeDestroyed() OVERRIDE;

    virtual void insertedIntoTree() OVERRIDE;
    virtual void willBeRemovedFromTree() OVERRIDE;

    virtual void paint(PaintInfo&, const LayoutPoint&) OVERRIDE;

    virtual void layout() OVERRIDE;

<<<<<<< HEAD
    // Returns true if we re-attached and updated the location of the marker.
    bool updateMarkerLocation();
    void updateMarkerLocationAndInvalidateWidth();
=======
    virtual LayoutUnit additionalMarginStart() const OVERRIDE;
>>>>>>> 38c3042a

    void positionListMarker();

    virtual void styleDidChange(StyleDifference, const RenderStyle* oldStyle) OVERRIDE;

    virtual void addOverflowFromChildren() OVERRIDE;

    inline int calcValue() const;
    void updateValueNow() const;
    void explicitValueChanged();

    int m_explicitValue;
    RenderListMarker* m_marker;
    mutable int m_value;

    bool m_hasExplicitValue : 1;
    mutable bool m_isValueUpToDate : 1;
    bool m_notInList : 1;
};

DEFINE_RENDER_OBJECT_TYPE_CASTS(RenderListItem, isListItem());

} // namespace WebCore

#endif // RenderListItem_h<|MERGE_RESOLUTION|>--- conflicted
+++ resolved
@@ -68,13 +68,11 @@
 
     virtual void layout() OVERRIDE;
 
-<<<<<<< HEAD
     // Returns true if we re-attached and updated the location of the marker.
     bool updateMarkerLocation();
     void updateMarkerLocationAndInvalidateWidth();
-=======
+
     virtual LayoutUnit additionalMarginStart() const OVERRIDE;
->>>>>>> 38c3042a
 
     void positionListMarker();
 
