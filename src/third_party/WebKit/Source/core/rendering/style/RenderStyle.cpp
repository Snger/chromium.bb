/*
 * Copyright (C) 1999 Antti Koivisto (koivisto@kde.org)
 * Copyright (C) 2004, 2005, 2006, 2007, 2008, 2009, 2010 Apple Inc. All rights reserved.
 * Copyright (C) 2011 Adobe Systems Incorporated. All rights reserved.
 *
 * This library is free software; you can redistribute it and/or
 * modify it under the terms of the GNU Library General Public
 * License as published by the Free Software Foundation; either
 * version 2 of the License, or (at your option) any later version.
 *
 * This library is distributed in the hope that it will be useful,
 * but WITHOUT ANY WARRANTY; without even the implied warranty of
 * MERCHANTABILITY or FITNESS FOR A PARTICULAR PURPOSE.  See the GNU
 * Library General Public License for more details.
 *
 * You should have received a copy of the GNU Library General Public License
 * along with this library; see the file COPYING.LIB.  If not, write to
 * the Free Software Foundation, Inc., 51 Franklin Street, Fifth Floor,
 * Boston, MA 02110-1301, USA.
 *
 */

#include "config.h"
#include "core/rendering/style/RenderStyle.h"

#include <algorithm>
#include "RuntimeEnabledFeatures.h"
#include "core/css/resolver/StyleResolver.h"
#include "core/rendering/RenderTheme.h"
#include "core/rendering/TextAutosizer.h"
#include "core/rendering/style/ContentData.h"
#include "core/rendering/style/CursorList.h"
#include "core/rendering/style/QuotesData.h"
#include "core/rendering/style/ShadowList.h"
#include "core/rendering/style/StyleImage.h"
#include "core/rendering/style/StyleInheritedData.h"
#include "platform/LengthFunctions.h"
#include "platform/fonts/Font.h"
#include "platform/fonts/FontSelector.h"
#include "platform/geometry/FloatRoundedRect.h"
#include "wtf/MathExtras.h"

using namespace std;

namespace WebCore {

struct SameSizeAsBorderValue {
    RGBA32 m_color;
    unsigned m_width;
};

COMPILE_ASSERT(sizeof(BorderValue) == sizeof(SameSizeAsBorderValue), BorderValue_should_not_grow);

struct SameSizeAsRenderStyle : public RefCounted<SameSizeAsRenderStyle> {
    void* dataRefs[7];
    void* ownPtrs[1];
    void* dataRefSvgStyle;

    struct InheritedFlags {
        unsigned m_bitfields[2];
    } inherited_flags;

    struct NonInheritedFlags {
        unsigned m_bitfields[2];
    } noninherited_flags;
};

COMPILE_ASSERT(sizeof(RenderStyle) == sizeof(SameSizeAsRenderStyle), RenderStyle_should_stay_small);

inline RenderStyle* defaultStyle()
{
    DEFINE_STATIC_REF(RenderStyle, s_defaultStyle, (RenderStyle::createDefaultStyle()));
    return s_defaultStyle;
}

PassRefPtr<RenderStyle> RenderStyle::create()
{
    return adoptRef(new RenderStyle());
}

PassRefPtr<RenderStyle> RenderStyle::createDefaultStyle()
{
    return adoptRef(new RenderStyle(DefaultStyle));
}

PassRefPtr<RenderStyle> RenderStyle::createAnonymousStyleWithDisplay(const RenderStyle* parentStyle, EDisplay display)
{
    RefPtr<RenderStyle> newStyle = RenderStyle::create();
    newStyle->inheritFrom(parentStyle);
    newStyle->inheritUnicodeBidiFrom(parentStyle);
    newStyle->setDisplay(display);
    return newStyle;
}

PassRefPtr<RenderStyle> RenderStyle::clone(const RenderStyle* other)
{
    return adoptRef(new RenderStyle(*other));
}

ALWAYS_INLINE RenderStyle::RenderStyle()
    : m_box(defaultStyle()->m_box)
    , visual(defaultStyle()->visual)
    , m_background(defaultStyle()->m_background)
    , surround(defaultStyle()->surround)
    , rareNonInheritedData(defaultStyle()->rareNonInheritedData)
    , rareInheritedData(defaultStyle()->rareInheritedData)
    , inherited(defaultStyle()->inherited)
    , m_svgStyle(defaultStyle()->m_svgStyle)
{
    setBitDefaults(); // Would it be faster to copy this from the default style?
    COMPILE_ASSERT((sizeof(InheritedFlags) <= 8), InheritedFlags_does_not_grow);
    COMPILE_ASSERT((sizeof(NonInheritedFlags) <= 8), NonInheritedFlags_does_not_grow);
}

ALWAYS_INLINE RenderStyle::RenderStyle(DefaultStyleTag)
{
    setBitDefaults();

    m_box.init();
    visual.init();
    m_background.init();
    surround.init();
    rareNonInheritedData.init();
    rareNonInheritedData.access()->m_deprecatedFlexibleBox.init();
    rareNonInheritedData.access()->m_flexibleBox.init();
    rareNonInheritedData.access()->m_marquee.init();
    rareNonInheritedData.access()->m_multiCol.init();
    rareNonInheritedData.access()->m_transform.init();
    rareNonInheritedData.access()->m_willChange.init();
    rareNonInheritedData.access()->m_filter.init();
    rareNonInheritedData.access()->m_grid.init();
    rareNonInheritedData.access()->m_gridItem.init();
    rareInheritedData.init();
    inherited.init();
    m_svgStyle.init();
}

ALWAYS_INLINE RenderStyle::RenderStyle(const RenderStyle& o)
    : RefCounted<RenderStyle>()
    , m_box(o.m_box)
    , visual(o.visual)
    , m_background(o.m_background)
    , surround(o.surround)
    , rareNonInheritedData(o.rareNonInheritedData)
    , rareInheritedData(o.rareInheritedData)
    , inherited(o.inherited)
    , m_svgStyle(o.m_svgStyle)
    , inherited_flags(o.inherited_flags)
    , noninherited_flags(o.noninherited_flags)
{
}

static StyleRecalcChange diffPseudoStyles(const RenderStyle* oldStyle, const RenderStyle* newStyle)
{
    // If the pseudoStyles have changed, we want any StyleRecalcChange that is not NoChange
    // because setStyle will do the right thing with anything else.
    if (!oldStyle->hasAnyPublicPseudoStyles())
        return NoChange;
    for (PseudoId pseudoId = FIRST_PUBLIC_PSEUDOID; pseudoId < FIRST_INTERNAL_PSEUDOID; pseudoId = static_cast<PseudoId>(pseudoId + 1)) {
        if (!oldStyle->hasPseudoStyle(pseudoId))
            continue;
        RenderStyle* newPseudoStyle = newStyle->getCachedPseudoStyle(pseudoId);
        if (!newPseudoStyle)
            return NoInherit;
        RenderStyle* oldPseudoStyle = oldStyle->getCachedPseudoStyle(pseudoId);
        if (oldPseudoStyle && *oldPseudoStyle != *newPseudoStyle)
            return NoInherit;
    }
    return NoChange;
}

StyleRecalcChange RenderStyle::stylePropagationDiff(const RenderStyle* oldStyle, const RenderStyle* newStyle)
{
    if ((!oldStyle && newStyle) || (oldStyle && !newStyle))
        return Reattach;

    if (!oldStyle && !newStyle)
        return NoChange;

    if (oldStyle->display() != newStyle->display()
        || oldStyle->hasPseudoStyle(FIRST_LETTER) != newStyle->hasPseudoStyle(FIRST_LETTER)
        || oldStyle->hasSpanAllColumns() != newStyle->hasSpanAllColumns()
<<<<<<< HEAD
        || oldStyle->specifiesAutoColumns() != newStyle->specifiesAutoColumns()
=======
        || oldStyle->specifiesColumns() != newStyle->specifiesColumns()
>>>>>>> 7c415e25
        || !oldStyle->contentDataEquivalent(newStyle)
        || oldStyle->hasTextCombine() != newStyle->hasTextCombine())
        return Reattach;

    if (*oldStyle == *newStyle)
        return diffPseudoStyles(oldStyle, newStyle);

    if (oldStyle->inheritedNotEqual(newStyle)
        || oldStyle->hasExplicitlyInheritedProperties()
        || newStyle->hasExplicitlyInheritedProperties())
        return Inherit;

    return NoInherit;
}

void RenderStyle::inheritFrom(const RenderStyle* inheritParent, IsAtShadowBoundary isAtShadowBoundary)
{
    if (isAtShadowBoundary == AtShadowBoundary) {
        // Even if surrounding content is user-editable, shadow DOM should act as a single unit, and not necessarily be editable
        EUserModify currentUserModify = userModify();
        rareInheritedData = inheritParent->rareInheritedData;
        setUserModify(currentUserModify);
    } else
        rareInheritedData = inheritParent->rareInheritedData;
    inherited = inheritParent->inherited;
    inherited_flags = inheritParent->inherited_flags;
    if (m_svgStyle != inheritParent->m_svgStyle)
        m_svgStyle.access()->inheritFrom(inheritParent->m_svgStyle.get());
}

void RenderStyle::copyNonInheritedFrom(const RenderStyle* other)
{
    m_box = other->m_box;
    visual = other->visual;
    m_background = other->m_background;
    surround = other->surround;
    rareNonInheritedData = other->rareNonInheritedData;
    // The flags are copied one-by-one because noninherited_flags contains a bunch of stuff other than real style data.
    noninherited_flags._effectiveDisplay = other->noninherited_flags._effectiveDisplay;
    noninherited_flags._originalDisplay = other->noninherited_flags._originalDisplay;
    noninherited_flags._overflowX = other->noninherited_flags._overflowX;
    noninherited_flags._overflowY = other->noninherited_flags._overflowY;
    noninherited_flags._vertical_align = other->noninherited_flags._vertical_align;
    noninherited_flags._clear = other->noninherited_flags._clear;
    noninherited_flags._position = other->noninherited_flags._position;
    noninherited_flags._floating = other->noninherited_flags._floating;
    noninherited_flags._table_layout = other->noninherited_flags._table_layout;
    noninherited_flags._unicodeBidi = other->noninherited_flags._unicodeBidi;
    noninherited_flags._page_break_before = other->noninherited_flags._page_break_before;
    noninherited_flags._page_break_after = other->noninherited_flags._page_break_after;
    noninherited_flags._page_break_inside = other->noninherited_flags._page_break_inside;
    noninherited_flags.explicitInheritance = other->noninherited_flags.explicitInheritance;
    noninherited_flags.currentColor = other->noninherited_flags.currentColor;
    noninherited_flags.hasViewportUnits = other->noninherited_flags.hasViewportUnits;
    if (m_svgStyle != other->m_svgStyle)
        m_svgStyle.access()->copyNonInheritedFrom(other->m_svgStyle.get());
    ASSERT(zoom() == initialZoom());
}

bool RenderStyle::operator==(const RenderStyle& o) const
{
    // compare everything except the pseudoStyle pointer
    return inherited_flags == o.inherited_flags
        && noninherited_flags == o.noninherited_flags
        && m_box == o.m_box
        && visual == o.visual
        && m_background == o.m_background
        && surround == o.surround
        && rareNonInheritedData == o.rareNonInheritedData
        && rareInheritedData == o.rareInheritedData
        && inherited == o.inherited
        && m_svgStyle == o.m_svgStyle;
}

bool RenderStyle::isStyleAvailable() const
{
    return this != StyleResolver::styleNotYetAvailable();
}

bool RenderStyle::hasUniquePseudoStyle() const
{
    if (!m_cachedPseudoStyles || styleType() != NOPSEUDO)
        return false;

    for (size_t i = 0; i < m_cachedPseudoStyles->size(); ++i) {
        RenderStyle* pseudoStyle = m_cachedPseudoStyles->at(i).get();
        if (pseudoStyle->unique())
            return true;
    }

    return false;
}

RenderStyle* RenderStyle::getCachedPseudoStyle(PseudoId pid) const
{
    if (!m_cachedPseudoStyles || !m_cachedPseudoStyles->size())
        return 0;

    if (styleType() != NOPSEUDO)
        return 0;

    for (size_t i = 0; i < m_cachedPseudoStyles->size(); ++i) {
        RenderStyle* pseudoStyle = m_cachedPseudoStyles->at(i).get();
        if (pseudoStyle->styleType() == pid)
            return pseudoStyle;
    }

    return 0;
}

RenderStyle* RenderStyle::addCachedPseudoStyle(PassRefPtr<RenderStyle> pseudo)
{
    if (!pseudo)
        return 0;

    ASSERT(pseudo->styleType() > NOPSEUDO);

    RenderStyle* result = pseudo.get();

    if (!m_cachedPseudoStyles)
        m_cachedPseudoStyles = adoptPtr(new PseudoStyleCache);

    m_cachedPseudoStyles->append(pseudo);

    return result;
}

void RenderStyle::removeCachedPseudoStyle(PseudoId pid)
{
    if (!m_cachedPseudoStyles)
        return;
    for (size_t i = 0; i < m_cachedPseudoStyles->size(); ++i) {
        RenderStyle* pseudoStyle = m_cachedPseudoStyles->at(i).get();
        if (pseudoStyle->styleType() == pid) {
            m_cachedPseudoStyles->remove(i);
            return;
        }
    }
}

bool RenderStyle::inheritedNotEqual(const RenderStyle* other) const
{
    return inherited_flags != other->inherited_flags
           || inherited != other->inherited
           || m_svgStyle->inheritedNotEqual(other->m_svgStyle.get())
           || rareInheritedData != other->rareInheritedData;
}

bool RenderStyle::inheritedDataShared(const RenderStyle* other) const
{
    // This is a fast check that only looks if the data structures are shared.
    return inherited_flags == other->inherited_flags
        && inherited.get() == other->inherited.get()
        && m_svgStyle.get() == other->m_svgStyle.get()
        && rareInheritedData.get() == other->rareInheritedData.get();
}

static bool positionedObjectMovedOnly(const LengthBox& a, const LengthBox& b, const Length& width)
{
    // If any unit types are different, then we can't guarantee
    // that this was just a movement.
    if (a.left().type() != b.left().type()
        || a.right().type() != b.right().type()
        || a.top().type() != b.top().type()
        || a.bottom().type() != b.bottom().type())
        return false;

    // Only one unit can be non-auto in the horizontal direction and
    // in the vertical direction.  Otherwise the adjustment of values
    // is changing the size of the box.
    if (!a.left().isIntrinsicOrAuto() && !a.right().isIntrinsicOrAuto())
        return false;
    if (!a.top().isIntrinsicOrAuto() && !a.bottom().isIntrinsicOrAuto())
        return false;
    // If our width is auto and left or right is specified and changed then this
    // is not just a movement - we need to resize to our container.
    if (width.isIntrinsicOrAuto()
        && ((!a.left().isIntrinsicOrAuto() && a.left() != b.left())
            || (!a.right().isIntrinsicOrAuto() && a.right() != b.right())))
        return false;

    // One of the units is fixed or percent in both directions and stayed
    // that way in the new style.  Therefore all we are doing is moving.
    return true;
}

StyleDifference RenderStyle::visualInvalidationDiff(const RenderStyle* other, unsigned& changedContextSensitiveProperties) const
{
    changedContextSensitiveProperties = ContextSensitivePropertyNone;

    // Note, we use .get() on each DataRef below because DataRef::operator== will do a deep
    // compare, which is duplicate work when we're going to compare each property inside
    // this function anyway.

    StyleDifference svgChange = StyleDifferenceEqual;
    if (m_svgStyle.get() != other->m_svgStyle.get()) {
        svgChange = m_svgStyle->diff(other->m_svgStyle.get());
        if (svgChange == StyleDifferenceLayout)
            return svgChange;
    }

    if (m_box.get() != other->m_box.get()) {
        if (m_box->width() != other->m_box->width()
            || m_box->minWidth() != other->m_box->minWidth()
            || m_box->maxWidth() != other->m_box->maxWidth()
            || m_box->height() != other->m_box->height()
            || m_box->minHeight() != other->m_box->minHeight()
            || m_box->maxHeight() != other->m_box->maxHeight())
            return StyleDifferenceLayout;

        if (m_box->verticalAlign() != other->m_box->verticalAlign())
            return StyleDifferenceLayout;

        if (m_box->boxSizing() != other->m_box->boxSizing())
            return StyleDifferenceLayout;
    }

    if (surround.get() != other->surround.get()) {
        if (surround->margin != other->surround->margin)
            return StyleDifferenceLayout;

        if (surround->padding != other->surround->padding)
            return StyleDifferenceLayout;

        // If our border widths change, then we need to layout. Other changes to borders only necessitate a repaint.
        if (borderLeftWidth() != other->borderLeftWidth()
            || borderTopWidth() != other->borderTopWidth()
            || borderBottomWidth() != other->borderBottomWidth()
            || borderRightWidth() != other->borderRightWidth())
            return StyleDifferenceLayout;
    }

    if (rareNonInheritedData.get() != other->rareNonInheritedData.get()) {
        if (rareNonInheritedData->m_appearance != other->rareNonInheritedData->m_appearance
            || rareNonInheritedData->marginBeforeCollapse != other->rareNonInheritedData->marginBeforeCollapse
            || rareNonInheritedData->marginAfterCollapse != other->rareNonInheritedData->marginAfterCollapse
            || rareNonInheritedData->lineClamp != other->rareNonInheritedData->lineClamp
            || rareNonInheritedData->textOverflow != other->rareNonInheritedData->textOverflow
            || rareNonInheritedData->m_wrapFlow != other->rareNonInheritedData->m_wrapFlow
            || rareNonInheritedData->m_wrapThrough != other->rareNonInheritedData->m_wrapThrough
            || rareNonInheritedData->m_shapeMargin != other->rareNonInheritedData->m_shapeMargin
            || rareNonInheritedData->m_shapePadding != other->rareNonInheritedData->m_shapePadding
            || rareNonInheritedData->m_order != other->rareNonInheritedData->m_order
            || rareNonInheritedData->m_alignContent != other->rareNonInheritedData->m_alignContent
            || rareNonInheritedData->m_alignItems != other->rareNonInheritedData->m_alignItems
            || rareNonInheritedData->m_alignSelf != other->rareNonInheritedData->m_alignSelf
            || rareNonInheritedData->m_justifyContent != other->rareNonInheritedData->m_justifyContent
            || rareNonInheritedData->m_grid.get() != other->rareNonInheritedData->m_grid.get()
            || rareNonInheritedData->m_gridItem.get() != other->rareNonInheritedData->m_gridItem.get()
            || rareNonInheritedData->m_textCombine != other->rareNonInheritedData->m_textCombine
            || rareNonInheritedData->hasFilters() != other->rareNonInheritedData->hasFilters())
            return StyleDifferenceLayout;

        if (rareNonInheritedData->m_deprecatedFlexibleBox.get() != other->rareNonInheritedData->m_deprecatedFlexibleBox.get()
            && *rareNonInheritedData->m_deprecatedFlexibleBox.get() != *other->rareNonInheritedData->m_deprecatedFlexibleBox.get())
            return StyleDifferenceLayout;

        if (rareNonInheritedData->m_flexibleBox.get() != other->rareNonInheritedData->m_flexibleBox.get()
            && *rareNonInheritedData->m_flexibleBox.get() != *other->rareNonInheritedData->m_flexibleBox.get())
            return StyleDifferenceLayout;

        // FIXME: We should add an optimized form of layout that just recomputes visual overflow.
        if (!rareNonInheritedData->shadowDataEquivalent(*other->rareNonInheritedData.get()))
            return StyleDifferenceLayout;

        if (!rareNonInheritedData->reflectionDataEquivalent(*other->rareNonInheritedData.get()))
            return StyleDifferenceLayout;

        if (rareNonInheritedData->m_multiCol.get() != other->rareNonInheritedData->m_multiCol.get()
            && *rareNonInheritedData->m_multiCol.get() != *other->rareNonInheritedData->m_multiCol.get())
            return StyleDifferenceLayout;

        if (!transformDataEquivalent(other)) {
            // Don't return early here; instead take note of the type of
            // change, and deal with it when looking at compositing.
            changedContextSensitiveProperties |= ContextSensitivePropertyTransform;
        }

        // If the counter directives change, trigger a relayout to re-calculate counter values and rebuild the counter node tree.
        const CounterDirectiveMap* mapA = rareNonInheritedData->m_counterDirectives.get();
        const CounterDirectiveMap* mapB = other->rareNonInheritedData->m_counterDirectives.get();
        if (!(mapA == mapB || (mapA && mapB && *mapA == *mapB)))
            return StyleDifferenceLayout;

        // We only need do layout for opacity changes if adding or losing opacity could trigger a change
        // in us being a stacking context.
        if (hasAutoZIndex() != other->hasAutoZIndex() && rareNonInheritedData->hasOpacity() != other->rareNonInheritedData->hasOpacity()) {
            // FIXME: We would like to use SimplifiedLayout here, but we can't quite do that yet.
            // We need to make sure SimplifiedLayout can operate correctly on RenderInlines (we will need
            // to add a selfNeedsSimplifiedLayout bit in order to not get confused and taint every line).
            // In addition we need to solve the floating object issue when layers come and go. Right now
            // a full layout is necessary to keep floating object lists sane.
            return StyleDifferenceLayout;
        }
    }

    if (rareInheritedData.get() != other->rareInheritedData.get()) {
        if (rareInheritedData->highlight != other->rareInheritedData->highlight
            || rareInheritedData->indent != other->rareInheritedData->indent
            || rareInheritedData->m_textAlignLast != other->rareInheritedData->m_textAlignLast
            || rareInheritedData->m_textIndentLine != other->rareInheritedData->m_textIndentLine
            || rareInheritedData->m_effectiveZoom != other->rareInheritedData->m_effectiveZoom
            || rareInheritedData->wordBreak != other->rareInheritedData->wordBreak
            || rareInheritedData->overflowWrap != other->rareInheritedData->overflowWrap
            || rareInheritedData->lineBreak != other->rareInheritedData->lineBreak
            || rareInheritedData->textSecurity != other->rareInheritedData->textSecurity
            || rareInheritedData->hyphens != other->rareInheritedData->hyphens
            || rareInheritedData->hyphenationLimitBefore != other->rareInheritedData->hyphenationLimitBefore
            || rareInheritedData->hyphenationLimitAfter != other->rareInheritedData->hyphenationLimitAfter
            || rareInheritedData->hyphenationString != other->rareInheritedData->hyphenationString
            || rareInheritedData->locale != other->rareInheritedData->locale
            || rareInheritedData->m_rubyPosition != other->rareInheritedData->m_rubyPosition
            || rareInheritedData->textEmphasisMark != other->rareInheritedData->textEmphasisMark
            || rareInheritedData->textEmphasisPosition != other->rareInheritedData->textEmphasisPosition
            || rareInheritedData->textEmphasisCustomMark != other->rareInheritedData->textEmphasisCustomMark
            || rareInheritedData->m_textJustify != other->rareInheritedData->m_textJustify
            || rareInheritedData->m_textOrientation != other->rareInheritedData->m_textOrientation
            || rareInheritedData->m_tabSize != other->rareInheritedData->m_tabSize
            || rareInheritedData->m_lineBoxContain != other->rareInheritedData->m_lineBoxContain
            || rareInheritedData->listStyleImage != other->rareInheritedData->listStyleImage
            || rareInheritedData->textStrokeWidth != other->rareInheritedData->textStrokeWidth)
            return StyleDifferenceLayout;

        if (!rareInheritedData->shadowDataEquivalent(*other->rareInheritedData.get()))
            return StyleDifferenceLayout;

        if (!QuotesData::equals(rareInheritedData->quotes.get(), other->rareInheritedData->quotes.get()))
            return StyleDifferenceLayout;
    }

    if (visual->m_textAutosizingMultiplier != other->visual->m_textAutosizingMultiplier)
        return StyleDifferenceLayout;

    if (inherited.get() != other->inherited.get()) {
        if (inherited->line_height != other->inherited->line_height
        || inherited->font != other->inherited->font
        || inherited->horizontal_border_spacing != other->inherited->horizontal_border_spacing
        || inherited->vertical_border_spacing != other->inherited->vertical_border_spacing)
        return StyleDifferenceLayout;
    }

    if (inherited_flags._box_direction != other->inherited_flags._box_direction
        || inherited_flags.m_rtlOrdering != other->inherited_flags.m_rtlOrdering
        || inherited_flags._text_align != other->inherited_flags._text_align
        || inherited_flags._text_transform != other->inherited_flags._text_transform
        || inherited_flags._direction != other->inherited_flags._direction
        || inherited_flags._white_space != other->inherited_flags._white_space
        || inherited_flags.m_writingMode != other->inherited_flags.m_writingMode)
        return StyleDifferenceLayout;

    if (noninherited_flags._overflowX != other->noninherited_flags._overflowX
        || noninherited_flags._overflowY != other->noninherited_flags._overflowY
        || noninherited_flags._clear != other->noninherited_flags._clear
        || noninherited_flags._unicodeBidi != other->noninherited_flags._unicodeBidi
        || noninherited_flags._position != other->noninherited_flags._position
        || noninherited_flags._floating != other->noninherited_flags._floating
        || noninherited_flags._originalDisplay != other->noninherited_flags._originalDisplay
        || noninherited_flags._vertical_align != other->noninherited_flags._vertical_align)
        return StyleDifferenceLayout;

    if (noninherited_flags._effectiveDisplay >= FIRST_TABLE_DISPLAY && noninherited_flags._effectiveDisplay <= LAST_TABLE_DISPLAY) {
        if (inherited_flags._border_collapse != other->inherited_flags._border_collapse
            || inherited_flags._empty_cells != other->inherited_flags._empty_cells
            || inherited_flags._caption_side != other->inherited_flags._caption_side
            || noninherited_flags._table_layout != other->noninherited_flags._table_layout)
            return StyleDifferenceLayout;

        // In the collapsing border model, 'hidden' suppresses other borders, while 'none'
        // does not, so these style differences can be width differences.
        if (inherited_flags._border_collapse
            && ((borderTopStyle() == BHIDDEN && other->borderTopStyle() == BNONE)
                || (borderTopStyle() == BNONE && other->borderTopStyle() == BHIDDEN)
                || (borderBottomStyle() == BHIDDEN && other->borderBottomStyle() == BNONE)
                || (borderBottomStyle() == BNONE && other->borderBottomStyle() == BHIDDEN)
                || (borderLeftStyle() == BHIDDEN && other->borderLeftStyle() == BNONE)
                || (borderLeftStyle() == BNONE && other->borderLeftStyle() == BHIDDEN)
                || (borderRightStyle() == BHIDDEN && other->borderRightStyle() == BNONE)
                || (borderRightStyle() == BNONE && other->borderRightStyle() == BHIDDEN)))
            return StyleDifferenceLayout;
    } else if (noninherited_flags._effectiveDisplay == LIST_ITEM) {
        if (inherited_flags._list_style_type != other->inherited_flags._list_style_type
            || inherited_flags._list_style_position != other->inherited_flags._list_style_position)
            return StyleDifferenceLayout;
    }

    if ((visibility() == COLLAPSE) != (other->visibility() == COLLAPSE))
        return StyleDifferenceLayout;

    if (m_background->outline() != other->m_background->outline()) {
        // FIXME: We only really need to recompute the overflow but we don't have an optimized layout for it.
        return StyleDifferenceLayout;
    }

    // SVGRenderStyle::diff() might have returned StyleDifferenceRepaint, eg. if fill changes.
    // If eg. the font-size changed at the same time, we're not allowed to return StyleDifferenceRepaint,
    // but have to return StyleDifferenceLayout, that's why  this if branch comes after all branches
    // that are relevant for SVG and might return StyleDifferenceLayout.
    if (svgChange != StyleDifferenceEqual)
        return svgChange;

    // NOTE: This block must be last in this function for the StyleDifferenceLayoutPositionedMovementOnly
    // optimization to work properly.
    if (position() != StaticPosition && surround->offset != other->surround->offset) {
        // Optimize for the case where a positioned layer is moving but not changing size.
        if ((position() == AbsolutePosition || position() == FixedPosition)
            && positionedObjectMovedOnly(surround->offset, other->surround->offset, m_box->width())
            && repaintOnlyDiff(other, changedContextSensitiveProperties) == StyleDifferenceEqual)
            return StyleDifferenceLayoutPositionedMovementOnly;
        // FIXME: We would like to use SimplifiedLayout for relative positioning, but we can't quite do that yet.
        // We need to make sure SimplifiedLayout can operate correctly on RenderInlines (we will need
        // to add a selfNeedsSimplifiedLayout bit in order to not get confused and taint every line).
        return StyleDifferenceLayout;
    }

    StyleDifference repaintDifference = repaintOnlyDiff(other, changedContextSensitiveProperties);
    ASSERT(repaintDifference <= StyleDifferenceRepaintLayer);
    return repaintDifference;
}

StyleDifference RenderStyle::repaintOnlyDiff(const RenderStyle* other, unsigned& changedContextSensitiveProperties) const
{
    if (position() != StaticPosition && (m_box->zIndex() != other->m_box->zIndex() || m_box->hasAutoZIndex() != other->m_box->hasAutoZIndex()
        || visual->clip != other->visual->clip || visual->hasClip != other->visual->hasClip))
        return StyleDifferenceRepaintLayer;

    if (RuntimeEnabledFeatures::cssCompositingEnabled() && (rareNonInheritedData->m_effectiveBlendMode != other->rareNonInheritedData->m_effectiveBlendMode
        || rareNonInheritedData->m_isolation != other->rareNonInheritedData->m_isolation))
        return StyleDifferenceRepaintLayer;

    if (rareNonInheritedData->opacity != other->rareNonInheritedData->opacity) {
        // Don't return early here; instead take note of the type of change,
        // and deal with it when looking at compositing.
        changedContextSensitiveProperties |= ContextSensitivePropertyOpacity;
    }

    if (rareNonInheritedData->m_filter.get() != other->rareNonInheritedData->m_filter.get()
        && *rareNonInheritedData->m_filter.get() != *other->rareNonInheritedData->m_filter.get()) {
        // Don't return early here; instead take note of the type of change,
        // and deal with it when looking at compositing.
        changedContextSensitiveProperties |= ContextSensitivePropertyFilter;
    }

    if (rareNonInheritedData->m_mask != other->rareNonInheritedData->m_mask
        || rareNonInheritedData->m_maskBoxImage != other->rareNonInheritedData->m_maskBoxImage)
        return StyleDifferenceRepaintLayer;

    if (inherited_flags._visibility != other->inherited_flags._visibility
        || inherited_flags.m_printColorAdjust != other->inherited_flags.m_printColorAdjust
        || inherited_flags._insideLink != other->inherited_flags._insideLink
        || surround->border != other->surround->border
        || *m_background.get() != *other->m_background.get()
        || rareInheritedData->userModify != other->rareInheritedData->userModify
        || rareInheritedData->userSelect != other->rareInheritedData->userSelect
        || rareInheritedData->rubberbandable != other->rareInheritedData->rubberbandable
        || rareNonInheritedData->userDrag != other->rareNonInheritedData->userDrag
        || rareNonInheritedData->m_borderFit != other->rareNonInheritedData->m_borderFit
        || rareNonInheritedData->m_objectFit != other->rareNonInheritedData->m_objectFit
        || rareNonInheritedData->m_objectPosition != other->rareNonInheritedData->m_objectPosition
        || rareInheritedData->m_imageRendering != other->rareInheritedData->m_imageRendering)
        return StyleDifferenceRepaint;

        // FIXME: The current spec is being reworked to remove dependencies between exclusions and affected
        // content. There's a proposal to use floats instead. In that case, wrap-shape should actually relayout
        // the parent container. For sure, I will have to revisit this code, but for now I've added this in order
        // to avoid having diff() == StyleDifferenceEqual where wrap-shapes actually differ.
        // Tracking bug: https://bugs.webkit.org/show_bug.cgi?id=62991
        if (rareNonInheritedData->m_shapeOutside != other->rareNonInheritedData->m_shapeOutside)
            return StyleDifferenceRepaint;

        if (rareNonInheritedData->m_clipPath != other->rareNonInheritedData->m_clipPath)
            return StyleDifferenceRepaint;

    if (rareNonInheritedData.get() != other->rareNonInheritedData.get()) {
        if (rareNonInheritedData->m_transformStyle3D != other->rareNonInheritedData->m_transformStyle3D
            || rareNonInheritedData->m_backfaceVisibility != other->rareNonInheritedData->m_backfaceVisibility
            || rareNonInheritedData->m_perspective != other->rareNonInheritedData->m_perspective
            || rareNonInheritedData->m_perspectiveOriginX != other->rareNonInheritedData->m_perspectiveOriginX
            || rareNonInheritedData->m_perspectiveOriginY != other->rareNonInheritedData->m_perspectiveOriginY
            || hasWillChangeCompositingHint() != other->hasWillChangeCompositingHint()
            || hasWillChangeGpuRasterizationHint() != other->hasWillChangeGpuRasterizationHint())
            return StyleDifferenceRecompositeLayer;
    }

    if (inherited->color != other->inherited->color
        || inherited_flags._text_decorations != other->inherited_flags._text_decorations
        || visual->textDecoration != other->visual->textDecoration
        || rareNonInheritedData->m_textDecorationStyle != other->rareNonInheritedData->m_textDecorationStyle
        || rareNonInheritedData->m_textDecorationColor != other->rareNonInheritedData->m_textDecorationColor
        || rareInheritedData->textFillColor() != other->rareInheritedData->textFillColor()
        || rareInheritedData->textStrokeColor() != other->rareInheritedData->textStrokeColor()
        || rareInheritedData->textEmphasisColor() != other->rareInheritedData->textEmphasisColor()
        || rareInheritedData->textEmphasisFill != other->rareInheritedData->textEmphasisFill)
        return StyleDifferenceRepaintIfTextOrColorChange;

    // Cursors are not checked, since they will be set appropriately in response to mouse events,
    // so they don't need to cause any repaint or layout.

    // Animations don't need to be checked either.  We always set the new style on the RenderObject, so we will get a chance to fire off
    // the resulting transition properly.
    return StyleDifferenceEqual;
}

void RenderStyle::setClip(Length top, Length right, Length bottom, Length left)
{
    StyleVisualData* data = visual.access();
    data->clip.m_top = top;
    data->clip.m_right = right;
    data->clip.m_bottom = bottom;
    data->clip.m_left = left;
}

void RenderStyle::addCursor(PassRefPtr<StyleImage> image, const IntPoint& hotSpot)
{
    if (!rareInheritedData.access()->cursorData)
        rareInheritedData.access()->cursorData = CursorList::create();
    rareInheritedData.access()->cursorData->append(CursorData(image, hotSpot));
}

void RenderStyle::setCursorList(PassRefPtr<CursorList> other)
{
    rareInheritedData.access()->cursorData = other;
}

void RenderStyle::setQuotes(PassRefPtr<QuotesData> q)
{
    if (QuotesData::equals(rareInheritedData->quotes.get(), q.get()))
        return;
    rareInheritedData.access()->quotes = q;
}

void RenderStyle::clearCursorList()
{
    if (rareInheritedData->cursorData)
        rareInheritedData.access()->cursorData = nullptr;
}

void RenderStyle::addCallbackSelector(const String& selector)
{
    if (!rareNonInheritedData->m_callbackSelectors.contains(selector))
        rareNonInheritedData.access()->m_callbackSelectors.append(selector);
}

void RenderStyle::clearContent()
{
    if (rareNonInheritedData->m_content)
        rareNonInheritedData.access()->m_content = nullptr;
}

void RenderStyle::appendContent(PassOwnPtr<ContentData> contentData)
{
    OwnPtr<ContentData>& content = rareNonInheritedData.access()->m_content;
    ContentData* lastContent = content.get();
    while (lastContent && lastContent->next())
        lastContent = lastContent->next();

    if (lastContent)
        lastContent->setNext(contentData);
    else
        content = contentData;
}

void RenderStyle::setContent(PassRefPtr<StyleImage> image, bool add)
{
    if (!image)
        return;

    if (add) {
        appendContent(ContentData::create(image));
        return;
    }

    rareNonInheritedData.access()->m_content = ContentData::create(image);
}

void RenderStyle::setContent(const String& string, bool add)
{
    OwnPtr<ContentData>& content = rareNonInheritedData.access()->m_content;
    if (add) {
        ContentData* lastContent = content.get();
        while (lastContent && lastContent->next())
            lastContent = lastContent->next();

        if (lastContent) {
            // We attempt to merge with the last ContentData if possible.
            if (lastContent->isText()) {
                TextContentData* textContent = static_cast<TextContentData*>(lastContent);
                textContent->setText(textContent->text() + string);
            } else
                lastContent->setNext(ContentData::create(string));

            return;
        }
    }

    content = ContentData::create(string);
}

void RenderStyle::setContent(PassOwnPtr<CounterContent> counter, bool add)
{
    if (!counter)
        return;

    if (add) {
        appendContent(ContentData::create(counter));
        return;
    }

    rareNonInheritedData.access()->m_content = ContentData::create(counter);
}

void RenderStyle::setContent(QuoteType quote, bool add)
{
    if (add) {
        appendContent(ContentData::create(quote));
        return;
    }

    rareNonInheritedData.access()->m_content = ContentData::create(quote);
}

blink::WebBlendMode RenderStyle::blendMode() const
{
    if (RuntimeEnabledFeatures::cssCompositingEnabled())
        return static_cast<blink::WebBlendMode>(rareNonInheritedData->m_effectiveBlendMode);
    return blink::WebBlendModeNormal;
}

void RenderStyle::setBlendMode(blink::WebBlendMode v)
{
    if (RuntimeEnabledFeatures::cssCompositingEnabled())
        rareNonInheritedData.access()->m_effectiveBlendMode = v;
}

bool RenderStyle::hasBlendMode() const
{
    if (RuntimeEnabledFeatures::cssCompositingEnabled())
        return static_cast<blink::WebBlendMode>(rareNonInheritedData->m_effectiveBlendMode) != blink::WebBlendModeNormal;
    return false;
}

EIsolation RenderStyle::isolation() const
{
    if (RuntimeEnabledFeatures::cssCompositingEnabled())
        return static_cast<EIsolation>(rareNonInheritedData->m_isolation);
    return IsolationAuto;
}

void RenderStyle::setIsolation(EIsolation v)
{
    if (RuntimeEnabledFeatures::cssCompositingEnabled())
        rareNonInheritedData.access()->m_isolation = v;
}

bool RenderStyle::hasIsolation() const
{
    if (RuntimeEnabledFeatures::cssCompositingEnabled())
        return rareNonInheritedData->m_isolation != IsolationAuto;
    return false;
}

bool RenderStyle::hasWillChangeCompositingHint() const
{
    for (size_t i = 0; i < rareNonInheritedData->m_willChange->m_properties.size(); ++i) {
        switch (rareNonInheritedData->m_willChange->m_properties[i]) {
        case CSSPropertyOpacity:
        case CSSPropertyWebkitTransform:
        case CSSPropertyLeft:
        case CSSPropertyTop:
        case CSSPropertyRight:
        case CSSPropertyBottom:
        case CSSPropertyWebkitFilter:
            return true;
        default:
            break;
        }
    }
    return false;
}

bool RenderStyle::hasWillChangeGpuRasterizationHint() const
{
    if (willChangeContents())
        return true;

    for (size_t i = 0; i < rareNonInheritedData->m_willChange->m_properties.size(); ++i) {
        switch (rareNonInheritedData->m_willChange->m_properties[i]) {
        case CSSPropertyWidth:
        case CSSPropertyHeight:
        case CSSPropertyBackgroundColor:
        case CSSPropertyBackgroundPosition:
            return true;
        default:
            break;
        }
    }
    return false;
}

inline bool requireTransformOrigin(const Vector<RefPtr<TransformOperation> >& transformOperations, RenderStyle::ApplyTransformOrigin applyOrigin)
{
    // transform-origin brackets the transform with translate operations.
    // Optimize for the case where the only transform is a translation, since the transform-origin is irrelevant
    // in that case.
    if (applyOrigin != RenderStyle::IncludeTransformOrigin)
        return false;

    unsigned size = transformOperations.size();
    for (unsigned i = 0; i < size; ++i) {
        TransformOperation::OperationType type = transformOperations[i]->type();
        if (type != TransformOperation::TranslateX
            && type != TransformOperation::TranslateY
            && type != TransformOperation::Translate
            && type != TransformOperation::TranslateZ
            && type != TransformOperation::Translate3D)
            return true;
    }

    return false;
}

void RenderStyle::applyTransform(TransformationMatrix& transform, const LayoutSize& borderBoxSize, ApplyTransformOrigin applyOrigin) const
{
    applyTransform(transform, FloatRect(FloatPoint(), borderBoxSize), applyOrigin);
}

void RenderStyle::applyTransform(TransformationMatrix& transform, const FloatRect& boundingBox, ApplyTransformOrigin applyOrigin) const
{
    const Vector<RefPtr<TransformOperation> >& transformOperations = rareNonInheritedData->m_transform->m_operations.operations();
    bool applyTransformOrigin = requireTransformOrigin(transformOperations, applyOrigin);

    float offsetX = transformOriginX().type() == Percent ? boundingBox.x() : 0;
    float offsetY = transformOriginY().type() == Percent ? boundingBox.y() : 0;

    if (applyTransformOrigin) {
        transform.translate3d(floatValueForLength(transformOriginX(), boundingBox.width()) + offsetX,
            floatValueForLength(transformOriginY(), boundingBox.height()) + offsetY,
            transformOriginZ());
    }

    unsigned size = transformOperations.size();
    for (unsigned i = 0; i < size; ++i)
        transformOperations[i]->apply(transform, boundingBox.size());

    if (applyTransformOrigin) {
        transform.translate3d(-floatValueForLength(transformOriginX(), boundingBox.width()) - offsetX,
            -floatValueForLength(transformOriginY(), boundingBox.height()) - offsetY,
            -transformOriginZ());
    }
}

void RenderStyle::setTextShadow(PassRefPtr<ShadowList> s)
{
    rareInheritedData.access()->textShadow = s;
}

void RenderStyle::setBoxShadow(PassRefPtr<ShadowList> s)
{
    rareNonInheritedData.access()->m_boxShadow = s;
}

static RoundedRect::Radii calcRadiiFor(const BorderData& border, IntSize size)
{
    return RoundedRect::Radii(
        IntSize(valueForLength(border.topLeft().width(), size.width()),
            valueForLength(border.topLeft().height(), size.height())),
        IntSize(valueForLength(border.topRight().width(), size.width()),
            valueForLength(border.topRight().height(), size.height())),
        IntSize(valueForLength(border.bottomLeft().width(), size.width()),
            valueForLength(border.bottomLeft().height(), size.height())),
        IntSize(valueForLength(border.bottomRight().width(), size.width()),
            valueForLength(border.bottomRight().height(), size.height())));
}

StyleImage* RenderStyle::listStyleImage() const { return rareInheritedData->listStyleImage.get(); }
void RenderStyle::setListStyleImage(PassRefPtr<StyleImage> v)
{
    if (rareInheritedData->listStyleImage != v)
        rareInheritedData.access()->listStyleImage = v;
}

Color RenderStyle::color() const { return inherited->color; }
Color RenderStyle::visitedLinkColor() const { return inherited->visitedLinkColor; }
void RenderStyle::setColor(const Color& v) { SET_VAR(inherited, color, v); }
void RenderStyle::setVisitedLinkColor(const Color& v) { SET_VAR(inherited, visitedLinkColor, v); }

short RenderStyle::horizontalBorderSpacing() const { return inherited->horizontal_border_spacing; }
short RenderStyle::verticalBorderSpacing() const { return inherited->vertical_border_spacing; }
void RenderStyle::setHorizontalBorderSpacing(short v) { SET_VAR(inherited, horizontal_border_spacing, v); }
void RenderStyle::setVerticalBorderSpacing(short v) { SET_VAR(inherited, vertical_border_spacing, v); }

RoundedRect RenderStyle::getRoundedBorderFor(const LayoutRect& borderRect, bool includeLogicalLeftEdge, bool includeLogicalRightEdge) const
{
    IntRect snappedBorderRect(pixelSnappedIntRect(borderRect));
    RoundedRect roundedRect(snappedBorderRect);
    if (hasBorderRadius()) {
        RoundedRect::Radii radii = calcRadiiFor(surround->border, snappedBorderRect.size());
        radii.scale(calcBorderRadiiConstraintScaleFor(borderRect, radii));
        roundedRect.includeLogicalEdges(radii, isHorizontalWritingMode(), includeLogicalLeftEdge, includeLogicalRightEdge);
    }
    return roundedRect;
}

RoundedRect RenderStyle::getRoundedInnerBorderFor(const LayoutRect& borderRect, bool includeLogicalLeftEdge, bool includeLogicalRightEdge) const
{
    bool horizontal = isHorizontalWritingMode();

    int leftWidth = (!horizontal || includeLogicalLeftEdge) ? borderLeftWidth() : 0;
    int rightWidth = (!horizontal || includeLogicalRightEdge) ? borderRightWidth() : 0;
    int topWidth = (horizontal || includeLogicalLeftEdge) ? borderTopWidth() : 0;
    int bottomWidth = (horizontal || includeLogicalRightEdge) ? borderBottomWidth() : 0;

    return getRoundedInnerBorderFor(borderRect, topWidth, bottomWidth, leftWidth, rightWidth, includeLogicalLeftEdge, includeLogicalRightEdge);
}

RoundedRect RenderStyle::getRoundedInnerBorderFor(const LayoutRect& borderRect,
    int topWidth, int bottomWidth, int leftWidth, int rightWidth, bool includeLogicalLeftEdge, bool includeLogicalRightEdge) const
{
    LayoutRect innerRect(borderRect.x() + leftWidth,
               borderRect.y() + topWidth,
               borderRect.width() - leftWidth - rightWidth,
               borderRect.height() - topWidth - bottomWidth);

    RoundedRect roundedRect(pixelSnappedIntRect(innerRect));

    if (hasBorderRadius()) {
        RoundedRect::Radii radii = getRoundedBorderFor(borderRect).radii();
        radii.shrink(topWidth, bottomWidth, leftWidth, rightWidth);
        roundedRect.includeLogicalEdges(radii, isHorizontalWritingMode(), includeLogicalLeftEdge, includeLogicalRightEdge);
    }
    return roundedRect;
}

static bool allLayersAreFixed(const FillLayer* layer)
{
    bool allFixed = true;

    for (const FillLayer* currLayer = layer; currLayer; currLayer = currLayer->next())
        allFixed &= (currLayer->image() && currLayer->attachment() == FixedBackgroundAttachment);

    return layer && allFixed;
}

bool RenderStyle::hasEntirelyFixedBackground() const
{
    return allLayersAreFixed(backgroundLayers());
}

const CounterDirectiveMap* RenderStyle::counterDirectives() const
{
    return rareNonInheritedData->m_counterDirectives.get();
}

CounterDirectiveMap& RenderStyle::accessCounterDirectives()
{
    OwnPtr<CounterDirectiveMap>& map = rareNonInheritedData.access()->m_counterDirectives;
    if (!map)
        map = adoptPtr(new CounterDirectiveMap);
    return *map;
}

const CounterDirectives RenderStyle::getCounterDirectives(const AtomicString& identifier) const
{
    if (const CounterDirectiveMap* directives = counterDirectives())
        return directives->get(identifier);
    return CounterDirectives();
}

const AtomicString& RenderStyle::hyphenString() const
{
    const AtomicString& hyphenationString = rareInheritedData.get()->hyphenationString;
    if (!hyphenationString.isNull())
        return hyphenationString;

    // FIXME: This should depend on locale.
    DEFINE_STATIC_LOCAL(AtomicString, hyphenMinusString, (&hyphenMinus, 1));
    DEFINE_STATIC_LOCAL(AtomicString, hyphenString, (&hyphen, 1));
    return font().primaryFontHasGlyphForCharacter(hyphen) ? hyphenString : hyphenMinusString;
}

const AtomicString& RenderStyle::textEmphasisMarkString() const
{
    switch (textEmphasisMark()) {
    case TextEmphasisMarkNone:
        return nullAtom;
    case TextEmphasisMarkCustom:
        return textEmphasisCustomMark();
    case TextEmphasisMarkDot: {
        DEFINE_STATIC_LOCAL(AtomicString, filledDotString, (&bullet, 1));
        DEFINE_STATIC_LOCAL(AtomicString, openDotString, (&whiteBullet, 1));
        return textEmphasisFill() == TextEmphasisFillFilled ? filledDotString : openDotString;
    }
    case TextEmphasisMarkCircle: {
        DEFINE_STATIC_LOCAL(AtomicString, filledCircleString, (&blackCircle, 1));
        DEFINE_STATIC_LOCAL(AtomicString, openCircleString, (&whiteCircle, 1));
        return textEmphasisFill() == TextEmphasisFillFilled ? filledCircleString : openCircleString;
    }
    case TextEmphasisMarkDoubleCircle: {
        DEFINE_STATIC_LOCAL(AtomicString, filledDoubleCircleString, (&fisheye, 1));
        DEFINE_STATIC_LOCAL(AtomicString, openDoubleCircleString, (&bullseye, 1));
        return textEmphasisFill() == TextEmphasisFillFilled ? filledDoubleCircleString : openDoubleCircleString;
    }
    case TextEmphasisMarkTriangle: {
        DEFINE_STATIC_LOCAL(AtomicString, filledTriangleString, (&blackUpPointingTriangle, 1));
        DEFINE_STATIC_LOCAL(AtomicString, openTriangleString, (&whiteUpPointingTriangle, 1));
        return textEmphasisFill() == TextEmphasisFillFilled ? filledTriangleString : openTriangleString;
    }
    case TextEmphasisMarkSesame: {
        DEFINE_STATIC_LOCAL(AtomicString, filledSesameString, (&sesameDot, 1));
        DEFINE_STATIC_LOCAL(AtomicString, openSesameString, (&whiteSesameDot, 1));
        return textEmphasisFill() == TextEmphasisFillFilled ? filledSesameString : openSesameString;
    }
    case TextEmphasisMarkAuto:
        ASSERT_NOT_REACHED();
        return nullAtom;
    }

    ASSERT_NOT_REACHED();
    return nullAtom;
}

void RenderStyle::adjustAnimations()
{
    CSSAnimationDataList* animationList = rareNonInheritedData->m_animations.get();
    if (!animationList)
        return;

    // Get rid of empty animations and anything beyond them
    for (size_t i = 0; i < animationList->size(); ++i) {
        if (animationList->animation(i)->isEmpty()) {
            animationList->resize(i);
            break;
        }
    }

    if (animationList->isEmpty()) {
        clearAnimations();
        return;
    }

    // Repeat patterns into layers that don't have some properties set.
    animationList->fillUnsetProperties();
}

void RenderStyle::adjustTransitions()
{
    CSSAnimationDataList* transitionList = rareNonInheritedData->m_transitions.get();
    if (!transitionList)
        return;

    // Get rid of empty transitions and anything beyond them
    for (size_t i = 0; i < transitionList->size(); ++i) {
        if (transitionList->animation(i)->isEmpty()) {
            transitionList->resize(i);
            break;
        }
    }

    if (transitionList->isEmpty()) {
        clearTransitions();
        return;
    }

    // Repeat patterns into layers that don't have some properties set.
    transitionList->fillUnsetProperties();

    // Make sure there are no duplicate properties. This is an O(n^2) algorithm
    // but the lists tend to be very short, so it is probably ok
    for (size_t i = 0; i < transitionList->size(); ++i) {
        for (size_t j = i+1; j < transitionList->size(); ++j) {
            if (transitionList->animation(i)->property() == transitionList->animation(j)->property()) {
                // toss i
                transitionList->remove(i);
                j = i;
            }
        }
    }
}

CSSAnimationDataList* RenderStyle::accessAnimations()
{
    if (!rareNonInheritedData.access()->m_animations)
        rareNonInheritedData.access()->m_animations = adoptPtrWillBeNoop(new CSSAnimationDataList());
    return rareNonInheritedData->m_animations.get();
}

CSSAnimationDataList* RenderStyle::accessTransitions()
{
    if (!rareNonInheritedData.access()->m_transitions)
        rareNonInheritedData.access()->m_transitions = adoptPtrWillBeNoop(new CSSAnimationDataList());
    return rareNonInheritedData->m_transitions.get();
}

const CSSAnimationData* RenderStyle::transitionForProperty(CSSPropertyID property) const
{
    if (transitions()) {
        for (size_t i = 0; i < transitions()->size(); ++i) {
            const CSSAnimationData* p = transitions()->animation(i);
            if (p->animationMode() == CSSAnimationData::AnimateAll || p->property() == property) {
                return p;
            }
        }
    }
    return 0;
}

const Font& RenderStyle::font() const { return inherited->font; }
const FontMetrics& RenderStyle::fontMetrics() const { return inherited->font.fontMetrics(); }
const FontDescription& RenderStyle::fontDescription() const { return inherited->font.fontDescription(); }
float RenderStyle::specifiedFontSize() const { return fontDescription().specifiedSize(); }
float RenderStyle::computedFontSize() const { return fontDescription().computedSize(); }
int RenderStyle::fontSize() const { return fontDescription().computedPixelSize(); }
FontWeight RenderStyle::fontWeight() const { return fontDescription().weight(); }

float RenderStyle::wordSpacing() const { return fontDescription().wordSpacing(); }
float RenderStyle::letterSpacing() const { return fontDescription().letterSpacing(); }

bool RenderStyle::setFontDescription(const FontDescription& v)
{
    if (inherited->font.fontDescription() != v) {
        inherited.access()->font = Font(v);
        return true;
    }
    return false;
}

const Length& RenderStyle::specifiedLineHeight() const { return inherited->line_height; }
Length RenderStyle::lineHeight() const
{
    const Length& lh = inherited->line_height;
    // Unlike fontDescription().computedSize() and hence fontSize(), this is
    // recalculated on demand as we only store the specified line height.
    // FIXME: Should consider scaling the fixed part of any calc expressions
    // too, though this involves messily poking into CalcExpressionLength.
    float multiplier = textAutosizingMultiplier();
    if (multiplier > 1 && lh.isFixed())
        return Length(TextAutosizer::computeAutosizedFontSize(lh.value(), multiplier), Fixed);

    return lh;
}
void RenderStyle::setLineHeight(Length specifiedLineHeight) { SET_VAR(inherited, line_height, specifiedLineHeight); }

int RenderStyle::computedLineHeight() const
{
    const Length& lh = lineHeight();

    // Negative value means the line height is not set. Use the font's built-in spacing.
    if (lh.isNegative())
        return fontMetrics().lineSpacing();

    if (lh.isPercent())
        return minimumValueForLength(lh, fontSize());

    return lh.value();
}

void RenderStyle::setWordSpacing(float wordSpacing)
{
    FontSelector* currentFontSelector = font().fontSelector();
    FontDescription desc(fontDescription());
    desc.setWordSpacing(wordSpacing);
    setFontDescription(desc);
    font().update(currentFontSelector);
}

void RenderStyle::setLetterSpacing(float letterSpacing)
{
    FontSelector* currentFontSelector = font().fontSelector();
    FontDescription desc(fontDescription());
    desc.setLetterSpacing(letterSpacing);
    setFontDescription(desc);
    font().update(currentFontSelector);
}

void RenderStyle::setFontSize(float size)
{
    // size must be specifiedSize if Text Autosizing is enabled, but computedSize if text
    // zoom is enabled (if neither is enabled it's irrelevant as they're probably the same).

    ASSERT(std::isfinite(size));
    if (!std::isfinite(size) || size < 0)
        size = 0;
    else
        size = min(maximumAllowedFontSize, size);

    FontSelector* currentFontSelector = font().fontSelector();
    FontDescription desc(fontDescription());
    desc.setSpecifiedSize(size);
    desc.setComputedSize(size);

    float multiplier = textAutosizingMultiplier();
    if (multiplier > 1) {
        float autosizedFontSize = TextAutosizer::computeAutosizedFontSize(size, multiplier);
        desc.setComputedSize(min(maximumAllowedFontSize, autosizedFontSize));
    }

    setFontDescription(desc);
    font().update(currentFontSelector);
}

void RenderStyle::setFontWeight(FontWeight weight)
{
    FontSelector* currentFontSelector = font().fontSelector();
    FontDescription desc(fontDescription());
    desc.setWeight(weight);
    setFontDescription(desc);
    font().update(currentFontSelector);
}

void RenderStyle::getShadowExtent(const ShadowList* shadowList, LayoutUnit &top, LayoutUnit &right, LayoutUnit &bottom, LayoutUnit &left) const
{
    top = 0;
    right = 0;
    bottom = 0;
    left = 0;

    size_t shadowCount = shadowList ? shadowList->shadows().size() : 0;
    for (size_t i = 0; i < shadowCount; ++i) {
        const ShadowData& shadow = shadowList->shadows()[i];
        if (shadow.style() == Inset)
            continue;
        float blurAndSpread = shadow.blur() + shadow.spread();

        top = min<LayoutUnit>(top, shadow.y() - blurAndSpread);
        right = max<LayoutUnit>(right, shadow.x() + blurAndSpread);
        bottom = max<LayoutUnit>(bottom, shadow.y() + blurAndSpread);
        left = min<LayoutUnit>(left, shadow.x() - blurAndSpread);
    }
}

LayoutBoxExtent RenderStyle::getShadowInsetExtent(const ShadowList* shadowList) const
{
    LayoutUnit top = 0;
    LayoutUnit right = 0;
    LayoutUnit bottom = 0;
    LayoutUnit left = 0;

    size_t shadowCount = shadowList ? shadowList->shadows().size() : 0;
    for (size_t i = 0; i < shadowCount; ++i) {
        const ShadowData& shadow = shadowList->shadows()[i];
        if (shadow.style() == Normal)
            continue;
        float blurAndSpread = shadow.blur() + shadow.spread();
        top = max<LayoutUnit>(top, shadow.y() + blurAndSpread);
        right = min<LayoutUnit>(right, shadow.x() - blurAndSpread);
        bottom = min<LayoutUnit>(bottom, shadow.y() - blurAndSpread);
        left = max<LayoutUnit>(left, shadow.x() + blurAndSpread);
    }

    return LayoutBoxExtent(top, right, bottom, left);
}

void RenderStyle::getShadowHorizontalExtent(const ShadowList* shadowList, LayoutUnit &left, LayoutUnit &right) const
{
    left = 0;
    right = 0;

    size_t shadowCount = shadowList ? shadowList->shadows().size() : 0;
    for (size_t i = 0; i < shadowCount; ++i) {
        const ShadowData& shadow = shadowList->shadows()[i];
        if (shadow.style() == Inset)
            continue;
        float blurAndSpread = shadow.blur() + shadow.spread();

        left = min<LayoutUnit>(left, shadow.x() - blurAndSpread);
        right = max<LayoutUnit>(right, shadow.x() + blurAndSpread);
    }
}

void RenderStyle::getShadowVerticalExtent(const ShadowList* shadowList, LayoutUnit &top, LayoutUnit &bottom) const
{
    top = 0;
    bottom = 0;

    size_t shadowCount = shadowList ? shadowList->shadows().size() : 0;
    for (size_t i = 0; i < shadowCount; ++i) {
        const ShadowData& shadow = shadowList->shadows()[i];
        if (shadow.style() == Inset)
            continue;
        float blurAndSpread = shadow.blur() + shadow.spread();

        top = min<LayoutUnit>(top, shadow.y() - blurAndSpread);
        bottom = max<LayoutUnit>(bottom, shadow.y() + blurAndSpread);
    }
}

StyleColor RenderStyle::visitedDependentDecorationColor() const
{
    // Text decoration color fallback is handled in RenderObject::decorationColor.
    return insideLink() == InsideVisitedLink ? visitedLinkTextDecorationColor() : textDecorationColor();
}

Color RenderStyle::colorIncludingFallback(int colorProperty, bool visitedLink) const
{
    StyleColor result(StyleColor::currentColor());
    EBorderStyle borderStyle = BNONE;
    switch (colorProperty) {
    case CSSPropertyBackgroundColor:
        result = visitedLink ? visitedLinkBackgroundColor() : backgroundColor();
        break;
    case CSSPropertyBorderLeftColor:
        result = visitedLink ? visitedLinkBorderLeftColor() : borderLeftColor();
        borderStyle = borderLeftStyle();
        break;
    case CSSPropertyBorderRightColor:
        result = visitedLink ? visitedLinkBorderRightColor() : borderRightColor();
        borderStyle = borderRightStyle();
        break;
    case CSSPropertyBorderTopColor:
        result = visitedLink ? visitedLinkBorderTopColor() : borderTopColor();
        borderStyle = borderTopStyle();
        break;
    case CSSPropertyBorderBottomColor:
        result = visitedLink ? visitedLinkBorderBottomColor() : borderBottomColor();
        borderStyle = borderBottomStyle();
        break;
    case CSSPropertyColor:
        result = visitedLink ? visitedLinkColor() : color();
        break;
    case CSSPropertyOutlineColor:
        result = visitedLink ? visitedLinkOutlineColor() : outlineColor();
        break;
    case CSSPropertyWebkitCaretColor:
        result = !caretColor().isCurrentColor() ? caretColor() : visitedLink ? visitedLinkColor() : color();
        break;
    case CSSPropertyWebkitColumnRuleColor:
        result = visitedLink ? visitedLinkColumnRuleColor() : columnRuleColor();
        break;
    case CSSPropertyWebkitTextEmphasisColor:
        result = visitedLink ? visitedLinkTextEmphasisColor() : textEmphasisColor();
        break;
    case CSSPropertyWebkitTextFillColor:
        result = visitedLink ? visitedLinkTextFillColor() : textFillColor();
        break;
    case CSSPropertyWebkitTextStrokeColor:
        result = visitedLink ? visitedLinkTextStrokeColor() : textStrokeColor();
        break;
    case CSSPropertyFloodColor:
        result = floodColor();
        break;
    case CSSPropertyLightingColor:
        result = lightingColor();
        break;
    case CSSPropertyStopColor:
        result = stopColor();
        break;
    case CSSPropertyWebkitTapHighlightColor:
        result = tapHighlightColor();
        break;
    default:
        ASSERT_NOT_REACHED();
        break;
    }

    if (!result.isCurrentColor())
        return result.color();

    // FIXME: Treating styled borders with initial color differently causes problems
    // See crbug.com/316559, crbug.com/276231
    if (!visitedLink && (borderStyle == INSET || borderStyle == OUTSET || borderStyle == RIDGE || borderStyle == GROOVE))
        return Color(238, 238, 238);
    return visitedLink ? visitedLinkColor() : color();
}

Color RenderStyle::visitedDependentColor(int colorProperty) const
{
    Color unvisitedColor = colorIncludingFallback(colorProperty, false);
    if (insideLink() != InsideVisitedLink)
        return unvisitedColor;

    Color visitedColor = colorIncludingFallback(colorProperty, true);

    // FIXME: Technically someone could explicitly specify the color transparent, but for now we'll just
    // assume that if the background color is transparent that it wasn't set. Note that it's weird that
    // we're returning unvisited info for a visited link, but given our restriction that the alpha values
    // have to match, it makes more sense to return the unvisited background color if specified than it
    // does to return black. This behavior matches what Firefox 4 does as well.
    if (colorProperty == CSSPropertyBackgroundColor && visitedColor == Color::transparent)
        return unvisitedColor;

    // Take the alpha from the unvisited color, but get the RGB values from the visited color.
    return Color(visitedColor.red(), visitedColor.green(), visitedColor.blue(), unvisitedColor.alpha());
}

const BorderValue& RenderStyle::borderBefore() const
{
    switch (writingMode()) {
    case TopToBottomWritingMode:
        return borderTop();
    case BottomToTopWritingMode:
        return borderBottom();
    case LeftToRightWritingMode:
        return borderLeft();
    case RightToLeftWritingMode:
        return borderRight();
    }
    ASSERT_NOT_REACHED();
    return borderTop();
}

const BorderValue& RenderStyle::borderAfter() const
{
    switch (writingMode()) {
    case TopToBottomWritingMode:
        return borderBottom();
    case BottomToTopWritingMode:
        return borderTop();
    case LeftToRightWritingMode:
        return borderRight();
    case RightToLeftWritingMode:
        return borderLeft();
    }
    ASSERT_NOT_REACHED();
    return borderBottom();
}

const BorderValue& RenderStyle::borderStart() const
{
    if (isHorizontalWritingMode())
        return isLeftToRightDirection() ? borderLeft() : borderRight();
    return isLeftToRightDirection() ? borderTop() : borderBottom();
}

const BorderValue& RenderStyle::borderEnd() const
{
    if (isHorizontalWritingMode())
        return isLeftToRightDirection() ? borderRight() : borderLeft();
    return isLeftToRightDirection() ? borderBottom() : borderTop();
}

unsigned short RenderStyle::borderBeforeWidth() const
{
    switch (writingMode()) {
    case TopToBottomWritingMode:
        return borderTopWidth();
    case BottomToTopWritingMode:
        return borderBottomWidth();
    case LeftToRightWritingMode:
        return borderLeftWidth();
    case RightToLeftWritingMode:
        return borderRightWidth();
    }
    ASSERT_NOT_REACHED();
    return borderTopWidth();
}

unsigned short RenderStyle::borderAfterWidth() const
{
    switch (writingMode()) {
    case TopToBottomWritingMode:
        return borderBottomWidth();
    case BottomToTopWritingMode:
        return borderTopWidth();
    case LeftToRightWritingMode:
        return borderRightWidth();
    case RightToLeftWritingMode:
        return borderLeftWidth();
    }
    ASSERT_NOT_REACHED();
    return borderBottomWidth();
}

unsigned short RenderStyle::borderStartWidth() const
{
    if (isHorizontalWritingMode())
        return isLeftToRightDirection() ? borderLeftWidth() : borderRightWidth();
    return isLeftToRightDirection() ? borderTopWidth() : borderBottomWidth();
}

unsigned short RenderStyle::borderEndWidth() const
{
    if (isHorizontalWritingMode())
        return isLeftToRightDirection() ? borderRightWidth() : borderLeftWidth();
    return isLeftToRightDirection() ? borderBottomWidth() : borderTopWidth();
}

void RenderStyle::setMarginStart(Length margin)
{
    if (isHorizontalWritingMode()) {
        if (isLeftToRightDirection())
            setMarginLeft(margin);
        else
            setMarginRight(margin);
    } else {
        if (isLeftToRightDirection())
            setMarginTop(margin);
        else
            setMarginBottom(margin);
    }
}

void RenderStyle::setMarginEnd(Length margin)
{
    if (isHorizontalWritingMode()) {
        if (isLeftToRightDirection())
            setMarginRight(margin);
        else
            setMarginLeft(margin);
    } else {
        if (isLeftToRightDirection())
            setMarginBottom(margin);
        else
            setMarginTop(margin);
    }
}

TextEmphasisMark RenderStyle::textEmphasisMark() const
{
    TextEmphasisMark mark = static_cast<TextEmphasisMark>(rareInheritedData->textEmphasisMark);
    if (mark != TextEmphasisMarkAuto)
        return mark;

    if (isHorizontalWritingMode())
        return TextEmphasisMarkDot;

    return TextEmphasisMarkSesame;
}

Color RenderStyle::initialTapHighlightColor()
{
    return RenderTheme::tapHighlightColor();
}

LayoutBoxExtent RenderStyle::imageOutsets(const NinePieceImage& image) const
{
    return LayoutBoxExtent(NinePieceImage::computeOutset(image.outset().top(), borderTopWidth()),
                           NinePieceImage::computeOutset(image.outset().right(), borderRightWidth()),
                           NinePieceImage::computeOutset(image.outset().bottom(), borderBottomWidth()),
                           NinePieceImage::computeOutset(image.outset().left(), borderLeftWidth()));
}

void RenderStyle::setBorderImageSource(PassRefPtr<StyleImage> image)
{
    if (surround->border.m_image.image() == image.get())
        return;
    surround.access()->border.m_image.setImage(image);
}

void RenderStyle::setBorderImageSlices(LengthBox slices)
{
    if (surround->border.m_image.imageSlices() == slices)
        return;
    surround.access()->border.m_image.setImageSlices(slices);
}

void RenderStyle::setBorderImageWidth(const BorderImageLengthBox& slices)
{
    if (surround->border.m_image.borderSlices() == slices)
        return;
    surround.access()->border.m_image.setBorderSlices(slices);
}

void RenderStyle::setBorderImageOutset(const BorderImageLengthBox& outset)
{
    if (surround->border.m_image.outset() == outset)
        return;
    surround.access()->border.m_image.setOutset(outset);
}

float calcBorderRadiiConstraintScaleFor(const FloatRect& rect, const FloatRoundedRect::Radii& radii)
{
    // Constrain corner radii using CSS3 rules:
    // http://www.w3.org/TR/css3-background/#the-border-radius

    float factor = 1;
    float radiiSum;

    // top
    radiiSum = radii.topLeft().width() + radii.topRight().width(); // Casts to avoid integer overflow.
    if (radiiSum > rect.width())
        factor = std::min(rect.width() / radiiSum, factor);

    // bottom
    radiiSum = radii.bottomLeft().width() + radii.bottomRight().width();
    if (radiiSum > rect.width())
        factor = std::min(rect.width() / radiiSum, factor);

    // left
    radiiSum = radii.topLeft().height() + radii.bottomLeft().height();
    if (radiiSum > rect.height())
        factor = std::min(rect.height() / radiiSum, factor);

    // right
    radiiSum = radii.topRight().height() + radii.bottomRight().height();
    if (radiiSum > rect.height())
        factor = std::min(rect.height() / radiiSum, factor);

    ASSERT(factor <= 1);
    return factor;
}

} // namespace WebCore<|MERGE_RESOLUTION|>--- conflicted
+++ resolved
@@ -180,11 +180,7 @@
     if (oldStyle->display() != newStyle->display()
         || oldStyle->hasPseudoStyle(FIRST_LETTER) != newStyle->hasPseudoStyle(FIRST_LETTER)
         || oldStyle->hasSpanAllColumns() != newStyle->hasSpanAllColumns()
-<<<<<<< HEAD
-        || oldStyle->specifiesAutoColumns() != newStyle->specifiesAutoColumns()
-=======
         || oldStyle->specifiesColumns() != newStyle->specifiesColumns()
->>>>>>> 7c415e25
         || !oldStyle->contentDataEquivalent(newStyle)
         || oldStyle->hasTextCombine() != newStyle->hasTextCombine())
         return Reattach;
