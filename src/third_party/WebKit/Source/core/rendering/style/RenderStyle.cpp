/*
 * Copyright (C) 1999 Antti Koivisto (koivisto@kde.org)
 * Copyright (C) 2004, 2005, 2006, 2007, 2008, 2009, 2010 Apple Inc. All rights reserved.
 * Copyright (C) 2011 Adobe Systems Incorporated. All rights reserved.
 *
 * This library is free software; you can redistribute it and/or
 * modify it under the terms of the GNU Library General Public
 * License as published by the Free Software Foundation; either
 * version 2 of the License, or (at your option) any later version.
 *
 * This library is distributed in the hope that it will be useful,
 * but WITHOUT ANY WARRANTY; without even the implied warranty of
 * MERCHANTABILITY or FITNESS FOR A PARTICULAR PURPOSE.  See the GNU
 * Library General Public License for more details.
 *
 * You should have received a copy of the GNU Library General Public License
 * along with this library; see the file COPYING.LIB.  If not, write to
 * the Free Software Foundation, Inc., 51 Franklin Street, Fifth Floor,
 * Boston, MA 02110-1301, USA.
 *
 */

#include "config.h"
#include "core/rendering/style/RenderStyle.h"

#include <algorithm>
#include "RuntimeEnabledFeatures.h"
#include "core/css/resolver/StyleResolver.h"
#include "core/rendering/RenderTheme.h"
#include "core/rendering/TextAutosizer.h"
#include "core/rendering/style/ContentData.h"
#include "core/rendering/style/CursorList.h"
#include "core/rendering/style/QuotesData.h"
#include "core/rendering/style/ShadowList.h"
#include "core/rendering/style/StyleImage.h"
#include "core/rendering/style/StyleInheritedData.h"
#include "platform/LengthFunctions.h"
#include "platform/fonts/Font.h"
#include "platform/fonts/FontSelector.h"
#include "platform/geometry/FloatRoundedRect.h"
#include "wtf/MathExtras.h"

using namespace std;

namespace WebCore {

struct SameSizeAsBorderValue {
    RGBA32 m_color;
    unsigned m_width;
};

COMPILE_ASSERT(sizeof(BorderValue) == sizeof(SameSizeAsBorderValue), BorderValue_should_not_grow);

struct SameSizeAsRenderStyle : public RefCounted<SameSizeAsRenderStyle> {
    void* dataRefs[7];
    void* ownPtrs[1];
    void* dataRefSvgStyle;

    struct InheritedFlags {
        unsigned m_bitfields[2];
    } inherited_flags;

    struct NonInheritedFlags {
        unsigned m_bitfields[2];
    } noninherited_flags;
};

COMPILE_ASSERT(sizeof(RenderStyle) == sizeof(SameSizeAsRenderStyle), RenderStyle_should_stay_small);

inline RenderStyle* defaultStyle()
{
    DEFINE_STATIC_REF(RenderStyle, s_defaultStyle, (RenderStyle::createDefaultStyle()));
    return s_defaultStyle;
}

PassRefPtr<RenderStyle> RenderStyle::create()
{
    return adoptRef(new RenderStyle());
}

PassRefPtr<RenderStyle> RenderStyle::createDefaultStyle()
{
    return adoptRef(new RenderStyle(DefaultStyle));
}

PassRefPtr<RenderStyle> RenderStyle::createAnonymousStyleWithDisplay(const RenderStyle* parentStyle, EDisplay display)
{
    RefPtr<RenderStyle> newStyle = RenderStyle::create();
    newStyle->inheritFrom(parentStyle);
    newStyle->inheritUnicodeBidiFrom(parentStyle);
    newStyle->setDisplay(display);
    return newStyle;
}

PassRefPtr<RenderStyle> RenderStyle::clone(const RenderStyle* other)
{
    return adoptRef(new RenderStyle(*other));
}

ALWAYS_INLINE RenderStyle::RenderStyle()
    : m_box(defaultStyle()->m_box)
    , visual(defaultStyle()->visual)
    , m_background(defaultStyle()->m_background)
    , surround(defaultStyle()->surround)
    , rareNonInheritedData(defaultStyle()->rareNonInheritedData)
    , rareInheritedData(defaultStyle()->rareInheritedData)
    , inherited(defaultStyle()->inherited)
    , m_svgStyle(defaultStyle()->m_svgStyle)
{
    setBitDefaults(); // Would it be faster to copy this from the default style?
    COMPILE_ASSERT((sizeof(InheritedFlags) <= 8), InheritedFlags_does_not_grow);
    COMPILE_ASSERT((sizeof(NonInheritedFlags) <= 8), NonInheritedFlags_does_not_grow);
}

ALWAYS_INLINE RenderStyle::RenderStyle(DefaultStyleTag)
{
    setBitDefaults();

    m_box.init();
    visual.init();
    m_background.init();
    surround.init();
    rareNonInheritedData.init();
    rareNonInheritedData.access()->m_deprecatedFlexibleBox.init();
    rareNonInheritedData.access()->m_flexibleBox.init();
    rareNonInheritedData.access()->m_marquee.init();
    rareNonInheritedData.access()->m_multiCol.init();
    rareNonInheritedData.access()->m_transform.init();
    rareNonInheritedData.access()->m_willChange.init();
    rareNonInheritedData.access()->m_filter.init();
    rareNonInheritedData.access()->m_grid.init();
    rareNonInheritedData.access()->m_gridItem.init();
    rareInheritedData.init();
    inherited.init();
    m_svgStyle.init();
}

ALWAYS_INLINE RenderStyle::RenderStyle(const RenderStyle& o)
    : RefCounted<RenderStyle>()
    , m_box(o.m_box)
    , visual(o.visual)
    , m_background(o.m_background)
    , surround(o.surround)
    , rareNonInheritedData(o.rareNonInheritedData)
    , rareInheritedData(o.rareInheritedData)
    , inherited(o.inherited)
    , m_svgStyle(o.m_svgStyle)
    , inherited_flags(o.inherited_flags)
    , noninherited_flags(o.noninherited_flags)
{
}

static StyleRecalcChange diffPseudoStyles(const RenderStyle* oldStyle, const RenderStyle* newStyle)
{
    // If the pseudoStyles have changed, we want any StyleRecalcChange that is not NoChange
    // because setStyle will do the right thing with anything else.
    if (!oldStyle->hasAnyPublicPseudoStyles())
        return NoChange;
    for (PseudoId pseudoId = FIRST_PUBLIC_PSEUDOID; pseudoId < FIRST_INTERNAL_PSEUDOID; pseudoId = static_cast<PseudoId>(pseudoId + 1)) {
        if (!oldStyle->hasPseudoStyle(pseudoId))
            continue;
        RenderStyle* newPseudoStyle = newStyle->getCachedPseudoStyle(pseudoId);
        if (!newPseudoStyle)
            return NoInherit;
        RenderStyle* oldPseudoStyle = oldStyle->getCachedPseudoStyle(pseudoId);
        if (oldPseudoStyle && *oldPseudoStyle != *newPseudoStyle)
            return NoInherit;
    }
    return NoChange;
}

StyleRecalcChange RenderStyle::stylePropagationDiff(const RenderStyle* oldStyle, const RenderStyle* newStyle)
{
    if ((!oldStyle && newStyle) || (oldStyle && !newStyle))
        return Reattach;

    if (!oldStyle && !newStyle)
        return NoChange;

    if (oldStyle->display() != newStyle->display()
        || oldStyle->hasPseudoStyle(FIRST_LETTER) != newStyle->hasPseudoStyle(FIRST_LETTER)
<<<<<<< HEAD
        || oldStyle->columnSpan() != newStyle->columnSpan()
        || oldStyle->specifiesColumns() != newStyle->specifiesColumns()
=======
        || oldStyle->hasSpanAllColumns() != newStyle->hasSpanAllColumns()
        || oldStyle->specifiesAutoColumns() != newStyle->specifiesAutoColumns()
>>>>>>> ea63136c
        || !oldStyle->contentDataEquivalent(newStyle)
        || oldStyle->hasTextCombine() != newStyle->hasTextCombine())
        return Reattach;

    if (*oldStyle == *newStyle)
        return diffPseudoStyles(oldStyle, newStyle);

    if (oldStyle->inheritedNotEqual(newStyle)
        || oldStyle->hasExplicitlyInheritedProperties()
        || newStyle->hasExplicitlyInheritedProperties())
        return Inherit;

    return NoInherit;
}

void RenderStyle::inheritFrom(const RenderStyle* inheritParent, IsAtShadowBoundary isAtShadowBoundary)
{
    if (isAtShadowBoundary == AtShadowBoundary) {
        // Even if surrounding content is user-editable, shadow DOM should act as a single unit, and not necessarily be editable
        EUserModify currentUserModify = userModify();
        rareInheritedData = inheritParent->rareInheritedData;
        setUserModify(currentUserModify);
    } else
        rareInheritedData = inheritParent->rareInheritedData;
    inherited = inheritParent->inherited;
    inherited_flags = inheritParent->inherited_flags;
    if (m_svgStyle != inheritParent->m_svgStyle)
        m_svgStyle.access()->inheritFrom(inheritParent->m_svgStyle.get());
}

void RenderStyle::copyNonInheritedFrom(const RenderStyle* other)
{
    m_box = other->m_box;
    visual = other->visual;
    m_background = other->m_background;
    surround = other->surround;
    rareNonInheritedData = other->rareNonInheritedData;
    // The flags are copied one-by-one because noninherited_flags contains a bunch of stuff other than real style data.
    noninherited_flags._effectiveDisplay = other->noninherited_flags._effectiveDisplay;
    noninherited_flags._originalDisplay = other->noninherited_flags._originalDisplay;
    noninherited_flags._overflowX = other->noninherited_flags._overflowX;
    noninherited_flags._overflowY = other->noninherited_flags._overflowY;
    noninherited_flags._vertical_align = other->noninherited_flags._vertical_align;
    noninherited_flags._clear = other->noninherited_flags._clear;
    noninherited_flags._position = other->noninherited_flags._position;
    noninherited_flags._floating = other->noninherited_flags._floating;
    noninherited_flags._table_layout = other->noninherited_flags._table_layout;
    noninherited_flags._unicodeBidi = other->noninherited_flags._unicodeBidi;
    noninherited_flags._page_break_before = other->noninherited_flags._page_break_before;
    noninherited_flags._page_break_after = other->noninherited_flags._page_break_after;
    noninherited_flags._page_break_inside = other->noninherited_flags._page_break_inside;
    noninherited_flags.explicitInheritance = other->noninherited_flags.explicitInheritance;
    noninherited_flags.currentColor = other->noninherited_flags.currentColor;
    noninherited_flags.hasViewportUnits = other->noninherited_flags.hasViewportUnits;
    if (m_svgStyle != other->m_svgStyle)
        m_svgStyle.access()->copyNonInheritedFrom(other->m_svgStyle.get());
    ASSERT(zoom() == initialZoom());
}

bool RenderStyle::operator==(const RenderStyle& o) const
{
    // compare everything except the pseudoStyle pointer
    return inherited_flags == o.inherited_flags
        && noninherited_flags == o.noninherited_flags
        && m_box == o.m_box
        && visual == o.visual
        && m_background == o.m_background
        && surround == o.surround
        && rareNonInheritedData == o.rareNonInheritedData
        && rareInheritedData == o.rareInheritedData
        && inherited == o.inherited
        && m_svgStyle == o.m_svgStyle;
}

bool RenderStyle::isStyleAvailable() const
{
    return this != StyleResolver::styleNotYetAvailable();
}

bool RenderStyle::hasUniquePseudoStyle() const
{
    if (!m_cachedPseudoStyles || styleType() != NOPSEUDO)
        return false;

    for (size_t i = 0; i < m_cachedPseudoStyles->size(); ++i) {
        RenderStyle* pseudoStyle = m_cachedPseudoStyles->at(i).get();
        if (pseudoStyle->unique())
            return true;
    }

    return false;
}

RenderStyle* RenderStyle::getCachedPseudoStyle(PseudoId pid) const
{
    if (!m_cachedPseudoStyles || !m_cachedPseudoStyles->size())
        return 0;

    if (styleType() != NOPSEUDO)
        return 0;

    for (size_t i = 0; i < m_cachedPseudoStyles->size(); ++i) {
        RenderStyle* pseudoStyle = m_cachedPseudoStyles->at(i).get();
        if (pseudoStyle->styleType() == pid)
            return pseudoStyle;
    }

    return 0;
}

RenderStyle* RenderStyle::addCachedPseudoStyle(PassRefPtr<RenderStyle> pseudo)
{
    if (!pseudo)
        return 0;

    ASSERT(pseudo->styleType() > NOPSEUDO);

    RenderStyle* result = pseudo.get();

    if (!m_cachedPseudoStyles)
        m_cachedPseudoStyles = adoptPtr(new PseudoStyleCache);

    m_cachedPseudoStyles->append(pseudo);

    return result;
}

void RenderStyle::removeCachedPseudoStyle(PseudoId pid)
{
    if (!m_cachedPseudoStyles)
        return;
    for (size_t i = 0; i < m_cachedPseudoStyles->size(); ++i) {
        RenderStyle* pseudoStyle = m_cachedPseudoStyles->at(i).get();
        if (pseudoStyle->styleType() == pid) {
            m_cachedPseudoStyles->remove(i);
            return;
        }
    }
}

bool RenderStyle::inheritedNotEqual(const RenderStyle* other) const
{
    return inherited_flags != other->inherited_flags
           || inherited != other->inherited
           || m_svgStyle->inheritedNotEqual(other->m_svgStyle.get())
           || rareInheritedData != other->rareInheritedData;
}

bool RenderStyle::inheritedDataShared(const RenderStyle* other) const
{
    // This is a fast check that only looks if the data structures are shared.
    return inherited_flags == other->inherited_flags
        && inherited.get() == other->inherited.get()
        && m_svgStyle.get() == other->m_svgStyle.get()
        && rareInheritedData.get() == other->rareInheritedData.get();
}

static bool positionedObjectMovedOnly(const LengthBox& a, const LengthBox& b, const Length& width)
{
    // If any unit types are different, then we can't guarantee
    // that this was just a movement.
    if (a.left().type() != b.left().type()
        || a.right().type() != b.right().type()
        || a.top().type() != b.top().type()
        || a.bottom().type() != b.bottom().type())
        return false;

    // Only one unit can be non-auto in the horizontal direction and
    // in the vertical direction.  Otherwise the adjustment of values
    // is changing the size of the box.
    if (!a.left().isIntrinsicOrAuto() && !a.right().isIntrinsicOrAuto())
        return false;
    if (!a.top().isIntrinsicOrAuto() && !a.bottom().isIntrinsicOrAuto())
        return false;
    // If our width is auto and left or right is specified and changed then this
    // is not just a movement - we need to resize to our container.
    if (width.isIntrinsicOrAuto()
        && ((!a.left().isIntrinsicOrAuto() && a.left() != b.left())
            || (!a.right().isIntrinsicOrAuto() && a.right() != b.right())))
        return false;

    // One of the units is fixed or percent in both directions and stayed
    // that way in the new style.  Therefore all we are doing is moving.
    return true;
}

StyleDifference RenderStyle::visualInvalidationDiff(const RenderStyle* other, unsigned& changedContextSensitiveProperties) const
{
    changedContextSensitiveProperties = ContextSensitivePropertyNone;

    // Note, we use .get() on each DataRef below because DataRef::operator== will do a deep
    // compare, which is duplicate work when we're going to compare each property inside
    // this function anyway.

    StyleDifference svgChange = StyleDifferenceEqual;
    if (m_svgStyle.get() != other->m_svgStyle.get()) {
        svgChange = m_svgStyle->diff(other->m_svgStyle.get());
        if (svgChange == StyleDifferenceLayout)
            return svgChange;
    }

    if (m_box.get() != other->m_box.get()) {
        if (m_box->width() != other->m_box->width()
            || m_box->minWidth() != other->m_box->minWidth()
            || m_box->maxWidth() != other->m_box->maxWidth()
            || m_box->height() != other->m_box->height()
            || m_box->minHeight() != other->m_box->minHeight()
            || m_box->maxHeight() != other->m_box->maxHeight())
            return StyleDifferenceLayout;

        if (m_box->verticalAlign() != other->m_box->verticalAlign())
            return StyleDifferenceLayout;

        if (m_box->boxSizing() != other->m_box->boxSizing())
            return StyleDifferenceLayout;
    }

    if (surround.get() != other->surround.get()) {
        if (surround->margin != other->surround->margin)
            return StyleDifferenceLayout;

        if (surround->padding != other->surround->padding)
            return StyleDifferenceLayout;

        // If our border widths change, then we need to layout. Other changes to borders only necessitate a repaint.
        if (borderLeftWidth() != other->borderLeftWidth()
            || borderTopWidth() != other->borderTopWidth()
            || borderBottomWidth() != other->borderBottomWidth()
            || borderRightWidth() != other->borderRightWidth())
            return StyleDifferenceLayout;
    }

    if (rareNonInheritedData.get() != other->rareNonInheritedData.get()) {
        if (rareNonInheritedData->m_appearance != other->rareNonInheritedData->m_appearance
            || rareNonInheritedData->marginBeforeCollapse != other->rareNonInheritedData->marginBeforeCollapse
            || rareNonInheritedData->marginAfterCollapse != other->rareNonInheritedData->marginAfterCollapse
            || rareNonInheritedData->lineClamp != other->rareNonInheritedData->lineClamp
            || rareNonInheritedData->textOverflow != other->rareNonInheritedData->textOverflow
            || rareNonInheritedData->m_wrapFlow != other->rareNonInheritedData->m_wrapFlow
            || rareNonInheritedData->m_wrapThrough != other->rareNonInheritedData->m_wrapThrough
            || rareNonInheritedData->m_shapeMargin != other->rareNonInheritedData->m_shapeMargin
            || rareNonInheritedData->m_shapePadding != other->rareNonInheritedData->m_shapePadding
            || rareNonInheritedData->m_order != other->rareNonInheritedData->m_order
            || rareNonInheritedData->m_alignContent != other->rareNonInheritedData->m_alignContent
            || rareNonInheritedData->m_alignItems != other->rareNonInheritedData->m_alignItems
            || rareNonInheritedData->m_alignSelf != other->rareNonInheritedData->m_alignSelf
            || rareNonInheritedData->m_justifyContent != other->rareNonInheritedData->m_justifyContent
            || rareNonInheritedData->m_grid.get() != other->rareNonInheritedData->m_grid.get()
            || rareNonInheritedData->m_gridItem.get() != other->rareNonInheritedData->m_gridItem.get()
            || rareNonInheritedData->m_textCombine != other->rareNonInheritedData->m_textCombine
            || rareNonInheritedData->hasFilters() != other->rareNonInheritedData->hasFilters())
            return StyleDifferenceLayout;

        if (rareNonInheritedData->m_deprecatedFlexibleBox.get() != other->rareNonInheritedData->m_deprecatedFlexibleBox.get()
            && *rareNonInheritedData->m_deprecatedFlexibleBox.get() != *other->rareNonInheritedData->m_deprecatedFlexibleBox.get())
            return StyleDifferenceLayout;

        if (rareNonInheritedData->m_flexibleBox.get() != other->rareNonInheritedData->m_flexibleBox.get()
            && *rareNonInheritedData->m_flexibleBox.get() != *other->rareNonInheritedData->m_flexibleBox.get())
            return StyleDifferenceLayout;

        // FIXME: We should add an optimized form of layout that just recomputes visual overflow.
        if (!rareNonInheritedData->shadowDataEquivalent(*other->rareNonInheritedData.get()))
            return StyleDifferenceLayout;

        if (!rareNonInheritedData->reflectionDataEquivalent(*other->rareNonInheritedData.get()))
            return StyleDifferenceLayout;

        if (rareNonInheritedData->m_multiCol.get() != other->rareNonInheritedData->m_multiCol.get()
            && *rareNonInheritedData->m_multiCol.get() != *other->rareNonInheritedData->m_multiCol.get())
            return StyleDifferenceLayout;

        if (!transformDataEquivalent(other)) {
            // Don't return early here; instead take note of the type of
            // change, and deal with it when looking at compositing.
            changedContextSensitiveProperties |= ContextSensitivePropertyTransform;
        }

        // If the counter directives change, trigger a relayout to re-calculate counter values and rebuild the counter node tree.
        const CounterDirectiveMap* mapA = rareNonInheritedData->m_counterDirectives.get();
        const CounterDirectiveMap* mapB = other->rareNonInheritedData->m_counterDirectives.get();
        if (!(mapA == mapB || (mapA && mapB && *mapA == *mapB)))
            return StyleDifferenceLayout;

        // We only need do layout for opacity changes if adding or losing opacity could trigger a change
        // in us being a stacking context.
        if (hasAutoZIndex() != other->hasAutoZIndex() && rareNonInheritedData->hasOpacity() != other->rareNonInheritedData->hasOpacity()) {
            // FIXME: We would like to use SimplifiedLayout here, but we can't quite do that yet.
            // We need to make sure SimplifiedLayout can operate correctly on RenderInlines (we will need
            // to add a selfNeedsSimplifiedLayout bit in order to not get confused and taint every line).
            // In addition we need to solve the floating object issue when layers come and go. Right now
            // a full layout is necessary to keep floating object lists sane.
            return StyleDifferenceLayout;
        }
    }

    if (rareInheritedData.get() != other->rareInheritedData.get()) {
        if (rareInheritedData->highlight != other->rareInheritedData->highlight
            || rareInheritedData->indent != other->rareInheritedData->indent
            || rareInheritedData->m_textAlignLast != other->rareInheritedData->m_textAlignLast
            || rareInheritedData->m_textIndentLine != other->rareInheritedData->m_textIndentLine
            || rareInheritedData->m_effectiveZoom != other->rareInheritedData->m_effectiveZoom
            || rareInheritedData->wordBreak != other->rareInheritedData->wordBreak
            || rareInheritedData->overflowWrap != other->rareInheritedData->overflowWrap
            || rareInheritedData->lineBreak != other->rareInheritedData->lineBreak
            || rareInheritedData->textSecurity != other->rareInheritedData->textSecurity
            || rareInheritedData->hyphens != other->rareInheritedData->hyphens
            || rareInheritedData->hyphenationLimitBefore != other->rareInheritedData->hyphenationLimitBefore
            || rareInheritedData->hyphenationLimitAfter != other->rareInheritedData->hyphenationLimitAfter
            || rareInheritedData->hyphenationString != other->rareInheritedData->hyphenationString
            || rareInheritedData->locale != other->rareInheritedData->locale
            || rareInheritedData->m_rubyPosition != other->rareInheritedData->m_rubyPosition
            || rareInheritedData->textEmphasisMark != other->rareInheritedData->textEmphasisMark
            || rareInheritedData->textEmphasisPosition != other->rareInheritedData->textEmphasisPosition
            || rareInheritedData->textEmphasisCustomMark != other->rareInheritedData->textEmphasisCustomMark
            || rareInheritedData->m_textJustify != other->rareInheritedData->m_textJustify
            || rareInheritedData->m_textOrientation != other->rareInheritedData->m_textOrientation
            || rareInheritedData->m_tabSize != other->rareInheritedData->m_tabSize
            || rareInheritedData->m_lineBoxContain != other->rareInheritedData->m_lineBoxContain
            || rareInheritedData->listStyleImage != other->rareInheritedData->listStyleImage
            || rareInheritedData->textStrokeWidth != other->rareInheritedData->textStrokeWidth)
            return StyleDifferenceLayout;

        if (!rareInheritedData->shadowDataEquivalent(*other->rareInheritedData.get()))
            return StyleDifferenceLayout;

        if (!QuotesData::equals(rareInheritedData->quotes.get(), other->rareInheritedData->quotes.get()))
            return StyleDifferenceLayout;
    }

    if (visual->m_textAutosizingMultiplier != other->visual->m_textAutosizingMultiplier)
        return StyleDifferenceLayout;

    if (inherited.get() != other->inherited.get()) {
        if (inherited->line_height != other->inherited->line_height
        || inherited->font != other->inherited->font
        || inherited->horizontal_border_spacing != other->inherited->horizontal_border_spacing
        || inherited->vertical_border_spacing != other->inherited->vertical_border_spacing)
        return StyleDifferenceLayout;
    }

    if (inherited_flags._box_direction != other->inherited_flags._box_direction
        || inherited_flags.m_rtlOrdering != other->inherited_flags.m_rtlOrdering
        || inherited_flags._text_align != other->inherited_flags._text_align
        || inherited_flags._text_transform != other->inherited_flags._text_transform
        || inherited_flags._direction != other->inherited_flags._direction
        || inherited_flags._white_space != other->inherited_flags._white_space
        || inherited_flags.m_writingMode != other->inherited_flags.m_writingMode)
        return StyleDifferenceLayout;

    if (noninherited_flags._overflowX != other->noninherited_flags._overflowX
        || noninherited_flags._overflowY != other->noninherited_flags._overflowY
        || noninherited_flags._clear != other->noninherited_flags._clear
        || noninherited_flags._unicodeBidi != other->noninherited_flags._unicodeBidi
        || noninherited_flags._position != other->noninherited_flags._position
        || noninherited_flags._floating != other->noninherited_flags._floating
        || noninherited_flags._originalDisplay != other->noninherited_flags._originalDisplay
        || noninherited_flags._vertical_align != other->noninherited_flags._vertical_align)
        return StyleDifferenceLayout;

    if (noninherited_flags._effectiveDisplay >= FIRST_TABLE_DISPLAY && noninherited_flags._effectiveDisplay <= LAST_TABLE_DISPLAY) {
        if (inherited_flags._border_collapse != other->inherited_flags._border_collapse
            || inherited_flags._empty_cells != other->inherited_flags._empty_cells
            || inherited_flags._caption_side != other->inherited_flags._caption_side
            || noninherited_flags._table_layout != other->noninherited_flags._table_layout)
            return StyleDifferenceLayout;

        // In the collapsing border model, 'hidden' suppresses other borders, while 'none'
        // does not, so these style differences can be width differences.
        if (inherited_flags._border_collapse
            && ((borderTopStyle() == BHIDDEN && other->borderTopStyle() == BNONE)
                || (borderTopStyle() == BNONE && other->borderTopStyle() == BHIDDEN)
                || (borderBottomStyle() == BHIDDEN && other->borderBottomStyle() == BNONE)
                || (borderBottomStyle() == BNONE && other->borderBottomStyle() == BHIDDEN)
                || (borderLeftStyle() == BHIDDEN && other->borderLeftStyle() == BNONE)
                || (borderLeftStyle() == BNONE && other->borderLeftStyle() == BHIDDEN)
                || (borderRightStyle() == BHIDDEN && other->borderRightStyle() == BNONE)
                || (borderRightStyle() == BNONE && other->borderRightStyle() == BHIDDEN)))
            return StyleDifferenceLayout;
    } else if (noninherited_flags._effectiveDisplay == LIST_ITEM) {
        if (inherited_flags._list_style_type != other->inherited_flags._list_style_type
            || inherited_flags._list_style_position != other->inherited_flags._list_style_position)
            return StyleDifferenceLayout;
    }

    if ((visibility() == COLLAPSE) != (other->visibility() == COLLAPSE))
        return StyleDifferenceLayout;

    if (m_background->outline() != other->m_background->outline()) {
        // FIXME: We only really need to recompute the overflow but we don't have an optimized layout for it.
        return StyleDifferenceLayout;
    }

    // SVGRenderStyle::diff() might have returned StyleDifferenceRepaint, eg. if fill changes.
    // If eg. the font-size changed at the same time, we're not allowed to return StyleDifferenceRepaint,
    // but have to return StyleDifferenceLayout, that's why  this if branch comes after all branches
    // that are relevant for SVG and might return StyleDifferenceLayout.
    if (svgChange != StyleDifferenceEqual)
        return svgChange;

    // NOTE: This block must be last in this function for the StyleDifferenceLayoutPositionedMovementOnly
    // optimization to work properly.
    if (position() != StaticPosition && surround->offset != other->surround->offset) {
        // Optimize for the case where a positioned layer is moving but not changing size.
        if ((position() == AbsolutePosition || position() == FixedPosition)
            && positionedObjectMovedOnly(surround->offset, other->surround->offset, m_box->width())
            && repaintOnlyDiff(other, changedContextSensitiveProperties) == StyleDifferenceEqual)
            return StyleDifferenceLayoutPositionedMovementOnly;
        // FIXME: We would like to use SimplifiedLayout for relative positioning, but we can't quite do that yet.
        // We need to make sure SimplifiedLayout can operate correctly on RenderInlines (we will need
        // to add a selfNeedsSimplifiedLayout bit in order to not get confused and taint every line).
        return StyleDifferenceLayout;
    }

    StyleDifference repaintDifference = repaintOnlyDiff(other, changedContextSensitiveProperties);
    ASSERT(repaintDifference <= StyleDifferenceRepaintLayer);
    return repaintDifference;
}

StyleDifference RenderStyle::repaintOnlyDiff(const RenderStyle* other, unsigned& changedContextSensitiveProperties) const
{
    if (position() != StaticPosition && (m_box->zIndex() != other->m_box->zIndex() || m_box->hasAutoZIndex() != other->m_box->hasAutoZIndex()
        || visual->clip != other->visual->clip || visual->hasClip != other->visual->hasClip))
        return StyleDifferenceRepaintLayer;

    if (RuntimeEnabledFeatures::cssCompositingEnabled() && (rareNonInheritedData->m_effectiveBlendMode != other->rareNonInheritedData->m_effectiveBlendMode
        || rareNonInheritedData->m_isolation != other->rareNonInheritedData->m_isolation))
        return StyleDifferenceRepaintLayer;

    if (rareNonInheritedData->opacity != other->rareNonInheritedData->opacity) {
        // Don't return early here; instead take note of the type of change,
        // and deal with it when looking at compositing.
        changedContextSensitiveProperties |= ContextSensitivePropertyOpacity;
    }

    if (rareNonInheritedData->m_filter.get() != other->rareNonInheritedData->m_filter.get()
        && *rareNonInheritedData->m_filter.get() != *other->rareNonInheritedData->m_filter.get()) {
        // Don't return early here; instead take note of the type of change,
        // and deal with it when looking at compositing.
        changedContextSensitiveProperties |= ContextSensitivePropertyFilter;
    }

    if (rareNonInheritedData->m_mask != other->rareNonInheritedData->m_mask
        || rareNonInheritedData->m_maskBoxImage != other->rareNonInheritedData->m_maskBoxImage)
        return StyleDifferenceRepaintLayer;

    if (inherited_flags._visibility != other->inherited_flags._visibility
        || inherited_flags.m_printColorAdjust != other->inherited_flags.m_printColorAdjust
        || inherited_flags._insideLink != other->inherited_flags._insideLink
        || surround->border != other->surround->border
        || *m_background.get() != *other->m_background.get()
        || rareInheritedData->userModify != other->rareInheritedData->userModify
        || rareInheritedData->userSelect != other->rareInheritedData->userSelect
        || rareNonInheritedData->userDrag != other->rareNonInheritedData->userDrag
        || rareNonInheritedData->m_borderFit != other->rareNonInheritedData->m_borderFit
        || rareNonInheritedData->m_objectFit != other->rareNonInheritedData->m_objectFit
        || rareNonInheritedData->m_objectPosition != other->rareNonInheritedData->m_objectPosition
        || rareInheritedData->m_imageRendering != other->rareInheritedData->m_imageRendering)
        return StyleDifferenceRepaint;

        // FIXME: The current spec is being reworked to remove dependencies between exclusions and affected
        // content. There's a proposal to use floats instead. In that case, wrap-shape should actually relayout
        // the parent container. For sure, I will have to revisit this code, but for now I've added this in order
        // to avoid having diff() == StyleDifferenceEqual where wrap-shapes actually differ.
        // Tracking bug: https://bugs.webkit.org/show_bug.cgi?id=62991
        if (rareNonInheritedData->m_shapeOutside != other->rareNonInheritedData->m_shapeOutside)
            return StyleDifferenceRepaint;

        if (rareNonInheritedData->m_clipPath != other->rareNonInheritedData->m_clipPath)
            return StyleDifferenceRepaint;

    if (rareNonInheritedData.get() != other->rareNonInheritedData.get()) {
        if (rareNonInheritedData->m_transformStyle3D != other->rareNonInheritedData->m_transformStyle3D
            || rareNonInheritedData->m_backfaceVisibility != other->rareNonInheritedData->m_backfaceVisibility
            || rareNonInheritedData->m_perspective != other->rareNonInheritedData->m_perspective
            || rareNonInheritedData->m_perspectiveOriginX != other->rareNonInheritedData->m_perspectiveOriginX
            || rareNonInheritedData->m_perspectiveOriginY != other->rareNonInheritedData->m_perspectiveOriginY
            || hasWillChangeCompositingHint() != other->hasWillChangeCompositingHint()
            || hasWillChangeGpuRasterizationHint() != other->hasWillChangeGpuRasterizationHint())
            return StyleDifferenceRecompositeLayer;
    }

    if (inherited->color != other->inherited->color
        || inherited_flags._text_decorations != other->inherited_flags._text_decorations
        || visual->textDecoration != other->visual->textDecoration
        || rareNonInheritedData->m_textDecorationStyle != other->rareNonInheritedData->m_textDecorationStyle
        || rareNonInheritedData->m_textDecorationColor != other->rareNonInheritedData->m_textDecorationColor
        || rareInheritedData->textFillColor() != other->rareInheritedData->textFillColor()
        || rareInheritedData->textStrokeColor() != other->rareInheritedData->textStrokeColor()
        || rareInheritedData->textEmphasisColor() != other->rareInheritedData->textEmphasisColor()
        || rareInheritedData->textEmphasisFill != other->rareInheritedData->textEmphasisFill)
        return StyleDifferenceRepaintIfTextOrColorChange;

    // Cursors are not checked, since they will be set appropriately in response to mouse events,
    // so they don't need to cause any repaint or layout.

    // Animations don't need to be checked either.  We always set the new style on the RenderObject, so we will get a chance to fire off
    // the resulting transition properly.
    return StyleDifferenceEqual;
}

void RenderStyle::setClip(Length top, Length right, Length bottom, Length left)
{
    StyleVisualData* data = visual.access();
    data->clip.m_top = top;
    data->clip.m_right = right;
    data->clip.m_bottom = bottom;
    data->clip.m_left = left;
}

void RenderStyle::addCursor(PassRefPtr<StyleImage> image, const IntPoint& hotSpot)
{
    if (!rareInheritedData.access()->cursorData)
        rareInheritedData.access()->cursorData = CursorList::create();
    rareInheritedData.access()->cursorData->append(CursorData(image, hotSpot));
}

void RenderStyle::setCursorList(PassRefPtr<CursorList> other)
{
    rareInheritedData.access()->cursorData = other;
}

void RenderStyle::setQuotes(PassRefPtr<QuotesData> q)
{
    if (QuotesData::equals(rareInheritedData->quotes.get(), q.get()))
        return;
    rareInheritedData.access()->quotes = q;
}

void RenderStyle::clearCursorList()
{
    if (rareInheritedData->cursorData)
        rareInheritedData.access()->cursorData = nullptr;
}

void RenderStyle::addCallbackSelector(const String& selector)
{
    if (!rareNonInheritedData->m_callbackSelectors.contains(selector))
        rareNonInheritedData.access()->m_callbackSelectors.append(selector);
}

void RenderStyle::clearContent()
{
    if (rareNonInheritedData->m_content)
        rareNonInheritedData.access()->m_content = nullptr;
}

void RenderStyle::appendContent(PassOwnPtr<ContentData> contentData)
{
    OwnPtr<ContentData>& content = rareNonInheritedData.access()->m_content;
    ContentData* lastContent = content.get();
    while (lastContent && lastContent->next())
        lastContent = lastContent->next();

    if (lastContent)
        lastContent->setNext(contentData);
    else
        content = contentData;
}

void RenderStyle::setContent(PassRefPtr<StyleImage> image, bool add)
{
    if (!image)
        return;

    if (add) {
        appendContent(ContentData::create(image));
        return;
    }

    rareNonInheritedData.access()->m_content = ContentData::create(image);
}

void RenderStyle::setContent(const String& string, bool add)
{
    OwnPtr<ContentData>& content = rareNonInheritedData.access()->m_content;
    if (add) {
        ContentData* lastContent = content.get();
        while (lastContent && lastContent->next())
            lastContent = lastContent->next();

        if (lastContent) {
            // We attempt to merge with the last ContentData if possible.
            if (lastContent->isText()) {
                TextContentData* textContent = static_cast<TextContentData*>(lastContent);
                textContent->setText(textContent->text() + string);
            } else
                lastContent->setNext(ContentData::create(string));

            return;
        }
    }

    content = ContentData::create(string);
}

void RenderStyle::setContent(PassOwnPtr<CounterContent> counter, bool add)
{
    if (!counter)
        return;

    if (add) {
        appendContent(ContentData::create(counter));
        return;
    }

    rareNonInheritedData.access()->m_content = ContentData::create(counter);
}

void RenderStyle::setContent(QuoteType quote, bool add)
{
    if (add) {
        appendContent(ContentData::create(quote));
        return;
    }

    rareNonInheritedData.access()->m_content = ContentData::create(quote);
}

blink::WebBlendMode RenderStyle::blendMode() const
{
    if (RuntimeEnabledFeatures::cssCompositingEnabled())
        return static_cast<blink::WebBlendMode>(rareNonInheritedData->m_effectiveBlendMode);
    return blink::WebBlendModeNormal;
}

void RenderStyle::setBlendMode(blink::WebBlendMode v)
{
    if (RuntimeEnabledFeatures::cssCompositingEnabled())
        rareNonInheritedData.access()->m_effectiveBlendMode = v;
}

bool RenderStyle::hasBlendMode() const
{
    if (RuntimeEnabledFeatures::cssCompositingEnabled())
        return static_cast<blink::WebBlendMode>(rareNonInheritedData->m_effectiveBlendMode) != blink::WebBlendModeNormal;
    return false;
}

EIsolation RenderStyle::isolation() const
{
    if (RuntimeEnabledFeatures::cssCompositingEnabled())
        return static_cast<EIsolation>(rareNonInheritedData->m_isolation);
    return IsolationAuto;
}

void RenderStyle::setIsolation(EIsolation v)
{
    if (RuntimeEnabledFeatures::cssCompositingEnabled())
        rareNonInheritedData.access()->m_isolation = v;
}

bool RenderStyle::hasIsolation() const
{
    if (RuntimeEnabledFeatures::cssCompositingEnabled())
        return rareNonInheritedData->m_isolation != IsolationAuto;
    return false;
}

bool RenderStyle::hasWillChangeCompositingHint() const
{
    for (size_t i = 0; i < rareNonInheritedData->m_willChange->m_properties.size(); ++i) {
        switch (rareNonInheritedData->m_willChange->m_properties[i]) {
        case CSSPropertyOpacity:
        case CSSPropertyWebkitTransform:
        case CSSPropertyLeft:
        case CSSPropertyTop:
        case CSSPropertyRight:
        case CSSPropertyBottom:
        case CSSPropertyWebkitFilter:
            return true;
        default:
            break;
        }
    }
    return false;
}

bool RenderStyle::hasWillChangeGpuRasterizationHint() const
{
    if (willChangeContents())
        return true;

    for (size_t i = 0; i < rareNonInheritedData->m_willChange->m_properties.size(); ++i) {
        switch (rareNonInheritedData->m_willChange->m_properties[i]) {
        case CSSPropertyWidth:
        case CSSPropertyHeight:
        case CSSPropertyBackgroundColor:
        case CSSPropertyBackgroundPosition:
            return true;
        default:
            break;
        }
    }
    return false;
}

inline bool requireTransformOrigin(const Vector<RefPtr<TransformOperation> >& transformOperations, RenderStyle::ApplyTransformOrigin applyOrigin)
{
    // transform-origin brackets the transform with translate operations.
    // Optimize for the case where the only transform is a translation, since the transform-origin is irrelevant
    // in that case.
    if (applyOrigin != RenderStyle::IncludeTransformOrigin)
        return false;

    unsigned size = transformOperations.size();
    for (unsigned i = 0; i < size; ++i) {
        TransformOperation::OperationType type = transformOperations[i]->type();
        if (type != TransformOperation::TranslateX
            && type != TransformOperation::TranslateY
            && type != TransformOperation::Translate
            && type != TransformOperation::TranslateZ
            && type != TransformOperation::Translate3D)
            return true;
    }

    return false;
}

void RenderStyle::applyTransform(TransformationMatrix& transform, const LayoutSize& borderBoxSize, ApplyTransformOrigin applyOrigin) const
{
    applyTransform(transform, FloatRect(FloatPoint(), borderBoxSize), applyOrigin);
}

void RenderStyle::applyTransform(TransformationMatrix& transform, const FloatRect& boundingBox, ApplyTransformOrigin applyOrigin) const
{
    const Vector<RefPtr<TransformOperation> >& transformOperations = rareNonInheritedData->m_transform->m_operations.operations();
    bool applyTransformOrigin = requireTransformOrigin(transformOperations, applyOrigin);

    float offsetX = transformOriginX().type() == Percent ? boundingBox.x() : 0;
    float offsetY = transformOriginY().type() == Percent ? boundingBox.y() : 0;

    if (applyTransformOrigin) {
        transform.translate3d(floatValueForLength(transformOriginX(), boundingBox.width()) + offsetX,
            floatValueForLength(transformOriginY(), boundingBox.height()) + offsetY,
            transformOriginZ());
    }

    unsigned size = transformOperations.size();
    for (unsigned i = 0; i < size; ++i)
        transformOperations[i]->apply(transform, boundingBox.size());

    if (applyTransformOrigin) {
        transform.translate3d(-floatValueForLength(transformOriginX(), boundingBox.width()) - offsetX,
            -floatValueForLength(transformOriginY(), boundingBox.height()) - offsetY,
            -transformOriginZ());
    }
}

void RenderStyle::setTextShadow(PassRefPtr<ShadowList> s)
{
    rareInheritedData.access()->textShadow = s;
}

void RenderStyle::setBoxShadow(PassRefPtr<ShadowList> s)
{
    rareNonInheritedData.access()->m_boxShadow = s;
}

static RoundedRect::Radii calcRadiiFor(const BorderData& border, IntSize size)
{
    return RoundedRect::Radii(
        IntSize(valueForLength(border.topLeft().width(), size.width()),
            valueForLength(border.topLeft().height(), size.height())),
        IntSize(valueForLength(border.topRight().width(), size.width()),
            valueForLength(border.topRight().height(), size.height())),
        IntSize(valueForLength(border.bottomLeft().width(), size.width()),
            valueForLength(border.bottomLeft().height(), size.height())),
        IntSize(valueForLength(border.bottomRight().width(), size.width()),
            valueForLength(border.bottomRight().height(), size.height())));
}

StyleImage* RenderStyle::listStyleImage() const { return rareInheritedData->listStyleImage.get(); }
void RenderStyle::setListStyleImage(PassRefPtr<StyleImage> v)
{
    if (rareInheritedData->listStyleImage != v)
        rareInheritedData.access()->listStyleImage = v;
}

Color RenderStyle::color() const { return inherited->color; }
Color RenderStyle::visitedLinkColor() const { return inherited->visitedLinkColor; }
void RenderStyle::setColor(const Color& v) { SET_VAR(inherited, color, v); }
void RenderStyle::setVisitedLinkColor(const Color& v) { SET_VAR(inherited, visitedLinkColor, v); }

short RenderStyle::horizontalBorderSpacing() const { return inherited->horizontal_border_spacing; }
short RenderStyle::verticalBorderSpacing() const { return inherited->vertical_border_spacing; }
void RenderStyle::setHorizontalBorderSpacing(short v) { SET_VAR(inherited, horizontal_border_spacing, v); }
void RenderStyle::setVerticalBorderSpacing(short v) { SET_VAR(inherited, vertical_border_spacing, v); }

RoundedRect RenderStyle::getRoundedBorderFor(const LayoutRect& borderRect, bool includeLogicalLeftEdge, bool includeLogicalRightEdge) const
{
    IntRect snappedBorderRect(pixelSnappedIntRect(borderRect));
    RoundedRect roundedRect(snappedBorderRect);
    if (hasBorderRadius()) {
        RoundedRect::Radii radii = calcRadiiFor(surround->border, snappedBorderRect.size());
        radii.scale(calcBorderRadiiConstraintScaleFor(borderRect, radii));
        roundedRect.includeLogicalEdges(radii, isHorizontalWritingMode(), includeLogicalLeftEdge, includeLogicalRightEdge);
    }
    return roundedRect;
}

RoundedRect RenderStyle::getRoundedInnerBorderFor(const LayoutRect& borderRect, bool includeLogicalLeftEdge, bool includeLogicalRightEdge) const
{
    bool horizontal = isHorizontalWritingMode();

    int leftWidth = (!horizontal || includeLogicalLeftEdge) ? borderLeftWidth() : 0;
    int rightWidth = (!horizontal || includeLogicalRightEdge) ? borderRightWidth() : 0;
    int topWidth = (horizontal || includeLogicalLeftEdge) ? borderTopWidth() : 0;
    int bottomWidth = (horizontal || includeLogicalRightEdge) ? borderBottomWidth() : 0;

    return getRoundedInnerBorderFor(borderRect, topWidth, bottomWidth, leftWidth, rightWidth, includeLogicalLeftEdge, includeLogicalRightEdge);
}

RoundedRect RenderStyle::getRoundedInnerBorderFor(const LayoutRect& borderRect,
    int topWidth, int bottomWidth, int leftWidth, int rightWidth, bool includeLogicalLeftEdge, bool includeLogicalRightEdge) const
{
    LayoutRect innerRect(borderRect.x() + leftWidth,
               borderRect.y() + topWidth,
               borderRect.width() - leftWidth - rightWidth,
               borderRect.height() - topWidth - bottomWidth);

    RoundedRect roundedRect(pixelSnappedIntRect(innerRect));

    if (hasBorderRadius()) {
        RoundedRect::Radii radii = getRoundedBorderFor(borderRect).radii();
        radii.shrink(topWidth, bottomWidth, leftWidth, rightWidth);
        roundedRect.includeLogicalEdges(radii, isHorizontalWritingMode(), includeLogicalLeftEdge, includeLogicalRightEdge);
    }
    return roundedRect;
}

static bool allLayersAreFixed(const FillLayer* layer)
{
    bool allFixed = true;

    for (const FillLayer* currLayer = layer; currLayer; currLayer = currLayer->next())
        allFixed &= (currLayer->image() && currLayer->attachment() == FixedBackgroundAttachment);

    return layer && allFixed;
}

bool RenderStyle::hasEntirelyFixedBackground() const
{
    return allLayersAreFixed(backgroundLayers());
}

const CounterDirectiveMap* RenderStyle::counterDirectives() const
{
    return rareNonInheritedData->m_counterDirectives.get();
}

CounterDirectiveMap& RenderStyle::accessCounterDirectives()
{
    OwnPtr<CounterDirectiveMap>& map = rareNonInheritedData.access()->m_counterDirectives;
    if (!map)
        map = adoptPtr(new CounterDirectiveMap);
    return *map;
}

const CounterDirectives RenderStyle::getCounterDirectives(const AtomicString& identifier) const
{
    if (const CounterDirectiveMap* directives = counterDirectives())
        return directives->get(identifier);
    return CounterDirectives();
}

const AtomicString& RenderStyle::hyphenString() const
{
    const AtomicString& hyphenationString = rareInheritedData.get()->hyphenationString;
    if (!hyphenationString.isNull())
        return hyphenationString;

    // FIXME: This should depend on locale.
    DEFINE_STATIC_LOCAL(AtomicString, hyphenMinusString, (&hyphenMinus, 1));
    DEFINE_STATIC_LOCAL(AtomicString, hyphenString, (&hyphen, 1));
    return font().primaryFontHasGlyphForCharacter(hyphen) ? hyphenString : hyphenMinusString;
}

const AtomicString& RenderStyle::textEmphasisMarkString() const
{
    switch (textEmphasisMark()) {
    case TextEmphasisMarkNone:
        return nullAtom;
    case TextEmphasisMarkCustom:
        return textEmphasisCustomMark();
    case TextEmphasisMarkDot: {
        DEFINE_STATIC_LOCAL(AtomicString, filledDotString, (&bullet, 1));
        DEFINE_STATIC_LOCAL(AtomicString, openDotString, (&whiteBullet, 1));
        return textEmphasisFill() == TextEmphasisFillFilled ? filledDotString : openDotString;
    }
    case TextEmphasisMarkCircle: {
        DEFINE_STATIC_LOCAL(AtomicString, filledCircleString, (&blackCircle, 1));
        DEFINE_STATIC_LOCAL(AtomicString, openCircleString, (&whiteCircle, 1));
        return textEmphasisFill() == TextEmphasisFillFilled ? filledCircleString : openCircleString;
    }
    case TextEmphasisMarkDoubleCircle: {
        DEFINE_STATIC_LOCAL(AtomicString, filledDoubleCircleString, (&fisheye, 1));
        DEFINE_STATIC_LOCAL(AtomicString, openDoubleCircleString, (&bullseye, 1));
        return textEmphasisFill() == TextEmphasisFillFilled ? filledDoubleCircleString : openDoubleCircleString;
    }
    case TextEmphasisMarkTriangle: {
        DEFINE_STATIC_LOCAL(AtomicString, filledTriangleString, (&blackUpPointingTriangle, 1));
        DEFINE_STATIC_LOCAL(AtomicString, openTriangleString, (&whiteUpPointingTriangle, 1));
        return textEmphasisFill() == TextEmphasisFillFilled ? filledTriangleString : openTriangleString;
    }
    case TextEmphasisMarkSesame: {
        DEFINE_STATIC_LOCAL(AtomicString, filledSesameString, (&sesameDot, 1));
        DEFINE_STATIC_LOCAL(AtomicString, openSesameString, (&whiteSesameDot, 1));
        return textEmphasisFill() == TextEmphasisFillFilled ? filledSesameString : openSesameString;
    }
    case TextEmphasisMarkAuto:
        ASSERT_NOT_REACHED();
        return nullAtom;
    }

    ASSERT_NOT_REACHED();
    return nullAtom;
}

void RenderStyle::adjustAnimations()
{
    CSSAnimationDataList* animationList = rareNonInheritedData->m_animations.get();
    if (!animationList)
        return;

    // Get rid of empty animations and anything beyond them
    for (size_t i = 0; i < animationList->size(); ++i) {
        if (animationList->animation(i)->isEmpty()) {
            animationList->resize(i);
            break;
        }
    }

    if (animationList->isEmpty()) {
        clearAnimations();
        return;
    }

    // Repeat patterns into layers that don't have some properties set.
    animationList->fillUnsetProperties();
}

void RenderStyle::adjustTransitions()
{
    CSSAnimationDataList* transitionList = rareNonInheritedData->m_transitions.get();
    if (!transitionList)
        return;

    // Get rid of empty transitions and anything beyond them
    for (size_t i = 0; i < transitionList->size(); ++i) {
        if (transitionList->animation(i)->isEmpty()) {
            transitionList->resize(i);
            break;
        }
    }

    if (transitionList->isEmpty()) {
        clearTransitions();
        return;
    }

    // Repeat patterns into layers that don't have some properties set.
    transitionList->fillUnsetProperties();

    // Make sure there are no duplicate properties. This is an O(n^2) algorithm
    // but the lists tend to be very short, so it is probably ok
    for (size_t i = 0; i < transitionList->size(); ++i) {
        for (size_t j = i+1; j < transitionList->size(); ++j) {
            if (transitionList->animation(i)->property() == transitionList->animation(j)->property()) {
                // toss i
                transitionList->remove(i);
                j = i;
            }
        }
    }
}

CSSAnimationDataList* RenderStyle::accessAnimations()
{
    if (!rareNonInheritedData.access()->m_animations)
        rareNonInheritedData.access()->m_animations = adoptPtrWillBeNoop(new CSSAnimationDataList());
    return rareNonInheritedData->m_animations.get();
}

CSSAnimationDataList* RenderStyle::accessTransitions()
{
    if (!rareNonInheritedData.access()->m_transitions)
        rareNonInheritedData.access()->m_transitions = adoptPtrWillBeNoop(new CSSAnimationDataList());
    return rareNonInheritedData->m_transitions.get();
}

const CSSAnimationData* RenderStyle::transitionForProperty(CSSPropertyID property) const
{
    if (transitions()) {
        for (size_t i = 0; i < transitions()->size(); ++i) {
            const CSSAnimationData* p = transitions()->animation(i);
            if (p->animationMode() == CSSAnimationData::AnimateAll || p->property() == property) {
                return p;
            }
        }
    }
    return 0;
}

const Font& RenderStyle::font() const { return inherited->font; }
const FontMetrics& RenderStyle::fontMetrics() const { return inherited->font.fontMetrics(); }
const FontDescription& RenderStyle::fontDescription() const { return inherited->font.fontDescription(); }
float RenderStyle::specifiedFontSize() const { return fontDescription().specifiedSize(); }
float RenderStyle::computedFontSize() const { return fontDescription().computedSize(); }
int RenderStyle::fontSize() const { return fontDescription().computedPixelSize(); }
FontWeight RenderStyle::fontWeight() const { return fontDescription().weight(); }

float RenderStyle::wordSpacing() const { return fontDescription().wordSpacing(); }
float RenderStyle::letterSpacing() const { return fontDescription().letterSpacing(); }

bool RenderStyle::setFontDescription(const FontDescription& v)
{
    if (inherited->font.fontDescription() != v) {
        inherited.access()->font = Font(v);
        return true;
    }
    return false;
}

const Length& RenderStyle::specifiedLineHeight() const { return inherited->line_height; }
Length RenderStyle::lineHeight() const
{
    const Length& lh = inherited->line_height;
    // Unlike fontDescription().computedSize() and hence fontSize(), this is
    // recalculated on demand as we only store the specified line height.
    // FIXME: Should consider scaling the fixed part of any calc expressions
    // too, though this involves messily poking into CalcExpressionLength.
    float multiplier = textAutosizingMultiplier();
    if (multiplier > 1 && lh.isFixed())
        return Length(TextAutosizer::computeAutosizedFontSize(lh.value(), multiplier), Fixed);

    return lh;
}
void RenderStyle::setLineHeight(Length specifiedLineHeight) { SET_VAR(inherited, line_height, specifiedLineHeight); }

int RenderStyle::computedLineHeight() const
{
    const Length& lh = lineHeight();

    // Negative value means the line height is not set. Use the font's built-in spacing.
    if (lh.isNegative())
        return fontMetrics().lineSpacing();

    if (lh.isPercent())
        return minimumValueForLength(lh, fontSize());

    return lh.value();
}

void RenderStyle::setWordSpacing(float wordSpacing)
{
    FontSelector* currentFontSelector = font().fontSelector();
    FontDescription desc(fontDescription());
    desc.setWordSpacing(wordSpacing);
    setFontDescription(desc);
    font().update(currentFontSelector);
}

void RenderStyle::setLetterSpacing(float letterSpacing)
{
    FontSelector* currentFontSelector = font().fontSelector();
    FontDescription desc(fontDescription());
    desc.setLetterSpacing(letterSpacing);
    setFontDescription(desc);
    font().update(currentFontSelector);
}

void RenderStyle::setFontSize(float size)
{
    // size must be specifiedSize if Text Autosizing is enabled, but computedSize if text
    // zoom is enabled (if neither is enabled it's irrelevant as they're probably the same).

    ASSERT(std::isfinite(size));
    if (!std::isfinite(size) || size < 0)
        size = 0;
    else
        size = min(maximumAllowedFontSize, size);

    FontSelector* currentFontSelector = font().fontSelector();
    FontDescription desc(fontDescription());
    desc.setSpecifiedSize(size);
    desc.setComputedSize(size);

    float multiplier = textAutosizingMultiplier();
    if (multiplier > 1) {
        float autosizedFontSize = TextAutosizer::computeAutosizedFontSize(size, multiplier);
        desc.setComputedSize(min(maximumAllowedFontSize, autosizedFontSize));
    }

    setFontDescription(desc);
    font().update(currentFontSelector);
}

void RenderStyle::setFontWeight(FontWeight weight)
{
    FontSelector* currentFontSelector = font().fontSelector();
    FontDescription desc(fontDescription());
    desc.setWeight(weight);
    setFontDescription(desc);
    font().update(currentFontSelector);
}

void RenderStyle::getShadowExtent(const ShadowList* shadowList, LayoutUnit &top, LayoutUnit &right, LayoutUnit &bottom, LayoutUnit &left) const
{
    top = 0;
    right = 0;
    bottom = 0;
    left = 0;

    size_t shadowCount = shadowList ? shadowList->shadows().size() : 0;
    for (size_t i = 0; i < shadowCount; ++i) {
        const ShadowData& shadow = shadowList->shadows()[i];
        if (shadow.style() == Inset)
            continue;
        float blurAndSpread = shadow.blur() + shadow.spread();

        top = min<LayoutUnit>(top, shadow.y() - blurAndSpread);
        right = max<LayoutUnit>(right, shadow.x() + blurAndSpread);
        bottom = max<LayoutUnit>(bottom, shadow.y() + blurAndSpread);
        left = min<LayoutUnit>(left, shadow.x() - blurAndSpread);
    }
}

LayoutBoxExtent RenderStyle::getShadowInsetExtent(const ShadowList* shadowList) const
{
    LayoutUnit top = 0;
    LayoutUnit right = 0;
    LayoutUnit bottom = 0;
    LayoutUnit left = 0;

    size_t shadowCount = shadowList ? shadowList->shadows().size() : 0;
    for (size_t i = 0; i < shadowCount; ++i) {
        const ShadowData& shadow = shadowList->shadows()[i];
        if (shadow.style() == Normal)
            continue;
        float blurAndSpread = shadow.blur() + shadow.spread();
        top = max<LayoutUnit>(top, shadow.y() + blurAndSpread);
        right = min<LayoutUnit>(right, shadow.x() - blurAndSpread);
        bottom = min<LayoutUnit>(bottom, shadow.y() - blurAndSpread);
        left = max<LayoutUnit>(left, shadow.x() + blurAndSpread);
    }

    return LayoutBoxExtent(top, right, bottom, left);
}

void RenderStyle::getShadowHorizontalExtent(const ShadowList* shadowList, LayoutUnit &left, LayoutUnit &right) const
{
    left = 0;
    right = 0;

    size_t shadowCount = shadowList ? shadowList->shadows().size() : 0;
    for (size_t i = 0; i < shadowCount; ++i) {
        const ShadowData& shadow = shadowList->shadows()[i];
        if (shadow.style() == Inset)
            continue;
        float blurAndSpread = shadow.blur() + shadow.spread();

        left = min<LayoutUnit>(left, shadow.x() - blurAndSpread);
        right = max<LayoutUnit>(right, shadow.x() + blurAndSpread);
    }
}

void RenderStyle::getShadowVerticalExtent(const ShadowList* shadowList, LayoutUnit &top, LayoutUnit &bottom) const
{
    top = 0;
    bottom = 0;

    size_t shadowCount = shadowList ? shadowList->shadows().size() : 0;
    for (size_t i = 0; i < shadowCount; ++i) {
        const ShadowData& shadow = shadowList->shadows()[i];
        if (shadow.style() == Inset)
            continue;
        float blurAndSpread = shadow.blur() + shadow.spread();

        top = min<LayoutUnit>(top, shadow.y() - blurAndSpread);
        bottom = max<LayoutUnit>(bottom, shadow.y() + blurAndSpread);
    }
}

StyleColor RenderStyle::visitedDependentDecorationColor() const
{
    // Text decoration color fallback is handled in RenderObject::decorationColor.
    return insideLink() == InsideVisitedLink ? visitedLinkTextDecorationColor() : textDecorationColor();
}

Color RenderStyle::colorIncludingFallback(int colorProperty, bool visitedLink) const
{
    StyleColor result(StyleColor::currentColor());
    EBorderStyle borderStyle = BNONE;
    switch (colorProperty) {
    case CSSPropertyBackgroundColor:
        result = visitedLink ? visitedLinkBackgroundColor() : backgroundColor();
        break;
    case CSSPropertyBorderLeftColor:
        result = visitedLink ? visitedLinkBorderLeftColor() : borderLeftColor();
        borderStyle = borderLeftStyle();
        break;
    case CSSPropertyBorderRightColor:
        result = visitedLink ? visitedLinkBorderRightColor() : borderRightColor();
        borderStyle = borderRightStyle();
        break;
    case CSSPropertyBorderTopColor:
        result = visitedLink ? visitedLinkBorderTopColor() : borderTopColor();
        borderStyle = borderTopStyle();
        break;
    case CSSPropertyBorderBottomColor:
        result = visitedLink ? visitedLinkBorderBottomColor() : borderBottomColor();
        borderStyle = borderBottomStyle();
        break;
    case CSSPropertyColor:
        result = visitedLink ? visitedLinkColor() : color();
        break;
    case CSSPropertyOutlineColor:
        result = visitedLink ? visitedLinkOutlineColor() : outlineColor();
        break;
    case CSSPropertyWebkitColumnRuleColor:
        result = visitedLink ? visitedLinkColumnRuleColor() : columnRuleColor();
        break;
    case CSSPropertyWebkitTextEmphasisColor:
        result = visitedLink ? visitedLinkTextEmphasisColor() : textEmphasisColor();
        break;
    case CSSPropertyWebkitTextFillColor:
        result = visitedLink ? visitedLinkTextFillColor() : textFillColor();
        break;
    case CSSPropertyWebkitTextStrokeColor:
        result = visitedLink ? visitedLinkTextStrokeColor() : textStrokeColor();
        break;
    case CSSPropertyFloodColor:
        result = floodColor();
        break;
    case CSSPropertyLightingColor:
        result = lightingColor();
        break;
    case CSSPropertyStopColor:
        result = stopColor();
        break;
    case CSSPropertyWebkitTapHighlightColor:
        result = tapHighlightColor();
        break;
    default:
        ASSERT_NOT_REACHED();
        break;
    }

    if (!result.isCurrentColor())
        return result.color();

    // FIXME: Treating styled borders with initial color differently causes problems
    // See crbug.com/316559, crbug.com/276231
    if (!visitedLink && (borderStyle == INSET || borderStyle == OUTSET || borderStyle == RIDGE || borderStyle == GROOVE))
        return Color(238, 238, 238);
    return visitedLink ? visitedLinkColor() : color();
}

Color RenderStyle::visitedDependentColor(int colorProperty) const
{
    Color unvisitedColor = colorIncludingFallback(colorProperty, false);
    if (insideLink() != InsideVisitedLink)
        return unvisitedColor;

    Color visitedColor = colorIncludingFallback(colorProperty, true);

    // FIXME: Technically someone could explicitly specify the color transparent, but for now we'll just
    // assume that if the background color is transparent that it wasn't set. Note that it's weird that
    // we're returning unvisited info for a visited link, but given our restriction that the alpha values
    // have to match, it makes more sense to return the unvisited background color if specified than it
    // does to return black. This behavior matches what Firefox 4 does as well.
    if (colorProperty == CSSPropertyBackgroundColor && visitedColor == Color::transparent)
        return unvisitedColor;

    // Take the alpha from the unvisited color, but get the RGB values from the visited color.
    return Color(visitedColor.red(), visitedColor.green(), visitedColor.blue(), unvisitedColor.alpha());
}

const BorderValue& RenderStyle::borderBefore() const
{
    switch (writingMode()) {
    case TopToBottomWritingMode:
        return borderTop();
    case BottomToTopWritingMode:
        return borderBottom();
    case LeftToRightWritingMode:
        return borderLeft();
    case RightToLeftWritingMode:
        return borderRight();
    }
    ASSERT_NOT_REACHED();
    return borderTop();
}

const BorderValue& RenderStyle::borderAfter() const
{
    switch (writingMode()) {
    case TopToBottomWritingMode:
        return borderBottom();
    case BottomToTopWritingMode:
        return borderTop();
    case LeftToRightWritingMode:
        return borderRight();
    case RightToLeftWritingMode:
        return borderLeft();
    }
    ASSERT_NOT_REACHED();
    return borderBottom();
}

const BorderValue& RenderStyle::borderStart() const
{
    if (isHorizontalWritingMode())
        return isLeftToRightDirection() ? borderLeft() : borderRight();
    return isLeftToRightDirection() ? borderTop() : borderBottom();
}

const BorderValue& RenderStyle::borderEnd() const
{
    if (isHorizontalWritingMode())
        return isLeftToRightDirection() ? borderRight() : borderLeft();
    return isLeftToRightDirection() ? borderBottom() : borderTop();
}

unsigned short RenderStyle::borderBeforeWidth() const
{
    switch (writingMode()) {
    case TopToBottomWritingMode:
        return borderTopWidth();
    case BottomToTopWritingMode:
        return borderBottomWidth();
    case LeftToRightWritingMode:
        return borderLeftWidth();
    case RightToLeftWritingMode:
        return borderRightWidth();
    }
    ASSERT_NOT_REACHED();
    return borderTopWidth();
}

unsigned short RenderStyle::borderAfterWidth() const
{
    switch (writingMode()) {
    case TopToBottomWritingMode:
        return borderBottomWidth();
    case BottomToTopWritingMode:
        return borderTopWidth();
    case LeftToRightWritingMode:
        return borderRightWidth();
    case RightToLeftWritingMode:
        return borderLeftWidth();
    }
    ASSERT_NOT_REACHED();
    return borderBottomWidth();
}

unsigned short RenderStyle::borderStartWidth() const
{
    if (isHorizontalWritingMode())
        return isLeftToRightDirection() ? borderLeftWidth() : borderRightWidth();
    return isLeftToRightDirection() ? borderTopWidth() : borderBottomWidth();
}

unsigned short RenderStyle::borderEndWidth() const
{
    if (isHorizontalWritingMode())
        return isLeftToRightDirection() ? borderRightWidth() : borderLeftWidth();
    return isLeftToRightDirection() ? borderBottomWidth() : borderTopWidth();
}

void RenderStyle::setMarginStart(Length margin)
{
    if (isHorizontalWritingMode()) {
        if (isLeftToRightDirection())
            setMarginLeft(margin);
        else
            setMarginRight(margin);
    } else {
        if (isLeftToRightDirection())
            setMarginTop(margin);
        else
            setMarginBottom(margin);
    }
}

void RenderStyle::setMarginEnd(Length margin)
{
    if (isHorizontalWritingMode()) {
        if (isLeftToRightDirection())
            setMarginRight(margin);
        else
            setMarginLeft(margin);
    } else {
        if (isLeftToRightDirection())
            setMarginBottom(margin);
        else
            setMarginTop(margin);
    }
}

TextEmphasisMark RenderStyle::textEmphasisMark() const
{
    TextEmphasisMark mark = static_cast<TextEmphasisMark>(rareInheritedData->textEmphasisMark);
    if (mark != TextEmphasisMarkAuto)
        return mark;

    if (isHorizontalWritingMode())
        return TextEmphasisMarkDot;

    return TextEmphasisMarkSesame;
}

Color RenderStyle::initialTapHighlightColor()
{
    return RenderTheme::tapHighlightColor();
}

LayoutBoxExtent RenderStyle::imageOutsets(const NinePieceImage& image) const
{
    return LayoutBoxExtent(NinePieceImage::computeOutset(image.outset().top(), borderTopWidth()),
                           NinePieceImage::computeOutset(image.outset().right(), borderRightWidth()),
                           NinePieceImage::computeOutset(image.outset().bottom(), borderBottomWidth()),
                           NinePieceImage::computeOutset(image.outset().left(), borderLeftWidth()));
}

void RenderStyle::setBorderImageSource(PassRefPtr<StyleImage> image)
{
    if (surround->border.m_image.image() == image.get())
        return;
    surround.access()->border.m_image.setImage(image);
}

void RenderStyle::setBorderImageSlices(LengthBox slices)
{
    if (surround->border.m_image.imageSlices() == slices)
        return;
    surround.access()->border.m_image.setImageSlices(slices);
}

void RenderStyle::setBorderImageWidth(const BorderImageLengthBox& slices)
{
    if (surround->border.m_image.borderSlices() == slices)
        return;
    surround.access()->border.m_image.setBorderSlices(slices);
}

void RenderStyle::setBorderImageOutset(const BorderImageLengthBox& outset)
{
    if (surround->border.m_image.outset() == outset)
        return;
    surround.access()->border.m_image.setOutset(outset);
}

float calcBorderRadiiConstraintScaleFor(const FloatRect& rect, const FloatRoundedRect::Radii& radii)
{
    // Constrain corner radii using CSS3 rules:
    // http://www.w3.org/TR/css3-background/#the-border-radius

    float factor = 1;
    float radiiSum;

    // top
    radiiSum = radii.topLeft().width() + radii.topRight().width(); // Casts to avoid integer overflow.
    if (radiiSum > rect.width())
        factor = std::min(rect.width() / radiiSum, factor);

    // bottom
    radiiSum = radii.bottomLeft().width() + radii.bottomRight().width();
    if (radiiSum > rect.width())
        factor = std::min(rect.width() / radiiSum, factor);

    // left
    radiiSum = radii.topLeft().height() + radii.bottomLeft().height();
    if (radiiSum > rect.height())
        factor = std::min(rect.height() / radiiSum, factor);

    // right
    radiiSum = radii.topRight().height() + radii.bottomRight().height();
    if (radiiSum > rect.height())
        factor = std::min(rect.height() / radiiSum, factor);

    ASSERT(factor <= 1);
    return factor;
}

} // namespace WebCore<|MERGE_RESOLUTION|>--- conflicted
+++ resolved
@@ -179,13 +179,8 @@
 
     if (oldStyle->display() != newStyle->display()
         || oldStyle->hasPseudoStyle(FIRST_LETTER) != newStyle->hasPseudoStyle(FIRST_LETTER)
-<<<<<<< HEAD
-        || oldStyle->columnSpan() != newStyle->columnSpan()
+        || oldStyle->hasSpanAllColumns() != newStyle->hasSpanAllColumns()
         || oldStyle->specifiesColumns() != newStyle->specifiesColumns()
-=======
-        || oldStyle->hasSpanAllColumns() != newStyle->hasSpanAllColumns()
-        || oldStyle->specifiesAutoColumns() != newStyle->specifiesAutoColumns()
->>>>>>> ea63136c
         || !oldStyle->contentDataEquivalent(newStyle)
         || oldStyle->hasTextCombine() != newStyle->hasTextCombine())
         return Reattach;
