/*
 * Copyright (C) 2000 Lars Knoll (knoll@kde.org)
 *           (C) 2000 Antti Koivisto (koivisto@kde.org)
 *           (C) 2000 Dirk Mueller (mueller@kde.org)
 * Copyright (C) 2003, 2005, 2006, 2007, 2008 Apple Inc. All rights reserved.
 * Copyright (C) 2006 Graham Dennis (graham.dennis@gmail.com)
 *
 * This library is free software; you can redistribute it and/or
 * modify it under the terms of the GNU Library General Public
 * License as published by the Free Software Foundation; either
 * version 2 of the License, or (at your option) any later version.
 *
 * This library is distributed in the hope that it will be useful,
 * but WITHOUT ANY WARRANTY; without even the implied warranty of
 * MERCHANTABILITY or FITNESS FOR A PARTICULAR PURPOSE.  See the GNU
 * Library General Public License for more details.
 *
 * You should have received a copy of the GNU Library General Public License
 * along with this library; see the file COPYING.LIB.  If not, write to
 * the Free Software Foundation, Inc., 51 Franklin Street, Fifth Floor,
 * Boston, MA 02110-1301, USA.
 *
 */

#ifndef StyleRareInheritedData_h
#define StyleRareInheritedData_h

#include "core/css/StyleColor.h"
#include "core/rendering/style/DataRef.h"
#include "platform/Length.h"
#include "platform/graphics/Color.h"
#include "wtf/PassRefPtr.h"
#include "wtf/RefCounted.h"
#include "wtf/text/AtomicString.h"

namespace WebCore {

class CursorList;
class QuotesData;
class ShadowList;
class StyleImage;

// This struct is for rarely used inherited CSS3, CSS2, and WebKit-specific properties.
// By grouping them together, we save space, and only allocate this object when someone
// actually uses one of these properties.
class StyleRareInheritedData : public RefCounted<StyleRareInheritedData> {
public:
    static PassRefPtr<StyleRareInheritedData> create() { return adoptRef(new StyleRareInheritedData); }
    PassRefPtr<StyleRareInheritedData> copy() const { return adoptRef(new StyleRareInheritedData(*this)); }
    ~StyleRareInheritedData();

    bool operator==(const StyleRareInheritedData& o) const;
    bool operator!=(const StyleRareInheritedData& o) const
    {
        return !(*this == o);
    }
    bool shadowDataEquivalent(const StyleRareInheritedData&) const;

    RefPtr<StyleImage> listStyleImage;

    StyleColor textStrokeColor;
    float textStrokeWidth;
    StyleColor textFillColor;
    StyleColor textEmphasisColor;

    StyleColor visitedLinkTextStrokeColor;
    StyleColor visitedLinkTextFillColor;
    StyleColor visitedLinkTextEmphasisColor;

    RefPtr<ShadowList> textShadow; // Our text shadow information for shadowed text drawing.
    AtomicString highlight; // Apple-specific extension for custom highlight rendering.

    RefPtr<CursorList> cursorData;
    Length indent;
    float m_effectiveZoom;

    // Paged media properties.
    short widows;
    short orphans;
    unsigned m_hasAutoWidows : 1;
    unsigned m_hasAutoOrphans : 1;

    unsigned textSecurity : 2; // ETextSecurity
    unsigned userModify : 2; // EUserModify (editing)
    unsigned wordBreak : 2; // EWordBreak
    unsigned overflowWrap : 1; // EOverflowWrap
    unsigned lineBreak : 3; // LineBreak
    unsigned resize : 2; // EResize
    unsigned userSelect : 2; // EUserSelect
    unsigned rubberbandable : 1;  // ERubberbandable
    unsigned speak : 3; // ESpeak
    unsigned hyphens : 2; // Hyphens
    unsigned textEmphasisFill : 1; // TextEmphasisFill
    unsigned textEmphasisMark : 3; // TextEmphasisMark
    unsigned textEmphasisPosition : 1; // TextEmphasisPosition
    unsigned m_textAlignLast : 3; // TextAlignLast
    unsigned m_textJustify : 2; // TextJustify
    unsigned m_textOrientation : 2; // TextOrientation
    unsigned m_textIndentLine : 1; // TextIndentEachLine
    unsigned m_lineBoxContain: 7; // LineBoxContain
    // CSS Image Values Level 3
    unsigned m_imageRendering : 2; // EImageRendering
    unsigned m_textUnderlinePosition : 2; // TextUnderlinePosition
    unsigned m_rubyPosition : 1; // RubyPosition
    unsigned m_touchActionDelay : 1; // TouchActionDelay

    AtomicString hyphenationString;
    short hyphenationLimitBefore;
    short hyphenationLimitAfter;
    short hyphenationLimitLines;

    AtomicString locale;

    AtomicString textEmphasisCustomMark;
    RefPtr<QuotesData> quotes;

    unsigned m_tabSize;

    Color tapHighlightColor;

<<<<<<< HEAD
    Color caretColor;

    DataRef<StyleVariableData> m_variables;
=======
    StyleColor caretColor;
>>>>>>> 65259cc3

private:
    StyleRareInheritedData();
    StyleRareInheritedData(const StyleRareInheritedData&);
};

} // namespace WebCore

#endif // StyleRareInheritedData_h<|MERGE_RESOLUTION|>--- conflicted
+++ resolved
@@ -118,13 +118,7 @@
 
     Color tapHighlightColor;
 
-<<<<<<< HEAD
-    Color caretColor;
-
-    DataRef<StyleVariableData> m_variables;
-=======
     StyleColor caretColor;
->>>>>>> 65259cc3
 
 private:
     StyleRareInheritedData();
