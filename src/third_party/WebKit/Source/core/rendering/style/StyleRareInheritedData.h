--- conflicted
+++ resolved
@@ -149,11 +149,9 @@
 
     Color tapHighlightColor;
 
-<<<<<<< HEAD
+    StyleColor caretColor;
+
     RefPtr<AppliedTextDecorationList> appliedTextDecorations;
-=======
-    StyleColor caretColor;
->>>>>>> 739adf47
 
 private:
     StyleRareInheritedData();
