--- conflicted
+++ resolved
@@ -102,11 +102,7 @@
     unsigned m_imageRendering : 2; // EImageRendering
     unsigned m_lineSnap : 2; // LineSnap
     unsigned m_lineAlign : 1; // LineAlign
-<<<<<<< HEAD
-    unsigned m_textUnderlinePosition : 3; // TextUnderlinePosition
-=======
     unsigned m_textUnderlinePosition : 2; // TextUnderlinePosition
->>>>>>> 8c15b39e
     unsigned m_rubyPosition : 1; // RubyPosition
     unsigned m_touchActionDelay : 1; // TouchActionDelay
 
