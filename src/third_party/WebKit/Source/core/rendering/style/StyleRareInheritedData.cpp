/*
 * Copyright (C) 1999 Antti Koivisto (koivisto@kde.org)
 * Copyright (C) 2004, 2005, 2006, 2007, 2008, 2009, 2010 Apple Inc. All rights reserved.
 *
 * This library is free software; you can redistribute it and/or
 * modify it under the terms of the GNU Library General Public
 * License as published by the Free Software Foundation; either
 * version 2 of the License, or (at your option) any later version.
 *
 * This library is distributed in the hope that it will be useful,
 * but WITHOUT ANY WARRANTY; without even the implied warranty of
 * MERCHANTABILITY or FITNESS FOR A PARTICULAR PURPOSE.  See the GNU
 * Library General Public License for more details.
 *
 * You should have received a copy of the GNU Library General Public License
 * along with this library; see the file COPYING.LIB.  If not, write to
 * the Free Software Foundation, Inc., 51 Franklin Street, Fifth Floor,
 * Boston, MA 02110-1301, USA.
 *
 */

#include "config.h"
#include "core/rendering/style/StyleRareInheritedData.h"

#include "core/rendering/style/AppliedTextDecoration.h"
#include "core/rendering/style/CursorData.h"
#include "core/rendering/style/DataEquivalency.h"
#include "core/rendering/style/QuotesData.h"
#include "core/rendering/style/RenderStyle.h"
#include "core/rendering/style/RenderStyleConstants.h"
#include "core/rendering/style/ShadowList.h"
#include "core/rendering/style/StyleImage.h"

namespace WebCore {

struct SameSizeAsStyleRareInheritedData : public RefCounted<SameSizeAsStyleRareInheritedData> {
    void* styleImage;
    Color firstColor;
    float firstFloat;
    Color colors[5];
    void* ownPtrs[1];
    AtomicString atomicStrings[4];
    void* refPtrs[3];
    Length lengths[1];
    float secondFloat;
    unsigned m_bitfields[2];
    short pagedMediaShorts[2];
    unsigned unsigneds[1];
    short hyphenationShorts[3];

    Color touchColors;

    StyleColor caretColor;
};

COMPILE_ASSERT(sizeof(StyleRareInheritedData) == sizeof(SameSizeAsStyleRareInheritedData), StyleRareInheritedData_should_bit_pack);

StyleRareInheritedData::StyleRareInheritedData()
    : listStyleImage(RenderStyle::initialListStyleImage())
    , textStrokeWidth(RenderStyle::initialTextStrokeWidth())
    , indent(RenderStyle::initialTextIndent())
    , m_effectiveZoom(RenderStyle::initialZoom())
    , widows(RenderStyle::initialWidows())
    , orphans(RenderStyle::initialOrphans())
    , m_hasAutoWidows(true)
    , m_hasAutoOrphans(true)
    , m_textStrokeColorIsCurrentColor(true)
    , m_textFillColorIsCurrentColor(true)
    , m_textEmphasisColorIsCurrentColor(true)
    , m_visitedLinkTextStrokeColorIsCurrentColor(true)
    , m_visitedLinkTextFillColorIsCurrentColor(true)
    , m_visitedLinkTextEmphasisColorIsCurrentColor(true)
    , textSecurity(RenderStyle::initialTextSecurity())
    , userModify(READ_ONLY)
    , wordBreak(RenderStyle::initialWordBreak())
    , overflowWrap(RenderStyle::initialOverflowWrap())
    , lineBreak(LineBreakAuto)
    , resize(RenderStyle::initialResize())
    , userSelect(RenderStyle::initialUserSelect())
    , rubberbandable(RenderStyle::initialRubberbandable())
    , speak(SpeakNormal)
    , hyphens(HyphensManual)
    , textEmphasisFill(TextEmphasisFillFilled)
    , textEmphasisMark(TextEmphasisMarkNone)
    , textEmphasisPosition(TextEmphasisPositionOver)
    , m_textAlignLast(RenderStyle::initialTextAlignLast())
    , m_textJustify(RenderStyle::initialTextJustify())
    , m_textOrientation(TextOrientationVerticalRight)
    , m_textIndentLine(RenderStyle::initialTextIndentLine())
    , m_textIndentType(RenderStyle::initialTextIndentLine())
    , m_lineBoxContain(RenderStyle::initialLineBoxContain())
    , m_imageRendering(RenderStyle::initialImageRendering())
    , m_textUnderlinePosition(RenderStyle::initialTextUnderlinePosition())
    , m_rubyPosition(RenderStyle::initialRubyPosition())
    , m_touchActionDelay(RenderStyle::initialTouchActionDelay())
    , m_subtreeWillChangeContents(false)
    , hyphenationLimitBefore(-1)
    , hyphenationLimitAfter(-1)
    , hyphenationLimitLines(-1)
    , m_tabSize(RenderStyle::initialTabSize())
    , tapHighlightColor(RenderStyle::initialTapHighlightColor())
    , caretColor(RenderStyle::initialCaretColor())
{
}

StyleRareInheritedData::StyleRareInheritedData(const StyleRareInheritedData& o)
    : RefCounted<StyleRareInheritedData>()
    , listStyleImage(o.listStyleImage)
    , m_textStrokeColor(o.m_textStrokeColor)
    , textStrokeWidth(o.textStrokeWidth)
    , m_textFillColor(o.m_textFillColor)
    , m_textEmphasisColor(o.m_textEmphasisColor)
    , m_visitedLinkTextStrokeColor(o.m_visitedLinkTextStrokeColor)
    , m_visitedLinkTextFillColor(o.m_visitedLinkTextFillColor)
    , m_visitedLinkTextEmphasisColor(o.m_visitedLinkTextEmphasisColor)
    , textShadow(o.textShadow)
    , highlight(o.highlight)
    , cursorData(o.cursorData)
    , indent(o.indent)
    , m_effectiveZoom(o.m_effectiveZoom)
    , widows(o.widows)
    , orphans(o.orphans)
    , m_hasAutoWidows(o.m_hasAutoWidows)
    , m_hasAutoOrphans(o.m_hasAutoOrphans)
    , m_textStrokeColorIsCurrentColor(o.m_textStrokeColorIsCurrentColor)
    , m_textFillColorIsCurrentColor(o.m_textFillColorIsCurrentColor)
    , m_textEmphasisColorIsCurrentColor(o.m_textEmphasisColorIsCurrentColor)
    , m_visitedLinkTextStrokeColorIsCurrentColor(o.m_visitedLinkTextStrokeColorIsCurrentColor)
    , m_visitedLinkTextFillColorIsCurrentColor(o.m_visitedLinkTextFillColorIsCurrentColor)
    , m_visitedLinkTextEmphasisColorIsCurrentColor(o.m_visitedLinkTextEmphasisColorIsCurrentColor)
    , textSecurity(o.textSecurity)
    , userModify(o.userModify)
    , wordBreak(o.wordBreak)
    , overflowWrap(o.overflowWrap)
    , lineBreak(o.lineBreak)
    , resize(o.resize)
    , userSelect(o.userSelect)
    , rubberbandable(o.rubberbandable)
    , speak(o.speak)
    , hyphens(o.hyphens)
    , textEmphasisFill(o.textEmphasisFill)
    , textEmphasisMark(o.textEmphasisMark)
    , textEmphasisPosition(o.textEmphasisPosition)
    , m_textAlignLast(o.m_textAlignLast)
    , m_textJustify(o.m_textJustify)
    , m_textOrientation(o.m_textOrientation)
    , m_textIndentLine(o.m_textIndentLine)
    , m_textIndentType(o.m_textIndentType)
    , m_lineBoxContain(o.m_lineBoxContain)
    , m_imageRendering(o.m_imageRendering)
    , m_textUnderlinePosition(o.m_textUnderlinePosition)
    , m_rubyPosition(o.m_rubyPosition)
    , m_touchActionDelay(o.m_touchActionDelay)
    , m_subtreeWillChangeContents(o.m_subtreeWillChangeContents)
    , hyphenationString(o.hyphenationString)
    , hyphenationLimitBefore(o.hyphenationLimitBefore)
    , hyphenationLimitAfter(o.hyphenationLimitAfter)
    , hyphenationLimitLines(o.hyphenationLimitLines)
    , locale(o.locale)
    , textEmphasisCustomMark(o.textEmphasisCustomMark)
    , m_tabSize(o.m_tabSize)
    , tapHighlightColor(o.tapHighlightColor)
    , caretColor(o.caretColor)
<<<<<<< HEAD
=======
    , appliedTextDecorations(o.appliedTextDecorations)
>>>>>>> ffa4bd44
{
}

StyleRareInheritedData::~StyleRareInheritedData()
{
}

bool StyleRareInheritedData::operator==(const StyleRareInheritedData& o) const
{
    return m_textStrokeColor == o.m_textStrokeColor
        && textStrokeWidth == o.textStrokeWidth
        && m_textFillColor == o.m_textFillColor
        && m_textEmphasisColor == o.m_textEmphasisColor
        && m_visitedLinkTextStrokeColor == o.m_visitedLinkTextStrokeColor
        && m_visitedLinkTextFillColor == o.m_visitedLinkTextFillColor
        && m_visitedLinkTextEmphasisColor == o.m_visitedLinkTextEmphasisColor
        && tapHighlightColor == o.tapHighlightColor
        && shadowDataEquivalent(o)
        && highlight == o.highlight
        && dataEquivalent(cursorData.get(), o.cursorData.get())
        && indent == o.indent
        && m_effectiveZoom == o.m_effectiveZoom
        && widows == o.widows
        && orphans == o.orphans
        && m_hasAutoWidows == o.m_hasAutoWidows
        && m_hasAutoOrphans == o.m_hasAutoOrphans
        && m_textStrokeColorIsCurrentColor == o.m_textStrokeColorIsCurrentColor
        && m_textFillColorIsCurrentColor == o.m_textFillColorIsCurrentColor
        && m_textEmphasisColorIsCurrentColor == o.m_textEmphasisColorIsCurrentColor
        && m_visitedLinkTextStrokeColorIsCurrentColor == o.m_visitedLinkTextStrokeColorIsCurrentColor
        && m_visitedLinkTextFillColorIsCurrentColor == o.m_visitedLinkTextFillColorIsCurrentColor
        && m_visitedLinkTextEmphasisColorIsCurrentColor == o.m_visitedLinkTextEmphasisColorIsCurrentColor
        && textSecurity == o.textSecurity
        && userModify == o.userModify
        && wordBreak == o.wordBreak
        && overflowWrap == o.overflowWrap
        && lineBreak == o.lineBreak
        && resize == o.resize
        && userSelect == o.userSelect
        && rubberbandable == o.rubberbandable
        && speak == o.speak
        && hyphens == o.hyphens
        && hyphenationLimitBefore == o.hyphenationLimitBefore
        && hyphenationLimitAfter == o.hyphenationLimitAfter
        && hyphenationLimitLines == o.hyphenationLimitLines
        && textEmphasisFill == o.textEmphasisFill
        && textEmphasisMark == o.textEmphasisMark
        && textEmphasisPosition == o.textEmphasisPosition
        && m_touchActionDelay == o.m_touchActionDelay
        && m_textAlignLast == o.m_textAlignLast
        && m_textJustify == o.m_textJustify
        && m_textOrientation == o.m_textOrientation
        && m_textIndentLine == o.m_textIndentLine
        && m_textIndentType == o.m_textIndentType
        && m_lineBoxContain == o.m_lineBoxContain
        && m_subtreeWillChangeContents == o.m_subtreeWillChangeContents
        && hyphenationString == o.hyphenationString
        && locale == o.locale
        && textEmphasisCustomMark == o.textEmphasisCustomMark
        && quotesDataEquivalent(o)
        && m_tabSize == o.m_tabSize
        && m_imageRendering == o.m_imageRendering
        && m_textUnderlinePosition == o.m_textUnderlinePosition
        && m_rubyPosition == o.m_rubyPosition
        && caretColor == o.caretColor
<<<<<<< HEAD
        && dataEquivalent(listStyleImage.get(), o.listStyleImage.get());
=======
        && dataEquivalent(listStyleImage.get(), o.listStyleImage.get())
        && dataEquivalent(appliedTextDecorations, o.appliedTextDecorations);
>>>>>>> ffa4bd44
}

bool StyleRareInheritedData::shadowDataEquivalent(const StyleRareInheritedData& o) const
{
    return dataEquivalent(textShadow.get(), o.textShadow.get());
}

bool StyleRareInheritedData::quotesDataEquivalent(const StyleRareInheritedData& o) const
{
    return dataEquivalent(quotes, o.quotes);
}

} // namespace WebCore<|MERGE_RESOLUTION|>--- conflicted
+++ resolved
@@ -161,10 +161,7 @@
     , m_tabSize(o.m_tabSize)
     , tapHighlightColor(o.tapHighlightColor)
     , caretColor(o.caretColor)
-<<<<<<< HEAD
-=======
     , appliedTextDecorations(o.appliedTextDecorations)
->>>>>>> ffa4bd44
 {
 }
 
@@ -230,12 +227,8 @@
         && m_textUnderlinePosition == o.m_textUnderlinePosition
         && m_rubyPosition == o.m_rubyPosition
         && caretColor == o.caretColor
-<<<<<<< HEAD
-        && dataEquivalent(listStyleImage.get(), o.listStyleImage.get());
-=======
         && dataEquivalent(listStyleImage.get(), o.listStyleImage.get())
         && dataEquivalent(appliedTextDecorations, o.appliedTextDecorations);
->>>>>>> ffa4bd44
 }
 
 bool StyleRareInheritedData::shadowDataEquivalent(const StyleRareInheritedData& o) const
