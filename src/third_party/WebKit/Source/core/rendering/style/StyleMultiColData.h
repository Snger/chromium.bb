/*
 * Copyright (C) 2000 Lars Knoll (knoll@kde.org)
 *           (C) 2000 Antti Koivisto (koivisto@kde.org)
 *           (C) 2000 Dirk Mueller (mueller@kde.org)
 * Copyright (C) 2003, 2005, 2006, 2007, 2008 Apple Inc. All rights reserved.
 * Copyright (C) 2006 Graham Dennis (graham.dennis@gmail.com)
 *
 * This library is free software; you can redistribute it and/or
 * modify it under the terms of the GNU Library General Public
 * License as published by the Free Software Foundation; either
 * version 2 of the License, or (at your option) any later version.
 *
 * This library is distributed in the hope that it will be useful,
 * but WITHOUT ANY WARRANTY; without even the implied warranty of
 * MERCHANTABILITY or FITNESS FOR A PARTICULAR PURPOSE.  See the GNU
 * Library General Public License for more details.
 *
 * You should have received a copy of the GNU Library General Public License
 * along with this library; see the file COPYING.LIB.  If not, write to
 * the Free Software Foundation, Inc., 51 Franklin Street, Fifth Floor,
 * Boston, MA 02110-1301, USA.
 *
 */

#ifndef StyleMultiColData_h
#define StyleMultiColData_h

#include "core/rendering/style/BorderValue.h"
#include "core/rendering/style/RenderStyleConstants.h"
#include "platform/Length.h"
#include "wtf/PassRefPtr.h"
#include "wtf/RefCounted.h"

namespace WebCore {

// CSS3 Multi Column Layout

class StyleMultiColData : public RefCounted<StyleMultiColData> {
public:
    static PassRefPtr<StyleMultiColData> create() { return adoptRef(new StyleMultiColData); }
    PassRefPtr<StyleMultiColData> copy() const { return adoptRef(new StyleMultiColData(*this)); }

    bool operator==(const StyleMultiColData& o) const;
    bool operator!=(const StyleMultiColData &o) const
    {
        return !(*this == o);
    }

    unsigned short ruleWidth() const
    {
        if (m_rule.style() == BNONE || m_rule.style() == BHIDDEN)
            return 0;
        return m_rule.width();
    }

    float m_width;
    unsigned short m_count;
    unsigned short m_columnSpanCount;
    float m_gap;
    BorderValue m_rule;
    Color m_visitedLinkColumnRuleColor;

    bool m_autoWidth : 1;
    bool m_autoCount : 1;
    bool m_normalGap : 1;
<<<<<<< HEAD
    unsigned m_fill : 1; // ColumnFill
    unsigned m_columnSpan : 1;
=======
    bool m_spanAllColumns : 1;
>>>>>>> b64fe098
    unsigned m_breakBefore : 2; // EPageBreak
    unsigned m_breakAfter : 2; // EPageBreak
    unsigned m_breakInside : 2; // EPageBreak
    unsigned m_axis : 2; // ColumnAxis
    unsigned m_progression : 2; // ColumnProgression

private:
    StyleMultiColData();
    StyleMultiColData(const StyleMultiColData&);
};

} // namespace WebCore

#endif // StyleMultiColData_h<|MERGE_RESOLUTION|>--- conflicted
+++ resolved
@@ -63,12 +63,8 @@
     bool m_autoWidth : 1;
     bool m_autoCount : 1;
     bool m_normalGap : 1;
-<<<<<<< HEAD
     unsigned m_fill : 1; // ColumnFill
-    unsigned m_columnSpan : 1;
-=======
-    bool m_spanAllColumns : 1;
->>>>>>> b64fe098
+    unsigned m_spanAllColumns : 1;
     unsigned m_breakBefore : 2; // EPageBreak
     unsigned m_breakAfter : 2; // EPageBreak
     unsigned m_breakInside : 2; // EPageBreak
