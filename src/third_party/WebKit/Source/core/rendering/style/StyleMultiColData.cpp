/*
 * Copyright (C) 1999 Antti Koivisto (koivisto@kde.org)
 * Copyright (C) 2004, 2005, 2006, 2007, 2008 Apple Inc. All rights reserved.
 *
 * This library is free software; you can redistribute it and/or
 * modify it under the terms of the GNU Library General Public
 * License as published by the Free Software Foundation; either
 * version 2 of the License, or (at your option) any later version.
 *
 * This library is distributed in the hope that it will be useful,
 * but WITHOUT ANY WARRANTY; without even the implied warranty of
 * MERCHANTABILITY or FITNESS FOR A PARTICULAR PURPOSE.  See the GNU
 * Library General Public License for more details.
 *
 * You should have received a copy of the GNU Library General Public License
 * along with this library; see the file COPYING.LIB.  If not, write to
 * the Free Software Foundation, Inc., 51 Franklin Street, Fifth Floor,
 * Boston, MA 02110-1301, USA.
 *
 */

#include "config.h"
#include "core/rendering/style/StyleMultiColData.h"

#include "core/rendering/style/RenderStyle.h"

namespace WebCore {

StyleMultiColData::StyleMultiColData()
    : m_width(0)
    , m_count(RenderStyle::initialColumnCount())
    , m_columnSpanCount(RenderStyle::initialColumnSpanCount())
    , m_gap(0)
    , m_autoWidth(true)
    , m_autoCount(true)
    , m_normalGap(true)
<<<<<<< HEAD
    , m_fill(RenderStyle::initialColumnFill())
    , m_columnSpan(false)
=======
    , m_spanAllColumns(false)
>>>>>>> b64fe098
    , m_breakBefore(RenderStyle::initialPageBreak())
    , m_breakAfter(RenderStyle::initialPageBreak())
    , m_breakInside(RenderStyle::initialPageBreak())
    , m_axis(RenderStyle::initialColumnAxis())
    , m_progression(RenderStyle::initialColumnProgression())
{
}

StyleMultiColData::StyleMultiColData(const StyleMultiColData& o)
    : RefCounted<StyleMultiColData>()
    , m_width(o.m_width)
    , m_count(o.m_count)
    , m_columnSpanCount(o.m_columnSpanCount)
    , m_gap(o.m_gap)
    , m_rule(o.m_rule)
    , m_visitedLinkColumnRuleColor(o.m_visitedLinkColumnRuleColor)
    , m_autoWidth(o.m_autoWidth)
    , m_autoCount(o.m_autoCount)
    , m_normalGap(o.m_normalGap)
<<<<<<< HEAD
    , m_fill(o.m_fill)
    , m_columnSpan(o.m_columnSpan)
=======
    , m_spanAllColumns(o.m_spanAllColumns)
>>>>>>> b64fe098
    , m_breakBefore(o.m_breakBefore)
    , m_breakAfter(o.m_breakAfter)
    , m_breakInside(o.m_breakInside)
    , m_axis(o.m_axis)
    , m_progression(o.m_progression)
{
}

bool StyleMultiColData::operator==(const StyleMultiColData& o) const
{
<<<<<<< HEAD
    return m_width == o.m_width && m_count == o.m_count && m_gap == o.m_gap
        && m_rule == o.m_rule && m_visitedLinkColumnRuleColor == o.m_visitedLinkColumnRuleColor && m_breakBefore == o.m_breakBefore
        && m_autoWidth == o.m_autoWidth && m_autoCount == o.m_autoCount && m_normalGap == o.m_normalGap
        && m_fill == o.m_fill && m_columnSpan == o.m_columnSpan
        && m_breakAfter == o.m_breakAfter && m_breakInside == o.m_breakInside
        && m_axis == o.m_axis && m_progression == o.m_progression;
=======
    return m_width == o.m_width && m_count == o.m_count && m_columnSpanCount == o.m_columnSpanCount && m_gap == o.m_gap
           && m_rule == o.m_rule && m_visitedLinkColumnRuleColor == o.m_visitedLinkColumnRuleColor && m_breakBefore == o.m_breakBefore
           && m_autoWidth == o.m_autoWidth && m_autoCount == o.m_autoCount && m_normalGap == o.m_normalGap
           && m_spanAllColumns == o.m_spanAllColumns && m_breakAfter == o.m_breakAfter && m_breakInside == o.m_breakInside && m_axis == o.m_axis
           && m_progression == o.m_progression;
>>>>>>> b64fe098
}

} // namespace WebCore<|MERGE_RESOLUTION|>--- conflicted
+++ resolved
@@ -34,12 +34,8 @@
     , m_autoWidth(true)
     , m_autoCount(true)
     , m_normalGap(true)
-<<<<<<< HEAD
     , m_fill(RenderStyle::initialColumnFill())
-    , m_columnSpan(false)
-=======
     , m_spanAllColumns(false)
->>>>>>> b64fe098
     , m_breakBefore(RenderStyle::initialPageBreak())
     , m_breakAfter(RenderStyle::initialPageBreak())
     , m_breakInside(RenderStyle::initialPageBreak())
@@ -59,12 +55,8 @@
     , m_autoWidth(o.m_autoWidth)
     , m_autoCount(o.m_autoCount)
     , m_normalGap(o.m_normalGap)
-<<<<<<< HEAD
     , m_fill(o.m_fill)
-    , m_columnSpan(o.m_columnSpan)
-=======
     , m_spanAllColumns(o.m_spanAllColumns)
->>>>>>> b64fe098
     , m_breakBefore(o.m_breakBefore)
     , m_breakAfter(o.m_breakAfter)
     , m_breakInside(o.m_breakInside)
@@ -75,20 +67,12 @@
 
 bool StyleMultiColData::operator==(const StyleMultiColData& o) const
 {
-<<<<<<< HEAD
-    return m_width == o.m_width && m_count == o.m_count && m_gap == o.m_gap
+    return m_width == o.m_width && m_count == o.m_count && m_columnSpanCount == o.m_columnSpanCount && m_gap == o.m_gap
         && m_rule == o.m_rule && m_visitedLinkColumnRuleColor == o.m_visitedLinkColumnRuleColor && m_breakBefore == o.m_breakBefore
         && m_autoWidth == o.m_autoWidth && m_autoCount == o.m_autoCount && m_normalGap == o.m_normalGap
-        && m_fill == o.m_fill && m_columnSpan == o.m_columnSpan
+        && m_fill == o.m_fill && m_spanAllColumns == o.m_spanAllColumns
         && m_breakAfter == o.m_breakAfter && m_breakInside == o.m_breakInside
         && m_axis == o.m_axis && m_progression == o.m_progression;
-=======
-    return m_width == o.m_width && m_count == o.m_count && m_columnSpanCount == o.m_columnSpanCount && m_gap == o.m_gap
-           && m_rule == o.m_rule && m_visitedLinkColumnRuleColor == o.m_visitedLinkColumnRuleColor && m_breakBefore == o.m_breakBefore
-           && m_autoWidth == o.m_autoWidth && m_autoCount == o.m_autoCount && m_normalGap == o.m_normalGap
-           && m_spanAllColumns == o.m_spanAllColumns && m_breakAfter == o.m_breakAfter && m_breakInside == o.m_breakInside && m_axis == o.m_axis
-           && m_progression == o.m_progression;
->>>>>>> b64fe098
 }
 
 } // namespace WebCore