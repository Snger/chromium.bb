/*
 * Copyright (C) 1999 Antti Koivisto (koivisto@kde.org)
 * Copyright (C) 2004, 2005, 2006, 2007, 2008 Apple Inc. All rights reserved.
 *
 * This library is free software; you can redistribute it and/or
 * modify it under the terms of the GNU Library General Public
 * License as published by the Free Software Foundation; either
 * version 2 of the License, or (at your option) any later version.
 *
 * This library is distributed in the hope that it will be useful,
 * but WITHOUT ANY WARRANTY; without even the implied warranty of
 * MERCHANTABILITY or FITNESS FOR A PARTICULAR PURPOSE.  See the GNU
 * Library General Public License for more details.
 *
 * You should have received a copy of the GNU Library General Public License
 * along with this library; see the file COPYING.LIB.  If not, write to
 * the Free Software Foundation, Inc., 51 Franklin Street, Fifth Floor,
 * Boston, MA 02110-1301, USA.
 *
 */

#include "config.h"
#include "core/rendering/style/StyleMultiColData.h"

#include "core/rendering/style/RenderStyle.h"

namespace WebCore {

StyleMultiColData::StyleMultiColData()
    : m_width(0)
    , m_count(RenderStyle::initialColumnCount())
    , m_columnSpanCount(RenderStyle::initialColumnSpanCount())
    , m_gap(0)
    , m_autoWidth(true)
    , m_autoCount(true)
    , m_normalGap(true)
<<<<<<< HEAD
=======
    , m_fill(RenderStyle::initialColumnFill())
>>>>>>> 6bfdf8d4
    , m_spanAllColumns(false)
    , m_breakBefore(RenderStyle::initialPageBreak())
    , m_breakAfter(RenderStyle::initialPageBreak())
    , m_breakInside(RenderStyle::initialPageBreak())
    , m_axis(RenderStyle::initialColumnAxis())
    , m_progression(RenderStyle::initialColumnProgression())
{
}

StyleMultiColData::StyleMultiColData(const StyleMultiColData& o)
    : RefCounted<StyleMultiColData>()
    , m_width(o.m_width)
    , m_count(o.m_count)
    , m_columnSpanCount(o.m_columnSpanCount)
    , m_gap(o.m_gap)
    , m_rule(o.m_rule)
    , m_visitedLinkColumnRuleColor(o.m_visitedLinkColumnRuleColor)
    , m_autoWidth(o.m_autoWidth)
    , m_autoCount(o.m_autoCount)
    , m_normalGap(o.m_normalGap)
<<<<<<< HEAD
=======
    , m_fill(o.m_fill)
>>>>>>> 6bfdf8d4
    , m_spanAllColumns(o.m_spanAllColumns)
    , m_breakBefore(o.m_breakBefore)
    , m_breakAfter(o.m_breakAfter)
    , m_breakInside(o.m_breakInside)
    , m_axis(o.m_axis)
    , m_progression(o.m_progression)
{
}

bool StyleMultiColData::operator==(const StyleMultiColData& o) const
{
    return m_width == o.m_width && m_count == o.m_count && m_columnSpanCount == o.m_columnSpanCount && m_gap == o.m_gap
<<<<<<< HEAD
           && m_rule == o.m_rule && m_visitedLinkColumnRuleColor == o.m_visitedLinkColumnRuleColor && m_breakBefore == o.m_breakBefore
           && m_autoWidth == o.m_autoWidth && m_autoCount == o.m_autoCount && m_normalGap == o.m_normalGap
           && m_spanAllColumns == o.m_spanAllColumns && m_breakAfter == o.m_breakAfter && m_breakInside == o.m_breakInside && m_axis == o.m_axis
           && m_progression == o.m_progression;
=======
        && m_rule == o.m_rule && m_visitedLinkColumnRuleColor == o.m_visitedLinkColumnRuleColor && m_breakBefore == o.m_breakBefore
        && m_autoWidth == o.m_autoWidth && m_autoCount == o.m_autoCount && m_normalGap == o.m_normalGap
        && m_fill == o.m_fill && m_spanAllColumns == o.m_spanAllColumns
        && m_breakAfter == o.m_breakAfter && m_breakInside == o.m_breakInside
        && m_axis == o.m_axis && m_progression == o.m_progression;
>>>>>>> 6bfdf8d4
}

} // namespace WebCore<|MERGE_RESOLUTION|>--- conflicted
+++ resolved
@@ -34,10 +34,7 @@
     , m_autoWidth(true)
     , m_autoCount(true)
     , m_normalGap(true)
-<<<<<<< HEAD
-=======
     , m_fill(RenderStyle::initialColumnFill())
->>>>>>> 6bfdf8d4
     , m_spanAllColumns(false)
     , m_breakBefore(RenderStyle::initialPageBreak())
     , m_breakAfter(RenderStyle::initialPageBreak())
@@ -58,10 +55,7 @@
     , m_autoWidth(o.m_autoWidth)
     , m_autoCount(o.m_autoCount)
     , m_normalGap(o.m_normalGap)
-<<<<<<< HEAD
-=======
     , m_fill(o.m_fill)
->>>>>>> 6bfdf8d4
     , m_spanAllColumns(o.m_spanAllColumns)
     , m_breakBefore(o.m_breakBefore)
     , m_breakAfter(o.m_breakAfter)
@@ -74,18 +68,11 @@
 bool StyleMultiColData::operator==(const StyleMultiColData& o) const
 {
     return m_width == o.m_width && m_count == o.m_count && m_columnSpanCount == o.m_columnSpanCount && m_gap == o.m_gap
-<<<<<<< HEAD
-           && m_rule == o.m_rule && m_visitedLinkColumnRuleColor == o.m_visitedLinkColumnRuleColor && m_breakBefore == o.m_breakBefore
-           && m_autoWidth == o.m_autoWidth && m_autoCount == o.m_autoCount && m_normalGap == o.m_normalGap
-           && m_spanAllColumns == o.m_spanAllColumns && m_breakAfter == o.m_breakAfter && m_breakInside == o.m_breakInside && m_axis == o.m_axis
-           && m_progression == o.m_progression;
-=======
         && m_rule == o.m_rule && m_visitedLinkColumnRuleColor == o.m_visitedLinkColumnRuleColor && m_breakBefore == o.m_breakBefore
         && m_autoWidth == o.m_autoWidth && m_autoCount == o.m_autoCount && m_normalGap == o.m_normalGap
         && m_fill == o.m_fill && m_spanAllColumns == o.m_spanAllColumns
         && m_breakAfter == o.m_breakAfter && m_breakInside == o.m_breakInside
         && m_axis == o.m_axis && m_progression == o.m_progression;
->>>>>>> 6bfdf8d4
 }
 
 } // namespace WebCore