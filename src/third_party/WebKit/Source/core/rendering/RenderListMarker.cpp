--- conflicted
+++ resolved
@@ -1292,24 +1292,14 @@
         if (style()->isLeftToRightDirection()) {
             context->drawText(font, textRunPaintInfo, textOrigin);
 
-<<<<<<< HEAD
-            UChar suffixSpace[2] = { suffix, ' ' };
-            TextRun suffixRun = RenderBlockFlow::constructTextRun(this, font, suffixSpace, 2, style());
-=======
             UChar suffixSpace[1] = { suffix };
-            TextRun suffixRun = RenderBlock::constructTextRun(this, font, suffixSpace, 1, style());
->>>>>>> e736885b
+            TextRun suffixRun = RenderBlockFlow::constructTextRun(this, font, suffixSpace, 1, style());
             TextRunPaintInfo suffixRunInfo(suffixRun);
             suffixRunInfo.bounds = marker;
             context->drawText(font, suffixRunInfo, textOrigin + IntSize(font.width(textRun), 0));
         } else {
-<<<<<<< HEAD
-            UChar spaceSuffix[2] = { ' ', suffix };
-            TextRun suffixRun = RenderBlockFlow::constructTextRun(this, font, spaceSuffix, 2, style());
-=======
             UChar spaceSuffix[1] = { suffix };
-            TextRun suffixRun = RenderBlock::constructTextRun(this, font, spaceSuffix, 1, style());
->>>>>>> e736885b
+            TextRun suffixRun = RenderBlockFlow::constructTextRun(this, font, spaceSuffix, 1, style());
             TextRunPaintInfo suffixRunInfo(suffixRun);
             suffixRunInfo.bounds = marker;
             context->drawText(font, suffixRunInfo, textOrigin);
@@ -1583,13 +1573,8 @@
                 logicalWidth = 0;
             else {
                 LayoutUnit itemWidth = font.width(m_text);
-<<<<<<< HEAD
-                UChar suffixSpace[2] = { listMarkerSuffix(type, m_listItem->value()), ' ' };
-                LayoutUnit suffixSpaceWidth = font.width(RenderBlockFlow::constructTextRun(this, font, suffixSpace, 2, style()));
-=======
                 UChar suffixSpace[1] = { listMarkerSuffix(type, m_listItem->value()) };
-                LayoutUnit suffixSpaceWidth = font.width(RenderBlock::constructTextRun(this, font, suffixSpace, 1, style()));
->>>>>>> e736885b
+                LayoutUnit suffixSpaceWidth = font.width(RenderBlockFlow::constructTextRun(this, font, suffixSpace, 1, style()));
                 logicalWidth = itemWidth + suffixSpaceWidth;
                 logicalWidth += cMarkerPadding;
             }
@@ -1769,13 +1754,8 @@
                 return IntRect();
             const Font& font = style()->font();
             int itemWidth = font.width(m_text);
-<<<<<<< HEAD
-            UChar suffixSpace[2] = { listMarkerSuffix(type, m_listItem->value()), ' ' };
-            int suffixSpaceWidth = font.width(RenderBlockFlow::constructTextRun(this, font, suffixSpace, 2, style()));
-=======
             UChar suffixSpace[1] = { listMarkerSuffix(type, m_listItem->value()) };
-            int suffixSpaceWidth = font.width(RenderBlock::constructTextRun(this, font, suffixSpace, 1, style()));
->>>>>>> e736885b
+            int suffixSpaceWidth = font.width(RenderBlockFlow::constructTextRun(this, font, suffixSpace, 1, style()));
             relativeRect = IntRect(0, 0, itemWidth + suffixSpaceWidth, font.fontMetrics().height());
     }
 
