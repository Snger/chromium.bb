--- conflicted
+++ resolved
@@ -1297,22 +1297,8 @@
 
         if (style()->isLeftToRightDirection()) {
             context->drawText(font, textRunPaintInfo, textOrigin);
-<<<<<<< HEAD
-
-            UChar suffixSpace[1] = { suffix };
-            TextRun suffixRun = RenderBlockFlow::constructTextRun(this, font, suffixSpace, 1, style());
-            TextRunPaintInfo suffixRunInfo(suffixRun);
-            suffixRunInfo.bounds = marker;
             context->drawText(font, suffixRunInfo, textOrigin + IntSize(font.width(textRun), 0));
         } else {
-            UChar spaceSuffix[1] = { suffix };
-            TextRun suffixRun = RenderBlockFlow::constructTextRun(this, font, spaceSuffix, 1, style());
-            TextRunPaintInfo suffixRunInfo(suffixRun);
-            suffixRunInfo.bounds = marker;
-=======
-            context->drawText(font, suffixRunInfo, textOrigin + IntSize(font.width(textRun), 0));
-        } else {
->>>>>>> 65259cc3
             context->drawText(font, suffixRunInfo, textOrigin);
             context->drawText(font, textRunPaintInfo, textOrigin + IntSize(font.width(suffixRun), 0));
         }
@@ -1585,11 +1571,7 @@
             else {
                 LayoutUnit itemWidth = font.width(m_text);
                 UChar suffixSpace[1] = { listMarkerSuffix(type, m_listItem->value()) };
-<<<<<<< HEAD
-                LayoutUnit suffixSpaceWidth = font.width(RenderBlockFlow::constructTextRun(this, font, suffixSpace, 1, style()));
-=======
                 LayoutUnit suffixSpaceWidth = font.width(RenderBlockFlow::constructTextRun(this, font, suffixSpace, 1, style(), style()->direction()));
->>>>>>> 65259cc3
                 logicalWidth = itemWidth + suffixSpaceWidth;
                 logicalWidth += cMarkerPadding;
             }
@@ -1770,11 +1752,7 @@
             const Font& font = style()->font();
             int itemWidth = font.width(m_text);
             UChar suffixSpace[1] = { listMarkerSuffix(type, m_listItem->value()) };
-<<<<<<< HEAD
-            int suffixSpaceWidth = font.width(RenderBlockFlow::constructTextRun(this, font, suffixSpace, 1, style()));
-=======
             int suffixSpaceWidth = font.width(RenderBlockFlow::constructTextRun(this, font, suffixSpace, 1, style(), style()->direction()));
->>>>>>> 65259cc3
             relativeRect = IntRect(0, 0, itemWidth + suffixSpaceWidth, font.fontMetrics().height());
     }
 
