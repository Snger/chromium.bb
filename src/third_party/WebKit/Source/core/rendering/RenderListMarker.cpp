--- conflicted
+++ resolved
@@ -1470,11 +1470,7 @@
         m_minPreferredLogicalWidth = m_maxPreferredLogicalWidth = style()->isHorizontalWritingMode() ? imageSize.width() : imageSize.height();
         m_minPreferredLogicalWidth += cMarkerPadding;
         m_maxPreferredLogicalWidth += cMarkerPadding;
-<<<<<<< HEAD
-        setPreferredLogicalWidthsDirty(false);
-=======
         clearPreferredLogicalWidthsDirty();
->>>>>>> 0704b1ab
         updateMargins();
         return;
     }
@@ -1599,11 +1595,7 @@
     LayoutUnit marginStart = 0;
     LayoutUnit marginEnd = 0;
 
-<<<<<<< HEAD
-    if (!isInside() && !m_listItem->isFloating()) {
-=======
     if (!isInside()) {
->>>>>>> 0704b1ab
         marginStart = -minPreferredLogicalWidth();
     }
 
