--- conflicted
+++ resolved
@@ -1468,13 +1468,9 @@
     if (isImage()) {
         LayoutSize imageSize = m_image->imageSize(this, style()->effectiveZoom());
         m_minPreferredLogicalWidth = m_maxPreferredLogicalWidth = style()->isHorizontalWritingMode() ? imageSize.width() : imageSize.height();
-<<<<<<< HEAD
-        clearPreferredLogicalWidthsDirty();
-=======
         m_minPreferredLogicalWidth += cMarkerPadding;
         m_maxPreferredLogicalWidth += cMarkerPadding;
-        setPreferredLogicalWidthsDirty(false);
->>>>>>> 5973f5dc
+        clearPreferredLogicalWidthsDirty();
         updateMargins();
         return;
     }
@@ -1599,63 +1595,8 @@
     LayoutUnit marginStart = 0;
     LayoutUnit marginEnd = 0;
 
-<<<<<<< HEAD
-    if (isInside()) {
-        if (isImage())
-            marginEnd = cMarkerPadding;
-        else switch (style()->listStyleType()) {
-            case Disc:
-            case Circle:
-            case Square:
-                marginStart = -1;
-                marginEnd = fontMetrics.ascent() - minPreferredLogicalWidth() + 1;
-                break;
-            default:
-                break;
-        }
-    } else {
-        if (style()->isLeftToRightDirection()) {
-            if (isImage())
-                marginStart = -minPreferredLogicalWidth() - cMarkerPadding;
-            else {
-                int offset = fontMetrics.ascent() * 2 / 3;
-                switch (style()->listStyleType()) {
-                    case Disc:
-                    case Circle:
-                    case Square:
-                        marginStart = -offset - cMarkerPadding - 1;
-                        break;
-                    case NoneListStyle:
-                        break;
-                    default:
-                        marginStart = m_text.isEmpty() ? LayoutUnit() : -minPreferredLogicalWidth() - offset / 2;
-                }
-            }
-            marginEnd = -marginStart - minPreferredLogicalWidth();
-        } else {
-            if (isImage())
-                marginEnd = cMarkerPadding;
-            else {
-                int offset = fontMetrics.ascent() * 2 / 3;
-                switch (style()->listStyleType()) {
-                    case Disc:
-                    case Circle:
-                    case Square:
-                        marginEnd = offset + cMarkerPadding + 1 - minPreferredLogicalWidth();
-                        break;
-                    case NoneListStyle:
-                        break;
-                    default:
-                        marginEnd = m_text.isEmpty() ? 0 : offset / 2;
-                }
-            }
-            marginStart = -marginEnd - minPreferredLogicalWidth();
-        }
-
-=======
-    if (!isInside() && !m_listItem->isFloating()) {
+    if (!isInside()) {
         marginStart = -minPreferredLogicalWidth();
->>>>>>> 5973f5dc
     }
 
     style()->setMarginStart(Length(marginStart, Fixed));
