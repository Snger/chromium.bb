/*
 * Copyright (C) 1999 Lars Knoll (knoll@kde.org)
 *           (C) 1999 Antti Koivisto (koivisto@kde.org)
 * Copyright (C) 2003, 2004, 2005, 2006, 2007, 2008 Apple Inc. All rights reserved.
 * Copyright (C) 2006 Andrew Wellington (proton@wiretapped.net)
 * Copyright (C) 2010 Daniel Bates (dbates@intudata.com)
 *
 * This library is free software; you can redistribute it and/or
 * modify it under the terms of the GNU Library General Public
 * License as published by the Free Software Foundation; either
 * version 2 of the License, or (at your option) any later version.
 *
 * This library is distributed in the hope that it will be useful,
 * but WITHOUT ANY WARRANTY; without even the implied warranty of
 * MERCHANTABILITY or FITNESS FOR A PARTICULAR PURPOSE.  See the GNU
 * Library General Public License for more details.
 *
 * You should have received a copy of the GNU Library General Public License
 * along with this library; see the file COPYING.LIB.  If not, write to
 * the Free Software Foundation, Inc., 51 Franklin Street, Fifth Floor,
 * Boston, MA 02110-1301, USA.
 *
 */

#include "config.h"
#include "core/rendering/RenderListMarker.h"

#include "core/dom/Document.h"
#include "core/dom/WebCoreMemoryInstrumentation.h"
#include "core/loader/cache/CachedImage.h"
#include "core/platform/graphics/Font.h"
#include "core/platform/graphics/GraphicsContextStateSaver.h"
#include "core/rendering/RenderLayer.h"
#include "core/rendering/RenderListItem.h"
#include "core/rendering/RenderView.h"
#include <wtf/text/StringBuilder.h>
#include <wtf/unicode/CharacterNames.h>

using namespace std;
using namespace WTF;
using namespace Unicode;

namespace WebCore {

const int cMarkerPadding = 7;

enum SequenceType { NumericSequence, AlphabeticSequence };

static String toRoman(int number, bool upper)
{
    // FIXME: CSS3 describes how to make this work for much larger numbers,
    // using overbars and special characters. It also specifies the characters
    // in the range U+2160 to U+217F instead of standard ASCII ones.
    ASSERT(number >= 1 && number <= 3999);

    // Big enough to store largest roman number less than 3999 which
    // is 3888 (MMMDCCCLXXXVIII)
    const int lettersSize = 15;
    LChar letters[lettersSize];

    int length = 0;
    const LChar ldigits[] = { 'i', 'v', 'x', 'l', 'c', 'd', 'm' };
    const LChar udigits[] = { 'I', 'V', 'X', 'L', 'C', 'D', 'M' };
    const LChar* digits = upper ? udigits : ldigits;
    int d = 0;
    do {
        int num = number % 10;
        if (num % 5 < 4)
            for (int i = num % 5; i > 0; i--)
                letters[lettersSize - ++length] = digits[d];
        if (num >= 4 && num <= 8)
            letters[lettersSize - ++length] = digits[d + 1];
        if (num == 9)
            letters[lettersSize - ++length] = digits[d + 2];
        if (num % 5 == 4)
            letters[lettersSize - ++length] = digits[d];
        number /= 10;
        d += 2;
    } while (number);

    ASSERT(length <= lettersSize);
    return String(&letters[lettersSize - length], length);
}

// The typedef is needed because taking sizeof(number) in the const expression below doesn't work with some compilers.
// This is likely the case because of the template.
typedef int numberType;

template <typename CharacterType>
static inline String toAlphabeticOrNumeric(numberType number, const CharacterType* sequence, unsigned sequenceSize, SequenceType type)
{
    ASSERT(sequenceSize >= 2);

    const int lettersSize = sizeof(numberType) * 8 + 1; // Binary is the worst case; requires one character per bit plus a minus sign.

    CharacterType letters[lettersSize];

    bool isNegativeNumber = false;
    unsigned numberShadow = number;
    if (type == AlphabeticSequence) {
        ASSERT(number > 0);
        --numberShadow;
    } else if (number < 0) {
        numberShadow = -number;
        isNegativeNumber = true;
    }
    letters[lettersSize - 1] = sequence[numberShadow % sequenceSize];
    int length = 1;

    if (type == AlphabeticSequence) {
        while ((numberShadow /= sequenceSize) > 0) {
            --numberShadow;
            letters[lettersSize - ++length] = sequence[numberShadow % sequenceSize];
        }
    } else {
        while ((numberShadow /= sequenceSize) > 0)
            letters[lettersSize - ++length] = sequence[numberShadow % sequenceSize];
    }
    if (isNegativeNumber)
        letters[lettersSize - ++length] = hyphenMinus;

    ASSERT(length <= lettersSize);
    return String(&letters[lettersSize - length], length);
}

template <typename CharacterType>
static String toSymbolic(int number, const CharacterType* symbols, unsigned symbolsSize)
{
    ASSERT(number > 0);
    ASSERT(symbolsSize >= 1);
    unsigned numberShadow = number;
    --numberShadow;

    // The asterisks list-style-type is the worst case; we show |numberShadow| asterisks.
    StringBuilder letters;
    letters.append(symbols[numberShadow % symbolsSize]);
    unsigned numSymbols = numberShadow / symbolsSize;
    while (numSymbols--)
        letters.append(symbols[numberShadow % symbolsSize]);
    return letters.toString();
}

template <typename CharacterType>
static String toAlphabetic(int number, const CharacterType* alphabet, unsigned alphabetSize)
{
    return toAlphabeticOrNumeric(number, alphabet, alphabetSize, AlphabeticSequence);
}

template <typename CharacterType>
static String toNumeric(int number, const CharacterType* numerals, unsigned numeralsSize)
{
    return toAlphabeticOrNumeric(number, numerals, numeralsSize, NumericSequence);
}

template <typename CharacterType, size_t size>
static inline String toAlphabetic(int number, const CharacterType(&alphabet)[size])
{
    return toAlphabetic(number, alphabet, size);
}

template <typename CharacterType, size_t size>
static inline String toNumeric(int number, const CharacterType(&alphabet)[size])
{
    return toNumeric(number, alphabet, size);
}

template <typename CharacterType, size_t size>
static inline String toSymbolic(int number, const CharacterType(&alphabet)[size])
{    
    return toSymbolic(number, alphabet, size);
}

static int toHebrewUnder1000(int number, UChar letters[5])
{
    // FIXME: CSS3 mentions various refinements not implemented here.
    // FIXME: Should take a look at Mozilla's HebrewToText function (in nsBulletFrame).
    ASSERT(number >= 0 && number < 1000);
    int length = 0;
    int fourHundreds = number / 400;
    for (int i = 0; i < fourHundreds; i++)
        letters[length++] = 1511 + 3;
    number %= 400;
    if (number / 100)
        letters[length++] = 1511 + (number / 100) - 1;
    number %= 100;
    if (number == 15 || number == 16) {
        letters[length++] = 1487 + 9;
        letters[length++] = 1487 + number - 9;
    } else {
        if (int tens = number / 10) {
            static const UChar hebrewTens[9] = { 1497, 1499, 1500, 1502, 1504, 1505, 1506, 1508, 1510 };
            letters[length++] = hebrewTens[tens - 1];
        }
        if (int ones = number % 10)
            letters[length++] = 1487 + ones;
    }
    ASSERT(length <= 5);
    return length;
}

static String toHebrew(int number)
{
    // FIXME: CSS3 mentions ways to make this work for much larger numbers.
    ASSERT(number >= 0 && number <= 999999);

    if (number == 0) {
        static const UChar hebrewZero[3] = { 0x05D0, 0x05E4, 0x05E1 };
        return String(hebrewZero, 3);
    }

    const int lettersSize = 11; // big enough for two 5-digit sequences plus a quote mark between
    UChar letters[lettersSize];

    int length;
    if (number < 1000)
        length = 0;
    else {
        length = toHebrewUnder1000(number / 1000, letters);
        letters[length++] = '\'';
        number = number % 1000;
    }
    length += toHebrewUnder1000(number, letters + length);

    ASSERT(length <= lettersSize);
    return String(letters, length);
}

static int toArmenianUnder10000(int number, bool upper, bool addCircumflex, UChar letters[9])
{
    ASSERT(number >= 0 && number < 10000);
    int length = 0;

    int lowerOffset = upper ? 0 : 0x0030;

    if (int thousands = number / 1000) {
        if (thousands == 7) {
            letters[length++] = 0x0552 + lowerOffset;
            if (addCircumflex)
                letters[length++] = 0x0302;
        } else {
            letters[length++] = (0x054C - 1 + lowerOffset) + thousands;
            if (addCircumflex)
                letters[length++] = 0x0302;
        }
    }

    if (int hundreds = (number / 100) % 10) {
        letters[length++] = (0x0543 - 1 + lowerOffset) + hundreds;
        if (addCircumflex)
            letters[length++] = 0x0302;
    }

    if (int tens = (number / 10) % 10) {
        letters[length++] = (0x053A - 1 + lowerOffset) + tens;
        if (addCircumflex)
            letters[length++] = 0x0302;
    }

    if (int ones = number % 10) {
        letters[length++] = (0x531 - 1 + lowerOffset) + ones;
        if (addCircumflex)
            letters[length++] = 0x0302;
    }

    return length;
}

static String toArmenian(int number, bool upper)
{
    ASSERT(number >= 1 && number <= 99999999);

    const int lettersSize = 18; // twice what toArmenianUnder10000 needs
    UChar letters[lettersSize];

    int length = toArmenianUnder10000(number / 10000, upper, true, letters);
    length += toArmenianUnder10000(number % 10000, upper, false, letters + length);

    ASSERT(length <= lettersSize);
    return String(letters, length);
}

static String toGeorgian(int number)
{
    ASSERT(number >= 1 && number <= 19999);

    const int lettersSize = 5;
    UChar letters[lettersSize];

    int length = 0;

    if (number > 9999)
        letters[length++] = 0x10F5;

    if (int thousands = (number / 1000) % 10) {
        static const UChar georgianThousands[9] = {
            0x10E9, 0x10EA, 0x10EB, 0x10EC, 0x10ED, 0x10EE, 0x10F4, 0x10EF, 0x10F0
        };
        letters[length++] = georgianThousands[thousands - 1];
    }

    if (int hundreds = (number / 100) % 10) {
        static const UChar georgianHundreds[9] = {
            0x10E0, 0x10E1, 0x10E2, 0x10F3, 0x10E4, 0x10E5, 0x10E6, 0x10E7, 0x10E8
        };
        letters[length++] = georgianHundreds[hundreds - 1];
    }

    if (int tens = (number / 10) % 10) {
        static const UChar georgianTens[9] = {
            0x10D8, 0x10D9, 0x10DA, 0x10DB, 0x10DC, 0x10F2, 0x10DD, 0x10DE, 0x10DF
        };
        letters[length++] = georgianTens[tens - 1];
    }

    if (int ones = number % 10) {
        static const UChar georgianOnes[9] = {
            0x10D0, 0x10D1, 0x10D2, 0x10D3, 0x10D4, 0x10D5, 0x10D6, 0x10F1, 0x10D7
        };
        letters[length++] = georgianOnes[ones - 1];
    }

    ASSERT(length <= lettersSize);
    return String(letters, length);
}

// The table uses the order from the CSS3 specification:
// first 3 group markers, then 3 digit markers, then ten digits.
static String toCJKIdeographic(int number, const UChar table[16])
{
    ASSERT(number >= 0);

    enum AbstractCJKChar {
        noChar,
        secondGroupMarker, thirdGroupMarker, fourthGroupMarker,
        secondDigitMarker, thirdDigitMarker, fourthDigitMarker,
        digit0, digit1, digit2, digit3, digit4,
        digit5, digit6, digit7, digit8, digit9
    };

    if (number == 0)
        return String(&table[digit0 - 1], 1);

    const int groupLength = 8; // 4 digits, 3 digit markers, and a group marker
    const int bufferLength = 4 * groupLength;
    AbstractCJKChar buffer[bufferLength] = { noChar };

    for (int i = 0; i < 4; ++i) {
        int groupValue = number % 10000;
        number /= 10000;

        // Process least-significant group first, but put it in the buffer last.
        AbstractCJKChar* group = &buffer[(3 - i) * groupLength];

        if (groupValue && i)
            group[7] = static_cast<AbstractCJKChar>(secondGroupMarker - 1 + i);

        // Put in the four digits and digit markers for any non-zero digits.
        group[6] = static_cast<AbstractCJKChar>(digit0 + (groupValue % 10));
        if (number != 0 || groupValue > 9) {
            int digitValue = ((groupValue / 10) % 10);
            group[4] = static_cast<AbstractCJKChar>(digit0 + digitValue);
            if (digitValue)
                group[5] = secondDigitMarker;
        }
        if (number != 0 || groupValue > 99) {
            int digitValue = ((groupValue / 100) % 10);
            group[2] = static_cast<AbstractCJKChar>(digit0 + digitValue);
            if (digitValue)
                group[3] = thirdDigitMarker;
        }
        if (number != 0 || groupValue > 999) {
            int digitValue = groupValue / 1000;
            group[0] = static_cast<AbstractCJKChar>(digit0 + digitValue);
            if (digitValue)
                group[1] = fourthDigitMarker;
        }

        // Remove the tens digit, but leave the marker, for any group that has
        // a value of less than 20.
        if (groupValue < 20) {
            ASSERT(group[4] == noChar || group[4] == digit0 || group[4] == digit1);
            group[4] = noChar;
        }

        if (number == 0)
            break;
    }

    // Convert into characters, omitting consecutive runs of digit0 and
    // any trailing digit0.
    int length = 0;
    UChar characters[bufferLength];
    AbstractCJKChar last = noChar;
    for (int i = 0; i < bufferLength; ++i) {
        AbstractCJKChar a = buffer[i];
        if (a != noChar) {
            if (a != digit0 || last != digit0)
                characters[length++] = table[a - 1];
            last = a;
        }
    }
    if (last == digit0)
        --length;

    return String(characters, length);
}

static EListStyleType effectiveListMarkerType(EListStyleType type, int value)
{
    // Note, the following switch statement has been explicitly grouped
    // by list-style-type ordinal range.
    switch (type) {
    case ArabicIndic:
    case Bengali:
    case BinaryListStyle:
    case Cambodian:
    case Circle:
    case DecimalLeadingZero:
    case DecimalListStyle:
    case Devanagari:
    case Disc:
    case Gujarati:
    case Gurmukhi:
    case Kannada:
    case Khmer:
    case Lao:
    case LowerHexadecimal:
    case Malayalam:
    case Mongolian:
    case Myanmar:
    case NoneListStyle:
    case Octal:
    case Oriya:
    case Persian:
    case Square:
    case Telugu:
    case Thai:
    case Tibetan:
    case UpperHexadecimal:
    case Urdu:
        return type; // Can represent all ordinals.
    case Armenian:
        return (value < 1 || value > 99999999) ? DecimalListStyle : type;
    case CJKIdeographic:
        return (value < 0) ? DecimalListStyle : type;
    case Georgian:
        return (value < 1 || value > 19999) ? DecimalListStyle : type;
    case Hebrew:
        return (value < 0 || value > 999999) ? DecimalListStyle : type;
    case LowerRoman:
    case UpperRoman:
        return (value < 1 || value > 3999) ? DecimalListStyle : type;
    case Afar:
    case Amharic:
    case AmharicAbegede:
    case Asterisks:
    case CjkEarthlyBranch:
    case CjkHeavenlyStem:
    case Ethiopic:
    case EthiopicAbegede:
    case EthiopicAbegedeAmEt:
    case EthiopicAbegedeGez:
    case EthiopicAbegedeTiEr:
    case EthiopicAbegedeTiEt:
    case EthiopicHalehameAaEr:
    case EthiopicHalehameAaEt:
    case EthiopicHalehameAmEt:
    case EthiopicHalehameGez:
    case EthiopicHalehameOmEt:
    case EthiopicHalehameSidEt:
    case EthiopicHalehameSoEt:
    case EthiopicHalehameTiEr:
    case EthiopicHalehameTiEt:
    case EthiopicHalehameTig:
    case Footnotes:
    case Hangul:
    case HangulConsonant:
    case Hiragana:
    case HiraganaIroha:
    case Katakana:
    case KatakanaIroha:
    case LowerAlpha:
    case LowerArmenian:
    case LowerGreek:
    case LowerLatin:
    case LowerNorwegian:
    case Oromo:
    case Sidama:
    case Somali:
    case Tigre:
    case TigrinyaEr:
    case TigrinyaErAbegede:
    case TigrinyaEt:
    case TigrinyaEtAbegede:
    case UpperAlpha:
    case UpperArmenian:
    case UpperGreek:
    case UpperLatin:
    case UpperNorwegian:
        return (value < 1) ? DecimalListStyle : type;
    }

    ASSERT_NOT_REACHED();
    return type;
}

static UChar listMarkerSuffix(EListStyleType type, int value)
{
    // If the list-style-type cannot represent |value| because it's outside its
    // ordinal range then we fall back to some list style that can represent |value|.
    EListStyleType effectiveType = effectiveListMarkerType(type, value);

    // Note, the following switch statement has been explicitly
    // grouped by list-style-type suffix.
    switch (effectiveType) {
    case Asterisks:
    case Circle:
    case Disc:
    case Footnotes:
    case NoneListStyle:
    case Square:
        return ' ';
    case Afar:
    case Amharic:
    case AmharicAbegede:
    case Ethiopic:
    case EthiopicAbegede:
    case EthiopicAbegedeAmEt:
    case EthiopicAbegedeGez:
    case EthiopicAbegedeTiEr:
    case EthiopicAbegedeTiEt:
    case EthiopicHalehameAaEr:
    case EthiopicHalehameAaEt:
    case EthiopicHalehameAmEt:
    case EthiopicHalehameGez:
    case EthiopicHalehameOmEt:
    case EthiopicHalehameSidEt:
    case EthiopicHalehameSoEt:
    case EthiopicHalehameTiEr:
    case EthiopicHalehameTiEt:
    case EthiopicHalehameTig:
    case Oromo:
    case Sidama:
    case Somali:
    case Tigre:
    case TigrinyaEr:
    case TigrinyaErAbegede:
    case TigrinyaEt:
    case TigrinyaEtAbegede:
        return ethiopicPrefaceColon;
    case Armenian:
    case ArabicIndic:
    case Bengali:
    case BinaryListStyle:
    case Cambodian:
    case CJKIdeographic:
    case CjkEarthlyBranch:
    case CjkHeavenlyStem:
    case DecimalLeadingZero:
    case DecimalListStyle:
    case Devanagari:
    case Georgian:
    case Gujarati:
    case Gurmukhi:
    case Hangul:
    case HangulConsonant:
    case Hebrew:
    case Hiragana:
    case HiraganaIroha:
    case Kannada:
    case Katakana:
    case KatakanaIroha:
    case Khmer:
    case Lao:
    case LowerAlpha:
    case LowerArmenian:
    case LowerGreek:
    case LowerHexadecimal:
    case LowerLatin:
    case LowerNorwegian:
    case LowerRoman:
    case Malayalam:
    case Mongolian:
    case Myanmar:
    case Octal:
    case Oriya:
    case Persian:
    case Telugu:
    case Thai:
    case Tibetan:
    case UpperAlpha:
    case UpperArmenian:
    case UpperGreek:
    case UpperHexadecimal:
    case UpperLatin:
    case UpperNorwegian:
    case UpperRoman:
    case Urdu:
        return '.';
    }

    ASSERT_NOT_REACHED();
    return '.';
}

String listMarkerText(EListStyleType type, int value)
{
    // If the list-style-type, say hebrew, cannot represent |value| because it's outside
    // its ordinal range then we fallback to some list style that can represent |value|.
    switch (effectiveListMarkerType(type, value)) {
        case NoneListStyle:
            return "";

        case Asterisks: {
            static const LChar asterisksSymbols[1] = {
                0x2A
            };
            return toSymbolic(value, asterisksSymbols);
        }
        // We use the same characters for text security.
        // See RenderText::setInternalString.
        case Circle:
            return String(&whiteBullet, 1);
        case Disc:
            return String(&bullet, 1);
        case Footnotes: {
            static const UChar footnotesSymbols[4] = {
                0x002A, 0x2051, 0x2020, 0x2021
            };
            return toSymbolic(value, footnotesSymbols);
        }
        case Square:
            // The CSS 2.1 test suite uses U+25EE BLACK MEDIUM SMALL SQUARE
            // instead, but I think this looks better.
            return String(&blackSquare, 1);

        case DecimalListStyle:
            return String::number(value);
        case DecimalLeadingZero:
            if (value < -9 || value > 9)
                return String::number(value);
            if (value < 0)
                return "-0" + String::number(-value); // -01 to -09
            return "0" + String::number(value); // 00 to 09

        case ArabicIndic: {
            static const UChar arabicIndicNumerals[10] = {
                0x0660, 0x0661, 0x0662, 0x0663, 0x0664, 0x0665, 0x0666, 0x0667, 0x0668, 0x0669
            };
            return toNumeric(value, arabicIndicNumerals);
        }
        case BinaryListStyle: {
            static const LChar binaryNumerals[2] = {
                '0', '1'
            };
            return toNumeric(value, binaryNumerals);
        }
        case Bengali: {
            static const UChar bengaliNumerals[10] = {
                0x09E6, 0x09E7, 0x09E8, 0x09E9, 0x09EA, 0x09EB, 0x09EC, 0x09ED, 0x09EE, 0x09EF
            };
            return toNumeric(value, bengaliNumerals);
        }
        case Cambodian:
        case Khmer: {
            static const UChar khmerNumerals[10] = {
                0x17E0, 0x17E1, 0x17E2, 0x17E3, 0x17E4, 0x17E5, 0x17E6, 0x17E7, 0x17E8, 0x17E9
            };
            return toNumeric(value, khmerNumerals);
        }
        case Devanagari: {
            static const UChar devanagariNumerals[10] = {
                0x0966, 0x0967, 0x0968, 0x0969, 0x096A, 0x096B, 0x096C, 0x096D, 0x096E, 0x096F
            };
            return toNumeric(value, devanagariNumerals);
        }
        case Gujarati: {
            static const UChar gujaratiNumerals[10] = {
                0x0AE6, 0x0AE7, 0x0AE8, 0x0AE9, 0x0AEA, 0x0AEB, 0x0AEC, 0x0AED, 0x0AEE, 0x0AEF
            };
            return toNumeric(value, gujaratiNumerals);
        }
        case Gurmukhi: {
            static const UChar gurmukhiNumerals[10] = {
                0x0A66, 0x0A67, 0x0A68, 0x0A69, 0x0A6A, 0x0A6B, 0x0A6C, 0x0A6D, 0x0A6E, 0x0A6F
            };
            return toNumeric(value, gurmukhiNumerals);
        }
        case Kannada: {
            static const UChar kannadaNumerals[10] = {
                0x0CE6, 0x0CE7, 0x0CE8, 0x0CE9, 0x0CEA, 0x0CEB, 0x0CEC, 0x0CED, 0x0CEE, 0x0CEF
            };
            return toNumeric(value, kannadaNumerals);
        }
        case LowerHexadecimal: {
            static const LChar lowerHexadecimalNumerals[16] = {
                '0', '1', '2', '3', '4', '5', '6', '7', '8', '9', 'a', 'b', 'c', 'd', 'e', 'f'
            };
            return toNumeric(value, lowerHexadecimalNumerals);
        }
        case Lao: {
            static const UChar laoNumerals[10] = {
                0x0ED0, 0x0ED1, 0x0ED2, 0x0ED3, 0x0ED4, 0x0ED5, 0x0ED6, 0x0ED7, 0x0ED8, 0x0ED9
            };
            return toNumeric(value, laoNumerals);
        }
        case Malayalam: {
            static const UChar malayalamNumerals[10] = {
                0x0D66, 0x0D67, 0x0D68, 0x0D69, 0x0D6A, 0x0D6B, 0x0D6C, 0x0D6D, 0x0D6E, 0x0D6F
            };
            return toNumeric(value, malayalamNumerals);
        }
        case Mongolian: {
            static const UChar mongolianNumerals[10] = {
                0x1810, 0x1811, 0x1812, 0x1813, 0x1814, 0x1815, 0x1816, 0x1817, 0x1818, 0x1819
            };
            return toNumeric(value, mongolianNumerals);
        }
        case Myanmar: {
            static const UChar myanmarNumerals[10] = {
                0x1040, 0x1041, 0x1042, 0x1043, 0x1044, 0x1045, 0x1046, 0x1047, 0x1048, 0x1049
            };
            return toNumeric(value, myanmarNumerals);
        }
        case Octal: {
            static const LChar octalNumerals[8] = {
                '0', '1', '2', '3', '4', '5', '6', '7'
            };
            return toNumeric(value, octalNumerals);
        }
        case Oriya: {
            static const UChar oriyaNumerals[10] = {
                0x0B66, 0x0B67, 0x0B68, 0x0B69, 0x0B6A, 0x0B6B, 0x0B6C, 0x0B6D, 0x0B6E, 0x0B6F
            };
            return toNumeric(value, oriyaNumerals);
        }
        case Persian:
        case Urdu: {
            static const UChar urduNumerals[10] = {
                0x06F0, 0x06F1, 0x06F2, 0x06F3, 0x06F4, 0x06F5, 0x06F6, 0x06F7, 0x06F8, 0x06F9
            };
            return toNumeric(value, urduNumerals);
        }
        case Telugu: {
            static const UChar teluguNumerals[10] = {
                0x0C66, 0x0C67, 0x0C68, 0x0C69, 0x0C6A, 0x0C6B, 0x0C6C, 0x0C6D, 0x0C6E, 0x0C6F
            };
            return toNumeric(value, teluguNumerals);
        }
        case Tibetan: {
            static const UChar tibetanNumerals[10] = {
                0x0F20, 0x0F21, 0x0F22, 0x0F23, 0x0F24, 0x0F25, 0x0F26, 0x0F27, 0x0F28, 0x0F29
            };
            return toNumeric(value, tibetanNumerals);
        }
        case Thai: {
            static const UChar thaiNumerals[10] = {
                0x0E50, 0x0E51, 0x0E52, 0x0E53, 0x0E54, 0x0E55, 0x0E56, 0x0E57, 0x0E58, 0x0E59
            };
            return toNumeric(value, thaiNumerals);
        }
        case UpperHexadecimal: {
            static const LChar upperHexadecimalNumerals[16] = {
                '0', '1', '2', '3', '4', '5', '6', '7', '8', '9', 'A', 'B', 'C', 'D', 'E', 'F'
            };
            return toNumeric(value, upperHexadecimalNumerals);
        }

        case LowerAlpha:
        case LowerLatin: {
            static const LChar lowerLatinAlphabet[26] = {
                'a', 'b', 'c', 'd', 'e', 'f', 'g', 'h', 'i', 'j', 'k', 'l', 'm',
                'n', 'o', 'p', 'q', 'r', 's', 't', 'u', 'v', 'w', 'x', 'y', 'z'
            };
            return toAlphabetic(value, lowerLatinAlphabet);
        }
        case UpperAlpha:
        case UpperLatin: {
            static const LChar upperLatinAlphabet[26] = {
                'A', 'B', 'C', 'D', 'E', 'F', 'G', 'H', 'I', 'J', 'K', 'L', 'M',
                'N', 'O', 'P', 'Q', 'R', 'S', 'T', 'U', 'V', 'W', 'X', 'Y', 'Z'
            };
            return toAlphabetic(value, upperLatinAlphabet);
        }
        case LowerGreek: {
            static const UChar lowerGreekAlphabet[24] = {
                0x03B1, 0x03B2, 0x03B3, 0x03B4, 0x03B5, 0x03B6, 0x03B7, 0x03B8,
                0x03B9, 0x03BA, 0x03BB, 0x03BC, 0x03BD, 0x03BE, 0x03BF, 0x03C0,
                0x03C1, 0x03C3, 0x03C4, 0x03C5, 0x03C6, 0x03C7, 0x03C8, 0x03C9
            };
            return toAlphabetic(value, lowerGreekAlphabet);
        }

        case Hiragana: {
            // FIXME: This table comes from the CSS3 draft, and is probably
            // incorrect, given the comments in that draft.
            static const UChar hiraganaAlphabet[48] = {
                0x3042, 0x3044, 0x3046, 0x3048, 0x304A, 0x304B, 0x304D, 0x304F,
                0x3051, 0x3053, 0x3055, 0x3057, 0x3059, 0x305B, 0x305D, 0x305F,
                0x3061, 0x3064, 0x3066, 0x3068, 0x306A, 0x306B, 0x306C, 0x306D,
                0x306E, 0x306F, 0x3072, 0x3075, 0x3078, 0x307B, 0x307E, 0x307F,
                0x3080, 0x3081, 0x3082, 0x3084, 0x3086, 0x3088, 0x3089, 0x308A,
                0x308B, 0x308C, 0x308D, 0x308F, 0x3090, 0x3091, 0x3092, 0x3093
            };
            return toAlphabetic(value, hiraganaAlphabet);
        }
        case HiraganaIroha: {
            // FIXME: This table comes from the CSS3 draft, and is probably
            // incorrect, given the comments in that draft.
            static const UChar hiraganaIrohaAlphabet[47] = {
                0x3044, 0x308D, 0x306F, 0x306B, 0x307B, 0x3078, 0x3068, 0x3061,
                0x308A, 0x306C, 0x308B, 0x3092, 0x308F, 0x304B, 0x3088, 0x305F,
                0x308C, 0x305D, 0x3064, 0x306D, 0x306A, 0x3089, 0x3080, 0x3046,
                0x3090, 0x306E, 0x304A, 0x304F, 0x3084, 0x307E, 0x3051, 0x3075,
                0x3053, 0x3048, 0x3066, 0x3042, 0x3055, 0x304D, 0x3086, 0x3081,
                0x307F, 0x3057, 0x3091, 0x3072, 0x3082, 0x305B, 0x3059
            };
            return toAlphabetic(value, hiraganaIrohaAlphabet);
        }
        case Katakana: {
            // FIXME: This table comes from the CSS3 draft, and is probably
            // incorrect, given the comments in that draft.
            static const UChar katakanaAlphabet[48] = {
                0x30A2, 0x30A4, 0x30A6, 0x30A8, 0x30AA, 0x30AB, 0x30AD, 0x30AF,
                0x30B1, 0x30B3, 0x30B5, 0x30B7, 0x30B9, 0x30BB, 0x30BD, 0x30BF,
                0x30C1, 0x30C4, 0x30C6, 0x30C8, 0x30CA, 0x30CB, 0x30CC, 0x30CD,
                0x30CE, 0x30CF, 0x30D2, 0x30D5, 0x30D8, 0x30DB, 0x30DE, 0x30DF,
                0x30E0, 0x30E1, 0x30E2, 0x30E4, 0x30E6, 0x30E8, 0x30E9, 0x30EA,
                0x30EB, 0x30EC, 0x30ED, 0x30EF, 0x30F0, 0x30F1, 0x30F2, 0x30F3
            };
            return toAlphabetic(value, katakanaAlphabet);
        }
        case KatakanaIroha: {
            // FIXME: This table comes from the CSS3 draft, and is probably
            // incorrect, given the comments in that draft.
            static const UChar katakanaIrohaAlphabet[47] = {
                0x30A4, 0x30ED, 0x30CF, 0x30CB, 0x30DB, 0x30D8, 0x30C8, 0x30C1,
                0x30EA, 0x30CC, 0x30EB, 0x30F2, 0x30EF, 0x30AB, 0x30E8, 0x30BF,
                0x30EC, 0x30BD, 0x30C4, 0x30CD, 0x30CA, 0x30E9, 0x30E0, 0x30A6,
                0x30F0, 0x30CE, 0x30AA, 0x30AF, 0x30E4, 0x30DE, 0x30B1, 0x30D5,
                0x30B3, 0x30A8, 0x30C6, 0x30A2, 0x30B5, 0x30AD, 0x30E6, 0x30E1,
                0x30DF, 0x30B7, 0x30F1, 0x30D2, 0x30E2, 0x30BB, 0x30B9
            };
            return toAlphabetic(value, katakanaIrohaAlphabet);
        }

        case Afar:
        case EthiopicHalehameAaEt:
        case EthiopicHalehameAaEr: {
            static const UChar ethiopicHalehameAaErAlphabet[18] = {
                0x1200, 0x1208, 0x1210, 0x1218, 0x1228, 0x1230, 0x1260, 0x1270, 0x1290,
                0x12A0, 0x12A8, 0x12C8, 0x12D0, 0x12E8, 0x12F0, 0x1308, 0x1338, 0x1348
            };
            return toAlphabetic(value, ethiopicHalehameAaErAlphabet);
        }
        case Amharic:
        case EthiopicHalehameAmEt: {
            static const UChar ethiopicHalehameAmEtAlphabet[33] = {
                0x1200, 0x1208, 0x1210, 0x1218, 0x1220, 0x1228, 0x1230, 0x1238, 0x1240,
                0x1260, 0x1270, 0x1278, 0x1280, 0x1290, 0x1298, 0x12A0, 0x12A8, 0x12B8,
                0x12C8, 0x12D0, 0x12D8, 0x12E0, 0x12E8, 0x12F0, 0x1300, 0x1308, 0x1320,
                0x1328, 0x1330, 0x1338, 0x1340, 0x1348, 0x1350
            };
            return toAlphabetic(value, ethiopicHalehameAmEtAlphabet);
        }
        case AmharicAbegede:
        case EthiopicAbegedeAmEt: {
            static const UChar ethiopicAbegedeAmEtAlphabet[33] = {
                0x12A0, 0x1260, 0x1308, 0x12F0, 0x1300, 0x1200, 0x12C8, 0x12D8, 0x12E0,
                0x1210, 0x1320, 0x1328, 0x12E8, 0x12A8, 0x12B8, 0x1208, 0x1218, 0x1290,
                0x1298, 0x1220, 0x12D0, 0x1348, 0x1338, 0x1240, 0x1228, 0x1230, 0x1238,
                0x1270, 0x1278, 0x1280, 0x1340, 0x1330, 0x1350
            };
            return toAlphabetic(value, ethiopicAbegedeAmEtAlphabet);
        }
        case CjkEarthlyBranch: {
            static const UChar cjkEarthlyBranchAlphabet[12] = {
                0x5B50, 0x4E11, 0x5BC5, 0x536F, 0x8FB0, 0x5DF3, 0x5348, 0x672A, 0x7533,
                0x9149, 0x620C, 0x4EA5
            };
            return toAlphabetic(value, cjkEarthlyBranchAlphabet);
        }
        case CjkHeavenlyStem: {
            static const UChar cjkHeavenlyStemAlphabet[10] = {
                0x7532, 0x4E59, 0x4E19, 0x4E01, 0x620A, 0x5DF1, 0x5E9A, 0x8F9B, 0x58EC,
                0x7678
            };
            return toAlphabetic(value, cjkHeavenlyStemAlphabet);
        }
        case Ethiopic:
        case EthiopicHalehameGez: {
            static const UChar ethiopicHalehameGezAlphabet[26] = {
                0x1200, 0x1208, 0x1210, 0x1218, 0x1220, 0x1228, 0x1230, 0x1240, 0x1260,
                0x1270, 0x1280, 0x1290, 0x12A0, 0x12A8, 0x12C8, 0x12D0, 0x12D8, 0x12E8,
                0x12F0, 0x1308, 0x1320, 0x1330, 0x1338, 0x1340, 0x1348, 0x1350
            };
            return toAlphabetic(value, ethiopicHalehameGezAlphabet);
        }
        case EthiopicAbegede:
        case EthiopicAbegedeGez: {
            static const UChar ethiopicAbegedeGezAlphabet[26] = {
                0x12A0, 0x1260, 0x1308, 0x12F0, 0x1200, 0x12C8, 0x12D8, 0x1210, 0x1320,
                0x12E8, 0x12A8, 0x1208, 0x1218, 0x1290, 0x1220, 0x12D0, 0x1348, 0x1338,
                0x1240, 0x1228, 0x1230, 0x1270, 0x1280, 0x1340, 0x1330, 0x1350
            };
            return toAlphabetic(value, ethiopicAbegedeGezAlphabet);
        }
        case HangulConsonant: {
            static const UChar hangulConsonantAlphabet[14] = {
                0x3131, 0x3134, 0x3137, 0x3139, 0x3141, 0x3142, 0x3145, 0x3147, 0x3148,
                0x314A, 0x314B, 0x314C, 0x314D, 0x314E
            };
            return toAlphabetic(value, hangulConsonantAlphabet);
        }
        case Hangul: {
            static const UChar hangulAlphabet[14] = {
                0xAC00, 0xB098, 0xB2E4, 0xB77C, 0xB9C8, 0xBC14, 0xC0AC, 0xC544, 0xC790,
                0xCC28, 0xCE74, 0xD0C0, 0xD30C, 0xD558
            };
            return toAlphabetic(value, hangulAlphabet);
        }
        case Oromo:
        case EthiopicHalehameOmEt: {
            static const UChar ethiopicHalehameOmEtAlphabet[25] = {
                0x1200, 0x1208, 0x1218, 0x1228, 0x1230, 0x1238, 0x1240, 0x1260, 0x1270,
                0x1278, 0x1290, 0x1298, 0x12A0, 0x12A8, 0x12C8, 0x12E8, 0x12F0, 0x12F8,
                0x1300, 0x1308, 0x1320, 0x1328, 0x1338, 0x1330, 0x1348
            };
            return toAlphabetic(value, ethiopicHalehameOmEtAlphabet);
        }
        case Sidama:
        case EthiopicHalehameSidEt: {
            static const UChar ethiopicHalehameSidEtAlphabet[26] = {
                0x1200, 0x1208, 0x1210, 0x1218, 0x1228, 0x1230, 0x1238, 0x1240, 0x1260,
                0x1270, 0x1278, 0x1290, 0x1298, 0x12A0, 0x12A8, 0x12C8, 0x12E8, 0x12F0,
                0x12F8, 0x1300, 0x1308, 0x1320, 0x1328, 0x1338, 0x1330, 0x1348
            };
            return toAlphabetic(value, ethiopicHalehameSidEtAlphabet);
        }
        case Somali:
        case EthiopicHalehameSoEt: {
            static const UChar ethiopicHalehameSoEtAlphabet[22] = {
                0x1200, 0x1208, 0x1210, 0x1218, 0x1228, 0x1230, 0x1238, 0x1240, 0x1260,
                0x1270, 0x1290, 0x12A0, 0x12A8, 0x12B8, 0x12C8, 0x12D0, 0x12E8, 0x12F0,
                0x1300, 0x1308, 0x1338, 0x1348
            };
            return toAlphabetic(value, ethiopicHalehameSoEtAlphabet);
        }
        case Tigre:
        case EthiopicHalehameTig: {
            static const UChar ethiopicHalehameTigAlphabet[27] = {
                0x1200, 0x1208, 0x1210, 0x1218, 0x1228, 0x1230, 0x1238, 0x1240, 0x1260,
                0x1270, 0x1278, 0x1290, 0x12A0, 0x12A8, 0x12C8, 0x12D0, 0x12D8, 0x12E8,
                0x12F0, 0x1300, 0x1308, 0x1320, 0x1328, 0x1338, 0x1330, 0x1348, 0x1350
            };
            return toAlphabetic(value, ethiopicHalehameTigAlphabet);
        }
        case TigrinyaEr:
        case EthiopicHalehameTiEr: {
            static const UChar ethiopicHalehameTiErAlphabet[31] = {
                0x1200, 0x1208, 0x1210, 0x1218, 0x1228, 0x1230, 0x1238, 0x1240, 0x1250,
                0x1260, 0x1270, 0x1278, 0x1290, 0x1298, 0x12A0, 0x12A8, 0x12B8, 0x12C8,
                0x12D0, 0x12D8, 0x12E0, 0x12E8, 0x12F0, 0x1300, 0x1308, 0x1320, 0x1328,
                0x1330, 0x1338, 0x1348, 0x1350
            };
            return toAlphabetic(value, ethiopicHalehameTiErAlphabet);
        }
        case TigrinyaErAbegede:
        case EthiopicAbegedeTiEr: {
            static const UChar ethiopicAbegedeTiErAlphabet[31] = {
                0x12A0, 0x1260, 0x1308, 0x12F0, 0x1300, 0x1200, 0x12C8, 0x12D8, 0x12E0,
                0x1210, 0x1320, 0x1328, 0x12E8, 0x12A8, 0x12B8, 0x1208, 0x1218, 0x1290,
                0x1298, 0x12D0, 0x1348, 0x1338, 0x1240, 0x1250, 0x1228, 0x1230, 0x1238,
                0x1270, 0x1278, 0x1330, 0x1350
            };
            return toAlphabetic(value, ethiopicAbegedeTiErAlphabet);
        }
        case TigrinyaEt:
        case EthiopicHalehameTiEt: {
            static const UChar ethiopicHalehameTiEtAlphabet[34] = {
                0x1200, 0x1208, 0x1210, 0x1218, 0x1220, 0x1228, 0x1230, 0x1238, 0x1240,
                0x1250, 0x1260, 0x1270, 0x1278, 0x1280, 0x1290, 0x1298, 0x12A0, 0x12A8,
                0x12B8, 0x12C8, 0x12D0, 0x12D8, 0x12E0, 0x12E8, 0x12F0, 0x1300, 0x1308,
                0x1320, 0x1328, 0x1330, 0x1338, 0x1340, 0x1348, 0x1350
            };
            return toAlphabetic(value, ethiopicHalehameTiEtAlphabet);
        }
        case TigrinyaEtAbegede:
        case EthiopicAbegedeTiEt: {
            static const UChar ethiopicAbegedeTiEtAlphabet[34] = {
                0x12A0, 0x1260, 0x1308, 0x12F0, 0x1300, 0x1200, 0x12C8, 0x12D8, 0x12E0,
                0x1210, 0x1320, 0x1328, 0x12E8, 0x12A8, 0x12B8, 0x1208, 0x1218, 0x1290,
                0x1298, 0x1220, 0x12D0, 0x1348, 0x1338, 0x1240, 0x1250, 0x1228, 0x1230,
                0x1238, 0x1270, 0x1278, 0x1280, 0x1340, 0x1330, 0x1350
            };
            return toAlphabetic(value, ethiopicAbegedeTiEtAlphabet);
        }
        case UpperGreek: {
            static const UChar upperGreekAlphabet[24] = {
                0x0391, 0x0392, 0x0393, 0x0394, 0x0395, 0x0396, 0x0397, 0x0398, 0x0399,
                0x039A, 0x039B, 0x039C, 0x039D, 0x039E, 0x039F, 0x03A0, 0x03A1, 0x03A3,
                0x03A4, 0x03A5, 0x03A6, 0x03A7, 0x03A8, 0x03A9
            };
            return toAlphabetic(value, upperGreekAlphabet);
        }
        case LowerNorwegian: {
            static const LChar lowerNorwegianAlphabet[29] = {
                0x61, 0x62, 0x63, 0x64, 0x65, 0x66, 0x67, 0x68, 0x69,
                0x6A, 0x6B, 0x6C, 0x6D, 0x6E, 0x6F, 0x70, 0x71, 0x72,
                0x73, 0x74, 0x75, 0x76, 0x77, 0x78, 0x79, 0x7A, 0xE6,
                0xF8, 0xE5
            };
            return toAlphabetic(value, lowerNorwegianAlphabet);
        }
        case UpperNorwegian: {
            static const LChar upperNorwegianAlphabet[29] = {
                0x41, 0x42, 0x43, 0x44, 0x45, 0x46, 0x47, 0x48, 0x49,
                0x4A, 0x4B, 0x4C, 0x4D, 0x4E, 0x4F, 0x50, 0x51, 0x52,
                0x53, 0x54, 0x55, 0x56, 0x57, 0x58, 0x59, 0x5A, 0xC6,
                0xD8, 0xC5
            };
            return toAlphabetic(value, upperNorwegianAlphabet);
        }
        case CJKIdeographic: {
            static const UChar traditionalChineseInformalTable[16] = {
                0x842C, 0x5104, 0x5146,
                0x5341, 0x767E, 0x5343,
                0x96F6, 0x4E00, 0x4E8C, 0x4E09, 0x56DB,
                0x4E94, 0x516D, 0x4E03, 0x516B, 0x4E5D
            };
            return toCJKIdeographic(value, traditionalChineseInformalTable);
        }

        case LowerRoman:
            return toRoman(value, false);
        case UpperRoman:
            return toRoman(value, true);

        case Armenian:
        case UpperArmenian:
            // CSS3 says "armenian" means "lower-armenian".
            // But the CSS2.1 test suite contains uppercase test results for "armenian",
            // so we'll match the test suite.
            return toArmenian(value, true);
        case LowerArmenian:
            return toArmenian(value, false);
        case Georgian:
            return toGeorgian(value);
        case Hebrew:
            return toHebrew(value);
    }

    ASSERT_NOT_REACHED();
    return "";
}

RenderListMarker::RenderListMarker(RenderListItem* item)
    : RenderBox(0)
    , m_listItem(item)
{
    // init RenderObject attributes
    setInline(true);   // our object is Inline
    setReplaced(true); // pretend to be replaced
}

RenderListMarker::~RenderListMarker()
{
    if (m_image)
        m_image->removeClient(this);
}

RenderListMarker* RenderListMarker::createAnonymous(RenderListItem* item)
{
    Document* document = item->document();
    RenderListMarker* renderer = new (document->renderArena()) RenderListMarker(item);
    renderer->setDocumentForAnonymous(document);
    return renderer;
}

void RenderListMarker::styleWillChange(StyleDifference diff, const RenderStyle* newStyle)
{
    if (style() && (newStyle->listStylePosition() != style()->listStylePosition() || newStyle->listStyleType() != style()->listStyleType()))
        setNeedsLayoutAndPrefWidthsRecalc();
    
    RenderBox::styleWillChange(diff, newStyle);
}

void RenderListMarker::styleDidChange(StyleDifference diff, const RenderStyle* oldStyle)
{
    RenderBox::styleDidChange(diff, oldStyle);

    if (m_image != style()->listStyleImage()) {
        if (m_image)
            m_image->removeClient(this);
        m_image = style()->listStyleImage();
        if (m_image)
            m_image->addClient(this);
    }
}

InlineBox* RenderListMarker::createInlineBox()
{
    InlineBox* result = RenderBox::createInlineBox();
    result->setIsText(isText());
    return result;
}

bool RenderListMarker::isImage() const
{
    return m_image && !m_image->errorOccurred();
}

LayoutRect RenderListMarker::localSelectionRect()
{
    InlineBox* box = inlineBoxWrapper();
    if (!box)
        return LayoutRect(LayoutPoint(), size());
    RootInlineBox* root = m_inlineBoxWrapper->root();
    LayoutUnit newLogicalTop = root->block()->style()->isFlippedBlocksWritingMode() ? m_inlineBoxWrapper->logicalBottom() - root->selectionBottom() : root->selectionTop() - m_inlineBoxWrapper->logicalTop();
    if (root->block()->style()->isHorizontalWritingMode())
        return LayoutRect(0, newLogicalTop, width(), root->selectionHeight());
    return LayoutRect(newLogicalTop, 0, root->selectionHeight(), height());
}

void RenderListMarker::paint(PaintInfo& paintInfo, const LayoutPoint& paintOffset)
{
    ANNOTATE_GRAPHICS_CONTEXT(paintInfo, this);

    if (paintInfo.phase != PaintPhaseForeground)
        return;

    if (style()->visibility() != VISIBLE)
        return;

    LayoutPoint boxOrigin(paintOffset + location());
    LayoutRect overflowRect(visualOverflowRect());
    overflowRect.moveBy(boxOrigin);
    overflowRect.inflate(maximalOutlineSize(paintInfo.phase));

    if (!paintInfo.rect.intersects(pixelSnappedIntRect(overflowRect)))
        return;

    LayoutRect box(boxOrigin, size());

    IntRect marker = getRelativeMarkerRect();
    marker.moveBy(roundedIntPoint(boxOrigin));

    GraphicsContext* context = paintInfo.context;

    if (isImage()) {
<<<<<<< HEAD
        context->drawImage(m_image->image(this, marker.size()).get(), marker);
        if (selectionState() != SelectionNone) {
            LayoutRect selRect = localSelectionRect();
            selRect.moveBy(boxOrigin);
            context->fillRect(pixelSnappedIntRect(selRect), selectionBackgroundColor());
        }
        return;
    }

    if (selectionState() != SelectionNone) {
        LayoutRect selRect = localSelectionRect();
        selRect.moveBy(boxOrigin);
        context->fillRect(pixelSnappedIntRect(selRect), selectionBackgroundColor());
    }

=======
        context->drawImage(m_image->image(this, marker.size()).get(), style()->colorSpace(), marker);
        return;
    }

>>>>>>> e9e4190a
    const Color color(style()->visitedDependentColor(CSSPropertyColor));
    context->setStrokeColor(color);
    context->setStrokeStyle(SolidStroke);
    context->setStrokeThickness(1.0f);
    context->setFillColor(color);

    EListStyleType type = style()->listStyleType();
    switch (type) {
        case Disc:
            context->fillEllipse(marker);
            return;
        case Circle:
            context->strokeEllipse(marker);
            return;
        case Square:
            context->fillRect(marker);
            return;
        case NoneListStyle:
            return;
        case Afar:
        case Amharic:
        case AmharicAbegede:
        case ArabicIndic:
        case Armenian:
        case BinaryListStyle:
        case Bengali:
        case Cambodian:
        case CJKIdeographic:
        case CjkEarthlyBranch:
        case CjkHeavenlyStem:
        case DecimalLeadingZero:
        case DecimalListStyle:
        case Devanagari:
        case Ethiopic:
        case EthiopicAbegede:
        case EthiopicAbegedeAmEt:
        case EthiopicAbegedeGez:
        case EthiopicAbegedeTiEr:
        case EthiopicAbegedeTiEt:
        case EthiopicHalehameAaEr:
        case EthiopicHalehameAaEt:
        case EthiopicHalehameAmEt:
        case EthiopicHalehameGez:
        case EthiopicHalehameOmEt:
        case EthiopicHalehameSidEt:
        case EthiopicHalehameSoEt:
        case EthiopicHalehameTiEr:
        case EthiopicHalehameTiEt:
        case EthiopicHalehameTig:
        case Georgian:
        case Gujarati:
        case Gurmukhi:
        case Hangul:
        case HangulConsonant:
        case Hebrew:
        case Hiragana:
        case HiraganaIroha:
        case Kannada:
        case Katakana:
        case KatakanaIroha:
        case Khmer:
        case Lao:
        case LowerAlpha:
        case LowerArmenian:
        case LowerGreek:
        case LowerHexadecimal:
        case LowerLatin:
        case LowerNorwegian:
        case LowerRoman:
        case Malayalam:
        case Mongolian:
        case Myanmar:
        case Octal:
        case Oriya:
        case Oromo:
        case Persian:
        case Sidama:
        case Somali:
        case Telugu:
        case Thai:
        case Tibetan:
        case Tigre:
        case TigrinyaEr:
        case TigrinyaErAbegede:
        case TigrinyaEt:
        case TigrinyaEtAbegede:
        case UpperAlpha:
        case UpperArmenian:
        case UpperGreek:
        case UpperHexadecimal:
        case UpperLatin:
        case UpperNorwegian:
        case UpperRoman:
        case Urdu:
        case Asterisks:
        case Footnotes:
            break;
    }
    if (m_text.isEmpty())
        return;

    const Font& font = style()->font();
    TextRun textRun = RenderBlock::constructTextRun(this, font, m_text, style());

    GraphicsContextStateSaver stateSaver(*context, false);
    if (!style()->isHorizontalWritingMode()) {
        marker.moveBy(roundedIntPoint(-boxOrigin));
        marker = marker.transposedRect();
        marker.moveBy(IntPoint(roundToInt(box.x()), roundToInt(box.y() - logicalHeight())));
        stateSaver.save();
        context->translate(marker.x(), marker.maxY());
        context->rotate(static_cast<float>(deg2rad(90.)));
        context->translate(-marker.x(), -marker.maxY());
    }

    TextRunPaintInfo textRunPaintInfo(textRun);
    textRunPaintInfo.bounds = marker;
    IntPoint textOrigin = IntPoint(marker.x(), marker.y() + style()->fontMetrics().ascent());

    if (type == Asterisks || type == Footnotes) {
        context->drawText(font, textRunPaintInfo, textOrigin);
    }
    else {
        // Text is not arbitrary. We can judge whether it's RTL from the first character,
        // and we only need to handle the direction RightToLeft for now.
        bool textNeedsReversing = direction(m_text[0]) == RightToLeft;
        StringBuilder reversedText;
        if (textNeedsReversing) {
            int length = m_text.length();
            reversedText.reserveCapacity(length);
            for (int i = length - 1; i >= 0; --i)
                reversedText.append(m_text[i]);
            textRun.setText(reversedText.characters(), length);
        }

        const UChar suffix = listMarkerSuffix(type, m_listItem->value());
        if (style()->isLeftToRightDirection()) {
<<<<<<< HEAD
            context->drawText(font, textRunPaintInfo, textOrigin);

            UChar suffixSpace[2] = { suffix, ' ' };
            TextRun suffixRun = RenderBlock::constructTextRun(this, font, suffixSpace, 2, style());
            TextRunPaintInfo suffixRunInfo(suffixRun);
            suffixRunInfo.bounds = marker;
            context->drawText(font, suffixRunInfo, textOrigin + IntSize(font.width(textRun), 0));
        } else {
            UChar spaceSuffix[2] = { ' ', suffix };
            TextRun suffixRun = RenderBlock::constructTextRun(this, font, spaceSuffix, 2, style());
            TextRunPaintInfo suffixRunInfo(suffixRun);
            suffixRunInfo.bounds = marker;
            context->drawText(font, suffixRunInfo, textOrigin);

            context->drawText(font, textRunPaintInfo, textOrigin + IntSize(font.width(suffixRun), 0));
=======
            int width = font.width(textRun);
            context->drawText(font, textRun, textOrigin);
            UChar suffixSpace[1] = { suffix };
            context->drawText(font, RenderBlock::constructTextRun(this, font, suffixSpace, 1, style()), textOrigin + IntSize(width, 0));
        } else {
            UChar spaceSuffix[1] = { suffix };
            TextRun spaceSuffixRun = RenderBlock::constructTextRun(this, font, spaceSuffix, 1, style());
            int width = font.width(spaceSuffixRun);
            context->drawText(font, spaceSuffixRun, textOrigin);
            context->drawText(font, textRun, textOrigin + IntSize(width, 0));
>>>>>>> e9e4190a
        }
    }
}

void RenderListMarker::layout()
{
    StackStats::LayoutCheckPoint layoutCheckPoint;
    ASSERT(needsLayout());
 
    if (isImage()) {
        updateMarginsAndContent();
        setWidth(minPreferredLogicalWidth());
        setHeight(m_image->imageSize(this, style()->effectiveZoom()).height());
    } else {
        setLogicalWidth(minPreferredLogicalWidth());
        setLogicalHeight(style()->fontMetrics().height());
    }

    setMarginStart(0);
    setMarginEnd(0);

    Length startMargin = style()->marginStart();
    Length endMargin = style()->marginEnd();
    if (startMargin.isFixed())
        setMarginStart(startMargin.value());
    if (endMargin.isFixed())
        setMarginEnd(endMargin.value());

    setNeedsLayout(false);
}

void RenderListMarker::imageChanged(WrappedImagePtr o, const IntRect*)
{
    // A list marker can't have a background or border image, so no need to call the base class method.
    if (o != m_image->data())
        return;

    if (width() != m_image->imageSize(this, style()->effectiveZoom()).width() + cMarkerPadding || height() != m_image->imageSize(this, style()->effectiveZoom()).height() || m_image->errorOccurred())
        setNeedsLayoutAndPrefWidthsRecalc();
    else
        repaint();
}

void RenderListMarker::updateMarginsAndContent()
{
    updateContent();
    updateMargins();
}

void RenderListMarker::updateContent()
{
    // FIXME: This if-statement is just a performance optimization, but it's messy to use the preferredLogicalWidths dirty bit for this.
    // It's unclear if this is a premature optimization.
    if (!preferredLogicalWidthsDirty())
        return;

    m_text = "";

    if (isImage()) {
        // FIXME: This is a somewhat arbitrary width.  Generated images for markers really won't become particularly useful
        // until we support the CSS3 marker pseudoclass to allow control over the width and height of the marker box.
        int bulletWidth = style()->fontMetrics().ascent() / 2;
        m_image->setContainerSizeForRenderer(this, IntSize(bulletWidth, bulletWidth), style()->effectiveZoom());
        return;
    }

    EListStyleType type = style()->listStyleType();
    switch (type) {
    case NoneListStyle:
        break;
    case Circle:
    case Disc:
    case Square:
        m_text = listMarkerText(type, 0); // value is ignored for these types
        break;
    case Asterisks:
    case Footnotes:
    case Afar:
    case Amharic:
    case AmharicAbegede:
    case ArabicIndic:
    case Armenian:
    case BinaryListStyle:
    case Bengali:
    case Cambodian:
    case CJKIdeographic:
    case CjkEarthlyBranch:
    case CjkHeavenlyStem:
    case DecimalLeadingZero:
    case DecimalListStyle:
    case Devanagari:
    case Ethiopic:
    case EthiopicAbegede:
    case EthiopicAbegedeAmEt:
    case EthiopicAbegedeGez:
    case EthiopicAbegedeTiEr:
    case EthiopicAbegedeTiEt:
    case EthiopicHalehameAaEr:
    case EthiopicHalehameAaEt:
    case EthiopicHalehameAmEt:
    case EthiopicHalehameGez:
    case EthiopicHalehameOmEt:
    case EthiopicHalehameSidEt:
    case EthiopicHalehameSoEt:
    case EthiopicHalehameTiEr:
    case EthiopicHalehameTiEt:
    case EthiopicHalehameTig:
    case Georgian:
    case Gujarati:
    case Gurmukhi:
    case Hangul:
    case HangulConsonant:
    case Hebrew:
    case Hiragana:
    case HiraganaIroha:
    case Kannada:
    case Katakana:
    case KatakanaIroha:
    case Khmer:
    case Lao:
    case LowerAlpha:
    case LowerArmenian:
    case LowerGreek:
    case LowerHexadecimal:
    case LowerLatin:
    case LowerNorwegian:
    case LowerRoman:
    case Malayalam:
    case Mongolian:
    case Myanmar:
    case Octal:
    case Oriya:
    case Oromo:
    case Persian:
    case Sidama:
    case Somali:
    case Telugu:
    case Thai:
    case Tibetan:
    case Tigre:
    case TigrinyaEr:
    case TigrinyaErAbegede:
    case TigrinyaEt:
    case TigrinyaEtAbegede:
    case UpperAlpha:
    case UpperArmenian:
    case UpperGreek:
    case UpperHexadecimal:
    case UpperLatin:
    case UpperNorwegian:
    case UpperRoman:
    case Urdu:
        m_text = listMarkerText(type, m_listItem->value());
        break;
    }
}

void RenderListMarker::computePreferredLogicalWidths()
{
    ASSERT(preferredLogicalWidthsDirty());
    updateContent();

    if (isImage()) {
        LayoutSize imageSize = m_image->imageSize(this, style()->effectiveZoom());
        m_minPreferredLogicalWidth = m_maxPreferredLogicalWidth = style()->isHorizontalWritingMode() ? imageSize.width() : imageSize.height();
        m_minPreferredLogicalWidth += cMarkerPadding;
        m_maxPreferredLogicalWidth += cMarkerPadding;
        setPreferredLogicalWidthsDirty(false);
        updateMargins();
        return;
    }

    const Font& font = style()->font();

    LayoutUnit logicalWidth = 0;
    EListStyleType type = style()->listStyleType();
    switch (type) {
        case NoneListStyle:
            break;
        case Asterisks:
        case Footnotes:
            logicalWidth = font.width(m_text); // no suffix for these types
            logicalWidth += cMarkerPadding;
            break;
        case Circle:
        case Disc:
        case Square:
            logicalWidth = (font.fontMetrics().ascent() * 2 / 3 + 1) / 2 + 2;
            logicalWidth += cMarkerPadding;
            break;
        case Afar:
        case Amharic:
        case AmharicAbegede:
        case ArabicIndic:
        case Armenian:
        case BinaryListStyle:
        case Bengali:
        case Cambodian:
        case CJKIdeographic:
        case CjkEarthlyBranch:
        case CjkHeavenlyStem:
        case DecimalLeadingZero:
        case DecimalListStyle:
        case Devanagari:
        case Ethiopic:
        case EthiopicAbegede:
        case EthiopicAbegedeAmEt:
        case EthiopicAbegedeGez:
        case EthiopicAbegedeTiEr:
        case EthiopicAbegedeTiEt:
        case EthiopicHalehameAaEr:
        case EthiopicHalehameAaEt:
        case EthiopicHalehameAmEt:
        case EthiopicHalehameGez:
        case EthiopicHalehameOmEt:
        case EthiopicHalehameSidEt:
        case EthiopicHalehameSoEt:
        case EthiopicHalehameTiEr:
        case EthiopicHalehameTiEt:
        case EthiopicHalehameTig:
        case Georgian:
        case Gujarati:
        case Gurmukhi:
        case Hangul:
        case HangulConsonant:
        case Hebrew:
        case Hiragana:
        case HiraganaIroha:
        case Kannada:
        case Katakana:
        case KatakanaIroha:
        case Khmer:
        case Lao:
        case LowerAlpha:
        case LowerArmenian:
        case LowerGreek:
        case LowerHexadecimal:
        case LowerLatin:
        case LowerNorwegian:
        case LowerRoman:
        case Malayalam:
        case Mongolian:
        case Myanmar:
        case Octal:
        case Oriya:
        case Oromo:
        case Persian:
        case Sidama:
        case Somali:
        case Telugu:
        case Thai:
        case Tibetan:
        case Tigre:
        case TigrinyaEr:
        case TigrinyaErAbegede:
        case TigrinyaEt:
        case TigrinyaEtAbegede:
        case UpperAlpha:
        case UpperArmenian:
        case UpperGreek:
        case UpperHexadecimal:
        case UpperLatin:
        case UpperNorwegian:
        case UpperRoman:
        case Urdu:
            if (m_text.isEmpty())
                logicalWidth = 0;
            else {
                LayoutUnit itemWidth = font.width(m_text);
                UChar suffixSpace[1] = { listMarkerSuffix(type, m_listItem->value()) };
                LayoutUnit suffixSpaceWidth = font.width(RenderBlock::constructTextRun(this, font, suffixSpace, 1, style()));
                logicalWidth = itemWidth + suffixSpaceWidth;
                logicalWidth += cMarkerPadding;
            }
            break;
    }

    m_minPreferredLogicalWidth = logicalWidth;
    m_maxPreferredLogicalWidth = logicalWidth;

    setPreferredLogicalWidthsDirty(false);

    updateMargins();
}

void RenderListMarker::updateMargins()
{
    const FontMetrics& fontMetrics = style()->fontMetrics();

    LayoutUnit marginStart = 0;
    LayoutUnit marginEnd = 0;

<<<<<<< HEAD
    if (isInside() && !m_listItem->isFloating()) {
        if (isImage())
            marginEnd = cMarkerPadding;
        else switch (style()->listStyleType()) {
            case Disc:
            case Circle:
            case Square:
                marginStart = -1;
                marginEnd = fontMetrics.ascent() - minPreferredLogicalWidth() + 1;
                break;
            default:
                break;
        }
    } else {
        if (style()->isLeftToRightDirection()) {
            if (isImage())
                marginStart = -minPreferredLogicalWidth() - cMarkerPadding;
            else {
                int offset = fontMetrics.ascent() * 2 / 3;
                switch (style()->listStyleType()) {
                    case Disc:
                    case Circle:
                    case Square:
                        marginStart = -offset - cMarkerPadding - 1;
                        break;
                    case NoneListStyle:
                        break;
                    default:
                        marginStart = m_text.isEmpty() ? LayoutUnit() : -minPreferredLogicalWidth() - offset / 2;
                }
            }
            marginEnd = -marginStart - minPreferredLogicalWidth();
        } else {
            if (isImage())
                marginEnd = cMarkerPadding;
            else {
                int offset = fontMetrics.ascent() * 2 / 3;
                switch (style()->listStyleType()) {
                    case Disc:
                    case Circle:
                    case Square:
                        marginEnd = offset + cMarkerPadding + 1 - minPreferredLogicalWidth();
                        break;
                    case NoneListStyle:
                        break;
                    default:
                        marginEnd = m_text.isEmpty() ? 0 : offset / 2;
                }
            }
            marginStart = -marginEnd - minPreferredLogicalWidth();
        }
        
=======
    if (!isInside()) {
        marginStart = -minPreferredLogicalWidth();
>>>>>>> e9e4190a
    }

    style()->setMarginStart(Length(marginStart, Fixed));
    style()->setMarginEnd(Length(marginEnd, Fixed));
}

LayoutUnit RenderListMarker::lineHeight(bool firstLine, LineDirectionMode direction, LinePositionMode linePositionMode) const
{
    if (!isImage())
        return m_listItem->lineHeight(firstLine, direction, PositionOfInteriorLineBoxes);
    return RenderBox::lineHeight(firstLine, direction, linePositionMode);
}

int RenderListMarker::baselinePosition(FontBaseline baselineType, bool firstLine, LineDirectionMode direction, LinePositionMode linePositionMode) const
{
    ASSERT(linePositionMode == PositionOnContainingLine);
    if (!isImage())
        return m_listItem->baselinePosition(baselineType, firstLine, direction, PositionOfInteriorLineBoxes);
    return RenderBox::baselinePosition(baselineType, firstLine, direction, linePositionMode);
}

String RenderListMarker::suffix() const
{
    EListStyleType type = style()->listStyleType();
    const UChar suffix = listMarkerSuffix(type, m_listItem->value());

    if (suffix == ' ')
        return String(" ");

    // If the suffix is not ' ', an extra space is needed
    UChar data[1];
    if (style()->isLeftToRightDirection()) {
        data[0] = suffix;
    } else {
        data[0] = suffix;
    }

    return String(data, 1);
}

bool RenderListMarker::isInside() const
{
    return m_listItem->notInList() || style()->listStylePosition() == INSIDE;
}

IntRect RenderListMarker::getRelativeMarkerRect()
{
    IntRect relativeRect;

    if (isImage()) {
        relativeRect = IntRect(0, 0, m_image->imageSize(this, style()->effectiveZoom()).width(), m_image->imageSize(this, style()->effectiveZoom()).height());
        if (!style()->isLeftToRightDirection()) {
            relativeRect.move(cMarkerPadding, 0);
        }
        return relativeRect;
    }

    EListStyleType type = style()->listStyleType();
    switch (type) {
        case Asterisks:
        case Footnotes: {
            const Font& font = style()->font();
            relativeRect = IntRect(0, 0, font.width(m_text), font.fontMetrics().height());
            break;
        }
        case Disc:
        case Circle:
        case Square: {
            // FIXME: Are these particular rounding rules necessary?
            const FontMetrics& fontMetrics = style()->fontMetrics();
            int ascent = fontMetrics.ascent();
            int bulletWidth = (ascent * 2 / 3 + 1) / 2;
            relativeRect = IntRect(1, 3 * (ascent - ascent * 2 / 3) / 2, bulletWidth, bulletWidth);
            break;
        }
        case NoneListStyle:
            return IntRect();
        case Afar:
        case Amharic:
        case AmharicAbegede:
        case ArabicIndic:
        case Armenian:
        case BinaryListStyle:
        case Bengali:
        case Cambodian:
        case CJKIdeographic:
        case CjkEarthlyBranch:
        case CjkHeavenlyStem:
        case DecimalLeadingZero:
        case DecimalListStyle:
        case Devanagari:
        case Ethiopic:
        case EthiopicAbegede:
        case EthiopicAbegedeAmEt:
        case EthiopicAbegedeGez:
        case EthiopicAbegedeTiEr:
        case EthiopicAbegedeTiEt:
        case EthiopicHalehameAaEr:
        case EthiopicHalehameAaEt:
        case EthiopicHalehameAmEt:
        case EthiopicHalehameGez:
        case EthiopicHalehameOmEt:
        case EthiopicHalehameSidEt:
        case EthiopicHalehameSoEt:
        case EthiopicHalehameTiEr:
        case EthiopicHalehameTiEt:
        case EthiopicHalehameTig:
        case Georgian:
        case Gujarati:
        case Gurmukhi:
        case Hangul:
        case HangulConsonant:
        case Hebrew:
        case Hiragana:
        case HiraganaIroha:
        case Kannada:
        case Katakana:
        case KatakanaIroha:
        case Khmer:
        case Lao:
        case LowerAlpha:
        case LowerArmenian:
        case LowerGreek:
        case LowerHexadecimal:
        case LowerLatin:
        case LowerNorwegian:
        case LowerRoman:
        case Malayalam:
        case Mongolian:
        case Myanmar:
        case Octal:
        case Oriya:
        case Oromo:
        case Persian:
        case Sidama:
        case Somali:
        case Telugu:
        case Thai:
        case Tibetan:
        case Tigre:
        case TigrinyaEr:
        case TigrinyaErAbegede:
        case TigrinyaEt:
        case TigrinyaEtAbegede:
        case UpperAlpha:
        case UpperArmenian:
        case UpperGreek:
        case UpperHexadecimal:
        case UpperLatin:
        case UpperNorwegian:
        case UpperRoman:
        case Urdu:
            if (m_text.isEmpty())
                return IntRect();
            const Font& font = style()->font();
            int itemWidth = font.width(m_text);
            UChar suffixSpace[1] = { listMarkerSuffix(type, m_listItem->value()) };
            int suffixSpaceWidth = font.width(RenderBlock::constructTextRun(this, font, suffixSpace, 1, style()));
            relativeRect = IntRect(0, 0, itemWidth + suffixSpaceWidth, font.fontMetrics().height());
    }

    if (!style()->isLeftToRightDirection()) {
        relativeRect.move(cMarkerPadding, 0);
    }

    if (!style()->isHorizontalWritingMode()) {
        relativeRect = relativeRect.transposedRect();
        relativeRect.setX(width() - relativeRect.x() - relativeRect.width());
    }

    return relativeRect;
}

void RenderListMarker::setSelectionState(SelectionState state)
{
    // The selection state for our containing block hierarchy is updated by the base class call.
    RenderBox::setSelectionState(state);

    if (m_inlineBoxWrapper && canUpdateSelectionOnRootLineBoxes())
        if (RootInlineBox* root = m_inlineBoxWrapper->root())
            root->setHasSelectedChildren(state != SelectionNone);
}

LayoutRect RenderListMarker::selectionRectForRepaint(const RenderLayerModelObject* repaintContainer, bool clipToVisibleContent)
{
    ASSERT(!needsLayout());

    if (selectionState() == SelectionNone || !inlineBoxWrapper())
        return LayoutRect();

    RootInlineBox* root = inlineBoxWrapper()->root();
    LayoutRect rect(0, root->selectionTop() - y(), width(), root->selectionHeight());
            
    if (clipToVisibleContent)
        computeRectForRepaint(repaintContainer, rect);
    else
        rect = localToContainerQuad(FloatRect(rect), repaintContainer).enclosingBoundingBox();
    
    return rect;
}

void RenderListMarker::reportMemoryUsage(MemoryObjectInfo* memoryObjectInfo) const
{
    MemoryClassInfo info(memoryObjectInfo, this, PlatformMemoryTypes::Rendering);
    RenderBox::reportMemoryUsage(memoryObjectInfo);
    info.addMember(m_text, "text");
    info.addMember(m_image, "image");
    info.addMember(m_listItem, "listItem");
}

} // namespace WebCore<|MERGE_RESOLUTION|>--- conflicted
+++ resolved
@@ -1148,28 +1148,10 @@
     GraphicsContext* context = paintInfo.context;
 
     if (isImage()) {
-<<<<<<< HEAD
         context->drawImage(m_image->image(this, marker.size()).get(), marker);
-        if (selectionState() != SelectionNone) {
-            LayoutRect selRect = localSelectionRect();
-            selRect.moveBy(boxOrigin);
-            context->fillRect(pixelSnappedIntRect(selRect), selectionBackgroundColor());
-        }
         return;
     }
 
-    if (selectionState() != SelectionNone) {
-        LayoutRect selRect = localSelectionRect();
-        selRect.moveBy(boxOrigin);
-        context->fillRect(pixelSnappedIntRect(selRect), selectionBackgroundColor());
-    }
-
-=======
-        context->drawImage(m_image->image(this, marker.size()).get(), style()->colorSpace(), marker);
-        return;
-    }
-
->>>>>>> e9e4190a
     const Color color(style()->visitedDependentColor(CSSPropertyColor));
     context->setStrokeColor(color);
     context->setStrokeStyle(SolidStroke);
@@ -1307,34 +1289,21 @@
 
         const UChar suffix = listMarkerSuffix(type, m_listItem->value());
         if (style()->isLeftToRightDirection()) {
-<<<<<<< HEAD
             context->drawText(font, textRunPaintInfo, textOrigin);
 
-            UChar suffixSpace[2] = { suffix, ' ' };
-            TextRun suffixRun = RenderBlock::constructTextRun(this, font, suffixSpace, 2, style());
+            UChar suffixSpace[1] = { suffix };
+            TextRun suffixRun = RenderBlock::constructTextRun(this, font, suffixSpace, 1, style());
             TextRunPaintInfo suffixRunInfo(suffixRun);
             suffixRunInfo.bounds = marker;
             context->drawText(font, suffixRunInfo, textOrigin + IntSize(font.width(textRun), 0));
         } else {
-            UChar spaceSuffix[2] = { ' ', suffix };
-            TextRun suffixRun = RenderBlock::constructTextRun(this, font, spaceSuffix, 2, style());
+            UChar spaceSuffix[1] = { suffix };
+            TextRun suffixRun = RenderBlock::constructTextRun(this, font, spaceSuffix, 1, style());
             TextRunPaintInfo suffixRunInfo(suffixRun);
             suffixRunInfo.bounds = marker;
             context->drawText(font, suffixRunInfo, textOrigin);
 
             context->drawText(font, textRunPaintInfo, textOrigin + IntSize(font.width(suffixRun), 0));
-=======
-            int width = font.width(textRun);
-            context->drawText(font, textRun, textOrigin);
-            UChar suffixSpace[1] = { suffix };
-            context->drawText(font, RenderBlock::constructTextRun(this, font, suffixSpace, 1, style()), textOrigin + IntSize(width, 0));
-        } else {
-            UChar spaceSuffix[1] = { suffix };
-            TextRun spaceSuffixRun = RenderBlock::constructTextRun(this, font, spaceSuffix, 1, style());
-            int width = font.width(spaceSuffixRun);
-            context->drawText(font, spaceSuffixRun, textOrigin);
-            context->drawText(font, textRun, textOrigin + IntSize(width, 0));
->>>>>>> e9e4190a
         }
     }
 }
@@ -1627,63 +1596,8 @@
     LayoutUnit marginStart = 0;
     LayoutUnit marginEnd = 0;
 
-<<<<<<< HEAD
-    if (isInside() && !m_listItem->isFloating()) {
-        if (isImage())
-            marginEnd = cMarkerPadding;
-        else switch (style()->listStyleType()) {
-            case Disc:
-            case Circle:
-            case Square:
-                marginStart = -1;
-                marginEnd = fontMetrics.ascent() - minPreferredLogicalWidth() + 1;
-                break;
-            default:
-                break;
-        }
-    } else {
-        if (style()->isLeftToRightDirection()) {
-            if (isImage())
-                marginStart = -minPreferredLogicalWidth() - cMarkerPadding;
-            else {
-                int offset = fontMetrics.ascent() * 2 / 3;
-                switch (style()->listStyleType()) {
-                    case Disc:
-                    case Circle:
-                    case Square:
-                        marginStart = -offset - cMarkerPadding - 1;
-                        break;
-                    case NoneListStyle:
-                        break;
-                    default:
-                        marginStart = m_text.isEmpty() ? LayoutUnit() : -minPreferredLogicalWidth() - offset / 2;
-                }
-            }
-            marginEnd = -marginStart - minPreferredLogicalWidth();
-        } else {
-            if (isImage())
-                marginEnd = cMarkerPadding;
-            else {
-                int offset = fontMetrics.ascent() * 2 / 3;
-                switch (style()->listStyleType()) {
-                    case Disc:
-                    case Circle:
-                    case Square:
-                        marginEnd = offset + cMarkerPadding + 1 - minPreferredLogicalWidth();
-                        break;
-                    case NoneListStyle:
-                        break;
-                    default:
-                        marginEnd = m_text.isEmpty() ? 0 : offset / 2;
-                }
-            }
-            marginStart = -marginEnd - minPreferredLogicalWidth();
-        }
-        
-=======
-    if (!isInside()) {
+    if (!isInside() && !m_listItem->isFloating()) {
         marginStart = -minPreferredLogicalWidth();
->>>>>>> e9e4190a
     }
 
     style()->setMarginStart(Length(marginStart, Fixed));
