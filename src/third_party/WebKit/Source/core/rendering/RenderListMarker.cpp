/*
 * Copyright (C) 1999 Lars Knoll (knoll@kde.org)
 *           (C) 1999 Antti Koivisto (koivisto@kde.org)
 * Copyright (C) 2003, 2004, 2005, 2006, 2007, 2008 Apple Inc. All rights reserved.
 * Copyright (C) 2006 Andrew Wellington (proton@wiretapped.net)
 * Copyright (C) 2010 Daniel Bates (dbates@intudata.com)
 *
 * This library is free software; you can redistribute it and/or
 * modify it under the terms of the GNU Library General Public
 * License as published by the Free Software Foundation; either
 * version 2 of the License, or (at your option) any later version.
 *
 * This library is distributed in the hope that it will be useful,
 * but WITHOUT ANY WARRANTY; without even the implied warranty of
 * MERCHANTABILITY or FITNESS FOR A PARTICULAR PURPOSE.  See the GNU
 * Library General Public License for more details.
 *
 * You should have received a copy of the GNU Library General Public License
 * along with this library; see the file COPYING.LIB.  If not, write to
 * the Free Software Foundation, Inc., 51 Franklin Street, Fifth Floor,
 * Boston, MA 02110-1301, USA.
 *
 */

#include "config.h"
#include "core/rendering/RenderListMarker.h"

#include "core/fetch/ImageResource.h"
#include "core/layout/Layer.h"
#include "core/layout/TextRunConstructor.h"
#include "core/paint/ListMarkerPainter.h"
#include "core/rendering/RenderListItem.h"
#include "platform/fonts/Font.h"
#include "wtf/text/StringBuilder.h"

namespace blink {

const int cMarkerPadding = 7;

enum SequenceType { NumericSequence, AlphabeticSequence };

static String toRoman(int number, bool upper)
{
    // FIXME: CSS3 describes how to make this work for much larger numbers,
    // using overbars and special characters. It also specifies the characters
    // in the range U+2160 to U+217F instead of standard ASCII ones.
    ASSERT(number >= 1 && number <= 3999);

    // Big enough to store largest roman number less than 3999 which
    // is 3888 (MMMDCCCLXXXVIII)
    const int lettersSize = 15;
    LChar letters[lettersSize];

    int length = 0;
    const LChar ldigits[] = { 'i', 'v', 'x', 'l', 'c', 'd', 'm' };
    const LChar udigits[] = { 'I', 'V', 'X', 'L', 'C', 'D', 'M' };
    const LChar* digits = upper ? udigits : ldigits;
    int d = 0;
    do {
        int num = number % 10;
        if (num % 5 < 4)
            for (int i = num % 5; i > 0; i--)
                letters[lettersSize - ++length] = digits[d];
        if (num >= 4 && num <= 8)
            letters[lettersSize - ++length] = digits[d + 1];
        if (num == 9)
            letters[lettersSize - ++length] = digits[d + 2];
        if (num % 5 == 4)
            letters[lettersSize - ++length] = digits[d];
        number /= 10;
        d += 2;
    } while (number);

    ASSERT(length <= lettersSize);
    return String(&letters[lettersSize - length], length);
}

// The typedef is needed because taking sizeof(number) in the const expression below doesn't work with some compilers.
// This is likely the case because of the template.
typedef int numberType;

template <typename CharacterType>
static inline String toAlphabeticOrNumeric(numberType number, const CharacterType* sequence, unsigned sequenceSize, SequenceType type)
{
    ASSERT(sequenceSize >= 2);

    const int lettersSize = sizeof(numberType) * 8 + 1; // Binary is the worst case; requires one character per bit plus a minus sign.

    CharacterType letters[lettersSize];

    bool isNegativeNumber = false;
    unsigned numberShadow = number;
    if (type == AlphabeticSequence) {
        ASSERT(number > 0);
        --numberShadow;
    } else if (number < 0) {
        numberShadow = -number;
        isNegativeNumber = true;
    }
    letters[lettersSize - 1] = sequence[numberShadow % sequenceSize];
    int length = 1;

    if (type == AlphabeticSequence) {
        while ((numberShadow /= sequenceSize) > 0) {
            --numberShadow;
            letters[lettersSize - ++length] = sequence[numberShadow % sequenceSize];
        }
    } else {
        while ((numberShadow /= sequenceSize) > 0)
            letters[lettersSize - ++length] = sequence[numberShadow % sequenceSize];
    }
    if (isNegativeNumber)
        letters[lettersSize - ++length] = hyphenMinus;

    ASSERT(length <= lettersSize);
    return String(&letters[lettersSize - length], length);
}

template <typename CharacterType>
static String toSymbolic(int number, const CharacterType* symbols, unsigned symbolsSize)
{
    ASSERT(number > 0);
    ASSERT(symbolsSize >= 1);
    unsigned numberShadow = number;
    --numberShadow;

    // The asterisks list-style-type is the worst case; we show |numberShadow| asterisks.
    StringBuilder letters;
    letters.append(symbols[numberShadow % symbolsSize]);
    unsigned numSymbols = numberShadow / symbolsSize;
    while (numSymbols--)
        letters.append(symbols[numberShadow % symbolsSize]);
    return letters.toString();
}

template <typename CharacterType>
static String toAlphabetic(int number, const CharacterType* alphabet, unsigned alphabetSize)
{
    return toAlphabeticOrNumeric(number, alphabet, alphabetSize, AlphabeticSequence);
}

template <typename CharacterType>
static String toNumeric(int number, const CharacterType* numerals, unsigned numeralsSize)
{
    return toAlphabeticOrNumeric(number, numerals, numeralsSize, NumericSequence);
}

template <typename CharacterType, size_t size>
static inline String toAlphabetic(int number, const CharacterType(&alphabet)[size])
{
    return toAlphabetic(number, alphabet, size);
}

template <typename CharacterType, size_t size>
static inline String toNumeric(int number, const CharacterType(&alphabet)[size])
{
    return toNumeric(number, alphabet, size);
}

template <typename CharacterType, size_t size>
static inline String toSymbolic(int number, const CharacterType(&alphabet)[size])
{
    return toSymbolic(number, alphabet, size);
}

static int toHebrewUnder1000(int number, UChar letters[5])
{
    // FIXME: CSS3 mentions various refinements not implemented here.
    // FIXME: Should take a look at Mozilla's HebrewToText function (in nsBulletFrame).
    ASSERT(number >= 0 && number < 1000);
    int length = 0;
    int fourHundreds = number / 400;
    for (int i = 0; i < fourHundreds; i++)
        letters[length++] = 1511 + 3;
    number %= 400;
    if (number / 100)
        letters[length++] = 1511 + (number / 100) - 1;
    number %= 100;
    if (number == 15 || number == 16) {
        letters[length++] = 1487 + 9;
        letters[length++] = 1487 + number - 9;
    } else {
        if (int tens = number / 10) {
            static const UChar hebrewTens[9] = { 1497, 1499, 1500, 1502, 1504, 1505, 1506, 1508, 1510 };
            letters[length++] = hebrewTens[tens - 1];
        }
        if (int ones = number % 10)
            letters[length++] = 1487 + ones;
    }
    ASSERT(length <= 5);
    return length;
}

static String toHebrew(int number)
{
    // FIXME: CSS3 mentions ways to make this work for much larger numbers.
    ASSERT(number >= 0 && number <= 999999);

    if (number == 0) {
        static const UChar hebrewZero[3] = { 0x05D0, 0x05E4, 0x05E1 };
        return String(hebrewZero, 3);
    }

    const int lettersSize = 11; // big enough for two 5-digit sequences plus a quote mark between
    UChar letters[lettersSize];

    int length;
    if (number < 1000)
        length = 0;
    else {
        length = toHebrewUnder1000(number / 1000, letters);
        letters[length++] = '\'';
        number = number % 1000;
    }
    length += toHebrewUnder1000(number, letters + length);

    ASSERT(length <= lettersSize);
    return String(letters, length);
}

static int toArmenianUnder10000(int number, bool upper, bool addCircumflex, UChar letters[9])
{
    ASSERT(number >= 0 && number < 10000);
    int length = 0;

    int lowerOffset = upper ? 0 : 0x0030;

    if (int thousands = number / 1000) {
        if (thousands == 7) {
            letters[length++] = 0x0552 + lowerOffset;
            if (addCircumflex)
                letters[length++] = 0x0302;
        } else {
            letters[length++] = (0x054C - 1 + lowerOffset) + thousands;
            if (addCircumflex)
                letters[length++] = 0x0302;
        }
    }

    if (int hundreds = (number / 100) % 10) {
        letters[length++] = (0x0543 - 1 + lowerOffset) + hundreds;
        if (addCircumflex)
            letters[length++] = 0x0302;
    }

    if (int tens = (number / 10) % 10) {
        letters[length++] = (0x053A - 1 + lowerOffset) + tens;
        if (addCircumflex)
            letters[length++] = 0x0302;
    }

    if (int ones = number % 10) {
        letters[length++] = (0x531 - 1 + lowerOffset) + ones;
        if (addCircumflex)
            letters[length++] = 0x0302;
    }

    return length;
}

static String toArmenian(int number, bool upper)
{
    ASSERT(number >= 1 && number <= 99999999);

    const int lettersSize = 18; // twice what toArmenianUnder10000 needs
    UChar letters[lettersSize];

    int length = toArmenianUnder10000(number / 10000, upper, true, letters);
    length += toArmenianUnder10000(number % 10000, upper, false, letters + length);

    ASSERT(length <= lettersSize);
    return String(letters, length);
}

static String toGeorgian(int number)
{
    ASSERT(number >= 1 && number <= 19999);

    const int lettersSize = 5;
    UChar letters[lettersSize];

    int length = 0;

    if (number > 9999)
        letters[length++] = 0x10F5;

    if (int thousands = (number / 1000) % 10) {
        static const UChar georgianThousands[9] = {
            0x10E9, 0x10EA, 0x10EB, 0x10EC, 0x10ED, 0x10EE, 0x10F4, 0x10EF, 0x10F0
        };
        letters[length++] = georgianThousands[thousands - 1];
    }

    if (int hundreds = (number / 100) % 10) {
        static const UChar georgianHundreds[9] = {
            0x10E0, 0x10E1, 0x10E2, 0x10F3, 0x10E4, 0x10E5, 0x10E6, 0x10E7, 0x10E8
        };
        letters[length++] = georgianHundreds[hundreds - 1];
    }

    if (int tens = (number / 10) % 10) {
        static const UChar georgianTens[9] = {
            0x10D8, 0x10D9, 0x10DA, 0x10DB, 0x10DC, 0x10F2, 0x10DD, 0x10DE, 0x10DF
        };
        letters[length++] = georgianTens[tens - 1];
    }

    if (int ones = number % 10) {
        static const UChar georgianOnes[9] = {
            0x10D0, 0x10D1, 0x10D2, 0x10D3, 0x10D4, 0x10D5, 0x10D6, 0x10F1, 0x10D7
        };
        letters[length++] = georgianOnes[ones - 1];
    }

    ASSERT(length <= lettersSize);
    return String(letters, length);
}

// The table uses the order from the CSS3 specification:
// first 3 group markers, then 3 digit markers, then ten digits.
static String toCJKIdeographic(int number, const UChar table[16])
{
    ASSERT(number >= 0);

    enum AbstractCJKChar {
        noChar,
        secondGroupMarker, thirdGroupMarker, fourthGroupMarker,
        secondDigitMarker, thirdDigitMarker, fourthDigitMarker,
        digit0, digit1, digit2, digit3, digit4,
        digit5, digit6, digit7, digit8, digit9
    };

    if (number == 0)
        return String(&table[digit0 - 1], 1);

    const int groupLength = 8; // 4 digits, 3 digit markers, and a group marker
    const int bufferLength = 4 * groupLength;
    AbstractCJKChar buffer[bufferLength] = { noChar };

    for (int i = 0; i < 4; ++i) {
        int groupValue = number % 10000;
        number /= 10000;

        // Process least-significant group first, but put it in the buffer last.
        AbstractCJKChar* group = &buffer[(3 - i) * groupLength];

        if (groupValue && i)
            group[7] = static_cast<AbstractCJKChar>(secondGroupMarker - 1 + i);

        // Put in the four digits and digit markers for any non-zero digits.
        group[6] = static_cast<AbstractCJKChar>(digit0 + (groupValue % 10));
        if (number != 0 || groupValue > 9) {
            int digitValue = ((groupValue / 10) % 10);
            group[4] = static_cast<AbstractCJKChar>(digit0 + digitValue);
            if (digitValue)
                group[5] = secondDigitMarker;
        }
        if (number != 0 || groupValue > 99) {
            int digitValue = ((groupValue / 100) % 10);
            group[2] = static_cast<AbstractCJKChar>(digit0 + digitValue);
            if (digitValue)
                group[3] = thirdDigitMarker;
        }
        if (number != 0 || groupValue > 999) {
            int digitValue = groupValue / 1000;
            group[0] = static_cast<AbstractCJKChar>(digit0 + digitValue);
            if (digitValue)
                group[1] = fourthDigitMarker;
        }

        // Remove the tens digit, but leave the marker, for any group that has
        // a value of less than 20.
        if (groupValue < 20) {
            ASSERT(group[4] == noChar || group[4] == digit0 || group[4] == digit1);
            group[4] = noChar;
        }

        if (number == 0)
            break;
    }

    // Convert into characters, omitting consecutive runs of digit0 and
    // any trailing digit0.
    int length = 0;
    UChar characters[bufferLength];
    AbstractCJKChar last = noChar;
    for (int i = 0; i < bufferLength; ++i) {
        AbstractCJKChar a = buffer[i];
        if (a != noChar) {
            if (a != digit0 || last != digit0)
                characters[length++] = table[a - 1];
            last = a;
        }
    }
    if (last == digit0)
        --length;

    return String(characters, length);
}

static EListStyleType effectiveListMarkerType(EListStyleType type, int value)
{
    // Note, the following switch statement has been explicitly grouped
    // by list-style-type ordinal range.
    switch (type) {
    case ArabicIndic:
    case Bengali:
    case BinaryListStyle:
    case Cambodian:
    case Circle:
    case DecimalLeadingZero:
    case DecimalListStyle:
    case Devanagari:
    case Disc:
    case Gujarati:
    case Gurmukhi:
    case Kannada:
    case Khmer:
    case Lao:
    case LowerHexadecimal:
    case Malayalam:
    case Mongolian:
    case Myanmar:
    case NoneListStyle:
    case Octal:
    case Oriya:
    case Persian:
    case Square:
    case Telugu:
    case Thai:
    case Tibetan:
    case UpperHexadecimal:
    case Urdu:
        return type; // Can represent all ordinals.
    case Armenian:
        return (value < 1 || value > 99999999) ? DecimalListStyle : type;
    case CJKIdeographic:
        return (value < 0) ? DecimalListStyle : type;
    case Georgian:
        return (value < 1 || value > 19999) ? DecimalListStyle : type;
    case Hebrew:
        return (value < 0 || value > 999999) ? DecimalListStyle : type;
    case LowerRoman:
    case UpperRoman:
        return (value < 1 || value > 3999) ? DecimalListStyle : type;
    case Afar:
    case Amharic:
    case AmharicAbegede:
    case Asterisks:
    case CjkEarthlyBranch:
    case CjkHeavenlyStem:
    case Ethiopic:
    case EthiopicAbegede:
    case EthiopicAbegedeAmEt:
    case EthiopicAbegedeGez:
    case EthiopicAbegedeTiEr:
    case EthiopicAbegedeTiEt:
    case EthiopicHalehameAaEr:
    case EthiopicHalehameAaEt:
    case EthiopicHalehameAmEt:
    case EthiopicHalehameGez:
    case EthiopicHalehameOmEt:
    case EthiopicHalehameSidEt:
    case EthiopicHalehameSoEt:
    case EthiopicHalehameTiEr:
    case EthiopicHalehameTiEt:
    case EthiopicHalehameTig:
    case Footnotes:
    case Hangul:
    case HangulConsonant:
    case Hiragana:
    case HiraganaIroha:
    case Katakana:
    case KatakanaIroha:
    case LowerAlpha:
    case LowerArmenian:
    case LowerGreek:
    case LowerLatin:
    case LowerNorwegian:
    case Oromo:
    case Sidama:
    case Somali:
    case Tigre:
    case TigrinyaEr:
    case TigrinyaErAbegede:
    case TigrinyaEt:
    case TigrinyaEtAbegede:
    case UpperAlpha:
    case UpperArmenian:
    case UpperGreek:
    case UpperLatin:
    case UpperNorwegian:
        return (value < 1) ? DecimalListStyle : type;
    }

    ASSERT_NOT_REACHED();
    return type;
}

UChar RenderListMarker::listMarkerSuffix(EListStyleType type, int value)
{
    // If the list-style-type cannot represent |value| because it's outside its
    // ordinal range then we fall back to some list style that can represent |value|.
    EListStyleType effectiveType = effectiveListMarkerType(type, value);

    // Note, the following switch statement has been explicitly
    // grouped by list-style-type suffix.
    switch (effectiveType) {
    case Asterisks:
    case Circle:
    case Disc:
    case Footnotes:
    case NoneListStyle:
    case Square:
        return ' ';
    case Afar:
    case Amharic:
    case AmharicAbegede:
    case Ethiopic:
    case EthiopicAbegede:
    case EthiopicAbegedeAmEt:
    case EthiopicAbegedeGez:
    case EthiopicAbegedeTiEr:
    case EthiopicAbegedeTiEt:
    case EthiopicHalehameAaEr:
    case EthiopicHalehameAaEt:
    case EthiopicHalehameAmEt:
    case EthiopicHalehameGez:
    case EthiopicHalehameOmEt:
    case EthiopicHalehameSidEt:
    case EthiopicHalehameSoEt:
    case EthiopicHalehameTiEr:
    case EthiopicHalehameTiEt:
    case EthiopicHalehameTig:
    case Oromo:
    case Sidama:
    case Somali:
    case Tigre:
    case TigrinyaEr:
    case TigrinyaErAbegede:
    case TigrinyaEt:
    case TigrinyaEtAbegede:
        return ethiopicPrefaceColon;
    case Armenian:
    case ArabicIndic:
    case Bengali:
    case BinaryListStyle:
    case Cambodian:
    case CJKIdeographic:
    case CjkEarthlyBranch:
    case CjkHeavenlyStem:
    case DecimalLeadingZero:
    case DecimalListStyle:
    case Devanagari:
    case Georgian:
    case Gujarati:
    case Gurmukhi:
    case Hangul:
    case HangulConsonant:
    case Hebrew:
    case Hiragana:
    case HiraganaIroha:
    case Kannada:
    case Katakana:
    case KatakanaIroha:
    case Khmer:
    case Lao:
    case LowerAlpha:
    case LowerArmenian:
    case LowerGreek:
    case LowerHexadecimal:
    case LowerLatin:
    case LowerNorwegian:
    case LowerRoman:
    case Malayalam:
    case Mongolian:
    case Myanmar:
    case Octal:
    case Oriya:
    case Persian:
    case Telugu:
    case Thai:
    case Tibetan:
    case UpperAlpha:
    case UpperArmenian:
    case UpperGreek:
    case UpperHexadecimal:
    case UpperLatin:
    case UpperNorwegian:
    case UpperRoman:
    case Urdu:
        return '.';
    }

    ASSERT_NOT_REACHED();
    return '.';
}

String listMarkerText(EListStyleType type, int value)
{
    // If the list-style-type, say hebrew, cannot represent |value| because it's outside
    // its ordinal range then we fallback to some list style that can represent |value|.
    switch (effectiveListMarkerType(type, value)) {
        case NoneListStyle:
            return "";

        case Asterisks: {
            static const LChar asterisksSymbols[1] = {
                0x2A
            };
            return toSymbolic(value, asterisksSymbols);
        }
        // We use the same characters for text security.
        // See RenderText::setInternalString.
        case Circle:
            return String(&whiteBullet, 1);
        case Disc:
            return String(&bullet, 1);
        case Footnotes: {
            static const UChar footnotesSymbols[4] = {
                0x002A, 0x2051, 0x2020, 0x2021
            };
            return toSymbolic(value, footnotesSymbols);
        }
        case Square:
            // The CSS 2.1 test suite uses U+25EE BLACK MEDIUM SMALL SQUARE
            // instead, but I think this looks better.
            return String(&blackSquare, 1);

        case DecimalListStyle:
            return String::number(value);
        case DecimalLeadingZero:
            if (value < -9 || value > 9)
                return String::number(value);
            if (value < 0)
                return "-0" + String::number(-value); // -01 to -09
            return "0" + String::number(value); // 00 to 09

        case ArabicIndic: {
            static const UChar arabicIndicNumerals[10] = {
                0x0660, 0x0661, 0x0662, 0x0663, 0x0664, 0x0665, 0x0666, 0x0667, 0x0668, 0x0669
            };
            return toNumeric(value, arabicIndicNumerals);
        }
        case BinaryListStyle: {
            static const LChar binaryNumerals[2] = {
                '0', '1'
            };
            return toNumeric(value, binaryNumerals);
        }
        case Bengali: {
            static const UChar bengaliNumerals[10] = {
                0x09E6, 0x09E7, 0x09E8, 0x09E9, 0x09EA, 0x09EB, 0x09EC, 0x09ED, 0x09EE, 0x09EF
            };
            return toNumeric(value, bengaliNumerals);
        }
        case Cambodian:
        case Khmer: {
            static const UChar khmerNumerals[10] = {
                0x17E0, 0x17E1, 0x17E2, 0x17E3, 0x17E4, 0x17E5, 0x17E6, 0x17E7, 0x17E8, 0x17E9
            };
            return toNumeric(value, khmerNumerals);
        }
        case Devanagari: {
            static const UChar devanagariNumerals[10] = {
                0x0966, 0x0967, 0x0968, 0x0969, 0x096A, 0x096B, 0x096C, 0x096D, 0x096E, 0x096F
            };
            return toNumeric(value, devanagariNumerals);
        }
        case Gujarati: {
            static const UChar gujaratiNumerals[10] = {
                0x0AE6, 0x0AE7, 0x0AE8, 0x0AE9, 0x0AEA, 0x0AEB, 0x0AEC, 0x0AED, 0x0AEE, 0x0AEF
            };
            return toNumeric(value, gujaratiNumerals);
        }
        case Gurmukhi: {
            static const UChar gurmukhiNumerals[10] = {
                0x0A66, 0x0A67, 0x0A68, 0x0A69, 0x0A6A, 0x0A6B, 0x0A6C, 0x0A6D, 0x0A6E, 0x0A6F
            };
            return toNumeric(value, gurmukhiNumerals);
        }
        case Kannada: {
            static const UChar kannadaNumerals[10] = {
                0x0CE6, 0x0CE7, 0x0CE8, 0x0CE9, 0x0CEA, 0x0CEB, 0x0CEC, 0x0CED, 0x0CEE, 0x0CEF
            };
            return toNumeric(value, kannadaNumerals);
        }
        case LowerHexadecimal: {
            static const LChar lowerHexadecimalNumerals[16] = {
                '0', '1', '2', '3', '4', '5', '6', '7', '8', '9', 'a', 'b', 'c', 'd', 'e', 'f'
            };
            return toNumeric(value, lowerHexadecimalNumerals);
        }
        case Lao: {
            static const UChar laoNumerals[10] = {
                0x0ED0, 0x0ED1, 0x0ED2, 0x0ED3, 0x0ED4, 0x0ED5, 0x0ED6, 0x0ED7, 0x0ED8, 0x0ED9
            };
            return toNumeric(value, laoNumerals);
        }
        case Malayalam: {
            static const UChar malayalamNumerals[10] = {
                0x0D66, 0x0D67, 0x0D68, 0x0D69, 0x0D6A, 0x0D6B, 0x0D6C, 0x0D6D, 0x0D6E, 0x0D6F
            };
            return toNumeric(value, malayalamNumerals);
        }
        case Mongolian: {
            static const UChar mongolianNumerals[10] = {
                0x1810, 0x1811, 0x1812, 0x1813, 0x1814, 0x1815, 0x1816, 0x1817, 0x1818, 0x1819
            };
            return toNumeric(value, mongolianNumerals);
        }
        case Myanmar: {
            static const UChar myanmarNumerals[10] = {
                0x1040, 0x1041, 0x1042, 0x1043, 0x1044, 0x1045, 0x1046, 0x1047, 0x1048, 0x1049
            };
            return toNumeric(value, myanmarNumerals);
        }
        case Octal: {
            static const LChar octalNumerals[8] = {
                '0', '1', '2', '3', '4', '5', '6', '7'
            };
            return toNumeric(value, octalNumerals);
        }
        case Oriya: {
            static const UChar oriyaNumerals[10] = {
                0x0B66, 0x0B67, 0x0B68, 0x0B69, 0x0B6A, 0x0B6B, 0x0B6C, 0x0B6D, 0x0B6E, 0x0B6F
            };
            return toNumeric(value, oriyaNumerals);
        }
        case Persian:
        case Urdu: {
            static const UChar urduNumerals[10] = {
                0x06F0, 0x06F1, 0x06F2, 0x06F3, 0x06F4, 0x06F5, 0x06F6, 0x06F7, 0x06F8, 0x06F9
            };
            return toNumeric(value, urduNumerals);
        }
        case Telugu: {
            static const UChar teluguNumerals[10] = {
                0x0C66, 0x0C67, 0x0C68, 0x0C69, 0x0C6A, 0x0C6B, 0x0C6C, 0x0C6D, 0x0C6E, 0x0C6F
            };
            return toNumeric(value, teluguNumerals);
        }
        case Tibetan: {
            static const UChar tibetanNumerals[10] = {
                0x0F20, 0x0F21, 0x0F22, 0x0F23, 0x0F24, 0x0F25, 0x0F26, 0x0F27, 0x0F28, 0x0F29
            };
            return toNumeric(value, tibetanNumerals);
        }
        case Thai: {
            static const UChar thaiNumerals[10] = {
                0x0E50, 0x0E51, 0x0E52, 0x0E53, 0x0E54, 0x0E55, 0x0E56, 0x0E57, 0x0E58, 0x0E59
            };
            return toNumeric(value, thaiNumerals);
        }
        case UpperHexadecimal: {
            static const LChar upperHexadecimalNumerals[16] = {
                '0', '1', '2', '3', '4', '5', '6', '7', '8', '9', 'A', 'B', 'C', 'D', 'E', 'F'
            };
            return toNumeric(value, upperHexadecimalNumerals);
        }

        case LowerAlpha:
        case LowerLatin: {
            static const LChar lowerLatinAlphabet[26] = {
                'a', 'b', 'c', 'd', 'e', 'f', 'g', 'h', 'i', 'j', 'k', 'l', 'm',
                'n', 'o', 'p', 'q', 'r', 's', 't', 'u', 'v', 'w', 'x', 'y', 'z'
            };
            return toAlphabetic(value, lowerLatinAlphabet);
        }
        case UpperAlpha:
        case UpperLatin: {
            static const LChar upperLatinAlphabet[26] = {
                'A', 'B', 'C', 'D', 'E', 'F', 'G', 'H', 'I', 'J', 'K', 'L', 'M',
                'N', 'O', 'P', 'Q', 'R', 'S', 'T', 'U', 'V', 'W', 'X', 'Y', 'Z'
            };
            return toAlphabetic(value, upperLatinAlphabet);
        }
        case LowerGreek: {
            static const UChar lowerGreekAlphabet[24] = {
                0x03B1, 0x03B2, 0x03B3, 0x03B4, 0x03B5, 0x03B6, 0x03B7, 0x03B8,
                0x03B9, 0x03BA, 0x03BB, 0x03BC, 0x03BD, 0x03BE, 0x03BF, 0x03C0,
                0x03C1, 0x03C3, 0x03C4, 0x03C5, 0x03C6, 0x03C7, 0x03C8, 0x03C9
            };
            return toAlphabetic(value, lowerGreekAlphabet);
        }

        case Hiragana: {
            // FIXME: This table comes from the CSS3 draft, and is probably
            // incorrect, given the comments in that draft.
            static const UChar hiraganaAlphabet[48] = {
                0x3042, 0x3044, 0x3046, 0x3048, 0x304A, 0x304B, 0x304D, 0x304F,
                0x3051, 0x3053, 0x3055, 0x3057, 0x3059, 0x305B, 0x305D, 0x305F,
                0x3061, 0x3064, 0x3066, 0x3068, 0x306A, 0x306B, 0x306C, 0x306D,
                0x306E, 0x306F, 0x3072, 0x3075, 0x3078, 0x307B, 0x307E, 0x307F,
                0x3080, 0x3081, 0x3082, 0x3084, 0x3086, 0x3088, 0x3089, 0x308A,
                0x308B, 0x308C, 0x308D, 0x308F, 0x3090, 0x3091, 0x3092, 0x3093
            };
            return toAlphabetic(value, hiraganaAlphabet);
        }
        case HiraganaIroha: {
            // FIXME: This table comes from the CSS3 draft, and is probably
            // incorrect, given the comments in that draft.
            static const UChar hiraganaIrohaAlphabet[47] = {
                0x3044, 0x308D, 0x306F, 0x306B, 0x307B, 0x3078, 0x3068, 0x3061,
                0x308A, 0x306C, 0x308B, 0x3092, 0x308F, 0x304B, 0x3088, 0x305F,
                0x308C, 0x305D, 0x3064, 0x306D, 0x306A, 0x3089, 0x3080, 0x3046,
                0x3090, 0x306E, 0x304A, 0x304F, 0x3084, 0x307E, 0x3051, 0x3075,
                0x3053, 0x3048, 0x3066, 0x3042, 0x3055, 0x304D, 0x3086, 0x3081,
                0x307F, 0x3057, 0x3091, 0x3072, 0x3082, 0x305B, 0x3059
            };
            return toAlphabetic(value, hiraganaIrohaAlphabet);
        }
        case Katakana: {
            // FIXME: This table comes from the CSS3 draft, and is probably
            // incorrect, given the comments in that draft.
            static const UChar katakanaAlphabet[48] = {
                0x30A2, 0x30A4, 0x30A6, 0x30A8, 0x30AA, 0x30AB, 0x30AD, 0x30AF,
                0x30B1, 0x30B3, 0x30B5, 0x30B7, 0x30B9, 0x30BB, 0x30BD, 0x30BF,
                0x30C1, 0x30C4, 0x30C6, 0x30C8, 0x30CA, 0x30CB, 0x30CC, 0x30CD,
                0x30CE, 0x30CF, 0x30D2, 0x30D5, 0x30D8, 0x30DB, 0x30DE, 0x30DF,
                0x30E0, 0x30E1, 0x30E2, 0x30E4, 0x30E6, 0x30E8, 0x30E9, 0x30EA,
                0x30EB, 0x30EC, 0x30ED, 0x30EF, 0x30F0, 0x30F1, 0x30F2, 0x30F3
            };
            return toAlphabetic(value, katakanaAlphabet);
        }
        case KatakanaIroha: {
            // FIXME: This table comes from the CSS3 draft, and is probably
            // incorrect, given the comments in that draft.
            static const UChar katakanaIrohaAlphabet[47] = {
                0x30A4, 0x30ED, 0x30CF, 0x30CB, 0x30DB, 0x30D8, 0x30C8, 0x30C1,
                0x30EA, 0x30CC, 0x30EB, 0x30F2, 0x30EF, 0x30AB, 0x30E8, 0x30BF,
                0x30EC, 0x30BD, 0x30C4, 0x30CD, 0x30CA, 0x30E9, 0x30E0, 0x30A6,
                0x30F0, 0x30CE, 0x30AA, 0x30AF, 0x30E4, 0x30DE, 0x30B1, 0x30D5,
                0x30B3, 0x30A8, 0x30C6, 0x30A2, 0x30B5, 0x30AD, 0x30E6, 0x30E1,
                0x30DF, 0x30B7, 0x30F1, 0x30D2, 0x30E2, 0x30BB, 0x30B9
            };
            return toAlphabetic(value, katakanaIrohaAlphabet);
        }

        case Afar:
        case EthiopicHalehameAaEt:
        case EthiopicHalehameAaEr: {
            static const UChar ethiopicHalehameAaErAlphabet[18] = {
                0x1200, 0x1208, 0x1210, 0x1218, 0x1228, 0x1230, 0x1260, 0x1270, 0x1290,
                0x12A0, 0x12A8, 0x12C8, 0x12D0, 0x12E8, 0x12F0, 0x1308, 0x1338, 0x1348
            };
            return toAlphabetic(value, ethiopicHalehameAaErAlphabet);
        }
        case Amharic:
        case EthiopicHalehameAmEt: {
            static const UChar ethiopicHalehameAmEtAlphabet[33] = {
                0x1200, 0x1208, 0x1210, 0x1218, 0x1220, 0x1228, 0x1230, 0x1238, 0x1240,
                0x1260, 0x1270, 0x1278, 0x1280, 0x1290, 0x1298, 0x12A0, 0x12A8, 0x12B8,
                0x12C8, 0x12D0, 0x12D8, 0x12E0, 0x12E8, 0x12F0, 0x1300, 0x1308, 0x1320,
                0x1328, 0x1330, 0x1338, 0x1340, 0x1348, 0x1350
            };
            return toAlphabetic(value, ethiopicHalehameAmEtAlphabet);
        }
        case AmharicAbegede:
        case EthiopicAbegedeAmEt: {
            static const UChar ethiopicAbegedeAmEtAlphabet[33] = {
                0x12A0, 0x1260, 0x1308, 0x12F0, 0x1300, 0x1200, 0x12C8, 0x12D8, 0x12E0,
                0x1210, 0x1320, 0x1328, 0x12E8, 0x12A8, 0x12B8, 0x1208, 0x1218, 0x1290,
                0x1298, 0x1220, 0x12D0, 0x1348, 0x1338, 0x1240, 0x1228, 0x1230, 0x1238,
                0x1270, 0x1278, 0x1280, 0x1340, 0x1330, 0x1350
            };
            return toAlphabetic(value, ethiopicAbegedeAmEtAlphabet);
        }
        case CjkEarthlyBranch: {
            static const UChar cjkEarthlyBranchAlphabet[12] = {
                0x5B50, 0x4E11, 0x5BC5, 0x536F, 0x8FB0, 0x5DF3, 0x5348, 0x672A, 0x7533,
                0x9149, 0x620C, 0x4EA5
            };
            return toAlphabetic(value, cjkEarthlyBranchAlphabet);
        }
        case CjkHeavenlyStem: {
            static const UChar cjkHeavenlyStemAlphabet[10] = {
                0x7532, 0x4E59, 0x4E19, 0x4E01, 0x620A, 0x5DF1, 0x5E9A, 0x8F9B, 0x58EC,
                0x7678
            };
            return toAlphabetic(value, cjkHeavenlyStemAlphabet);
        }
        case Ethiopic:
        case EthiopicHalehameGez: {
            static const UChar ethiopicHalehameGezAlphabet[26] = {
                0x1200, 0x1208, 0x1210, 0x1218, 0x1220, 0x1228, 0x1230, 0x1240, 0x1260,
                0x1270, 0x1280, 0x1290, 0x12A0, 0x12A8, 0x12C8, 0x12D0, 0x12D8, 0x12E8,
                0x12F0, 0x1308, 0x1320, 0x1330, 0x1338, 0x1340, 0x1348, 0x1350
            };
            return toAlphabetic(value, ethiopicHalehameGezAlphabet);
        }
        case EthiopicAbegede:
        case EthiopicAbegedeGez: {
            static const UChar ethiopicAbegedeGezAlphabet[26] = {
                0x12A0, 0x1260, 0x1308, 0x12F0, 0x1200, 0x12C8, 0x12D8, 0x1210, 0x1320,
                0x12E8, 0x12A8, 0x1208, 0x1218, 0x1290, 0x1220, 0x12D0, 0x1348, 0x1338,
                0x1240, 0x1228, 0x1230, 0x1270, 0x1280, 0x1340, 0x1330, 0x1350
            };
            return toAlphabetic(value, ethiopicAbegedeGezAlphabet);
        }
        case HangulConsonant: {
            static const UChar hangulConsonantAlphabet[14] = {
                0x3131, 0x3134, 0x3137, 0x3139, 0x3141, 0x3142, 0x3145, 0x3147, 0x3148,
                0x314A, 0x314B, 0x314C, 0x314D, 0x314E
            };
            return toAlphabetic(value, hangulConsonantAlphabet);
        }
        case Hangul: {
            static const UChar hangulAlphabet[14] = {
                0xAC00, 0xB098, 0xB2E4, 0xB77C, 0xB9C8, 0xBC14, 0xC0AC, 0xC544, 0xC790,
                0xCC28, 0xCE74, 0xD0C0, 0xD30C, 0xD558
            };
            return toAlphabetic(value, hangulAlphabet);
        }
        case Oromo:
        case EthiopicHalehameOmEt: {
            static const UChar ethiopicHalehameOmEtAlphabet[25] = {
                0x1200, 0x1208, 0x1218, 0x1228, 0x1230, 0x1238, 0x1240, 0x1260, 0x1270,
                0x1278, 0x1290, 0x1298, 0x12A0, 0x12A8, 0x12C8, 0x12E8, 0x12F0, 0x12F8,
                0x1300, 0x1308, 0x1320, 0x1328, 0x1338, 0x1330, 0x1348
            };
            return toAlphabetic(value, ethiopicHalehameOmEtAlphabet);
        }
        case Sidama:
        case EthiopicHalehameSidEt: {
            static const UChar ethiopicHalehameSidEtAlphabet[26] = {
                0x1200, 0x1208, 0x1210, 0x1218, 0x1228, 0x1230, 0x1238, 0x1240, 0x1260,
                0x1270, 0x1278, 0x1290, 0x1298, 0x12A0, 0x12A8, 0x12C8, 0x12E8, 0x12F0,
                0x12F8, 0x1300, 0x1308, 0x1320, 0x1328, 0x1338, 0x1330, 0x1348
            };
            return toAlphabetic(value, ethiopicHalehameSidEtAlphabet);
        }
        case Somali:
        case EthiopicHalehameSoEt: {
            static const UChar ethiopicHalehameSoEtAlphabet[22] = {
                0x1200, 0x1208, 0x1210, 0x1218, 0x1228, 0x1230, 0x1238, 0x1240, 0x1260,
                0x1270, 0x1290, 0x12A0, 0x12A8, 0x12B8, 0x12C8, 0x12D0, 0x12E8, 0x12F0,
                0x1300, 0x1308, 0x1338, 0x1348
            };
            return toAlphabetic(value, ethiopicHalehameSoEtAlphabet);
        }
        case Tigre:
        case EthiopicHalehameTig: {
            static const UChar ethiopicHalehameTigAlphabet[27] = {
                0x1200, 0x1208, 0x1210, 0x1218, 0x1228, 0x1230, 0x1238, 0x1240, 0x1260,
                0x1270, 0x1278, 0x1290, 0x12A0, 0x12A8, 0x12C8, 0x12D0, 0x12D8, 0x12E8,
                0x12F0, 0x1300, 0x1308, 0x1320, 0x1328, 0x1338, 0x1330, 0x1348, 0x1350
            };
            return toAlphabetic(value, ethiopicHalehameTigAlphabet);
        }
        case TigrinyaEr:
        case EthiopicHalehameTiEr: {
            static const UChar ethiopicHalehameTiErAlphabet[31] = {
                0x1200, 0x1208, 0x1210, 0x1218, 0x1228, 0x1230, 0x1238, 0x1240, 0x1250,
                0x1260, 0x1270, 0x1278, 0x1290, 0x1298, 0x12A0, 0x12A8, 0x12B8, 0x12C8,
                0x12D0, 0x12D8, 0x12E0, 0x12E8, 0x12F0, 0x1300, 0x1308, 0x1320, 0x1328,
                0x1330, 0x1338, 0x1348, 0x1350
            };
            return toAlphabetic(value, ethiopicHalehameTiErAlphabet);
        }
        case TigrinyaErAbegede:
        case EthiopicAbegedeTiEr: {
            static const UChar ethiopicAbegedeTiErAlphabet[31] = {
                0x12A0, 0x1260, 0x1308, 0x12F0, 0x1300, 0x1200, 0x12C8, 0x12D8, 0x12E0,
                0x1210, 0x1320, 0x1328, 0x12E8, 0x12A8, 0x12B8, 0x1208, 0x1218, 0x1290,
                0x1298, 0x12D0, 0x1348, 0x1338, 0x1240, 0x1250, 0x1228, 0x1230, 0x1238,
                0x1270, 0x1278, 0x1330, 0x1350
            };
            return toAlphabetic(value, ethiopicAbegedeTiErAlphabet);
        }
        case TigrinyaEt:
        case EthiopicHalehameTiEt: {
            static const UChar ethiopicHalehameTiEtAlphabet[34] = {
                0x1200, 0x1208, 0x1210, 0x1218, 0x1220, 0x1228, 0x1230, 0x1238, 0x1240,
                0x1250, 0x1260, 0x1270, 0x1278, 0x1280, 0x1290, 0x1298, 0x12A0, 0x12A8,
                0x12B8, 0x12C8, 0x12D0, 0x12D8, 0x12E0, 0x12E8, 0x12F0, 0x1300, 0x1308,
                0x1320, 0x1328, 0x1330, 0x1338, 0x1340, 0x1348, 0x1350
            };
            return toAlphabetic(value, ethiopicHalehameTiEtAlphabet);
        }
        case TigrinyaEtAbegede:
        case EthiopicAbegedeTiEt: {
            static const UChar ethiopicAbegedeTiEtAlphabet[34] = {
                0x12A0, 0x1260, 0x1308, 0x12F0, 0x1300, 0x1200, 0x12C8, 0x12D8, 0x12E0,
                0x1210, 0x1320, 0x1328, 0x12E8, 0x12A8, 0x12B8, 0x1208, 0x1218, 0x1290,
                0x1298, 0x1220, 0x12D0, 0x1348, 0x1338, 0x1240, 0x1250, 0x1228, 0x1230,
                0x1238, 0x1270, 0x1278, 0x1280, 0x1340, 0x1330, 0x1350
            };
            return toAlphabetic(value, ethiopicAbegedeTiEtAlphabet);
        }
        case UpperGreek: {
            static const UChar upperGreekAlphabet[24] = {
                0x0391, 0x0392, 0x0393, 0x0394, 0x0395, 0x0396, 0x0397, 0x0398, 0x0399,
                0x039A, 0x039B, 0x039C, 0x039D, 0x039E, 0x039F, 0x03A0, 0x03A1, 0x03A3,
                0x03A4, 0x03A5, 0x03A6, 0x03A7, 0x03A8, 0x03A9
            };
            return toAlphabetic(value, upperGreekAlphabet);
        }
        case LowerNorwegian: {
            static const LChar lowerNorwegianAlphabet[29] = {
                0x61, 0x62, 0x63, 0x64, 0x65, 0x66, 0x67, 0x68, 0x69,
                0x6A, 0x6B, 0x6C, 0x6D, 0x6E, 0x6F, 0x70, 0x71, 0x72,
                0x73, 0x74, 0x75, 0x76, 0x77, 0x78, 0x79, 0x7A, 0xE6,
                0xF8, 0xE5
            };
            return toAlphabetic(value, lowerNorwegianAlphabet);
        }
        case UpperNorwegian: {
            static const LChar upperNorwegianAlphabet[29] = {
                0x41, 0x42, 0x43, 0x44, 0x45, 0x46, 0x47, 0x48, 0x49,
                0x4A, 0x4B, 0x4C, 0x4D, 0x4E, 0x4F, 0x50, 0x51, 0x52,
                0x53, 0x54, 0x55, 0x56, 0x57, 0x58, 0x59, 0x5A, 0xC6,
                0xD8, 0xC5
            };
            return toAlphabetic(value, upperNorwegianAlphabet);
        }
        case CJKIdeographic: {
            static const UChar traditionalChineseInformalTable[16] = {
                0x842C, 0x5104, 0x5146,
                0x5341, 0x767E, 0x5343,
                0x96F6, 0x4E00, 0x4E8C, 0x4E09, 0x56DB,
                0x4E94, 0x516D, 0x4E03, 0x516B, 0x4E5D
            };
            return toCJKIdeographic(value, traditionalChineseInformalTable);
        }

        case LowerRoman:
            return toRoman(value, false);
        case UpperRoman:
            return toRoman(value, true);

        case Armenian:
        case UpperArmenian:
            // CSS3 says "armenian" means "lower-armenian".
            // But the CSS2.1 test suite contains uppercase test results for "armenian",
            // so we'll match the test suite.
            return toArmenian(value, true);
        case LowerArmenian:
            return toArmenian(value, false);
        case Georgian:
            return toGeorgian(value);
        case Hebrew:
            return toHebrew(value);
    }

    ASSERT_NOT_REACHED();
    return "";
}

RenderListMarker::RenderListMarker(RenderListItem* item)
    : RenderBox(0)
    , m_listItem(item)
{
    // init LayoutObject attributes
    setInline(true);   // our object is Inline
    setReplaced(true); // pretend to be replaced
}

RenderListMarker::~RenderListMarker()
{
}

void RenderListMarker::destroy()
{
    if (m_image)
        m_image->removeClient(this);
    RenderBox::destroy();
}

RenderListMarker* RenderListMarker::createAnonymous(RenderListItem* item)
{
    Document& document = item->document();
    RenderListMarker* renderer = new RenderListMarker(item);
    renderer->setDocumentForAnonymous(&document);
    return renderer;
}

void RenderListMarker::styleWillChange(StyleDifference diff, const LayoutStyle& newStyle)
{
    if (style() && (newStyle.listStylePosition() != style()->listStylePosition() || newStyle.listStyleType() != style()->listStyleType()))
        setNeedsLayoutAndPrefWidthsRecalcAndFullPaintInvalidation();

    RenderBox::styleWillChange(diff, newStyle);
}

void RenderListMarker::styleDidChange(StyleDifference diff, const LayoutStyle* oldStyle)
{
    RenderBox::styleDidChange(diff, oldStyle);

    if (m_image != style()->listStyleImage()) {
        if (m_image)
            m_image->removeClient(this);
        m_image = style()->listStyleImage();
        if (m_image)
            m_image->addClient(this);
    }
}

InlineBox* RenderListMarker::createInlineBox()
{
    InlineBox* result = RenderBox::createInlineBox();
    result->setIsText(isText());
    return result;
}

bool RenderListMarker::isImage() const
{
    return m_image && !m_image->errorOccurred();
}

LayoutRect RenderListMarker::localSelectionRect()
{
    InlineBox* box = inlineBoxWrapper();
    if (!box)
        return LayoutRect(LayoutPoint(), size());
    RootInlineBox& root = inlineBoxWrapper()->root();
    LayoutUnit newLogicalTop = root.block().style()->isFlippedBlocksWritingMode() ? inlineBoxWrapper()->logicalBottom() - root.selectionBottom() : root.selectionTop() - inlineBoxWrapper()->logicalTop();
    if (root.block().style()->isHorizontalWritingMode())
        return LayoutRect(0, newLogicalTop, size().width(), root.selectionHeight());
    return LayoutRect(newLogicalTop, 0, root.selectionHeight(), size().height());
}

void RenderListMarker::paint(const PaintInfo& paintInfo, const LayoutPoint& paintOffset)
{
    ListMarkerPainter(*this).paint(paintInfo, paintOffset);
}

void RenderListMarker::layout()
{
    ASSERT(needsLayout());

    if (isImage()) {
        updateMarginsAndContent();
        setWidth(m_image->imageSize(this, style()->effectiveZoom()).width());
        setHeight(m_image->imageSize(this, style()->effectiveZoom()).height());
    } else {
        setLogicalWidth(minPreferredLogicalWidth());
        setLogicalHeight(style()->fontMetrics().height());
    }

    setMarginStart(0);
    setMarginEnd(0);

    Length startMargin = style()->marginStart();
    Length endMargin = style()->marginEnd();
    if (startMargin.isFixed())
        setMarginStart(startMargin.value());
    if (endMargin.isFixed())
        setMarginEnd(endMargin.value());

    clearNeedsLayout();
}

void RenderListMarker::imageChanged(WrappedImagePtr o, const IntRect*)
{
    // A list marker can't have a background or border image, so no need to call the base class method.
    if (o != m_image->data())
        return;

    if (size() != m_image->imageSize(this, style()->effectiveZoom()) || m_image->errorOccurred())
        setNeedsLayoutAndPrefWidthsRecalcAndFullPaintInvalidation();
    else
        setShouldDoFullPaintInvalidation();
}

void RenderListMarker::updateMarginsAndContent()
{
    updateContent();
    updateMargins();
}

void RenderListMarker::updateContent()
{
    // FIXME: This if-statement is just a performance optimization, but it's messy to use the preferredLogicalWidths dirty bit for this.
    // It's unclear if this is a premature optimization.
    if (!preferredLogicalWidthsDirty())
        return;

    m_text = "";

    if (isImage()) {
        // FIXME: This is a somewhat arbitrary width.  Generated images for markers really won't become particularly useful
        // until we support the CSS3 marker pseudoclass to allow control over the width and height of the marker box.
        int bulletWidth = style()->fontMetrics().ascent() / 2;
        IntSize defaultBulletSize(bulletWidth, bulletWidth);
        IntSize imageSize = calculateImageIntrinsicDimensions(m_image.get(), defaultBulletSize, DoNotScaleByEffectiveZoom);
        m_image->setContainerSizeForRenderer(this, imageSize, style()->effectiveZoom());
        return;
    }

    EListStyleType type = style()->listStyleType();
    switch (type) {
    case NoneListStyle:
        break;
    case Circle:
    case Disc:
    case Square:
        m_text = listMarkerText(type, 0); // value is ignored for these types
        break;
    case Asterisks:
    case Footnotes:
    case Afar:
    case Amharic:
    case AmharicAbegede:
    case ArabicIndic:
    case Armenian:
    case BinaryListStyle:
    case Bengali:
    case Cambodian:
    case CJKIdeographic:
    case CjkEarthlyBranch:
    case CjkHeavenlyStem:
    case DecimalLeadingZero:
    case DecimalListStyle:
    case Devanagari:
    case Ethiopic:
    case EthiopicAbegede:
    case EthiopicAbegedeAmEt:
    case EthiopicAbegedeGez:
    case EthiopicAbegedeTiEr:
    case EthiopicAbegedeTiEt:
    case EthiopicHalehameAaEr:
    case EthiopicHalehameAaEt:
    case EthiopicHalehameAmEt:
    case EthiopicHalehameGez:
    case EthiopicHalehameOmEt:
    case EthiopicHalehameSidEt:
    case EthiopicHalehameSoEt:
    case EthiopicHalehameTiEr:
    case EthiopicHalehameTiEt:
    case EthiopicHalehameTig:
    case Georgian:
    case Gujarati:
    case Gurmukhi:
    case Hangul:
    case HangulConsonant:
    case Hebrew:
    case Hiragana:
    case HiraganaIroha:
    case Kannada:
    case Katakana:
    case KatakanaIroha:
    case Khmer:
    case Lao:
    case LowerAlpha:
    case LowerArmenian:
    case LowerGreek:
    case LowerHexadecimal:
    case LowerLatin:
    case LowerNorwegian:
    case LowerRoman:
    case Malayalam:
    case Mongolian:
    case Myanmar:
    case Octal:
    case Oriya:
    case Oromo:
    case Persian:
    case Sidama:
    case Somali:
    case Telugu:
    case Thai:
    case Tibetan:
    case Tigre:
    case TigrinyaEr:
    case TigrinyaErAbegede:
    case TigrinyaEt:
    case TigrinyaEtAbegede:
    case UpperAlpha:
    case UpperArmenian:
    case UpperGreek:
    case UpperHexadecimal:
    case UpperLatin:
    case UpperNorwegian:
    case UpperRoman:
    case Urdu:
        m_text = listMarkerText(type, m_listItem->value());
        break;
    }
}

void RenderListMarker::computePreferredLogicalWidths()
{
    ASSERT(preferredLogicalWidthsDirty());
    updateContent();

    if (isImage()) {
        LayoutSize imageSize = m_image->imageSize(this, style()->effectiveZoom());
        m_minPreferredLogicalWidth = m_maxPreferredLogicalWidth = style()->isHorizontalWritingMode() ? imageSize.width() : imageSize.height();
        clearPreferredLogicalWidthsDirty();
        updateMargins();
        return;
    }

    const Font& font = style()->font();

    LayoutUnit logicalWidth = 0;
    EListStyleType type = style()->listStyleType();
    switch (type) {
        case NoneListStyle:
            break;
        case Asterisks:
        case Footnotes:
            logicalWidth = font.width(m_text); // no suffix for these types
            break;
        case Circle:
        case Disc:
        case Square:
            logicalWidth = (font.fontMetrics().ascent() * 2 / 3 + 1) / 2 + 2;
            break;
        case Afar:
        case Amharic:
        case AmharicAbegede:
        case ArabicIndic:
        case Armenian:
        case BinaryListStyle:
        case Bengali:
        case Cambodian:
        case CJKIdeographic:
        case CjkEarthlyBranch:
        case CjkHeavenlyStem:
        case DecimalLeadingZero:
        case DecimalListStyle:
        case Devanagari:
        case Ethiopic:
        case EthiopicAbegede:
        case EthiopicAbegedeAmEt:
        case EthiopicAbegedeGez:
        case EthiopicAbegedeTiEr:
        case EthiopicAbegedeTiEt:
        case EthiopicHalehameAaEr:
        case EthiopicHalehameAaEt:
        case EthiopicHalehameAmEt:
        case EthiopicHalehameGez:
        case EthiopicHalehameOmEt:
        case EthiopicHalehameSidEt:
        case EthiopicHalehameSoEt:
        case EthiopicHalehameTiEr:
        case EthiopicHalehameTiEt:
        case EthiopicHalehameTig:
        case Georgian:
        case Gujarati:
        case Gurmukhi:
        case Hangul:
        case HangulConsonant:
        case Hebrew:
        case Hiragana:
        case HiraganaIroha:
        case Kannada:
        case Katakana:
        case KatakanaIroha:
        case Khmer:
        case Lao:
        case LowerAlpha:
        case LowerArmenian:
        case LowerGreek:
        case LowerHexadecimal:
        case LowerLatin:
        case LowerNorwegian:
        case LowerRoman:
        case Malayalam:
        case Mongolian:
        case Myanmar:
        case Octal:
        case Oriya:
        case Oromo:
        case Persian:
        case Sidama:
        case Somali:
        case Telugu:
        case Thai:
        case Tibetan:
        case Tigre:
        case TigrinyaEr:
        case TigrinyaErAbegede:
        case TigrinyaEt:
        case TigrinyaEtAbegede:
        case UpperAlpha:
        case UpperArmenian:
        case UpperGreek:
        case UpperHexadecimal:
        case UpperLatin:
        case UpperNorwegian:
        case UpperRoman:
        case Urdu:
            if (m_text.isEmpty())
                logicalWidth = 0;
            else {
                LayoutUnit itemWidth = font.width(m_text);
                UChar suffixSpace[2] = { listMarkerSuffix(type, m_listItem->value()), ' ' };
                LayoutUnit suffixSpaceWidth = font.width(constructTextRun(this, font, suffixSpace, 2, styleRef(), style()->direction()));
                logicalWidth = itemWidth + suffixSpaceWidth;
            }
            break;
    }

    m_minPreferredLogicalWidth = logicalWidth;
    m_maxPreferredLogicalWidth = logicalWidth;

    clearPreferredLogicalWidthsDirty();

    updateMargins();
}

void RenderListMarker::updateMargins()
{
    const FontMetrics& fontMetrics = style()->fontMetrics();

    LayoutUnit marginStart = 0;
    LayoutUnit marginEnd = 0;

    if (isInside()) {
        if (isImage())
            marginEnd = cMarkerPadding;
        else switch (style()->listStyleType()) {
            case Disc:
            case Circle:
            case Square:
                marginStart = -1;
                marginEnd = fontMetrics.ascent() - minPreferredLogicalWidth() + 1;
                break;
            default:
                break;
        }
    } else {
        if (style()->isLeftToRightDirection()) {
            if (isImage())
                marginStart = -minPreferredLogicalWidth() - cMarkerPadding;
            else {
                int offset = fontMetrics.ascent() * 2 / 3;
                switch (style()->listStyleType()) {
                    case Disc:
                    case Circle:
                    case Square:
                        marginStart = -offset - cMarkerPadding - 1;
                        break;
                    case NoneListStyle:
                        break;
                    default:
                        marginStart = m_text.isEmpty() ? LayoutUnit() : -minPreferredLogicalWidth() - offset / 2;
                }
            }
            marginEnd = -marginStart - minPreferredLogicalWidth();
        } else {
            if (isImage())
                marginEnd = cMarkerPadding;
            else {
                int offset = fontMetrics.ascent() * 2 / 3;
                switch (style()->listStyleType()) {
                    case Disc:
                    case Circle:
                    case Square:
                        marginEnd = offset + cMarkerPadding + 1 - minPreferredLogicalWidth();
                        break;
                    case NoneListStyle:
                        break;
                    default:
                        marginEnd = m_text.isEmpty() ? 0 : offset / 2;
                }
            }
            marginStart = -marginEnd - minPreferredLogicalWidth();
        }

    }

    style()->setMarginStart(Length(marginStart, Fixed));
    style()->setMarginEnd(Length(marginEnd, Fixed));
}

LayoutUnit RenderListMarker::lineHeight(bool firstLine, LineDirectionMode direction, LinePositionMode linePositionMode) const
{
    if (!isImage())
        return m_listItem->lineHeight(firstLine, direction, PositionOfInteriorLineBoxes);
    return RenderBox::lineHeight(firstLine, direction, linePositionMode);
}

int RenderListMarker::baselinePosition(FontBaseline baselineType, bool firstLine, LineDirectionMode direction, LinePositionMode linePositionMode) const
{
    ASSERT(linePositionMode == PositionOnContainingLine);
    if (!isImage())
        return m_listItem->baselinePosition(baselineType, firstLine, direction, PositionOfInteriorLineBoxes);
    return RenderBox::baselinePosition(baselineType, firstLine, direction, linePositionMode);
}

bool RenderListMarker::isInside() const
{
    return m_listItem->notInList() || style()->listStylePosition() == INSIDE;
}

IntRect RenderListMarker::getRelativeMarkerRect()
{
    if (isImage())
        return IntRect(0, 0, m_image->imageSize(this, style()->effectiveZoom()).width(), m_image->imageSize(this, style()->effectiveZoom()).height());

    IntRect relativeRect;
    EListStyleType type = style()->listStyleType();
    switch (type) {
        case Asterisks:
        case Footnotes: {
            const Font& font = style()->font();
            relativeRect = IntRect(0, 0, font.width(m_text), font.fontMetrics().height());
            break;
        }
        case Disc:
        case Circle:
        case Square: {
            // FIXME: Are these particular rounding rules necessary?
            const FontMetrics& fontMetrics = style()->fontMetrics();
            int ascent = fontMetrics.ascent();
            int bulletWidth = (ascent * 2 / 3 + 1) / 2;
            relativeRect = IntRect(1, 3 * (ascent - ascent * 2 / 3) / 2, bulletWidth, bulletWidth);
            break;
        }
        case NoneListStyle:
            return IntRect();
        case Afar:
        case Amharic:
        case AmharicAbegede:
        case ArabicIndic:
        case Armenian:
        case BinaryListStyle:
        case Bengali:
        case Cambodian:
        case CJKIdeographic:
        case CjkEarthlyBranch:
        case CjkHeavenlyStem:
        case DecimalLeadingZero:
        case DecimalListStyle:
        case Devanagari:
        case Ethiopic:
        case EthiopicAbegede:
        case EthiopicAbegedeAmEt:
        case EthiopicAbegedeGez:
        case EthiopicAbegedeTiEr:
        case EthiopicAbegedeTiEt:
        case EthiopicHalehameAaEr:
        case EthiopicHalehameAaEt:
        case EthiopicHalehameAmEt:
        case EthiopicHalehameGez:
        case EthiopicHalehameOmEt:
        case EthiopicHalehameSidEt:
        case EthiopicHalehameSoEt:
        case EthiopicHalehameTiEr:
        case EthiopicHalehameTiEt:
        case EthiopicHalehameTig:
        case Georgian:
        case Gujarati:
        case Gurmukhi:
        case Hangul:
        case HangulConsonant:
        case Hebrew:
        case Hiragana:
        case HiraganaIroha:
        case Kannada:
        case Katakana:
        case KatakanaIroha:
        case Khmer:
        case Lao:
        case LowerAlpha:
        case LowerArmenian:
        case LowerGreek:
        case LowerHexadecimal:
        case LowerLatin:
        case LowerNorwegian:
        case LowerRoman:
        case Malayalam:
        case Mongolian:
        case Myanmar:
        case Octal:
        case Oriya:
        case Oromo:
        case Persian:
        case Sidama:
        case Somali:
        case Telugu:
        case Thai:
        case Tibetan:
        case Tigre:
        case TigrinyaEr:
        case TigrinyaErAbegede:
        case TigrinyaEt:
        case TigrinyaEtAbegede:
        case UpperAlpha:
        case UpperArmenian:
        case UpperGreek:
        case UpperHexadecimal:
        case UpperLatin:
        case UpperNorwegian:
        case UpperRoman:
        case Urdu:
            if (m_text.isEmpty())
                return IntRect();
            const Font& font = style()->font();
            int itemWidth = font.width(m_text);
            UChar suffixSpace[2] = { listMarkerSuffix(type, m_listItem->value()), ' ' };
            int suffixSpaceWidth = font.width(constructTextRun(this, font, suffixSpace, 2, styleRef(), style()->direction()));
            relativeRect = IntRect(0, 0, itemWidth + suffixSpaceWidth, font.fontMetrics().height());
    }

    if (!style()->isHorizontalWritingMode()) {
        relativeRect = relativeRect.transposedRect();
        relativeRect.setX(size().width() - relativeRect.x() - relativeRect.width());
    }

    return relativeRect;
}

void RenderListMarker::setSelectionState(SelectionState state)
{
    // The selection state for our containing block hierarchy is updated by the base class call.
    RenderBox::setSelectionState(state);

    if (inlineBoxWrapper() && canUpdateSelectionOnRootLineBoxes())
        inlineBoxWrapper()->root().setHasSelectedChildren(state != SelectionNone);
}

LayoutRect RenderListMarker::selectionRectForPaintInvalidation(const LayoutLayerModelObject* paintInvalidationContainer) const
{
    ASSERT(!needsLayout());

    if (selectionState() == SelectionNone || !inlineBoxWrapper())
        return LayoutRect();

    RootInlineBox& root = inlineBoxWrapper()->root();
    LayoutRect rect(0, root.selectionTop() - location().y(), size().width(), root.selectionHeight());
    mapRectToPaintInvalidationBacking(paintInvalidationContainer, rect, 0);
    // FIXME: groupedMapping() leaks the squashing abstraction.
<<<<<<< HEAD
    if (paintInvalidationContainer->layer()->groupedMapping())
        Layer::mapRectToPaintBackingCoordinates(paintInvalidationContainer, rect);
=======
    // TODO(shez): Investigate why layer() is sometimes null here.
    if (paintInvalidationContainer->layer() && paintInvalidationContainer->layer()->groupedMapping())
        RenderLayer::mapRectToPaintBackingCoordinates(paintInvalidationContainer, rect);
>>>>>>> e5442bfe
    return rect;
}

void RenderListMarker::listItemStyleDidChange()
{
    RefPtr<LayoutStyle> newStyle = LayoutStyle::create();
    // The marker always inherits from the list item, regardless of where it might end
    // up (e.g., in some deeply nested line box). See CSS3 spec.
    newStyle->inheritFrom(m_listItem->styleRef());
    if (style()) {
        // Reuse the current margins. Otherwise resetting the margins to initial values
        // would trigger unnecessary layout.
        newStyle->setMarginStart(style()->marginStart());
        newStyle->setMarginEnd(style()->marginRight());
    }
    setStyle(newStyle.release());
}

} // namespace blink<|MERGE_RESOLUTION|>--- conflicted
+++ resolved
@@ -1625,14 +1625,9 @@
     LayoutRect rect(0, root.selectionTop() - location().y(), size().width(), root.selectionHeight());
     mapRectToPaintInvalidationBacking(paintInvalidationContainer, rect, 0);
     // FIXME: groupedMapping() leaks the squashing abstraction.
-<<<<<<< HEAD
-    if (paintInvalidationContainer->layer()->groupedMapping())
-        Layer::mapRectToPaintBackingCoordinates(paintInvalidationContainer, rect);
-=======
     // TODO(shez): Investigate why layer() is sometimes null here.
     if (paintInvalidationContainer->layer() && paintInvalidationContainer->layer()->groupedMapping())
-        RenderLayer::mapRectToPaintBackingCoordinates(paintInvalidationContainer, rect);
->>>>>>> e5442bfe
+        Layer::mapRectToPaintBackingCoordinates(paintInvalidationContainer, rect);
     return rect;
 }
 
