--- conflicted
+++ resolved
@@ -1391,13 +1391,8 @@
                 logicalWidth = 0;
             else {
                 LayoutUnit itemWidth = font.width(m_text);
-<<<<<<< HEAD
-                UChar suffixSpace[2] = { listMarkerSuffix(type, m_listItem->value()), ' ' };
-                LayoutUnit suffixSpaceWidth = font.width(constructTextRun(this, font, suffixSpace, 2, styleRef(), style()->direction()));
-=======
                 UChar suffixSpace[1] = { listMarkerSuffix(type, m_listItem->value()) };
-                LayoutUnit suffixSpaceWidth = font.width(constructTextRun(this, font, suffixSpace, 1, style(), style()->direction()));
->>>>>>> d05e291e
+                LayoutUnit suffixSpaceWidth = font.width(constructTextRun(this, font, suffixSpace, 1, styleRef(), style()->direction()));
                 logicalWidth = itemWidth + suffixSpaceWidth;
                 logicalWidth += cMarkerPadding;
             }
@@ -1556,13 +1551,8 @@
                 return IntRect();
             const Font& font = style()->font();
             int itemWidth = font.width(m_text);
-<<<<<<< HEAD
-            UChar suffixSpace[2] = { listMarkerSuffix(type, m_listItem->value()), ' ' };
-            int suffixSpaceWidth = font.width(constructTextRun(this, font, suffixSpace, 2, styleRef(), style()->direction()));
-=======
             UChar suffixSpace[1] = { listMarkerSuffix(type, m_listItem->value()) };
-            int suffixSpaceWidth = font.width(constructTextRun(this, font, suffixSpace, 1, style(), style()->direction()));
->>>>>>> d05e291e
+            int suffixSpaceWidth = font.width(constructTextRun(this, font, suffixSpace, 1, styleRef(), style()->direction()));
             relativeRect = IntRect(0, 0, itemWidth + suffixSpaceWidth, font.fontMetrics().height());
     }
 
