/*
 * Copyright (C) 1999 Lars Knoll (knoll@kde.org)
 *           (C) 1999 Antti Koivisto (koivisto@kde.org)
 *           (C) 2000 Dirk Mueller (mueller@kde.org)
 *           (C) 2006 Allan Sandfeld Jensen (kde@carewolf.com)
 *           (C) 2006 Samuel Weinig (sam.weinig@gmail.com)
 * Copyright (C) 2003, 2004, 2005, 2006, 2008, 2009, 2010, 2011 Apple Inc. All rights reserved.
 * Copyright (C) 2010 Google Inc. All rights reserved.
 * Copyright (C) Research In Motion Limited 2011-2012. All rights reserved.
 *
 * This library is free software; you can redistribute it and/or
 * modify it under the terms of the GNU Library General Public
 * License as published by the Free Software Foundation; either
 * version 2 of the License, or (at your option) any later version.
 *
 * This library is distributed in the hope that it will be useful,
 * but WITHOUT ANY WARRANTY; without even the implied warranty of
 * MERCHANTABILITY or FITNESS FOR A PARTICULAR PURPOSE.  See the GNU
 * Library General Public License for more details.
 *
 * You should have received a copy of the GNU Library General Public License
 * along with this library; see the file COPYING.LIB.  If not, write to
 * the Free Software Foundation, Inc., 51 Franklin Street, Fifth Floor,
 * Boston, MA 02110-1301, USA.
 *
 */

#include "config.h"
#include "core/rendering/RenderImage.h"

#include "HTMLNames.h"
#include "core/editing/FrameSelection.h"
#include "core/fetch/ImageResource.h"
#include "core/fetch/ResourceLoadPriorityOptimizer.h"
#include "core/fetch/ResourceLoader.h"
#include "core/html/HTMLAreaElement.h"
#include "core/html/HTMLImageElement.h"
#include "core/html/HTMLInputElement.h"
#include "core/html/HTMLMapElement.h"
#include "core/inspector/InspectorInstrumentation.h"
#include "core/frame/Frame.h"
<<<<<<< HEAD
#include "core/platform/graphics/Font.h"
#include "core/platform/graphics/FontCache.h"
#include "core/platform/graphics/GraphicsContext.h"
#include "core/platform/graphics/GraphicsContextStateSaver.h"
=======
>>>>>>> 8c15b39e
#include "core/rendering/HitTestResult.h"
#include "core/rendering/LayoutRectRecorder.h"
#include "core/rendering/PaintInfo.h"
#include "core/rendering/RenderView.h"
#include "core/svg/graphics/SVGImage.h"
#include "platform/fonts/Font.h"
#include "platform/fonts/FontCache.h"
#include "platform/graphics/GraphicsContext.h"
#include "platform/graphics/GraphicsContextStateSaver.h"

using namespace std;

namespace WebCore {

using namespace HTMLNames;

RenderImage::RenderImage(Element* element)
    : RenderReplaced(element, IntSize())
    , m_needsToSetSizeForAltText(false)
    , m_didIncrementVisuallyNonEmptyPixelCount(false)
    , m_isGeneratedContent(false)
    , m_imageDevicePixelRatio(1.0f)
{
    updateAltText();
}

RenderImage* RenderImage::createAnonymous(Document* document)
{
    RenderImage* image = new RenderImage(0);
    image->setDocumentForAnonymous(document);
    return image;
}

RenderImage::~RenderImage()
{
    ASSERT(m_imageResource);
    m_imageResource->shutdown();
}

void RenderImage::setImageResource(PassOwnPtr<RenderImageResource> imageResource)
{
    ASSERT(!m_imageResource);
    m_imageResource = imageResource;
    m_imageResource->initialize(this);
}

// If we'll be displaying either alt text or an image, add some padding.
static const unsigned short paddingWidth = 4;
static const unsigned short paddingHeight = 4;

// Alt text is restricted to this maximum size, in pixels.  These are
// signed integers because they are compared with other signed values.
static const float maxAltTextWidth = 1024;
static const int maxAltTextHeight = 256;

IntSize RenderImage::imageSizeForError(ImageResource* newImage) const
{
    ASSERT_ARG(newImage, newImage);
    ASSERT_ARG(newImage, newImage->imageForRenderer(this));

    IntSize imageSize;
    if (newImage->willPaintBrokenImage()) {
        float deviceScaleFactor = WebCore::deviceScaleFactor(frame());
        pair<Image*, float> brokenImageAndImageScaleFactor = ImageResource::brokenImage(deviceScaleFactor);
        imageSize = brokenImageAndImageScaleFactor.first->size();
        imageSize.scale(1 / brokenImageAndImageScaleFactor.second);
    } else
        imageSize = newImage->imageForRenderer(this)->size();

    // imageSize() returns 0 for the error image. We need the true size of the
    // error image, so we have to get it by grabbing image() directly.
    return IntSize(paddingWidth + imageSize.width() * style()->effectiveZoom(), paddingHeight + imageSize.height() * style()->effectiveZoom());
}

// Sets the image height and width to fit the alt text.  Returns true if the
// image size changed.
bool RenderImage::setImageSizeForAltText(ImageResource* newImage /* = 0 */)
{
    IntSize imageSize;
    if (newImage && newImage->imageForRenderer(this))
        imageSize = imageSizeForError(newImage);
    else if (!m_altText.isEmpty() || newImage) {
        // If we'll be displaying either text or an image, add a little padding.
        imageSize = IntSize(paddingWidth, paddingHeight);
    }

    // we have an alt and the user meant it (its not a text we invented)
    if (!m_altText.isEmpty()) {
        FontCachePurgePreventer fontCachePurgePreventer;

        const Font& font = style()->font();
        IntSize paddedTextSize(paddingWidth + min(ceilf(font.width(RenderBlockFlow::constructTextRun(this, font, m_altText, style()))), maxAltTextWidth), paddingHeight + min(font.fontMetrics().height(), maxAltTextHeight));
        imageSize = imageSize.expandedTo(paddedTextSize);
    }

    if (imageSize == intrinsicSize())
        return false;

    setIntrinsicSize(imageSize);
    return true;
}

void RenderImage::styleDidChange(StyleDifference diff, const RenderStyle* oldStyle)
{
    RenderReplaced::styleDidChange(diff, oldStyle);
    if (m_needsToSetSizeForAltText) {
        if (!m_altText.isEmpty() && setImageSizeForAltText(m_imageResource->cachedImage()))
            imageDimensionsChanged(true /* imageSizeChanged */);
        m_needsToSetSizeForAltText = false;
    }
}

void RenderImage::imageChanged(WrappedImagePtr newImage, const IntRect* rect)
{
    if (documentBeingDestroyed())
        return;

    if (hasBoxDecorations() || hasMask())
        RenderReplaced::imageChanged(newImage, rect);

    if (!m_imageResource)
        return;

    if (newImage != m_imageResource->imagePtr())
        return;

<<<<<<< HEAD
    // FIXME: this is a quick fix for crbug.com/328069. Perhaps this is reasonable to keep for the long term, or
    // perhaps it's too aggressive, and we need to identify when the image *really* changed before issuing this call?
    document().view()->scheduleAnimation();

=======
>>>>>>> 8c15b39e
    // Per the spec, we let the server-sent header override srcset/other sources of dpr.
    // https://github.com/igrigorik/http-client-hints/blob/master/draft-grigorik-http-client-hints-01.txt#L255
    if (m_imageResource->cachedImage() && m_imageResource->cachedImage()->hasDevicePixelRatioHeaderValue())
        m_imageDevicePixelRatio = 1 / m_imageResource->cachedImage()->devicePixelRatioHeaderValue();

    if (!m_didIncrementVisuallyNonEmptyPixelCount) {
        // At a zoom level of 1 the image is guaranteed to have an integer size.
        view()->frameView()->incrementVisuallyNonEmptyPixelCount(flooredIntSize(m_imageResource->imageSize(1.0f)));
        m_didIncrementVisuallyNonEmptyPixelCount = true;
    }

    bool imageSizeChanged = false;

    // Set image dimensions, taking into account the size of the alt text.
    if (m_imageResource->errorOccurred() || !newImage) {
        if (!m_altText.isEmpty() && document().hasPendingStyleRecalc()) {
            ASSERT(node());
            if (node()) {
                m_needsToSetSizeForAltText = true;
                node()->setNeedsStyleRecalc(LocalStyleChange, StyleChangeFromRenderer);
            }
            return;
        }
        imageSizeChanged = setImageSizeForAltText(m_imageResource->cachedImage());
    }

    imageDimensionsChanged(imageSizeChanged, rect);
}

bool RenderImage::updateIntrinsicSizeIfNeeded(const LayoutSize& newSize, bool imageSizeChanged)
{
    if (newSize == intrinsicSize() && !imageSizeChanged)
        return false;
    if (m_imageResource->errorOccurred() || !m_imageResource->hasImage())
        return imageSizeChanged;
    setIntrinsicSize(newSize);
    return true;
}

void RenderImage::updateInnerContentRect()
{
    // Propagate container size to the image resource.
    LayoutRect containerRect = replacedContentRect();
    IntSize containerSize(containerRect.width(), containerRect.height());
    if (!containerSize.isEmpty())
        m_imageResource->setContainerSizeForRenderer(containerSize);
}

void RenderImage::imageDimensionsChanged(bool imageSizeChanged, const IntRect* rect)
{
    bool intrinsicSizeChanged = updateIntrinsicSizeIfNeeded(m_imageResource->intrinsicSize(style()->effectiveZoom()), imageSizeChanged);

    // In the case of generated image content using :before/:after/content, we might not be
    // in the render tree yet. In that case, we just need to update our intrinsic size.
    // layout() will be called after we are inserted in the tree which will take care of
    // what we are doing here.
    if (!containingBlock())
        return;

    bool shouldRepaint = true;
    if (intrinsicSizeChanged) {
        if (!preferredLogicalWidthsDirty())
            setPreferredLogicalWidthsDirty();

        bool hasOverrideSize = hasOverrideHeight() || hasOverrideWidth();
        if (!hasOverrideSize && !imageSizeChanged) {
            LogicalExtentComputedValues computedValues;
            computeLogicalWidthInRegion(computedValues);
            LayoutUnit newWidth = computedValues.m_extent;
            computeLogicalHeight(height(), 0, computedValues);
            LayoutUnit newHeight = computedValues.m_extent;

            imageSizeChanged = width() != newWidth || height() != newHeight;
        }

        // FIXME: We only need to recompute the containing block's preferred size
        // if the containing block's size depends on the image's size (i.e., the container uses shrink-to-fit sizing).
        // There's no easy way to detect that shrink-to-fit is needed, always force a layout.
        bool containingBlockNeedsToRecomputePreferredSize =
            style()->logicalWidth().isPercent()
            || style()->logicalMaxWidth().isPercent()
            || style()->logicalMinWidth().isPercent();

        if (imageSizeChanged || hasOverrideSize || containingBlockNeedsToRecomputePreferredSize) {
            shouldRepaint = false;
            if (!selfNeedsLayout())
                setNeedsLayout();
        }
    }

    if (everHadLayout() && !selfNeedsLayout()) {
        // The inner content rectangle is calculated during layout, but may need an update now
        // (unless the box has already been scheduled for layout). In order to calculate it, we
        // may need values from the containing block, though, so make sure that we're not too
        // early. It may be that layout hasn't even taken place once yet.
        updateInnerContentRect();
    }

    if (shouldRepaint) {
        LayoutRect repaintRect;
        if (rect) {
            // The image changed rect is in source image coordinates (pre-zooming),
            // so map from the bounds of the image to the contentsBox.
            repaintRect = enclosingIntRect(mapRect(*rect, FloatRect(FloatPoint(), m_imageResource->imageSize(1.0f)), contentBoxRect()));
            // Guard against too-large changed rects.
            repaintRect.intersect(contentBoxRect());
        } else
            repaintRect = contentBoxRect();

        repaintRectangle(repaintRect);

        // Tell any potential compositing layers that the image needs updating.
        contentChanged(ImageChanged);
    }
}

void RenderImage::notifyFinished(Resource* newImage)
{
    if (!m_imageResource)
        return;

    if (documentBeingDestroyed())
        return;

    invalidateBackgroundObscurationStatus();

    if (newImage == m_imageResource->cachedImage()) {
        // tell any potential compositing layers
        // that the image is done and they can reference it directly.
        contentChanged(ImageChanged);
    }
}

void RenderImage::paintReplaced(PaintInfo& paintInfo, const LayoutPoint& paintOffset)
{
    LayoutUnit cWidth = contentWidth();
    LayoutUnit cHeight = contentHeight();
    LayoutUnit leftBorder = borderLeft();
    LayoutUnit topBorder = borderTop();
    LayoutUnit leftPad = paddingLeft();
    LayoutUnit topPad = paddingTop();

    GraphicsContext* context = paintInfo.context;

    if (!m_imageResource->hasImage() || m_imageResource->errorOccurred()) {
        if (paintInfo.phase == PaintPhaseSelection)
            return;

        if (cWidth > 2 && cHeight > 2) {
            const int borderWidth = 1;

            // Draw an outline rect where the image should be.
            context->setStrokeStyle(SolidStroke);
            context->setStrokeColor(Color::lightGray);
            context->setFillColor(Color::transparent);
            context->drawRect(pixelSnappedIntRect(LayoutRect(paintOffset.x() + leftBorder + leftPad, paintOffset.y() + topBorder + topPad, cWidth, cHeight)));

            bool errorPictureDrawn = false;
            LayoutSize imageOffset;
            // When calculating the usable dimensions, exclude the pixels of
            // the ouline rect so the error image/alt text doesn't draw on it.
            LayoutUnit usableWidth = cWidth - 2 * borderWidth;
            LayoutUnit usableHeight = cHeight - 2 * borderWidth;

            RefPtr<Image> image = m_imageResource->image();

            if (m_imageResource->errorOccurred() && !image->isNull() && usableWidth >= image->width() && usableHeight >= image->height()) {
                float deviceScaleFactor = WebCore::deviceScaleFactor(frame());
                // Call brokenImage() explicitly to ensure we get the broken image icon at the appropriate resolution.
                pair<Image*, float> brokenImageAndImageScaleFactor = ImageResource::brokenImage(deviceScaleFactor);
                image = brokenImageAndImageScaleFactor.first;
                IntSize imageSize = image->size();
                imageSize.scale(1 / brokenImageAndImageScaleFactor.second);
                // Center the error image, accounting for border and padding.
                LayoutUnit centerX = (usableWidth - imageSize.width()) / 2;
                if (centerX < 0)
                    centerX = 0;
                LayoutUnit centerY = (usableHeight - imageSize.height()) / 2;
                if (centerY < 0)
                    centerY = 0;
                imageOffset = LayoutSize(leftBorder + leftPad + centerX + borderWidth, topBorder + topPad + centerY + borderWidth);
                context->drawImage(image.get(), pixelSnappedIntRect(LayoutRect(paintOffset + imageOffset, imageSize)), CompositeSourceOver, shouldRespectImageOrientation());
                errorPictureDrawn = true;
            }

            if (!m_altText.isEmpty()) {
                const Font& font = style()->font();
                const FontMetrics& fontMetrics = font.fontMetrics();
                LayoutUnit ascent = fontMetrics.ascent();
                LayoutPoint textRectOrigin = paintOffset;
                textRectOrigin.move(leftBorder + leftPad + (paddingWidth / 2) - borderWidth, topBorder + topPad + (paddingHeight / 2) - borderWidth);
                LayoutPoint textOrigin(textRectOrigin.x(), textRectOrigin.y() + ascent);

                // Only draw the alt text if it'll fit within the content box,
                // and only if it fits above the error image.
<<<<<<< HEAD
                TextRun textRun = RenderBlockFlow::constructTextRun(this, font, m_altText, style());
=======
                TextRun textRun = RenderBlockFlow::constructTextRun(this, font, m_altText, style(), TextRun::AllowTrailingExpansion | TextRun::ForbidLeadingExpansion, DefaultTextRunFlags | RespectDirection);
>>>>>>> 8c15b39e
                LayoutUnit textWidth = font.width(textRun);
                TextRunPaintInfo textRunPaintInfo(textRun);
                textRunPaintInfo.bounds = FloatRect(textRectOrigin, FloatSize(textWidth, fontMetrics.height()));
                context->setFillColor(resolveColor(CSSPropertyColor));
                if (errorPictureDrawn) {
                    if (usableWidth >= textWidth && fontMetrics.height() <= imageOffset.height())
                        context->drawText(font, textRunPaintInfo, textOrigin);
                } else if (usableWidth >= textWidth && usableHeight >= fontMetrics.height())
                    context->drawText(font, textRunPaintInfo, textOrigin);
            }
        }
    } else if (m_imageResource->hasImage() && cWidth > 0 && cHeight > 0) {
        RefPtr<Image> img = m_imageResource->image(cWidth, cHeight);
        if (!img || img->isNull())
            return;

        LayoutRect contentRect = contentBoxRect();
        contentRect.moveBy(paintOffset);
        LayoutRect paintRect = replacedContentRect();
        paintRect.moveBy(paintOffset);
        bool clip = !contentRect.contains(paintRect);
        if (clip) {
            context->save();
            context->clip(contentRect);
        }

        paintIntoRect(context, paintRect);

        if (clip)
            context->restore();
    }
}

void RenderImage::paint(PaintInfo& paintInfo, const LayoutPoint& paintOffset)
{
    RenderReplaced::paint(paintInfo, paintOffset);

    if (paintInfo.phase == PaintPhaseOutline)
        paintAreaElementFocusRing(paintInfo);
}

void RenderImage::paintAreaElementFocusRing(PaintInfo& paintInfo)
{
    Document& document = this->document();

    if (document.printing() || !document.frame()->selection().isFocusedAndActive())
        return;

    if (paintInfo.context->paintingDisabled() && !paintInfo.context->updatingControlTints())
        return;

    Element* focusedElement = document.focusedElement();
    if (!focusedElement || !isHTMLAreaElement(focusedElement))
        return;

    HTMLAreaElement* areaElement = toHTMLAreaElement(focusedElement);
    if (areaElement->imageElement() != node())
        return;

    // Even if the theme handles focus ring drawing for entire elements, it won't do it for
    // an area within an image, so we don't call RenderTheme::supportsFocusRing here.

    Path path = areaElement->computePath(this);
    if (path.isEmpty())
        return;

    RenderStyle* areaElementStyle = areaElement->computedStyle();
    unsigned short outlineWidth = areaElementStyle->outlineWidth();
    if (!outlineWidth)
        return;

    // FIXME: Clip path instead of context when Skia pathops is ready.
    // https://crbug.com/251206
    GraphicsContextStateSaver savedContext(*paintInfo.context);
    paintInfo.context->clip(absoluteContentBox());
    paintInfo.context->drawFocusRing(path, outlineWidth,
        areaElementStyle->outlineOffset(),
        resolveColor(areaElementStyle, CSSPropertyOutlineColor));
}

void RenderImage::areaElementFocusChanged(HTMLAreaElement* areaElement)
{
    ASSERT(areaElement->imageElement() == node());

    Path path = areaElement->computePath(this);
    if (path.isEmpty())
        return;

    RenderStyle* areaElementStyle = areaElement->computedStyle();
    unsigned short outlineWidth = areaElementStyle->outlineWidth();

    IntRect repaintRect = enclosingIntRect(path.boundingRect());
    repaintRect.moveBy(-absoluteContentBox().location());
    repaintRect.inflate(outlineWidth);

    repaintRectangle(repaintRect);
}

void RenderImage::paintIntoRect(GraphicsContext* context, const LayoutRect& rect)
{
    IntRect alignedRect = pixelSnappedIntRect(rect);
    if (!m_imageResource->hasImage() || m_imageResource->errorOccurred() || alignedRect.width() <= 0 || alignedRect.height() <= 0)
        return;

    RefPtr<Image> img = m_imageResource->image(alignedRect.width(), alignedRect.height());
    if (!img || img->isNull())
        return;

    HTMLImageElement* imageElt = (node() && node()->hasTagName(imgTag)) ? toHTMLImageElement(node()) : 0;
    CompositeOperator compositeOperator = imageElt ? imageElt->compositeOperator() : CompositeSourceOver;
    Image* image = m_imageResource->image().get();
    bool useLowQualityScaling = shouldPaintAtLowQuality(context, image, image, alignedRect.size());

    InspectorInstrumentation::willPaintImage(this);
    context->drawImage(m_imageResource->image(alignedRect.width(), alignedRect.height()).get(), alignedRect, compositeOperator, shouldRespectImageOrientation(), useLowQualityScaling);
    InspectorInstrumentation::didPaintImage(this);
}

bool RenderImage::boxShadowShouldBeAppliedToBackground(BackgroundBleedAvoidance bleedAvoidance, InlineFlowBox*) const
{
    if (!RenderBoxModelObject::boxShadowShouldBeAppliedToBackground(bleedAvoidance))
        return false;

    return !const_cast<RenderImage*>(this)->backgroundIsKnownToBeObscured();
}

bool RenderImage::foregroundIsKnownToBeOpaqueInRect(const LayoutRect& localRect, unsigned) const
{
    if (!m_imageResource->hasImage() || m_imageResource->errorOccurred())
        return false;
    if (m_imageResource->cachedImage() && !m_imageResource->cachedImage()->isLoaded())
        return false;
    if (!contentBoxRect().contains(localRect))
        return false;
    EFillBox backgroundClip = style()->backgroundClip();
    // Background paints under borders.
    if (backgroundClip == BorderFillBox && style()->hasBorder() && !borderObscuresBackground())
        return false;
    // Background shows in padding area.
    if ((backgroundClip == BorderFillBox || backgroundClip == PaddingFillBox) && style()->hasPadding())
        return false;
    // Object-position may leave parts of the content box empty, regardless of the value of object-fit.
    if (style()->objectPosition() != RenderStyle::initialObjectPosition())
        return false;
    // Object-fit may leave parts of the content box empty.
    ObjectFit objectFit = style()->objectFit();
    if (objectFit != ObjectFitFill && objectFit != ObjectFitCover)
        return false;
    // Check for image with alpha.
    return m_imageResource->cachedImage() && m_imageResource->cachedImage()->currentFrameKnownToBeOpaque(this);
}

bool RenderImage::computeBackgroundIsKnownToBeObscured()
{
    if (!hasBackground())
        return false;
    return foregroundIsKnownToBeOpaqueInRect(backgroundPaintedExtent(), 0);
}

LayoutUnit RenderImage::minimumReplacedHeight() const
{
    return m_imageResource->errorOccurred() ? intrinsicSize().height() : LayoutUnit();
}

HTMLMapElement* RenderImage::imageMap() const
{
    HTMLImageElement* i = node() && node()->hasTagName(imgTag) ? toHTMLImageElement(node()) : 0;
    return i ? i->treeScope().getImageMap(i->fastGetAttribute(usemapAttr)) : 0;
}

bool RenderImage::nodeAtPoint(const HitTestRequest& request, HitTestResult& result, const HitTestLocation& locationInContainer, const LayoutPoint& accumulatedOffset, HitTestAction hitTestAction)
{
    HitTestResult tempResult(result.hitTestLocation());
    bool inside = RenderReplaced::nodeAtPoint(request, tempResult, locationInContainer, accumulatedOffset, hitTestAction);

    if (tempResult.innerNode() && node()) {
        if (HTMLMapElement* map = imageMap()) {
            LayoutRect contentBox = contentBoxRect();
            float scaleFactor = 1 / style()->effectiveZoom();
            LayoutPoint mapLocation = locationInContainer.point() - toLayoutSize(accumulatedOffset) - locationOffset() - toLayoutSize(contentBox.location());
            mapLocation.scale(scaleFactor, scaleFactor);

            if (map->mapMouseEvent(mapLocation, contentBox.size(), tempResult))
                tempResult.setInnerNonSharedNode(node());
        }
    }

    if (!inside && result.isRectBasedTest())
        result.append(tempResult);
    if (inside)
        result = tempResult;
    return inside;
}

void RenderImage::updateAltText()
{
    if (!node())
        return;

    if (node()->hasTagName(inputTag))
        m_altText = toHTMLInputElement(node())->altText();
    else if (node()->hasTagName(imgTag))
        m_altText = toHTMLImageElement(node())->altText();
}

void RenderImage::layout()
{
    LayoutRectRecorder recorder(*this);
    RenderReplaced::layout();
    updateInnerContentRect();
}

void RenderImage::didLayout(ResourceLoadPriorityOptimizer& optimizer)
{
    RenderReplaced::didLayout(optimizer);
    updateImageLoadingPriority(optimizer);
}

void RenderImage::didScroll(ResourceLoadPriorityOptimizer& optimizer)
{
    RenderReplaced::didScroll(optimizer);
    updateImageLoadingPriority(optimizer);
}

void RenderImage::updateImageLoadingPriority(ResourceLoadPriorityOptimizer& optimizer)
{
    if (!m_imageResource || !m_imageResource->cachedImage() || m_imageResource->cachedImage()->isLoaded())
        return;

    LayoutRect viewBounds = viewRect();
    LayoutRect objectBounds = absoluteContentBox();

    // The object bounds might be empty right now, so intersects will fail since it doesn't deal
    // with empty rects. Use LayoutRect::contains in that case.
    bool isVisible;
    if (!objectBounds.isEmpty())
        isVisible =  viewBounds.intersects(objectBounds);
    else
        isVisible = viewBounds.contains(objectBounds);

    ResourceLoadPriorityOptimizer::VisibilityStatus status = isVisible ?
        ResourceLoadPriorityOptimizer::Visible : ResourceLoadPriorityOptimizer::NotVisible;

    optimizer.notifyImageResourceVisibility(m_imageResource->cachedImage(), status);
}

void RenderImage::computeIntrinsicRatioInformation(FloatSize& intrinsicSize, double& intrinsicRatio, bool& isPercentageIntrinsicSize) const
{
    RenderReplaced::computeIntrinsicRatioInformation(intrinsicSize, intrinsicRatio, isPercentageIntrinsicSize);

    // Our intrinsicSize is empty if we're rendering generated images with relative width/height. Figure out the right intrinsic size to use.
    if (intrinsicSize.isEmpty() && (m_imageResource->imageHasRelativeWidth() || m_imageResource->imageHasRelativeHeight())) {
        RenderObject* containingBlock = isOutOfFlowPositioned() ? container() : this->containingBlock();
        if (containingBlock->isBox()) {
            RenderBox* box = toRenderBox(containingBlock);
            intrinsicSize.setWidth(box->availableLogicalWidth());
            intrinsicSize.setHeight(box->availableLogicalHeight(IncludeMarginBorderPadding));
        }
    }
    // Don't compute an intrinsic ratio to preserve historical WebKit behavior if we're painting alt text and/or a broken image.
    // Video is excluded from this behavior because video elements have a default aspect ratio that a failed poster image load should not override.
    if (m_imageResource && m_imageResource->errorOccurred() && !isVideo()) {
        intrinsicRatio = 1;
        return;
    }
}

bool RenderImage::needsPreferredWidthsRecalculation() const
{
    if (RenderReplaced::needsPreferredWidthsRecalculation())
        return true;
    return embeddedContentBox();
}

RenderBox* RenderImage::embeddedContentBox() const
{
    if (!m_imageResource)
        return 0;

    ImageResource* cachedImage = m_imageResource->cachedImage();
    if (cachedImage && cachedImage->image() && cachedImage->image()->isSVGImage())
        return toSVGImage(cachedImage->image())->embeddedContentBox();

    return 0;
}

} // namespace WebCore<|MERGE_RESOLUTION|>--- conflicted
+++ resolved
@@ -39,13 +39,6 @@
 #include "core/html/HTMLMapElement.h"
 #include "core/inspector/InspectorInstrumentation.h"
 #include "core/frame/Frame.h"
-<<<<<<< HEAD
-#include "core/platform/graphics/Font.h"
-#include "core/platform/graphics/FontCache.h"
-#include "core/platform/graphics/GraphicsContext.h"
-#include "core/platform/graphics/GraphicsContextStateSaver.h"
-=======
->>>>>>> 8c15b39e
 #include "core/rendering/HitTestResult.h"
 #include "core/rendering/LayoutRectRecorder.h"
 #include "core/rendering/PaintInfo.h"
@@ -172,13 +165,6 @@
     if (newImage != m_imageResource->imagePtr())
         return;
 
-<<<<<<< HEAD
-    // FIXME: this is a quick fix for crbug.com/328069. Perhaps this is reasonable to keep for the long term, or
-    // perhaps it's too aggressive, and we need to identify when the image *really* changed before issuing this call?
-    document().view()->scheduleAnimation();
-
-=======
->>>>>>> 8c15b39e
     // Per the spec, we let the server-sent header override srcset/other sources of dpr.
     // https://github.com/igrigorik/http-client-hints/blob/master/draft-grigorik-http-client-hints-01.txt#L255
     if (m_imageResource->cachedImage() && m_imageResource->cachedImage()->hasDevicePixelRatioHeaderValue())
@@ -374,11 +360,7 @@
 
                 // Only draw the alt text if it'll fit within the content box,
                 // and only if it fits above the error image.
-<<<<<<< HEAD
-                TextRun textRun = RenderBlockFlow::constructTextRun(this, font, m_altText, style());
-=======
                 TextRun textRun = RenderBlockFlow::constructTextRun(this, font, m_altText, style(), TextRun::AllowTrailingExpansion | TextRun::ForbidLeadingExpansion, DefaultTextRunFlags | RespectDirection);
->>>>>>> 8c15b39e
                 LayoutUnit textWidth = font.width(textRun);
                 TextRunPaintInfo textRunPaintInfo(textRun);
                 textRunPaintInfo.bounds = FloatRect(textRectOrigin, FloatSize(textWidth, fontMetrics.height()));
