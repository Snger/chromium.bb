/*
 * Copyright (C) 1999 Lars Knoll (knoll@kde.org)
 *           (C) 1999 Antti Koivisto (koivisto@kde.org)
 * Copyright (C) 2003, 2006, 2007 Apple Inc. All rights reserved.
 *
 * This library is free software; you can redistribute it and/or
 * modify it under the terms of the GNU Library General Public
 * License as published by the Free Software Foundation; either
 * version 2 of the License, or (at your option) any later version.
 *
 * This library is distributed in the hope that it will be useful,
 * but WITHOUT ANY WARRANTY; without even the implied warranty of
 * MERCHANTABILITY or FITNESS FOR A PARTICULAR PURPOSE.  See the GNU
 * Library General Public License for more details.
 *
 * You should have received a copy of the GNU Library General Public License
 * along with this library; see the file COPYING.LIB.  If not, write to
 * the Free Software Foundation, Inc., 51 Franklin Street, Fifth Floor,
 * Boston, MA 02110-1301, USA.
 *
 */

#ifndef RenderBox_h
#define RenderBox_h

#include "core/rendering/RenderBoxModelObject.h"
#include "core/rendering/RenderOverflow.h"
#include "core/rendering/shapes/ShapeOutsideInfo.h"
#include "platform/scroll/ScrollTypes.h"

namespace blink {

struct PaintInfo;

enum SizeType { MainOrPreferredSize, MinSize, MaxSize };
enum AvailableLogicalHeightType { ExcludeMarginBorderPadding, IncludeMarginBorderPadding };
enum OverlayScrollbarSizeRelevancy { IgnoreOverlayScrollbarSize, IncludeOverlayScrollbarSize };
enum MarginDirection { BlockDirection, InlineDirection };

enum ShouldComputePreferred { ComputeActual, ComputePreferred };

enum ContentsClipBehavior { ForceContentsClip, SkipContentsClipIfPossible };

enum ScrollOffsetClamping {
    ScrollOffsetUnclamped,
    ScrollOffsetClamped
};

struct RenderBoxRareData {
    WTF_MAKE_NONCOPYABLE(RenderBoxRareData); WTF_MAKE_FAST_ALLOCATED;
public:
    RenderBoxRareData()
        : m_inlineBoxWrapper(0)
        , m_overrideLogicalContentHeight(-1)
        , m_overrideLogicalContentWidth(-1)
        , m_previousBorderBoxSize(-1, -1)
    {
    }

    // For inline replaced elements, the inline box that owns us.
    InlineBox* m_inlineBoxWrapper;

    LayoutUnit m_overrideLogicalContentHeight;
    LayoutUnit m_overrideLogicalContentWidth;

    // Set by RenderBox::updatePreviousBorderBoxSizeIfNeeded().
    LayoutSize m_previousBorderBoxSize;
};

class RenderBox : public RenderBoxModelObject {
public:
    explicit RenderBox(ContainerNode*);

    // hasAutoZIndex only returns true if the element is positioned or a flex-item since
    // position:static elements that are not flex-items get their z-index coerced to auto.
    virtual LayerType layerTypeRequired() const OVERRIDE
    {
        if (isPositioned() || createsGroup() || hasClipPath() || hasTransform() || hasHiddenBackface() || hasReflection() || style()->specifiesColumns() || !style()->hasAutoZIndex() || style()->shouldCompositeForCurrentAnimations())
            return NormalLayer;
        if (hasOverflowClip())
            return OverflowClipLayer;

        return NoLayer;
    }

    virtual bool backgroundIsKnownToBeOpaqueInRect(const LayoutRect& localRect) const OVERRIDE;

    // Use this with caution! No type checking is done!
    RenderBox* firstChildBox() const;
    RenderBox* lastChildBox() const;

    LayoutUnit x() const { return m_frameRect.x(); }
    LayoutUnit y() const { return m_frameRect.y(); }
    LayoutUnit width() const { return m_frameRect.width(); }
    LayoutUnit height() const { return m_frameRect.height(); }

    int pixelSnappedWidth() const { return m_frameRect.pixelSnappedWidth(); }
    int pixelSnappedHeight() const { return m_frameRect.pixelSnappedHeight(); }

    // These represent your location relative to your container as a physical offset.
    // In layout related methods you almost always want the logical location (e.g. x() and y()).
    LayoutUnit top() const { return topLeftLocation().y(); }
    LayoutUnit left() const { return topLeftLocation().x(); }

    void setX(LayoutUnit x) { m_frameRect.setX(x); }
    void setY(LayoutUnit y) { m_frameRect.setY(y); }
    void setWidth(LayoutUnit width) { m_frameRect.setWidth(width); }
    void setHeight(LayoutUnit height) { m_frameRect.setHeight(height); }

    LayoutUnit logicalLeft() const { return style()->isHorizontalWritingMode() ? x() : y(); }
    LayoutUnit logicalRight() const { return logicalLeft() + logicalWidth(); }
    LayoutUnit logicalTop() const { return style()->isHorizontalWritingMode() ? y() : x(); }
    LayoutUnit logicalBottom() const { return logicalTop() + logicalHeight(); }
    LayoutUnit logicalWidth() const { return style()->isHorizontalWritingMode() ? width() : height(); }
    LayoutUnit logicalHeight() const { return style()->isHorizontalWritingMode() ? height() : width(); }

    LayoutUnit constrainLogicalWidthByMinMax(LayoutUnit, LayoutUnit, RenderBlock*) const;
    LayoutUnit constrainLogicalHeightByMinMax(LayoutUnit logicalHeight, LayoutUnit intrinsicContentHeight) const;
    LayoutUnit constrainContentBoxLogicalHeightByMinMax(LayoutUnit logicalHeight, LayoutUnit intrinsicContentHeight) const;

    int pixelSnappedLogicalHeight() const { return style()->isHorizontalWritingMode() ? pixelSnappedHeight() : pixelSnappedWidth(); }
    int pixelSnappedLogicalWidth() const { return style()->isHorizontalWritingMode() ? pixelSnappedWidth() : pixelSnappedHeight(); }

    void setLogicalLeft(LayoutUnit left)
    {
        if (style()->isHorizontalWritingMode())
            setX(left);
        else
            setY(left);
    }
    void setLogicalTop(LayoutUnit top)
    {
        if (style()->isHorizontalWritingMode())
            setY(top);
        else
            setX(top);
    }
    void setLogicalLocation(const LayoutPoint& location)
    {
        if (style()->isHorizontalWritingMode())
            setLocation(location);
        else
            setLocation(location.transposedPoint());
    }
    void setLogicalWidth(LayoutUnit size)
    {
        if (style()->isHorizontalWritingMode())
            setWidth(size);
        else
            setHeight(size);
    }
    void setLogicalHeight(LayoutUnit size)
    {
        if (style()->isHorizontalWritingMode())
            setHeight(size);
        else
            setWidth(size);
    }
    void setLogicalSize(const LayoutSize& size)
    {
        if (style()->isHorizontalWritingMode())
            setSize(size);
        else
            setSize(size.transposedSize());
    }

    LayoutPoint location() const { return m_frameRect.location(); }
    LayoutSize locationOffset() const { return LayoutSize(x(), y()); }
    LayoutSize size() const { return m_frameRect.size(); }
    IntSize pixelSnappedSize() const { return m_frameRect.pixelSnappedSize(); }

    void setLocation(const LayoutPoint& location) { m_frameRect.setLocation(location); }

    void setSize(const LayoutSize& size) { m_frameRect.setSize(size); }
    void move(LayoutUnit dx, LayoutUnit dy) { m_frameRect.move(dx, dy); }

    LayoutRect frameRect() const { return m_frameRect; }
    IntRect pixelSnappedFrameRect() const { return pixelSnappedIntRect(m_frameRect); }
    void setFrameRect(const LayoutRect& rect) { m_frameRect = rect; }

    LayoutRect borderBoxRect() const { return LayoutRect(LayoutPoint(), size()); }
    LayoutRect paddingBoxRect() const { return LayoutRect(borderLeft(), borderTop(), contentWidth() + paddingLeft() + paddingRight(), contentHeight() + paddingTop() + paddingBottom()); }
    IntRect pixelSnappedBorderBoxRect() const { return IntRect(IntPoint(), m_frameRect.pixelSnappedSize()); }
    virtual IntRect borderBoundingBox() const OVERRIDE FINAL { return pixelSnappedBorderBoxRect(); }

    // The content area of the box (excludes padding - and intrinsic padding for table cells, etc... - and border).
    LayoutRect contentBoxRect() const { return LayoutRect(borderLeft() + paddingLeft(), borderTop() + paddingTop(), contentWidth(), contentHeight()); }
    // The content box in absolute coords. Ignores transforms.
    IntRect absoluteContentBox() const;
    // The content box converted to absolute coords (taking transforms into account).
    FloatQuad absoluteContentQuad() const;

    // This returns the content area of the box (excluding padding and border). The only difference with contentBoxRect is that computedCSSContentBoxRect
    // does include the intrinsic padding in the content box as this is what some callers expect (like getComputedStyle).
    LayoutRect computedCSSContentBoxRect() const { return LayoutRect(borderLeft() + computedCSSPaddingLeft(), borderTop() + computedCSSPaddingTop(), clientWidth() - computedCSSPaddingLeft() - computedCSSPaddingRight(), clientHeight() - computedCSSPaddingTop() - computedCSSPaddingBottom()); }

    virtual void addFocusRingRects(Vector<LayoutRect>&, const LayoutPoint& additionalOffset, const RenderLayerModelObject* paintContainer) const OVERRIDE;

    // Use this with caution! No type checking is done!
    RenderBox* previousSiblingBox() const;
    RenderBox* nextSiblingBox() const;
    RenderBox* parentBox() const;

    bool canResize() const;

    // Visual and layout overflow are in the coordinate space of the box.  This means that they aren't purely physical directions.
    // For horizontal-tb and vertical-lr they will match physical directions, but for horizontal-bt and vertical-rl, the top/bottom and left/right
    // respectively are flipped when compared to their physical counterparts.  For example minX is on the left in vertical-lr,
    // but it is on the right in vertical-rl.
    LayoutRect noOverflowRect() const;
    LayoutRect layoutOverflowRect() const { return m_overflow ? m_overflow->layoutOverflowRect() : noOverflowRect(); }
    IntRect pixelSnappedLayoutOverflowRect() const { return pixelSnappedIntRect(layoutOverflowRect()); }
    LayoutSize maxLayoutOverflow() const { return LayoutSize(layoutOverflowRect().maxX(), layoutOverflowRect().maxY()); }
    LayoutUnit logicalLeftLayoutOverflow() const { return style()->isHorizontalWritingMode() ? layoutOverflowRect().x() : layoutOverflowRect().y(); }
    LayoutUnit logicalRightLayoutOverflow() const { return style()->isHorizontalWritingMode() ? layoutOverflowRect().maxX() : layoutOverflowRect().maxY(); }

    virtual LayoutRect visualOverflowRect() const { return m_overflow ? m_overflow->visualOverflowRect() : borderBoxRect(); }
    LayoutUnit logicalLeftVisualOverflow() const { return style()->isHorizontalWritingMode() ? visualOverflowRect().x() : visualOverflowRect().y(); }
    LayoutUnit logicalRightVisualOverflow() const { return style()->isHorizontalWritingMode() ? visualOverflowRect().maxX() : visualOverflowRect().maxY(); }

    LayoutRect contentsVisualOverflowRect() const { return m_overflow ? m_overflow->contentsVisualOverflowRect() : LayoutRect(); }

    void addLayoutOverflow(const LayoutRect&);
    void addVisualOverflow(const LayoutRect&);

    // Clipped by the contents clip, if one exists.
    void addContentsVisualOverflow(const LayoutRect&);

    void addVisualEffectOverflow();
    LayoutBoxExtent computeVisualEffectOverflowExtent() const;
    void addOverflowFromChild(RenderBox* child) { addOverflowFromChild(child, child->locationOffset()); }
    void addOverflowFromChild(RenderBox* child, const LayoutSize& delta);
    void clearLayoutOverflow();
    void clearAllOverflows() { m_overflow.clear(); }

    void updateLayerTransformAfterLayout();

    LayoutUnit contentWidth() const { return clientWidth() - paddingLeft() - paddingRight(); }
    LayoutUnit contentHeight() const { return clientHeight() - paddingTop() - paddingBottom(); }
    LayoutUnit contentLogicalWidth() const { return style()->isHorizontalWritingMode() ? contentWidth() : contentHeight(); }
    LayoutUnit contentLogicalHeight() const { return style()->isHorizontalWritingMode() ? contentHeight() : contentWidth(); }

    // IE extensions. Used to calculate offsetWidth/Height.  Overridden by inlines (RenderFlow)
    // to return the remaining width on a given line (and the height of a single line).
    virtual LayoutUnit offsetWidth() const OVERRIDE { return width(); }
    virtual LayoutUnit offsetHeight() const OVERRIDE { return height(); }

    virtual int pixelSnappedOffsetWidth() const OVERRIDE FINAL;
    virtual int pixelSnappedOffsetHeight() const OVERRIDE FINAL;

    // More IE extensions.  clientWidth and clientHeight represent the interior of an object
    // excluding border and scrollbar.  clientLeft/Top are just the borderLeftWidth and borderTopWidth.
    LayoutUnit clientLeft() const { return borderLeft() + (style()->shouldPlaceBlockDirectionScrollbarOnLogicalLeft() ? verticalScrollbarWidth() : 0); }
    LayoutUnit clientTop() const { return borderTop(); }
    LayoutUnit clientWidth() const;
    LayoutUnit clientHeight() const;
    LayoutUnit clientLogicalWidth() const { return style()->isHorizontalWritingMode() ? clientWidth() : clientHeight(); }
    LayoutUnit clientLogicalHeight() const { return style()->isHorizontalWritingMode() ? clientHeight() : clientWidth(); }
    LayoutUnit clientLogicalBottom() const { return borderBefore() + clientLogicalHeight(); }
    LayoutRect clientBoxRect() const { return LayoutRect(clientLeft(), clientTop(), clientWidth(), clientHeight()); }

    int pixelSnappedClientWidth() const;
    int pixelSnappedClientHeight() const;

    // scrollWidth/scrollHeight will be the same as clientWidth/clientHeight unless the
    // object has overflow:hidden/scroll/auto specified and also has overflow.
    // scrollLeft/Top return the current scroll position.  These methods are virtual so that objects like
    // textareas can scroll shadow content (but pretend that they are the objects that are
    // scrolling).
    virtual LayoutUnit scrollLeft() const;
    virtual LayoutUnit scrollTop() const;
    virtual LayoutUnit scrollWidth() const;
    virtual LayoutUnit scrollHeight() const;
    int pixelSnappedScrollWidth() const;
    int pixelSnappedScrollHeight() const;
    virtual void setScrollLeft(LayoutUnit);
    virtual void setScrollTop(LayoutUnit);

    void scrollToOffset(const IntSize&);
    void scrollByRecursively(const IntSize& delta, ScrollOffsetClamping = ScrollOffsetUnclamped);
    void scrollRectToVisible(const LayoutRect&, const ScrollAlignment& alignX, const ScrollAlignment& alignY);

    virtual LayoutUnit marginTop() const OVERRIDE { return m_marginBox.top(); }
    virtual LayoutUnit marginBottom() const OVERRIDE { return m_marginBox.bottom(); }
    virtual LayoutUnit marginLeft() const OVERRIDE { return m_marginBox.left(); }
    virtual LayoutUnit marginRight() const OVERRIDE { return m_marginBox.right(); }
    void setMarginTop(LayoutUnit margin) { m_marginBox.setTop(margin); }
    void setMarginBottom(LayoutUnit margin) { m_marginBox.setBottom(margin); }
    void setMarginLeft(LayoutUnit margin) { m_marginBox.setLeft(margin); }
    void setMarginRight(LayoutUnit margin) { m_marginBox.setRight(margin); }

    LayoutUnit marginLogicalLeft() const { return m_marginBox.logicalLeft(style()->writingMode()); }
    LayoutUnit marginLogicalRight() const { return m_marginBox.logicalRight(style()->writingMode()); }

    virtual LayoutUnit marginBefore(const RenderStyle* overrideStyle = 0) const OVERRIDE FINAL { return m_marginBox.before((overrideStyle ? overrideStyle : style())->writingMode()); }
    virtual LayoutUnit marginAfter(const RenderStyle* overrideStyle = 0) const OVERRIDE FINAL { return m_marginBox.after((overrideStyle ? overrideStyle : style())->writingMode()); }
    virtual LayoutUnit marginStart(const RenderStyle* overrideStyle = 0) const OVERRIDE FINAL
    {
        const RenderStyle* styleToUse = overrideStyle ? overrideStyle : style();
        return m_marginBox.start(styleToUse->writingMode(), styleToUse->direction());
    }
    virtual LayoutUnit marginEnd(const RenderStyle* overrideStyle = 0) const OVERRIDE FINAL
    {
        const RenderStyle* styleToUse = overrideStyle ? overrideStyle : style();
        return m_marginBox.end(styleToUse->writingMode(), styleToUse->direction());
    }
    void setMarginBefore(LayoutUnit value, const RenderStyle* overrideStyle = 0) { m_marginBox.setBefore((overrideStyle ? overrideStyle : style())->writingMode(), value); }
    void setMarginAfter(LayoutUnit value, const RenderStyle* overrideStyle = 0) { m_marginBox.setAfter((overrideStyle ? overrideStyle : style())->writingMode(), value); }
    void setMarginStart(LayoutUnit value, const RenderStyle* overrideStyle = 0)
    {
        const RenderStyle* styleToUse = overrideStyle ? overrideStyle : style();
        m_marginBox.setStart(styleToUse->writingMode(), styleToUse->direction(), value);
    }
    void setMarginEnd(LayoutUnit value, const RenderStyle* overrideStyle = 0)
    {
        const RenderStyle* styleToUse = overrideStyle ? overrideStyle : style();
        m_marginBox.setEnd(styleToUse->writingMode(), styleToUse->direction(), value);
    }

<<<<<<< HEAD
    // The following functions are used to implement collapsing margins.
=======
    // This is overridden in RenderListItem to indent the list item by the width
    // of the list marker.  It is also overridden in RenderBlock to shift non-li
    // blocks under list nodes by the margin of the previous list item.
    virtual LayoutUnit additionalMarginStart() const { return 0; }

    // The following five functions are used to implement collapsing margins.
>>>>>>> 8465bf33
    // All objects know their maximal positive and negative margins.  The
    // formula for computing a collapsed margin is |maxPosMargin| - |maxNegmargin|.
    // For a non-collapsing box, such as a leaf element, this formula will simply return
    // the margin of the element.  Blocks override the maxMarginBefore and maxMarginAfter
    // methods.
    virtual bool isSelfCollapsingBlock() const { return false; }
    virtual LayoutUnit collapsedMarginBefore() const { return marginBefore(); }
    virtual LayoutUnit collapsedMarginAfter() const { return marginAfter(); }

    virtual void absoluteRects(Vector<IntRect>&, const LayoutPoint& accumulatedOffset) const OVERRIDE;
    virtual void absoluteQuads(Vector<FloatQuad>&, bool* wasFixed) const OVERRIDE;

    int reflectionOffset() const;
    // Given a rect in the object's coordinate space, returns the corresponding rect in the reflection.
    LayoutRect reflectedRect(const LayoutRect&) const;

    virtual void layout() OVERRIDE;
    virtual void paint(PaintInfo&, const LayoutPoint&) OVERRIDE;
    virtual bool nodeAtPoint(const HitTestRequest&, HitTestResult&, const HitTestLocation& locationInContainer, const LayoutPoint& accumulatedOffset, HitTestAction) OVERRIDE;

    virtual LayoutUnit minPreferredLogicalWidth() const OVERRIDE;
    virtual LayoutUnit maxPreferredLogicalWidth() const OVERRIDE;

    // FIXME: We should rename these back to overrideLogicalHeight/Width and have them store
    // the border-box height/width like the regular height/width accessors on RenderBox.
    // Right now, these are different than contentHeight/contentWidth because they still
    // include the scrollbar height/width.
    LayoutUnit overrideLogicalContentWidth() const;
    LayoutUnit overrideLogicalContentHeight() const;
    bool hasOverrideHeight() const;
    bool hasOverrideWidth() const;
    void setOverrideLogicalContentHeight(LayoutUnit);
    void setOverrideLogicalContentWidth(LayoutUnit);
    void clearOverrideSize();
    void clearOverrideLogicalContentHeight();
    void clearOverrideLogicalContentWidth();

    LayoutUnit overrideContainingBlockContentLogicalWidth() const;
    LayoutUnit overrideContainingBlockContentLogicalHeight() const;
    bool hasOverrideContainingBlockLogicalWidth() const;
    bool hasOverrideContainingBlockLogicalHeight() const;
    void setOverrideContainingBlockContentLogicalWidth(LayoutUnit);
    void setOverrideContainingBlockContentLogicalHeight(LayoutUnit);
    void clearContainingBlockOverrideSize();
    void clearOverrideContainingBlockContentLogicalHeight();

    virtual LayoutSize offsetFromContainer(const RenderObject*, const LayoutPoint&, bool* offsetDependsOnPoint = 0) const OVERRIDE;

    LayoutUnit adjustBorderBoxLogicalWidthForBoxSizing(LayoutUnit width) const;
    LayoutUnit adjustBorderBoxLogicalHeightForBoxSizing(LayoutUnit height) const;
    LayoutUnit adjustContentBoxLogicalWidthForBoxSizing(LayoutUnit width) const;
    LayoutUnit adjustContentBoxLogicalHeightForBoxSizing(LayoutUnit height) const;

    struct ComputedMarginValues {
        ComputedMarginValues() { }

        LayoutUnit m_before;
        LayoutUnit m_after;
        LayoutUnit m_start;
        LayoutUnit m_end;
    };
    struct LogicalExtentComputedValues {
        LogicalExtentComputedValues() { }

        LayoutUnit m_extent;
        LayoutUnit m_position;
        ComputedMarginValues m_margins;
    };
    // Resolve auto margins in the chosen direction of the containing block so that objects can be pushed to the start, middle or end
    // of the containing block.
    void computeMarginsForDirection(MarginDirection forDirection, const RenderBlock* containingBlock, LayoutUnit containerWidth, LayoutUnit childWidth, LayoutUnit& marginStart, LayoutUnit& marginEnd, Length marginStartLength, Length marginStartEnd) const;

    // Used to resolve margins in the containing block's block-flow direction.
    void computeAndSetBlockDirectionMargins(const RenderBlock* containingBlock);

    virtual LayoutUnit offsetFromLogicalTopOfFirstPage() const;

    void positionLineBox(InlineBox*);
    void moveWithEdgeOfInlineContainerIfNecessary(bool isHorizontal);

    virtual InlineBox* createInlineBox();
    void dirtyLineBoxes(bool fullLayout);

    // For inline replaced elements, this function returns the inline box that owns us.  Enables
    // the replaced RenderObject to quickly determine what line it is contained on and to easily
    // iterate over structures on the line.
    InlineBox* inlineBoxWrapper() const { return m_rareData ? m_rareData->m_inlineBoxWrapper : 0; }
    void setInlineBoxWrapper(InlineBox*);
    void deleteLineBoxWrapper();

    virtual LayoutRect clippedOverflowRectForPaintInvalidation(const RenderLayerModelObject* paintInvalidationContainer, const PaintInvalidationState* = 0) const OVERRIDE;
    virtual void mapRectToPaintInvalidationBacking(const RenderLayerModelObject* paintInvalidationContainer, LayoutRect&, const PaintInvalidationState*) const OVERRIDE;
    virtual void invalidatePaintForOverhangingFloats(bool paintAllDescendants);

    virtual LayoutUnit containingBlockLogicalWidthForContent() const OVERRIDE;
    LayoutUnit containingBlockLogicalHeightForContent(AvailableLogicalHeightType) const;

    LayoutUnit containingBlockAvailableLineWidth() const;
    LayoutUnit perpendicularContainingBlockLogicalHeight() const;

    virtual void updateLogicalWidth();
    virtual void updateLogicalHeight();
    virtual void computeLogicalHeight(LayoutUnit logicalHeight, LayoutUnit logicalTop, LogicalExtentComputedValues&) const;

    void computeLogicalWidth(LogicalExtentComputedValues&) const;

    bool stretchesToViewport() const
    {
        return document().inQuirksMode() && style()->logicalHeight().isAuto() && !isFloatingOrOutOfFlowPositioned() && (isDocumentElement() || isBody()) && !isInline();
    }

    virtual LayoutSize intrinsicSize() const { return LayoutSize(); }
    LayoutUnit intrinsicLogicalWidth() const { return style()->isHorizontalWritingMode() ? intrinsicSize().width() : intrinsicSize().height(); }
    LayoutUnit intrinsicLogicalHeight() const { return style()->isHorizontalWritingMode() ? intrinsicSize().height() : intrinsicSize().width(); }
    virtual LayoutUnit intrinsicContentLogicalHeight() const { return m_intrinsicContentLogicalHeight; }

    // Whether or not the element shrinks to its intrinsic width (rather than filling the width
    // of a containing block).  HTML4 buttons, <select>s, <input>s, legends, and floating/compact elements do this.
    bool sizesLogicalWidthToFitContent(const Length& logicalWidth) const;

    LayoutUnit shrinkLogicalWidthToAvoidFloats(LayoutUnit childMarginStart, LayoutUnit childMarginEnd, const RenderBlockFlow* cb) const;

    LayoutUnit computeLogicalWidthUsing(SizeType, const Length& logicalWidth, LayoutUnit availableLogicalWidth, const RenderBlock* containingBlock) const;
    LayoutUnit computeLogicalHeightUsing(const Length& height, LayoutUnit intrinsicContentHeight) const;
    LayoutUnit computeContentLogicalHeight(const Length& height, LayoutUnit intrinsicContentHeight) const;
    LayoutUnit computeContentAndScrollbarLogicalHeightUsing(const Length& height, LayoutUnit intrinsicContentHeight) const;
    LayoutUnit computeReplacedLogicalWidthUsing(const Length& width) const;
    LayoutUnit computeReplacedLogicalWidthRespectingMinMaxWidth(LayoutUnit logicalWidth, ShouldComputePreferred  = ComputeActual) const;
    LayoutUnit computeReplacedLogicalHeightUsing(const Length& height) const;
    LayoutUnit computeReplacedLogicalHeightRespectingMinMaxHeight(LayoutUnit logicalHeight) const;

    virtual LayoutUnit computeReplacedLogicalWidth(ShouldComputePreferred  = ComputeActual) const;
    virtual LayoutUnit computeReplacedLogicalHeight() const;

    static bool percentageLogicalHeightIsResolvableFromBlock(const RenderBlock* containingBlock, bool outOfFlowPositioned);
    LayoutUnit computePercentageLogicalHeight(const Length& height) const;

    // Block flows subclass availableWidth/Height to handle multi column layout (shrinking the width/height available to children when laying out.)
    virtual LayoutUnit availableLogicalWidth() const { return contentLogicalWidth(); }
    virtual LayoutUnit availableLogicalHeight(AvailableLogicalHeightType) const;
    LayoutUnit availableLogicalHeightUsing(const Length&, AvailableLogicalHeightType) const;

    // There are a few cases where we need to refer specifically to the available physical width and available physical height.
    // Relative positioning is one of those cases, since left/top offsets are physical.
    LayoutUnit availableWidth() const { return style()->isHorizontalWritingMode() ? availableLogicalWidth() : availableLogicalHeight(IncludeMarginBorderPadding); }
    LayoutUnit availableHeight() const { return style()->isHorizontalWritingMode() ? availableLogicalHeight(IncludeMarginBorderPadding) : availableLogicalWidth(); }

    virtual int verticalScrollbarWidth() const;
    int horizontalScrollbarHeight() const;
    int instrinsicScrollbarLogicalWidth() const;
    int scrollbarLogicalHeight() const { return style()->isHorizontalWritingMode() ? horizontalScrollbarHeight() : verticalScrollbarWidth(); }
    virtual bool scroll(ScrollDirection, ScrollGranularity, float delta = 1);
    bool canBeScrolledAndHasScrollableArea() const;
    virtual bool canBeProgramaticallyScrolled() const;
    virtual void autoscroll(const IntPoint&);
    bool autoscrollInProgress() const;
    bool canAutoscroll() const;
    IntSize calculateAutoscrollDirection(const IntPoint& windowPoint) const;
    static RenderBox* findAutoscrollable(RenderObject*);
    virtual void stopAutoscroll() { }
    virtual void panScroll(const IntPoint&);

    bool hasAutoVerticalScrollbar() const { return hasOverflowClip() && (style()->overflowY() == OAUTO || style()->overflowY() == OOVERLAY); }
    bool hasAutoHorizontalScrollbar() const { return hasOverflowClip() && (style()->overflowX() == OAUTO || style()->overflowX() == OOVERLAY); }
    bool scrollsOverflow() const { return scrollsOverflowX() || scrollsOverflowY(); }

    bool hasScrollableOverflowX() const { return scrollsOverflowX() && pixelSnappedScrollWidth() != pixelSnappedClientWidth(); }
    bool hasScrollableOverflowY() const { return scrollsOverflowY() && pixelSnappedScrollHeight() != pixelSnappedClientHeight(); }
    virtual bool scrollsOverflowX() const { return hasOverflowClip() && (style()->overflowX() == OSCROLL || hasAutoHorizontalScrollbar()); }
    virtual bool scrollsOverflowY() const { return hasOverflowClip() && (style()->overflowY() == OSCROLL || hasAutoVerticalScrollbar()); }
    bool usesCompositedScrolling() const;

    // Elements such as the <input> field override this to specify that they are scrollable
    // outside the context of the CSS overflow style
    virtual bool isIntristicallyScrollable(ScrollbarOrientation orientation) const { return false; }

    bool hasUnsplittableScrollingOverflow() const;
    bool isUnsplittableForPagination() const;

    virtual LayoutRect localCaretRect(InlineBox*, int caretOffset, LayoutUnit* extraWidthToEndOfLine = 0) OVERRIDE;

    virtual LayoutRect overflowClipRect(const LayoutPoint& location, OverlayScrollbarSizeRelevancy = IgnoreOverlayScrollbarSize);
    LayoutRect clipRect(const LayoutPoint& location);
    virtual bool hasControlClip() const { return false; }
    virtual LayoutRect controlClipRect(const LayoutPoint&) const { return LayoutRect(); }
    bool pushContentsClip(PaintInfo&, const LayoutPoint& accumulatedOffset, ContentsClipBehavior);
    void popContentsClip(PaintInfo&, PaintPhase originalPhase, const LayoutPoint& accumulatedOffset);

    virtual void paintObject(PaintInfo&, const LayoutPoint&) { ASSERT_NOT_REACHED(); }
    virtual void paintBoxDecorationBackground(PaintInfo&, const LayoutPoint&);
    virtual void paintMask(PaintInfo&, const LayoutPoint&);
    virtual void paintClippingMask(PaintInfo&, const LayoutPoint&);
    virtual void imageChanged(WrappedImagePtr, const IntRect* = 0) OVERRIDE;

    // Called when a positioned object moves but doesn't necessarily change size.  A simplified layout is attempted
    // that just updates the object's position. If the size does change, the object remains dirty.
    bool tryLayoutDoingPositionedMovementOnly()
    {
        LayoutUnit oldWidth = width();
        updateLogicalWidth();
        // If we shrink to fit our width may have changed, so we still need full layout.
        if (oldWidth != width())
            return false;
        updateLogicalHeight();
        return true;
    }

    virtual PositionWithAffinity positionForPoint(const LayoutPoint&) OVERRIDE;

    void removeFloatingOrPositionedChildFromBlockLists();

    RenderLayer* enclosingFloatPaintingLayer() const;

    virtual int firstLineBoxBaseline() const { return -1; }
    virtual int inlineBlockBaseline(LineDirectionMode) const { return -1; } // Returns -1 if we should skip this box when computing the baseline of an inline-block.

    bool shrinkToAvoidFloats() const;
    virtual bool avoidsFloats() const;

    virtual void markForPaginationRelayoutIfNeeded(SubtreeLayoutScope&);

    bool isWritingModeRoot() const { return !parent() || parent()->style()->writingMode() != style()->writingMode(); }

    bool isDeprecatedFlexItem() const { return !isInline() && !isFloatingOrOutOfFlowPositioned() && parent() && parent()->isDeprecatedFlexibleBox(); }
    bool isFlexItemIncludingDeprecated() const { return !isInline() && !isFloatingOrOutOfFlowPositioned() && parent() && parent()->isFlexibleBoxIncludingDeprecated(); }

    virtual LayoutUnit lineHeight(bool firstLine, LineDirectionMode, LinePositionMode = PositionOnContainingLine) const OVERRIDE;
    virtual int baselinePosition(FontBaseline, bool firstLine, LineDirectionMode, LinePositionMode = PositionOnContainingLine) const OVERRIDE;

    virtual LayoutUnit offsetLeft() const OVERRIDE;
    virtual LayoutUnit offsetTop() const OVERRIDE;

    LayoutPoint flipForWritingModeForChild(const RenderBox* child, const LayoutPoint&) const;
    LayoutUnit flipForWritingMode(LayoutUnit position) const; // The offset is in the block direction (y for horizontal writing modes, x for vertical writing modes).
    LayoutPoint flipForWritingMode(const LayoutPoint&) const;
    LayoutPoint flipForWritingModeIncludingColumns(const LayoutPoint&) const;
    LayoutSize flipForWritingMode(const LayoutSize&) const;
    void flipForWritingMode(LayoutRect&) const;
    FloatPoint flipForWritingMode(const FloatPoint&) const;
    void flipForWritingMode(FloatRect&) const;
    // These represent your location relative to your container as a physical offset.
    // In layout related methods you almost always want the logical location (e.g. x() and y()).
    LayoutPoint topLeftLocation() const;
    LayoutSize topLeftLocationOffset() const;

    LayoutRect logicalVisualOverflowRectForPropagation(RenderStyle*) const;
    LayoutRect visualOverflowRectForPropagation(RenderStyle*) const;
    LayoutRect logicalLayoutOverflowRectForPropagation(RenderStyle*) const;
    LayoutRect layoutOverflowRectForPropagation(RenderStyle*) const;

    bool hasRenderOverflow() const { return m_overflow; }
    bool hasVisualOverflow() const { return m_overflow && !borderBoxRect().contains(m_overflow->visualOverflowRect()); }

    virtual bool needsPreferredWidthsRecalculation() const;
    virtual void computeIntrinsicRatioInformation(FloatSize& /* intrinsicSize */, double& /* intrinsicRatio */) const { }

    IntSize scrolledContentOffset() const;
    void applyCachedClipAndScrollOffsetForPaintInvalidation(LayoutRect& paintRect) const;

    virtual bool hasRelativeLogicalHeight() const;

    bool hasHorizontalLayoutOverflow() const
    {
        if (!m_overflow)
            return false;

        LayoutRect layoutOverflowRect = m_overflow->layoutOverflowRect();
        LayoutRect noOverflowRect = this->noOverflowRect();
        return layoutOverflowRect.x() < noOverflowRect.x() || layoutOverflowRect.maxX() > noOverflowRect.maxX();
    }

    bool hasVerticalLayoutOverflow() const
    {
        if (!m_overflow)
            return false;

        LayoutRect layoutOverflowRect = m_overflow->layoutOverflowRect();
        LayoutRect noOverflowRect = this->noOverflowRect();
        return layoutOverflowRect.y() < noOverflowRect.y() || layoutOverflowRect.maxY() > noOverflowRect.maxY();
    }

    virtual RenderBox* createAnonymousBoxWithSameTypeAs(const RenderObject*) const
    {
        ASSERT_NOT_REACHED();
        return 0;
    }

    bool hasSameDirectionAs(const RenderBox* object) const { return style()->direction() == object->style()->direction(); }

    ShapeOutsideInfo* shapeOutsideInfo() const
    {
        return ShapeOutsideInfo::isEnabledFor(*this) ? ShapeOutsideInfo::info(*this) : 0;
    }

    void markShapeOutsideDependentsForLayout()
    {
        if (isFloating())
            removeFloatingOrPositionedChildFromBlockLists();
    }

    bool backgroundHasOpaqueTopLayer() const;

    void updateIntrinsicContentLogicalHeight(LayoutUnit intrinsicContentLogicalHeight) const { m_intrinsicContentLogicalHeight = intrinsicContentLogicalHeight; }
protected:
    virtual void willBeDestroyed() OVERRIDE;


    virtual void styleWillChange(StyleDifference, const RenderStyle& newStyle) OVERRIDE;
    virtual void styleDidChange(StyleDifference, const RenderStyle* oldStyle) OVERRIDE;
    virtual void updateFromStyle() OVERRIDE;

    // Returns false if it could not cheaply compute the extent (e.g. fixed background), in which case the returned rect may be incorrect.
    // FIXME: make this a const method once the RenderBox reference in BoxPainter is const.
    bool getBackgroundPaintedExtent(LayoutRect&);
    virtual bool foregroundIsKnownToBeOpaqueInRect(const LayoutRect& localRect, unsigned maxDepthToTest) const;
    virtual bool computeBackgroundIsKnownToBeObscured() OVERRIDE;

    void computePositionedLogicalWidth(LogicalExtentComputedValues&) const;

    LayoutUnit computeIntrinsicLogicalWidthUsing(const Length& logicalWidthLength, LayoutUnit availableLogicalWidth, LayoutUnit borderAndPadding) const;
    LayoutUnit computeIntrinsicLogicalContentHeightUsing(const Length& logicalHeightLength, LayoutUnit intrinsicContentHeight, LayoutUnit borderAndPadding) const;

    virtual bool shouldComputeSizeAsReplaced() const { return isReplaced() && !isInlineBlockOrInlineTable(); }

    virtual void mapLocalToContainer(const RenderLayerModelObject* paintInvalidationContainer, TransformState&, MapCoordinatesFlags = ApplyContainerFlip, bool* wasFixed = 0, const PaintInvalidationState* = 0) const OVERRIDE;
    virtual void mapAbsoluteToLocalPoint(MapCoordinatesFlags, TransformState&) const OVERRIDE;

    RenderObject* splitAnonymousBoxesAroundChild(RenderObject* beforeChild);

    virtual void addLayerHitTestRects(LayerHitTestRects&, const RenderLayer* currentCompositedLayer, const LayoutPoint& layerOffset, const LayoutRect& containerRect) const OVERRIDE;
    virtual void computeSelfHitTestRects(Vector<LayoutRect>&, const LayoutPoint& layerOffset) const OVERRIDE;

    virtual InvalidationReason getPaintInvalidationReason(const RenderLayerModelObject& paintInvalidationContainer,
        const LayoutRect& oldBounds, const LayoutPoint& oldPositionFromPaintInvalidationContainer,
        const LayoutRect& newBounds, const LayoutPoint& newPositionFromPaintInvalidationContainer) OVERRIDE;
    virtual void incrementallyInvalidatePaint(const RenderLayerModelObject& paintInvalidationContainer, const LayoutRect& oldBounds, const LayoutRect& newBounds, const LayoutPoint& positionFromPaintInvalidationContainer) OVERRIDE;

    virtual void clearPaintInvalidationState(const PaintInvalidationState&) OVERRIDE;
#if ENABLE(ASSERT)
    virtual bool paintInvalidationStateIsDirty() const OVERRIDE;
#endif

private:
    void invalidatePaintRectClippedByOldAndNewBounds(const RenderLayerModelObject& paintInvalidationContainer, const LayoutRect&, const LayoutRect& oldBounds, const LayoutRect& newBounds);

    void updateShapeOutsideInfoAfterStyleChange(const RenderStyle&, const RenderStyle* oldStyle);
    void updateGridPositionAfterStyleChange(const RenderStyle*);

    bool autoWidthShouldFitContent() const;
    void shrinkToFitWidth(const LayoutUnit availableSpace, const LayoutUnit logicalLeftValue, const LayoutUnit bordersPlusPadding, LogicalExtentComputedValues&) const;

    // Returns true if we queued up a paint invalidation.
    bool paintInvalidationLayerRectsForImage(WrappedImagePtr, const FillLayer&, bool drawingBackground);

    bool skipContainingBlockForPercentHeightCalculation(const RenderBox* containingBlock) const;

    LayoutUnit containingBlockLogicalWidthForPositioned(const RenderBoxModelObject* containingBlock, bool checkForPerpendicularWritingMode = true) const;
    LayoutUnit containingBlockLogicalHeightForPositioned(const RenderBoxModelObject* containingBlock, bool checkForPerpendicularWritingMode = true) const;

    void computePositionedLogicalHeight(LogicalExtentComputedValues&) const;
    void computePositionedLogicalWidthUsing(Length logicalWidth, const RenderBoxModelObject* containerBlock, TextDirection containerDirection,
                                            LayoutUnit containerLogicalWidth, LayoutUnit bordersPlusPadding,
                                            const Length& logicalLeft, const Length& logicalRight, const Length& marginLogicalLeft,
                                            const Length& marginLogicalRight, LogicalExtentComputedValues&) const;
    void computePositionedLogicalHeightUsing(Length logicalHeightLength, const RenderBoxModelObject* containerBlock,
                                             LayoutUnit containerLogicalHeight, LayoutUnit bordersPlusPadding, LayoutUnit logicalHeight,
                                             const Length& logicalTop, const Length& logicalBottom, const Length& marginLogicalTop,
                                             const Length& marginLogicalBottom, LogicalExtentComputedValues&) const;

    void computePositionedLogicalHeightReplaced(LogicalExtentComputedValues&) const;
    void computePositionedLogicalWidthReplaced(LogicalExtentComputedValues&) const;

    LayoutUnit fillAvailableMeasure(LayoutUnit availableLogicalWidth) const;
    LayoutUnit fillAvailableMeasure(LayoutUnit availableLogicalWidth, LayoutUnit& marginStart, LayoutUnit& marginEnd) const;

    virtual void computeIntrinsicLogicalWidths(LayoutUnit& minLogicalWidth, LayoutUnit& maxLogicalWidth) const;

    // This function calculates the minimum and maximum preferred widths for an object.
    // These values are used in shrink-to-fit layout systems.
    // These include tables, positioned objects, floats and flexible boxes.
    virtual void computePreferredLogicalWidths() { clearPreferredLogicalWidthsDirty(); }

    RenderBoxRareData& ensureRareData()
    {
        if (!m_rareData)
            m_rareData = adoptPtr(new RenderBoxRareData());
        return *m_rareData.get();
    }

    void savePreviousBorderBoxSizeIfNeeded();
    LayoutSize computePreviousBorderBoxSize(const LayoutSize& previousBoundsSize) const;

    bool logicalHeightComputesAsNone(SizeType) const;

    virtual InvalidationReason invalidatePaintIfNeeded(const PaintInvalidationState&, const RenderLayerModelObject& newPaintInvalidationContainer) OVERRIDE FINAL;

    bool isBox() const WTF_DELETED_FUNCTION; // This will catch anyone doing an unnecessary check.

    // The width/height of the contents + borders + padding.  The x/y location is relative to our container (which is not always our parent).
    LayoutRect m_frameRect;

    // Our intrinsic height, used for min-height: min-content etc. Maintained by
    // updateLogicalHeight. This is logicalHeight() before it is clamped to
    // min/max.
    mutable LayoutUnit m_intrinsicContentLogicalHeight;

    void inflatePaintInvalidationRectForReflectionAndFilter(LayoutRect&) const;

protected:
    LayoutBoxExtent m_marginBox;

    // The preferred logical width of the element if it were to break its lines at every possible opportunity.
    LayoutUnit m_minPreferredLogicalWidth;

    // The preferred logical width of the element if it never breaks any lines at all.
    LayoutUnit m_maxPreferredLogicalWidth;

    // Our overflow information.
    OwnPtr<RenderOverflow> m_overflow;

private:
    OwnPtr<RenderBoxRareData> m_rareData;
};

DEFINE_RENDER_OBJECT_TYPE_CASTS(RenderBox, isBox());

inline RenderBox* RenderBox::previousSiblingBox() const
{
    return toRenderBox(previousSibling());
}

inline RenderBox* RenderBox::nextSiblingBox() const
{
    return toRenderBox(nextSibling());
}

inline RenderBox* RenderBox::parentBox() const
{
    return toRenderBox(parent());
}

inline RenderBox* RenderBox::firstChildBox() const
{
    return toRenderBox(slowFirstChild());
}

inline RenderBox* RenderBox::lastChildBox() const
{
    return toRenderBox(slowLastChild());
}

inline void RenderBox::setInlineBoxWrapper(InlineBox* boxWrapper)
{
    if (boxWrapper) {
        ASSERT(!inlineBoxWrapper());
        // m_inlineBoxWrapper should already be 0. Deleting it is a safeguard against security issues.
        // Otherwise, there will two line box wrappers keeping the reference to this renderer, and
        // only one will be notified when the renderer is getting destroyed. The second line box wrapper
        // will keep a stale reference.
        if (UNLIKELY(inlineBoxWrapper() != 0))
            deleteLineBoxWrapper();
    }

    ensureRareData().m_inlineBoxWrapper = boxWrapper;
}

} // namespace blink

#endif // RenderBox_h<|MERGE_RESOLUTION|>--- conflicted
+++ resolved
@@ -317,16 +317,12 @@
         m_marginBox.setEnd(styleToUse->writingMode(), styleToUse->direction(), value);
     }
 
-<<<<<<< HEAD
-    // The following functions are used to implement collapsing margins.
-=======
     // This is overridden in RenderListItem to indent the list item by the width
     // of the list marker.  It is also overridden in RenderBlock to shift non-li
     // blocks under list nodes by the margin of the previous list item.
     virtual LayoutUnit additionalMarginStart() const { return 0; }
 
-    // The following five functions are used to implement collapsing margins.
->>>>>>> 8465bf33
+    // The following functions are used to implement collapsing margins.
     // All objects know their maximal positive and negative margins.  The
     // formula for computing a collapsed margin is |maxPosMargin| - |maxNegmargin|.
     // For a non-collapsing box, such as a leaf element, this formula will simply return
