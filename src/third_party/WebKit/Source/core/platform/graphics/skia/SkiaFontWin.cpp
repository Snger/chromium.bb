/*
 * Copyright (c) 2008, Google Inc. All rights reserved.
 *
 * Redistribution and use in source and binary forms, with or without
 * modification, are permitted provided that the following conditions are
 * met:
 *
 *     * Redistributions of source code must retain the above copyright
 * notice, this list of conditions and the following disclaimer.
 *     * Redistributions in binary form must reproduce the above
 * copyright notice, this list of conditions and the following disclaimer
 * in the documentation and/or other materials provided with the
 * distribution.
 *     * Neither the name of Google Inc. nor the names of its
 * contributors may be used to endorse or promote products derived from
 * this software without specific prior written permission.
 *
 * THIS SOFTWARE IS PROVIDED BY THE COPYRIGHT HOLDERS AND CONTRIBUTORS
 * "AS IS" AND ANY EXPRESS OR IMPLIED WARRANTIES, INCLUDING, BUT NOT
 * LIMITED TO, THE IMPLIED WARRANTIES OF MERCHANTABILITY AND FITNESS FOR
 * A PARTICULAR PURPOSE ARE DISCLAIMED. IN NO EVENT SHALL THE COPYRIGHT
 * OWNER OR CONTRIBUTORS BE LIABLE FOR ANY DIRECT, INDIRECT, INCIDENTAL,
 * SPECIAL, EXEMPLARY, OR CONSEQUENTIAL DAMAGES (INCLUDING, BUT NOT
 * LIMITED TO, PROCUREMENT OF SUBSTITUTE GOODS OR SERVICES; LOSS OF USE,
 * DATA, OR PROFITS; OR BUSINESS INTERRUPTION) HOWEVER CAUSED AND ON ANY
 * THEORY OF LIABILITY, WHETHER IN CONTRACT, STRICT LIABILITY, OR TORT
 * (INCLUDING NEGLIGENCE OR OTHERWISE) ARISING IN ANY WAY OUT OF THE USE
 * OF THIS SOFTWARE, EVEN IF ADVISED OF THE POSSIBILITY OF SUCH DAMAGE.
 */

#include "config.h"
#include "core/platform/graphics/skia/SkiaFontWin.h"

#include "core/platform/graphics/Gradient.h"
#include "core/platform/graphics/GraphicsContext.h"
#include "core/platform/graphics/Pattern.h"
#include "core/platform/graphics/SimpleFontData.h"
#include "core/platform/graphics/chromium/FontPlatformDataChromiumWin.h"
#include "platform/transforms/AffineTransform.h"
#include "third_party/skia/include/core/SkCanvas.h"
#include "third_party/skia/include/core/SkDevice.h"
#include "third_party/skia/include/core/SkPaint.h"
#include "third_party/skia/include/core/SkShader.h"
#include "third_party/skia/include/core/SkTemplates.h"
#include "wtf/RefPtr.h"

namespace WebCore {

static void skiaDrawText(GraphicsContext* context,
                         const SkPoint& point,
                         const SkRect& textRect,
                         SkPaint* paint,
                         const WORD* glyphs,
                         const int* advances,
                         const GOFFSET* offsets,
                         int numGlyphs)
{
    // Reserve space for 64 SkPoints on the stack. If numGlyphs is larger, the array
    // will dynamically allocate it space for numGlyph glyphs. This is used to store
    // the computed x,y locations. In the case where offsets==null, then we use it
    // to store (twice as many) SkScalars for x[]
    static const size_t kLocalGlyphMax = 64;

    SkScalar x = point.fX;
    SkScalar y = point.fY;
    if (offsets) {
        SkAutoSTArray<kLocalGlyphMax, SkPoint> storage(numGlyphs);
        SkPoint* pos = storage.get();
        for (int i = 0; i < numGlyphs; i++) {
            // GDI has dv go up, so we negate it
            pos[i].set(x + SkIntToScalar(offsets[i].du),
                       y + -SkIntToScalar(offsets[i].dv));
            x += SkIntToScalar(advances[i]);
        }
        context->drawPosText(glyphs, numGlyphs * sizeof(uint16_t), pos, textRect, *paint);
    } else {
        SkAutoSTArray<kLocalGlyphMax * 2, SkScalar> storage(numGlyphs);
        SkScalar* xpos = storage.get();
        for (int i = 0; i < numGlyphs; i++) {
            xpos[i] = x;
            x += SkIntToScalar(advances[i]);
        }
        context->drawPosTextH(glyphs, numGlyphs * sizeof(uint16_t),
                             xpos, y, textRect, *paint);
    }
}

<<<<<<< HEAD
static void paintSkiaText(GraphicsContext* context,
    const FontPlatformData& data,
    SkTypeface* face, float size, uint32_t textFlags,
    int numGlyphs,
    const WORD* glyphs,
    const int* advances,
    const GOFFSET* offsets,
    const SkPoint& origin,
    const SkRect& textRect)
=======
static void setupPaintForFont(SkPaint* paint, GraphicsContext* context,
                              SkTypeface* face, float size, uint32_t textFlags,
                              bool lcdExplicitlyRequested)
{
    paint->setTextSize(SkFloatToScalar(size));
    paint->setTypeface(face);

    // SHEZ: don't remove cleartype if it was explicitly requested
    if (!lcdExplicitlyRequested && !context->couldUseLCDRenderedText()) {
        textFlags &= ~SkPaint::kLCDRenderText_Flag;
        // If we *just* clear our request for LCD, then GDI seems to
        // sometimes give us AA text, and sometimes give us BW text. Since the
        // original intent was LCD, we want to force AA (rather than BW), so we
        // add a special bit to tell Skia to do its best to avoid the BW: by
        // drawing LCD offscreen and downsampling that to AA.
        textFlags |= SkPaint::kGenA8FromLCD_Flag;
    }

    static const uint32_t textFlagsMask = SkPaint::kAntiAlias_Flag |
                                          SkPaint::kLCDRenderText_Flag |
                                          SkPaint::kGenA8FromLCD_Flag;

    // now copy in just the text flags
    SkASSERT(!(textFlags & ~textFlagsMask));
    uint32_t flags = paint->getFlags();
    flags &= ~textFlagsMask;
    flags |= textFlags;
    paint->setFlags(flags);
}

static void paintSkiaText(GraphicsContext* context, HFONT hfont,
                          SkTypeface* face, float size, uint32_t textFlags,
                          bool lcdExplicitlyRequested,
                          int numGlyphs,
                          const WORD* glyphs,
                          const int* advances,
                          const GOFFSET* offsets,
                          const SkPoint& origin,
                          const SkRect& textRect)
>>>>>>> 61636b49
{
    TextDrawingModeFlags textMode = context->textDrawingMode();

    // Filling (if necessary). This is the common case.
    SkPaint paint;
    context->setupPaintForFilling(&paint);
    paint.setTextEncoding(SkPaint::kGlyphID_TextEncoding);
<<<<<<< HEAD
    data.setupPaint(&paint, context);

    // FIXME: Only needed to support the HFONT based paintSkiaText
    // version where a new typeface is created from the HFONT.
    // As such it can go away once the HFONT code path is removed.
    paint.setTypeface(face);
=======
    setupPaintForFont(&paint, context, face, size, textFlags, lcdExplicitlyRequested);
>>>>>>> 61636b49

    bool didFill = false;

    if ((textMode & TextModeFill) && (SkColorGetA(paint.getColor()) || paint.getLooper())) {
        skiaDrawText(context, origin, textRect, &paint, &glyphs[0], &advances[0], &offsets[0], numGlyphs);
        didFill = true;
    }

    // Stroking on top (if necessary).
    if ((textMode & TextModeStroke)
        && context->strokeStyle() != NoStroke
        && context->strokeThickness() > 0) {

        paint.reset();
        context->setupPaintForStroking(&paint);
        paint.setTextEncoding(SkPaint::kGlyphID_TextEncoding);
<<<<<<< HEAD
        data.setupPaint(&paint, context);
        paint.setTypeface(face);
=======
        setupPaintForFont(&paint, context, face, size, textFlags, lcdExplicitlyRequested);
>>>>>>> 61636b49

        if (didFill) {
            // If there is a shadow and we filled above, there will already be
            // a shadow. We don't want to draw it again or it will be too dark
            // and it will go on top of the fill.
            //
            // Note that this isn't strictly correct, since the stroke could be
            // very thick and the shadow wouldn't account for this. The "right"
            // thing would be to draw to a new layer and then draw that layer
            // with a shadow. But this is a lot of extra work for something
            // that isn't normally an issue.
            paint.setLooper(0);
        }

        skiaDrawText(context, origin, textRect, &paint, &glyphs[0], &advances[0], &offsets[0], numGlyphs);
    }
}

///////////////////////////////////////////////////////////////////////////////////////////

void paintSkiaText(GraphicsContext* context,
                   const FontPlatformData& data,
                   int textFlags,
                   bool lcdExplicitlyRequested,
                   int numGlyphs,
                   const WORD* glyphs,
                   const int* advances,
                   const GOFFSET* offsets,
                   const SkPoint& origin,
                   const SkRect& textRect)
{
<<<<<<< HEAD
    paintSkiaText(context, data, data.typeface(), data.size(), data.paintTextFlags(),
=======
    paintSkiaText(context, data.hfont(), data.typeface(), data.size(), textFlags, lcdExplicitlyRequested,
>>>>>>> 61636b49
                  numGlyphs, glyphs, advances, offsets, origin, textRect);
}

void paintSkiaText(GraphicsContext* context,
    const FontPlatformData& data,
    HFONT hfont,
    int numGlyphs,
    const WORD* glyphs,
    const int* advances,
    const GOFFSET* offsets,
    const SkPoint& origin,
    const SkRect& textRect)
{
    int size;
    int paintTextFlags;

    // Ensure font load for printing, because PDF device needs it.
    if (context->isPrintingDevice())
        FontPlatformData::ensureFontLoaded(hfont);

    RefPtr<SkTypeface> face = CreateTypefaceFromHFont(hfont, &size, &paintTextFlags);
<<<<<<< HEAD
    paintSkiaText(context, data, face.get(), size, paintTextFlags, numGlyphs, glyphs, advances, offsets, origin, textRect);
=======
    paintSkiaText(context, hfont, face.get(), size, paintTextFlags, false, numGlyphs, glyphs, advances, offsets, origin, textRect);
>>>>>>> 61636b49
}

}  // namespace WebCore<|MERGE_RESOLUTION|>--- conflicted
+++ resolved
@@ -85,57 +85,16 @@
     }
 }
 
-<<<<<<< HEAD
 static void paintSkiaText(GraphicsContext* context,
     const FontPlatformData& data,
     SkTypeface* face, float size, uint32_t textFlags,
+    bool lcdExplicitlyRequested,
     int numGlyphs,
     const WORD* glyphs,
     const int* advances,
     const GOFFSET* offsets,
     const SkPoint& origin,
     const SkRect& textRect)
-=======
-static void setupPaintForFont(SkPaint* paint, GraphicsContext* context,
-                              SkTypeface* face, float size, uint32_t textFlags,
-                              bool lcdExplicitlyRequested)
-{
-    paint->setTextSize(SkFloatToScalar(size));
-    paint->setTypeface(face);
-
-    // SHEZ: don't remove cleartype if it was explicitly requested
-    if (!lcdExplicitlyRequested && !context->couldUseLCDRenderedText()) {
-        textFlags &= ~SkPaint::kLCDRenderText_Flag;
-        // If we *just* clear our request for LCD, then GDI seems to
-        // sometimes give us AA text, and sometimes give us BW text. Since the
-        // original intent was LCD, we want to force AA (rather than BW), so we
-        // add a special bit to tell Skia to do its best to avoid the BW: by
-        // drawing LCD offscreen and downsampling that to AA.
-        textFlags |= SkPaint::kGenA8FromLCD_Flag;
-    }
-
-    static const uint32_t textFlagsMask = SkPaint::kAntiAlias_Flag |
-                                          SkPaint::kLCDRenderText_Flag |
-                                          SkPaint::kGenA8FromLCD_Flag;
-
-    // now copy in just the text flags
-    SkASSERT(!(textFlags & ~textFlagsMask));
-    uint32_t flags = paint->getFlags();
-    flags &= ~textFlagsMask;
-    flags |= textFlags;
-    paint->setFlags(flags);
-}
-
-static void paintSkiaText(GraphicsContext* context, HFONT hfont,
-                          SkTypeface* face, float size, uint32_t textFlags,
-                          bool lcdExplicitlyRequested,
-                          int numGlyphs,
-                          const WORD* glyphs,
-                          const int* advances,
-                          const GOFFSET* offsets,
-                          const SkPoint& origin,
-                          const SkRect& textRect)
->>>>>>> 61636b49
 {
     TextDrawingModeFlags textMode = context->textDrawingMode();
 
@@ -143,16 +102,12 @@
     SkPaint paint;
     context->setupPaintForFilling(&paint);
     paint.setTextEncoding(SkPaint::kGlyphID_TextEncoding);
-<<<<<<< HEAD
-    data.setupPaint(&paint, context);
+    data.setupPaint(&paint, context, lcdExplicitlyRequested);
 
     // FIXME: Only needed to support the HFONT based paintSkiaText
     // version where a new typeface is created from the HFONT.
     // As such it can go away once the HFONT code path is removed.
     paint.setTypeface(face);
-=======
-    setupPaintForFont(&paint, context, face, size, textFlags, lcdExplicitlyRequested);
->>>>>>> 61636b49
 
     bool didFill = false;
 
@@ -169,12 +124,8 @@
         paint.reset();
         context->setupPaintForStroking(&paint);
         paint.setTextEncoding(SkPaint::kGlyphID_TextEncoding);
-<<<<<<< HEAD
         data.setupPaint(&paint, context);
         paint.setTypeface(face);
-=======
-        setupPaintForFont(&paint, context, face, size, textFlags, lcdExplicitlyRequested);
->>>>>>> 61636b49
 
         if (didFill) {
             // If there is a shadow and we filled above, there will already be
@@ -206,11 +157,7 @@
                    const SkPoint& origin,
                    const SkRect& textRect)
 {
-<<<<<<< HEAD
-    paintSkiaText(context, data, data.typeface(), data.size(), data.paintTextFlags(),
-=======
-    paintSkiaText(context, data.hfont(), data.typeface(), data.size(), textFlags, lcdExplicitlyRequested,
->>>>>>> 61636b49
+    paintSkiaText(context, data, data.typeface(), data.size(), textFlags, lcdExplicitlyRequested,
                   numGlyphs, glyphs, advances, offsets, origin, textRect);
 }
 
@@ -232,11 +179,7 @@
         FontPlatformData::ensureFontLoaded(hfont);
 
     RefPtr<SkTypeface> face = CreateTypefaceFromHFont(hfont, &size, &paintTextFlags);
-<<<<<<< HEAD
-    paintSkiaText(context, data, face.get(), size, paintTextFlags, numGlyphs, glyphs, advances, offsets, origin, textRect);
-=======
-    paintSkiaText(context, hfont, face.get(), size, paintTextFlags, false, numGlyphs, glyphs, advances, offsets, origin, textRect);
->>>>>>> 61636b49
+    paintSkiaText(context, data, face.get(), size, paintTextFlags, false, numGlyphs, glyphs, advances, offsets, origin, textRect);
 }
 
 }  // namespace WebCore