--- conflicted
+++ resolved
@@ -85,47 +85,6 @@
     }
 }
 
-<<<<<<< HEAD
-static void setupPaintForFont(SkPaint* paint, GraphicsContext* context,
-                              SkTypeface* face, float size, uint32_t textFlags,
-                              bool lcdExplicitlyRequested)
-{
-    paint->setTextSize(SkFloatToScalar(size));
-    paint->setTypeface(face);
-
-    // SHEZ: don't remove cleartype if it was explicitly requested
-    if (!lcdExplicitlyRequested && !context->couldUseLCDRenderedText()) {
-        textFlags &= ~SkPaint::kLCDRenderText_Flag;
-        // If we *just* clear our request for LCD, then GDI seems to
-        // sometimes give us AA text, and sometimes give us BW text. Since the
-        // original intent was LCD, we want to force AA (rather than BW), so we
-        // add a special bit to tell Skia to do its best to avoid the BW: by
-        // drawing LCD offscreen and downsampling that to AA.
-        textFlags |= SkPaint::kGenA8FromLCD_Flag;
-    }
-
-    static const uint32_t textFlagsMask = SkPaint::kAntiAlias_Flag |
-                                          SkPaint::kLCDRenderText_Flag |
-                                          SkPaint::kGenA8FromLCD_Flag;
-
-    // now copy in just the text flags
-    SkASSERT(!(textFlags & ~textFlagsMask));
-    uint32_t flags = paint->getFlags();
-    flags &= ~textFlagsMask;
-    flags |= textFlags;
-    paint->setFlags(flags);
-}
-
-static void paintSkiaText(GraphicsContext* context, HFONT hfont,
-                          SkTypeface* face, float size, uint32_t textFlags,
-                          bool lcdExplicitlyRequested,
-                          int numGlyphs,
-                          const WORD* glyphs,
-                          const int* advances,
-                          const GOFFSET* offsets,
-                          const SkPoint& origin,
-                          const SkRect& textRect)
-=======
 static void paintSkiaText(GraphicsContext* context,
     const FontPlatformData& data,
     SkTypeface* face, float size, uint32_t textFlags,
@@ -136,7 +95,6 @@
     const GOFFSET* offsets,
     const SkPoint& origin,
     const SkRect& textRect)
->>>>>>> 6bfdf8d4
 {
     TextDrawingModeFlags textMode = context->textDrawingMode();
 
@@ -148,16 +106,12 @@
     SkPaint paint;
     context->setupPaintForFilling(&paint);
     paint.setTextEncoding(SkPaint::kGlyphID_TextEncoding);
-<<<<<<< HEAD
-    setupPaintForFont(&paint, context, face, size, textFlags, lcdExplicitlyRequested);
-=======
     data.setupPaint(&paint, context, &fontSmoothingOverride);
 
     // FIXME: Only needed to support the HFONT based paintSkiaText
     // version where a new typeface is created from the HFONT.
     // As such it can go away once the HFONT code path is removed.
     paint.setTypeface(face);
->>>>>>> 6bfdf8d4
 
     bool didFill = false;
 
@@ -174,12 +128,8 @@
         paint.reset();
         context->setupPaintForStroking(&paint);
         paint.setTextEncoding(SkPaint::kGlyphID_TextEncoding);
-<<<<<<< HEAD
-        setupPaintForFont(&paint, context, face, size, textFlags, lcdExplicitlyRequested);
-=======
         data.setupPaint(&paint, context);
         paint.setTypeface(face);
->>>>>>> 6bfdf8d4
 
         if (didFill) {
             // If there is a shadow and we filled above, there will already be
@@ -211,11 +161,7 @@
                    const SkPoint& origin,
                    const SkRect& textRect)
 {
-<<<<<<< HEAD
-    paintSkiaText(context, data.hfont(), data.typeface(), data.size(), textFlags, lcdExplicitlyRequested,
-=======
     paintSkiaText(context, data, data.typeface(), data.size(), textFlags, lcdExplicitlyRequested,
->>>>>>> 6bfdf8d4
                   numGlyphs, glyphs, advances, offsets, origin, textRect);
 }
 
@@ -237,11 +183,7 @@
         FontPlatformData::ensureFontLoaded(hfont);
 
     RefPtr<SkTypeface> face = CreateTypefaceFromHFont(hfont, &size, &paintTextFlags);
-<<<<<<< HEAD
-    paintSkiaText(context, hfont, face.get(), size, paintTextFlags, false, numGlyphs, glyphs, advances, offsets, origin, textRect);
-=======
     paintSkiaText(context, data, face.get(), size, paintTextFlags, false, numGlyphs, glyphs, advances, offsets, origin, textRect);
->>>>>>> 6bfdf8d4
 }
 
 }  // namespace WebCore