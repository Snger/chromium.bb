/*
 * Copyright (C) 2003, 2004, 2005, 2006, 2009 Apple Inc. All rights reserved.
 * Copyright (C) 2013 Google Inc. All rights reserved.
 *
 * Redistribution and use in source and binary forms, with or without
 * modification, are permitted provided that the following conditions
 * are met:
 * 1. Redistributions of source code must retain the above copyright
 *    notice, this list of conditions and the following disclaimer.
 * 2. Redistributions in binary form must reproduce the above copyright
 *    notice, this list of conditions and the following disclaimer in the
 *    documentation and/or other materials provided with the distribution.
 *
 * THIS SOFTWARE IS PROVIDED BY APPLE INC. AND ITS CONTRIBUTORS ``AS IS''
 * AND ANY EXPRESS OR IMPLIED WARRANTIES, INCLUDING, BUT NOT LIMITED TO,
 * THE IMPLIED WARRANTIES OF MERCHANTABILITY AND FITNESS FOR A PARTICULAR
 * PURPOSE ARE DISCLAIMED. IN NO EVENT SHALL APPLE INC. OR ITS CONTRIBUTORS
 * BE LIABLE FOR ANY DIRECT, INDIRECT, INCIDENTAL, SPECIAL, EXEMPLARY, OR
 * CONSEQUENTIAL DAMAGES (INCLUDING, BUT NOT LIMITED TO, PROCUREMENT OF
 * SUBSTITUTE GOODS OR SERVICES; LOSS OF USE, DATA, OR PROFITS; OR BUSINESS
 * INTERRUPTION) HOWEVER CAUSED AND ON ANY THEORY OF LIABILITY, WHETHER IN
 * CONTRACT, STRICT LIABILITY, OR TORT (INCLUDING NEGLIGENCE OR OTHERWISE)
 * ARISING IN ANY WAY OUT OF THE USE OF THIS SOFTWARE, EVEN IF ADVISED OF
 * THE POSSIBILITY OF SUCH DAMAGE.
 */

#include "config.h"
#include "core/platform/graphics/GraphicsContext.h"

#include "core/platform/graphics/BitmapImage.h"
#include "core/platform/graphics/Gradient.h"
#include "core/platform/graphics/ImageBuffer.h"
#include "core/platform/graphics/IntRect.h"
#include "core/platform/graphics/RoundedRect.h"
#include "core/platform/graphics/TextRunIterator.h"
#include "core/platform/graphics/skia/SkiaUtils.h"
#include "core/platform/text/BidiResolver.h"
#include "third_party/skia/include/core/SkAnnotation.h"
#include "third_party/skia/include/core/SkColorFilter.h"
#include "third_party/skia/include/core/SkData.h"
#include "third_party/skia/include/core/SkRefCnt.h"
#include "third_party/skia/include/effects/SkBlurMaskFilter.h"
#include "weborigin/KURL.h"
#include "wtf/Assertions.h"
#include "wtf/MathExtras.h"

#if OS(DARWIN)
#include <ApplicationServices/ApplicationServices.h>
#endif

using namespace std;

namespace WebCore {

struct GraphicsContext::DeferredSaveState {
    DeferredSaveState(unsigned mask, int count) : m_flags(mask), m_restoreCount(count) { }

    unsigned m_flags;
    int m_restoreCount;
};

GraphicsContext::GraphicsContext(SkCanvas* canvas)
    : m_canvas(canvas)
    , m_deferredSaveFlags(0)
    , m_annotationMode(0)
#if !ASSERT_DISABLED
    , m_annotationCount(0)
    , m_transparencyCount(0)
#endif
    , m_trackOpaqueRegion(false)
    , m_trackTextRegion(false)
    , m_useHighResMarker(false)
    , m_updatingControlTints(false)
    , m_accelerated(false)
    , m_isCertainlyOpaque(true)
    , m_printing(false)
{
    m_stateStack.append(adoptPtr(new GraphicsContextState()));
    m_state = m_stateStack.last().get();
}

GraphicsContext::~GraphicsContext()
{
    ASSERT(m_stateStack.size() == 1);
    ASSERT(!m_annotationCount);
    ASSERT(!m_transparencyCount);
}

SkDevice* GraphicsContext::createCompatibleDevice(const IntSize& size, bool hasAlpha) const
{
    if (paintingDisabled())
        return 0;

    return m_canvas->createCompatibleDevice(SkBitmap::kARGB_8888_Config, size.width(), size.height(), !hasAlpha);
}

void GraphicsContext::save()
{
    if (paintingDisabled())
        return;

    m_stateStack.append(m_state->clone());
    m_state = m_stateStack.last().get();

    m_saveStateStack.append(DeferredSaveState(m_deferredSaveFlags, m_canvas->getSaveCount()));
    m_deferredSaveFlags |= SkCanvas::kMatrixClip_SaveFlag;
}

void GraphicsContext::restore()
{
    if (paintingDisabled())
        return;

    if (m_stateStack.size() == 1) {
        LOG_ERROR("ERROR void GraphicsContext::restore() stack is empty");
        return;
    }

    if (!m_state->m_imageBufferClip.empty()) {
        applyClipFromImage(m_state->m_clip, m_state->m_imageBufferClip);
        m_canvas->restore();
    }

    m_stateStack.removeLast();
    m_state = m_stateStack.last().get();

    DeferredSaveState savedState = m_saveStateStack.last();
    m_saveStateStack.removeLast();
    m_deferredSaveFlags = savedState.m_flags;
    m_canvas->restoreToCount(savedState.m_restoreCount);
}

void GraphicsContext::saveLayer(const SkRect* bounds, const SkPaint* paint, SkCanvas::SaveFlags saveFlags)
{
    if (paintingDisabled())
        return;

    realizeSave(SkCanvas::kMatrixClip_SaveFlag);

    m_canvas->saveLayer(bounds, paint, saveFlags);
    if (bounds)
        m_canvas->clipRect(*bounds);
    if (m_trackOpaqueRegion)
        m_opaqueRegion.pushCanvasLayer(paint);
}

void GraphicsContext::restoreLayer()
{
    if (paintingDisabled())
        return;

    m_canvas->restore();
    if (m_trackOpaqueRegion)
        m_opaqueRegion.popCanvasLayer(this);
}

void GraphicsContext::beginAnnotation(const GraphicsContextAnnotation& annotation)
{
    if (paintingDisabled())
        return;

    canvas()->beginCommentGroup("GraphicsContextAnnotation");

    AnnotationList annotations;
    annotation.asAnnotationList(annotations);

    AnnotationList::const_iterator end = annotations.end();
    for (AnnotationList::const_iterator it = annotations.begin(); it != end; ++it)
        canvas()->addComment(it->first, it->second.ascii().data());

#if !ASSERT_DISABLED
    ++m_annotationCount;
#endif
}

void GraphicsContext::endAnnotation()
{
    if (paintingDisabled())
        return;

    canvas()->endCommentGroup();

    ASSERT(m_annotationCount > 0);
#if !ASSERT_DISABLED
    --m_annotationCount;
#endif
}

void GraphicsContext::setStrokeColor(const Color& color)
{
    m_state->m_strokeData.setColor(color);
    m_state->m_strokeData.clearGradient();
    m_state->m_strokeData.clearPattern();
}

void GraphicsContext::setStrokePattern(PassRefPtr<Pattern> pattern)
{
    if (paintingDisabled())
        return;

    ASSERT(pattern);
    if (!pattern) {
        setStrokeColor(Color::black);
        return;
    }
    m_state->m_strokeData.clearGradient();
    m_state->m_strokeData.setPattern(pattern);
}

void GraphicsContext::setStrokeGradient(PassRefPtr<Gradient> gradient)
{
    if (paintingDisabled())
        return;

    ASSERT(gradient);
    if (!gradient) {
        setStrokeColor(Color::black);
        return;
    }
    m_state->m_strokeData.setGradient(gradient);
    m_state->m_strokeData.clearPattern();
}

void GraphicsContext::setFillColor(const Color& color)
{
    m_state->m_fillColor = color;
    m_state->m_fillGradient.clear();
    m_state->m_fillPattern.clear();
}

void GraphicsContext::setFillPattern(PassRefPtr<Pattern> pattern)
{
    if (paintingDisabled())
        return;

    ASSERT(pattern);
    if (!pattern) {
        setFillColor(Color::black);
        return;
    }
    m_state->m_fillGradient.clear();
    m_state->m_fillPattern = pattern;
}

void GraphicsContext::setFillGradient(PassRefPtr<Gradient> gradient)
{
    if (paintingDisabled())
        return;

    ASSERT(gradient);
    if (!gradient) {
        setFillColor(Color::black);
        return;
    }
    m_state->m_fillGradient = gradient;
    m_state->m_fillPattern.clear();
}

void GraphicsContext::setShadow(const FloatSize& offset, float blur, const Color& color,
    DrawLooper::ShadowTransformMode shadowTransformMode,
    DrawLooper::ShadowAlphaMode shadowAlphaMode)
{
    if (paintingDisabled())
        return;

    if (!color.isValid() || !color.alpha() || (!offset.width() && !offset.height() && !blur)) {
        clearShadow();
        return;
    }

    DrawLooper drawLooper;
    drawLooper.addShadow(offset, blur, color, shadowTransformMode, shadowAlphaMode);
    drawLooper.addUnmodifiedContent();
    setDrawLooper(drawLooper);
}

void GraphicsContext::setDrawLooper(const DrawLooper& drawLooper)
{
    if (paintingDisabled())
        return;

    setDrawLooper(drawLooper.skDrawLooper());
}

void GraphicsContext::clearDrawLooper()
{
    if (paintingDisabled())
        return;

    setDrawLooper(0);
}

bool GraphicsContext::hasShadow() const
{
    return !!m_state->m_looper;
}

int GraphicsContext::getNormalizedAlpha() const
{
    int alpha = roundf(m_state->m_alpha * 256);
    if (alpha > 255)
        alpha = 255;
    else if (alpha < 0)
        alpha = 0;
    return alpha;
}

bool GraphicsContext::getClipBounds(SkRect* bounds) const
{
    if (paintingDisabled())
        return false;
    return m_canvas->getClipBounds(bounds);
}

const SkMatrix& GraphicsContext::getTotalMatrix() const
{
    if (paintingDisabled())
        return SkMatrix::I();
    return m_canvas->getTotalMatrix();
}

bool GraphicsContext::isPrintingDevice() const
{
    if (paintingDisabled())
        return false;
    return m_canvas->getTopDevice()->getDeviceCapabilities() & SkDevice::kVector_Capability;
}

void GraphicsContext::adjustTextRenderMode(SkPaint* paint)
{
    if (paintingDisabled())
        return;

    if (!paint->isLCDRenderText())
        return;

    paint->setLCDRenderText(couldUseLCDRenderedText());
}

bool GraphicsContext::couldUseLCDRenderedText()
{
    // Our layers only have a single alpha channel. This means that subpixel
    // rendered text cannot be composited correctly when the layer is
    // collapsed. Therefore, subpixel text is disabled when we are drawing
    // onto a layer.
    if (paintingDisabled() || isDrawingToLayer() || !isCertainlyOpaque())
        return false;

    return shouldSmoothFonts();
}

void GraphicsContext::setCompositeOperation(CompositeOperator compositeOperation, BlendMode blendMode)
{
    m_state->m_compositeOperator = compositeOperation;
    m_state->m_blendMode = blendMode;
    m_state->m_xferMode = WebCoreCompositeToSkiaComposite(compositeOperation, blendMode);
}

bool GraphicsContext::readPixels(SkBitmap* bitmap, int x, int y, SkCanvas::Config8888 config8888)
{
    if (paintingDisabled())
        return false;

    return m_canvas->readPixels(bitmap, x, y, config8888);
}

void GraphicsContext::setMatrix(const SkMatrix& matrix)
{
    if (paintingDisabled())
        return;

    realizeSave(SkCanvas::kMatrix_SaveFlag);

    m_canvas->setMatrix(matrix);
}

bool GraphicsContext::concat(const SkMatrix& matrix)
{
    if (paintingDisabled())
        return false;

    realizeSave(SkCanvas::kMatrix_SaveFlag);

    return m_canvas->concat(matrix);
}

void GraphicsContext::beginTransparencyLayer(float opacity)
{
    if (paintingDisabled())
        return;

    // We need the "alpha" layer flag here because the base layer is opaque
    // (the surface of the page) but layers on top may have transparent parts.
    // Without explicitly setting the alpha flag, the layer will inherit the
    // opaque setting of the base and some things won't work properly.
    SkCanvas::SaveFlags saveFlags = static_cast<SkCanvas::SaveFlags>(SkCanvas::kHasAlphaLayer_SaveFlag | SkCanvas::kFullColorLayer_SaveFlag);

    SkPaint layerPaint;
    layerPaint.setAlpha(static_cast<unsigned char>(opacity * 255));
    layerPaint.setXfermodeMode(m_state->m_xferMode);

    saveLayer(0, &layerPaint, saveFlags);

#if !ASSERT_DISABLED
    ++m_transparencyCount;
#endif
}

void GraphicsContext::endTransparencyLayer()
{
    if (paintingDisabled())
        return;

    restoreLayer();

    ASSERT(m_transparencyCount > 0);
#if !ASSERT_DISABLED
    --m_transparencyCount;
#endif
}

void GraphicsContext::beginLayerClippedToImage(const FloatRect& rect, const ImageBuffer* imageBuffer)
{
    if (paintingDisabled())
        return;

    SkRect bounds = WebCoreFloatRectToSKRect(rect);

    if (imageBuffer->internalSize().isEmpty()) {
        clipRect(bounds);
        return;
    }

    // Skia doesn't support clipping to an image, so we create a layer. The next
    // time restore is invoked the layer and |imageBuffer| are combined to
    // create the resulting image.
    m_state->m_clip = bounds;

    // Get the absolute coordinates of the stored clipping rectangle to make it
    // independent of any transform changes.
    getTotalMatrix().mapRect(&m_state->m_clip);

    SkCanvas::SaveFlags saveFlags = static_cast<SkCanvas::SaveFlags>(SkCanvas::kHasAlphaLayer_SaveFlag | SkCanvas::kFullColorLayer_SaveFlag);
    saveLayer(&bounds, 0, saveFlags);

    const SkBitmap* bitmap = imageBuffer->context()->bitmap();

    if (m_trackOpaqueRegion) {
        SkRect opaqueRect = bitmap->isOpaque() ? m_state->m_clip : SkRect::MakeEmpty();
        m_opaqueRegion.setImageMask(opaqueRect);
    }

    // Copy off the image as |imageBuffer| may be deleted before restore is invoked.
    if (bitmap->isImmutable())
        m_state->m_imageBufferClip = *bitmap;
    else {
        // We need to make a deep-copy of the pixels themselves, so they don't
        // change on us between now and when we want to apply them in restore()
        bitmap->copyTo(&m_state->m_imageBufferClip, SkBitmap::kARGB_8888_Config);
    }
}

void GraphicsContext::setupPaintForFilling(SkPaint* paint) const
{
    if (paintingDisabled())
        return;

    setupPaintCommon(paint);

    setupShader(paint, m_state->m_fillGradient.get(), m_state->m_fillPattern.get(), m_state->m_fillColor.rgb());
}

float GraphicsContext::setupPaintForStroking(SkPaint* paint, int length) const
{
    if (paintingDisabled())
        return 0.0f;

    setupPaintCommon(paint);

    setupShader(paint, m_state->m_strokeData.gradient(), m_state->m_strokeData.pattern(),
        m_state->m_strokeData.color().rgb());

    return m_state->m_strokeData.setupPaint(paint, length);
}

void GraphicsContext::drawConvexPolygon(size_t numPoints, const FloatPoint* points, bool shouldAntialias)
{
    if (paintingDisabled())
        return;

    if (numPoints <= 1)
        return;

    SkPath path;
    setPathFromConvexPoints(&path, numPoints, points);

    SkPaint paint;
    setupPaintForFilling(&paint);
    paint.setAntiAlias(shouldAntialias);
    drawPath(path, paint);

    if (strokeStyle() != NoStroke) {
        paint.reset();
        setupPaintForStroking(&paint);
        drawPath(path, paint);
    }
}

// This method is only used to draw the little circles used in lists.
void GraphicsContext::drawEllipse(const IntRect& elipseRect)
{
    if (paintingDisabled())
        return;

    SkRect rect = elipseRect;
    SkPaint paint;
    setupPaintForFilling(&paint);
    drawOval(rect, paint);

    if (strokeStyle() != NoStroke) {
        paint.reset();
        setupPaintForStroking(&paint);
        drawOval(rect, paint);
    }
}

void GraphicsContext::drawFocusRing(const Path& focusRingPath, int width, int offset, const Color& color)
{
    // FIXME: Implement support for offset.
    UNUSED_PARAM(offset);

    if (paintingDisabled())
        return;

    SkPath path = focusRingPath.skPath();
    SkPaint paint;
    paint.setAntiAlias(true);
    paint.setStyle(SkPaint::kStroke_Style);

    paint.setColor(color.rgb());
    drawOuterPath(path, paint, width);
    drawInnerPath(path, paint, width);
}

void GraphicsContext::drawFocusRing(const Vector<IntRect>& rects, int width, int offset, const Color& color)
{
    if (paintingDisabled())
        return;

    unsigned rectCount = rects.size();
    if (!rectCount)
        return;

    SkRegion focusRingRegion;
    const int focusRingOutset = getFocusRingOutset(offset);
    for (unsigned i = 0; i < rectCount; i++) {
        SkIRect r = rects[i];
        r.inset(-focusRingOutset, -focusRingOutset);
        focusRingRegion.op(r, SkRegion::kUnion_Op);
    }

    SkPath path;
    SkPaint paint;
    paint.setAntiAlias(true);
    paint.setStyle(SkPaint::kStroke_Style);

    paint.setColor(color.rgb());
    focusRingRegion.getBoundaryPath(&path);
    drawOuterPath(path, paint, width);
    drawInnerPath(path, paint, width);
}

// This is only used to draw borders.
void GraphicsContext::drawLine(const IntPoint& point1, const IntPoint& point2)
{
    if (paintingDisabled())
        return;

    StrokeStyle penStyle = strokeStyle();
    if (penStyle == NoStroke)
        return;

    SkPaint paint;
    FloatPoint p1 = point1;
    FloatPoint p2 = point2;
    bool isVerticalLine = (p1.x() == p2.x());
    int width = roundf(strokeThickness());

    // We know these are vertical or horizontal lines, so the length will just
    // be the sum of the displacement component vectors give or take 1 -
    // probably worth the speed up of no square root, which also won't be exact.
    FloatSize disp = p2 - p1;
    int length = SkScalarRound(disp.width() + disp.height());
    setupPaintForStroking(&paint, length);

    if (strokeStyle() == DottedStroke || strokeStyle() == DashedStroke) {
        // Do a rect fill of our endpoints.  This ensures we always have the
        // appearance of being a border.  We then draw the actual dotted/dashed line.

        SkRect r1, r2;
        r1.set(p1.x(), p1.y(), p1.x() + width, p1.y() + width);
        r2.set(p2.x(), p2.y(), p2.x() + width, p2.y() + width);

        if (isVerticalLine) {
            r1.offset(-width / 2, 0);
            r2.offset(-width / 2, -width);
        } else {
            r1.offset(0, -width / 2);
            r2.offset(-width, -width / 2);
        }
        SkPaint fillPaint;
        fillPaint.setColor(paint.getColor());
        drawRect(r1, fillPaint);
        drawRect(r2, fillPaint);
    }

    adjustLineToPixelBoundaries(p1, p2, width, penStyle);
    SkPoint pts[2] = { (SkPoint)p1, (SkPoint)p2 };

    m_canvas->drawPoints(SkCanvas::kLines_PointMode, 2, pts, paint);

    if (m_trackOpaqueRegion)
        m_opaqueRegion.didDrawPoints(this, SkCanvas::kLines_PointMode, 2, pts, paint);
}

void GraphicsContext::drawLineForDocumentMarker(const FloatPoint& pt, float width, DocumentMarkerLineStyle style)
{
    if (paintingDisabled())
        return;

    int deviceScaleFactor = m_useHighResMarker ? 2 : 1;

    // Create the pattern we'll use to draw the underline.
    int index = style == DocumentMarkerGrammarLineStyle ? 1 : 0;
    static SkBitmap* misspellBitmap1x[2] = { 0, 0 };
    static SkBitmap* misspellBitmap2x[2] = { 0, 0 };
    SkBitmap** misspellBitmap = deviceScaleFactor == 2 ? misspellBitmap2x : misspellBitmap1x;
    if (!misspellBitmap[index]) {
#if OS(DARWIN)
        // Match the artwork used by the Mac.
        const int rowPixels = 4 * deviceScaleFactor;
        const int colPixels = 3 * deviceScaleFactor;
        misspellBitmap[index] = new SkBitmap;
        misspellBitmap[index]->setConfig(SkBitmap::kARGB_8888_Config,
                                         rowPixels, colPixels);
        misspellBitmap[index]->allocPixels();

        misspellBitmap[index]->eraseARGB(0, 0, 0, 0);
        const uint32_t transparentColor = 0x00000000;

        if (deviceScaleFactor == 1) {
            const uint32_t colors[2][6] = {
                { 0x2a2a0600, 0x57571000,  0xa8a81b00, 0xbfbf1f00,  0x70701200, 0xe0e02400 },
                { 0x2a0f0f0f, 0x571e1e1e,  0xa83d3d3d, 0xbf454545,  0x70282828, 0xe0515151 }
            };

            // Pattern: a b a   a b a
            //          c d c   c d c
            //          e f e   e f e
            for (int x = 0; x < colPixels; ++x) {
                uint32_t* row = misspellBitmap[index]->getAddr32(0, x);
                row[0] = colors[index][x * 2];
                row[1] = colors[index][x * 2 + 1];
                row[2] = colors[index][x * 2];
                row[3] = transparentColor;
            }
        } else if (deviceScaleFactor == 2) {
            const uint32_t colors[2][18] = {
                { 0x0a090101, 0x33320806, 0x55540f0a,  0x37360906, 0x6e6c120c, 0x6e6c120c,  0x7674140d, 0x8d8b1810, 0x8d8b1810,
                  0x96941a11, 0xb3b01f15, 0xb3b01f15,  0x6d6b130c, 0xd9d62619, 0xd9d62619,  0x19180402, 0x7c7a150e, 0xcecb2418 },
                { 0x0a020202, 0x33141414, 0x55232323,  0x37161616, 0x6e2e2e2e, 0x6e2e2e2e,  0x76313131, 0x8d3a3a3a, 0x8d3a3a3a,
                  0x963e3e3e, 0xb34b4b4b, 0xb34b4b4b,  0x6d2d2d2d, 0xd95b5b5b, 0xd95b5b5b,  0x19090909, 0x7c343434, 0xce575757 }
            };

            // Pattern: a b c c b a
            //          d e f f e d
            //          g h j j h g
            //          k l m m l k
            //          n o p p o n
            //          q r s s r q
            for (int x = 0; x < colPixels; ++x) {
                uint32_t* row = misspellBitmap[index]->getAddr32(0, x);
                row[0] = colors[index][x * 3];
                row[1] = colors[index][x * 3 + 1];
                row[2] = colors[index][x * 3 + 2];
                row[3] = colors[index][x * 3 + 2];
                row[4] = colors[index][x * 3 + 1];
                row[5] = colors[index][x * 3];
                row[6] = transparentColor;
                row[7] = transparentColor;
            }
        } else
            ASSERT_NOT_REACHED();
#else
        // We use a 2-pixel-high misspelling indicator because that seems to be
        // what WebKit is designed for, and how much room there is in a typical
        // page for it.
        const int rowPixels = 32 * deviceScaleFactor; // Must be multiple of 4 for pattern below.
        const int colPixels = 2 * deviceScaleFactor;
        misspellBitmap[index] = new SkBitmap;
        misspellBitmap[index]->setConfig(SkBitmap::kARGB_8888_Config, rowPixels, colPixels);
        misspellBitmap[index]->allocPixels();

        misspellBitmap[index]->eraseARGB(0, 0, 0, 0);
        if (deviceScaleFactor == 1)
            draw1xMarker(misspellBitmap[index], index);
        else if (deviceScaleFactor == 2)
            draw2xMarker(misspellBitmap[index], index);
        else
            ASSERT_NOT_REACHED();
#endif
    }

#if OS(DARWIN)
    SkScalar originX = WebCoreFloatToSkScalar(pt.x()) * deviceScaleFactor;
    SkScalar originY = WebCoreFloatToSkScalar(pt.y()) * deviceScaleFactor;

    // Make sure to draw only complete dots.
    int rowPixels = misspellBitmap[index]->width();
    float widthMod = fmodf(width * deviceScaleFactor, rowPixels);
    if (rowPixels - widthMod > deviceScaleFactor)
        width -= widthMod / deviceScaleFactor;
#else
    SkScalar originX = WebCoreFloatToSkScalar(pt.x());

    // Offset it vertically by 1 so that there's some space under the text.
    SkScalar originY = WebCoreFloatToSkScalar(pt.y()) + 1;
    originX *= deviceScaleFactor;
    originY *= deviceScaleFactor;
#endif

    // Make a shader for the bitmap with an origin of the box we'll draw. This
    // shader is refcounted and will have an initial refcount of 1.
    SkShader* shader = SkShader::CreateBitmapShader(
        *misspellBitmap[index], SkShader::kRepeat_TileMode,
        SkShader::kRepeat_TileMode);
    SkMatrix matrix;
    matrix.setTranslate(originX, originY);
    shader->setLocalMatrix(matrix);

    // Assign the shader to the paint & release our reference. The paint will
    // now own the shader and the shader will be destroyed when the paint goes
    // out of scope.
    SkPaint paint;
    paint.setShader(shader)->unref();

    SkRect rect;
    rect.set(originX, originY, originX + WebCoreFloatToSkScalar(width) * deviceScaleFactor, originY + SkIntToScalar(misspellBitmap[index]->height()));

    if (deviceScaleFactor == 2) {
        save();
        scale(FloatSize(0.5, 0.5));
    }
    drawRect(rect, paint);
    if (deviceScaleFactor == 2)
        restore();
}

void GraphicsContext::drawLineForText(const FloatPoint& pt, float width, bool printing)
{
    if (paintingDisabled())
        return;

    if (width <= 0)
        return;

    int thickness = SkMax32(static_cast<int>(strokeThickness()), 1);
    SkRect r;
    r.fLeft = WebCoreFloatToSkScalar(pt.x());
    // Avoid anti-aliasing lines. Currently, these are always horizontal.
    // Round to nearest pixel to match text and other content.
    r.fTop = WebCoreFloatToSkScalar(floorf(pt.y() + 0.5f));
    r.fRight = r.fLeft + WebCoreFloatToSkScalar(width);
    r.fBottom = r.fTop + SkIntToScalar(thickness);

    SkPaint paint;
    switch (strokeStyle()) {
    case NoStroke:
    case SolidStroke:
    case DoubleStroke:
    case WavyStroke:
        setupPaintForFilling(&paint);
        break;
    case DottedStroke:
    case DashedStroke:
        setupPaintForStroking(&paint);
        break;
    }

    // Text lines are drawn using the stroke color.
    paint.setColor(effectiveStrokeColor());
    drawRect(r, paint);
}

// Draws a filled rectangle with a stroked border.
void GraphicsContext::drawRect(const IntRect& rect)
{
    if (paintingDisabled())
        return;

    ASSERT(!rect.isEmpty());
    if (rect.isEmpty())
        return;

    SkRect skRect = rect;
    SkPaint paint;
    int fillcolorNotTransparent = m_state->m_fillColor.rgb() & 0xFF000000;
    if (fillcolorNotTransparent) {
        setupPaintForFilling(&paint);
        drawRect(skRect, paint);
    }

    if (m_state->m_strokeData.style() != NoStroke && (m_state->m_strokeData.color().rgb() & 0xFF000000)) {
        // We do a fill of four rects to simulate the stroke of a border.
        paint.reset();
        setupPaintForFilling(&paint);
        // need to jam in the strokeColor
        paint.setColor(this->effectiveStrokeColor());

        SkRect topBorder = { skRect.fLeft, skRect.fTop, skRect.fRight, skRect.fTop + 1 };
        drawRect(topBorder, paint);
        SkRect bottomBorder = { skRect.fLeft, skRect.fBottom - 1, skRect.fRight, skRect.fBottom };
        drawRect(bottomBorder, paint);
        SkRect leftBorder = { skRect.fLeft, skRect.fTop + 1, skRect.fLeft + 1, skRect.fBottom - 1 };
        drawRect(leftBorder, paint);
        SkRect rightBorder = { skRect.fRight - 1, skRect.fTop + 1, skRect.fRight, skRect.fBottom - 1 };
        drawRect(rightBorder, paint);
    }
}

void GraphicsContext::drawText(const Font& font, const TextRunPaintInfo& runInfo, const FloatPoint& point)
{
    if (paintingDisabled())
        return;

    font.drawText(this, runInfo, point);
}

void GraphicsContext::drawEmphasisMarks(const Font& font, const TextRunPaintInfo& runInfo, const AtomicString& mark, const FloatPoint& point)
{
    if (paintingDisabled())
        return;

    font.drawEmphasisMarks(this, runInfo, mark, point);
}

void GraphicsContext::drawBidiText(const Font& font, const TextRunPaintInfo& runInfo, const FloatPoint& point, Font::CustomFontNotReadyAction customFontNotReadyAction)
{
    if (paintingDisabled())
        return;

    // sub-run painting is not supported for Bidi text.
    const TextRun& run = runInfo.run;
    ASSERT((runInfo.from == 0) && (runInfo.to == run.length()));
    BidiResolver<TextRunIterator, BidiCharacterRun> bidiResolver;
    bidiResolver.setStatus(BidiStatus(run.direction(), run.directionalOverride()));
    bidiResolver.setPositionIgnoringNestedIsolates(TextRunIterator(&run, 0));

    // FIXME: This ownership should be reversed. We should pass BidiRunList
    // to BidiResolver in createBidiRunsForLine.
    BidiRunList<BidiCharacterRun>& bidiRuns = bidiResolver.runs();
    bidiResolver.createBidiRunsForLine(TextRunIterator(&run, run.length()));
    if (!bidiRuns.runCount())
        return;

    FloatPoint currPoint = point;
    BidiCharacterRun* bidiRun = bidiRuns.firstRun();
    while (bidiRun) {
        TextRun subrun = run.subRun(bidiRun->start(), bidiRun->stop() - bidiRun->start());
        bool isRTL = bidiRun->level() % 2;
        subrun.setDirection(isRTL ? RTL : LTR);
        subrun.setDirectionalOverride(bidiRun->dirOverride(false));

        TextRunPaintInfo subrunInfo(subrun);
        subrunInfo.bounds = runInfo.bounds;
        font.drawText(this, subrunInfo, currPoint, customFontNotReadyAction);

        bidiRun = bidiRun->next();
        // FIXME: Have Font::drawText return the width of what it drew so that we don't have to re-measure here.
        if (bidiRun)
            currPoint.move(font.width(subrun), 0);
    }

    bidiRuns.deleteRuns();
}

void GraphicsContext::drawHighlightForText(const Font& font, const TextRun& run, const FloatPoint& point, int h, const Color& backgroundColor, int from, int to)
{
    if (paintingDisabled())
        return;

<<<<<<< HEAD
    fillRect(font.selectionRectForText(run, point, h, from, to), backgroundColor);
=======
    // SHEZ: disable antialiasing for selection rects
    bool previousAntiAliasSetting = shouldAntialias();
    setShouldAntialias(false);
    fillRect(font.selectionRectForText(run, point, h, from, to), backgroundColor, colorSpace);
    setShouldAntialias(previousAntiAliasSetting);
>>>>>>> 29862f04
}

void GraphicsContext::drawImage(Image* image, const IntPoint& p, CompositeOperator op, RespectImageOrientationEnum shouldRespectImageOrientation)
{
    if (!image)
        return;
    drawImage(image, FloatRect(IntRect(p, image->size())), FloatRect(FloatPoint(), FloatSize(image->size())), op, shouldRespectImageOrientation);
}

void GraphicsContext::drawImage(Image* image, const IntRect& r, CompositeOperator op, RespectImageOrientationEnum shouldRespectImageOrientation, bool useLowQualityScale)
{
    if (!image)
        return;
    drawImage(image, FloatRect(r), FloatRect(FloatPoint(), FloatSize(image->size())), op, shouldRespectImageOrientation, useLowQualityScale);
}

void GraphicsContext::drawImage(Image* image, const IntPoint& dest, const IntRect& srcRect, CompositeOperator op, RespectImageOrientationEnum shouldRespectImageOrientation)
{
    drawImage(image, FloatRect(IntRect(dest, srcRect.size())), FloatRect(srcRect), op, shouldRespectImageOrientation);
}

void GraphicsContext::drawImage(Image* image, const FloatRect& dest, const FloatRect& src, CompositeOperator op, RespectImageOrientationEnum shouldRespectImageOrientation, bool useLowQualityScale)
{
    drawImage(image, dest, src, op, BlendModeNormal, shouldRespectImageOrientation, useLowQualityScale);
}

void GraphicsContext::drawImage(Image* image, const FloatRect& dest)
{
    if (!image)
        return;
    drawImage(image, dest, FloatRect(IntRect(IntPoint(), image->size())));
}

void GraphicsContext::drawImage(Image* image, const FloatRect& dest, const FloatRect& src, CompositeOperator op, BlendMode blendMode, RespectImageOrientationEnum shouldRespectImageOrientation, bool useLowQualityScale)
{    if (paintingDisabled() || !image)
        return;

    InterpolationQuality previousInterpolationQuality = InterpolationDefault;

    if (useLowQualityScale) {
        previousInterpolationQuality = imageInterpolationQuality();
        setImageInterpolationQuality(InterpolationLow);
    }

    image->draw(this, dest, src, op, blendMode, shouldRespectImageOrientation);

    if (useLowQualityScale)
        setImageInterpolationQuality(previousInterpolationQuality);
}

void GraphicsContext::drawTiledImage(Image* image, const IntRect& destRect, const IntPoint& srcPoint, const IntSize& tileSize, CompositeOperator op, bool useLowQualityScale, BlendMode blendMode)
{
    if (paintingDisabled() || !image)
        return;

    if (useLowQualityScale) {
        InterpolationQuality previousInterpolationQuality = imageInterpolationQuality();
        setImageInterpolationQuality(InterpolationLow);
        image->drawTiled(this, destRect, srcPoint, tileSize, op, blendMode);
        setImageInterpolationQuality(previousInterpolationQuality);
    } else {
        image->drawTiled(this, destRect, srcPoint, tileSize, op, blendMode);
    }
}

void GraphicsContext::drawTiledImage(Image* image, const IntRect& dest, const IntRect& srcRect,
    const FloatSize& tileScaleFactor, Image::TileRule hRule, Image::TileRule vRule, CompositeOperator op, bool useLowQualityScale)
{
    if (paintingDisabled() || !image)
        return;

    if (hRule == Image::StretchTile && vRule == Image::StretchTile) {
        // Just do a scale.
        drawImage(image, dest, srcRect, op);
        return;
    }

    if (useLowQualityScale) {
        InterpolationQuality previousInterpolationQuality = imageInterpolationQuality();
        setImageInterpolationQuality(InterpolationLow);
        image->drawTiled(this, dest, srcRect, tileScaleFactor, hRule, vRule, op);
        setImageInterpolationQuality(previousInterpolationQuality);
    } else {
        image->drawTiled(this, dest, srcRect, tileScaleFactor, hRule, vRule, op);
    }
}

void GraphicsContext::drawImageBuffer(ImageBuffer* image, const IntPoint& p, CompositeOperator op, BlendMode blendMode)
{
    if (!image)
        return;
    drawImageBuffer(image, FloatRect(IntRect(p, image->logicalSize())), FloatRect(FloatPoint(), FloatSize(image->logicalSize())), op, blendMode);
}

void GraphicsContext::drawImageBuffer(ImageBuffer* image, const IntRect& r, CompositeOperator op, BlendMode blendMode, bool useLowQualityScale)
{
    if (!image)
        return;
    drawImageBuffer(image, FloatRect(r), FloatRect(FloatPoint(), FloatSize(image->logicalSize())), op, blendMode, useLowQualityScale);
}

void GraphicsContext::drawImageBuffer(ImageBuffer* image, const IntPoint& dest, const IntRect& srcRect, CompositeOperator op, BlendMode blendMode)
{
    drawImageBuffer(image, FloatRect(IntRect(dest, srcRect.size())), FloatRect(srcRect), op, blendMode);
}

void GraphicsContext::drawImageBuffer(ImageBuffer* image, const IntRect& dest, const IntRect& srcRect, CompositeOperator op, BlendMode blendMode, bool useLowQualityScale)
{
    drawImageBuffer(image, FloatRect(dest), FloatRect(srcRect), op, blendMode, useLowQualityScale);
}

void GraphicsContext::drawImageBuffer(ImageBuffer* image, const FloatRect& dest)
{
    if (!image)
        return;
    drawImageBuffer(image, dest, FloatRect(IntRect(IntPoint(), image->logicalSize())));
}

void GraphicsContext::drawImageBuffer(ImageBuffer* image, const FloatRect& dest, const FloatRect& src, CompositeOperator op, BlendMode blendMode, bool useLowQualityScale)
{
    if (paintingDisabled() || !image)
        return;

    if (useLowQualityScale) {
        InterpolationQuality previousInterpolationQuality = imageInterpolationQuality();
        setImageInterpolationQuality(InterpolationLow);
        image->draw(this, dest, src, op, blendMode, useLowQualityScale);
        setImageInterpolationQuality(previousInterpolationQuality);
    } else {
        image->draw(this, dest, src, op, blendMode, useLowQualityScale);
    }
}

void GraphicsContext::writePixels(const SkBitmap& bitmap, int x, int y, SkCanvas::Config8888 config8888)
{
    if (paintingDisabled())
        return;

    m_canvas->writePixels(bitmap, x, y, config8888);

    if (m_trackOpaqueRegion) {
        SkRect rect = SkRect::MakeXYWH(x, y, bitmap.width(), bitmap.height());
        SkPaint paint;

        paint.setXfermodeMode(SkXfermode::kSrc_Mode);
        m_opaqueRegion.didDrawRect(this, rect, paint, &bitmap);
    }
}

void GraphicsContext::drawBitmap(const SkBitmap& bitmap, SkScalar left, SkScalar top, const SkPaint* paint)
{
    if (paintingDisabled())
        return;

    m_canvas->drawBitmap(bitmap, left, top, paint);

    if (m_trackOpaqueRegion) {
        SkRect rect = SkRect::MakeXYWH(left, top, bitmap.width(), bitmap.height());
        m_opaqueRegion.didDrawRect(this, rect, *paint, &bitmap);
    }
}

void GraphicsContext::drawBitmapRect(const SkBitmap& bitmap, const SkRect* src,
    const SkRect& dst, const SkPaint* paint)
{
    if (paintingDisabled())
        return;

    m_canvas->drawBitmapRectToRect(bitmap, src, dst, paint);

    if (m_trackOpaqueRegion)
        m_opaqueRegion.didDrawRect(this, dst, *paint, &bitmap);
}

void GraphicsContext::drawOval(const SkRect& oval, const SkPaint& paint)
{
    if (paintingDisabled())
        return;

    m_canvas->drawOval(oval, paint);

    if (m_trackOpaqueRegion)
        m_opaqueRegion.didDrawBounded(this, oval, paint);
}

void GraphicsContext::drawPath(const SkPath& path, const SkPaint& paint)
{
    if (paintingDisabled())
        return;

    m_canvas->drawPath(path, paint);

    if (m_trackOpaqueRegion)
        m_opaqueRegion.didDrawPath(this, path, paint);
}

void GraphicsContext::drawRect(const SkRect& rect, const SkPaint& paint)
{
    if (paintingDisabled())
        return;

    m_canvas->drawRect(rect, paint);

    if (m_trackOpaqueRegion)
        m_opaqueRegion.didDrawRect(this, rect, paint, 0);
}

void GraphicsContext::didDrawRect(const SkRect& rect, const SkPaint& paint, const SkBitmap* bitmap)
{
    if (m_trackOpaqueRegion)
        m_opaqueRegion.didDrawRect(this, rect, paint, bitmap);
}

void GraphicsContext::drawPosText(const void* text, size_t byteLength,
    const SkPoint pos[],  const SkRect& textRect, const SkPaint& paint)
{
    if (paintingDisabled())
        return;

    m_canvas->drawPosText(text, byteLength, pos, paint);
    didDrawTextInRect(textRect);

    // FIXME: compute bounds for positioned text.
    if (m_trackOpaqueRegion)
        m_opaqueRegion.didDrawUnbounded(this, paint, OpaqueRegionSkia::FillOrStroke);
}

void GraphicsContext::drawPosTextH(const void* text, size_t byteLength,
    const SkScalar xpos[], SkScalar constY,  const SkRect& textRect, const SkPaint& paint)
{
    if (paintingDisabled())
        return;

    m_canvas->drawPosTextH(text, byteLength, xpos, constY, paint);
    didDrawTextInRect(textRect);

    // FIXME: compute bounds for positioned text.
    if (m_trackOpaqueRegion)
        m_opaqueRegion.didDrawUnbounded(this, paint, OpaqueRegionSkia::FillOrStroke);
}

void GraphicsContext::drawTextOnPath(const void* text, size_t byteLength,
    const SkPath& path,  const SkRect& textRect, const SkMatrix* matrix, const SkPaint& paint)
{
    if (paintingDisabled())
        return;

    m_canvas->drawTextOnPath(text, byteLength, path, matrix, paint);
    didDrawTextInRect(textRect);

    // FIXME: compute bounds for positioned text.
    if (m_trackOpaqueRegion)
        m_opaqueRegion.didDrawUnbounded(this, paint, OpaqueRegionSkia::FillOrStroke);
}

void GraphicsContext::fillPath(const Path& pathToFill)
{
    if (paintingDisabled() || pathToFill.isEmpty())
        return;

    // Use const_cast and temporarily modify the fill type instead of copying the path.
    SkPath& path = const_cast<SkPath&>(pathToFill.skPath());
    SkPath::FillType previousFillType = path.getFillType();

    SkPath::FillType temporaryFillType = m_state->m_fillRule == RULE_EVENODD ? SkPath::kEvenOdd_FillType : SkPath::kWinding_FillType;
    path.setFillType(temporaryFillType);

    SkPaint paint;
    setupPaintForFilling(&paint);
    drawPath(path, paint);

    path.setFillType(previousFillType);
}

void GraphicsContext::fillRect(const FloatRect& rect)
{
    if (paintingDisabled())
        return;

    SkRect r = rect;

    SkPaint paint;
    setupPaintForFilling(&paint);
    drawRect(r, paint);
}

void GraphicsContext::fillRect(const FloatRect& rect, const Color& color)
{
    if (paintingDisabled())
        return;

    SkRect r = rect;
    SkPaint paint;
    setupPaintCommon(&paint);
    paint.setColor(color.rgb());
    drawRect(r, paint);
}

void GraphicsContext::fillRoundedRect(const IntRect& rect, const IntSize& topLeft, const IntSize& topRight,
    const IntSize& bottomLeft, const IntSize& bottomRight, const Color& color)
{
    if (paintingDisabled())
        return;

    if (topLeft.width() + topRight.width() > rect.width()
            || bottomLeft.width() + bottomRight.width() > rect.width()
            || topLeft.height() + bottomLeft.height() > rect.height()
            || topRight.height() + bottomRight.height() > rect.height()) {
        // Not all the radii fit, return a rect. This matches the behavior of
        // Path::createRoundedRectangle. Without this we attempt to draw a round
        // shadow for a square box.
        fillRect(rect, color);
        return;
    }

    SkVector radii[4];
    setRadii(radii, topLeft, topRight, bottomRight, bottomLeft);

    SkRRect rr;
    rr.setRectRadii(rect, radii);

    SkPaint paint;
    setupPaintForFilling(&paint);
    paint.setColor(color.rgb());

    m_canvas->drawRRect(rr, paint);

    if (m_trackOpaqueRegion)
        m_opaqueRegion.didDrawBounded(this, rr.getBounds(), paint);
}

void GraphicsContext::fillEllipse(const FloatRect& ellipse)
{
    if (paintingDisabled())
        return;

    SkRect rect = ellipse;
    SkPaint paint;
    setupPaintForFilling(&paint);
    drawOval(rect, paint);
}

void GraphicsContext::strokePath(const Path& pathToStroke)
{
    if (paintingDisabled() || pathToStroke.isEmpty())
        return;

    const SkPath& path = pathToStroke.skPath();
    SkPaint paint;
    setupPaintForStroking(&paint);
    drawPath(path, paint);
}

void GraphicsContext::strokeRect(const FloatRect& rect, float lineWidth)
{
    if (paintingDisabled())
        return;

    SkPaint paint;
    setupPaintForStroking(&paint);
    paint.setStrokeWidth(WebCoreFloatToSkScalar(lineWidth));
    // strokerect has special rules for CSS when the rect is degenerate:
    // if width==0 && height==0, do nothing
    // if width==0 || height==0, then just draw line for the other dimension
    SkRect r(rect);
    bool validW = r.width() > 0;
    bool validH = r.height() > 0;
    if (validW && validH) {
        drawRect(r, paint);
    } else if (validW || validH) {
        // we are expected to respect the lineJoin, so we can't just call
        // drawLine -- we have to create a path that doubles back on itself.
        SkPath path;
        path.moveTo(r.fLeft, r.fTop);
        path.lineTo(r.fRight, r.fBottom);
        path.close();
        drawPath(path, paint);
    }
}

void GraphicsContext::strokeEllipse(const FloatRect& ellipse)
{
    if (paintingDisabled())
        return;

    SkRect rect(ellipse);
    SkPaint paint;
    setupPaintForStroking(&paint);
    drawOval(rect, paint);
}

void GraphicsContext::clipRoundedRect(const RoundedRect& rect)
{
    if (paintingDisabled())
        return;

    SkVector radii[4];
    RoundedRect::Radii wkRadii = rect.radii();
    setRadii(radii, wkRadii.topLeft(), wkRadii.topRight(), wkRadii.bottomRight(), wkRadii.bottomLeft());

    SkRRect r;
    r.setRectRadii(rect.rect(), radii);

    clipRRect(r, AntiAliased);
}

void GraphicsContext::clipOut(const Path& pathToClip)
{
    if (paintingDisabled())
        return;

    // Use const_cast and temporarily toggle the inverse fill type instead of copying the path.
    SkPath& path = const_cast<SkPath&>(pathToClip.skPath());
    path.toggleInverseFillType();
    clipPath(path, AntiAliased);
    path.toggleInverseFillType();
}

void GraphicsContext::clipPath(const Path& pathToClip, WindRule clipRule)
{
    if (paintingDisabled() || pathToClip.isEmpty())
        return;

    // Use const_cast and temporarily modify the fill type instead of copying the path.
    SkPath& path = const_cast<SkPath&>(pathToClip.skPath());
    SkPath::FillType previousFillType = path.getFillType();

    SkPath::FillType temporaryFillType = clipRule == RULE_EVENODD ? SkPath::kEvenOdd_FillType : SkPath::kWinding_FillType;
    path.setFillType(temporaryFillType);
    clipPath(path, AntiAliased);

    path.setFillType(previousFillType);
}

void GraphicsContext::clipConvexPolygon(size_t numPoints, const FloatPoint* points, bool antialiased)
{
    if (paintingDisabled())
        return;

    if (numPoints <= 1)
        return;

    SkPath path;
    setPathFromConvexPoints(&path, numPoints, points);
    clipPath(path, antialiased ? AntiAliased : NotAntiAliased);
}

void GraphicsContext::clipToImageBuffer(ImageBuffer* buffer, const FloatRect& rect)
{
    buffer->clip(this, rect);
}

void GraphicsContext::clipOutRoundedRect(const RoundedRect& rect)
{
    if (paintingDisabled())
        return;

    if (!rect.isRounded()) {
        clipOut(rect.rect());
        return;
    }

    Path path;
    path.addRoundedRect(rect);
    clipOut(path);
}

void GraphicsContext::canvasClip(const Path& pathToClip, WindRule clipRule)
{
    if (paintingDisabled())
        return;

    // Use const_cast and temporarily modify the fill type instead of copying the path.
    SkPath& path = const_cast<SkPath&>(pathToClip.skPath());
    SkPath::FillType previousFillType = path.getFillType();

    SkPath::FillType temporaryFillType = clipRule == RULE_EVENODD ? SkPath::kEvenOdd_FillType : SkPath::kWinding_FillType;
    path.setFillType(temporaryFillType);
    clipPath(path);

    path.setFillType(previousFillType);
}

bool GraphicsContext::clipRect(const SkRect& rect, AntiAliasingMode aa, SkRegion::Op op)
{
    if (paintingDisabled())
        return false;

    realizeSave(SkCanvas::kClip_SaveFlag);

    return m_canvas->clipRect(rect, op, aa == AntiAliased);
}

bool GraphicsContext::clipPath(const SkPath& path, AntiAliasingMode aa, SkRegion::Op op)
{
    if (paintingDisabled())
        return false;

    realizeSave(SkCanvas::kClip_SaveFlag);

    return m_canvas->clipPath(path, op, aa == AntiAliased);
}

bool GraphicsContext::clipRRect(const SkRRect& rect, AntiAliasingMode aa, SkRegion::Op op)
{
    if (paintingDisabled())
        return false;

    realizeSave(SkCanvas::kClip_SaveFlag);

    return m_canvas->clipRRect(rect, op, aa == AntiAliased);
}

void GraphicsContext::rotate(float angleInRadians)
{
    if (paintingDisabled())
        return;

    realizeSave(SkCanvas::kMatrix_SaveFlag);

    m_canvas->rotate(WebCoreFloatToSkScalar(angleInRadians * (180.0f / 3.14159265f)));
}

void GraphicsContext::translate(float w, float h)
{
    if (paintingDisabled())
        return;

    realizeSave(SkCanvas::kMatrix_SaveFlag);

    m_canvas->translate(WebCoreFloatToSkScalar(w), WebCoreFloatToSkScalar(h));
}

void GraphicsContext::scale(const FloatSize& size)
{
    if (paintingDisabled())
        return;

    realizeSave(SkCanvas::kMatrix_SaveFlag);

    m_canvas->scale(WebCoreFloatToSkScalar(size.width()), WebCoreFloatToSkScalar(size.height()));
}

void GraphicsContext::setURLForRect(const KURL& link, const IntRect& destRect)
{
    if (paintingDisabled())
        return;

    SkAutoDataUnref url(SkData::NewWithCString(link.string().utf8().data()));
    SkAnnotateRectWithURL(m_canvas, destRect, url.get());
}

void GraphicsContext::setURLFragmentForRect(const String& destName, const IntRect& rect)
{
    if (paintingDisabled())
        return;

    SkAutoDataUnref skDestName(SkData::NewWithCString(destName.utf8().data()));
    SkAnnotateLinkToDestination(m_canvas, rect, skDestName.get());
}

void GraphicsContext::addURLTargetAtPoint(const String& name, const IntPoint& pos)
{
    if (paintingDisabled())
        return;

    SkAutoDataUnref nameData(SkData::NewWithCString(name.utf8().data()));
    SkAnnotateNamedDestination(m_canvas, SkPoint::Make(pos.x(), pos.y()), nameData);
}

AffineTransform GraphicsContext::getCTM(IncludeDeviceScale) const
{
    if (paintingDisabled())
        return AffineTransform();

    const SkMatrix& m = getTotalMatrix();
    return AffineTransform(SkScalarToDouble(m.getScaleX()),
                           SkScalarToDouble(m.getSkewY()),
                           SkScalarToDouble(m.getSkewX()),
                           SkScalarToDouble(m.getScaleY()),
                           SkScalarToDouble(m.getTranslateX()),
                           SkScalarToDouble(m.getTranslateY()));
}

void GraphicsContext::fillRect(const FloatRect& rect, const Color& color, CompositeOperator op)
{
    if (paintingDisabled())
        return;

    CompositeOperator previousOperator = compositeOperation();
    setCompositeOperation(op);
    fillRect(rect, color);
    setCompositeOperation(previousOperator);
}

void GraphicsContext::fillRoundedRect(const RoundedRect& rect, const Color& color)
{
    if (rect.isRounded())
        fillRoundedRect(rect.rect(), rect.radii().topLeft(), rect.radii().topRight(), rect.radii().bottomLeft(), rect.radii().bottomRight(), color);
    else
        fillRect(rect.rect(), color);
}

void GraphicsContext::fillRectWithRoundedHole(const IntRect& rect, const RoundedRect& roundedHoleRect, const Color& color)
{
    if (paintingDisabled())
        return;

    Path path;
    path.addRect(rect);

    if (!roundedHoleRect.radii().isZero())
        path.addRoundedRect(roundedHoleRect);
    else
        path.addRect(roundedHoleRect.rect());

    WindRule oldFillRule = fillRule();
    Color oldFillColor = fillColor();

    setFillRule(RULE_EVENODD);
    setFillColor(color);

    fillPath(path);

    setFillRule(oldFillRule);
    setFillColor(oldFillColor);
}

void GraphicsContext::clearRect(const FloatRect& rect)
{
    if (paintingDisabled())
        return;

    SkRect r = rect;
    SkPaint paint;
    setupPaintForFilling(&paint);
    paint.setXfermodeMode(SkXfermode::kClear_Mode);
    drawRect(r, paint);
}

void GraphicsContext::adjustLineToPixelBoundaries(FloatPoint& p1, FloatPoint& p2, float strokeWidth, StrokeStyle penStyle)
{
    // For odd widths, we add in 0.5 to the appropriate x/y so that the float arithmetic
    // works out.  For example, with a border width of 3, WebKit will pass us (y1+y2)/2, e.g.,
    // (50+53)/2 = 103/2 = 51 when we want 51.5.  It is always true that an even width gave
    // us a perfect position, but an odd width gave us a position that is off by exactly 0.5.
    if (penStyle == DottedStroke || penStyle == DashedStroke) {
        if (p1.x() == p2.x()) {
            p1.setY(p1.y() + strokeWidth);
            p2.setY(p2.y() - strokeWidth);
        } else {
            p1.setX(p1.x() + strokeWidth);
            p2.setX(p2.x() - strokeWidth);
        }
    }

    if (static_cast<int>(strokeWidth) % 2) { //odd
        if (p1.x() == p2.x()) {
            // We're a vertical line.  Adjust our x.
            p1.setX(p1.x() + 0.5f);
            p2.setX(p2.x() + 0.5f);
        } else {
            // We're a horizontal line. Adjust our y.
            p1.setY(p1.y() + 0.5f);
            p2.setY(p2.y() + 0.5f);
        }
    }
}

static bool scalesMatch(AffineTransform a, AffineTransform b)
{
    return a.xScale() == b.xScale() && a.yScale() == b.yScale();
}

PassOwnPtr<ImageBuffer> GraphicsContext::createCompatibleBuffer(const IntSize& size, bool hasAlpha) const
{
    // Make the buffer larger if the context's transform is scaling it so we need a higher
    // resolution than one pixel per unit. Also set up a corresponding scale factor on the
    // graphics context.

    AffineTransform transform = getCTM(DefinitelyIncludeDeviceScale);
    IntSize scaledSize(static_cast<int>(ceil(size.width() * transform.xScale())), static_cast<int>(ceil(size.height() * transform.yScale())));

    OwnPtr<ImageBuffer> buffer = ImageBuffer::createCompatibleBuffer(scaledSize, 1, this, hasAlpha);
    if (!buffer)
        return nullptr;

    buffer->context()->scale(FloatSize(static_cast<float>(scaledSize.width()) / size.width(),
        static_cast<float>(scaledSize.height()) / size.height()));

    return buffer.release();
}

bool GraphicsContext::isCompatibleWithBuffer(ImageBuffer* buffer) const
{
    GraphicsContext* bufferContext = buffer->context();

    return scalesMatch(getCTM(), bufferContext->getCTM()) && m_accelerated == bufferContext->isAccelerated();
}

void GraphicsContext::addCornerArc(SkPath* path, const SkRect& rect, const IntSize& size, int startAngle)
{
    SkIRect ir;
    int rx = SkMin32(SkScalarRound(rect.width()), size.width());
    int ry = SkMin32(SkScalarRound(rect.height()), size.height());

    ir.set(-rx, -ry, rx, ry);
    switch (startAngle) {
    case 0:
        ir.offset(rect.fRight - ir.fRight, rect.fBottom - ir.fBottom);
        break;
    case 90:
        ir.offset(rect.fLeft - ir.fLeft, rect.fBottom - ir.fBottom);
        break;
    case 180:
        ir.offset(rect.fLeft - ir.fLeft, rect.fTop - ir.fTop);
        break;
    case 270:
        ir.offset(rect.fRight - ir.fRight, rect.fTop - ir.fTop);
        break;
    default:
        ASSERT(0);
    }

    SkRect r;
    r.set(ir);
    path->arcTo(r, SkIntToScalar(startAngle), SkIntToScalar(90), false);
}

void GraphicsContext::setPathFromConvexPoints(SkPath* path, size_t numPoints, const FloatPoint* points)
{
    path->incReserve(numPoints);
    path->moveTo(WebCoreFloatToSkScalar(points[0].x()),
                 WebCoreFloatToSkScalar(points[0].y()));
    for (size_t i = 1; i < numPoints; ++i) {
        path->lineTo(WebCoreFloatToSkScalar(points[i].x()),
                     WebCoreFloatToSkScalar(points[i].y()));
    }

    /*  The code used to just blindly call this
            path->setIsConvex(true);
        But webkit can sometimes send us non-convex 4-point values, so we mark the path's
        convexity as unknown, so it will get computed by skia at draw time.
        See crbug.com 108605
    */
    SkPath::Convexity convexity = SkPath::kConvex_Convexity;
    if (numPoints == 4)
        convexity = SkPath::kUnknown_Convexity;
    path->setConvexity(convexity);
}

void GraphicsContext::setupPaintCommon(SkPaint* paint) const
{
#if defined(SK_DEBUG)
    {
        SkPaint defaultPaint;
        SkASSERT(*paint == defaultPaint);
    }
#endif

    paint->setAntiAlias(m_state->m_shouldAntialias);
    paint->setXfermodeMode(m_state->m_xferMode);
    paint->setLooper(m_state->m_looper);
}

void GraphicsContext::drawOuterPath(const SkPath& path, SkPaint& paint, int width)
{
#if OS(DARWIN)
    paint.setAlpha(64);
    paint.setStrokeWidth(width);
    paint.setPathEffect(new SkCornerPathEffect((width - 1) * 0.5f))->unref();
#else
    paint.setStrokeWidth(1);
    paint.setPathEffect(new SkCornerPathEffect(1))->unref();
#endif
    drawPath(path, paint);
}

void GraphicsContext::drawInnerPath(const SkPath& path, SkPaint& paint, int width)
{
#if OS(DARWIN)
    paint.setAlpha(128);
    paint.setStrokeWidth(width * 0.5f);
    drawPath(path, paint);
#endif
}

void GraphicsContext::setRadii(SkVector* radii, IntSize topLeft, IntSize topRight, IntSize bottomRight, IntSize bottomLeft)
{
    radii[SkRRect::kUpperLeft_Corner].set(SkIntToScalar(topLeft.width()),
        SkIntToScalar(topLeft.height()));
    radii[SkRRect::kUpperRight_Corner].set(SkIntToScalar(topRight.width()),
        SkIntToScalar(topRight.height()));
    radii[SkRRect::kLowerRight_Corner].set(SkIntToScalar(bottomRight.width()),
        SkIntToScalar(bottomRight.height()));
    radii[SkRRect::kLowerLeft_Corner].set(SkIntToScalar(bottomLeft.width()),
        SkIntToScalar(bottomLeft.height()));
}

#if OS(DARWIN)
CGColorSpaceRef deviceRGBColorSpaceRef()
{
    static CGColorSpaceRef deviceSpace = CGColorSpaceCreateDeviceRGB();
    return deviceSpace;
}
#else
void GraphicsContext::draw2xMarker(SkBitmap* bitmap, int index)
{
    const SkPMColor lineColor = lineColors(index);
    const SkPMColor antiColor1 = antiColors1(index);
    const SkPMColor antiColor2 = antiColors2(index);

    uint32_t* row1 = bitmap->getAddr32(0, 0);
    uint32_t* row2 = bitmap->getAddr32(0, 1);
    uint32_t* row3 = bitmap->getAddr32(0, 2);
    uint32_t* row4 = bitmap->getAddr32(0, 3);

    // Pattern: X0o   o0X0o   o0
    //          XX0o o0XXX0o o0X
    //           o0XXX0o o0XXX0o
    //            o0X0o   o0X0o
    const SkPMColor row1Color[] = { lineColor, antiColor1, antiColor2, 0,          0,         0,          antiColor2, antiColor1 };
    const SkPMColor row2Color[] = { lineColor, lineColor,  antiColor1, antiColor2, 0,         antiColor2, antiColor1, lineColor };
    const SkPMColor row3Color[] = { 0,         antiColor2, antiColor1, lineColor,  lineColor, lineColor,  antiColor1, antiColor2 };
    const SkPMColor row4Color[] = { 0,         0,          antiColor2, antiColor1, lineColor, antiColor1, antiColor2, 0 };

    for (int x = 0; x < bitmap->width() + 8; x += 8) {
        int count = std::min(bitmap->width() - x, 8);
        if (count > 0) {
            memcpy(row1 + x, row1Color, count * sizeof(SkPMColor));
            memcpy(row2 + x, row2Color, count * sizeof(SkPMColor));
            memcpy(row3 + x, row3Color, count * sizeof(SkPMColor));
            memcpy(row4 + x, row4Color, count * sizeof(SkPMColor));
        }
    }
}

void GraphicsContext::draw1xMarker(SkBitmap* bitmap, int index)
{
    const uint32_t lineColor = lineColors(index);
    const uint32_t antiColor = antiColors2(index);

    // Pattern: X o   o X o   o X
    //            o X o   o X o
    uint32_t* row1 = bitmap->getAddr32(0, 0);
    uint32_t* row2 = bitmap->getAddr32(0, 1);
    for (int x = 0; x < bitmap->width(); x++) {
        switch (x % 4) {
        case 0:
            row1[x] = lineColor;
            break;
        case 1:
            row1[x] = antiColor;
            row2[x] = antiColor;
            break;
        case 2:
            row2[x] = lineColor;
            break;
        case 3:
            row1[x] = antiColor;
            row2[x] = antiColor;
            break;
        }
    }
}

const SkPMColor GraphicsContext::lineColors(int index)
{
    static const SkPMColor colors[] = {
        SkPreMultiplyARGB(0xFF, 0xFF, 0x00, 0x00), // Opaque red.
        SkPreMultiplyARGB(0xFF, 0xC0, 0xC0, 0xC0) // Opaque gray.
    };

    return colors[index];
}

const SkPMColor GraphicsContext::antiColors1(int index)
{
    static const SkPMColor colors[] = {
        SkPreMultiplyARGB(0xB0, 0xFF, 0x00, 0x00), // Semitransparent red.
        SkPreMultiplyARGB(0xB0, 0xC0, 0xC0, 0xC0)  // Semitransparent gray.
    };

    return colors[index];
}

const SkPMColor GraphicsContext::antiColors2(int index)
{
    static const SkPMColor colors[] = {
        SkPreMultiplyARGB(0x60, 0xFF, 0x00, 0x00), // More transparent red
        SkPreMultiplyARGB(0x60, 0xC0, 0xC0, 0xC0)  // More transparent gray
    };

    return colors[index];
}
#endif

void GraphicsContext::setupShader(SkPaint* paint, Gradient* grad, Pattern* pat, SkColor color) const
{
    SkShader* shader = 0;

    if (grad) {
        shader = grad->shader();
        color = SK_ColorBLACK;
    } else if (pat) {
        shader = pat->shader();
        color = SK_ColorBLACK;
        paint->setFilterBitmap(imageInterpolationQuality() != InterpolationNone);
    }

    paint->setColor(m_state->applyAlpha(color));
    paint->setShader(shader);
}


void GraphicsContext::applyClipFromImage(const SkRect& rect, const SkBitmap& imageBuffer)
{
    if (paintingDisabled())
        return;

    // NOTE: this assumes the image mask contains opaque black for the portions that are to be shown, as such we
    // only look at the alpha when compositing. I'm not 100% sure this is what WebKit expects for image clipping.
    SkPaint paint;
    paint.setXfermodeMode(SkXfermode::kDstIn_Mode);
    realizeSave(SkCanvas::kMatrixClip_SaveFlag);
    m_canvas->save(SkCanvas::kMatrix_SaveFlag);
    m_canvas->resetMatrix();
    m_canvas->drawBitmapRect(imageBuffer, 0, rect, &paint);
    m_canvas->restore();
}

void GraphicsContext::didDrawTextInRect(const SkRect& textRect)
{
    if (m_trackTextRegion) {
        TRACE_EVENT0("skia", "PlatformContextSkia::trackTextRegion");
        m_textRegion.join(textRect);
    }
}

}<|MERGE_RESOLUTION|>--- conflicted
+++ resolved
@@ -889,15 +889,11 @@
     if (paintingDisabled())
         return;
 
-<<<<<<< HEAD
-    fillRect(font.selectionRectForText(run, point, h, from, to), backgroundColor);
-=======
     // SHEZ: disable antialiasing for selection rects
     bool previousAntiAliasSetting = shouldAntialias();
     setShouldAntialias(false);
-    fillRect(font.selectionRectForText(run, point, h, from, to), backgroundColor, colorSpace);
+    fillRect(font.selectionRectForText(run, point, h, from, to), backgroundColor);
     setShouldAntialias(previousAntiAliasSetting);
->>>>>>> 29862f04
 }
 
 void GraphicsContext::drawImage(Image* image, const IntPoint& p, CompositeOperator op, RespectImageOrientationEnum shouldRespectImageOrientation)
