/*
 * Copyright (C) 2003, 2004, 2005, 2006, 2009 Apple Inc. All rights reserved.
 * Copyright (C) 2013 Google Inc. All rights reserved.
 *
 * Redistribution and use in source and binary forms, with or without
 * modification, are permitted provided that the following conditions
 * are met:
 * 1. Redistributions of source code must retain the above copyright
 *    notice, this list of conditions and the following disclaimer.
 * 2. Redistributions in binary form must reproduce the above copyright
 *    notice, this list of conditions and the following disclaimer in the
 *    documentation and/or other materials provided with the distribution.
 *
 * THIS SOFTWARE IS PROVIDED BY APPLE INC. AND ITS CONTRIBUTORS ``AS IS''
 * AND ANY EXPRESS OR IMPLIED WARRANTIES, INCLUDING, BUT NOT LIMITED TO,
 * THE IMPLIED WARRANTIES OF MERCHANTABILITY AND FITNESS FOR A PARTICULAR
 * PURPOSE ARE DISCLAIMED. IN NO EVENT SHALL APPLE INC. OR ITS CONTRIBUTORS
 * BE LIABLE FOR ANY DIRECT, INDIRECT, INCIDENTAL, SPECIAL, EXEMPLARY, OR
 * CONSEQUENTIAL DAMAGES (INCLUDING, BUT NOT LIMITED TO, PROCUREMENT OF
 * SUBSTITUTE GOODS OR SERVICES; LOSS OF USE, DATA, OR PROFITS; OR BUSINESS
 * INTERRUPTION) HOWEVER CAUSED AND ON ANY THEORY OF LIABILITY, WHETHER IN
 * CONTRACT, STRICT LIABILITY, OR TORT (INCLUDING NEGLIGENCE OR OTHERWISE)
 * ARISING IN ANY WAY OUT OF THE USE OF THIS SOFTWARE, EVEN IF ADVISED OF
 * THE POSSIBILITY OF SUCH DAMAGE.
 */

#include "config.h"
#include "core/platform/graphics/GraphicsContext.h"

#include "core/platform/graphics/BitmapImage.h"
#include "core/platform/graphics/Gradient.h"
#include "core/platform/graphics/ImageBuffer.h"
#include "core/platform/graphics/IntRect.h"
#include "core/platform/graphics/RoundedRect.h"
#include "core/platform/graphics/TextRunIterator.h"
#include "core/platform/graphics/skia/SkiaUtils.h"
#include "core/platform/text/BidiResolver.h"
#include "third_party/skia/include/core/SkAnnotation.h"
#include "third_party/skia/include/core/SkColorFilter.h"
#include "third_party/skia/include/core/SkData.h"
#include "third_party/skia/include/core/SkDevice.h"
#include "third_party/skia/include/core/SkRRect.h"
#include "third_party/skia/include/core/SkRefCnt.h"
#include "third_party/skia/include/effects/SkBlurMaskFilter.h"
#include "third_party/skia/include/effects/SkCornerPathEffect.h"
#include "third_party/skia/include/effects/SkLumaXfermode.h"
#include "weborigin/KURL.h"
#include "wtf/Assertions.h"
#include "wtf/MathExtras.h"

#include <map>

<<<<<<< HEAD
#if OS(DARWIN)
=======
#if OS(MACOSX)
>>>>>>> 0704b1ab
#include <ApplicationServices/ApplicationServices.h>
#endif

using namespace std;

namespace WebCore {

struct GraphicsContext::DeferredSaveState {
    DeferredSaveState(unsigned mask, int count) : m_flags(mask), m_restoreCount(count) { }

    unsigned m_flags;
    int m_restoreCount;
};

GraphicsContext::GraphicsContext(SkCanvas* canvas)
    : m_canvas(canvas)
    , m_deferredSaveFlags(0)
    , m_annotationMode(0)
#if !ASSERT_DISABLED
    , m_annotationCount(0)
    , m_layerCount(0)
#endif
    , m_trackOpaqueRegion(false)
    , m_trackTextRegion(false)
    , m_useHighResMarker(false)
    , m_updatingControlTints(false)
    , m_accelerated(false)
    , m_isCertainlyOpaque(true)
    , m_printing(false)
{
    m_stateStack.append(adoptPtr(new GraphicsContextState()));
    m_state = m_stateStack.last().get();
}

GraphicsContext::~GraphicsContext()
{
    ASSERT(m_stateStack.size() == 1);
    ASSERT(!m_annotationCount);
    ASSERT(!m_layerCount);
}

const SkBitmap* GraphicsContext::bitmap() const
{
    TRACE_EVENT0("skia", "GraphicsContext::bitmap");
    return &m_canvas->getDevice()->accessBitmap(false);
}

const SkBitmap& GraphicsContext::layerBitmap(AccessMode access) const
{
    return m_canvas->getTopDevice()->accessBitmap(access == ReadWrite);
}

SkBaseDevice* GraphicsContext::createCompatibleDevice(const IntSize& size, bool hasAlpha) const
{
    if (paintingDisabled())
        return 0;

    return m_canvas->createCompatibleDevice(SkBitmap::kARGB_8888_Config, size.width(), size.height(), !hasAlpha);
}

void GraphicsContext::save()
{
    if (paintingDisabled())
        return;

    m_stateStack.append(m_state->clone());
    m_state = m_stateStack.last().get();

    m_saveStateStack.append(DeferredSaveState(m_deferredSaveFlags, m_canvas->getSaveCount()));
    m_deferredSaveFlags |= SkCanvas::kMatrixClip_SaveFlag;
}

void GraphicsContext::restore()
{
    if (paintingDisabled())
        return;

    if (m_stateStack.size() == 1) {
        LOG_ERROR("ERROR void GraphicsContext::restore() stack is empty");
        return;
    }

    m_stateStack.removeLast();
    m_state = m_stateStack.last().get();

    DeferredSaveState savedState = m_saveStateStack.last();
    m_saveStateStack.removeLast();
    m_deferredSaveFlags = savedState.m_flags;
    m_canvas->restoreToCount(savedState.m_restoreCount);
}

void GraphicsContext::saveLayer(const SkRect* bounds, const SkPaint* paint, SkCanvas::SaveFlags saveFlags)
{
    if (paintingDisabled())
        return;

    realizeSave(SkCanvas::kMatrixClip_SaveFlag);

    m_canvas->saveLayer(bounds, paint, saveFlags);
    if (bounds)
        m_canvas->clipRect(*bounds);
    if (m_trackOpaqueRegion)
        m_opaqueRegion.pushCanvasLayer(paint);
}

void GraphicsContext::restoreLayer()
{
    if (paintingDisabled())
        return;

    m_canvas->restore();
    if (m_trackOpaqueRegion)
        m_opaqueRegion.popCanvasLayer(this);
}

void GraphicsContext::beginAnnotation(const GraphicsContextAnnotation& annotation)
{
    if (paintingDisabled())
        return;

    canvas()->beginCommentGroup("GraphicsContextAnnotation");

    AnnotationList annotations;
    annotation.asAnnotationList(annotations);

    AnnotationList::const_iterator end = annotations.end();
    for (AnnotationList::const_iterator it = annotations.begin(); it != end; ++it)
        canvas()->addComment(it->first, it->second.ascii().data());

#if !ASSERT_DISABLED
    ++m_annotationCount;
#endif
}

void GraphicsContext::endAnnotation()
{
    if (paintingDisabled())
        return;

    canvas()->endCommentGroup();

    ASSERT(m_annotationCount > 0);
#if !ASSERT_DISABLED
    --m_annotationCount;
#endif
}

void GraphicsContext::setStrokeColor(const Color& color)
{
    m_state->m_strokeData.setColor(color);
    m_state->m_strokeData.clearGradient();
    m_state->m_strokeData.clearPattern();
}

void GraphicsContext::setStrokePattern(PassRefPtr<Pattern> pattern)
{
    if (paintingDisabled())
        return;

    ASSERT(pattern);
    if (!pattern) {
        setStrokeColor(Color::black);
        return;
    }
    m_state->m_strokeData.clearGradient();
    m_state->m_strokeData.setPattern(pattern);
}

void GraphicsContext::setStrokeGradient(PassRefPtr<Gradient> gradient)
{
    if (paintingDisabled())
        return;

    ASSERT(gradient);
    if (!gradient) {
        setStrokeColor(Color::black);
        return;
    }
    m_state->m_strokeData.setGradient(gradient);
    m_state->m_strokeData.clearPattern();
}

void GraphicsContext::setFillColor(const Color& color)
{
    m_state->m_fillColor = color;
    m_state->m_fillGradient.clear();
    m_state->m_fillPattern.clear();
}

void GraphicsContext::setFillPattern(PassRefPtr<Pattern> pattern)
{
    if (paintingDisabled())
        return;

    ASSERT(pattern);
    if (!pattern) {
        setFillColor(Color::black);
        return;
    }
    m_state->m_fillGradient.clear();
    m_state->m_fillPattern = pattern;
}

void GraphicsContext::setFillGradient(PassRefPtr<Gradient> gradient)
{
    if (paintingDisabled())
        return;

    ASSERT(gradient);
    if (!gradient) {
        setFillColor(Color::black);
        return;
    }
    m_state->m_fillGradient = gradient;
    m_state->m_fillPattern.clear();
}

void GraphicsContext::setShadow(const FloatSize& offset, float blur, const Color& color,
    DrawLooper::ShadowTransformMode shadowTransformMode,
    DrawLooper::ShadowAlphaMode shadowAlphaMode)
{
    if (paintingDisabled())
        return;

    if (!color.isValid() || !color.alpha() || (!offset.width() && !offset.height() && !blur)) {
        clearShadow();
        return;
    }

    DrawLooper drawLooper;
    drawLooper.addShadow(offset, blur, color, shadowTransformMode, shadowAlphaMode);
    drawLooper.addUnmodifiedContent();
    setDrawLooper(drawLooper);
}

void GraphicsContext::setDrawLooper(const DrawLooper& drawLooper)
{
    if (paintingDisabled())
        return;

    m_state->m_looper = drawLooper.skDrawLooper();
}

void GraphicsContext::clearDrawLooper()
{
    if (paintingDisabled())
        return;

    m_state->m_looper.clear();
}

bool GraphicsContext::hasShadow() const
{
    return !!m_state->m_looper;
}

int GraphicsContext::getNormalizedAlpha() const
{
    int alpha = roundf(m_state->m_alpha * 256);
    if (alpha > 255)
        alpha = 255;
    else if (alpha < 0)
        alpha = 0;
    return alpha;
}

bool GraphicsContext::getClipBounds(SkRect* bounds) const
{
    if (paintingDisabled())
        return false;
    return m_canvas->getClipBounds(bounds);
}

bool GraphicsContext::getTransformedClipBounds(FloatRect* bounds) const
{
    if (paintingDisabled())
        return false;
    SkIRect skIBounds;
    if (!m_canvas->getClipDeviceBounds(&skIBounds))
        return false;
    SkRect skBounds = SkRect::MakeFromIRect(skIBounds);
    *bounds = FloatRect(skBounds);
    return true;
}

const SkMatrix& GraphicsContext::getTotalMatrix() const
{
    if (paintingDisabled())
        return SkMatrix::I();
    return m_canvas->getTotalMatrix();
}

bool GraphicsContext::isPrintingDevice() const
{
    if (paintingDisabled())
        return false;
    return m_canvas->getTopDevice()->getDeviceCapabilities() & SkBaseDevice::kVector_Capability;
}

void GraphicsContext::adjustTextRenderMode(SkPaint* paint)
{
    if (paintingDisabled())
        return;

    if (!paint->isLCDRenderText())
        return;

    paint->setLCDRenderText(couldUseLCDRenderedText());
}

bool GraphicsContext::couldUseLCDRenderedText()
{
    // Our layers only have a single alpha channel. This means that subpixel
    // rendered text cannot be composited correctly when the layer is
    // collapsed. Therefore, subpixel text is disabled when we are drawing
    // onto a layer.
    if (paintingDisabled() || isDrawingToLayer() || !isCertainlyOpaque())
        return false;

    return shouldSmoothFonts();
}

void GraphicsContext::setCompositeOperation(CompositeOperator compositeOperation, BlendMode blendMode)
{
    m_state->m_compositeOperator = compositeOperation;
    m_state->m_blendMode = blendMode;
    m_state->m_xferMode = WebCoreCompositeToSkiaComposite(compositeOperation, blendMode);
}

void GraphicsContext::setColorSpaceConversion(ColorSpace srcColorSpace, ColorSpace dstColorSpace)
{
    m_state->m_colorFilter = ImageBuffer::createColorSpaceFilter(srcColorSpace, dstColorSpace);
}

bool GraphicsContext::readPixels(SkBitmap* bitmap, int x, int y, SkCanvas::Config8888 config8888)
{
    if (paintingDisabled())
        return false;

    return m_canvas->readPixels(bitmap, x, y, config8888);
}

void GraphicsContext::setMatrix(const SkMatrix& matrix)
{
    if (paintingDisabled())
        return;

    realizeSave(SkCanvas::kMatrix_SaveFlag);

    m_canvas->setMatrix(matrix);
}

bool GraphicsContext::concat(const SkMatrix& matrix)
{
    if (paintingDisabled())
        return false;

    realizeSave(SkCanvas::kMatrix_SaveFlag);

    return m_canvas->concat(matrix);
}

void GraphicsContext::beginTransparencyLayer(float opacity, const FloatRect* bounds)
{
    beginTransparencyLayer(opacity, m_state->m_compositeOperator, bounds);
}

void GraphicsContext::beginTransparencyLayer(float opacity, CompositeOperator op, const FloatRect* bounds)
{
    if (paintingDisabled())
        return;

    // We need the "alpha" layer flag here because the base layer is opaque
    // (the surface of the page) but layers on top may have transparent parts.
    // Without explicitly setting the alpha flag, the layer will inherit the
    // opaque setting of the base and some things won't work properly.
    SkCanvas::SaveFlags saveFlags = static_cast<SkCanvas::SaveFlags>(SkCanvas::kHasAlphaLayer_SaveFlag | SkCanvas::kFullColorLayer_SaveFlag);

    SkPaint layerPaint;
    layerPaint.setAlpha(static_cast<unsigned char>(opacity * 255));
    RefPtr<SkXfermode> xferMode = WebCoreCompositeToSkiaComposite(op, m_state->m_blendMode);
    layerPaint.setXfermode(xferMode.get());

    if (bounds) {
        SkRect skBounds = WebCoreFloatRectToSKRect(*bounds);
        saveLayer(&skBounds, &layerPaint, saveFlags);
    } else {
        saveLayer(0, &layerPaint, saveFlags);
    }


#if !ASSERT_DISABLED
    ++m_layerCount;
#endif
}

void GraphicsContext::beginMaskedLayer(const FloatRect& bounds, MaskType maskType)
{
    if (paintingDisabled())
        return;

    SkPaint layerPaint;
    RefPtr<SkXfermode> xferMode = adoptRef(maskType == AlphaMaskType
        ? SkXfermode::Create(SkXfermode::kSrcIn_Mode)
        : SkLumaMaskXfermode::Create(SkXfermode::kSrcIn_Mode));
    layerPaint.setXfermode(xferMode.get());

    SkRect skBounds = WebCoreFloatRectToSKRect(bounds);
    saveLayer(&skBounds, &layerPaint);

#if !ASSERT_DISABLED
    ++m_layerCount;
#endif
}

void GraphicsContext::endLayer()
{
    if (paintingDisabled())
        return;

    restoreLayer();

    ASSERT(m_layerCount > 0);
#if !ASSERT_DISABLED
    --m_layerCount;
#endif
}

void GraphicsContext::setupPaintForFilling(SkPaint* paint) const
{
    if (paintingDisabled())
        return;

    setupPaintCommon(paint);

    setupShader(paint, m_state->m_fillGradient.get(), m_state->m_fillPattern.get(), m_state->m_fillColor.rgb());
}

float GraphicsContext::setupPaintForStroking(SkPaint* paint, int length) const
{
    if (paintingDisabled())
        return 0.0f;

    setupPaintCommon(paint);

    setupShader(paint, m_state->m_strokeData.gradient(), m_state->m_strokeData.pattern(),
        m_state->m_strokeData.color().rgb());

    return m_state->m_strokeData.setupPaint(paint, length);
}

void GraphicsContext::drawConvexPolygon(size_t numPoints, const FloatPoint* points, bool shouldAntialias)
{
    if (paintingDisabled())
        return;

    if (numPoints <= 1)
        return;

    SkPath path;
    setPathFromConvexPoints(&path, numPoints, points);

    SkPaint paint;
    setupPaintForFilling(&paint);
    paint.setAntiAlias(shouldAntialias);
    drawPath(path, paint);

    if (strokeStyle() != NoStroke) {
        paint.reset();
        setupPaintForStroking(&paint);
        drawPath(path, paint);
    }
}

// This method is only used to draw the little circles used in lists.
void GraphicsContext::drawEllipse(const IntRect& elipseRect)
{
    if (paintingDisabled())
        return;

    SkRect rect = elipseRect;
    SkPaint paint;
    setupPaintForFilling(&paint);
    drawOval(rect, paint);

    if (strokeStyle() != NoStroke) {
        paint.reset();
        setupPaintForStroking(&paint);
        drawOval(rect, paint);
    }
}

void GraphicsContext::drawFocusRing(const Path& focusRingPath, int width, int offset, const Color& color)
{
    // FIXME: Implement support for offset.
    UNUSED_PARAM(offset);

    if (paintingDisabled())
        return;

    SkPaint paint;
    paint.setAntiAlias(true);
    paint.setStyle(SkPaint::kStroke_Style);
    paint.setColor(color.rgb());

    drawOuterPath(focusRingPath.skPath(), paint, width);
    drawInnerPath(focusRingPath.skPath(), paint, width);
}

void GraphicsContext::drawFocusRing(const Vector<IntRect>& rects, int width, int offset, const Color& color)
{
    if (paintingDisabled())
        return;

    unsigned rectCount = rects.size();
    if (!rectCount)
        return;

    SkRegion focusRingRegion;
    const int focusRingOutset = getFocusRingOutset(offset);
    for (unsigned i = 0; i < rectCount; i++) {
        SkIRect r = rects[i];
        r.inset(-focusRingOutset, -focusRingOutset);
        focusRingRegion.op(r, SkRegion::kUnion_Op);
    }

    SkPath path;
    SkPaint paint;
    paint.setAntiAlias(true);
    paint.setStyle(SkPaint::kStroke_Style);

    paint.setColor(color.rgb());
    focusRingRegion.getBoundaryPath(&path);
    drawOuterPath(path, paint, width);
    drawInnerPath(path, paint, width);
}

static inline IntRect areaCastingShadowInHole(const IntRect& holeRect, int shadowBlur, int shadowSpread, const IntSize& shadowOffset)
{
    IntRect bounds(holeRect);

    bounds.inflate(shadowBlur);

    if (shadowSpread < 0)
        bounds.inflate(-shadowSpread);

    IntRect offsetBounds = bounds;
    offsetBounds.move(-shadowOffset);
    return unionRect(bounds, offsetBounds);
}

void GraphicsContext::drawInnerShadow(const RoundedRect& rect, const Color& shadowColor, const IntSize shadowOffset, int shadowBlur, int shadowSpread, Edges clippedEdges)
{
    IntRect holeRect(rect.rect());
    holeRect.inflate(-shadowSpread);

    if (holeRect.isEmpty()) {
        if (rect.isRounded())
            fillRoundedRect(rect, shadowColor);
        else
            fillRect(rect.rect(), shadowColor);
        return;
    }

    if (clippedEdges & LeftEdge) {
        holeRect.move(-max(shadowOffset.width(), 0) - shadowBlur, 0);
        holeRect.setWidth(holeRect.width() + max(shadowOffset.width(), 0) + shadowBlur);
    }
    if (clippedEdges & TopEdge) {
        holeRect.move(0, -max(shadowOffset.height(), 0) - shadowBlur);
        holeRect.setHeight(holeRect.height() + max(shadowOffset.height(), 0) + shadowBlur);
    }
    if (clippedEdges & RightEdge)
        holeRect.setWidth(holeRect.width() - min(shadowOffset.width(), 0) + shadowBlur);
    if (clippedEdges & BottomEdge)
        holeRect.setHeight(holeRect.height() - min(shadowOffset.height(), 0) + shadowBlur);

    Color fillColor(shadowColor.red(), shadowColor.green(), shadowColor.blue(), 255);

    IntRect outerRect = areaCastingShadowInHole(rect.rect(), shadowBlur, shadowSpread, shadowOffset);
    RoundedRect roundedHole(holeRect, rect.radii());

    save();
    if (rect.isRounded()) {
        Path path;
        path.addRoundedRect(rect);
        clipPath(path);
        roundedHole.shrinkRadii(shadowSpread);
    } else {
        clip(rect.rect());
    }

    DrawLooper drawLooper;
    drawLooper.addShadow(shadowOffset, shadowBlur, shadowColor,
        DrawLooper::ShadowRespectsTransforms, DrawLooper::ShadowIgnoresAlpha);
    setDrawLooper(drawLooper);
    fillRectWithRoundedHole(outerRect, roundedHole, fillColor);
    restore();
    clearDrawLooper();
}

// This is only used to draw borders.
void GraphicsContext::drawLine(const IntPoint& point1, const IntPoint& point2)
{
    if (paintingDisabled())
        return;

    StrokeStyle penStyle = strokeStyle();
    if (penStyle == NoStroke)
        return;

    SkPaint paint;
    FloatPoint p1 = point1;
    FloatPoint p2 = point2;
    bool isVerticalLine = (p1.x() == p2.x());
    int width = roundf(strokeThickness());

    // We know these are vertical or horizontal lines, so the length will just
    // be the sum of the displacement component vectors give or take 1 -
    // probably worth the speed up of no square root, which also won't be exact.
    FloatSize disp = p2 - p1;
    int length = SkScalarRound(disp.width() + disp.height());
    setupPaintForStroking(&paint, length);

    if (strokeStyle() == DottedStroke || strokeStyle() == DashedStroke) {
        // Do a rect fill of our endpoints.  This ensures we always have the
        // appearance of being a border.  We then draw the actual dotted/dashed line.

        SkRect r1, r2;
        r1.set(p1.x(), p1.y(), p1.x() + width, p1.y() + width);
        r2.set(p2.x(), p2.y(), p2.x() + width, p2.y() + width);

        if (isVerticalLine) {
            r1.offset(-width / 2, 0);
            r2.offset(-width / 2, -width);
        } else {
            r1.offset(0, -width / 2);
            r2.offset(-width, -width / 2);
        }
        SkPaint fillPaint;
        fillPaint.setColor(paint.getColor());
        drawRect(r1, fillPaint);
        drawRect(r2, fillPaint);
    }

    adjustLineToPixelBoundaries(p1, p2, width, penStyle);
    SkPoint pts[2] = { (SkPoint)p1, (SkPoint)p2 };

    m_canvas->drawPoints(SkCanvas::kLines_PointMode, 2, pts, paint);

    if (m_trackOpaqueRegion)
        m_opaqueRegion.didDrawPoints(this, SkCanvas::kLines_PointMode, 2, pts, paint);
}

void GraphicsContext::drawLineForDocumentMarker(const FloatPoint& pt, float width, const Color& markerColor)
{
    if (paintingDisabled() || markerColor.alpha() == 0)
        return;

    int deviceScaleFactor = m_useHighResMarker ? 2 : 1;

    // Create the pattern we'll use to draw the underline.
    // SHEZ: the rendering becomes weird if alpha is non-opaque.. force it to
    // SHEZ: be opaque for now, ignoring the alpha component in markerColor
    const uint32_t lineColor = 0xFF << SK_A32_SHIFT
                                | markerColor.red() << SK_R32_SHIFT
                                | markerColor.green() << SK_G32_SHIFT
                                | markerColor.blue() << SK_B32_SHIFT;
    const uint32_t antiAlpha = 0x60;
    const uint32_t antiRed = uint32_t(float(markerColor.red()) * 0.375);
    const uint32_t antiGreen = uint32_t(float(markerColor.green()) * 0.375);
    const uint32_t antiBlue = uint32_t(float(markerColor.blue()) * 0.375);
    const uint32_t antiColor = antiAlpha << SK_A32_SHIFT
                                | antiRed << SK_R32_SHIFT
                                | antiGreen << SK_G32_SHIFT
                                | antiBlue << SK_B32_SHIFT;

    static map<uint32_t, SkBitmap*> misspellBitmaps1x;
    static map<uint32_t, SkBitmap*> misspellBitmaps2x;
    map<uint32_t, SkBitmap*>* misspellBitmaps = deviceScaleFactor == 2 ? &misspellBitmaps2x : &misspellBitmaps1x;
    SkBitmap* misspellBitmapTmp = (*misspellBitmaps)[lineColor];

    int index = 0;
    SkBitmap* misspellBitmap[2] = { misspellBitmapTmp, 0 };
    if (!misspellBitmap[index]) {
#if OS(MACOSX)
        // Match the artwork used by the Mac.
        const int rowPixels = 4 * deviceScaleFactor;
        const int colPixels = 3 * deviceScaleFactor;
        misspellBitmap[index] = new SkBitmap;
        (*misspellBitmaps)[lineColor] = misspellBitmap[index];
        misspellBitmap[index]->setConfig(SkBitmap::kARGB_8888_Config,
                                         rowPixels, colPixels);
        misspellBitmap[index]->allocPixels();

        misspellBitmap[index]->eraseARGB(0, 0, 0, 0);
        const uint32_t transparentColor = 0x00000000;

        if (deviceScaleFactor == 1) {
            const uint32_t colors[2][6] = {
                { 0x2a2a0600, 0x57571000,  0xa8a81b00, 0xbfbf1f00,  0x70701200, 0xe0e02400 },
                { 0x2a0f0f0f, 0x571e1e1e,  0xa83d3d3d, 0xbf454545,  0x70282828, 0xe0515151 }
            };

            // Pattern: a b a   a b a
            //          c d c   c d c
            //          e f e   e f e
            for (int x = 0; x < colPixels; ++x) {
                uint32_t* row = misspellBitmap[index]->getAddr32(0, x);
                row[0] = colors[index][x * 2];
                row[1] = colors[index][x * 2 + 1];
                row[2] = colors[index][x * 2];
                row[3] = transparentColor;
            }
        } else if (deviceScaleFactor == 2) {
            const uint32_t colors[2][18] = {
                { 0x0a090101, 0x33320806, 0x55540f0a,  0x37360906, 0x6e6c120c, 0x6e6c120c,  0x7674140d, 0x8d8b1810, 0x8d8b1810,
                  0x96941a11, 0xb3b01f15, 0xb3b01f15,  0x6d6b130c, 0xd9d62619, 0xd9d62619,  0x19180402, 0x7c7a150e, 0xcecb2418 },
                { 0x0a020202, 0x33141414, 0x55232323,  0x37161616, 0x6e2e2e2e, 0x6e2e2e2e,  0x76313131, 0x8d3a3a3a, 0x8d3a3a3a,
                  0x963e3e3e, 0xb34b4b4b, 0xb34b4b4b,  0x6d2d2d2d, 0xd95b5b5b, 0xd95b5b5b,  0x19090909, 0x7c343434, 0xce575757 }
            };

            // Pattern: a b c c b a
            //          d e f f e d
            //          g h j j h g
            //          k l m m l k
            //          n o p p o n
            //          q r s s r q
            for (int x = 0; x < colPixels; ++x) {
                uint32_t* row = misspellBitmap[index]->getAddr32(0, x);
                row[0] = colors[index][x * 3];
                row[1] = colors[index][x * 3 + 1];
                row[2] = colors[index][x * 3 + 2];
                row[3] = colors[index][x * 3 + 2];
                row[4] = colors[index][x * 3 + 1];
                row[5] = colors[index][x * 3];
                row[6] = transparentColor;
                row[7] = transparentColor;
            }
        } else
            ASSERT_NOT_REACHED();
#else
        // We use a 2-pixel-high misspelling indicator because that seems to be
        // what WebKit is designed for, and how much room there is in a typical
        // page for it.
        const int rowPixels = 32 * deviceScaleFactor; // Must be multiple of 4 for pattern below.
        const int colPixels = 2 * deviceScaleFactor;
        misspellBitmap[index] = new SkBitmap;
        (*misspellBitmaps)[lineColor] = misspellBitmap[index];
        misspellBitmap[index]->setConfig(SkBitmap::kARGB_8888_Config, rowPixels, colPixels);
        misspellBitmap[index]->allocPixels();

        misspellBitmap[index]->eraseARGB(0, 0, 0, 0);
        if (deviceScaleFactor == 1)
            draw1xMarker(misspellBitmap[index], lineColor, antiColor);
        else if (deviceScaleFactor == 2)
            // TODO(shez): support custom color markers in 2x scale factor
            draw2xMarker(misspellBitmap[index], index);
        else
            ASSERT_NOT_REACHED();
#endif
    }

#if OS(MACOSX)
    SkScalar originX = WebCoreFloatToSkScalar(pt.x()) * deviceScaleFactor;
    SkScalar originY = WebCoreFloatToSkScalar(pt.y()) * deviceScaleFactor;

    // Make sure to draw only complete dots.
    int rowPixels = misspellBitmap[index]->width();
    float widthMod = fmodf(width * deviceScaleFactor, rowPixels);
    if (rowPixels - widthMod > deviceScaleFactor)
        width -= widthMod / deviceScaleFactor;
#else
    SkScalar originX = WebCoreFloatToSkScalar(pt.x());

    // Offset it vertically by 1 so that there's some space under the text.
    SkScalar originY = WebCoreFloatToSkScalar(pt.y()) + 1;
    originX *= deviceScaleFactor;
    originY *= deviceScaleFactor;
#endif

    RefPtr<SkShader> shader = adoptRef(SkShader::CreateBitmapShader(
        *misspellBitmap[index], SkShader::kRepeat_TileMode, SkShader::kRepeat_TileMode));
    SkMatrix matrix;
    matrix.setTranslate(originX, originY);
    shader->setLocalMatrix(matrix);

    SkPaint paint;
    paint.setShader(shader.get());

    SkRect rect;
    rect.set(originX, originY, originX + WebCoreFloatToSkScalar(width) * deviceScaleFactor, originY + SkIntToScalar(misspellBitmap[index]->height()));

    if (deviceScaleFactor == 2) {
        save();
        scale(FloatSize(0.5, 0.5));
    }
    drawRect(rect, paint);
    if (deviceScaleFactor == 2)
        restore();
}

void GraphicsContext::drawLineForText(const FloatPoint& pt, float width, bool printing)
{
    if (paintingDisabled())
        return;

    if (width <= 0)
        return;

    int thickness = SkMax32(static_cast<int>(strokeThickness()), 1);
    SkRect r;
    r.fLeft = WebCoreFloatToSkScalar(pt.x());
    // Avoid anti-aliasing lines. Currently, these are always horizontal.
    // Round to nearest pixel to match text and other content.
    r.fTop = WebCoreFloatToSkScalar(floorf(pt.y() + 0.5f));
    r.fRight = r.fLeft + WebCoreFloatToSkScalar(width);
    r.fBottom = r.fTop + SkIntToScalar(thickness);

    SkPaint paint;
    switch (strokeStyle()) {
    case NoStroke:
    case SolidStroke:
    case DoubleStroke:
    case WavyStroke:
        setupPaintForFilling(&paint);
        break;
    case DottedStroke:
    case DashedStroke:
        setupPaintForStroking(&paint);
        break;
    }

    // Text lines are drawn using the stroke color.
    paint.setColor(effectiveStrokeColor());
    drawRect(r, paint);
}

// Draws a filled rectangle with a stroked border.
void GraphicsContext::drawRect(const IntRect& rect)
{
    if (paintingDisabled())
        return;

    ASSERT(!rect.isEmpty());
    if (rect.isEmpty())
        return;

    SkRect skRect = rect;
    SkPaint paint;
    int fillcolorNotTransparent = m_state->m_fillColor.rgb() & 0xFF000000;
    if (fillcolorNotTransparent) {
        setupPaintForFilling(&paint);
        drawRect(skRect, paint);
    }

    if (m_state->m_strokeData.style() != NoStroke && (m_state->m_strokeData.color().rgb() & 0xFF000000)) {
        // We do a fill of four rects to simulate the stroke of a border.
        paint.reset();
        setupPaintForFilling(&paint);
        // need to jam in the strokeColor
        paint.setColor(this->effectiveStrokeColor());

        SkRect topBorder = { skRect.fLeft, skRect.fTop, skRect.fRight, skRect.fTop + 1 };
        drawRect(topBorder, paint);
        SkRect bottomBorder = { skRect.fLeft, skRect.fBottom - 1, skRect.fRight, skRect.fBottom };
        drawRect(bottomBorder, paint);
        SkRect leftBorder = { skRect.fLeft, skRect.fTop + 1, skRect.fLeft + 1, skRect.fBottom - 1 };
        drawRect(leftBorder, paint);
        SkRect rightBorder = { skRect.fRight - 1, skRect.fTop + 1, skRect.fRight, skRect.fBottom - 1 };
        drawRect(rightBorder, paint);
    }
}

void GraphicsContext::drawText(const Font& font, const TextRunPaintInfo& runInfo, const FloatPoint& point)
{
    if (paintingDisabled())
        return;

    font.drawText(this, runInfo, point);
}

void GraphicsContext::drawEmphasisMarks(const Font& font, const TextRunPaintInfo& runInfo, const AtomicString& mark, const FloatPoint& point)
{
    if (paintingDisabled())
        return;

    font.drawEmphasisMarks(this, runInfo, mark, point);
}

void GraphicsContext::drawBidiText(const Font& font, const TextRunPaintInfo& runInfo, const FloatPoint& point, Font::CustomFontNotReadyAction customFontNotReadyAction)
{
    if (paintingDisabled())
        return;

    // sub-run painting is not supported for Bidi text.
    const TextRun& run = runInfo.run;
    ASSERT((runInfo.from == 0) && (runInfo.to == run.length()));
    BidiResolver<TextRunIterator, BidiCharacterRun> bidiResolver;
    bidiResolver.setStatus(BidiStatus(run.direction(), run.directionalOverride()));
    bidiResolver.setPositionIgnoringNestedIsolates(TextRunIterator(&run, 0));

    // FIXME: This ownership should be reversed. We should pass BidiRunList
    // to BidiResolver in createBidiRunsForLine.
    BidiRunList<BidiCharacterRun>& bidiRuns = bidiResolver.runs();
    bidiResolver.createBidiRunsForLine(TextRunIterator(&run, run.length()));
    if (!bidiRuns.runCount())
        return;

    FloatPoint currPoint = point;
    BidiCharacterRun* bidiRun = bidiRuns.firstRun();
    while (bidiRun) {
        TextRun subrun = run.subRun(bidiRun->start(), bidiRun->stop() - bidiRun->start());
        bool isRTL = bidiRun->level() % 2;
        subrun.setDirection(isRTL ? RTL : LTR);
        subrun.setDirectionalOverride(bidiRun->dirOverride(false));

        TextRunPaintInfo subrunInfo(subrun);
        subrunInfo.bounds = runInfo.bounds;
        font.drawText(this, subrunInfo, currPoint, customFontNotReadyAction);

        bidiRun = bidiRun->next();
        // FIXME: Have Font::drawText return the width of what it drew so that we don't have to re-measure here.
        if (bidiRun)
            currPoint.move(font.width(subrun), 0);
    }

    bidiRuns.deleteRuns();
}

void GraphicsContext::drawHighlightForText(const Font& font, const TextRun& run, const FloatPoint& point, int h, const Color& backgroundColor, int from, int to)
{
    if (paintingDisabled())
        return;

    // SHEZ: disable antialiasing for selection rects
    bool previousAntiAliasSetting = shouldAntialias();
    setShouldAntialias(false);
    fillRect(font.selectionRectForText(run, point, h, from, to), backgroundColor);
    setShouldAntialias(previousAntiAliasSetting);
}

void GraphicsContext::drawImage(Image* image, const IntPoint& p, CompositeOperator op, RespectImageOrientationEnum shouldRespectImageOrientation)
{
    if (!image)
        return;
    drawImage(image, FloatRect(IntRect(p, image->size())), FloatRect(FloatPoint(), FloatSize(image->size())), op, shouldRespectImageOrientation);
}

void GraphicsContext::drawImage(Image* image, const IntRect& r, CompositeOperator op, RespectImageOrientationEnum shouldRespectImageOrientation, bool useLowQualityScale)
{
    if (!image)
        return;
    drawImage(image, FloatRect(r), FloatRect(FloatPoint(), FloatSize(image->size())), op, shouldRespectImageOrientation, useLowQualityScale);
}

void GraphicsContext::drawImage(Image* image, const IntPoint& dest, const IntRect& srcRect, CompositeOperator op, RespectImageOrientationEnum shouldRespectImageOrientation)
{
    drawImage(image, FloatRect(IntRect(dest, srcRect.size())), FloatRect(srcRect), op, shouldRespectImageOrientation);
}

void GraphicsContext::drawImage(Image* image, const FloatRect& dest, const FloatRect& src, CompositeOperator op, RespectImageOrientationEnum shouldRespectImageOrientation, bool useLowQualityScale)
{
    drawImage(image, dest, src, op, BlendModeNormal, shouldRespectImageOrientation, useLowQualityScale);
}

void GraphicsContext::drawImage(Image* image, const FloatRect& dest)
{
    if (!image)
        return;
    drawImage(image, dest, FloatRect(IntRect(IntPoint(), image->size())));
}

void GraphicsContext::drawImage(Image* image, const FloatRect& dest, const FloatRect& src, CompositeOperator op, BlendMode blendMode, RespectImageOrientationEnum shouldRespectImageOrientation, bool useLowQualityScale)
{    if (paintingDisabled() || !image)
        return;

    InterpolationQuality previousInterpolationQuality = InterpolationDefault;

    if (useLowQualityScale) {
        previousInterpolationQuality = imageInterpolationQuality();
        setImageInterpolationQuality(InterpolationLow);
    }

    image->draw(this, dest, src, op, blendMode, shouldRespectImageOrientation);

    if (useLowQualityScale)
        setImageInterpolationQuality(previousInterpolationQuality);
}

void GraphicsContext::drawTiledImage(Image* image, const IntRect& destRect, const IntPoint& srcPoint, const IntSize& tileSize, CompositeOperator op, bool useLowQualityScale, BlendMode blendMode)
{
    if (paintingDisabled() || !image)
        return;

    if (useLowQualityScale) {
        InterpolationQuality previousInterpolationQuality = imageInterpolationQuality();
        setImageInterpolationQuality(InterpolationLow);
        image->drawTiled(this, destRect, srcPoint, tileSize, op, blendMode);
        setImageInterpolationQuality(previousInterpolationQuality);
    } else {
        image->drawTiled(this, destRect, srcPoint, tileSize, op, blendMode);
    }
}

void GraphicsContext::drawTiledImage(Image* image, const IntRect& dest, const IntRect& srcRect,
    const FloatSize& tileScaleFactor, Image::TileRule hRule, Image::TileRule vRule, CompositeOperator op, bool useLowQualityScale)
{
    if (paintingDisabled() || !image)
        return;

    if (hRule == Image::StretchTile && vRule == Image::StretchTile) {
        // Just do a scale.
        drawImage(image, dest, srcRect, op);
        return;
    }

    if (useLowQualityScale) {
        InterpolationQuality previousInterpolationQuality = imageInterpolationQuality();
        setImageInterpolationQuality(InterpolationLow);
        image->drawTiled(this, dest, srcRect, tileScaleFactor, hRule, vRule, op);
        setImageInterpolationQuality(previousInterpolationQuality);
    } else {
        image->drawTiled(this, dest, srcRect, tileScaleFactor, hRule, vRule, op);
    }
}

void GraphicsContext::drawImageBuffer(ImageBuffer* image, const IntPoint& p, CompositeOperator op, BlendMode blendMode)
{
    if (!image)
        return;
    drawImageBuffer(image, FloatRect(IntRect(p, image->logicalSize())), FloatRect(FloatPoint(), FloatSize(image->logicalSize())), op, blendMode);
}

void GraphicsContext::drawImageBuffer(ImageBuffer* image, const IntRect& r, CompositeOperator op, BlendMode blendMode, bool useLowQualityScale)
{
    if (!image)
        return;
    drawImageBuffer(image, FloatRect(r), FloatRect(FloatPoint(), FloatSize(image->logicalSize())), op, blendMode, useLowQualityScale);
}

void GraphicsContext::drawImageBuffer(ImageBuffer* image, const IntPoint& dest, const IntRect& srcRect, CompositeOperator op, BlendMode blendMode)
{
    drawImageBuffer(image, FloatRect(IntRect(dest, srcRect.size())), FloatRect(srcRect), op, blendMode);
}

void GraphicsContext::drawImageBuffer(ImageBuffer* image, const IntRect& dest, const IntRect& srcRect, CompositeOperator op, BlendMode blendMode, bool useLowQualityScale)
{
    drawImageBuffer(image, FloatRect(dest), FloatRect(srcRect), op, blendMode, useLowQualityScale);
}

void GraphicsContext::drawImageBuffer(ImageBuffer* image, const FloatRect& dest)
{
    if (!image)
        return;
    drawImageBuffer(image, dest, FloatRect(IntRect(IntPoint(), image->logicalSize())));
}

void GraphicsContext::drawImageBuffer(ImageBuffer* image, const FloatRect& dest, const FloatRect& src, CompositeOperator op, BlendMode blendMode, bool useLowQualityScale)
{
    if (paintingDisabled() || !image)
        return;

    if (useLowQualityScale) {
        InterpolationQuality previousInterpolationQuality = imageInterpolationQuality();
        setImageInterpolationQuality(InterpolationLow);
        image->draw(this, dest, src, op, blendMode, useLowQualityScale);
        setImageInterpolationQuality(previousInterpolationQuality);
    } else {
        image->draw(this, dest, src, op, blendMode, useLowQualityScale);
    }
}

void GraphicsContext::writePixels(const SkBitmap& bitmap, int x, int y, SkCanvas::Config8888 config8888)
{
    if (paintingDisabled())
        return;

    m_canvas->writePixels(bitmap, x, y, config8888);

    if (m_trackOpaqueRegion) {
        SkRect rect = SkRect::MakeXYWH(x, y, bitmap.width(), bitmap.height());
        SkPaint paint;

        paint.setXfermodeMode(SkXfermode::kSrc_Mode);
        m_opaqueRegion.didDrawRect(this, rect, paint, &bitmap);
    }
}

void GraphicsContext::drawBitmap(const SkBitmap& bitmap, SkScalar left, SkScalar top, const SkPaint* paint)
{
    if (paintingDisabled())
        return;

    m_canvas->drawBitmap(bitmap, left, top, paint);

    if (m_trackOpaqueRegion) {
        SkRect rect = SkRect::MakeXYWH(left, top, bitmap.width(), bitmap.height());
        m_opaqueRegion.didDrawRect(this, rect, *paint, &bitmap);
    }
}

void GraphicsContext::drawBitmapRect(const SkBitmap& bitmap, const SkRect* src,
    const SkRect& dst, const SkPaint* paint)
{
    if (paintingDisabled())
        return;

    SkCanvas::DrawBitmapRectFlags flags = m_state->m_shouldClampToSourceRect ? SkCanvas::kNone_DrawBitmapRectFlag : SkCanvas::kBleed_DrawBitmapRectFlag;

    m_canvas->drawBitmapRectToRect(bitmap, src, dst, paint, flags);

    if (m_trackOpaqueRegion)
        m_opaqueRegion.didDrawRect(this, dst, *paint, &bitmap);
}

void GraphicsContext::drawOval(const SkRect& oval, const SkPaint& paint)
{
    if (paintingDisabled())
        return;

    m_canvas->drawOval(oval, paint);

    if (m_trackOpaqueRegion)
        m_opaqueRegion.didDrawBounded(this, oval, paint);
}

void GraphicsContext::drawPath(const SkPath& path, const SkPaint& paint)
{
    if (paintingDisabled())
        return;

    m_canvas->drawPath(path, paint);

    if (m_trackOpaqueRegion)
        m_opaqueRegion.didDrawPath(this, path, paint);
}

void GraphicsContext::drawRect(const SkRect& rect, const SkPaint& paint)
{
    if (paintingDisabled())
        return;

    m_canvas->drawRect(rect, paint);

    if (m_trackOpaqueRegion)
        m_opaqueRegion.didDrawRect(this, rect, paint, 0);
}

void GraphicsContext::didDrawRect(const SkRect& rect, const SkPaint& paint, const SkBitmap* bitmap)
{
    if (m_trackOpaqueRegion)
        m_opaqueRegion.didDrawRect(this, rect, paint, bitmap);
}

void GraphicsContext::drawPosText(const void* text, size_t byteLength,
    const SkPoint pos[],  const SkRect& textRect, const SkPaint& paint)
{
    if (paintingDisabled())
        return;

    m_canvas->drawPosText(text, byteLength, pos, paint);
    didDrawTextInRect(textRect);

    // FIXME: compute bounds for positioned text.
    if (m_trackOpaqueRegion)
        m_opaqueRegion.didDrawUnbounded(this, paint, OpaqueRegionSkia::FillOrStroke);
}

void GraphicsContext::drawPosTextH(const void* text, size_t byteLength,
    const SkScalar xpos[], SkScalar constY,  const SkRect& textRect, const SkPaint& paint)
{
    if (paintingDisabled())
        return;

    m_canvas->drawPosTextH(text, byteLength, xpos, constY, paint);
    didDrawTextInRect(textRect);

    // FIXME: compute bounds for positioned text.
    if (m_trackOpaqueRegion)
        m_opaqueRegion.didDrawUnbounded(this, paint, OpaqueRegionSkia::FillOrStroke);
}

void GraphicsContext::drawTextOnPath(const void* text, size_t byteLength,
    const SkPath& path,  const SkRect& textRect, const SkMatrix* matrix, const SkPaint& paint)
{
    if (paintingDisabled())
        return;

    m_canvas->drawTextOnPath(text, byteLength, path, matrix, paint);
    didDrawTextInRect(textRect);

    // FIXME: compute bounds for positioned text.
    if (m_trackOpaqueRegion)
        m_opaqueRegion.didDrawUnbounded(this, paint, OpaqueRegionSkia::FillOrStroke);
}

void GraphicsContext::fillPath(const Path& pathToFill)
{
    if (paintingDisabled() || pathToFill.isEmpty())
        return;

    // Use const_cast and temporarily modify the fill type instead of copying the path.
    SkPath& path = const_cast<SkPath&>(pathToFill.skPath());
    SkPath::FillType previousFillType = path.getFillType();

    SkPath::FillType temporaryFillType = m_state->m_fillRule == RULE_EVENODD ? SkPath::kEvenOdd_FillType : SkPath::kWinding_FillType;
    path.setFillType(temporaryFillType);

    SkPaint paint;
    setupPaintForFilling(&paint);
    drawPath(path, paint);

    path.setFillType(previousFillType);
}

void GraphicsContext::fillRect(const FloatRect& rect)
{
    if (paintingDisabled())
        return;

    SkRect r = rect;

    SkPaint paint;
    setupPaintForFilling(&paint);
    drawRect(r, paint);
}

void GraphicsContext::fillRect(const FloatRect& rect, const Color& color)
{
    if (paintingDisabled())
        return;

    SkRect r = rect;
    SkPaint paint;
    setupPaintCommon(&paint);
    paint.setColor(color.rgb());
    drawRect(r, paint);
}

void GraphicsContext::fillRoundedRect(const IntRect& rect, const IntSize& topLeft, const IntSize& topRight,
    const IntSize& bottomLeft, const IntSize& bottomRight, const Color& color)
{
    if (paintingDisabled())
        return;

    if (topLeft.width() + topRight.width() > rect.width()
            || bottomLeft.width() + bottomRight.width() > rect.width()
            || topLeft.height() + bottomLeft.height() > rect.height()
            || topRight.height() + bottomRight.height() > rect.height()) {
        // Not all the radii fit, return a rect. This matches the behavior of
        // Path::createRoundedRectangle. Without this we attempt to draw a round
        // shadow for a square box.
        fillRect(rect, color);
        return;
    }

    SkVector radii[4];
    setRadii(radii, topLeft, topRight, bottomRight, bottomLeft);

    SkRRect rr;
    rr.setRectRadii(rect, radii);

    SkPaint paint;
    setupPaintForFilling(&paint);
    paint.setColor(color.rgb());

    m_canvas->drawRRect(rr, paint);

    if (m_trackOpaqueRegion)
        m_opaqueRegion.didDrawBounded(this, rr.getBounds(), paint);
}

void GraphicsContext::fillEllipse(const FloatRect& ellipse)
{
    if (paintingDisabled())
        return;

    SkRect rect = ellipse;
    SkPaint paint;
    setupPaintForFilling(&paint);
    drawOval(rect, paint);
}

void GraphicsContext::strokePath(const Path& pathToStroke)
{
    if (paintingDisabled() || pathToStroke.isEmpty())
        return;

    const SkPath& path = pathToStroke.skPath();
    SkPaint paint;
    setupPaintForStroking(&paint);
    drawPath(path, paint);
}

void GraphicsContext::strokeRect(const FloatRect& rect, float lineWidth)
{
    if (paintingDisabled())
        return;

    SkPaint paint;
    setupPaintForStroking(&paint);
    paint.setStrokeWidth(WebCoreFloatToSkScalar(lineWidth));
    // strokerect has special rules for CSS when the rect is degenerate:
    // if width==0 && height==0, do nothing
    // if width==0 || height==0, then just draw line for the other dimension
    SkRect r(rect);
    bool validW = r.width() > 0;
    bool validH = r.height() > 0;
    if (validW && validH) {
        drawRect(r, paint);
    } else if (validW || validH) {
        // we are expected to respect the lineJoin, so we can't just call
        // drawLine -- we have to create a path that doubles back on itself.
        SkPath path;
        path.moveTo(r.fLeft, r.fTop);
        path.lineTo(r.fRight, r.fBottom);
        path.close();
        drawPath(path, paint);
    }
}

void GraphicsContext::strokeEllipse(const FloatRect& ellipse)
{
    if (paintingDisabled())
        return;

    SkRect rect(ellipse);
    SkPaint paint;
    setupPaintForStroking(&paint);
    drawOval(rect, paint);
}

void GraphicsContext::clipRoundedRect(const RoundedRect& rect)
{
    if (paintingDisabled())
        return;

    SkVector radii[4];
    RoundedRect::Radii wkRadii = rect.radii();
    setRadii(radii, wkRadii.topLeft(), wkRadii.topRight(), wkRadii.bottomRight(), wkRadii.bottomLeft());

    SkRRect r;
    r.setRectRadii(rect.rect(), radii);

    clipRRect(r, AntiAliased);
}

void GraphicsContext::clipOut(const Path& pathToClip)
{
    if (paintingDisabled())
        return;

    // Use const_cast and temporarily toggle the inverse fill type instead of copying the path.
    SkPath& path = const_cast<SkPath&>(pathToClip.skPath());
    path.toggleInverseFillType();
    clipPath(path, AntiAliased);
    path.toggleInverseFillType();
}

void GraphicsContext::clipPath(const Path& pathToClip, WindRule clipRule)
{
    if (paintingDisabled() || pathToClip.isEmpty())
        return;

    // Use const_cast and temporarily modify the fill type instead of copying the path.
    SkPath& path = const_cast<SkPath&>(pathToClip.skPath());
    SkPath::FillType previousFillType = path.getFillType();

    SkPath::FillType temporaryFillType = clipRule == RULE_EVENODD ? SkPath::kEvenOdd_FillType : SkPath::kWinding_FillType;
    path.setFillType(temporaryFillType);
    clipPath(path, AntiAliased);

    path.setFillType(previousFillType);
}

void GraphicsContext::clipConvexPolygon(size_t numPoints, const FloatPoint* points, bool antialiased)
{
    if (paintingDisabled())
        return;

    if (numPoints <= 1)
        return;

    SkPath path;
    setPathFromConvexPoints(&path, numPoints, points);
    clipPath(path, antialiased ? AntiAliased : NotAntiAliased);
}

void GraphicsContext::clipOutRoundedRect(const RoundedRect& rect)
{
    if (paintingDisabled())
        return;

    if (!rect.isRounded()) {
        clipOut(rect.rect());
        return;
    }

    Path path;
    path.addRoundedRect(rect);
    clipOut(path);
}

void GraphicsContext::canvasClip(const Path& pathToClip, WindRule clipRule)
{
    if (paintingDisabled())
        return;

    // Use const_cast and temporarily modify the fill type instead of copying the path.
    SkPath& path = const_cast<SkPath&>(pathToClip.skPath());
    SkPath::FillType previousFillType = path.getFillType();

    SkPath::FillType temporaryFillType = clipRule == RULE_EVENODD ? SkPath::kEvenOdd_FillType : SkPath::kWinding_FillType;
    path.setFillType(temporaryFillType);
    clipPath(path);

    path.setFillType(previousFillType);
}

bool GraphicsContext::clipRect(const SkRect& rect, AntiAliasingMode aa, SkRegion::Op op)
{
    if (paintingDisabled())
        return false;

    realizeSave(SkCanvas::kClip_SaveFlag);

    return m_canvas->clipRect(rect, op, aa == AntiAliased);
}

bool GraphicsContext::clipPath(const SkPath& path, AntiAliasingMode aa, SkRegion::Op op)
{
    if (paintingDisabled())
        return false;

    realizeSave(SkCanvas::kClip_SaveFlag);

    return m_canvas->clipPath(path, op, aa == AntiAliased);
}

bool GraphicsContext::clipRRect(const SkRRect& rect, AntiAliasingMode aa, SkRegion::Op op)
{
    if (paintingDisabled())
        return false;

    realizeSave(SkCanvas::kClip_SaveFlag);

    return m_canvas->clipRRect(rect, op, aa == AntiAliased);
}

void GraphicsContext::rotate(float angleInRadians)
{
    if (paintingDisabled())
        return;

    realizeSave(SkCanvas::kMatrix_SaveFlag);

    m_canvas->rotate(WebCoreFloatToSkScalar(angleInRadians * (180.0f / 3.14159265f)));
}

void GraphicsContext::translate(float w, float h)
{
    if (paintingDisabled())
        return;

    realizeSave(SkCanvas::kMatrix_SaveFlag);

    m_canvas->translate(WebCoreFloatToSkScalar(w), WebCoreFloatToSkScalar(h));
}

void GraphicsContext::scale(const FloatSize& size)
{
    if (paintingDisabled())
        return;

    realizeSave(SkCanvas::kMatrix_SaveFlag);

    m_canvas->scale(WebCoreFloatToSkScalar(size.width()), WebCoreFloatToSkScalar(size.height()));
}

void GraphicsContext::setURLForRect(const KURL& link, const IntRect& destRect)
{
    if (paintingDisabled())
        return;

    SkAutoDataUnref url(SkData::NewWithCString(link.string().utf8().data()));
    SkAnnotateRectWithURL(m_canvas, destRect, url.get());
}

void GraphicsContext::setURLFragmentForRect(const String& destName, const IntRect& rect)
{
    if (paintingDisabled())
        return;

    SkAutoDataUnref skDestName(SkData::NewWithCString(destName.utf8().data()));
    SkAnnotateLinkToDestination(m_canvas, rect, skDestName.get());
}

void GraphicsContext::addURLTargetAtPoint(const String& name, const IntPoint& pos)
{
    if (paintingDisabled())
        return;

    SkAutoDataUnref nameData(SkData::NewWithCString(name.utf8().data()));
    SkAnnotateNamedDestination(m_canvas, SkPoint::Make(pos.x(), pos.y()), nameData);
}

AffineTransform GraphicsContext::getCTM(IncludeDeviceScale) const
{
    if (paintingDisabled())
        return AffineTransform();

    const SkMatrix& m = getTotalMatrix();
    return AffineTransform(SkScalarToDouble(m.getScaleX()),
                           SkScalarToDouble(m.getSkewY()),
                           SkScalarToDouble(m.getSkewX()),
                           SkScalarToDouble(m.getScaleY()),
                           SkScalarToDouble(m.getTranslateX()),
                           SkScalarToDouble(m.getTranslateY()));
}

void GraphicsContext::fillRect(const FloatRect& rect, const Color& color, CompositeOperator op)
{
    if (paintingDisabled())
        return;

    CompositeOperator previousOperator = compositeOperation();
    setCompositeOperation(op);
    fillRect(rect, color);
    setCompositeOperation(previousOperator);
}

void GraphicsContext::fillRoundedRect(const RoundedRect& rect, const Color& color)
{
    if (rect.isRounded())
        fillRoundedRect(rect.rect(), rect.radii().topLeft(), rect.radii().topRight(), rect.radii().bottomLeft(), rect.radii().bottomRight(), color);
    else
        fillRect(rect.rect(), color);
}

void GraphicsContext::fillRectWithRoundedHole(const IntRect& rect, const RoundedRect& roundedHoleRect, const Color& color)
{
    if (paintingDisabled())
        return;

    Path path;
    path.addRect(rect);

    if (!roundedHoleRect.radii().isZero())
        path.addRoundedRect(roundedHoleRect);
    else
        path.addRect(roundedHoleRect.rect());

    WindRule oldFillRule = fillRule();
    Color oldFillColor = fillColor();

    setFillRule(RULE_EVENODD);
    setFillColor(color);

    fillPath(path);

    setFillRule(oldFillRule);
    setFillColor(oldFillColor);
}

void GraphicsContext::clearRect(const FloatRect& rect)
{
    if (paintingDisabled())
        return;

    SkRect r = rect;
    SkPaint paint;
    setupPaintForFilling(&paint);
    paint.setXfermodeMode(SkXfermode::kClear_Mode);
    drawRect(r, paint);
}

void GraphicsContext::adjustLineToPixelBoundaries(FloatPoint& p1, FloatPoint& p2, float strokeWidth, StrokeStyle penStyle)
{
    // For odd widths, we add in 0.5 to the appropriate x/y so that the float arithmetic
    // works out.  For example, with a border width of 3, WebKit will pass us (y1+y2)/2, e.g.,
    // (50+53)/2 = 103/2 = 51 when we want 51.5.  It is always true that an even width gave
    // us a perfect position, but an odd width gave us a position that is off by exactly 0.5.
    if (penStyle == DottedStroke || penStyle == DashedStroke) {
        if (p1.x() == p2.x()) {
            p1.setY(p1.y() + strokeWidth);
            p2.setY(p2.y() - strokeWidth);
        } else {
            p1.setX(p1.x() + strokeWidth);
            p2.setX(p2.x() - strokeWidth);
        }
    }

    if (static_cast<int>(strokeWidth) % 2) { //odd
        if (p1.x() == p2.x()) {
            // We're a vertical line.  Adjust our x.
            p1.setX(p1.x() + 0.5f);
            p2.setX(p2.x() + 0.5f);
        } else {
            // We're a horizontal line. Adjust our y.
            p1.setY(p1.y() + 0.5f);
            p2.setY(p2.y() + 0.5f);
        }
    }
}

static bool scalesMatch(AffineTransform a, AffineTransform b)
{
    return a.xScale() == b.xScale() && a.yScale() == b.yScale();
}

PassOwnPtr<ImageBuffer> GraphicsContext::createCompatibleBuffer(const IntSize& size, bool hasAlpha) const
{
    // Make the buffer larger if the context's transform is scaling it so we need a higher
    // resolution than one pixel per unit. Also set up a corresponding scale factor on the
    // graphics context.

    AffineTransform transform = getCTM(DefinitelyIncludeDeviceScale);
    IntSize scaledSize(static_cast<int>(ceil(size.width() * transform.xScale())), static_cast<int>(ceil(size.height() * transform.yScale())));

    OwnPtr<ImageBuffer> buffer = ImageBuffer::createCompatibleBuffer(scaledSize, 1, this, hasAlpha);
    if (!buffer)
        return nullptr;

    buffer->context()->scale(FloatSize(static_cast<float>(scaledSize.width()) / size.width(),
        static_cast<float>(scaledSize.height()) / size.height()));

    return buffer.release();
}

bool GraphicsContext::isCompatibleWithBuffer(ImageBuffer* buffer) const
{
    GraphicsContext* bufferContext = buffer->context();

    return scalesMatch(getCTM(), bufferContext->getCTM()) && m_accelerated == bufferContext->isAccelerated();
}

void GraphicsContext::addCornerArc(SkPath* path, const SkRect& rect, const IntSize& size, int startAngle)
{
    SkIRect ir;
    int rx = SkMin32(SkScalarRound(rect.width()), size.width());
    int ry = SkMin32(SkScalarRound(rect.height()), size.height());

    ir.set(-rx, -ry, rx, ry);
    switch (startAngle) {
    case 0:
        ir.offset(rect.fRight - ir.fRight, rect.fBottom - ir.fBottom);
        break;
    case 90:
        ir.offset(rect.fLeft - ir.fLeft, rect.fBottom - ir.fBottom);
        break;
    case 180:
        ir.offset(rect.fLeft - ir.fLeft, rect.fTop - ir.fTop);
        break;
    case 270:
        ir.offset(rect.fRight - ir.fRight, rect.fTop - ir.fTop);
        break;
    default:
        ASSERT(0);
    }

    SkRect r;
    r.set(ir);
    path->arcTo(r, SkIntToScalar(startAngle), SkIntToScalar(90), false);
}

void GraphicsContext::setPathFromConvexPoints(SkPath* path, size_t numPoints, const FloatPoint* points)
{
    path->incReserve(numPoints);
    path->moveTo(WebCoreFloatToSkScalar(points[0].x()),
                 WebCoreFloatToSkScalar(points[0].y()));
    for (size_t i = 1; i < numPoints; ++i) {
        path->lineTo(WebCoreFloatToSkScalar(points[i].x()),
                     WebCoreFloatToSkScalar(points[i].y()));
    }

    /*  The code used to just blindly call this
            path->setIsConvex(true);
        But webkit can sometimes send us non-convex 4-point values, so we mark the path's
        convexity as unknown, so it will get computed by skia at draw time.
        See crbug.com 108605
    */
    SkPath::Convexity convexity = SkPath::kConvex_Convexity;
    if (numPoints == 4)
        convexity = SkPath::kUnknown_Convexity;
    path->setConvexity(convexity);
}

void GraphicsContext::setupPaintCommon(SkPaint* paint) const
{
#if defined(SK_DEBUG)
    {
        SkPaint defaultPaint;
        SkASSERT(*paint == defaultPaint);
    }
#endif

    paint->setAntiAlias(m_state->m_shouldAntialias);

    if (!SkXfermode::IsMode(m_state->m_xferMode.get(), SkXfermode::kSrcOver_Mode))
        paint->setXfermode(m_state->m_xferMode.get());
    if (this->drawLuminanceMask())
        paint->setXfermode(SkLumaMaskXfermode::Create(SkXfermode::kSrcOver_Mode));

    if (m_state->m_looper)
        paint->setLooper(m_state->m_looper.get());

    paint->setColorFilter(m_state->m_colorFilter.get());
}

void GraphicsContext::drawOuterPath(const SkPath& path, SkPaint& paint, int width)
{
#if OS(MACOSX)
    paint.setAlpha(64);
    paint.setStrokeWidth(width);
    paint.setPathEffect(new SkCornerPathEffect((width - 1) * 0.5f))->unref();
#else
    paint.setStrokeWidth(1);
    paint.setPathEffect(new SkCornerPathEffect(1))->unref();
#endif
    drawPath(path, paint);
}

void GraphicsContext::drawInnerPath(const SkPath& path, SkPaint& paint, int width)
{
#if OS(MACOSX)
    paint.setAlpha(128);
    paint.setStrokeWidth(width * 0.5f);
    drawPath(path, paint);
#endif
}

void GraphicsContext::setRadii(SkVector* radii, IntSize topLeft, IntSize topRight, IntSize bottomRight, IntSize bottomLeft)
{
    radii[SkRRect::kUpperLeft_Corner].set(SkIntToScalar(topLeft.width()),
        SkIntToScalar(topLeft.height()));
    radii[SkRRect::kUpperRight_Corner].set(SkIntToScalar(topRight.width()),
        SkIntToScalar(topRight.height()));
    radii[SkRRect::kLowerRight_Corner].set(SkIntToScalar(bottomRight.width()),
        SkIntToScalar(bottomRight.height()));
    radii[SkRRect::kLowerLeft_Corner].set(SkIntToScalar(bottomLeft.width()),
        SkIntToScalar(bottomLeft.height()));
}

#if OS(MACOSX)
CGColorSpaceRef deviceRGBColorSpaceRef()
{
    static CGColorSpaceRef deviceSpace = CGColorSpaceCreateDeviceRGB();
    return deviceSpace;
}
#else
void GraphicsContext::draw2xMarker(SkBitmap* bitmap, int index)
{
    const SkPMColor lineColor = lineColors(index);
    const SkPMColor antiColor1 = antiColors1(index);
    const SkPMColor antiColor2 = antiColors2(index);

    uint32_t* row1 = bitmap->getAddr32(0, 0);
    uint32_t* row2 = bitmap->getAddr32(0, 1);
    uint32_t* row3 = bitmap->getAddr32(0, 2);
    uint32_t* row4 = bitmap->getAddr32(0, 3);

    // Pattern: X0o   o0X0o   o0
    //          XX0o o0XXX0o o0X
    //           o0XXX0o o0XXX0o
    //            o0X0o   o0X0o
    const SkPMColor row1Color[] = { lineColor, antiColor1, antiColor2, 0,          0,         0,          antiColor2, antiColor1 };
    const SkPMColor row2Color[] = { lineColor, lineColor,  antiColor1, antiColor2, 0,         antiColor2, antiColor1, lineColor };
    const SkPMColor row3Color[] = { 0,         antiColor2, antiColor1, lineColor,  lineColor, lineColor,  antiColor1, antiColor2 };
    const SkPMColor row4Color[] = { 0,         0,          antiColor2, antiColor1, lineColor, antiColor1, antiColor2, 0 };

    for (int x = 0; x < bitmap->width() + 8; x += 8) {
        int count = std::min(bitmap->width() - x, 8);
        if (count > 0) {
            memcpy(row1 + x, row1Color, count * sizeof(SkPMColor));
            memcpy(row2 + x, row2Color, count * sizeof(SkPMColor));
            memcpy(row3 + x, row3Color, count * sizeof(SkPMColor));
            memcpy(row4 + x, row4Color, count * sizeof(SkPMColor));
        }
    }
}

void GraphicsContext::draw1xMarker(SkBitmap* bitmap, const uint32_t lineColor, const uint32_t antiColor)
{
    // Pattern: X o   o X o   o X
    //            o X o   o X o
    uint32_t* row1 = bitmap->getAddr32(0, 0);
    uint32_t* row2 = bitmap->getAddr32(0, 1);
    for (int x = 0; x < bitmap->width(); x++) {
        switch (x % 4) {
        case 0:
            row1[x] = lineColor;
            break;
        case 1:
            row1[x] = antiColor;
            row2[x] = antiColor;
            break;
        case 2:
            row2[x] = lineColor;
            break;
        case 3:
            row1[x] = antiColor;
            row2[x] = antiColor;
            break;
        }
    }
}

const SkPMColor GraphicsContext::lineColors(int index)
{
    static const SkPMColor colors[] = {
        SkPreMultiplyARGB(0xFF, 0xFF, 0x00, 0x00), // Opaque red.
        SkPreMultiplyARGB(0xFF, 0xC0, 0xC0, 0xC0) // Opaque gray.
    };

    return colors[index];
}

const SkPMColor GraphicsContext::antiColors1(int index)
{
    static const SkPMColor colors[] = {
        SkPreMultiplyARGB(0xB0, 0xFF, 0x00, 0x00), // Semitransparent red.
        SkPreMultiplyARGB(0xB0, 0xC0, 0xC0, 0xC0)  // Semitransparent gray.
    };

    return colors[index];
}

const SkPMColor GraphicsContext::antiColors2(int index)
{
    static const SkPMColor colors[] = {
        SkPreMultiplyARGB(0x60, 0xFF, 0x00, 0x00), // More transparent red
        SkPreMultiplyARGB(0x60, 0xC0, 0xC0, 0xC0)  // More transparent gray
    };

    return colors[index];
}
#endif

void GraphicsContext::setupShader(SkPaint* paint, Gradient* grad, Pattern* pat, SkColor color) const
{
    RefPtr<SkShader> shader;

    if (grad) {
        shader = grad->shader();
        color = SK_ColorBLACK;
    } else if (pat) {
        shader = pat->shader();
        color = SK_ColorBLACK;
        paint->setFilterBitmap(imageInterpolationQuality() != InterpolationNone);
    }

    paint->setColor(m_state->applyAlpha(color));

    if (!shader)
        return;

    paint->setShader(shader.get());
}

void GraphicsContext::didDrawTextInRect(const SkRect& textRect)
{
    if (m_trackTextRegion) {
        TRACE_EVENT0("skia", "PlatformContextSkia::trackTextRegion");
        m_textRegion.join(textRect);
    }
}

}<|MERGE_RESOLUTION|>--- conflicted
+++ resolved
@@ -50,11 +50,7 @@
 
 #include <map>
 
-<<<<<<< HEAD
-#if OS(DARWIN)
-=======
 #if OS(MACOSX)
->>>>>>> 0704b1ab
 #include <ApplicationServices/ApplicationServices.h>
 #endif
 
