--- conflicted
+++ resolved
@@ -29,11 +29,6 @@
  */
 
 [
-<<<<<<< HEAD
-    GlobalContext=Window&WorkerGlobalScope,
-    SpecialWrapFor=File,
-=======
->>>>>>> 8c15b39e
     CustomConstructor,
     CustomConstructor(sequence<any> blobParts, optional BlobPropertyBag options),
     GlobalContext=Window&WorkerGlobalScope,
