/*
 * Copyright (C) 2008 Apple Inc. All Rights Reserved.
 *
 * Redistribution and use in source and binary forms, with or without
 * modification, are permitted provided that the following conditions
 * are met:
 * 1. Redistributions of source code must retain the above copyright
 *    notice, this list of conditions and the following disclaimer.
 * 2. Redistributions in binary form must reproduce the above copyright
 *    notice, this list of conditions and the following disclaimer in the
 *    documentation and/or other materials provided with the distribution.
 *
 * THIS SOFTWARE IS PROVIDED BY APPLE INC. ``AS IS'' AND ANY
 * EXPRESS OR IMPLIED WARRANTIES, INCLUDING, BUT NOT LIMITED TO, THE
 * IMPLIED WARRANTIES OF MERCHANTABILITY AND FITNESS FOR A PARTICULAR
 * PURPOSE ARE DISCLAIMED.  IN NO EVENT SHALL APPLE INC. OR
 * CONTRIBUTORS BE LIABLE FOR ANY DIRECT, INDIRECT, INCIDENTAL, SPECIAL,
 * EXEMPLARY, OR CONSEQUENTIAL DAMAGES (INCLUDING, BUT NOT LIMITED TO,
 * PROCUREMENT OF SUBSTITUTE GOODS OR SERVICES; LOSS OF USE, DATA, OR
 * PROFITS; OR BUSINESS INTERRUPTION) HOWEVER CAUSED AND ON ANY THEORY
 * OF LIABILITY, WHETHER IN CONTRACT, STRICT LIABILITY, OR TORT
 * (INCLUDING NEGLIGENCE OR OTHERWISE) ARISING IN ANY WAY OUT OF THE USE
 * OF THIS SOFTWARE, EVEN IF ADVISED OF THE POSSIBILITY OF SUCH DAMAGE.
 */

[
    CustomConstructor(sequence<any> blobParts, DOMString fileName, optional BlobPropertyBag options),
    GlobalContext=Window&WorkerGlobalScope,
] interface File : Blob {
    readonly attribute DOMString name;
    readonly attribute DOMString blpPath;
<<<<<<< HEAD
    readonly attribute Date lastModifiedDate;
    [RuntimeEnabled=DirectoryUpload] readonly attribute DOMString webkitRelativePath;
};
=======
    [Custom=Getter, MeasureAs=FileGetLastModifiedDate] readonly attribute Date lastModifiedDate;
    [Custom=Getter, RuntimeEnabled=FileConstructor] readonly attribute long long lastModified;
    [RuntimeEnabled=DirectoryUpload] readonly attribute DOMString webkitRelativePath;
};
>>>>>>> 8c15b39e
<|MERGE_RESOLUTION|>--- conflicted
+++ resolved
@@ -29,13 +29,7 @@
 ] interface File : Blob {
     readonly attribute DOMString name;
     readonly attribute DOMString blpPath;
-<<<<<<< HEAD
-    readonly attribute Date lastModifiedDate;
-    [RuntimeEnabled=DirectoryUpload] readonly attribute DOMString webkitRelativePath;
-};
-=======
     [Custom=Getter, MeasureAs=FileGetLastModifiedDate] readonly attribute Date lastModifiedDate;
     [Custom=Getter, RuntimeEnabled=FileConstructor] readonly attribute long long lastModified;
     [RuntimeEnabled=DirectoryUpload] readonly attribute DOMString webkitRelativePath;
-};
->>>>>>> 8c15b39e
+};