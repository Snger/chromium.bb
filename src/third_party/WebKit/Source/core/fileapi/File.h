--- conflicted
+++ resolved
@@ -122,11 +122,7 @@
     void appendTo(BlobData&) const override;
 
     const String& path() const { ASSERT(hasValidFilePath()); return m_path; }
-<<<<<<< HEAD
-    const String name() const { return m_name; }
-=======
     const String& name() const { return m_name; }
->>>>>>> db960c73
     const String& blpPath() const { return m_path; }
 
     // Getter for the lastModified IDL attribute,
