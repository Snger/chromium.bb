--- conflicted
+++ resolved
@@ -97,11 +97,8 @@
     DEFINE_ATTRIBUTE_EVENT_LISTENER(loadend);
 
 private:
-<<<<<<< HEAD
-=======
     class ThrottlingController;
 
->>>>>>> 8c15b39e
     FileReader(ExecutionContext*);
 
     void terminate();
