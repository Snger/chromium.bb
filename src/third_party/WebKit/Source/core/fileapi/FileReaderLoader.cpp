--- conflicted
+++ resolved
@@ -43,10 +43,6 @@
 #include "platform/blob/BlobURL.h"
 #include "platform/network/ResourceRequest.h"
 #include "platform/network/ResourceResponse.h"
-<<<<<<< HEAD
-#include "wtf/ArrayBuffer.h"
-=======
->>>>>>> 8c15b39e
 #include "wtf/PassOwnPtr.h"
 #include "wtf/PassRefPtr.h"
 #include "wtf/RefPtr.h"
@@ -166,11 +162,7 @@
         m_rawData.clear();
         m_stringResult = "";
         m_isRawDataConverted = true;
-<<<<<<< HEAD
-        m_decoder = 0;
-=======
         m_decoder.clear();
->>>>>>> 8c15b39e
     }
 }
 
