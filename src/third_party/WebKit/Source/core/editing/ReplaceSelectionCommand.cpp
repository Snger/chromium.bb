--- conflicted
+++ resolved
@@ -35,10 +35,6 @@
 #include "core/dom/Document.h"
 #include "core/dom/DocumentFragment.h"
 #include "core/dom/Element.h"
-<<<<<<< HEAD
-#include "core/dom/NodeTraversal.h"
-=======
->>>>>>> 8c15b39e
 #include "core/dom/Text.h"
 #include "core/editing/ApplyStyleCommand.h"
 #include "core/editing/BreakBlockquoteCommand.h"
@@ -491,11 +487,7 @@
                     // e.g. <b style="font-weight: normal;"> is converted to <span style="font-weight: normal;">
                     node = replaceElementWithSpanPreservingChildrenAndAttributes(htmlElement);
                     element = toElement(node);
-<<<<<<< HEAD
-                    insertedNodes.didReplaceNode(htmlElement, node.get());
-=======
                     insertedNodes.didReplaceNode(*htmlElement, *node);
->>>>>>> 8c15b39e
                 } else if (newInlineStyle->extractConflictingImplicitStyleOfAttributes(htmlElement, EditingStyle::PreserveWritingDirection, 0, attributes,
                     EditingStyle::DoNotExtractMatchingStyle)) {
                     // e.g. <font size="3" style="font-size: 20px;"> is converted to <font style="font-size: 20px;">
@@ -679,11 +671,7 @@
     if (lastLeafInserted.isTextNode() && !nodeHasVisibleRenderText(toText(lastLeafInserted))
         && !enclosingNodeWithTag(firstPositionInOrBeforeNode(&lastLeafInserted), selectTag)
         && !enclosingNodeWithTag(firstPositionInOrBeforeNode(&lastLeafInserted), scriptTag)) {
-<<<<<<< HEAD
-        insertedNodes.willRemoveNode(&lastLeafInserted);
-=======
         insertedNodes.willRemoveNode(lastLeafInserted);
->>>>>>> 8c15b39e
         removeNode(&lastLeafInserted);
     }
 
@@ -691,11 +679,7 @@
     // it is a top level node in the fragment and the user can't insert into those elements.
     Node* firstNodeInserted = insertedNodes.firstNodeInserted();
     if (firstNodeInserted && firstNodeInserted->isTextNode() && !nodeHasVisibleRenderText(toText(*firstNodeInserted))) {
-<<<<<<< HEAD
-        insertedNodes.willRemoveNode(firstNodeInserted);
-=======
         insertedNodes.willRemoveNode(*firstNodeInserted);
->>>>>>> 8c15b39e
         removeNode(firstNodeInserted);
     }
 }
