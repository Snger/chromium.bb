/*
 * Copyright (C) 2004, 2006, 2009 Apple Inc. All rights reserved.
 *
 * Redistribution and use in source and binary forms, with or without
 * modification, are permitted provided that the following conditions
 * are met:
 * 1. Redistributions of source code must retain the above copyright
 *    notice, this list of conditions and the following disclaimer.
 * 2. Redistributions in binary form must reproduce the above copyright
 *    notice, this list of conditions and the following disclaimer in the
 *    documentation and/or other materials provided with the distribution.
 *
 * THIS SOFTWARE IS PROVIDED BY APPLE COMPUTER, INC. ``AS IS'' AND ANY
 * EXPRESS OR IMPLIED WARRANTIES, INCLUDING, BUT NOT LIMITED TO, THE
 * IMPLIED WARRANTIES OF MERCHANTABILITY AND FITNESS FOR A PARTICULAR
 * PURPOSE ARE DISCLAIMED.  IN NO EVENT SHALL APPLE COMPUTER, INC. OR
 * CONTRIBUTORS BE LIABLE FOR ANY DIRECT, INDIRECT, INCIDENTAL, SPECIAL,
 * EXEMPLARY, OR CONSEQUENTIAL DAMAGES (INCLUDING, BUT NOT LIMITED TO,
 * PROCUREMENT OF SUBSTITUTE GOODS OR SERVICES; LOSS OF USE, DATA, OR
 * PROFITS; OR BUSINESS INTERRUPTION) HOWEVER CAUSED AND ON ANY THEORY
 * OF LIABILITY, WHETHER IN CONTRACT, STRICT LIABILITY, OR TORT
 * (INCLUDING NEGLIGENCE OR OTHERWISE) ARISING IN ANY WAY OUT OF THE USE
 * OF THIS SOFTWARE, EVEN IF ADVISED OF THE POSSIBILITY OF SUCH DAMAGE.
 */

#ifndef TextIterator_h
#define TextIterator_h

#include "core/dom/Range.h"
#include "core/editing/FindOptions.h"
#include "wtf/Vector.h"

namespace WebCore {

class InlineTextBox;
class RenderText;
class RenderTextFragment;

enum TextIteratorBehavior {
    TextIteratorDefaultBehavior = 0,
    TextIteratorEmitsCharactersBetweenAllVisiblePositions = 1 << 0,
    TextIteratorEntersTextControls = 1 << 1,
    TextIteratorIgnoresStyleVisibility = 1 << 2,
<<<<<<< HEAD
    TextIteratorEmitsObjectReplacementCharacters = 1 << 3,
    TextIteratorEmitsOriginalText = 1 << 4,
    TextIteratorStopsOnFormControls = 1 << 5,
    TextIteratorEmitsImageAltText = 1 << 6,
=======
    TextIteratorEmitsOriginalText = 1 << 3,
    TextIteratorStopsOnFormControls = 1 << 4,
    TextIteratorEmitsImageAltText = 1 << 5,
    TextIteratorEntersAuthorShadowRoots = 1 << 6
>>>>>>> 8c15b39e
};
typedef unsigned TextIteratorBehaviorFlags;

// FIXME: Can't really answer this question correctly without knowing the white-space mode.
// FIXME: Move this somewhere else in the editing directory. It doesn't belong here.
inline bool isCollapsibleWhitespace(UChar c)
{
    switch (c) {
        case ' ':
        case '\n':
            return true;
        default:
            return false;
    }
}

<<<<<<< HEAD
String plainText(const Range*, TextIteratorBehavior defaultBehavior = TextIteratorDefaultBehavior);
=======
String plainText(const Range*, TextIteratorBehaviorFlags = TextIteratorDefaultBehavior);
>>>>>>> 8c15b39e
PassRefPtr<Range> findPlainText(const Range*, const String&, FindOptions);

class BitStack {
public:
    BitStack();
    ~BitStack();

    void push(bool);
    void pop();

    bool top() const;
    unsigned size() const;

private:
    unsigned m_size;
    Vector<unsigned, 1> m_words;
};

// Iterates through the DOM range, returning all the text, and 0-length boundaries
// at points where replaced elements break up the text flow.  The text comes back in
// chunks so as to optimize for performance of the iteration.

class TextIterator {
public:
    explicit TextIterator(const Range*, TextIteratorBehaviorFlags = TextIteratorDefaultBehavior);
    ~TextIterator();

    bool atEnd() const { return !m_positionNode || m_shouldStop; }
    void advance();

    int length() const { return m_textLength; }
    UChar characterAt(unsigned index) const;
    String substring(unsigned position, unsigned length) const;
    void appendTextToStringBuilder(StringBuilder&, unsigned position = 0, unsigned maxLength = UINT_MAX) const;

    template<typename BufferType>
    void appendTextTo(BufferType& output, unsigned position = 0)
    {
        ASSERT_WITH_SECURITY_IMPLICATION(position <= static_cast<unsigned>(length()));
        unsigned lengthToAppend = length() - position;
        if (!lengthToAppend)
            return;
        if (m_singleCharacterBuffer) {
            ASSERT(!position);
            ASSERT(length() == 1);
            output.append(&m_singleCharacterBuffer, 1);
        } else {
            string().appendTo(output, startOffset() + position, lengthToAppend);
        }
    }

    PassRefPtr<Range> range() const;
    Node* node() const;

    static int rangeLength(const Range*, bool spacesForReplacedElements = false);
    static PassRefPtr<Range> subrange(Range* entireRange, int characterOffset, int characterCount);

private:
    enum IterationProgress {
        HandledNone,
        HandledAuthorShadowRoots,
        HandledUserAgentShadowRoot,
        HandledNode,
        HandledChildren
    };

    int startOffset() const { return m_positionStartOffset; }
    const String& string() const { return m_text; }
    void exitNode();
    bool shouldRepresentNodeOffsetZero();
    bool shouldEmitSpaceBeforeAndAfterNode(Node*);
    void representNodeOffsetZero();
    bool handleTextNode();
    bool handleReplacedElement();
    bool handleNonTextNode();
    void handleTextBox();
    void handleTextNodeFirstLetter(RenderTextFragment*);
    bool hasVisibleTextNode(RenderText*);
    void emitCharacter(UChar, Node* textNode, Node* offsetBaseNode, int textStartOffset, int textEndOffset);
    void emitText(Node* textNode, RenderObject* renderObject, int textStartOffset, int textEndOffset);
    void emitText(Node* textNode, int textStartOffset, int textEndOffset);

    // Current position, not necessarily of the text being returned, but position
    // as we walk through the DOM tree.
    Node* m_node;
    int m_offset;
    IterationProgress m_iterationProgress;
    BitStack m_fullyClippedStack;
    int m_shadowDepth;

    // The range.
    Node* m_startContainer;
    int m_startOffset;
    Node* m_endContainer;
    int m_endOffset;
    Node* m_pastEndNode;

    // The current text and its position, in the form to be returned from the iterator.
    Node* m_positionNode;
    mutable Node* m_positionOffsetBaseNode;
    mutable int m_positionStartOffset;
    mutable int m_positionEndOffset;
    int m_textLength;
    String m_text;

    // Used when there is still some pending text from the current node; when these
    // are false and 0, we go back to normal iterating.
    bool m_needsAnotherNewline;
    InlineTextBox* m_textBox;
    // Used when iteration over :first-letter text to save pointer to
    // remaining text box.
    InlineTextBox* m_remainingTextBox;
    // Used to point to RenderText object for :first-letter.
    RenderText *m_firstLetterText;

    // Used to do the whitespace collapsing logic.
    Node* m_lastTextNode;
    bool m_lastTextNodeEndedWithCollapsedSpace;
    UChar m_lastCharacter;

    // Used for whitespace characters that aren't in the DOM, so we can point at them.
    // If non-zero, overrides m_text.
    UChar m_singleCharacterBuffer;

    // Used when text boxes are out of order (Hebrew/Arabic w/ embeded LTR text)
    Vector<InlineTextBox*> m_sortedTextBoxes;
    size_t m_sortedTextBoxesPosition;

    // Used when deciding whether to emit a "positioning" (e.g. newline) before any other content
    bool m_hasEmitted;

    // Used by selection preservation code.  There should be one character emitted between every VisiblePosition
    // in the Range used to create the TextIterator.
    // FIXME <rdar://problem/6028818>: This functionality should eventually be phased out when we rewrite
    // moveParagraphs to not clone/destroy moved content.
    bool m_emitsCharactersBetweenAllVisiblePositions;
    bool m_entersTextControls;

    // Used in pasting inside password field.
    bool m_emitsOriginalText;
    // Used when deciding text fragment created by :first-letter should be looked into.
    bool m_handledFirstLetter;
    // Used when the visibility of the style should not affect text gathering.
    bool m_ignoresStyleVisibility;
    // Used when the iteration should stop if form controls are reached.
    bool m_stopsOnFormControls;
    // Used when m_stopsOnFormControls is set to determine if the iterator should keep advancing.
    bool m_shouldStop;

    bool m_emitsImageAltText;

    bool m_entersAuthorShadowRoots;
};

// Iterates through the DOM range, returning all the text, and 0-length boundaries
// at points where replaced elements break up the text flow. The text comes back in
// chunks so as to optimize for performance of the iteration.
class SimplifiedBackwardsTextIterator {
public:
    explicit SimplifiedBackwardsTextIterator(const Range*, TextIteratorBehaviorFlags = TextIteratorDefaultBehavior);

    bool atEnd() const { return !m_positionNode || m_shouldStop; }
    void advance();

    int length() const { return m_textLength; }

    Node* node() const { return m_node; }

    template<typename BufferType>
    void prependTextTo(BufferType& output)
    {
        if (!m_textLength)
            return;
        if (m_singleCharacterBuffer)
            output.prepend(&m_singleCharacterBuffer, 1);
        else
            m_textContainer.prependTo(output, m_textOffset, m_textLength);
    }

    PassRefPtr<Range> range() const;

private:
    void exitNode();
    bool handleTextNode();
    RenderText* handleFirstLetter(int& startOffset, int& offsetInNode);
    bool handleReplacedElement();
    bool handleNonTextNode();
    void emitCharacter(UChar, Node*, int startOffset, int endOffset);
    bool advanceRespectingRange(Node*);

    // Current position, not necessarily of the text being returned, but position
    // as we walk through the DOM tree.
    Node* m_node;
    int m_offset;
    bool m_handledNode;
    bool m_handledChildren;
    BitStack m_fullyClippedStack;

    // End of the range.
    Node* m_startNode;
    int m_startOffset;
    // Start of the range.
    Node* m_endNode;
    int m_endOffset;

    // The current text and its position, in the form to be returned from the iterator.
    Node* m_positionNode;
    int m_positionStartOffset;
    int m_positionEndOffset;

    String m_textContainer; // We're interested in the range [m_textOffset, m_textOffset + m_textLength) of m_textContainer.
    int m_textOffset;
    int m_textLength;

    // Used to do the whitespace logic.
    Node* m_lastTextNode;
    UChar m_lastCharacter;

    // Used for whitespace characters that aren't in the DOM, so we can point at them.
    UChar m_singleCharacterBuffer;

    // Whether m_node has advanced beyond the iteration range (i.e. m_startNode).
    bool m_havePassedStartNode;

    // Should handle first-letter renderer in the next call to handleTextNode.
    bool m_shouldHandleFirstLetter;

    // Used when the iteration should stop if form controls are reached.
    bool m_stopsOnFormControls;

    // Used when m_stopsOnFormControls is set to determine if the iterator should keep advancing.
    bool m_shouldStop;

    // Used in pasting inside password field.
    bool m_emitsOriginalText;
};

// Builds on the text iterator, adding a character position so we can walk one
// character at a time, or faster, as needed. Useful for searching.
class CharacterIterator {
public:
    explicit CharacterIterator(const Range*, TextIteratorBehaviorFlags = TextIteratorDefaultBehavior);

    void advance(int numCharacters);

    bool atBreak() const { return m_atBreak; }
    bool atEnd() const { return m_textIterator.atEnd(); }

    int length() const { return m_textIterator.length() - m_runOffset; }
    UChar characterAt(unsigned index) const { return m_textIterator.characterAt(m_runOffset + index); }

    template<typename BufferType>
    void appendTextTo(BufferType& output) { m_textIterator.appendTextTo(output, m_runOffset); }

    String string(int numChars);

    int characterOffset() const { return m_offset; }
    PassRefPtr<Range> range() const;

private:
    int m_offset;
    int m_runOffset;
    bool m_atBreak;

    TextIterator m_textIterator;
};

class BackwardsCharacterIterator {
public:
    explicit BackwardsCharacterIterator(const Range*, TextIteratorBehaviorFlags = TextIteratorDefaultBehavior);

    void advance(int);

    bool atEnd() const { return m_textIterator.atEnd(); }

    PassRefPtr<Range> range() const;

private:
    int m_offset;
    int m_runOffset;
    bool m_atBreak;

    SimplifiedBackwardsTextIterator m_textIterator;
};

// Very similar to the TextIterator, except that the chunks of text returned are "well behaved",
// meaning they never end split up a word.  This is useful for spellcheck or (perhaps one day) searching.
class WordAwareIterator {
public:
    explicit WordAwareIterator(const Range*);
    ~WordAwareIterator();

    bool atEnd() const { return !m_didLookAhead && m_textIterator.atEnd(); }
    void advance();

    String substring(unsigned position, unsigned length) const;
    UChar characterAt(unsigned index) const;
    int length() const;

    // Range of the text we're currently returning
    PassRefPtr<Range> range() const { return m_range; }

private:
    Vector<UChar> m_buffer;
    // Did we have to look ahead in the textIterator to confirm the current chunk?
    bool m_didLookAhead;
    RefPtr<Range> m_range;
    TextIterator m_textIterator;
};

}

#endif<|MERGE_RESOLUTION|>--- conflicted
+++ resolved
@@ -41,17 +41,10 @@
     TextIteratorEmitsCharactersBetweenAllVisiblePositions = 1 << 0,
     TextIteratorEntersTextControls = 1 << 1,
     TextIteratorIgnoresStyleVisibility = 1 << 2,
-<<<<<<< HEAD
-    TextIteratorEmitsObjectReplacementCharacters = 1 << 3,
-    TextIteratorEmitsOriginalText = 1 << 4,
-    TextIteratorStopsOnFormControls = 1 << 5,
-    TextIteratorEmitsImageAltText = 1 << 6,
-=======
     TextIteratorEmitsOriginalText = 1 << 3,
     TextIteratorStopsOnFormControls = 1 << 4,
     TextIteratorEmitsImageAltText = 1 << 5,
     TextIteratorEntersAuthorShadowRoots = 1 << 6
->>>>>>> 8c15b39e
 };
 typedef unsigned TextIteratorBehaviorFlags;
 
@@ -68,11 +61,7 @@
     }
 }
 
-<<<<<<< HEAD
-String plainText(const Range*, TextIteratorBehavior defaultBehavior = TextIteratorDefaultBehavior);
-=======
 String plainText(const Range*, TextIteratorBehaviorFlags = TextIteratorDefaultBehavior);
->>>>>>> 8c15b39e
 PassRefPtr<Range> findPlainText(const Range*, const String&, FindOptions);
 
 class BitStack {
