--- conflicted
+++ resolved
@@ -644,11 +644,7 @@
     // The rule for merging into an empty block is: only do so if its farther to the right.
     // FIXME: Consider RTL.
     if (!m_startsAtEmptyLine && isStartOfParagraph(mergeDestination) && startOfParagraphToMove.absoluteCaretBounds().x() > mergeDestination.absoluteCaretBounds().x()) {
-<<<<<<< HEAD
-        if (mergeDestination.deepEquivalent().downstream().deprecatedNode()->hasTagName(brTag)) {
-=======
         if (isHTMLBRElement(*mergeDestination.deepEquivalent().downstream().deprecatedNode())) {
->>>>>>> 7c415e25
 
             Node *rootEditNode = startOfParagraphToMove.deepEquivalent().rootEditableElement();
 
