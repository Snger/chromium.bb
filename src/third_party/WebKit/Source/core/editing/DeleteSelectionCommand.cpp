--- conflicted
+++ resolved
@@ -644,14 +644,10 @@
     // The rule for merging into an empty block is: only do so if its farther to the right.
     // FIXME: Consider RTL.
     if (!m_startsAtEmptyLine && isStartOfParagraph(mergeDestination) && startOfParagraphToMove.absoluteCaretBounds().x() > mergeDestination.absoluteCaretBounds().x()) {
-<<<<<<< HEAD
         if (isHTMLBRElement(*mergeDestination.deepEquivalent().downstream().deprecatedNode())) {
-=======
-        if (mergeDestination.deepEquivalent().downstream().deprecatedNode()->hasTagName(brTag)) {
 
             Node *rootEditNode = startOfParagraphToMove.deepEquivalent().rootEditableElement();
 
->>>>>>> 1d49b012
             removeNodeAndPruneAncestors(mergeDestination.deepEquivalent().downstream().deprecatedNode());
 
             // removeNodeAndPruneAncestors can remove the nodes startOfParagraphToMove (or any other Position) is pointing to.
