--- conflicted
+++ resolved
@@ -483,18 +483,14 @@
     return true;
 }
 
-<<<<<<< HEAD
-static bool executeInsertBacktab(LocalFrame& frame, Event* event, EditorCommandSource, const String&)
-=======
-static bool executeIndentBlock(Frame& frame, Event*, EditorCommandSource, const String&)
+static bool executeIndentBlock(LocalFrame& frame, Event*, EditorCommandSource, const String&)
 {
     ASSERT(frame.document());
     IndentBlockCommand::create(*frame.document())->apply();
     return true;
 }
 
-static bool executeInsertBacktab(Frame& frame, Event* event, EditorCommandSource, const String&)
->>>>>>> 7b748af1
+static bool executeInsertBacktab(LocalFrame& frame, Event* event, EditorCommandSource, const String&)
 {
     return targetFrame(frame, event)->eventHandler().handleTextInputEvent("\t", event, TextEventInputBackTab);
 }
@@ -936,18 +932,14 @@
     return true;
 }
 
-<<<<<<< HEAD
-static bool executeToggleOverwrite(LocalFrame& frame, Event*, EditorCommandSource, const String&)
-=======
-static bool executeOutdentBlock(Frame& frame, Event*, EditorCommandSource, const String&)
+static bool executeOutdentBlock(LocalFrame& frame, Event*, EditorCommandSource, const String&)
 {
     ASSERT(frame.document());
     OutdentBlockCommand::create(*frame.document())->apply();
     return true;
 }
 
-static bool executeToggleOverwrite(Frame& frame, Event*, EditorCommandSource, const String&)
->>>>>>> 7b748af1
+static bool executeToggleOverwrite(LocalFrame& frame, Event*, EditorCommandSource, const String&)
 {
     frame.editor().toggleOverwriteModeEnabled();
     return true;
