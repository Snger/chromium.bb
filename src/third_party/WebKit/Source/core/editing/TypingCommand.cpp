--- conflicted
+++ resolved
@@ -294,12 +294,9 @@
         return;
 
     frame->spellChecker().cancelCheck();
-<<<<<<< HEAD
 
     if (commandType != InsertText)
         return;
-=======
->>>>>>> 8c15b39e
 
     // Take a look at the selection that results after typing and determine whether we need to spellcheck.
     // Since the word containing the current selection is never marked, this does a check to
@@ -310,11 +307,7 @@
     if (previous.isNotNull()) {
         VisiblePosition p1 = startOfWord(previous, LeftWordIfOnBoundary);
         VisiblePosition p2 = startOfWord(start, LeftWordIfOnBoundary);
-<<<<<<< HEAD
         if (p1 != p2 && previous.characterAfter() != '\'' && 0 > comparePositions(p1.deepEquivalent(), p2.deepEquivalent()))
-=======
-        if (p1 != p2)
->>>>>>> 8c15b39e
             frame->spellChecker().markMisspellingsAfterTypingToWord(p1, endingSelection());
     }
 }
