--- conflicted
+++ resolved
@@ -462,11 +462,7 @@
             return;
 
         // If the caret is just after a table, select the table and don't delete anything.
-<<<<<<< HEAD
-        } else if (Element* table = isFirstPositionAfterTable(visibleStart)) {
-=======
-        if (Node* table = isFirstPositionAfterTable(visibleStart)) {
->>>>>>> 67be20bd
+        if (Element* table = isFirstPositionAfterTable(visibleStart)) {
             setEndingSelection(VisibleSelection(positionBeforeNode(table), endingSelection().start(), DOWNSTREAM, endingSelection().isDirectional()));
             typingAddedToOpenCommand(DeleteKey);
             return;
