--- conflicted
+++ resolved
@@ -293,9 +293,6 @@
     if (commandType != InsertText)
         return;
 
-    if (commandType != InsertText)
-        return;
-
     // Take a look at the selection that results after typing and determine whether we need to spellcheck.
     // Since the word containing the current selection is never marked, this does a check to
     // see if typing made a new word that is not in the current selection. Basically, you
@@ -306,11 +303,7 @@
         VisiblePosition p1 = startOfWord(previous, LeftWordIfOnBoundary);
         VisiblePosition p2 = startOfWord(start, LeftWordIfOnBoundary);
         if (p1 != p2 && previous.characterAfter() != '\'' && 0 > comparePositions(p1.deepEquivalent(), p2.deepEquivalent()))
-<<<<<<< HEAD
-            frame->editor().markMisspellingsAfterTypingToWord(p1, endingSelection());
-=======
             frame->spellChecker().markMisspellingsAfterTypingToWord(p1, endingSelection());
->>>>>>> 6bfdf8d4
     }
 }
 
