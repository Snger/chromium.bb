--- conflicted
+++ resolved
@@ -455,16 +455,6 @@
         if (enclosingTableCell && visibleStart == VisiblePosition(firstPositionInNode(enclosingTableCell)))
             return;
 
-<<<<<<< HEAD
-        // If the caret is at the start of a paragraph after a table, move content into the last table cell.
-        if (isStartOfParagraph(visibleStart) && isFirstPositionAfterTable(visibleStart.previous(CannotCrossEditingBoundary))) {
-            // Unless the caret is just before a table.  We don't want to move a table into the last table cell.
-            if (isLastPositionBeforeTable(visibleStart))
-                return;
-            // Extend the selection backward into the last cell, then deletion will handle the move.
-            selection->modify(FrameSelection::AlterationExtend, DirectionBackward, granularity);
-=======
->>>>>>> b549a924
         // If the caret is just after a table, select the table and don't delete anything.
         if (Node* table = isFirstPositionAfterTable(visibleStart)) {
             setEndingSelection(VisibleSelection(positionBeforeNode(table), endingSelection().start(), DOWNSTREAM, endingSelection().isDirectional()));
