--- conflicted
+++ resolved
@@ -466,11 +466,7 @@
             return;
 
         // If the caret is just after a table, select the table and don't delete anything.
-<<<<<<< HEAD
-        if (Node* table = isFirstPositionAfterTable(visibleStart)) {
-=======
         if (Element* table = isFirstPositionAfterTable(visibleStart)) {
->>>>>>> e6de044b
             setEndingSelection(VisibleSelection(positionBeforeNode(table), endingSelection().start(), DOWNSTREAM, endingSelection().isDirectional()));
             typingAddedToOpenCommand(DeleteKey);
             return;
