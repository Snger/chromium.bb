--- conflicted
+++ resolved
@@ -1478,11 +1478,7 @@
 void CompositeEditCommand::finishBlockCommand(PassRefPtr<ContainerNode> startScope, PassRefPtr<ContainerNode> endScope,
                                               int startIndex, int endIndex)
 {
-<<<<<<< HEAD
-    document()->updateLayoutIgnorePendingStylesheets();
-=======
     document().updateLayoutIgnorePendingStylesheets();
->>>>>>> 0704b1ab
 
     ASSERT(startScope == endScope);
     ASSERT(startIndex >= 0);
