--- conflicted
+++ resolved
@@ -182,11 +182,7 @@
 
     Editor::RevealSelectionScope revealSelectionScope(&editor());
 
-<<<<<<< HEAD
-    bool dirty = m_isDirty || plainText(compositionEphemeralRange()) != text;
-=======
     bool dirty = m_isDirty || composingText() != text;
->>>>>>> 8a4399cd
 
     if (mode == CancelComposition) {
         ASSERT(text == emptyString());
