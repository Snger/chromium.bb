/*
 * Copyright (C) 2007, 2008, 2009 Apple Computer, Inc.
 * Copyright (C) 2010, 2011 Google Inc. All rights reserved.
 *
 * Redistribution and use in source and binary forms, with or without
 * modification, are permitted provided that the following conditions
 * are met:
 * 1. Redistributions of source code must retain the above copyright
 *    notice, this list of conditions and the following disclaimer.
 * 2. Redistributions in binary form must reproduce the above copyright
 *    notice, this list of conditions and the following disclaimer in the
 *    documentation and/or other materials provided with the distribution.
 *
 * THIS SOFTWARE IS PROVIDED BY THE COPYRIGHT HOLDERS AND CONTRIBUTORS
 * "AS IS" AND ANY EXPRESS OR IMPLIED WARRANTIES, INCLUDING, BUT NOT
 * LIMITED TO, THE IMPLIED WARRANTIES OF MERCHANTABILITY AND FITNESS FOR
 * A PARTICULAR PURPOSE ARE DISCLAIMED. IN NO EVENT SHALL THE COPYRIGHT
 * OWNER OR CONTRIBUTORS BE LIABLE FOR ANY DIRECT, INDIRECT, INCIDENTAL,
 * SPECIAL, EXEMPLARY, OR CONSEQUENTIAL DAMAGES (INCLUDING, BUT NOT
 * LIMITED TO, PROCUREMENT OF SUBSTITUTE GOODS OR SERVICES; LOSS OF USE,
 * DATA, OR PROFITS; OR BUSINESS INTERRUPTION) HOWEVER CAUSED AND ON ANY
 * THEORY OF LIABILITY, WHETHER IN CONTRACT, STRICT LIABILITY, OR TORT
 * (INCLUDING NEGLIGENCE OR OTHERWISE) ARISING IN ANY WAY OUT OF THE USE
 * OF THIS SOFTWARE, EVEN IF ADVISED OF THE POSSIBILITY OF SUCH DAMAGE.
 */

#include "config.h"
#include "core/editing/EditingStyle.h"

#include "bindings/core/v8/ExceptionStatePlaceholder.h"
#include "core/HTMLNames.h"
#include "core/css/CSSComputedStyleDeclaration.h"
#include "core/css/CSSPropertyMetadata.h"
#include "core/css/CSSRuleList.h"
#include "core/css/CSSStyleRule.h"
#include "core/css/CSSValueList.h"
#include "core/css/CSSValuePool.h"
#include "core/css/FontSize.h"
#include "core/css/StylePropertySet.h"
#include "core/css/StyleRule.h"
#include "core/css/parser/CSSParser.h"
#include "core/css/resolver/StyleResolver.h"
#include "core/dom/Document.h"
#include "core/dom/Element.h"
#include "core/dom/Node.h"
#include "core/dom/NodeTraversal.h"
#include "core/dom/Position.h"
#include "core/dom/QualifiedName.h"
#include "core/editing/ApplyStyleCommand.h"
#include "core/editing/Editor.h"
#include "core/editing/FrameSelection.h"
#include "core/editing/HTMLInterchange.h"
#include "core/editing/htmlediting.h"
#include "core/frame/LocalFrame.h"
#include "core/html/HTMLFontElement.h"
#include "core/html/HTMLSpanElement.h"
#include "core/rendering/RenderBox.h"
#include "core/rendering/RenderObject.h"
#include "core/rendering/style/RenderStyle.h"

namespace blink {

static const CSSPropertyID& textDecorationPropertyForEditing()
{
    static const CSSPropertyID property = RuntimeEnabledFeatures::css3TextDecorationsEnabled() ? CSSPropertyTextDecorationLine : CSSPropertyTextDecoration;
    return property;
}

// Editing style properties must be preserved during editing operation.
// e.g. when a user inserts a new paragraph, all properties listed here must be copied to the new paragraph.
// NOTE: Use either allEditingProperties() or inheritableEditingProperties() to
// respect runtime enabling of properties.
static const CSSPropertyID staticEditingProperties[] = {
    CSSPropertyBackgroundColor,
    CSSPropertyColor,
    CSSPropertyFontFamily,
    CSSPropertyFontSize,
    CSSPropertyFontStyle,
    CSSPropertyFontVariant,
    CSSPropertyFontWeight,
    CSSPropertyLetterSpacing,
    CSSPropertyLineHeight,
    CSSPropertyOrphans,
    CSSPropertyTextAlign,
    // FIXME: CSSPropertyTextDecoration needs to be removed when CSS3 Text
    // Decoration feature is no longer experimental.
    CSSPropertyTextDecoration,
    CSSPropertyTextDecorationLine,
    CSSPropertyTextIndent,
    CSSPropertyTextTransform,
    CSSPropertyWhiteSpace,
    CSSPropertyWidows,
    CSSPropertyWordSpacing,
    CSSPropertyWebkitTextDecorationsInEffect,
    CSSPropertyWebkitTextFillColor,
    CSSPropertyWebkitTextStrokeColor,
    CSSPropertyWebkitTextStrokeWidth,
};

enum EditingPropertiesType { OnlyInheritableEditingProperties, AllEditingProperties };

static const Vector<CSSPropertyID>& allEditingProperties()
{
    DEFINE_STATIC_LOCAL(Vector<CSSPropertyID>, properties, ());
    if (properties.isEmpty()) {
        CSSPropertyMetadata::filterEnabledCSSPropertiesIntoVector(staticEditingProperties, WTF_ARRAY_LENGTH(staticEditingProperties), properties);
        if (RuntimeEnabledFeatures::css3TextDecorationsEnabled())
            properties.remove(properties.find(CSSPropertyTextDecoration));
    }
    return properties;
}

static const Vector<CSSPropertyID>& inheritableEditingProperties()
{
    DEFINE_STATIC_LOCAL(Vector<CSSPropertyID>, properties, ());
    if (properties.isEmpty()) {
        CSSPropertyMetadata::filterEnabledCSSPropertiesIntoVector(staticEditingProperties, WTF_ARRAY_LENGTH(staticEditingProperties), properties);
        for (size_t index = 0; index < properties.size();) {
            if (!CSSPropertyMetadata::isInheritedProperty(properties[index])) {
                properties.remove(index);
                continue;
            }
            ++index;
        }
    }
    return properties;
}

template <class StyleDeclarationType>
static PassRefPtrWillBeRawPtr<MutableStylePropertySet> copyEditingProperties(StyleDeclarationType* style, EditingPropertiesType type = OnlyInheritableEditingProperties)
{
    if (type == AllEditingProperties)
        return style->copyPropertiesInSet(allEditingProperties());
    return style->copyPropertiesInSet(inheritableEditingProperties());
}

static inline bool isEditingProperty(int id)
{
    return allEditingProperties().contains(static_cast<CSSPropertyID>(id));
}

static PassRefPtrWillBeRawPtr<MutableStylePropertySet> editingStyleFromComputedStyle(PassRefPtrWillBeRawPtr<CSSComputedStyleDeclaration> style, EditingPropertiesType type = OnlyInheritableEditingProperties)
{
    if (!style)
        return MutableStylePropertySet::create();
    return copyEditingProperties(style.get(), type);
}

static PassRefPtrWillBeRawPtr<MutableStylePropertySet> getPropertiesNotIn(StylePropertySet* styleWithRedundantProperties, CSSStyleDeclaration* baseStyle);
enum LegacyFontSizeMode { AlwaysUseLegacyFontSize, UseLegacyFontSizeOnlyIfPixelValuesMatch };
static int legacyFontSizeFromCSSValue(Document*, CSSPrimitiveValue*, FixedPitchFontType, LegacyFontSizeMode);
static bool isTransparentColorValue(CSSValue*);
static bool hasTransparentBackgroundColor(CSSStyleDeclaration*);
static bool hasTransparentBackgroundColor(StylePropertySet*);
static PassRefPtrWillBeRawPtr<CSSValue> backgroundColorInEffect(Node*);

class HTMLElementEquivalent : public NoBaseWillBeGarbageCollected<HTMLElementEquivalent> {
    WTF_MAKE_FAST_ALLOCATED_WILL_BE_REMOVED;
    DECLARE_EMPTY_VIRTUAL_DESTRUCTOR_WILL_BE_REMOVED(HTMLElementEquivalent);
public:
    static PassOwnPtrWillBeRawPtr<HTMLElementEquivalent> create(CSSPropertyID propertyID, CSSValueID primitiveValue, const HTMLQualifiedName& tagName)
    {
        return adoptPtrWillBeNoop(new HTMLElementEquivalent(propertyID, primitiveValue, tagName));
    }

    virtual bool matches(const Element* element) const { return !m_tagName || element->hasTagName(*m_tagName); }
    virtual bool hasAttribute() const { return false; }
    virtual bool propertyExistsInStyle(const StylePropertySet* style) const { return style->getPropertyCSSValue(m_propertyID); }
    virtual bool valueIsPresentInStyle(HTMLElement*, StylePropertySet*) const;
    virtual void addToStyle(Element*, EditingStyle*) const;

    virtual void trace(Visitor* visitor) { visitor->trace(m_primitiveValue); }

protected:
    HTMLElementEquivalent(CSSPropertyID);
    HTMLElementEquivalent(CSSPropertyID, const HTMLQualifiedName& tagName);
    HTMLElementEquivalent(CSSPropertyID, CSSValueID primitiveValue, const HTMLQualifiedName& tagName);
    const CSSPropertyID m_propertyID;
    const RefPtrWillBeMember<CSSPrimitiveValue> m_primitiveValue;
    const HTMLQualifiedName* m_tagName; // We can store a pointer because HTML tag names are const global.
};

DEFINE_EMPTY_DESTRUCTOR_WILL_BE_REMOVED(HTMLElementEquivalent);

HTMLElementEquivalent::HTMLElementEquivalent(CSSPropertyID id)
    : m_propertyID(id)
    , m_tagName(0)
{
}

HTMLElementEquivalent::HTMLElementEquivalent(CSSPropertyID id, const HTMLQualifiedName& tagName)
    : m_propertyID(id)
    , m_tagName(&tagName)
{
}

HTMLElementEquivalent::HTMLElementEquivalent(CSSPropertyID id, CSSValueID primitiveValue, const HTMLQualifiedName& tagName)
    : m_propertyID(id)
    , m_primitiveValue(CSSPrimitiveValue::createIdentifier(primitiveValue))
    , m_tagName(&tagName)
{
    ASSERT(primitiveValue != CSSValueInvalid);
}

bool HTMLElementEquivalent::valueIsPresentInStyle(HTMLElement* element, StylePropertySet* style) const
{
    RefPtrWillBeRawPtr<CSSValue> value = style->getPropertyCSSValue(m_propertyID);
    return matches(element) && value && value->isPrimitiveValue() && toCSSPrimitiveValue(value.get())->getValueID() == m_primitiveValue->getValueID();
}

void HTMLElementEquivalent::addToStyle(Element*, EditingStyle* style) const
{
    style->setProperty(m_propertyID, m_primitiveValue->cssText());
}

class HTMLTextDecorationEquivalent final : public HTMLElementEquivalent {
public:
    static PassOwnPtrWillBeRawPtr<HTMLElementEquivalent> create(CSSValueID primitiveValue, const HTMLQualifiedName& tagName)
    {
        return adoptPtrWillBeNoop(new HTMLTextDecorationEquivalent(primitiveValue, tagName));
    }
    virtual bool propertyExistsInStyle(const StylePropertySet*) const override;
    virtual bool valueIsPresentInStyle(HTMLElement*, StylePropertySet*) const override;

    virtual void trace(Visitor* visitor) override { HTMLElementEquivalent::trace(visitor); }

private:
    HTMLTextDecorationEquivalent(CSSValueID primitiveValue, const HTMLQualifiedName& tagName);
};

HTMLTextDecorationEquivalent::HTMLTextDecorationEquivalent(CSSValueID primitiveValue, const HTMLQualifiedName& tagName)
    : HTMLElementEquivalent(textDecorationPropertyForEditing(), primitiveValue, tagName)
    // m_propertyID is used in HTMLElementEquivalent::addToStyle
{
}

bool HTMLTextDecorationEquivalent::propertyExistsInStyle(const StylePropertySet* style) const
{
    return style->getPropertyCSSValue(CSSPropertyWebkitTextDecorationsInEffect)
        || style->getPropertyCSSValue(textDecorationPropertyForEditing());
}

bool HTMLTextDecorationEquivalent::valueIsPresentInStyle(HTMLElement* element, StylePropertySet* style) const
{
    RefPtrWillBeRawPtr<CSSValue> styleValue = style->getPropertyCSSValue(CSSPropertyWebkitTextDecorationsInEffect);
    if (!styleValue)
        styleValue = style->getPropertyCSSValue(textDecorationPropertyForEditing());
    return matches(element) && styleValue && styleValue->isValueList() && toCSSValueList(styleValue.get())->hasValue(m_primitiveValue.get());
}

class HTMLAttributeEquivalent : public HTMLElementEquivalent {
public:
    static PassOwnPtrWillBeRawPtr<HTMLAttributeEquivalent> create(CSSPropertyID propertyID, const HTMLQualifiedName& tagName, const QualifiedName& attrName)
    {
        return adoptPtrWillBeNoop(new HTMLAttributeEquivalent(propertyID, tagName, attrName));
    }
    static PassOwnPtrWillBeRawPtr<HTMLAttributeEquivalent> create(CSSPropertyID propertyID, const QualifiedName& attrName)
    {
        return adoptPtrWillBeNoop(new HTMLAttributeEquivalent(propertyID, attrName));
    }

    virtual bool matches(const Element* element) const override { return HTMLElementEquivalent::matches(element) && element->hasAttribute(m_attrName); }
    virtual bool hasAttribute() const override { return true; }
    virtual bool valueIsPresentInStyle(HTMLElement*, StylePropertySet*) const override;
    virtual void addToStyle(Element*, EditingStyle*) const override;
    virtual PassRefPtrWillBeRawPtr<CSSValue> attributeValueAsCSSValue(Element*) const;
    inline const QualifiedName& attributeName() const { return m_attrName; }

    virtual void trace(Visitor* visitor) override { HTMLElementEquivalent::trace(visitor); }

protected:
    HTMLAttributeEquivalent(CSSPropertyID, const HTMLQualifiedName& tagName, const QualifiedName& attrName);
    HTMLAttributeEquivalent(CSSPropertyID, const QualifiedName& attrName);
    const QualifiedName& m_attrName; // We can store a reference because HTML attribute names are const global.
};

HTMLAttributeEquivalent::HTMLAttributeEquivalent(CSSPropertyID id, const HTMLQualifiedName& tagName, const QualifiedName& attrName)
    : HTMLElementEquivalent(id, tagName)
    , m_attrName(attrName)
{
}

HTMLAttributeEquivalent::HTMLAttributeEquivalent(CSSPropertyID id, const QualifiedName& attrName)
    : HTMLElementEquivalent(id)
    , m_attrName(attrName)
{
}

bool HTMLAttributeEquivalent::valueIsPresentInStyle(HTMLElement* element, StylePropertySet* style) const
{
    RefPtrWillBeRawPtr<CSSValue> value = attributeValueAsCSSValue(element);
    RefPtrWillBeRawPtr<CSSValue> styleValue = style->getPropertyCSSValue(m_propertyID);

    return compareCSSValuePtr(value, styleValue);
}

void HTMLAttributeEquivalent::addToStyle(Element* element, EditingStyle* style) const
{
    if (RefPtrWillBeRawPtr<CSSValue> value = attributeValueAsCSSValue(element))
        style->setProperty(m_propertyID, value->cssText());
}

PassRefPtrWillBeRawPtr<CSSValue> HTMLAttributeEquivalent::attributeValueAsCSSValue(Element* element) const
{
    ASSERT(element);
    const AtomicString& value = element->getAttribute(m_attrName);
    if (value.isNull())
        return nullptr;

    RefPtrWillBeRawPtr<MutableStylePropertySet> dummyStyle = nullptr;
    dummyStyle = MutableStylePropertySet::create();
    dummyStyle->setProperty(m_propertyID, value);
    return dummyStyle->getPropertyCSSValue(m_propertyID);
}

class HTMLFontSizeEquivalent final : public HTMLAttributeEquivalent {
public:
    static PassOwnPtrWillBeRawPtr<HTMLFontSizeEquivalent> create()
    {
        return adoptPtrWillBeNoop(new HTMLFontSizeEquivalent());
    }
    virtual PassRefPtrWillBeRawPtr<CSSValue> attributeValueAsCSSValue(Element*) const override;

    virtual void trace(Visitor* visitor) override { HTMLAttributeEquivalent::trace(visitor); }

private:
    HTMLFontSizeEquivalent();
};

HTMLFontSizeEquivalent::HTMLFontSizeEquivalent()
    : HTMLAttributeEquivalent(CSSPropertyFontSize, HTMLNames::fontTag, HTMLNames::sizeAttr)
{
}

PassRefPtrWillBeRawPtr<CSSValue> HTMLFontSizeEquivalent::attributeValueAsCSSValue(Element* element) const
{
    ASSERT(element);
    const AtomicString& value = element->getAttribute(m_attrName);
    if (value.isNull())
        return nullptr;
    CSSValueID size;
    if (!HTMLFontElement::cssValueFromFontSizeNumber(value, size))
        return nullptr;
    return CSSPrimitiveValue::createIdentifier(size);
}

float EditingStyle::NoFontDelta = 0.0f;

EditingStyle::EditingStyle()
    : m_fixedPitchFontType(NonFixedPitchFont)
    , m_fontSizeDelta(NoFontDelta)
{
}

EditingStyle::EditingStyle(ContainerNode* node, PropertiesToInclude propertiesToInclude)
    : m_fixedPitchFontType(NonFixedPitchFont)
    , m_fontSizeDelta(NoFontDelta)
{
    init(node, propertiesToInclude);
}

EditingStyle::EditingStyle(const Position& position, PropertiesToInclude propertiesToInclude)
    : m_fixedPitchFontType(NonFixedPitchFont)
    , m_fontSizeDelta(NoFontDelta)
{
    init(position.deprecatedNode(), propertiesToInclude);
}

EditingStyle::EditingStyle(const StylePropertySet* style)
    : m_mutableStyle(style ? style->mutableCopy() : nullptr)
    , m_fixedPitchFontType(NonFixedPitchFont)
    , m_fontSizeDelta(NoFontDelta)
{
    extractFontSizeDelta();
}

EditingStyle::EditingStyle(CSSPropertyID propertyID, const String& value)
    : m_mutableStyle(nullptr)
    , m_fixedPitchFontType(NonFixedPitchFont)
    , m_fontSizeDelta(NoFontDelta)
{
    setProperty(propertyID, value);
}

EditingStyle::~EditingStyle()
{
}

static RGBA32 cssValueToRGBA(CSSValue* colorValue)
{
    if (!colorValue || !colorValue->isPrimitiveValue())
        return Color::transparent;

    CSSPrimitiveValue* primitiveColor = toCSSPrimitiveValue(colorValue);
    if (primitiveColor->isRGBColor())
        return primitiveColor->getRGBA32Value();

    RGBA32 rgba = 0;
    // FIXME: Why ignore the return value?
    CSSParser::parseColor(rgba, colorValue->cssText());
    return rgba;
}

static inline RGBA32 getRGBAFontColor(CSSStyleDeclaration* style)
{
    return cssValueToRGBA(style->getPropertyCSSValueInternal(CSSPropertyColor).get());
}

static inline RGBA32 getRGBAFontColor(StylePropertySet* style)
{
    return cssValueToRGBA(style->getPropertyCSSValue(CSSPropertyColor).get());
}

static inline RGBA32 getRGBABackgroundColor(CSSStyleDeclaration* style)
{
    return cssValueToRGBA(style->getPropertyCSSValueInternal(CSSPropertyBackgroundColor).get());
}

static inline RGBA32 getRGBABackgroundColor(StylePropertySet* style)
{
    return cssValueToRGBA(style->getPropertyCSSValue(CSSPropertyBackgroundColor).get());
}

static inline RGBA32 rgbaBackgroundColorInEffect(Node* node)
{
    return cssValueToRGBA(backgroundColorInEffect(node).get());
}

static int textAlignResolvingStartAndEnd(int textAlign, int direction)
{
    switch (textAlign) {
    case CSSValueCenter:
    case CSSValueWebkitCenter:
        return CSSValueCenter;
    case CSSValueJustify:
        return CSSValueJustify;
    case CSSValueLeft:
    case CSSValueWebkitLeft:
        return CSSValueLeft;
    case CSSValueRight:
    case CSSValueWebkitRight:
        return CSSValueRight;
    case CSSValueStart:
        return direction != CSSValueRtl ? CSSValueLeft : CSSValueRight;
    case CSSValueEnd:
        return direction == CSSValueRtl ? CSSValueRight : CSSValueLeft;
    }
    return CSSValueInvalid;
}

template<typename T>
static int textAlignResolvingStartAndEnd(T* style)
{
    return textAlignResolvingStartAndEnd(getIdentifierValue(style, CSSPropertyTextAlign), getIdentifierValue(style, CSSPropertyDirection));
}

void EditingStyle::init(Node* node, PropertiesToInclude propertiesToInclude)
{
    if (isTabHTMLSpanElementTextNode(node))
        node = tabSpanElement(node)->parentNode();
    else if (isTabHTMLSpanElement(node))
        node = node->parentNode();

    RefPtrWillBeRawPtr<CSSComputedStyleDeclaration> computedStyleAtPosition = CSSComputedStyleDeclaration::create(node);
    m_mutableStyle = propertiesToInclude == AllProperties && computedStyleAtPosition ? computedStyleAtPosition->copyProperties() : editingStyleFromComputedStyle(computedStyleAtPosition);

    if (propertiesToInclude == EditingPropertiesInEffect) {
        if (RefPtrWillBeRawPtr<CSSValue> value = backgroundColorInEffect(node))
            m_mutableStyle->setProperty(CSSPropertyBackgroundColor, value->cssText());
        if (RefPtrWillBeRawPtr<CSSValue> value = computedStyleAtPosition->getPropertyCSSValue(CSSPropertyWebkitTextDecorationsInEffect))
            m_mutableStyle->setProperty(CSSPropertyTextDecoration, value->cssText());
    }

    if (node && node->computedStyle()) {
        RenderStyle* renderStyle = node->computedStyle();
        removeTextFillAndStrokeColorsIfNeeded(renderStyle);
        replaceFontSizeByKeywordIfPossible(renderStyle, computedStyleAtPosition.get());
    }

    m_fixedPitchFontType = computedStyleAtPosition->fixedPitchFontType();
    extractFontSizeDelta();
}

void EditingStyle::removeTextFillAndStrokeColorsIfNeeded(RenderStyle* renderStyle)
{
    // If a node's text fill color is currentColor, then its children use
    // their font-color as their text fill color (they don't
    // inherit it).  Likewise for stroke color.
    if (renderStyle->textFillColor().isCurrentColor())
        m_mutableStyle->removeProperty(CSSPropertyWebkitTextFillColor);
    if (renderStyle->textStrokeColor().isCurrentColor())
        m_mutableStyle->removeProperty(CSSPropertyWebkitTextStrokeColor);
}

void EditingStyle::setProperty(CSSPropertyID propertyID, const String& value, bool important)
{
    if (!m_mutableStyle)
        m_mutableStyle = MutableStylePropertySet::create();

    m_mutableStyle->setProperty(propertyID, value, important);
}

void EditingStyle::replaceFontSizeByKeywordIfPossible(RenderStyle* renderStyle, CSSComputedStyleDeclaration* computedStyle)
{
    ASSERT(renderStyle);
    if (renderStyle->fontDescription().keywordSize())
        m_mutableStyle->setProperty(CSSPropertyFontSize, computedStyle->getFontSizeCSSValuePreferringKeyword()->cssText());
}

void EditingStyle::extractFontSizeDelta()
{
    if (!m_mutableStyle)
        return;

    if (m_mutableStyle->getPropertyCSSValue(CSSPropertyFontSize)) {
        // Explicit font size overrides any delta.
        m_mutableStyle->removeProperty(CSSPropertyWebkitFontSizeDelta);
        return;
    }

    // Get the adjustment amount out of the style.
    RefPtrWillBeRawPtr<CSSValue> value = m_mutableStyle->getPropertyCSSValue(CSSPropertyWebkitFontSizeDelta);
    if (!value || !value->isPrimitiveValue())
        return;

    CSSPrimitiveValue* primitiveValue = toCSSPrimitiveValue(value.get());

    // Only PX handled now. If we handle more types in the future, perhaps
    // a switch statement here would be more appropriate.
    if (!primitiveValue->isPx())
        return;

    m_fontSizeDelta = primitiveValue->getFloatValue();
    m_mutableStyle->removeProperty(CSSPropertyWebkitFontSizeDelta);
}

bool EditingStyle::isEmpty() const
{
    return (!m_mutableStyle || m_mutableStyle->isEmpty()) && m_fontSizeDelta == NoFontDelta;
}

bool EditingStyle::textDirection(WritingDirection& writingDirection) const
{
    if (!m_mutableStyle)
        return false;

    RefPtrWillBeRawPtr<CSSValue> unicodeBidi = m_mutableStyle->getPropertyCSSValue(CSSPropertyUnicodeBidi);
    if (!unicodeBidi || !unicodeBidi->isPrimitiveValue())
        return false;

    CSSValueID unicodeBidiValue = toCSSPrimitiveValue(unicodeBidi.get())->getValueID();
    if (unicodeBidiValue == CSSValueEmbed) {
        RefPtrWillBeRawPtr<CSSValue> direction = m_mutableStyle->getPropertyCSSValue(CSSPropertyDirection);
        if (!direction || !direction->isPrimitiveValue())
            return false;

        writingDirection = toCSSPrimitiveValue(direction.get())->getValueID() == CSSValueLtr ? LeftToRightWritingDirection : RightToLeftWritingDirection;

        return true;
    }

    if (unicodeBidiValue == CSSValueNormal) {
        writingDirection = NaturalWritingDirection;
        return true;
    }

    return false;
}

void EditingStyle::overrideWithStyle(const StylePropertySet* style)
{
    if (!style || style->isEmpty())
        return;
    if (!m_mutableStyle)
        m_mutableStyle = MutableStylePropertySet::create();
    m_mutableStyle->mergeAndOverrideOnConflict(style);
    extractFontSizeDelta();
}

void EditingStyle::clear()
{
    m_mutableStyle.clear();
    m_fixedPitchFontType = NonFixedPitchFont;
    m_fontSizeDelta = NoFontDelta;
}

PassRefPtrWillBeRawPtr<EditingStyle> EditingStyle::copy() const
{
    RefPtrWillBeRawPtr<EditingStyle> copy = EditingStyle::create();
    if (m_mutableStyle)
        copy->m_mutableStyle = m_mutableStyle->mutableCopy();
    copy->m_fixedPitchFontType = m_fixedPitchFontType;
    copy->m_fontSizeDelta = m_fontSizeDelta;
    return copy;
}

PassRefPtrWillBeRawPtr<EditingStyle> EditingStyle::extractAndRemoveBlockProperties()
{
    RefPtrWillBeRawPtr<EditingStyle> blockProperties = EditingStyle::create();
    if (!m_mutableStyle)
        return blockProperties;

    blockProperties->m_mutableStyle = m_mutableStyle->copyBlockProperties();
    m_mutableStyle->removeBlockProperties();

    return blockProperties;
}

PassRefPtrWillBeRawPtr<EditingStyle> EditingStyle::extractAndRemoveTextDirection()
{
    RefPtrWillBeRawPtr<EditingStyle> textDirection = EditingStyle::create();
    textDirection->m_mutableStyle = MutableStylePropertySet::create();
    textDirection->m_mutableStyle->setProperty(CSSPropertyUnicodeBidi, CSSValueEmbed, m_mutableStyle->propertyIsImportant(CSSPropertyUnicodeBidi));
    textDirection->m_mutableStyle->setProperty(CSSPropertyDirection, m_mutableStyle->getPropertyValue(CSSPropertyDirection),
        m_mutableStyle->propertyIsImportant(CSSPropertyDirection));

    m_mutableStyle->removeProperty(CSSPropertyUnicodeBidi);
    m_mutableStyle->removeProperty(CSSPropertyDirection);

    return textDirection;
}

void EditingStyle::removeBlockProperties()
{
    if (!m_mutableStyle)
        return;

    m_mutableStyle->removeBlockProperties();
}

void EditingStyle::removeStyleAddedByElement(Element* element)
{
    if (!element || !element->parentNode())
        return;
    RefPtrWillBeRawPtr<MutableStylePropertySet> parentStyle = editingStyleFromComputedStyle(CSSComputedStyleDeclaration::create(element->parentNode()), AllEditingProperties);
    RefPtrWillBeRawPtr<MutableStylePropertySet> nodeStyle = editingStyleFromComputedStyle(CSSComputedStyleDeclaration::create(element), AllEditingProperties);
    nodeStyle->removeEquivalentProperties(parentStyle.get());
    m_mutableStyle->removeEquivalentProperties(nodeStyle.get());
}

void EditingStyle::removeStyleConflictingWithStyleOfElement(Element* element)
{
    if (!element || !element->parentNode() || !m_mutableStyle)
        return;

    RefPtrWillBeRawPtr<MutableStylePropertySet> parentStyle = editingStyleFromComputedStyle(CSSComputedStyleDeclaration::create(element->parentNode()), AllEditingProperties);
    RefPtrWillBeRawPtr<MutableStylePropertySet> nodeStyle = editingStyleFromComputedStyle(CSSComputedStyleDeclaration::create(element), AllEditingProperties);
    nodeStyle->removeEquivalentProperties(parentStyle.get());

    unsigned propertyCount = nodeStyle->propertyCount();
    for (unsigned i = 0; i < propertyCount; ++i)
        m_mutableStyle->removeProperty(nodeStyle->propertyAt(i).id());
}

void EditingStyle::collapseTextDecorationProperties()
{
    if (!m_mutableStyle)
        return;

    RefPtrWillBeRawPtr<CSSValue> textDecorationsInEffect = m_mutableStyle->getPropertyCSSValue(CSSPropertyWebkitTextDecorationsInEffect);
    if (!textDecorationsInEffect)
        return;

    if (textDecorationsInEffect->isValueList())
        m_mutableStyle->setProperty(textDecorationPropertyForEditing(), textDecorationsInEffect->cssText(), m_mutableStyle->propertyIsImportant(textDecorationPropertyForEditing()));
    else
        m_mutableStyle->removeProperty(textDecorationPropertyForEditing());
    m_mutableStyle->removeProperty(CSSPropertyWebkitTextDecorationsInEffect);
}

// CSS properties that create a visual difference only when applied to text.
static const CSSPropertyID textOnlyProperties[] = {
    // FIXME: CSSPropertyTextDecoration needs to be removed when CSS3 Text
    // Decoration feature is no longer experimental.
    CSSPropertyTextDecoration,
    CSSPropertyTextDecorationLine,
    CSSPropertyWebkitTextDecorationsInEffect,
    CSSPropertyFontStyle,
    CSSPropertyFontWeight,
    CSSPropertyColor,
};

TriState EditingStyle::triStateOfStyle(EditingStyle* style) const
{
    if (!style || !style->m_mutableStyle)
        return FalseTriState;
    return triStateOfStyle(style->m_mutableStyle->ensureCSSStyleDeclaration(), DoNotIgnoreTextOnlyProperties);
}

TriState EditingStyle::triStateOfStyle(CSSStyleDeclaration* styleToCompare, ShouldIgnoreTextOnlyProperties shouldIgnoreTextOnlyProperties) const
{
    RefPtrWillBeRawPtr<MutableStylePropertySet> difference = getPropertiesNotIn(m_mutableStyle.get(), styleToCompare);

    if (shouldIgnoreTextOnlyProperties == IgnoreTextOnlyProperties)
        difference->removePropertiesInSet(textOnlyProperties, WTF_ARRAY_LENGTH(textOnlyProperties));

    if (difference->isEmpty())
        return TrueTriState;
    if (difference->propertyCount() == m_mutableStyle->propertyCount())
        return FalseTriState;

    return MixedTriState;
}

TriState EditingStyle::triStateOfStyle(const VisibleSelection& selection) const
{
    if (!selection.isCaretOrRange())
        return FalseTriState;

    if (selection.isCaret())
        return triStateOfStyle(EditingStyle::styleAtSelectionStart(selection).get());

    TriState state = FalseTriState;
    bool nodeIsStart = true;
    for (Node& node : NodeTraversal::startsAt(selection.start().deprecatedNode())) {
        if (node.renderer() && node.hasEditableStyle()) {
            RefPtrWillBeRawPtr<CSSComputedStyleDeclaration> nodeStyle = CSSComputedStyleDeclaration::create(&node);
            if (nodeStyle) {
<<<<<<< HEAD
                TriState nodeState = triStateOfStyle(nodeStyle.get(), node.isTextNode() ? EditingStyle::DoNotIgnoreTextOnlyProperties : EditingStyle::IgnoreTextOnlyProperties);
=======
                // SHEZ: always use DoNotIgnoreTextOnlyProperties
                TriState nodeState = triStateOfStyle(nodeStyle.get(), EditingStyle::DoNotIgnoreTextOnlyProperties);
>>>>>>> adc81943
                if (nodeIsStart) {
                    state = nodeState;
                    nodeIsStart = false;
                } else if (state != nodeState && node.isTextNode()) {
                    state = MixedTriState;
                    break;
                }
            }
        }
        if (&node == selection.end().deprecatedNode())
            break;
    }

    return state;
}

bool EditingStyle::conflictsWithInlineStyleOfElement(HTMLElement* element, EditingStyle* extractedStyle, Vector<CSSPropertyID>* conflictingProperties) const
{
    ASSERT(element);
    ASSERT(!conflictingProperties || conflictingProperties->isEmpty());

    const StylePropertySet* inlineStyle = element->inlineStyle();
    if (!m_mutableStyle || !inlineStyle)
        return false;

    unsigned propertyCount = m_mutableStyle->propertyCount();
    for (unsigned i = 0; i < propertyCount; ++i) {
        CSSPropertyID propertyID = m_mutableStyle->propertyAt(i).id();

        // We don't override whitespace property of a tab span because that would collapse the tab into a space.
        if (propertyID == CSSPropertyWhiteSpace && isTabHTMLSpanElement(element))
            continue;

        if (propertyID == CSSPropertyWebkitTextDecorationsInEffect && inlineStyle->getPropertyCSSValue(textDecorationPropertyForEditing())) {
            if (!conflictingProperties)
                return true;
            conflictingProperties->append(CSSPropertyTextDecoration);
            // Because text-decoration expands to text-decoration-line when CSS3
            // Text Decoration is enabled, we also state it as conflicting.
            if (RuntimeEnabledFeatures::css3TextDecorationsEnabled())
                conflictingProperties->append(CSSPropertyTextDecorationLine);
            if (extractedStyle)
                extractedStyle->setProperty(textDecorationPropertyForEditing(), inlineStyle->getPropertyValue(textDecorationPropertyForEditing()), inlineStyle->propertyIsImportant(textDecorationPropertyForEditing()));
            continue;
        }

        if (!inlineStyle->getPropertyCSSValue(propertyID))
            continue;

        if (propertyID == CSSPropertyUnicodeBidi && inlineStyle->getPropertyCSSValue(CSSPropertyDirection)) {
            if (!conflictingProperties)
                return true;
            conflictingProperties->append(CSSPropertyDirection);
            if (extractedStyle)
                extractedStyle->setProperty(propertyID, inlineStyle->getPropertyValue(propertyID), inlineStyle->propertyIsImportant(propertyID));
        }

        if (!conflictingProperties)
            return true;

        conflictingProperties->append(propertyID);

        if (extractedStyle)
            extractedStyle->setProperty(propertyID, inlineStyle->getPropertyValue(propertyID), inlineStyle->propertyIsImportant(propertyID));
    }

    return conflictingProperties && !conflictingProperties->isEmpty();
}

static const WillBeHeapVector<OwnPtrWillBeMember<HTMLElementEquivalent>>& htmlElementEquivalents()
{
    DEFINE_STATIC_LOCAL(WillBePersistentHeapVector<OwnPtrWillBeMember<HTMLElementEquivalent>>, HTMLElementEquivalents, ());
    if (!HTMLElementEquivalents.size()) {
        HTMLElementEquivalents.append(HTMLElementEquivalent::create(CSSPropertyFontWeight, CSSValueBold, HTMLNames::bTag));
        HTMLElementEquivalents.append(HTMLElementEquivalent::create(CSSPropertyFontWeight, CSSValueBold, HTMLNames::strongTag));
        HTMLElementEquivalents.append(HTMLElementEquivalent::create(CSSPropertyVerticalAlign, CSSValueSub, HTMLNames::subTag));
        HTMLElementEquivalents.append(HTMLElementEquivalent::create(CSSPropertyVerticalAlign, CSSValueSuper, HTMLNames::supTag));
        HTMLElementEquivalents.append(HTMLElementEquivalent::create(CSSPropertyFontStyle, CSSValueItalic, HTMLNames::iTag));
        HTMLElementEquivalents.append(HTMLElementEquivalent::create(CSSPropertyFontStyle, CSSValueItalic, HTMLNames::emTag));

        HTMLElementEquivalents.append(HTMLTextDecorationEquivalent::create(CSSValueUnderline, HTMLNames::uTag));
        HTMLElementEquivalents.append(HTMLTextDecorationEquivalent::create(CSSValueLineThrough, HTMLNames::sTag));
        HTMLElementEquivalents.append(HTMLTextDecorationEquivalent::create(CSSValueLineThrough, HTMLNames::strikeTag));
    }

    return HTMLElementEquivalents;
}


bool EditingStyle::conflictsWithImplicitStyleOfElement(HTMLElement* element, EditingStyle* extractedStyle, ShouldExtractMatchingStyle shouldExtractMatchingStyle) const
{
    if (!m_mutableStyle)
        return false;

    const WillBeHeapVector<OwnPtrWillBeMember<HTMLElementEquivalent>>& HTMLElementEquivalents = htmlElementEquivalents();
    for (size_t i = 0; i < HTMLElementEquivalents.size(); ++i) {
        const HTMLElementEquivalent* equivalent = HTMLElementEquivalents[i].get();
        if (equivalent->matches(element) && equivalent->propertyExistsInStyle(m_mutableStyle.get())
            && (shouldExtractMatchingStyle == ExtractMatchingStyle || !equivalent->valueIsPresentInStyle(element, m_mutableStyle.get()))) {
            if (extractedStyle)
                equivalent->addToStyle(element, extractedStyle);
            return true;
        }
    }
    return false;
}

static const WillBeHeapVector<OwnPtrWillBeMember<HTMLAttributeEquivalent>>& htmlAttributeEquivalents()
{
    DEFINE_STATIC_LOCAL(WillBePersistentHeapVector<OwnPtrWillBeMember<HTMLAttributeEquivalent>>, HTMLAttributeEquivalents, ());
    if (!HTMLAttributeEquivalents.size()) {
        // elementIsStyledSpanOrHTMLEquivalent depends on the fact each HTMLAttriuteEquivalent matches exactly one attribute
        // of exactly one element except dirAttr.
        HTMLAttributeEquivalents.append(HTMLAttributeEquivalent::create(CSSPropertyColor, HTMLNames::fontTag, HTMLNames::colorAttr));
        HTMLAttributeEquivalents.append(HTMLAttributeEquivalent::create(CSSPropertyFontFamily, HTMLNames::fontTag, HTMLNames::faceAttr));
        HTMLAttributeEquivalents.append(HTMLFontSizeEquivalent::create());

        HTMLAttributeEquivalents.append(HTMLAttributeEquivalent::create(CSSPropertyDirection, HTMLNames::dirAttr));
        HTMLAttributeEquivalents.append(HTMLAttributeEquivalent::create(CSSPropertyUnicodeBidi, HTMLNames::dirAttr));
    }

    return HTMLAttributeEquivalents;
}

bool EditingStyle::conflictsWithImplicitStyleOfAttributes(HTMLElement* element) const
{
    ASSERT(element);
    if (!m_mutableStyle)
        return false;

    const WillBeHeapVector<OwnPtrWillBeMember<HTMLAttributeEquivalent>>& HTMLAttributeEquivalents = htmlAttributeEquivalents();
    for (const auto& equivalent : HTMLAttributeEquivalents) {
        if (equivalent->matches(element) && equivalent->propertyExistsInStyle(m_mutableStyle.get())
            && !equivalent->valueIsPresentInStyle(element, m_mutableStyle.get()))
            return true;
    }

    return false;
}

bool EditingStyle::extractConflictingImplicitStyleOfAttributes(HTMLElement* element, ShouldPreserveWritingDirection shouldPreserveWritingDirection,
    EditingStyle* extractedStyle, Vector<QualifiedName>& conflictingAttributes, ShouldExtractMatchingStyle shouldExtractMatchingStyle) const
{
    ASSERT(element);
    // HTMLAttributeEquivalent::addToStyle doesn't support unicode-bidi and direction properties
    ASSERT(!extractedStyle || shouldPreserveWritingDirection == PreserveWritingDirection);
    if (!m_mutableStyle)
        return false;

    const WillBeHeapVector<OwnPtrWillBeMember<HTMLAttributeEquivalent>>& HTMLAttributeEquivalents = htmlAttributeEquivalents();
    bool removed = false;
    for (const auto& attribute : HTMLAttributeEquivalents) {
        const HTMLAttributeEquivalent* equivalent = attribute.get();

        // unicode-bidi and direction are pushed down separately so don't push down with other styles.
        if (shouldPreserveWritingDirection == PreserveWritingDirection && equivalent->attributeName() == HTMLNames::dirAttr)
            continue;

        if (!equivalent->matches(element) || !equivalent->propertyExistsInStyle(m_mutableStyle.get())
            || (shouldExtractMatchingStyle == DoNotExtractMatchingStyle && equivalent->valueIsPresentInStyle(element, m_mutableStyle.get())))
            continue;

        if (extractedStyle)
            equivalent->addToStyle(element, extractedStyle);
        conflictingAttributes.append(equivalent->attributeName());
        removed = true;
    }

    return removed;
}

bool EditingStyle::styleIsPresentInComputedStyleOfNode(Node* node) const
{
    return !m_mutableStyle || getPropertiesNotIn(m_mutableStyle.get(), CSSComputedStyleDeclaration::create(node).get())->isEmpty();
}

bool EditingStyle::elementIsStyledSpanOrHTMLEquivalent(const HTMLElement* element)
{
    ASSERT(element);
    bool elementIsSpanOrElementEquivalent = false;
    if (isHTMLSpanElement(*element))
        elementIsSpanOrElementEquivalent = true;
    else {
        const WillBeHeapVector<OwnPtrWillBeMember<HTMLElementEquivalent>>& HTMLElementEquivalents = htmlElementEquivalents();
        size_t i;
        for (i = 0; i < HTMLElementEquivalents.size(); ++i) {
            if (HTMLElementEquivalents[i]->matches(element)) {
                elementIsSpanOrElementEquivalent = true;
                break;
            }
        }
    }

    AttributeCollection attributes = element->attributes();
    if (attributes.isEmpty())
        return elementIsSpanOrElementEquivalent; // span, b, etc... without any attributes

    unsigned matchedAttributes = 0;
    const WillBeHeapVector<OwnPtrWillBeMember<HTMLAttributeEquivalent>>& HTMLAttributeEquivalents = htmlAttributeEquivalents();
    for (const auto& equivalent : HTMLAttributeEquivalents) {
        if (equivalent->matches(element) && equivalent->attributeName() != HTMLNames::dirAttr)
            matchedAttributes++;
    }

    if (!elementIsSpanOrElementEquivalent && !matchedAttributes)
        return false; // element is not a span, a html element equivalent, or font element.

    if (element->getAttribute(HTMLNames::classAttr) == AppleStyleSpanClass)
        matchedAttributes++;

    if (element->hasAttribute(HTMLNames::styleAttr)) {
        if (const StylePropertySet* style = element->inlineStyle()) {
            unsigned propertyCount = style->propertyCount();
            for (unsigned i = 0; i < propertyCount; ++i) {
                if (!isEditingProperty(style->propertyAt(i).id()))
                    return false;
            }
        }
        matchedAttributes++;
    }

    // font with color attribute, span with style attribute, etc...
    ASSERT(matchedAttributes <= attributes.size());
    return matchedAttributes >= attributes.size();
}

void EditingStyle::prepareToApplyAt(const Position& position, ShouldPreserveWritingDirection shouldPreserveWritingDirection)
{
    if (!m_mutableStyle)
        return;

    // ReplaceSelectionCommand::handleStyleSpans() requires that this function only removes the editing style.
    // If this function was modified in the future to delete all redundant properties, then add a boolean value to indicate
    // which one of editingStyleAtPosition or computedStyle is called.
    RefPtrWillBeRawPtr<EditingStyle> editingStyleAtPosition = EditingStyle::create(position, EditingPropertiesInEffect);
    StylePropertySet* styleAtPosition = editingStyleAtPosition->m_mutableStyle.get();

    RefPtrWillBeRawPtr<CSSValue> unicodeBidi = nullptr;
    RefPtrWillBeRawPtr<CSSValue> direction = nullptr;
    if (shouldPreserveWritingDirection == PreserveWritingDirection) {
        unicodeBidi = m_mutableStyle->getPropertyCSSValue(CSSPropertyUnicodeBidi);
        direction = m_mutableStyle->getPropertyCSSValue(CSSPropertyDirection);
    }

    m_mutableStyle->removeEquivalentProperties(styleAtPosition);

    if (textAlignResolvingStartAndEnd(m_mutableStyle.get()) == textAlignResolvingStartAndEnd(styleAtPosition))
        m_mutableStyle->removeProperty(CSSPropertyTextAlign);

    if (getRGBAFontColor(m_mutableStyle.get()) == getRGBAFontColor(styleAtPosition))
        m_mutableStyle->removeProperty(CSSPropertyColor);

    if (hasTransparentBackgroundColor(m_mutableStyle.get())
        || cssValueToRGBA(m_mutableStyle->getPropertyCSSValue(CSSPropertyBackgroundColor).get()) == rgbaBackgroundColorInEffect(position.containerNode()))
        m_mutableStyle->removeProperty(CSSPropertyBackgroundColor);

    if (unicodeBidi && unicodeBidi->isPrimitiveValue()) {
        m_mutableStyle->setProperty(CSSPropertyUnicodeBidi, toCSSPrimitiveValue(unicodeBidi.get())->getValueID());
        if (direction && direction->isPrimitiveValue())
            m_mutableStyle->setProperty(CSSPropertyDirection, toCSSPrimitiveValue(direction.get())->getValueID());
    }
}

void EditingStyle::mergeTypingStyle(Document* document)
{
    ASSERT(document);

    RefPtrWillBeRawPtr<EditingStyle> typingStyle = document->frame()->selection().typingStyle();
    if (!typingStyle || typingStyle == this)
        return;

    mergeStyle(typingStyle->style(), OverrideValues);
}

void EditingStyle::mergeInlineStyleOfElement(HTMLElement* element, CSSPropertyOverrideMode mode, PropertiesToInclude propertiesToInclude)
{
    ASSERT(element);
    if (!element->inlineStyle())
        return;

    switch (propertiesToInclude) {
    case AllProperties:
        mergeStyle(element->inlineStyle(), mode);
        return;
    case OnlyEditingInheritableProperties:
        mergeStyle(copyEditingProperties(element->inlineStyle(), OnlyInheritableEditingProperties).get(), mode);
        return;
    case EditingPropertiesInEffect:
        mergeStyle(copyEditingProperties(element->inlineStyle(), AllEditingProperties).get(), mode);
        return;
    }
}

static inline bool elementMatchesAndPropertyIsNotInInlineStyleDecl(const HTMLElementEquivalent* equivalent, const Element* element,
    EditingStyle::CSSPropertyOverrideMode mode, StylePropertySet* style)
{
    return equivalent->matches(element) && (!element->inlineStyle() || !equivalent->propertyExistsInStyle(element->inlineStyle()))
        && (mode == EditingStyle::OverrideValues || !equivalent->propertyExistsInStyle(style));
}

static PassRefPtrWillBeRawPtr<MutableStylePropertySet> extractEditingProperties(const StylePropertySet* style, EditingStyle::PropertiesToInclude propertiesToInclude)
{
    if (!style)
        return nullptr;

    switch (propertiesToInclude) {
    case EditingStyle::AllProperties:
    case EditingStyle::EditingPropertiesInEffect:
        return copyEditingProperties(style, AllEditingProperties);
    case EditingStyle::OnlyEditingInheritableProperties:
        return copyEditingProperties(style, OnlyInheritableEditingProperties);
    }

    ASSERT_NOT_REACHED();
    return nullptr;
}

void EditingStyle::mergeInlineAndImplicitStyleOfElement(Element* element, CSSPropertyOverrideMode mode, PropertiesToInclude propertiesToInclude)
{
    RefPtrWillBeRawPtr<EditingStyle> styleFromRules = EditingStyle::create();
    styleFromRules->mergeStyleFromRulesForSerialization(element);

    if (element->inlineStyle())
        styleFromRules->m_mutableStyle->mergeAndOverrideOnConflict(element->inlineStyle());

    styleFromRules->m_mutableStyle = extractEditingProperties(styleFromRules->m_mutableStyle.get(), propertiesToInclude);
    mergeStyle(styleFromRules->m_mutableStyle.get(), mode);

    const WillBeHeapVector<OwnPtrWillBeMember<HTMLElementEquivalent>>& elementEquivalents = htmlElementEquivalents();
    for (const auto& equivalent : elementEquivalents) {
        if (elementMatchesAndPropertyIsNotInInlineStyleDecl(equivalent.get(), element, mode, m_mutableStyle.get()))
            equivalent->addToStyle(element, this);
    }

    const WillBeHeapVector<OwnPtrWillBeMember<HTMLAttributeEquivalent>>& attributeEquivalents = htmlAttributeEquivalents();
    for (const auto& attribute : attributeEquivalents) {
        if (attribute->attributeName() == HTMLNames::dirAttr)
            continue; // We don't want to include directionality
        if (elementMatchesAndPropertyIsNotInInlineStyleDecl(attribute.get(), element, mode, m_mutableStyle.get()))
            attribute->addToStyle(element, this);
    }
}

PassRefPtrWillBeRawPtr<EditingStyle> EditingStyle::wrappingStyleForSerialization(ContainerNode* context, bool shouldAnnotate)
{
    RefPtrWillBeRawPtr<EditingStyle> wrappingStyle = nullptr;
    if (shouldAnnotate) {
        wrappingStyle = EditingStyle::create(context, EditingStyle::EditingPropertiesInEffect);

        // Styles that Mail blockquotes contribute should only be placed on the Mail blockquote,
        // to help us differentiate those styles from ones that the user has applied.
        // This helps us get the color of content pasted into blockquotes right.
        wrappingStyle->removeStyleAddedByElement(toHTMLElement(enclosingNodeOfType(firstPositionInOrBeforeNode(context), isMailHTMLBlockquoteElement, CanCrossEditingBoundary)));

        // Call collapseTextDecorationProperties first or otherwise it'll copy the value over from in-effect to text-decorations.
        wrappingStyle->collapseTextDecorationProperties();

        return wrappingStyle.release();
    }

    wrappingStyle = EditingStyle::create();

    // When not annotating for interchange, we only preserve inline style declarations.
    for (ContainerNode* node = context; node && !node->isDocumentNode(); node = node->parentNode()) {
        if (node->isStyledElement() && !isMailHTMLBlockquoteElement(node)) {
            wrappingStyle->mergeInlineAndImplicitStyleOfElement(toElement(node), EditingStyle::DoNotOverrideValues,
                EditingStyle::EditingPropertiesInEffect);
        }
    }

    return wrappingStyle.release();
}


static void mergeTextDecorationValues(CSSValueList* mergedValue, const CSSValueList* valueToMerge)
{
    DEFINE_STATIC_REF_WILL_BE_PERSISTENT(CSSPrimitiveValue, underline, (CSSPrimitiveValue::createIdentifier(CSSValueUnderline)));
    DEFINE_STATIC_REF_WILL_BE_PERSISTENT(CSSPrimitiveValue, lineThrough, (CSSPrimitiveValue::createIdentifier(CSSValueLineThrough)));
    if (valueToMerge->hasValue(underline) && !mergedValue->hasValue(underline))
        mergedValue->append(underline);

    if (valueToMerge->hasValue(lineThrough) && !mergedValue->hasValue(lineThrough))
        mergedValue->append(lineThrough);
}

void EditingStyle::mergeStyle(const StylePropertySet* style, CSSPropertyOverrideMode mode)
{
    if (!style)
        return;

    if (!m_mutableStyle) {
        m_mutableStyle = style->mutableCopy();
        return;
    }

    unsigned propertyCount = style->propertyCount();
    for (unsigned i = 0; i < propertyCount; ++i) {
        StylePropertySet::PropertyReference property = style->propertyAt(i);
        RefPtrWillBeRawPtr<CSSValue> value = m_mutableStyle->getPropertyCSSValue(property.id());

        // text decorations never override values
        if ((property.id() == textDecorationPropertyForEditing() || property.id() == CSSPropertyWebkitTextDecorationsInEffect) && property.value()->isValueList() && value) {
            if (value->isValueList()) {
                mergeTextDecorationValues(toCSSValueList(value.get()), toCSSValueList(property.value()));
                continue;
            }
            value = nullptr; // text-decoration: none is equivalent to not having the property
        }

        if (mode == OverrideValues || (mode == DoNotOverrideValues && !value))
            m_mutableStyle->setProperty(property.id(), property.value()->cssText(), property.isImportant());
    }
}

static PassRefPtrWillBeRawPtr<MutableStylePropertySet> styleFromMatchedRulesForElement(Element* element, unsigned rulesToInclude)
{
    RefPtrWillBeRawPtr<MutableStylePropertySet> style = MutableStylePropertySet::create();
    RefPtrWillBeRawPtr<StyleRuleList> matchedRules = element->document().ensureStyleResolver().styleRulesForElement(element, rulesToInclude);
    if (matchedRules) {
        for (unsigned i = 0; i < matchedRules->m_list.size(); ++i)
            style->mergeAndOverrideOnConflict(&matchedRules->m_list[i]->properties());
    }
    return style.release();
}

void EditingStyle::mergeStyleFromRules(Element* element)
{
    RefPtrWillBeRawPtr<MutableStylePropertySet> styleFromMatchedRules = styleFromMatchedRulesForElement(element,
        StyleResolver::AuthorCSSRules | StyleResolver::CrossOriginCSSRules);
    // Styles from the inline style declaration, held in the variable "style", take precedence
    // over those from matched rules.
    if (m_mutableStyle)
        styleFromMatchedRules->mergeAndOverrideOnConflict(m_mutableStyle.get());

    clear();
    m_mutableStyle = styleFromMatchedRules;
}

void EditingStyle::mergeStyleFromRulesForSerialization(Element* element)
{
    mergeStyleFromRules(element);

    // The property value, if it's a percentage, may not reflect the actual computed value.
    // For example: style="height: 1%; overflow: visible;" in quirksmode
    // FIXME: There are others like this, see <rdar://problem/5195123> Slashdot copy/paste fidelity problem
    RefPtrWillBeRawPtr<CSSComputedStyleDeclaration> computedStyleForElement = CSSComputedStyleDeclaration::create(element);
    RefPtrWillBeRawPtr<MutableStylePropertySet> fromComputedStyle = MutableStylePropertySet::create();
    {
        unsigned propertyCount = m_mutableStyle->propertyCount();
        for (unsigned i = 0; i < propertyCount; ++i) {
            StylePropertySet::PropertyReference property = m_mutableStyle->propertyAt(i);
            CSSValue* value = property.value();
            if (!value->isPrimitiveValue())
                continue;
            if (toCSSPrimitiveValue(value)->isPercentage()) {
                if (RefPtrWillBeRawPtr<CSSValue> computedPropertyValue = computedStyleForElement->getPropertyCSSValue(property.id()))
                    fromComputedStyle->addParsedProperty(CSSProperty(property.id(), computedPropertyValue));
            }
        }
    }
    m_mutableStyle->mergeAndOverrideOnConflict(fromComputedStyle.get());
}

static void removePropertiesInStyle(MutableStylePropertySet* styleToRemovePropertiesFrom, StylePropertySet* style)
{
    unsigned propertyCount = style->propertyCount();
    Vector<CSSPropertyID> propertiesToRemove(propertyCount);
    for (unsigned i = 0; i < propertyCount; ++i)
        propertiesToRemove[i] = style->propertyAt(i).id();

    styleToRemovePropertiesFrom->removePropertiesInSet(propertiesToRemove.data(), propertiesToRemove.size());
}

void EditingStyle::removeStyleFromRulesAndContext(Element* element, ContainerNode* context)
{
    ASSERT(element);
    if (!m_mutableStyle)
        return;

    // 1. Remove style from matched rules because style remain without repeating it in inline style declaration
    RefPtrWillBeRawPtr<MutableStylePropertySet> styleFromMatchedRules = styleFromMatchedRulesForElement(element, StyleResolver::AllButEmptyCSSRules);
    if (styleFromMatchedRules && !styleFromMatchedRules->isEmpty())
        m_mutableStyle = getPropertiesNotIn(m_mutableStyle.get(), styleFromMatchedRules->ensureCSSStyleDeclaration());

    // 2. Remove style present in context and not overriden by matched rules.
    RefPtrWillBeRawPtr<EditingStyle> computedStyle = EditingStyle::create(context, EditingPropertiesInEffect);
    if (computedStyle->m_mutableStyle) {
        if (!computedStyle->m_mutableStyle->getPropertyCSSValue(CSSPropertyBackgroundColor))
            computedStyle->m_mutableStyle->setProperty(CSSPropertyBackgroundColor, CSSValueTransparent);

        removePropertiesInStyle(computedStyle->m_mutableStyle.get(), styleFromMatchedRules.get());
        m_mutableStyle = getPropertiesNotIn(m_mutableStyle.get(), computedStyle->m_mutableStyle->ensureCSSStyleDeclaration());
    }

    // 3. If this element is a span and has display: inline or float: none, remove them unless they are overriden by rules.
    // These rules are added by serialization code to wrap text nodes.
    if (isStyleSpanOrSpanWithOnlyStyleAttribute(element)) {
        if (!styleFromMatchedRules->getPropertyCSSValue(CSSPropertyDisplay) && getIdentifierValue(m_mutableStyle.get(), CSSPropertyDisplay) == CSSValueInline)
            m_mutableStyle->removeProperty(CSSPropertyDisplay);
        if (!styleFromMatchedRules->getPropertyCSSValue(CSSPropertyFloat) && getIdentifierValue(m_mutableStyle.get(), CSSPropertyFloat) == CSSValueNone)
            m_mutableStyle->removeProperty(CSSPropertyFloat);
    }
}

void EditingStyle::removePropertiesInElementDefaultStyle(Element* element)
{
    if (!m_mutableStyle || m_mutableStyle->isEmpty())
        return;

    RefPtrWillBeRawPtr<StylePropertySet> defaultStyle = styleFromMatchedRulesForElement(element, StyleResolver::UAAndUserCSSRules);

    removePropertiesInStyle(m_mutableStyle.get(), defaultStyle.get());
}

void EditingStyle::addAbsolutePositioningFromElement(const Element& element)
{
    LayoutRect rect = element.boundingBox();
    RenderObject* renderer = element.renderer();

    LayoutUnit x = rect.x();
    LayoutUnit y = rect.y();
    LayoutUnit width = rect.width();
    LayoutUnit height = rect.height();
    if (renderer && renderer->isBox()) {
        RenderBox* renderBox = toRenderBox(renderer);

        x -= renderBox->marginLeft();
        y -= renderBox->marginTop();

        m_mutableStyle->setProperty(CSSPropertyBoxSizing, CSSValueBorderBox);
    }

    m_mutableStyle->setProperty(CSSPropertyPosition, CSSValueAbsolute);
    m_mutableStyle->setProperty(CSSPropertyLeft, cssValuePool().createValue(x, CSSPrimitiveValue::CSS_PX));
    m_mutableStyle->setProperty(CSSPropertyTop, cssValuePool().createValue(y, CSSPrimitiveValue::CSS_PX));
    m_mutableStyle->setProperty(CSSPropertyWidth, cssValuePool().createValue(width, CSSPrimitiveValue::CSS_PX));
    m_mutableStyle->setProperty(CSSPropertyHeight, cssValuePool().createValue(height, CSSPrimitiveValue::CSS_PX));
}

void EditingStyle::forceInline()
{
    if (!m_mutableStyle)
        m_mutableStyle = MutableStylePropertySet::create();
    const bool propertyIsImportant = true;
    m_mutableStyle->setProperty(CSSPropertyDisplay, CSSValueInline, propertyIsImportant);
}

int EditingStyle::legacyFontSize(Document* document) const
{
    RefPtrWillBeRawPtr<CSSValue> cssValue = m_mutableStyle->getPropertyCSSValue(CSSPropertyFontSize);
    if (!cssValue || !cssValue->isPrimitiveValue())
        return 0;
    return legacyFontSizeFromCSSValue(document, toCSSPrimitiveValue(cssValue.get()),
        m_fixedPitchFontType, AlwaysUseLegacyFontSize);
}

PassRefPtrWillBeRawPtr<EditingStyle> EditingStyle::styleAtSelectionStart(const VisibleSelection& selection, bool shouldUseBackgroundColorInEffect)
{
    if (selection.isNone())
        return nullptr;

    Position position = adjustedSelectionStartForStyleComputation(selection);

    // If the pos is at the end of a text node, then this node is not fully selected.
    // Move it to the next deep equivalent position to avoid removing the style from this node.
    // e.g. if pos was at Position("hello", 5) in <b>hello<div>world</div></b>, we want Position("world", 0) instead.
    // We only do this for range because caret at Position("hello", 5) in <b>hello</b>world should give you font-weight: bold.
    Node* positionNode = position.containerNode();
    if (selection.isRange() && positionNode && positionNode->isTextNode() && position.computeOffsetInContainerNode() == positionNode->maxCharacterOffset())
        position = nextVisuallyDistinctCandidate(position);

    Element* element = position.element();
    if (!element)
        return nullptr;

    RefPtrWillBeRawPtr<EditingStyle> style = EditingStyle::create(element, EditingStyle::AllProperties);
    style->mergeTypingStyle(&element->document());

    // If background color is transparent, traverse parent nodes until we hit a different value or document root
    // Also, if the selection is a range, ignore the background color at the start of selection,
    // and find the background color of the common ancestor.
    if (shouldUseBackgroundColorInEffect && (selection.isRange() || hasTransparentBackgroundColor(style->m_mutableStyle.get()))) {
        RefPtrWillBeRawPtr<Range> range(selection.toNormalizedRange());
        if (PassRefPtrWillBeRawPtr<CSSValue> value = backgroundColorInEffect(range->commonAncestorContainer()))
            style->setProperty(CSSPropertyBackgroundColor, value->cssText());
    }

    return style;
}

WritingDirection EditingStyle::textDirectionForSelection(const VisibleSelection& selection, EditingStyle* typingStyle, bool& hasNestedOrMultipleEmbeddings)
{
    hasNestedOrMultipleEmbeddings = true;

    if (selection.isNone())
        return NaturalWritingDirection;

    Position position = selection.start().downstream();

    Node* node = position.deprecatedNode();
    if (!node)
        return NaturalWritingDirection;

    Position end;
    if (selection.isRange()) {
        end = selection.end().upstream();

        ASSERT(end.document());
        Node* pastLast = Range::create(*end.document(), position.parentAnchoredEquivalent(), end.parentAnchoredEquivalent())->pastLastNode();
        for (Node* n = node; n && n != pastLast; n = NodeTraversal::next(*n)) {
            if (!n->isStyledElement())
                continue;

            RefPtrWillBeRawPtr<CSSComputedStyleDeclaration> style = CSSComputedStyleDeclaration::create(n);
            RefPtrWillBeRawPtr<CSSValue> unicodeBidi = style->getPropertyCSSValue(CSSPropertyUnicodeBidi);
            if (!unicodeBidi || !unicodeBidi->isPrimitiveValue())
                continue;

            CSSValueID unicodeBidiValue = toCSSPrimitiveValue(unicodeBidi.get())->getValueID();
            if (unicodeBidiValue == CSSValueEmbed || unicodeBidiValue == CSSValueBidiOverride)
                return NaturalWritingDirection;
        }
    }

    if (selection.isCaret()) {
        WritingDirection direction;
        if (typingStyle && typingStyle->textDirection(direction)) {
            hasNestedOrMultipleEmbeddings = false;
            return direction;
        }
        node = selection.visibleStart().deepEquivalent().deprecatedNode();
    }

    // The selection is either a caret with no typing attributes or a range in which no embedding is added, so just use the start position
    // to decide.
    Node* block = enclosingBlock(node);
    WritingDirection foundDirection = NaturalWritingDirection;

    for (; node != block; node = node->parentNode()) {
        if (!node->isStyledElement())
            continue;

        Element* element = toElement(node);
        RefPtrWillBeRawPtr<CSSComputedStyleDeclaration> style = CSSComputedStyleDeclaration::create(element);
        RefPtrWillBeRawPtr<CSSValue> unicodeBidi = style->getPropertyCSSValue(CSSPropertyUnicodeBidi);
        if (!unicodeBidi || !unicodeBidi->isPrimitiveValue())
            continue;

        CSSValueID unicodeBidiValue = toCSSPrimitiveValue(unicodeBidi.get())->getValueID();
        if (unicodeBidiValue == CSSValueNormal)
            continue;

        if (unicodeBidiValue == CSSValueBidiOverride)
            return NaturalWritingDirection;

        ASSERT(unicodeBidiValue == CSSValueEmbed);
        RefPtrWillBeRawPtr<CSSValue> direction = style->getPropertyCSSValue(CSSPropertyDirection);
        if (!direction || !direction->isPrimitiveValue())
            continue;

        int directionValue = toCSSPrimitiveValue(direction.get())->getValueID();
        if (directionValue != CSSValueLtr && directionValue != CSSValueRtl)
            continue;

        if (foundDirection != NaturalWritingDirection)
            return NaturalWritingDirection;

        // In the range case, make sure that the embedding element persists until the end of the range.
        if (selection.isRange() && !end.deprecatedNode()->isDescendantOf(element))
            return NaturalWritingDirection;

        foundDirection = directionValue == CSSValueLtr ? LeftToRightWritingDirection : RightToLeftWritingDirection;
    }
    hasNestedOrMultipleEmbeddings = false;
    return foundDirection;
}

void EditingStyle::trace(Visitor* visitor)
{
    visitor->trace(m_mutableStyle);
}

static void reconcileTextDecorationProperties(MutableStylePropertySet* style)
{
    RefPtrWillBeRawPtr<CSSValue> textDecorationsInEffect = style->getPropertyCSSValue(CSSPropertyWebkitTextDecorationsInEffect);
    RefPtrWillBeRawPtr<CSSValue> textDecoration = style->getPropertyCSSValue(textDecorationPropertyForEditing());
    // We shouldn't have both text-decoration and -webkit-text-decorations-in-effect because that wouldn't make sense.
    ASSERT(!textDecorationsInEffect || !textDecoration);
    if (textDecorationsInEffect) {
        style->setProperty(textDecorationPropertyForEditing(), textDecorationsInEffect->cssText());
        style->removeProperty(CSSPropertyWebkitTextDecorationsInEffect);
        textDecoration = textDecorationsInEffect;
    }

    // If text-decoration is set to "none", remove the property because we don't want to add redundant "text-decoration: none".
    if (textDecoration && !textDecoration->isValueList())
        style->removeProperty(textDecorationPropertyForEditing());
}

StyleChange::StyleChange(EditingStyle* style, const Position& position)
    : m_applyBold(false)
    , m_applyItalic(false)
    , m_applyUnderline(false)
    , m_applyLineThrough(false)
    , m_applySubscript(false)
    , m_applySuperscript(false)
{
    Document* document = position.document();
    if (!style || !style->style() || !document || !document->frame())
        return;

    RefPtrWillBeRawPtr<CSSComputedStyleDeclaration> computedStyle = position.computedStyle();
    // FIXME: take care of background-color in effect
    RefPtrWillBeRawPtr<MutableStylePropertySet> mutableStyle = getPropertiesNotIn(style->style(), computedStyle.get());

    reconcileTextDecorationProperties(mutableStyle.get());
    if (!document->frame()->editor().shouldStyleWithCSS())
        extractTextStyles(document, mutableStyle.get(), computedStyle->fixedPitchFontType());

    // Changing the whitespace style in a tab span would collapse the tab into a space.
    if (isTabHTMLSpanElementTextNode(position.deprecatedNode()) || isTabHTMLSpanElement((position.deprecatedNode())))
        mutableStyle->removeProperty(CSSPropertyWhiteSpace);

    // If unicode-bidi is present in mutableStyle and direction is not, then add direction to mutableStyle.
    // FIXME: Shouldn't this be done in getPropertiesNotIn?
    if (mutableStyle->getPropertyCSSValue(CSSPropertyUnicodeBidi) && !style->style()->getPropertyCSSValue(CSSPropertyDirection))
        mutableStyle->setProperty(CSSPropertyDirection, style->style()->getPropertyValue(CSSPropertyDirection));

    // Save the result for later
    m_cssStyle = mutableStyle->asText().stripWhiteSpace();
}

static void setTextDecorationProperty(MutableStylePropertySet* style, const CSSValueList* newTextDecoration, CSSPropertyID propertyID)
{
    if (newTextDecoration->length())
        style->setProperty(propertyID, newTextDecoration->cssText(), style->propertyIsImportant(propertyID));
    else {
        // text-decoration: none is redundant since it does not remove any text decorations.
        style->removeProperty(propertyID);
    }
}

void StyleChange::extractTextStyles(Document* document, MutableStylePropertySet* style, FixedPitchFontType fixedPitchFontType)
{
    ASSERT(style);

    if (getIdentifierValue(style, CSSPropertyFontWeight) == CSSValueBold) {
        style->removeProperty(CSSPropertyFontWeight);
        m_applyBold = true;
    }

    int fontStyle = getIdentifierValue(style, CSSPropertyFontStyle);
    if (fontStyle == CSSValueItalic || fontStyle == CSSValueOblique) {
        style->removeProperty(CSSPropertyFontStyle);
        m_applyItalic = true;
    }

    // Assuming reconcileTextDecorationProperties has been called, there should not be -webkit-text-decorations-in-effect
    // Furthermore, text-decoration: none has been trimmed so that text-decoration property is always a CSSValueList.
    RefPtrWillBeRawPtr<CSSValue> textDecoration = style->getPropertyCSSValue(textDecorationPropertyForEditing());
    if (textDecoration && textDecoration->isValueList()) {
        DEFINE_STATIC_REF_WILL_BE_PERSISTENT(CSSPrimitiveValue, underline, (CSSPrimitiveValue::createIdentifier(CSSValueUnderline)));
        DEFINE_STATIC_REF_WILL_BE_PERSISTENT(CSSPrimitiveValue, lineThrough, (CSSPrimitiveValue::createIdentifier(CSSValueLineThrough)));
        RefPtrWillBeRawPtr<CSSValueList> newTextDecoration = toCSSValueList(textDecoration.get())->copy();
        if (newTextDecoration->removeAll(underline))
            m_applyUnderline = true;
        if (newTextDecoration->removeAll(lineThrough))
            m_applyLineThrough = true;

        // If trimTextDecorations, delete underline and line-through
        setTextDecorationProperty(style, newTextDecoration.get(), textDecorationPropertyForEditing());
    }

    int verticalAlign = getIdentifierValue(style, CSSPropertyVerticalAlign);
    switch (verticalAlign) {
    case CSSValueSub:
        style->removeProperty(CSSPropertyVerticalAlign);
        m_applySubscript = true;
        break;
    case CSSValueSuper:
        style->removeProperty(CSSPropertyVerticalAlign);
        m_applySuperscript = true;
        break;
    }

    if (style->getPropertyCSSValue(CSSPropertyColor)) {
        m_applyFontColor = Color(getRGBAFontColor(style)).serialized();
        style->removeProperty(CSSPropertyColor);
    }

    m_applyFontFace = style->getPropertyValue(CSSPropertyFontFamily);
    // Remove single quotes for Outlook 2007 compatibility. See https://bugs.webkit.org/show_bug.cgi?id=79448
    m_applyFontFace.replaceWithLiteral('\'', "");
    style->removeProperty(CSSPropertyFontFamily);

    if (RefPtrWillBeRawPtr<CSSValue> fontSize = style->getPropertyCSSValue(CSSPropertyFontSize)) {
        if (!fontSize->isPrimitiveValue()) {
            style->removeProperty(CSSPropertyFontSize); // Can't make sense of the number. Put no font size.
        } else if (int legacyFontSize = legacyFontSizeFromCSSValue(document, toCSSPrimitiveValue(fontSize.get()), fixedPitchFontType, UseLegacyFontSizeOnlyIfPixelValuesMatch)) {
            m_applyFontSize = String::number(legacyFontSize);
            style->removeProperty(CSSPropertyFontSize);
        }
    }
}

static void diffTextDecorations(MutableStylePropertySet* style, CSSPropertyID propertID, CSSValue* refTextDecoration)
{
    RefPtrWillBeRawPtr<CSSValue> textDecoration = style->getPropertyCSSValue(propertID);
    if (!textDecoration || !textDecoration->isValueList() || !refTextDecoration || !refTextDecoration->isValueList())
        return;

    RefPtrWillBeRawPtr<CSSValueList> newTextDecoration = toCSSValueList(textDecoration.get())->copy();
    CSSValueList* valuesInRefTextDecoration = toCSSValueList(refTextDecoration);

    for (size_t i = 0; i < valuesInRefTextDecoration->length(); i++)
        newTextDecoration->removeAll(valuesInRefTextDecoration->item(i));

    setTextDecorationProperty(style, newTextDecoration.get(), propertID);
}

static bool fontWeightIsBold(CSSValue* fontWeight)
{
    if (!fontWeight->isPrimitiveValue())
        return false;

    // Because b tag can only bold text, there are only two states in plain html: bold and not bold.
    // Collapse all other values to either one of these two states for editing purposes.
    switch (toCSSPrimitiveValue(fontWeight)->getValueID()) {
        case CSSValue100:
        case CSSValue200:
        case CSSValue300:
        case CSSValue400:
        case CSSValue500:
        case CSSValueNormal:
            return false;
        case CSSValueBold:
        case CSSValue600:
        case CSSValue700:
        case CSSValue800:
        case CSSValue900:
            return true;
        default:
            break;
    }

    ASSERT_NOT_REACHED(); // For CSSValueBolder and CSSValueLighter
    return false;
}

static bool fontWeightNeedsResolving(CSSValue* fontWeight)
{
    if (!fontWeight->isPrimitiveValue())
        return true;

    CSSValueID value = toCSSPrimitiveValue(fontWeight)->getValueID();
    return value == CSSValueLighter || value == CSSValueBolder;
}

PassRefPtrWillBeRawPtr<MutableStylePropertySet> getPropertiesNotIn(StylePropertySet* styleWithRedundantProperties, CSSStyleDeclaration* baseStyle)
{
    ASSERT(styleWithRedundantProperties);
    ASSERT(baseStyle);
    RefPtrWillBeRawPtr<MutableStylePropertySet> result = styleWithRedundantProperties->mutableCopy();

    result->removeEquivalentProperties(baseStyle);

    RefPtrWillBeRawPtr<CSSValue> baseTextDecorationsInEffect = baseStyle->getPropertyCSSValueInternal(CSSPropertyWebkitTextDecorationsInEffect);
    diffTextDecorations(result.get(), textDecorationPropertyForEditing(), baseTextDecorationsInEffect.get());
    diffTextDecorations(result.get(), CSSPropertyWebkitTextDecorationsInEffect, baseTextDecorationsInEffect.get());

    if (RefPtrWillBeRawPtr<CSSValue> baseFontWeight = baseStyle->getPropertyCSSValueInternal(CSSPropertyFontWeight)) {
        if (RefPtrWillBeRawPtr<CSSValue> fontWeight = result->getPropertyCSSValue(CSSPropertyFontWeight)) {
            if (!fontWeightNeedsResolving(fontWeight.get()) && (fontWeightIsBold(fontWeight.get()) == fontWeightIsBold(baseFontWeight.get())))
                result->removeProperty(CSSPropertyFontWeight);
        }
    }

    if (baseStyle->getPropertyCSSValueInternal(CSSPropertyColor) && getRGBAFontColor(result.get()) == getRGBAFontColor(baseStyle))
        result->removeProperty(CSSPropertyColor);

    if (baseStyle->getPropertyCSSValueInternal(CSSPropertyTextAlign)
        && textAlignResolvingStartAndEnd(result.get()) == textAlignResolvingStartAndEnd(baseStyle))
        result->removeProperty(CSSPropertyTextAlign);

    if (baseStyle->getPropertyCSSValueInternal(CSSPropertyBackgroundColor) && getRGBABackgroundColor(result.get()) == getRGBABackgroundColor(baseStyle))
        result->removeProperty(CSSPropertyBackgroundColor);

    return result.release();
}

CSSValueID getIdentifierValue(StylePropertySet* style, CSSPropertyID propertyID)
{
    if (!style)
        return CSSValueInvalid;
    RefPtrWillBeRawPtr<CSSValue> value = style->getPropertyCSSValue(propertyID);
    if (!value || !value->isPrimitiveValue())
        return CSSValueInvalid;
    return toCSSPrimitiveValue(value.get())->getValueID();
}

CSSValueID getIdentifierValue(CSSStyleDeclaration* style, CSSPropertyID propertyID)
{
    if (!style)
        return CSSValueInvalid;
    RefPtrWillBeRawPtr<CSSValue> value = style->getPropertyCSSValueInternal(propertyID);
    if (!value || !value->isPrimitiveValue())
        return CSSValueInvalid;
    return toCSSPrimitiveValue(value.get())->getValueID();
}

static bool isCSSValueLength(CSSPrimitiveValue* value)
{
    return value->isFontIndependentLength();
}

int legacyFontSizeFromCSSValue(Document* document, CSSPrimitiveValue* value, FixedPitchFontType fixedPitchFontType, LegacyFontSizeMode mode)
{
    if (isCSSValueLength(value)) {
        int pixelFontSize = value->getIntValue(CSSPrimitiveValue::CSS_PX);
        int legacyFontSize = FontSize::legacyFontSize(document, pixelFontSize, fixedPitchFontType);
        // Use legacy font size only if pixel value matches exactly to that of legacy font size.
        if (mode == AlwaysUseLegacyFontSize || FontSize::fontSizeForKeyword(document, legacyFontSize, fixedPitchFontType) == pixelFontSize)
            return legacyFontSize;

        return 0;
    }

    if (CSSValueXSmall <= value->getValueID() && value->getValueID() <= CSSValueWebkitXxxLarge)
        return value->getValueID() - CSSValueXSmall + 1;

    return 0;
}

bool isTransparentColorValue(CSSValue* cssValue)
{
    if (!cssValue)
        return true;
    if (!cssValue->isPrimitiveValue())
        return false;
    CSSPrimitiveValue* value = toCSSPrimitiveValue(cssValue);
    if (value->isRGBColor())
        return !alphaChannel(value->getRGBA32Value());
    return value->getValueID() == CSSValueTransparent;
}

bool hasTransparentBackgroundColor(CSSStyleDeclaration* style)
{
    RefPtrWillBeRawPtr<CSSValue> cssValue = style->getPropertyCSSValueInternal(CSSPropertyBackgroundColor);
    return isTransparentColorValue(cssValue.get());
}

bool hasTransparentBackgroundColor(StylePropertySet* style)
{
    RefPtrWillBeRawPtr<CSSValue> cssValue = style->getPropertyCSSValue(CSSPropertyBackgroundColor);
    return isTransparentColorValue(cssValue.get());
}

PassRefPtrWillBeRawPtr<CSSValue> backgroundColorInEffect(Node* node)
{
    for (Node* ancestor = node; ancestor; ancestor = ancestor->parentNode()) {
        RefPtrWillBeRawPtr<CSSComputedStyleDeclaration> ancestorStyle = CSSComputedStyleDeclaration::create(ancestor);
        if (!hasTransparentBackgroundColor(ancestorStyle.get()))
            return ancestorStyle->getPropertyCSSValue(CSSPropertyBackgroundColor);
    }
    return nullptr;
}

}<|MERGE_RESOLUTION|>--- conflicted
+++ resolved
@@ -716,12 +716,8 @@
         if (node.renderer() && node.hasEditableStyle()) {
             RefPtrWillBeRawPtr<CSSComputedStyleDeclaration> nodeStyle = CSSComputedStyleDeclaration::create(&node);
             if (nodeStyle) {
-<<<<<<< HEAD
-                TriState nodeState = triStateOfStyle(nodeStyle.get(), node.isTextNode() ? EditingStyle::DoNotIgnoreTextOnlyProperties : EditingStyle::IgnoreTextOnlyProperties);
-=======
                 // SHEZ: always use DoNotIgnoreTextOnlyProperties
                 TriState nodeState = triStateOfStyle(nodeStyle.get(), EditingStyle::DoNotIgnoreTextOnlyProperties);
->>>>>>> adc81943
                 if (nodeIsStart) {
                     state = nodeState;
                     nodeIsStart = false;
