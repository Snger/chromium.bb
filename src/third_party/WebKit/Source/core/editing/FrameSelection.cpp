/*
 * Copyright (C) 2004, 2008, 2009, 2010 Apple Inc. All rights reserved.
 *
 * Redistribution and use in source and binary forms, with or without
 * modification, are permitted provided that the following conditions
 * are met:
 * 1. Redistributions of source code must retain the above copyright
 *    notice, this list of conditions and the following disclaimer.
 * 2. Redistributions in binary form must reproduce the above copyright
 *    notice, this list of conditions and the following disclaimer in the
 *    documentation and/or other materials provided with the distribution.
 *
 * THIS SOFTWARE IS PROVIDED BY APPLE COMPUTER, INC. ``AS IS'' AND ANY
 * EXPRESS OR IMPLIED WARRANTIES, INCLUDING, BUT NOT LIMITED TO, THE
 * IMPLIED WARRANTIES OF MERCHANTABILITY AND FITNESS FOR A PARTICULAR
 * PURPOSE ARE DISCLAIMED.  IN NO EVENT SHALL APPLE COMPUTER, INC. OR
 * CONTRIBUTORS BE LIABLE FOR ANY DIRECT, INDIRECT, INCIDENTAL, SPECIAL,
 * EXEMPLARY, OR CONSEQUENTIAL DAMAGES (INCLUDING, BUT NOT LIMITED TO,
 * PROCUREMENT OF SUBSTITUTE GOODS OR SERVICES; LOSS OF USE, DATA, OR
 * PROFITS; OR BUSINESS INTERRUPTION) HOWEVER CAUSED AND ON ANY THEORY
 * OF LIABILITY, WHETHER IN CONTRACT, STRICT LIABILITY, OR TORT
 * (INCLUDING NEGLIGENCE OR OTHERWISE) ARISING IN ANY WAY OUT OF THE USE
 * OF THIS SOFTWARE, EVEN IF ADVISED OF THE POSSIBILITY OF SUCH DAMAGE.
 */

#include "config.h"
#include "core/editing/FrameSelection.h"

#include "bindings/core/v8/ExceptionState.h"
#include "core/HTMLNames.h"
#include "core/InputTypeNames.h"
#include "core/css/StylePropertySet.h"
#include "core/dom/AXObjectCache.h"
#include "core/dom/CharacterData.h"
#include "core/dom/Document.h"
#include "core/dom/Element.h"
#include "core/dom/ElementTraversal.h"
#include "core/dom/NodeTraversal.h"
#include "core/dom/Text.h"
#include "core/editing/Editor.h"
#include "core/editing/InputMethodController.h"
#include "core/editing/RenderedPosition.h"
#include "core/editing/SpellChecker.h"
#include "core/editing/TypingCommand.h"
#include "core/editing/VisibleUnits.h"
#include "core/editing/htmlediting.h"
#include "core/editing/iterators/TextIterator.h"
#include "core/editing/markup.h"
#include "core/events/Event.h"
#include "core/frame/FrameView.h"
#include "core/frame/LocalDOMWindow.h"
#include "core/frame/LocalFrame.h"
#include "core/frame/Settings.h"
#include "core/html/HTMLBodyElement.h"
#include "core/html/HTMLFormElement.h"
#include "core/html/HTMLFrameElementBase.h"
#include "core/html/HTMLInputElement.h"
#include "core/html/HTMLSelectElement.h"
#include "core/layout/HitTestRequest.h"
#include "core/layout/HitTestResult.h"
#include "core/layout/LayoutPart.h"
#include "core/layout/LayoutText.h"
#include "core/layout/LayoutTheme.h"
#include "core/layout/LayoutView.h"
#include "core/layout/line/InlineTextBox.h"
#include "core/page/EditorClient.h"
#include "core/page/EventHandler.h"
#include "core/page/FocusController.h"
#include "core/page/FrameTree.h"
#include "core/page/Page.h"
#include "core/page/SpatialNavigation.h"
#include "core/paint/DeprecatedPaintLayer.h"
#include "platform/SecureTextInput.h"
#include "platform/geometry/FloatQuad.h"
#include "platform/graphics/GraphicsContext.h"
#include "platform/text/UnicodeUtilities.h"
#include "wtf/text/CString.h"
#include <stdio.h>

#define EDIT_DEBUG 0

namespace blink {

using namespace HTMLNames;

static inline LayoutUnit NoXPosForVerticalArrowNavigation()
{
    return LayoutUnit::min();
}

static inline bool shouldAlwaysUseDirectionalSelection(LocalFrame* frame)
{
    return !frame || frame->editor().behavior().shouldConsiderSelectionAsDirectional();
}

FrameSelection::FrameSelection(LocalFrame* frame)
    : m_frame(frame)
    , m_xPosForVerticalArrowNavigation(NoXPosForVerticalArrowNavigation())
    , m_observingVisibleSelection(false)
    , m_granularity(CharacterGranularity)
    , m_caretBlinkTimer(this, &FrameSelection::caretBlinkTimerFired)
    , m_caretRectDirty(true)
    , m_shouldPaintCaret(true)
    , m_isCaretBlinkingSuspended(false)
    , m_focused(frame && frame->page() && frame->page()->focusController().focusedFrame() == frame)
    , m_shouldShowBlockCursor(false)
{
    if (shouldAlwaysUseDirectionalSelection(m_frame))
        m_selection.setIsDirectional(true);
}

FrameSelection::~FrameSelection()
{
#if !ENABLE(OILPAN)
    // Oilpan: No need to clear out VisibleSelection observer;
    // it is finalized as a part object of FrameSelection.
    stopObservingVisibleSelectionChangeIfNecessary();
#endif
}

Element* FrameSelection::rootEditableElementOrDocumentElement() const
{
    Element* selectionRoot = m_selection.rootEditableElement();
    return selectionRoot ? selectionRoot : m_frame->document()->documentElement();
}

ContainerNode* FrameSelection::rootEditableElementOrTreeScopeRootNode() const
{
    Element* selectionRoot = m_selection.rootEditableElement();
    if (selectionRoot)
        return selectionRoot;

    Node* node = m_selection.base().containerNode();
    return node ? &node->treeScope().rootNode() : 0;
}

void FrameSelection::moveTo(const VisiblePosition &pos, EUserTriggered userTriggered, CursorAlignOnScroll align)
{
    SetSelectionOptions options = CloseTyping | ClearTypingStyle | userTriggered;
    setSelection(VisibleSelection(pos.deepEquivalent(), pos.deepEquivalent(), pos.affinity(), m_selection.isDirectional()), options, align);
}

void FrameSelection::moveTo(const VisiblePosition &base, const VisiblePosition &extent, EUserTriggered userTriggered)
{
    const bool selectionHasDirection = true;
    SetSelectionOptions options = CloseTyping | ClearTypingStyle | userTriggered;
    setSelection(VisibleSelection(base.deepEquivalent(), extent.deepEquivalent(), base.affinity(), selectionHasDirection), options);
}

void FrameSelection::moveTo(const Position &pos, EAffinity affinity, EUserTriggered userTriggered)
{
    SetSelectionOptions options = CloseTyping | ClearTypingStyle | userTriggered;
    setSelection(VisibleSelection(pos, affinity, m_selection.isDirectional()), options);
}

static void adjustEndpointsAtBidiBoundary(VisiblePosition& visibleBase, VisiblePosition& visibleExtent)
{
    RenderedPosition base(visibleBase);
    RenderedPosition extent(visibleExtent);

    if (base.isNull() || extent.isNull() || base.isEquivalent(extent))
        return;

    if (base.atLeftBoundaryOfBidiRun()) {
        if (!extent.atRightBoundaryOfBidiRun(base.bidiLevelOnRight())
            && base.isEquivalent(extent.leftBoundaryOfBidiRun(base.bidiLevelOnRight()))) {
            visibleBase = VisiblePosition(base.positionAtLeftBoundaryOfBiDiRun());
            return;
        }
        return;
    }

    if (base.atRightBoundaryOfBidiRun()) {
        if (!extent.atLeftBoundaryOfBidiRun(base.bidiLevelOnLeft())
            && base.isEquivalent(extent.rightBoundaryOfBidiRun(base.bidiLevelOnLeft()))) {
            visibleBase = VisiblePosition(base.positionAtRightBoundaryOfBiDiRun());
            return;
        }
        return;
    }

    if (extent.atLeftBoundaryOfBidiRun() && extent.isEquivalent(base.leftBoundaryOfBidiRun(extent.bidiLevelOnRight()))) {
        visibleExtent = VisiblePosition(extent.positionAtLeftBoundaryOfBiDiRun());
        return;
    }

    if (extent.atRightBoundaryOfBidiRun() && extent.isEquivalent(base.rightBoundaryOfBidiRun(extent.bidiLevelOnLeft()))) {
        visibleExtent = VisiblePosition(extent.positionAtRightBoundaryOfBiDiRun());
        return;
    }
}

void FrameSelection::setNonDirectionalSelectionIfNeeded(const VisibleSelection& passedNewSelection, TextGranularity granularity,
    EndPointsAdjustmentMode endpointsAdjustmentMode)
{
    VisibleSelection newSelection = passedNewSelection;
    bool isDirectional = shouldAlwaysUseDirectionalSelection(m_frame) || newSelection.isDirectional();

    VisiblePosition base = m_originalBase.isNotNull() ? m_originalBase : newSelection.visibleBase();
    VisiblePosition newBase = base;
    VisiblePosition extent = newSelection.visibleExtent();
    VisiblePosition newExtent = extent;
    if (endpointsAdjustmentMode == AdjustEndpointsAtBidiBoundary)
        adjustEndpointsAtBidiBoundary(newBase, newExtent);

    if (newBase != base || newExtent != extent) {
        m_originalBase = base;
        newSelection.setBase(newBase);
        newSelection.setExtent(newExtent);
    } else if (m_originalBase.isNotNull()) {
        if (m_selection.base() == newSelection.base())
            newSelection.setBase(m_originalBase);
        m_originalBase.clear();
    }

    newSelection.setIsDirectional(isDirectional); // Adjusting base and extent will make newSelection always directional
    if (m_selection == newSelection)
        return;

    setSelection(newSelection, granularity);
}

void FrameSelection::setSelection(const VisibleSelection& newSelection, SetSelectionOptions options, CursorAlignOnScroll align, TextGranularity granularity)
{
    bool closeTyping = options & CloseTyping;
    bool shouldClearTypingStyle = options & ClearTypingStyle;
    EUserTriggered userTriggered = selectionOptionsToUserTriggered(options);

    VisibleSelection s = validateSelection(newSelection);
    if (shouldAlwaysUseDirectionalSelection(m_frame))
        s.setIsDirectional(true);

    if (!m_frame) {
        m_selection = s;
        return;
    }

    // <http://bugs.webkit.org/show_bug.cgi?id=23464>: Infinite recursion at FrameSelection::setSelection
    // if document->frame() == m_frame we can get into an infinite loop
    if (s.base().anchorNode()) {
        Document& document = *s.base().document();
        if (document.frame() && document.frame() != m_frame && document != m_frame->document()) {
            RefPtrWillBeRawPtr<LocalFrame> guard(document.frame());
            document.frame()->selection().setSelection(s, options, align, granularity);
            // It's possible that during the above set selection, this FrameSelection has been modified by
            // selectFrameElementInParentIfFullySelected, but that the selection is no longer valid since
            // the frame is about to be destroyed. If this is the case, clear our selection.
            if (!guard->host() && !m_selection.isNonOrphanedCaretOrRange())
                clear();
            return;
        }
    }

    m_granularity = granularity;

    if (closeTyping)
        TypingCommand::closeTyping(m_frame);

    if (shouldClearTypingStyle)
        clearTypingStyle();

    if (m_selection == s) {
        // Even if selection was not changed, selection offsets may have been changed.
        m_frame->inputMethodController().cancelCompositionIfSelectionIsInvalid();
        notifyRendererOfSelectionChange(userTriggered);
        return;
    }

    VisibleSelection oldSelection = m_selection;

    m_selection = s;
    setCaretRectNeedsUpdate();

    if (!s.isNone() && !(options & DoNotSetFocus))
        setFocusedNodeIfNeeded();

    if (!(options & DoNotUpdateAppearance)) {
        // Hits in compositing/overflow/do-not-paint-outline-into-composited-scrolling-contents.html
        DisableCompositingQueryAsserts disabler;
        updateAppearance(ResetCaretBlink);
    }

    // Always clear the x position used for vertical arrow navigation.
    // It will be restored by the vertical arrow navigation code if necessary.
    m_xPosForVerticalArrowNavigation = NoXPosForVerticalArrowNavigation();
    selectFrameElementInParentIfFullySelected();
    notifyRendererOfSelectionChange(userTriggered);
    m_frame->editor().respondToChangedSelection(oldSelection, options);
    if (userTriggered == UserTriggered) {
        ScrollAlignment alignment;

        if (m_frame->editor().behavior().shouldCenterAlignWhenSelectionIsRevealed())
            alignment = (align == AlignCursorOnScrollAlways) ? ScrollAlignment::alignCenterAlways : ScrollAlignment::alignCenterIfNeeded;
        else
            alignment = (align == AlignCursorOnScrollAlways) ? ScrollAlignment::alignTopAlways : ScrollAlignment::alignToEdgeIfNeeded;

        revealSelection(alignment, RevealExtent);
    }

    notifyAccessibilityForSelectionChange();
    notifyCompositorForSelectionChange();
    m_frame->localDOMWindow()->enqueueDocumentEvent(Event::create(EventTypeNames::selectionchange));
}

static bool removingNodeRemovesPosition(Node& node, const Position& position)
{
    if (!position.anchorNode())
        return false;

    if (position.anchorNode() == node)
        return true;

    if (!node.isElementNode())
        return false;

    Element& element = toElement(node);
    return element.containsIncludingShadowDOM(position.anchorNode());
}

void FrameSelection::nodeWillBeRemoved(Node& node)
{
    // There can't be a selection inside a fragment, so if a fragment's node is being removed,
    // the selection in the document that created the fragment needs no adjustment.
    if (isNone() || !node.inActiveDocument())
        return;

    respondToNodeModification(node, removingNodeRemovesPosition(node, m_selection.base()), removingNodeRemovesPosition(node, m_selection.extent()),
        removingNodeRemovesPosition(node, m_selection.start()), removingNodeRemovesPosition(node, m_selection.end()));
}

void FrameSelection::respondToNodeModification(Node& node, bool baseRemoved, bool extentRemoved, bool startRemoved, bool endRemoved)
{
    ASSERT(node.document().isActive());

    bool clearRenderTreeSelection = false;
    bool clearDOMTreeSelection = false;

    if (startRemoved || endRemoved) {
        Position start = m_selection.start();
        Position end = m_selection.end();
        if (startRemoved)
            updatePositionForNodeRemoval(start, node);
        if (endRemoved)
            updatePositionForNodeRemoval(end, node);

        if (Position::commonAncestorTreeScope(start, end) && start.isNotNull() && end.isNotNull()) {
            if (m_selection.isBaseFirst())
                m_selection.setWithoutValidation(start, end);
            else
                m_selection.setWithoutValidation(end, start);
        } else
            clearDOMTreeSelection = true;

        clearRenderTreeSelection = true;
    } else if (baseRemoved || extentRemoved) {
        // The base and/or extent are about to be removed, but the start and end aren't.
        // Change the base and extent to the start and end, but don't re-validate the
        // selection, since doing so could move the start and end into the node
        // that is about to be removed.
        if (m_selection.isBaseFirst())
            m_selection.setWithoutValidation(m_selection.start(), m_selection.end());
        else
            m_selection.setWithoutValidation(m_selection.end(), m_selection.start());
    } else if (m_selection.intersectsNode(&node)) {
        // If we did nothing here, when this node's renderer was destroyed, the rect that it
        // occupied would be invalidated, but, selection gaps that change as a result of
        // the removal wouldn't be invalidated.
        // FIXME: Don't do so much unnecessary invalidation.
        clearRenderTreeSelection = true;
    }

    if (clearRenderTreeSelection)
        m_selection.start().document()->layoutView()->clearSelection();

    if (clearDOMTreeSelection)
        setSelection(VisibleSelection(), DoNotSetFocus);
}

static Position updatePositionAfterAdoptingTextReplacement(const Position& position, CharacterData* node, unsigned offset, unsigned oldLength, unsigned newLength)
{
    if (!position.anchorNode() || position.anchorNode() != node || position.anchorType() != Position::PositionIsOffsetInAnchor)
        return position;

    // See: http://www.w3.org/TR/DOM-Level-2-Traversal-Range/ranges.html#Level-2-Range-Mutation
    ASSERT(position.offsetInContainerNode() >= 0);
    unsigned positionOffset = static_cast<unsigned>(position.offsetInContainerNode());
    // Replacing text can be viewed as a deletion followed by insertion.
    if (positionOffset >= offset && positionOffset <= offset + oldLength)
        positionOffset = offset;

    // Adjust the offset if the position is after the end of the deleted contents
    // (positionOffset > offset + oldLength) to avoid having a stale offset.
    if (positionOffset > offset + oldLength)
        positionOffset = positionOffset - oldLength + newLength;

    // Due to case folding (http://unicode.org/Public/UCD/latest/ucd/CaseFolding.txt),
    // LayoutText length may be different from Text length.  A correct implementation
    // would translate the LayoutText offset to a Text offset; this is just a safety
    // precaution to avoid offset values that run off the end of the Text.
    if (positionOffset > node->length())
        positionOffset = node->length();

    // CharacterNode in VisibleSelection must be Text node, because Comment
    // and ProcessingInstruction node aren't visible.
    return Position(toText(node), positionOffset);
}

void FrameSelection::didUpdateCharacterData(CharacterData* node, unsigned offset, unsigned oldLength, unsigned newLength)
{
    // The fragment check is a performance optimization. See http://trac.webkit.org/changeset/30062.
    if (isNone() || !node || !node->inDocument())
        return;

    Position base = updatePositionAfterAdoptingTextReplacement(m_selection.base(), node, offset, oldLength, newLength);
    Position extent = updatePositionAfterAdoptingTextReplacement(m_selection.extent(), node, offset, oldLength, newLength);
    Position start = updatePositionAfterAdoptingTextReplacement(m_selection.start(), node, offset, oldLength, newLength);
    Position end = updatePositionAfterAdoptingTextReplacement(m_selection.end(), node, offset, oldLength, newLength);
    updateSelectionIfNeeded(base, extent, start, end);
}

static Position updatePostionAfterAdoptingTextNodesMerged(const Position& position, const Text& oldNode, unsigned offset)
{
    if (!position.anchorNode() || position.anchorType() != Position::PositionIsOffsetInAnchor)
        return position;

    ASSERT(position.offsetInContainerNode() >= 0);
    unsigned positionOffset = static_cast<unsigned>(position.offsetInContainerNode());

    if (position.anchorNode() == &oldNode)
        return Position(toText(oldNode.previousSibling()), positionOffset + offset);

    if (position.anchorNode() == oldNode.parentNode() && positionOffset == offset)
        return Position(toText(oldNode.previousSibling()), offset);

    return position;
}

void FrameSelection::didMergeTextNodes(const Text& oldNode, unsigned offset)
{
    if (isNone() || !oldNode.inDocument())
        return;
    Position base = updatePostionAfterAdoptingTextNodesMerged(m_selection.base(), oldNode, offset);
    Position extent = updatePostionAfterAdoptingTextNodesMerged(m_selection.extent(), oldNode, offset);
    Position start = updatePostionAfterAdoptingTextNodesMerged(m_selection.start(), oldNode, offset);
    Position end = updatePostionAfterAdoptingTextNodesMerged(m_selection.end(), oldNode, offset);
    updateSelectionIfNeeded(base, extent, start, end);
}

static Position updatePostionAfterAdoptingTextNodeSplit(const Position& position, const Text& oldNode)
{
    if (!position.anchorNode() || position.anchorNode() != &oldNode || position.anchorType() != Position::PositionIsOffsetInAnchor)
        return position;
    // See: http://www.w3.org/TR/DOM-Level-2-Traversal-Range/ranges.html#Level-2-Range-Mutation
    ASSERT(position.offsetInContainerNode() >= 0);
    unsigned positionOffset = static_cast<unsigned>(position.offsetInContainerNode());
    unsigned oldLength = oldNode.length();
    if (positionOffset <= oldLength)
        return position;
    return Position(toText(oldNode.nextSibling()), positionOffset - oldLength);
}

void FrameSelection::didSplitTextNode(const Text& oldNode)
{
    if (isNone() || !oldNode.inDocument())
        return;
    Position base = updatePostionAfterAdoptingTextNodeSplit(m_selection.base(), oldNode);
    Position extent = updatePostionAfterAdoptingTextNodeSplit(m_selection.extent(), oldNode);
    Position start = updatePostionAfterAdoptingTextNodeSplit(m_selection.start(), oldNode);
    Position end = updatePostionAfterAdoptingTextNodeSplit(m_selection.end(), oldNode);
    updateSelectionIfNeeded(base, extent, start, end);
}

void FrameSelection::updateSelectionIfNeeded(const Position& base, const Position& extent, const Position& start, const Position& end)
{
    if (base == m_selection.base() && extent == m_selection.extent() && start == m_selection.start() && end == m_selection.end())
        return;
    VisibleSelection newSelection;
    if (m_selection.isBaseFirst())
        newSelection.setWithoutValidation(start, end);
    else
        newSelection.setWithoutValidation(end, start);
    setSelection(newSelection, DoNotSetFocus);
}

TextDirection FrameSelection::directionOfEnclosingBlock()
{
    return blink::directionOfEnclosingBlock(m_selection.extent());
}

TextDirection FrameSelection::directionOfSelection()
{
    InlineBox* startBox = nullptr;
    InlineBox* endBox = nullptr;
    int unusedOffset;
    // Cache the VisiblePositions because visibleStart() and visibleEnd()
    // can cause layout, which has the potential to invalidate lineboxes.
    VisiblePosition startPosition = m_selection.visibleStart();
    VisiblePosition endPosition = m_selection.visibleEnd();
    if (startPosition.isNotNull())
        startPosition.getInlineBoxAndOffset(startBox, unusedOffset);
    if (endPosition.isNotNull())
        endPosition.getInlineBoxAndOffset(endBox, unusedOffset);
    if (startBox && endBox && startBox->direction() == endBox->direction())
        return startBox->direction();

    return directionOfEnclosingBlock();
}

void FrameSelection::didChangeFocus()
{
    // Hits in virtual/gpu/compositedscrolling/scrollbars/scrollbar-miss-mousemove-disabled.html
    DisableCompositingQueryAsserts disabler;
    updateAppearance();
}

void FrameSelection::willBeModified(EAlteration alter, SelectionDirection direction)
{
    if (alter != AlterationExtend)
        return;

    Position start = m_selection.start();
    Position end = m_selection.end();

    bool baseIsStart = true;

    if (m_selection.isDirectional()) {
        // Make base and extent match start and end so we extend the user-visible selection.
        // This only matters for cases where base and extend point to different positions than
        // start and end (e.g. after a double-click to select a word).
        if (m_selection.isBaseFirst())
            baseIsStart = true;
        else
            baseIsStart = false;
    } else {
        switch (direction) {
        case DirectionRight:
            if (directionOfSelection() == LTR)
                baseIsStart = true;
            else
                baseIsStart = false;
            break;
        case DirectionForward:
            baseIsStart = true;
            break;
        case DirectionLeft:
            if (directionOfSelection() == LTR)
                baseIsStart = false;
            else
                baseIsStart = true;
            break;
        case DirectionBackward:
            baseIsStart = false;
            break;
        }
    }
    if (baseIsStart) {
        m_selection.setBase(start);
        m_selection.setExtent(end);
    } else {
        m_selection.setBase(end);
        m_selection.setExtent(start);
    }
}

VisiblePosition FrameSelection::positionForPlatform(bool isGetStart) const
{
    Settings* settings = m_frame ? m_frame->settings() : 0;
    if (settings && settings->editingBehaviorType() == EditingMacBehavior)
        return isGetStart ? m_selection.visibleStart() : m_selection.visibleEnd();
    // Linux and Windows always extend selections from the extent endpoint.
    // FIXME: VisibleSelection should be fixed to ensure as an invariant that
    // base/extent always point to the same nodes as start/end, but which points
    // to which depends on the value of isBaseFirst. Then this can be changed
    // to just return m_sel.extent().
    return m_selection.isBaseFirst() ? m_selection.visibleEnd() : m_selection.visibleStart();
}

VisiblePosition FrameSelection::startForPlatform() const
{
    return positionForPlatform(true);
}

VisiblePosition FrameSelection::endForPlatform() const
{
    return positionForPlatform(false);
}

VisiblePosition FrameSelection::nextWordPositionForPlatform(const VisiblePosition &originalPosition)
{
    VisiblePosition positionAfterCurrentWord = nextWordPosition(originalPosition);

    if (m_frame && m_frame->editor().behavior().shouldSkipSpaceWhenMovingRight()) {
        // In order to skip spaces when moving right, we advance one
        // word further and then move one word back. Given the
        // semantics of previousWordPosition() this will put us at the
        // beginning of the word following.
        VisiblePosition positionAfterSpacingAndFollowingWord = nextWordPosition(positionAfterCurrentWord);
        if (positionAfterSpacingAndFollowingWord.isNotNull() && positionAfterSpacingAndFollowingWord != positionAfterCurrentWord)
            positionAfterCurrentWord = previousWordPosition(positionAfterSpacingAndFollowingWord);

        bool movingBackwardsMovedPositionToStartOfCurrentWord = positionAfterCurrentWord == previousWordPosition(nextWordPosition(originalPosition));
        if (movingBackwardsMovedPositionToStartOfCurrentWord)
            positionAfterCurrentWord = positionAfterSpacingAndFollowingWord;
    }
    return positionAfterCurrentWord;
}

static void adjustPositionForUserSelectAll(VisiblePosition& pos, bool isForward)
{
    if (Node* rootUserSelectAll = Position::rootUserSelectAllForNode(pos.deepEquivalent().anchorNode()))
        pos = VisiblePosition(isForward ? positionAfterNode(rootUserSelectAll).downstream(CanCrossEditingBoundary) : positionBeforeNode(rootUserSelectAll).upstream(CanCrossEditingBoundary));
}

VisiblePosition FrameSelection::modifyExtendingRight(TextGranularity granularity)
{
    VisiblePosition pos(m_selection.extent(), m_selection.affinity());

    // The difference between modifyExtendingRight and modifyExtendingForward is:
    // modifyExtendingForward always extends forward logically.
    // modifyExtendingRight behaves the same as modifyExtendingForward except for extending character or word,
    // it extends forward logically if the enclosing block is LTR direction,
    // but it extends backward logically if the enclosing block is RTL direction.
    switch (granularity) {
    case CharacterGranularity:
        if (directionOfEnclosingBlock() == LTR)
            pos = pos.next(CanSkipOverEditingBoundary);
        else
            pos = pos.previous(CanSkipOverEditingBoundary);
        break;
    case WordGranularity:
        if (directionOfEnclosingBlock() == LTR)
            pos = nextWordPositionForPlatform(pos);
        else
            pos = previousWordPosition(pos);
        break;
    case LineBoundary:
        if (directionOfEnclosingBlock() == LTR)
            pos = modifyExtendingForward(granularity);
        else
            pos = modifyExtendingBackward(granularity);
        break;
    case SentenceGranularity:
    case LineGranularity:
    case ParagraphGranularity:
    case SentenceBoundary:
    case ParagraphBoundary:
    case DocumentBoundary:
        // FIXME: implement all of the above?
        pos = modifyExtendingForward(granularity);
        break;
    }
    adjustPositionForUserSelectAll(pos, directionOfEnclosingBlock() == LTR);
    return pos;
}

VisiblePosition FrameSelection::modifyExtendingForward(TextGranularity granularity)
{
    VisiblePosition pos(m_selection.extent(), m_selection.affinity());
    switch (granularity) {
    case CharacterGranularity:
        pos = pos.next(CanSkipOverEditingBoundary);
        break;
    case WordGranularity:
        pos = nextWordPositionForPlatform(pos);
        break;
    case SentenceGranularity:
        pos = nextSentencePosition(pos);
        break;
    case LineGranularity:
        pos = nextLinePosition(pos, lineDirectionPointForBlockDirectionNavigation(EXTENT));
        break;
    case ParagraphGranularity:
        pos = nextParagraphPosition(pos, lineDirectionPointForBlockDirectionNavigation(EXTENT));
        break;
    case SentenceBoundary:
        pos = endOfSentence(endForPlatform());
        break;
    case LineBoundary:
        pos = logicalEndOfLine(endForPlatform());
        break;
    case ParagraphBoundary:
        pos = endOfParagraph(endForPlatform());
        break;
    case DocumentBoundary:
        pos = endForPlatform();
        if (isEditablePosition(pos.deepEquivalent()))
            pos = endOfEditableContent(pos);
        else
            pos = endOfDocument(pos);
        break;
    }
    adjustPositionForUserSelectAll(pos, directionOfEnclosingBlock() == LTR);
    return pos;
}

VisiblePosition FrameSelection::modifyMovingRight(TextGranularity granularity)
{
    VisiblePosition pos;
    switch (granularity) {
    case CharacterGranularity:
        if (isRange()) {
            if (directionOfSelection() == LTR)
                pos = VisiblePosition(m_selection.end(), m_selection.affinity());
            else
                pos = VisiblePosition(m_selection.start(), m_selection.affinity());
        } else
            pos = VisiblePosition(m_selection.extent(), m_selection.affinity()).right(true);
        break;
    case WordGranularity: {
        bool skipsSpaceWhenMovingRight = m_frame && m_frame->editor().behavior().shouldSkipSpaceWhenMovingRight();
        pos = rightWordPosition(VisiblePosition(m_selection.extent(), m_selection.affinity()), skipsSpaceWhenMovingRight);
        break;
    }
    case SentenceGranularity:
    case LineGranularity:
    case ParagraphGranularity:
    case SentenceBoundary:
    case ParagraphBoundary:
    case DocumentBoundary:
        // FIXME: Implement all of the above.
        pos = modifyMovingForward(granularity);
        break;
    case LineBoundary:
        pos = rightBoundaryOfLine(startForPlatform(), directionOfEnclosingBlock());
        break;
    }
    return pos;
}

VisiblePosition FrameSelection::modifyMovingForward(TextGranularity granularity)
{
    VisiblePosition pos;
    // FIXME: Stay in editable content for the less common granularities.
    switch (granularity) {
    case CharacterGranularity:
        if (isRange())
            pos = VisiblePosition(m_selection.end(), m_selection.affinity());
        else
            pos = VisiblePosition(m_selection.extent(), m_selection.affinity()).next(CanSkipOverEditingBoundary);
        break;
    case WordGranularity:
        pos = nextWordPositionForPlatform(VisiblePosition(m_selection.extent(), m_selection.affinity()));
        break;
    case SentenceGranularity:
        pos = nextSentencePosition(VisiblePosition(m_selection.extent(), m_selection.affinity()));
        break;
    case LineGranularity: {
        // down-arrowing from a range selection that ends at the start of a line needs
        // to leave the selection at that line start (no need to call nextLinePosition!)
        pos = endForPlatform();
        if (!isRange() || !isStartOfLine(pos))
            pos = nextLinePosition(pos, lineDirectionPointForBlockDirectionNavigation(START));
        break;
    }
    case ParagraphGranularity:
        pos = nextParagraphPosition(endForPlatform(), lineDirectionPointForBlockDirectionNavigation(START));
        break;
    case SentenceBoundary:
        pos = endOfSentence(endForPlatform());
        break;
    case LineBoundary:
        pos = logicalEndOfLine(endForPlatform());
        break;
    case ParagraphBoundary:
        pos = endOfParagraph(endForPlatform());
        break;
    case DocumentBoundary:
        pos = endForPlatform();
        if (isEditablePosition(pos.deepEquivalent()))
            pos = endOfEditableContent(pos);
        else
            pos = endOfDocument(pos);
        break;
    }
    return pos;
}

VisiblePosition FrameSelection::modifyExtendingLeft(TextGranularity granularity)
{
    VisiblePosition pos(m_selection.extent(), m_selection.affinity());

    // The difference between modifyExtendingLeft and modifyExtendingBackward is:
    // modifyExtendingBackward always extends backward logically.
    // modifyExtendingLeft behaves the same as modifyExtendingBackward except for extending character or word,
    // it extends backward logically if the enclosing block is LTR direction,
    // but it extends forward logically if the enclosing block is RTL direction.
    switch (granularity) {
    case CharacterGranularity:
        if (directionOfEnclosingBlock() == LTR)
            pos = pos.previous(CanSkipOverEditingBoundary);
        else
            pos = pos.next(CanSkipOverEditingBoundary);
        break;
    case WordGranularity:
        if (directionOfEnclosingBlock() == LTR)
            pos = previousWordPosition(pos);
        else
            pos = nextWordPositionForPlatform(pos);
        break;
    case LineBoundary:
        if (directionOfEnclosingBlock() == LTR)
            pos = modifyExtendingBackward(granularity);
        else
            pos = modifyExtendingForward(granularity);
        break;
    case SentenceGranularity:
    case LineGranularity:
    case ParagraphGranularity:
    case SentenceBoundary:
    case ParagraphBoundary:
    case DocumentBoundary:
        pos = modifyExtendingBackward(granularity);
        break;
    }
    adjustPositionForUserSelectAll(pos, !(directionOfEnclosingBlock() == LTR));
    return pos;
}

VisiblePosition FrameSelection::modifyExtendingBackward(TextGranularity granularity)
{
    VisiblePosition pos(m_selection.extent(), m_selection.affinity());

    // Extending a selection backward by word or character from just after a table selects
    // the table.  This "makes sense" from the user perspective, esp. when deleting.
    // It was done here instead of in VisiblePosition because we want VPs to iterate
    // over everything.
    switch (granularity) {
    case CharacterGranularity:
        pos = pos.previous(CanSkipOverEditingBoundary);
        break;
    case WordGranularity:
        pos = previousWordPosition(pos);
        break;
    case SentenceGranularity:
        pos = previousSentencePosition(pos);
        break;
    case LineGranularity:
        pos = previousLinePosition(pos, lineDirectionPointForBlockDirectionNavigation(EXTENT));
        break;
    case ParagraphGranularity:
        pos = previousParagraphPosition(pos, lineDirectionPointForBlockDirectionNavigation(EXTENT));
        break;
    case SentenceBoundary:
        pos = startOfSentence(startForPlatform());
        break;
    case LineBoundary:
        pos = logicalStartOfLine(startForPlatform());
        break;
    case ParagraphBoundary:
        pos = startOfParagraph(startForPlatform());
        break;
    case DocumentBoundary:
        pos = startForPlatform();
        if (isEditablePosition(pos.deepEquivalent()))
            pos = startOfEditableContent(pos);
        else
            pos = startOfDocument(pos);
        break;
    }
    adjustPositionForUserSelectAll(pos, !(directionOfEnclosingBlock() == LTR));
    return pos;
}

VisiblePosition FrameSelection::modifyMovingLeft(TextGranularity granularity)
{
    VisiblePosition pos;
    switch (granularity) {
    case CharacterGranularity:
        if (isRange())
            if (directionOfSelection() == LTR)
                pos = VisiblePosition(m_selection.start(), m_selection.affinity());
            else
                pos = VisiblePosition(m_selection.end(), m_selection.affinity());
        else
            pos = VisiblePosition(m_selection.extent(), m_selection.affinity()).left(true);
        break;
    case WordGranularity: {
        bool skipsSpaceWhenMovingRight = m_frame && m_frame->editor().behavior().shouldSkipSpaceWhenMovingRight();
        pos = leftWordPosition(VisiblePosition(m_selection.extent(), m_selection.affinity()), skipsSpaceWhenMovingRight);
        break;
    }
    case SentenceGranularity:
    case LineGranularity:
    case ParagraphGranularity:
    case SentenceBoundary:
    case ParagraphBoundary:
    case DocumentBoundary:
        // FIXME: Implement all of the above.
        pos = modifyMovingBackward(granularity);
        break;
    case LineBoundary:
        pos = leftBoundaryOfLine(startForPlatform(), directionOfEnclosingBlock());
        break;
    }
    return pos;
}

VisiblePosition FrameSelection::modifyMovingBackward(TextGranularity granularity)
{
    VisiblePosition pos;
    switch (granularity) {
    case CharacterGranularity:
        if (isRange())
            pos = VisiblePosition(m_selection.start(), m_selection.affinity());
        else
            pos = VisiblePosition(m_selection.extent(), m_selection.affinity()).previous(CanSkipOverEditingBoundary);
        break;
    case WordGranularity:
        pos = previousWordPosition(VisiblePosition(m_selection.extent(), m_selection.affinity()));
        break;
    case SentenceGranularity:
        pos = previousSentencePosition(VisiblePosition(m_selection.extent(), m_selection.affinity()));
        break;
    case LineGranularity:
        pos = previousLinePosition(startForPlatform(), lineDirectionPointForBlockDirectionNavigation(START));
        break;
    case ParagraphGranularity:
        pos = previousParagraphPosition(startForPlatform(), lineDirectionPointForBlockDirectionNavigation(START));
        break;
    case SentenceBoundary:
        pos = startOfSentence(startForPlatform());
        break;
    case LineBoundary:
        pos = logicalStartOfLine(startForPlatform());
        break;
    case ParagraphBoundary:
        pos = startOfParagraph(startForPlatform());
        break;
    case DocumentBoundary:
        pos = startForPlatform();
        if (isEditablePosition(pos.deepEquivalent()))
            pos = startOfEditableContent(pos);
        else
            pos = startOfDocument(pos);
        break;
    }
    return pos;
}

static bool isBoundary(TextGranularity granularity)
{
    return granularity == LineBoundary || granularity == ParagraphBoundary || granularity == DocumentBoundary;
}

bool FrameSelection::modify(EAlteration alter, SelectionDirection direction, TextGranularity granularity, EUserTriggered userTriggered)
{
    if (userTriggered == UserTriggered) {
        OwnPtrWillBeRawPtr<FrameSelection> trialFrameSelection = FrameSelection::create();
        trialFrameSelection->setSelection(m_selection);
        trialFrameSelection->modify(alter, direction, granularity, NotUserTriggered);

        if (trialFrameSelection->selection().isRange() && m_selection.isCaret() && !dispatchSelectStart())
            return false;
    }

    willBeModified(alter, direction);

    bool wasRange = m_selection.isRange();
    VisiblePosition originalStartPosition = m_selection.visibleStart();
    VisiblePosition position;
    switch (direction) {
    case DirectionRight:
        if (alter == AlterationMove)
            position = modifyMovingRight(granularity);
        else
            position = modifyExtendingRight(granularity);
        break;
    case DirectionForward:
        if (alter == AlterationExtend)
            position = modifyExtendingForward(granularity);
        else
            position = modifyMovingForward(granularity);
        break;
    case DirectionLeft:
        if (alter == AlterationMove)
            position = modifyMovingLeft(granularity);
        else
            position = modifyExtendingLeft(granularity);
        break;
    case DirectionBackward:
        if (alter == AlterationExtend)
            position = modifyExtendingBackward(granularity);
        else
            position = modifyMovingBackward(granularity);
        break;
    }

    if (position.isNull())
        return false;

    if (isSpatialNavigationEnabled(m_frame))
        if (!wasRange && alter == AlterationMove && position == originalStartPosition)
            return false;

    // Some of the above operations set an xPosForVerticalArrowNavigation.
    // Setting a selection will clear it, so save it to possibly restore later.
    // Note: the START position type is arbitrary because it is unused, it would be
    // the requested position type if there were no xPosForVerticalArrowNavigation set.
    LayoutUnit x = lineDirectionPointForBlockDirectionNavigation(START);
    m_selection.setIsDirectional(shouldAlwaysUseDirectionalSelection(m_frame) || alter == AlterationExtend);

    switch (alter) {
    case AlterationMove:
        moveTo(position, userTriggered);
        break;
    case AlterationExtend:

        if (!m_selection.isCaret()
            && (granularity == WordGranularity || granularity == ParagraphGranularity || granularity == LineGranularity)
            && m_frame && !m_frame->editor().behavior().shouldExtendSelectionByWordOrLineAcrossCaret()) {
            // Don't let the selection go across the base position directly. Needed to match mac
            // behavior when, for instance, word-selecting backwards starting with the caret in
            // the middle of a word and then word-selecting forward, leaving the caret in the
            // same place where it was, instead of directly selecting to the end of the word.
            VisibleSelection newSelection = m_selection;
            newSelection.setExtent(position);
            if (m_selection.isBaseFirst() != newSelection.isBaseFirst())
                position = m_selection.visibleBase();
        }

        // Standard Mac behavior when extending to a boundary is grow the selection rather than leaving the
        // base in place and moving the extent. Matches NSTextView.
        if (!m_frame || !m_frame->editor().behavior().shouldAlwaysGrowSelectionWhenExtendingToBoundary() || m_selection.isCaret() || !isBoundary(granularity))
            setExtent(position, userTriggered);
        else {
            TextDirection textDirection = directionOfEnclosingBlock();
            if (direction == DirectionForward || (textDirection == LTR && direction == DirectionRight) || (textDirection == RTL && direction == DirectionLeft))
                setEnd(position, userTriggered);
            else
                setStart(position, userTriggered);
        }
        break;
    }

    if (granularity == LineGranularity || granularity == ParagraphGranularity)
        m_xPosForVerticalArrowNavigation = x;

    if (userTriggered == UserTriggered)
        m_granularity = CharacterGranularity;

    setCaretRectNeedsUpdate();

    return true;
}

// FIXME: Maybe baseline would be better?
static bool absoluteCaretY(const VisiblePosition &c, int &y)
{
    IntRect rect = c.absoluteCaretBounds();
    if (rect.isEmpty())
        return false;
    y = rect.y() + rect.height() / 2;
    return true;
}

bool FrameSelection::modify(EAlteration alter, unsigned verticalDistance, VerticalDirection direction, EUserTriggered userTriggered, CursorAlignOnScroll align)
{
    if (!verticalDistance)
        return false;

    if (userTriggered == UserTriggered) {
        OwnPtrWillBeRawPtr<FrameSelection> trialFrameSelection = FrameSelection::create();
        trialFrameSelection->setSelection(m_selection);
        trialFrameSelection->modify(alter, verticalDistance, direction, NotUserTriggered);
    }

    willBeModified(alter, direction == DirectionUp ? DirectionBackward : DirectionForward);

    VisiblePosition pos;
    LayoutUnit xPos = 0;
    switch (alter) {
    case AlterationMove:
        pos = VisiblePosition(direction == DirectionUp ? m_selection.start() : m_selection.end(), m_selection.affinity());
        xPos = lineDirectionPointForBlockDirectionNavigation(direction == DirectionUp ? START : END);
        m_selection.setAffinity(direction == DirectionUp ? UPSTREAM : DOWNSTREAM);
        break;
    case AlterationExtend:
        pos = VisiblePosition(m_selection.extent(), m_selection.affinity());
        xPos = lineDirectionPointForBlockDirectionNavigation(EXTENT);
        m_selection.setAffinity(DOWNSTREAM);
        break;
    }

    int startY;
    if (!absoluteCaretY(pos, startY))
        return false;
    if (direction == DirectionUp)
        startY = -startY;
    int lastY = startY;

    VisiblePosition result;
    VisiblePosition next;
    for (VisiblePosition p = pos; ; p = next) {
        if (direction == DirectionUp)
            next = previousLinePosition(p, xPos);
        else
            next = nextLinePosition(p, xPos);

        if (next.isNull() || next == p)
            break;
        int nextY;
        if (!absoluteCaretY(next, nextY))
            break;
        if (direction == DirectionUp)
            nextY = -nextY;
        if (nextY - startY > static_cast<int>(verticalDistance))
            break;
        if (nextY >= lastY) {
            lastY = nextY;
            result = next;
        }
    }

    if (result.isNull())
        return false;

    switch (alter) {
    case AlterationMove:
        moveTo(result, userTriggered, align);
        break;
    case AlterationExtend:
        setExtent(result, userTriggered);
        break;
    }

    if (userTriggered == UserTriggered)
        m_granularity = CharacterGranularity;

    m_selection.setIsDirectional(shouldAlwaysUseDirectionalSelection(m_frame) || alter == AlterationExtend);

    return true;
}

LayoutUnit FrameSelection::lineDirectionPointForBlockDirectionNavigation(EPositionType type)
{
    LayoutUnit x = 0;

    if (isNone())
        return x;

    Position pos;
    switch (type) {
    case START:
        pos = m_selection.start();
        break;
    case END:
        pos = m_selection.end();
        break;
    case BASE:
        pos = m_selection.base();
        break;
    case EXTENT:
        pos = m_selection.extent();
        break;
    }

    LocalFrame* frame = pos.document()->frame();
    if (!frame)
        return x;

    if (m_xPosForVerticalArrowNavigation == NoXPosForVerticalArrowNavigation()) {
        VisiblePosition visiblePosition(pos, m_selection.affinity());
        // VisiblePosition creation can fail here if a node containing the selection becomes visibility:hidden
        // after the selection is created and before this function is called.
        x = visiblePosition.isNotNull() ? visiblePosition.lineDirectionPointForBlockDirectionNavigation() : 0;
        m_xPosForVerticalArrowNavigation = x;
    } else
        x = m_xPosForVerticalArrowNavigation;

    return x;
}

void FrameSelection::clear()
{
    m_granularity = CharacterGranularity;
    setSelection(VisibleSelection());
}

void FrameSelection::prepareForDestruction()
{
    m_granularity = CharacterGranularity;

    m_caretBlinkTimer.stop();

    LayoutView* view = m_frame->contentRenderer();
    if (view)
        view->clearSelection();

    setSelection(VisibleSelection(), CloseTyping | ClearTypingStyle | DoNotUpdateAppearance);
    m_previousCaretNode.clear();
}

void FrameSelection::setStart(const VisiblePosition &pos, EUserTriggered trigger)
{
    if (m_selection.isBaseFirst())
        setBase(pos, trigger);
    else
        setExtent(pos, trigger);
}

void FrameSelection::setEnd(const VisiblePosition &pos, EUserTriggered trigger)
{
    if (m_selection.isBaseFirst())
        setExtent(pos, trigger);
    else
        setBase(pos, trigger);
}

void FrameSelection::setBase(const VisiblePosition &pos, EUserTriggered userTriggered)
{
    const bool selectionHasDirection = true;
    setSelection(VisibleSelection(pos.deepEquivalent(), m_selection.extent(), pos.affinity(), selectionHasDirection), CloseTyping | ClearTypingStyle | userTriggered);
}

void FrameSelection::setExtent(const VisiblePosition &pos, EUserTriggered userTriggered)
{
    const bool selectionHasDirection = true;
    setSelection(VisibleSelection(m_selection.base(), pos.deepEquivalent(), pos.affinity(), selectionHasDirection), CloseTyping | ClearTypingStyle | userTriggered);
}

LayoutBlock* FrameSelection::caretRenderer() const
{
    return CaretBase::caretRenderer(m_selection.start().deprecatedNode());
}

static bool isNonOrphanedCaret(const VisibleSelection& selection)
{
    return selection.isCaret() && !selection.start().isOrphan() && !selection.end().isOrphan();
}

static bool isTextFormControl(const VisibleSelection& selection)
{
    return enclosingTextFormControl(selection.start());
}

IntRect FrameSelection::absoluteCaretBounds()
{
    ASSERT(m_frame->document()->lifecycle().state() != DocumentLifecycle::InPaintInvalidation);
    m_frame->document()->updateLayoutIgnorePendingStylesheets();
    if (!isNonOrphanedCaret(m_selection)) {
        clearCaretRect();
    } else {
        if (isTextFormControl(m_selection))
            updateCaretRect(m_frame->document(), PositionWithAffinity(m_selection.start().isCandidate() ? m_selection.start() : Position(), m_selection.affinity()));
        else
            updateCaretRect(m_frame->document(), VisiblePosition(m_selection.start(), m_selection.affinity()));
    }
    return absoluteBoundsForLocalRect(m_selection.start().deprecatedNode(), localCaretRectWithoutUpdate());
}

static LayoutRect localCaretRect(const VisibleSelection& m_selection, const PositionWithAffinity& caretPosition, LayoutObject*& renderer)
{
    renderer = nullptr;
    if (!isNonOrphanedCaret(m_selection))
        return LayoutRect();

    return localCaretRectOfPosition(caretPosition, renderer);
}

void FrameSelection::invalidateCaretRect()
{
    if (!m_caretRectDirty)
        return;
    m_caretRectDirty = false;

    LayoutObject* renderer = nullptr;
    LayoutRect newRect = localCaretRect(m_selection, PositionWithAffinity(m_selection.start(), m_selection.affinity()), renderer);
    Node* newNode = renderer ? renderer->node() : nullptr;

    if (!m_caretBlinkTimer.isActive() && newNode == m_previousCaretNode && newRect == m_previousCaretRect)
        return;

    LayoutView* view = m_frame->document()->layoutView();
    if (m_previousCaretNode && (shouldRepaintCaret(*m_previousCaretNode) || shouldRepaintCaret(view)))
        invalidateLocalCaretRect(m_previousCaretNode.get(), m_previousCaretRect);
    if (newNode && (shouldRepaintCaret(*newNode) || shouldRepaintCaret(view)))
        invalidateLocalCaretRect(newNode, newRect);

    m_previousCaretNode = newNode;
    m_previousCaretRect = newRect;
}

void FrameSelection::paintCaret(GraphicsContext* context, const LayoutPoint& paintOffset, const LayoutRect& clipRect)
{
    if (m_selection.isCaret() && m_shouldPaintCaret) {
        updateCaretRect(m_frame->document(), PositionWithAffinity(m_selection.start(), m_selection.affinity()));
        CaretBase::paintCaret(m_selection.start().deprecatedNode(), context, paintOffset, clipRect);
    }
}

bool FrameSelection::contains(const LayoutPoint& point)
{
    Document* document = m_frame->document();

    // Treat a collapsed selection like no selection.
    if (!isRange())
        return false;
    if (!document->layoutView())
        return false;

    HitTestRequest request(HitTestRequest::ReadOnly | HitTestRequest::Active);
    HitTestResult result(request, point);
    document->layoutView()->hitTest(result);
    Node* innerNode = result.innerNode();
    if (!innerNode || !innerNode->layoutObject())
        return false;

    VisiblePosition visiblePos(innerNode->layoutObject()->positionForPoint(result.localPoint()));
    if (visiblePos.isNull())
        return false;

    if (m_selection.visibleStart().isNull() || m_selection.visibleEnd().isNull())
        return false;

    Position start(m_selection.visibleStart().deepEquivalent());
    Position end(m_selection.visibleEnd().deepEquivalent());
    Position p(visiblePos.deepEquivalent());

    return comparePositions(start, p) <= 0 && comparePositions(p, end) <= 0;
}

// Workaround for the fact that it's hard to delete a frame.
// Call this after doing user-triggered selections to make it easy to delete the frame you entirely selected.
// Can't do this implicitly as part of every setSelection call because in some contexts it might not be good
// for the focus to move to another frame. So instead we call it from places where we are selecting with the
// mouse or the keyboard after setting the selection.
void FrameSelection::selectFrameElementInParentIfFullySelected()
{
    // Find the parent frame; if there is none, then we have nothing to do.
    Frame* parent = m_frame->tree().parent();
    if (!parent)
        return;
    Page* page = m_frame->page();
    if (!page)
        return;

    // Check if the selection contains the entire frame contents; if not, then there is nothing to do.
    if (!isRange())
        return;
    if (!isStartOfDocument(selection().visibleStart()))
        return;
    if (!isEndOfDocument(selection().visibleEnd()))
        return;

    // FIXME: This is not yet implemented for cross-process frame relationships.
    if (!parent->isLocalFrame())
        return;

    // Get to the <iframe> or <frame> (or even <object>) element in the parent frame.
    // FIXME: Doesn't work for OOPI.
    HTMLFrameOwnerElement* ownerElement = m_frame->deprecatedLocalOwner();
    if (!ownerElement)
        return;
    ContainerNode* ownerElementParent = ownerElement->parentNode();
    if (!ownerElementParent)
        return;

    // This method's purpose is it to make it easier to select iframes (in order to delete them).  Don't do anything if the iframe isn't deletable.
    if (!ownerElementParent->hasEditableStyle())
        return;

    // Create compute positions before and after the element.
    unsigned ownerElementNodeIndex = ownerElement->nodeIndex();
    VisiblePosition beforeOwnerElement(VisiblePosition(Position(ownerElementParent, ownerElementNodeIndex, Position::PositionIsOffsetInAnchor)));
    VisiblePosition afterOwnerElement(VisiblePosition(Position(ownerElementParent, ownerElementNodeIndex + 1, Position::PositionIsOffsetInAnchor), VP_UPSTREAM_IF_POSSIBLE));

    // Focus on the parent frame, and then select from before this element to after.
    VisibleSelection newSelection(beforeOwnerElement, afterOwnerElement);
    page->focusController().setFocusedFrame(parent);
    toLocalFrame(parent)->selection().setSelection(newSelection);
}

void FrameSelection::selectAll()
{
    Document* document = m_frame->document();

    if (isHTMLSelectElement(document->focusedElement())) {
        HTMLSelectElement* selectElement = toHTMLSelectElement(document->focusedElement());
        if (selectElement->canSelectAll()) {
            selectElement->selectAll();
            return;
        }
    }

    RefPtrWillBeRawPtr<Node> root = nullptr;
    Node* selectStartTarget = nullptr;
    if (isContentEditable()) {
        root = highestEditableRoot(m_selection.start());
        if (Node* shadowRoot = m_selection.nonBoundaryShadowTreeRootNode())
            selectStartTarget = shadowRoot->shadowHost();
        else
            selectStartTarget = root.get();
    } else {
        root = m_selection.nonBoundaryShadowTreeRootNode();
        if (root)
            selectStartTarget = root->shadowHost();
        else {
            root = document->documentElement();
            selectStartTarget = document->body();
        }
    }
    if (!root)
        return;

    if (selectStartTarget && !selectStartTarget->dispatchEvent(Event::createCancelableBubble(EventTypeNames::selectstart)))
        return;

    VisibleSelection newSelection(VisibleSelection::selectionFromContentsOfNode(root.get()));
    setSelection(newSelection);
    selectFrameElementInParentIfFullySelected();
    notifyRendererOfSelectionChange(UserTriggered);
}

bool FrameSelection::setSelectedRange(Range* range, EAffinity affinity, DirectoinalOption directional, SetSelectionOptions options)
{
    if (!range || !range->startContainer() || !range->endContainer())
        return false;
    ASSERT(range->startContainer()->document() == range->endContainer()->document());

    // Non-collapsed ranges are not allowed to start at the end of a line that is wrapped,
    // they start at the beginning of the next line instead
    m_logicalRange = nullptr;
    stopObservingVisibleSelectionChangeIfNecessary();

    VisibleSelection newSelection(range, affinity, directional == Directional);
    setSelection(newSelection, options);

    m_logicalRange = range->cloneRange();
    startObservingVisibleSelectionChange();

    return true;
}

PassRefPtrWillBeRawPtr<Range> FrameSelection::firstRange() const
{
    if (m_logicalRange)
        return m_logicalRange->cloneRange();
    return m_selection.firstRange();
}

bool FrameSelection::isInPasswordField() const
{
    HTMLTextFormControlElement* textControl = enclosingTextFormControl(start());
    return isHTMLInputElement(textControl) && toHTMLInputElement(textControl)->type() == InputTypeNames::password;
}

void FrameSelection::notifyAccessibilityForSelectionChange()
{
    if (m_selection.start().isNotNull() && m_selection.end().isNotNull()) {
        if (AXObjectCache* cache = m_frame->document()->existingAXObjectCache())
            cache->selectionChanged(m_selection.start().containerNode());
    }
}

void FrameSelection::notifyCompositorForSelectionChange()
{
    if (!RuntimeEnabledFeatures::compositedSelectionUpdateEnabled())
        return;

    scheduleVisualUpdate();
}

void FrameSelection::focusedOrActiveStateChanged()
{
    bool activeAndFocused = isFocusedAndActive();

    RefPtrWillBeRawPtr<Document> document = m_frame->document();
    document->updateRenderTreeIfNeeded();

    // Because LayoutObject::selectionBackgroundColor() and
    // LayoutObject::selectionForegroundColor() check if the frame is active,
    // we have to update places those colors were painted.
    if (LayoutView* view = document->layoutView())
        view->invalidatePaintForSelection();

    // Caret appears in the active frame.
    if (activeAndFocused)
        setSelectionFromNone();
    else
        m_frame->spellChecker().spellCheckAfterBlur();
    setCaretVisibility(activeAndFocused ? Visible : Hidden);

    // Update for caps lock state
    m_frame->eventHandler().capsLockStateMayHaveChanged();

    // We may have lost active status even though the focusElement hasn't changed
    // give the element a chance to recalc style if its affected by focus.
    if (Element* element = document->focusedElement())
        element->focusStateChanged();

    // Secure keyboard entry is set by the active frame.
    if (document->useSecureKeyboardEntryWhenActive())
        setUseSecureKeyboardEntry(activeAndFocused);
}

void FrameSelection::pageActivationChanged()
{
    focusedOrActiveStateChanged();
}

void FrameSelection::updateSecureKeyboardEntryIfActive()
{
    if (m_frame->document() && isFocusedAndActive())
        setUseSecureKeyboardEntry(m_frame->document()->useSecureKeyboardEntryWhenActive());
}

void FrameSelection::setUseSecureKeyboardEntry(bool enable)
{
    if (enable)
        enableSecureTextInput();
    else
        disableSecureTextInput();
}

void FrameSelection::setFocused(bool flag)
{
    if (m_focused == flag)
        return;
    m_focused = flag;

    focusedOrActiveStateChanged();
}

bool FrameSelection::isFocusedAndActive() const
{
    return m_focused && m_frame->page() && m_frame->page()->focusController().isActive();
}

inline static bool shouldStopBlinkingDueToTypingCommand(LocalFrame* frame)
{
    return frame->editor().lastEditCommand() && frame->editor().lastEditCommand()->shouldStopCaretBlinking();
}

void FrameSelection::updateAppearance(ResetCaretBlinkOption option)
{
    // Paint a block cursor instead of a caret in overtype mode unless the caret is at the end of a line (in this case
    // the FrameSelection will paint a blinking caret as usual).
    bool paintBlockCursor = m_shouldShowBlockCursor && m_selection.isCaret() && !isLogicalEndOfLine(m_selection.visibleEnd());

    bool shouldBlink = !paintBlockCursor && shouldBlinkCaret();

    bool willNeedCaretRectUpdate = false;

    // If the caret moved, stop the blink timer so we can restart with a
    // black caret in the new location.
    if (option == ResetCaretBlink || !shouldBlink || shouldStopBlinkingDueToTypingCommand(m_frame)) {
        m_caretBlinkTimer.stop();

        m_shouldPaintCaret = false;
        willNeedCaretRectUpdate = true;
    }

    // Start blinking with a black caret. Be sure not to restart if we're
    // already blinking in the right location.
    if (shouldBlink && !m_caretBlinkTimer.isActive()) {
        if (double blinkInterval = LayoutTheme::theme().caretBlinkInterval())
            m_caretBlinkTimer.startRepeating(blinkInterval, FROM_HERE);

        m_shouldPaintCaret = true;
        willNeedCaretRectUpdate = true;
    }

    if (willNeedCaretRectUpdate)
        setCaretRectNeedsUpdate();

    LayoutView* view = m_frame->contentRenderer();
    if (view)
        view->setSelection(*this);
}

void FrameSelection::setCaretVisibility(CaretVisibility visibility)
{
    if (caretVisibility() == visibility)
        return;

    CaretBase::setCaretVisibility(visibility);

    updateAppearance();
}

bool FrameSelection::shouldBlinkCaret() const
{
    if (!caretIsVisible() || !isCaret())
        return false;

    if (m_frame->settings() && m_frame->settings()->caretBrowsingEnabled())
        return false;

    Element* root = rootEditableElement();
    if (!root)
        return false;

    Element* focusedElement = root->document().focusedElement();
    if (!focusedElement)
        return false;

    return focusedElement->containsIncludingShadowDOM(m_selection.start().anchorNode());
}

void FrameSelection::caretBlinkTimerFired(Timer<FrameSelection>*)
{
    ASSERT(caretIsVisible());
    ASSERT(isCaret());
    if (isCaretBlinkingSuspended() && m_shouldPaintCaret)
        return;
    m_shouldPaintCaret = !m_shouldPaintCaret;
    setCaretRectNeedsUpdate();
}

void FrameSelection::notifyRendererOfSelectionChange(EUserTriggered userTriggered)
{
    if (HTMLTextFormControlElement* textControl = enclosingTextFormControl(start()))
        textControl->selectionChanged(userTriggered == UserTriggered);
}

// Helper function that tells whether a particular node is an element that has an entire
// LocalFrame and FrameView, a <frame>, <iframe>, or <object>.
static bool isFrameElement(const Node* n)
{
    if (!n)
        return false;
    LayoutObject* renderer = n->layoutObject();
    if (!renderer || !renderer->isLayoutPart())
        return false;
    Widget* widget = toLayoutPart(renderer)->widget();
    return widget && widget->isFrameView();
}

void FrameSelection::setFocusedNodeIfNeeded()
{
    if (isNone() || !isFocused())
        return;

    bool caretBrowsing = m_frame->settings() && m_frame->settings()->caretBrowsingEnabled();
    if (caretBrowsing) {
        if (Element* anchor = enclosingAnchorElement(base())) {
            m_frame->page()->focusController().setFocusedElement(anchor, m_frame);
            return;
        }
    }

    if (Element* target = rootEditableElement()) {
        // Walk up the DOM tree to search for a node to focus.
        while (target) {
            // We don't want to set focus on a subframe when selecting in a parent frame,
            // so add the !isFrameElement check here. There's probably a better way to make this
            // work in the long term, but this is the safest fix at this time.
            if (target->isMouseFocusable() && !isFrameElement(target)) {
                m_frame->page()->focusController().setFocusedElement(target, m_frame);
                return;
            }
            target = target->parentOrShadowHostElement();
        }
        m_frame->document()->setFocusedElement(nullptr);
    }

    if (caretBrowsing)
        m_frame->page()->focusController().setFocusedElement(0, m_frame);
}

static String extractSelectedText(const FrameSelection& selection, TextIteratorBehavior behavior)
{
    // We remove '\0' characters because they are not visibly rendered to the user.
    return plainText(selection.toNormalizedRange().get(), behavior).replace(0, "");
}

String FrameSelection::selectedHTMLForClipboard() const
{
    return createMarkup(m_selection.toNormalizedRange().get(), AnnotateForInterchange, false, ResolveNonLocalURLs);
}

String FrameSelection::selectedText() const
{
    return extractSelectedText(*this, TextIteratorDefaultBehavior);
}

String FrameSelection::selectedTextForClipboard() const
{
    if (m_frame->settings() && m_frame->settings()->selectionIncludesAltImageText())
        return extractSelectedText(*this, TextIteratorEmitsImageAltText);
    return selectedText();
}

LayoutRect FrameSelection::bounds() const
{
    FrameView* view = m_frame->view();
    if (!view)
        return LayoutRect();

    return intersection(unclippedBounds(), LayoutRect(view->visibleContentRect()));
}

LayoutRect FrameSelection::unclippedBounds() const
{
    m_frame->document()->updateRenderTreeIfNeeded();

    FrameView* view = m_frame->view();
    LayoutView* layoutView = m_frame->contentRenderer();

    if (!view || !layoutView)
        return LayoutRect();

    return LayoutRect(layoutView->selectionBounds());
}

static inline HTMLFormElement* associatedFormElement(HTMLElement& element)
{
    if (isHTMLFormElement(element))
        return &toHTMLFormElement(element);
    return element.formOwner();
}

// Scans logically forward from "start", including any child frames.
static HTMLFormElement* scanForForm(Node* start)
{
    if (!start)
        return 0;

    for (HTMLElement& element : Traversal<HTMLElement>::startsAt(start->isHTMLElement() ? toHTMLElement(start) : Traversal<HTMLElement>::next(*start))) {
        if (HTMLFormElement* form = associatedFormElement(element))
            return form;

        if (isHTMLFrameElementBase(element)) {
            Node* childDocument = toHTMLFrameElementBase(element).contentDocument();
            if (HTMLFormElement* frameResult = scanForForm(childDocument))
                return frameResult;
        }
    }
    return 0;
}

// We look for either the form containing the current focus, or for one immediately after it
HTMLFormElement* FrameSelection::currentForm() const
{
    // Start looking either at the active (first responder) node, or where the selection is.
    Node* start = m_frame->document()->focusedElement();
    if (!start)
        start = this->start().deprecatedNode();
    if (!start)
        return 0;

    // Try walking up the node tree to find a form element.
    for (HTMLElement* element = Traversal<HTMLElement>::firstAncestorOrSelf(*start); element; element = Traversal<HTMLElement>::firstAncestor(*element)) {
        if (HTMLFormElement* form = associatedFormElement(*element))
            return form;
    }

    // Try walking forward in the node tree to find a form element.
    return scanForForm(start);
}

void FrameSelection::revealSelection(const ScrollAlignment& alignment, RevealExtentOption revealExtentOption)
{
    LayoutRect rect;

    switch (selectionType()) {
    case NoSelection:
        return;
    case CaretSelection:
<<<<<<< HEAD
        rect = absoluteCaretBounds();
        rect.inflateY(rect.height()/2);
        break;
    case RangeSelection:
        rect = revealExtentOption == RevealExtent ? VisiblePosition(extent()).absoluteCaretBounds() : enclosingIntRect(unclippedBounds());
=======
        rect = LayoutRect(absoluteCaretBounds());
        rect.inflateY(rect.height()/2);
        break;
    case RangeSelection:
        rect = LayoutRect(revealExtentOption == RevealExtent ? VisiblePosition(extent()).absoluteCaretBounds() : enclosingIntRect(unclippedBounds()));
>>>>>>> d6a01d7b
        if (revealExtentOption == RevealExtent)
            rect.inflateY(rect.height()/2);
        break;
    }

    Position start = this->start();
    ASSERT(start.deprecatedNode());
    if (start.deprecatedNode() && start.deprecatedNode()->layoutObject()) {
        // FIXME: This code only handles scrolling the startContainer's layer, but
        // the selection rect could intersect more than just that.
        // See <rdar://problem/4799899>.
        m_frame->view()->setWasScrolledByUser(true);
        if (start.deprecatedNode()->layoutObject()->scrollRectToVisible(rect, alignment, alignment))
            updateAppearance();
    }
}

void FrameSelection::setSelectionFromNone()
{
    // Put a caret inside the body if the entire frame is editable (either the
    // entire WebView is editable or designMode is on for this document).

    Document* document = m_frame->document();
    bool caretBrowsing = m_frame->settings() && m_frame->settings()->caretBrowsingEnabled();
    if (!isNone() || !(document->hasEditableStyle() || caretBrowsing))
        return;

    Element* documentElement = document->documentElement();
    if (!documentElement)
        return;
    if (HTMLBodyElement* body = Traversal<HTMLBodyElement>::firstChild(*documentElement))
        setSelection(VisibleSelection(firstPositionInOrBeforeNode(body), DOWNSTREAM));
}

bool FrameSelection::dispatchSelectStart()
{
    Node* selectStartTarget = m_selection.extent().containerNode();
    if (!selectStartTarget)
        return true;

    return selectStartTarget->dispatchEvent(Event::createCancelableBubble(EventTypeNames::selectstart));
}

void FrameSelection::setShouldShowBlockCursor(bool shouldShowBlockCursor)
{
    m_shouldShowBlockCursor = shouldShowBlockCursor;

    m_frame->document()->updateLayoutIgnorePendingStylesheets();

    updateAppearance();
}

void FrameSelection::didChangeVisibleSelection()
{
    ASSERT(m_observingVisibleSelection);
    // Invalidate the logical range when the underlying VisibleSelection has changed.
    m_logicalRange = nullptr;
    m_selection.clearChangeObserver();
    m_observingVisibleSelection = false;
}

VisibleSelection FrameSelection::validateSelection(const VisibleSelection& selection)
{
    if (!m_frame || selection.isNone())
        return selection;

    Position base = selection.base();
    Position extent = selection.extent();
    bool isBaseValid = base.document() == m_frame->document();
    bool isExtentValid = extent.document() == m_frame->document();

    if (isBaseValid && isExtentValid)
        return selection;

    VisibleSelection newSelection;
    if (isBaseValid) {
        newSelection.setWithoutValidation(base, base);
    } else if (isExtentValid) {
        newSelection.setWithoutValidation(extent, extent);
    }
    return newSelection;
}

void FrameSelection::startObservingVisibleSelectionChange()
{
    ASSERT(!m_observingVisibleSelection);
    m_selection.setChangeObserver(*this);
    m_observingVisibleSelection = true;
}

void FrameSelection::stopObservingVisibleSelectionChangeIfNecessary()
{
    if (m_observingVisibleSelection) {
        m_selection.clearChangeObserver();
        m_observingVisibleSelection = false;
    }
}

#ifndef NDEBUG

void FrameSelection::formatForDebugger(char* buffer, unsigned length) const
{
    m_selection.formatForDebugger(buffer, length);
}

void FrameSelection::showTreeForThis() const
{
    m_selection.showTreeForThis();
}

#endif

DEFINE_TRACE(FrameSelection)
{
    visitor->trace(m_frame);
    visitor->trace(m_selection);
    visitor->trace(m_originalBase);
    visitor->trace(m_logicalRange);
    visitor->trace(m_previousCaretNode);
    visitor->trace(m_typingStyle);
    VisibleSelection::ChangeObserver::trace(visitor);
}

void FrameSelection::setCaretRectNeedsUpdate()
{
    m_caretRectDirty = true;

    scheduleVisualUpdate();
}

void FrameSelection::scheduleVisualUpdate() const
{
    if (!m_frame)
        return;
    if (Page* page = m_frame->page())
        page->animator().scheduleVisualUpdate();
}

bool FrameSelection::selectWordAroundPosition(const VisiblePosition& position)
{
    static const EWordSide wordSideList[2] = { RightWordIfOnBoundary, LeftWordIfOnBoundary };
    for (EWordSide wordSide : wordSideList) {
        VisiblePosition start = startOfWord(position, wordSide);
        VisiblePosition end = endOfWord(position, wordSide);
        String text = plainText(start.deepEquivalent(), end.deepEquivalent());
        if (!text.isEmpty() && !isSeparator(text.characterStartingAt(0))) {
            setSelection(VisibleSelection(start, end), WordGranularity);
            return true;
        }
    }

    return false;
}

void FrameSelection::moveRangeSelectionExtent(const VisiblePosition& extentPosition, TextGranularity granularity)
{
    if (isNone())
        return;

    const VisiblePosition basePosition = m_selection.isBaseFirst() ? m_selection.visibleStart() : m_selection.visibleEnd();
    VisibleSelection newSelection(basePosition, extentPosition);
    if (newSelection.isBaseFirst())
        newSelection.setEndRespectingGranularity(granularity);
    else
        newSelection.setStartRespectingGranularity(granularity);
    if (!newSelection.isRange())
        return;

    setSelection(newSelection, FrameSelection::CloseTyping | FrameSelection::ClearTypingStyle | UserTriggered, FrameSelection::AlignCursorOnScrollIfNeeded, granularity);
}

void FrameSelection::moveRangeSelection(const VisiblePosition& basePosition, const VisiblePosition& extentPosition, TextGranularity granularity)
{
    VisibleSelection newSelection(basePosition, extentPosition);
    newSelection.expandUsingGranularity(granularity);

    if (newSelection.isNone())
        return;

    setSelection(newSelection, granularity);
}

}

#ifndef NDEBUG

void showTree(const blink::FrameSelection& sel)
{
    sel.showTreeForThis();
}

void showTree(const blink::FrameSelection* sel)
{
    if (sel)
        sel->showTreeForThis();
}

#endif<|MERGE_RESOLUTION|>--- conflicted
+++ resolved
@@ -1757,19 +1757,11 @@
     case NoSelection:
         return;
     case CaretSelection:
-<<<<<<< HEAD
-        rect = absoluteCaretBounds();
-        rect.inflateY(rect.height()/2);
-        break;
-    case RangeSelection:
-        rect = revealExtentOption == RevealExtent ? VisiblePosition(extent()).absoluteCaretBounds() : enclosingIntRect(unclippedBounds());
-=======
         rect = LayoutRect(absoluteCaretBounds());
         rect.inflateY(rect.height()/2);
         break;
     case RangeSelection:
         rect = LayoutRect(revealExtentOption == RevealExtent ? VisiblePosition(extent()).absoluteCaretBounds() : enclosingIntRect(unclippedBounds()));
->>>>>>> d6a01d7b
         if (revealExtentOption == RevealExtent)
             rect.inflateY(rect.height()/2);
         break;
