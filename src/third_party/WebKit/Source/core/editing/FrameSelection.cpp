/*
 * Copyright (C) 2004, 2008, 2009, 2010 Apple Inc. All rights reserved.
 *
 * Redistribution and use in source and binary forms, with or without
 * modification, are permitted provided that the following conditions
 * are met:
 * 1. Redistributions of source code must retain the above copyright
 *    notice, this list of conditions and the following disclaimer.
 * 2. Redistributions in binary form must reproduce the above copyright
 *    notice, this list of conditions and the following disclaimer in the
 *    documentation and/or other materials provided with the distribution.
 *
 * THIS SOFTWARE IS PROVIDED BY APPLE COMPUTER, INC. ``AS IS'' AND ANY
 * EXPRESS OR IMPLIED WARRANTIES, INCLUDING, BUT NOT LIMITED TO, THE
 * IMPLIED WARRANTIES OF MERCHANTABILITY AND FITNESS FOR A PARTICULAR
 * PURPOSE ARE DISCLAIMED.  IN NO EVENT SHALL APPLE COMPUTER, INC. OR
 * CONTRIBUTORS BE LIABLE FOR ANY DIRECT, INDIRECT, INCIDENTAL, SPECIAL,
 * EXEMPLARY, OR CONSEQUENTIAL DAMAGES (INCLUDING, BUT NOT LIMITED TO,
 * PROCUREMENT OF SUBSTITUTE GOODS OR SERVICES; LOSS OF USE, DATA, OR
 * PROFITS; OR BUSINESS INTERRUPTION) HOWEVER CAUSED AND ON ANY THEORY
 * OF LIABILITY, WHETHER IN CONTRACT, STRICT LIABILITY, OR TORT
 * (INCLUDING NEGLIGENCE OR OTHERWISE) ARISING IN ANY WAY OUT OF THE USE
 * OF THIS SOFTWARE, EVEN IF ADVISED OF THE POSSIBILITY OF SUCH DAMAGE.
 */

#include "config.h"
#include "core/editing/FrameSelection.h"

#include "bindings/core/v8/ExceptionState.h"
#include "core/HTMLNames.h"
#include "core/InputTypeNames.h"
#include "core/accessibility/AXObjectCache.h"
#include "core/css/StylePropertySet.h"
#include "core/dom/CharacterData.h"
#include "core/dom/Document.h"
#include "core/dom/Element.h"
#include "core/dom/ElementTraversal.h"
#include "core/dom/NodeTraversal.h"
#include "core/dom/Text.h"
#include "core/editing/Editor.h"
#include "core/editing/InputMethodController.h"
#include "core/editing/RenderedPosition.h"
#include "core/editing/SpellChecker.h"
#include "core/editing/TextIterator.h"
#include "core/editing/TypingCommand.h"
#include "core/editing/VisibleUnits.h"
#include "core/editing/htmlediting.h"
#include "core/events/Event.h"
#include "core/frame/LocalDOMWindow.h"
#include "core/frame/LocalFrame.h"
#include "core/html/HTMLBodyElement.h"
#include "core/html/HTMLFormElement.h"
#include "core/html/HTMLFrameElementBase.h"
#include "core/html/HTMLInputElement.h"
#include "core/html/HTMLSelectElement.h"
#include "core/page/EditorClient.h"
#include "core/page/EventHandler.h"
#include "core/page/FocusController.h"
#include "core/page/FrameTree.h"
#include "core/frame/FrameView.h"
#include "core/page/Page.h"
#include "core/frame/Settings.h"
#include "core/page/SpatialNavigation.h"
#include "core/rendering/HitTestRequest.h"
#include "core/rendering/HitTestResult.h"
#include "core/rendering/InlineTextBox.h"
#include "core/rendering/RenderLayer.h"
#include "core/rendering/RenderText.h"
#include "core/rendering/RenderTheme.h"
#include "core/rendering/RenderView.h"
#include "core/rendering/RenderWidget.h"
#include "platform/SecureTextInput.h"
#include "platform/geometry/FloatQuad.h"
#include "platform/graphics/GraphicsContext.h"
#include "wtf/text/CString.h"
#include <stdio.h>

#define EDIT_DEBUG 0

namespace blink {

using namespace HTMLNames;

static inline LayoutUnit NoXPosForVerticalArrowNavigation()
{
    return LayoutUnit::min();
}

static inline bool shouldAlwaysUseDirectionalSelection(LocalFrame* frame)
{
    return !frame || frame->editor().behavior().shouldConsiderSelectionAsDirectional();
}

FrameSelection::FrameSelection(LocalFrame* frame)
    : m_frame(frame)
    , m_xPosForVerticalArrowNavigation(NoXPosForVerticalArrowNavigation())
    , m_observingVisibleSelection(false)
    , m_granularity(CharacterGranularity)
    , m_caretBlinkTimer(this, &FrameSelection::caretBlinkTimerFired)
    , m_caretRectDirty(true)
    , m_shouldPaintCaret(true)
    , m_isCaretBlinkingSuspended(false)
    , m_focused(frame && frame->page() && frame->page()->focusController().focusedFrame() == frame)
    , m_shouldShowBlockCursor(false)
{
    if (shouldAlwaysUseDirectionalSelection(m_frame))
        m_selection.setIsDirectional(true);
}

FrameSelection::~FrameSelection()
{
#if !ENABLE(OILPAN)
    // Oilpan: No need to clear out VisibleSelection observer;
    // it is finalized as a part object of FrameSelection.
    stopObservingVisibleSelectionChangeIfNecessary();
#endif
}

Element* FrameSelection::rootEditableElementOrDocumentElement() const
{
    Element* selectionRoot = m_selection.rootEditableElement();
    return selectionRoot ? selectionRoot : m_frame->document()->documentElement();
}

ContainerNode* FrameSelection::rootEditableElementOrTreeScopeRootNode() const
{
    Element* selectionRoot = m_selection.rootEditableElement();
    if (selectionRoot)
        return selectionRoot;

    Node* node = m_selection.base().containerNode();
    return node ? &node->treeScope().rootNode() : 0;
}

void FrameSelection::moveTo(const VisiblePosition &pos, EUserTriggered userTriggered, CursorAlignOnScroll align)
{
    SetSelectionOptions options = CloseTyping | ClearTypingStyle | userTriggered;
    setSelection(VisibleSelection(pos.deepEquivalent(), pos.deepEquivalent(), pos.affinity(), m_selection.isDirectional()), options, align);
}

void FrameSelection::moveTo(const VisiblePosition &base, const VisiblePosition &extent, EUserTriggered userTriggered)
{
    const bool selectionHasDirection = true;
    SetSelectionOptions options = CloseTyping | ClearTypingStyle | userTriggered;
    setSelection(VisibleSelection(base.deepEquivalent(), extent.deepEquivalent(), base.affinity(), selectionHasDirection), options);
}

void FrameSelection::moveTo(const Position &pos, EAffinity affinity, EUserTriggered userTriggered)
{
    SetSelectionOptions options = CloseTyping | ClearTypingStyle | userTriggered;
    setSelection(VisibleSelection(pos, affinity, m_selection.isDirectional()), options);
}

static void adjustEndpointsAtBidiBoundary(VisiblePosition& visibleBase, VisiblePosition& visibleExtent)
{
    RenderedPosition base(visibleBase);
    RenderedPosition extent(visibleExtent);

    if (base.isNull() || extent.isNull() || base.isEquivalent(extent))
        return;

    if (base.atLeftBoundaryOfBidiRun()) {
        if (!extent.atRightBoundaryOfBidiRun(base.bidiLevelOnRight())
            && base.isEquivalent(extent.leftBoundaryOfBidiRun(base.bidiLevelOnRight()))) {
            visibleBase = VisiblePosition(base.positionAtLeftBoundaryOfBiDiRun());
            return;
        }
        return;
    }

    if (base.atRightBoundaryOfBidiRun()) {
        if (!extent.atLeftBoundaryOfBidiRun(base.bidiLevelOnLeft())
            && base.isEquivalent(extent.rightBoundaryOfBidiRun(base.bidiLevelOnLeft()))) {
            visibleBase = VisiblePosition(base.positionAtRightBoundaryOfBiDiRun());
            return;
        }
        return;
    }

    if (extent.atLeftBoundaryOfBidiRun() && extent.isEquivalent(base.leftBoundaryOfBidiRun(extent.bidiLevelOnRight()))) {
        visibleExtent = VisiblePosition(extent.positionAtLeftBoundaryOfBiDiRun());
        return;
    }

    if (extent.atRightBoundaryOfBidiRun() && extent.isEquivalent(base.rightBoundaryOfBidiRun(extent.bidiLevelOnLeft()))) {
        visibleExtent = VisiblePosition(extent.positionAtRightBoundaryOfBiDiRun());
        return;
    }
}

void FrameSelection::setNonDirectionalSelectionIfNeeded(const VisibleSelection& passedNewSelection, TextGranularity granularity,
    EndPointsAdjustmentMode endpointsAdjustmentMode)
{
    VisibleSelection newSelection = passedNewSelection;
    bool isDirectional = shouldAlwaysUseDirectionalSelection(m_frame) || newSelection.isDirectional();

    VisiblePosition base = m_originalBase.isNotNull() ? m_originalBase : newSelection.visibleBase();
    VisiblePosition newBase = base;
    VisiblePosition extent = newSelection.visibleExtent();
    VisiblePosition newExtent = extent;
    if (endpointsAdjustmentMode == AdjustEndpointsAtBidiBoundary)
        adjustEndpointsAtBidiBoundary(newBase, newExtent);

    if (newBase != base || newExtent != extent) {
        m_originalBase = base;
        newSelection.setBase(newBase);
        newSelection.setExtent(newExtent);
    } else if (m_originalBase.isNotNull()) {
        if (m_selection.base() == newSelection.base())
            newSelection.setBase(m_originalBase);
        m_originalBase.clear();
    }

    newSelection.setIsDirectional(isDirectional); // Adjusting base and extent will make newSelection always directional
    if (m_selection == newSelection)
        return;

    setSelection(newSelection, granularity);
}

void FrameSelection::setSelection(const VisibleSelection& newSelection, SetSelectionOptions options, CursorAlignOnScroll align, TextGranularity granularity)
{
    bool closeTyping = options & CloseTyping;
    bool shouldClearTypingStyle = options & ClearTypingStyle;
    EUserTriggered userTriggered = selectionOptionsToUserTriggered(options);

    VisibleSelection s = validateSelection(newSelection);
    if (shouldAlwaysUseDirectionalSelection(m_frame))
        s.setIsDirectional(true);

    if (!m_frame) {
        m_selection = s;
        return;
    }

    // <http://bugs.webkit.org/show_bug.cgi?id=23464>: Infinite recursion at FrameSelection::setSelection
    // if document->frame() == m_frame we can get into an infinite loop
    if (s.base().anchorNode()) {
        Document& document = *s.base().document();
        if (document.frame() && document.frame() != m_frame && document != m_frame->document()) {
            RefPtrWillBeRawPtr<LocalFrame> guard(document.frame());
            document.frame()->selection().setSelection(s, options, align, granularity);
            // It's possible that during the above set selection, this FrameSelection has been modified by
            // selectFrameElementInParentIfFullySelected, but that the selection is no longer valid since
            // the frame is about to be destroyed. If this is the case, clear our selection.
            if (!guard->host() && !m_selection.isNonOrphanedCaretOrRange())
                clear();
            return;
        }
    }

    m_granularity = granularity;

    if (closeTyping)
        TypingCommand::closeTyping(m_frame);

    if (shouldClearTypingStyle)
        clearTypingStyle();

    if (m_selection == s) {
        // Even if selection was not changed, selection offsets may have been changed.
        m_frame->inputMethodController().cancelCompositionIfSelectionIsInvalid();
        notifyRendererOfSelectionChange(userTriggered);
        return;
    }

    VisibleSelection oldSelection = m_selection;

    m_selection = s;
    setCaretRectNeedsUpdate();

    if (!s.isNone() && !(options & DoNotSetFocus))
        setFocusedNodeIfNeeded();

    if (!(options & DoNotUpdateAppearance)) {
        // Hits in compositing/overflow/do-not-paint-outline-into-composited-scrolling-contents.html
        DisableCompositingQueryAsserts disabler;
        updateAppearance(ResetCaretBlink);
    }

    // Always clear the x position used for vertical arrow navigation.
    // It will be restored by the vertical arrow navigation code if necessary.
    m_xPosForVerticalArrowNavigation = NoXPosForVerticalArrowNavigation();
    selectFrameElementInParentIfFullySelected();
    notifyRendererOfSelectionChange(userTriggered);
    m_frame->editor().respondToChangedSelection(oldSelection, options);
    if (userTriggered == UserTriggered) {
        ScrollAlignment alignment;

        if (m_frame->editor().behavior().shouldCenterAlignWhenSelectionIsRevealed())
            alignment = (align == AlignCursorOnScrollAlways) ? ScrollAlignment::alignCenterAlways : ScrollAlignment::alignCenterIfNeeded;
        else
            alignment = (align == AlignCursorOnScrollAlways) ? ScrollAlignment::alignTopAlways : ScrollAlignment::alignToEdgeIfNeeded;

        revealSelection(alignment, RevealExtent);
    }

    notifyAccessibilityForSelectionChange();
    notifyCompositorForSelectionChange();
    notifyEventHandlerForSelectionChange();
    m_frame->domWindow()->enqueueDocumentEvent(Event::create(EventTypeNames::selectionchange));
}

static bool removingNodeRemovesPosition(Node& node, const Position& position)
{
    if (!position.anchorNode())
        return false;

    if (position.anchorNode() == node)
        return true;

    if (!node.isElementNode())
        return false;

    Element& element = toElement(node);
    return element.containsIncludingShadowDOM(position.anchorNode());
}

void FrameSelection::nodeWillBeRemoved(Node& node)
{
    // There can't be a selection inside a fragment, so if a fragment's node is being removed,
    // the selection in the document that created the fragment needs no adjustment.
    if (isNone() || !node.inActiveDocument())
        return;

    respondToNodeModification(node, removingNodeRemovesPosition(node, m_selection.base()), removingNodeRemovesPosition(node, m_selection.extent()),
        removingNodeRemovesPosition(node, m_selection.start()), removingNodeRemovesPosition(node, m_selection.end()));
}

void FrameSelection::respondToNodeModification(Node& node, bool baseRemoved, bool extentRemoved, bool startRemoved, bool endRemoved)
{
    ASSERT(node.document().isActive());

    bool clearRenderTreeSelection = false;
    bool clearDOMTreeSelection = false;

    if (startRemoved || endRemoved) {
        Position start = m_selection.start();
        Position end = m_selection.end();
        if (startRemoved)
            updatePositionForNodeRemoval(start, node);
        if (endRemoved)
            updatePositionForNodeRemoval(end, node);

        if (start.isNotNull() && end.isNotNull()) {
            if (m_selection.isBaseFirst())
                m_selection.setWithoutValidation(start, end);
            else
                m_selection.setWithoutValidation(end, start);
        } else
            clearDOMTreeSelection = true;

        clearRenderTreeSelection = true;
    } else if (baseRemoved || extentRemoved) {
        // The base and/or extent are about to be removed, but the start and end aren't.
        // Change the base and extent to the start and end, but don't re-validate the
        // selection, since doing so could move the start and end into the node
        // that is about to be removed.
        if (m_selection.isBaseFirst())
            m_selection.setWithoutValidation(m_selection.start(), m_selection.end());
        else
            m_selection.setWithoutValidation(m_selection.end(), m_selection.start());
    } else if (m_selection.intersectsNode(&node)) {
        // If we did nothing here, when this node's renderer was destroyed, the rect that it
        // occupied would be invalidated, but, selection gaps that change as a result of
        // the removal wouldn't be invalidated.
        // FIXME: Don't do so much unnecessary invalidation.
        clearRenderTreeSelection = true;
    }

    if (clearRenderTreeSelection)
        m_selection.start().document()->renderView()->clearSelection();

    if (clearDOMTreeSelection)
        setSelection(VisibleSelection(), DoNotSetFocus);
}

static Position updatePositionAfterAdoptingTextReplacement(const Position& position, CharacterData* node, unsigned offset, unsigned oldLength, unsigned newLength)
{
    if (!position.anchorNode() || position.anchorNode() != node || position.anchorType() != Position::PositionIsOffsetInAnchor)
        return position;

    // See: http://www.w3.org/TR/DOM-Level-2-Traversal-Range/ranges.html#Level-2-Range-Mutation
    ASSERT(position.offsetInContainerNode() >= 0);
    unsigned positionOffset = static_cast<unsigned>(position.offsetInContainerNode());
    // Replacing text can be viewed as a deletion followed by insertion.
    if (positionOffset >= offset && positionOffset <= offset + oldLength)
        positionOffset = offset;

    // Adjust the offset if the position is after the end of the deleted contents
    // (positionOffset > offset + oldLength) to avoid having a stale offset.
    if (positionOffset > offset + oldLength)
        positionOffset = positionOffset - oldLength + newLength;

    ASSERT_WITH_SECURITY_IMPLICATION(positionOffset <= node->length());
    // CharacterNode in VisibleSelection must be Text node, because Comment
    // and ProcessingInstruction node aren't visible.
    return Position(toText(node), positionOffset);
}

void FrameSelection::didUpdateCharacterData(CharacterData* node, unsigned offset, unsigned oldLength, unsigned newLength)
{
    // The fragment check is a performance optimization. See http://trac.webkit.org/changeset/30062.
    if (isNone() || !node || !node->inDocument())
        return;

    Position base = updatePositionAfterAdoptingTextReplacement(m_selection.base(), node, offset, oldLength, newLength);
    Position extent = updatePositionAfterAdoptingTextReplacement(m_selection.extent(), node, offset, oldLength, newLength);
    Position start = updatePositionAfterAdoptingTextReplacement(m_selection.start(), node, offset, oldLength, newLength);
    Position end = updatePositionAfterAdoptingTextReplacement(m_selection.end(), node, offset, oldLength, newLength);
    updateSelectionIfNeeded(base, extent, start, end);
}

static Position updatePostionAfterAdoptingTextNodesMerged(const Position& position, const Text& oldNode, unsigned offset)
{
    if (!position.anchorNode() || position.anchorType() != Position::PositionIsOffsetInAnchor)
        return position;

    ASSERT(position.offsetInContainerNode() >= 0);
    unsigned positionOffset = static_cast<unsigned>(position.offsetInContainerNode());

    if (position.anchorNode() == &oldNode)
        return Position(toText(oldNode.previousSibling()), positionOffset + offset);

    if (position.anchorNode() == oldNode.parentNode() && positionOffset == offset)
        return Position(toText(oldNode.previousSibling()), offset);

    return position;
}

void FrameSelection::didMergeTextNodes(const Text& oldNode, unsigned offset)
{
    if (isNone() || !oldNode.inDocument())
        return;
    Position base = updatePostionAfterAdoptingTextNodesMerged(m_selection.base(), oldNode, offset);
    Position extent = updatePostionAfterAdoptingTextNodesMerged(m_selection.extent(), oldNode, offset);
    Position start = updatePostionAfterAdoptingTextNodesMerged(m_selection.start(), oldNode, offset);
    Position end = updatePostionAfterAdoptingTextNodesMerged(m_selection.end(), oldNode, offset);
    updateSelectionIfNeeded(base, extent, start, end);
}

static Position updatePostionAfterAdoptingTextNodeSplit(const Position& position, const Text& oldNode)
{
    if (!position.anchorNode() || position.anchorNode() != &oldNode || position.anchorType() != Position::PositionIsOffsetInAnchor)
        return position;
    // See: http://www.w3.org/TR/DOM-Level-2-Traversal-Range/ranges.html#Level-2-Range-Mutation
    ASSERT(position.offsetInContainerNode() >= 0);
    unsigned positionOffset = static_cast<unsigned>(position.offsetInContainerNode());
    unsigned oldLength = oldNode.length();
    if (positionOffset <= oldLength)
        return position;
    return Position(toText(oldNode.nextSibling()), positionOffset - oldLength);
}

void FrameSelection::didSplitTextNode(const Text& oldNode)
{
    if (isNone() || !oldNode.inDocument())
        return;
    Position base = updatePostionAfterAdoptingTextNodeSplit(m_selection.base(), oldNode);
    Position extent = updatePostionAfterAdoptingTextNodeSplit(m_selection.extent(), oldNode);
    Position start = updatePostionAfterAdoptingTextNodeSplit(m_selection.start(), oldNode);
    Position end = updatePostionAfterAdoptingTextNodeSplit(m_selection.end(), oldNode);
    updateSelectionIfNeeded(base, extent, start, end);
}

void FrameSelection::updateSelectionIfNeeded(const Position& base, const Position& extent, const Position& start, const Position& end)
{
    if (base == m_selection.base() && extent == m_selection.extent() && start == m_selection.start() && end == m_selection.end())
        return;
    VisibleSelection newSelection;
    if (m_selection.isBaseFirst())
        newSelection.setWithoutValidation(start, end);
    else
        newSelection.setWithoutValidation(end, start);
    setSelection(newSelection, DoNotSetFocus);
}

TextDirection FrameSelection::directionOfEnclosingBlock()
{
    return blink::directionOfEnclosingBlock(m_selection.extent());
}

TextDirection FrameSelection::directionOfSelection()
{
    InlineBox* startBox = 0;
    InlineBox* endBox = 0;
    int unusedOffset;
    // Cache the VisiblePositions because visibleStart() and visibleEnd()
    // can cause layout, which has the potential to invalidate lineboxes.
    VisiblePosition startPosition = m_selection.visibleStart();
    VisiblePosition endPosition = m_selection.visibleEnd();
    if (startPosition.isNotNull())
        startPosition.getInlineBoxAndOffset(startBox, unusedOffset);
    if (endPosition.isNotNull())
        endPosition.getInlineBoxAndOffset(endBox, unusedOffset);
    if (startBox && endBox && startBox->direction() == endBox->direction())
        return startBox->direction();

    return directionOfEnclosingBlock();
}

void FrameSelection::didChangeFocus()
{
    // Hits in virtual/gpu/compositedscrolling/scrollbars/scrollbar-miss-mousemove-disabled.html
    DisableCompositingQueryAsserts disabler;
    updateAppearance();
}

void FrameSelection::willBeModified(EAlteration alter, SelectionDirection direction)
{
    if (alter != AlterationExtend)
        return;

    Position start = m_selection.start();
    Position end = m_selection.end();

    bool baseIsStart = true;

    if (m_selection.isDirectional()) {
        // Make base and extent match start and end so we extend the user-visible selection.
        // This only matters for cases where base and extend point to different positions than
        // start and end (e.g. after a double-click to select a word).
        if (m_selection.isBaseFirst())
            baseIsStart = true;
        else
            baseIsStart = false;
    } else {
        switch (direction) {
        case DirectionRight:
            if (directionOfSelection() == LTR)
                baseIsStart = true;
            else
                baseIsStart = false;
            break;
        case DirectionForward:
            baseIsStart = true;
            break;
        case DirectionLeft:
            if (directionOfSelection() == LTR)
                baseIsStart = false;
            else
                baseIsStart = true;
            break;
        case DirectionBackward:
            baseIsStart = false;
            break;
        }
    }
    if (baseIsStart) {
        m_selection.setBase(start);
        m_selection.setExtent(end);
    } else {
        m_selection.setBase(end);
        m_selection.setExtent(start);
    }
}

VisiblePosition FrameSelection::positionForPlatform(bool isGetStart) const
{
    Settings* settings = m_frame ? m_frame->settings() : 0;
    if (settings && settings->editingBehaviorType() == EditingMacBehavior)
        return isGetStart ? m_selection.visibleStart() : m_selection.visibleEnd();
    // Linux and Windows always extend selections from the extent endpoint.
    // FIXME: VisibleSelection should be fixed to ensure as an invariant that
    // base/extent always point to the same nodes as start/end, but which points
    // to which depends on the value of isBaseFirst. Then this can be changed
    // to just return m_sel.extent().
    return m_selection.isBaseFirst() ? m_selection.visibleEnd() : m_selection.visibleStart();
}

VisiblePosition FrameSelection::startForPlatform() const
{
    return positionForPlatform(true);
}

VisiblePosition FrameSelection::endForPlatform() const
{
    return positionForPlatform(false);
}

VisiblePosition FrameSelection::nextWordPositionForPlatform(const VisiblePosition &originalPosition)
{
    VisiblePosition positionAfterCurrentWord = nextWordPosition(originalPosition);

    if (m_frame && m_frame->editor().behavior().shouldSkipSpaceWhenMovingRight()) {
        // In order to skip spaces when moving right, we advance one
        // word further and then move one word back. Given the
        // semantics of previousWordPosition() this will put us at the
        // beginning of the word following.
        VisiblePosition positionAfterSpacingAndFollowingWord = nextWordPosition(positionAfterCurrentWord);
        if (positionAfterSpacingAndFollowingWord.isNotNull() && positionAfterSpacingAndFollowingWord != positionAfterCurrentWord)
            positionAfterCurrentWord = previousWordPosition(positionAfterSpacingAndFollowingWord);

        bool movingBackwardsMovedPositionToStartOfCurrentWord = positionAfterCurrentWord == previousWordPosition(nextWordPosition(originalPosition));
        if (movingBackwardsMovedPositionToStartOfCurrentWord)
            positionAfterCurrentWord = positionAfterSpacingAndFollowingWord;
    }
    return positionAfterCurrentWord;
}

static void adjustPositionForUserSelectAll(VisiblePosition& pos, bool isForward)
{
    if (Node* rootUserSelectAll = Position::rootUserSelectAllForNode(pos.deepEquivalent().anchorNode()))
        pos = VisiblePosition(isForward ? positionAfterNode(rootUserSelectAll).downstream(CanCrossEditingBoundary) : positionBeforeNode(rootUserSelectAll).upstream(CanCrossEditingBoundary));
}

VisiblePosition FrameSelection::modifyExtendingRight(TextGranularity granularity)
{
    VisiblePosition pos(m_selection.extent(), m_selection.affinity());

    // The difference between modifyExtendingRight and modifyExtendingForward is:
    // modifyExtendingForward always extends forward logically.
    // modifyExtendingRight behaves the same as modifyExtendingForward except for extending character or word,
    // it extends forward logically if the enclosing block is LTR direction,
    // but it extends backward logically if the enclosing block is RTL direction.
    switch (granularity) {
    case CharacterGranularity:
        if (directionOfEnclosingBlock() == LTR)
            pos = pos.next(CanSkipOverEditingBoundary);
        else
            pos = pos.previous(CanSkipOverEditingBoundary);
        break;
    case WordGranularity:
        if (directionOfEnclosingBlock() == LTR)
            pos = nextWordPositionForPlatform(pos);
        else
            pos = previousWordPosition(pos);
        break;
    case LineBoundary:
        if (directionOfEnclosingBlock() == LTR)
            pos = modifyExtendingForward(granularity);
        else
            pos = modifyExtendingBackward(granularity);
        break;
    case SentenceGranularity:
    case LineGranularity:
    case ParagraphGranularity:
    case SentenceBoundary:
    case ParagraphBoundary:
    case DocumentBoundary:
        // FIXME: implement all of the above?
        pos = modifyExtendingForward(granularity);
        break;
    }
    adjustPositionForUserSelectAll(pos, directionOfEnclosingBlock() == LTR);
    return pos;
}

VisiblePosition FrameSelection::modifyExtendingForward(TextGranularity granularity)
{
    VisiblePosition pos(m_selection.extent(), m_selection.affinity());
    switch (granularity) {
    case CharacterGranularity:
        pos = pos.next(CanSkipOverEditingBoundary);
        break;
    case WordGranularity:
        pos = nextWordPositionForPlatform(pos);
        break;
    case SentenceGranularity:
        pos = nextSentencePosition(pos);
        break;
    case LineGranularity:
        pos = nextLinePosition(pos, lineDirectionPointForBlockDirectionNavigation(EXTENT));
        break;
    case ParagraphGranularity:
        pos = nextParagraphPosition(pos, lineDirectionPointForBlockDirectionNavigation(EXTENT));
        break;
    case SentenceBoundary:
        pos = endOfSentence(endForPlatform());
        break;
    case LineBoundary:
        pos = logicalEndOfLine(endForPlatform());
        break;
    case ParagraphBoundary:
        pos = endOfParagraph(endForPlatform());
        break;
    case DocumentBoundary:
        pos = endForPlatform();
        if (isEditablePosition(pos.deepEquivalent()))
            pos = endOfEditableContent(pos);
        else
            pos = endOfDocument(pos);
        break;
    }
    adjustPositionForUserSelectAll(pos, directionOfEnclosingBlock() == LTR);
    return pos;
}

VisiblePosition FrameSelection::modifyMovingRight(TextGranularity granularity)
{
    VisiblePosition pos;
    switch (granularity) {
    case CharacterGranularity:
        if (isRange()) {
            if (directionOfSelection() == LTR)
                pos = VisiblePosition(m_selection.end(), m_selection.affinity());
            else
                pos = VisiblePosition(m_selection.start(), m_selection.affinity());
        } else
            pos = VisiblePosition(m_selection.extent(), m_selection.affinity()).right(true);
        break;
    case WordGranularity: {
        bool skipsSpaceWhenMovingRight = m_frame && m_frame->editor().behavior().shouldSkipSpaceWhenMovingRight();
        pos = rightWordPosition(VisiblePosition(m_selection.extent(), m_selection.affinity()), skipsSpaceWhenMovingRight);
        break;
    }
    case SentenceGranularity:
    case LineGranularity:
    case ParagraphGranularity:
    case SentenceBoundary:
    case ParagraphBoundary:
    case DocumentBoundary:
        // FIXME: Implement all of the above.
        pos = modifyMovingForward(granularity);
        break;
    case LineBoundary:
        pos = rightBoundaryOfLine(startForPlatform(), directionOfEnclosingBlock());
        break;
    }
    return pos;
}

VisiblePosition FrameSelection::modifyMovingForward(TextGranularity granularity)
{
    VisiblePosition pos;
    // FIXME: Stay in editable content for the less common granularities.
    switch (granularity) {
    case CharacterGranularity:
        if (isRange())
            pos = VisiblePosition(m_selection.end(), m_selection.affinity());
        else
            pos = VisiblePosition(m_selection.extent(), m_selection.affinity()).next(CanSkipOverEditingBoundary);
        break;
    case WordGranularity:
        pos = nextWordPositionForPlatform(VisiblePosition(m_selection.extent(), m_selection.affinity()));
        break;
    case SentenceGranularity:
        pos = nextSentencePosition(VisiblePosition(m_selection.extent(), m_selection.affinity()));
        break;
    case LineGranularity: {
        // down-arrowing from a range selection that ends at the start of a line needs
        // to leave the selection at that line start (no need to call nextLinePosition!)
        pos = endForPlatform();
        if (!isRange() || !isStartOfLine(pos))
            pos = nextLinePosition(pos, lineDirectionPointForBlockDirectionNavigation(START));
        break;
    }
    case ParagraphGranularity:
        pos = nextParagraphPosition(endForPlatform(), lineDirectionPointForBlockDirectionNavigation(START));
        break;
    case SentenceBoundary:
        pos = endOfSentence(endForPlatform());
        break;
    case LineBoundary:
        pos = logicalEndOfLine(endForPlatform());
        break;
    case ParagraphBoundary:
        pos = endOfParagraph(endForPlatform());
        break;
    case DocumentBoundary:
        pos = endForPlatform();
        if (isEditablePosition(pos.deepEquivalent()))
            pos = endOfEditableContent(pos);
        else
            pos = endOfDocument(pos);
        break;
    }
    return pos;
}

VisiblePosition FrameSelection::modifyExtendingLeft(TextGranularity granularity)
{
    VisiblePosition pos(m_selection.extent(), m_selection.affinity());

    // The difference between modifyExtendingLeft and modifyExtendingBackward is:
    // modifyExtendingBackward always extends backward logically.
    // modifyExtendingLeft behaves the same as modifyExtendingBackward except for extending character or word,
    // it extends backward logically if the enclosing block is LTR direction,
    // but it extends forward logically if the enclosing block is RTL direction.
    switch (granularity) {
    case CharacterGranularity:
        if (directionOfEnclosingBlock() == LTR)
            pos = pos.previous(CanSkipOverEditingBoundary);
        else
            pos = pos.next(CanSkipOverEditingBoundary);
        break;
    case WordGranularity:
        if (directionOfEnclosingBlock() == LTR)
            pos = previousWordPosition(pos);
        else
            pos = nextWordPositionForPlatform(pos);
        break;
    case LineBoundary:
        if (directionOfEnclosingBlock() == LTR)
            pos = modifyExtendingBackward(granularity);
        else
            pos = modifyExtendingForward(granularity);
        break;
    case SentenceGranularity:
    case LineGranularity:
    case ParagraphGranularity:
    case SentenceBoundary:
    case ParagraphBoundary:
    case DocumentBoundary:
        pos = modifyExtendingBackward(granularity);
        break;
    }
    adjustPositionForUserSelectAll(pos, !(directionOfEnclosingBlock() == LTR));
    return pos;
}

VisiblePosition FrameSelection::modifyExtendingBackward(TextGranularity granularity)
{
    VisiblePosition pos(m_selection.extent(), m_selection.affinity());

    // Extending a selection backward by word or character from just after a table selects
    // the table.  This "makes sense" from the user perspective, esp. when deleting.
    // It was done here instead of in VisiblePosition because we want VPs to iterate
    // over everything.
    switch (granularity) {
    case CharacterGranularity:
        pos = pos.previous(CanSkipOverEditingBoundary);
        break;
    case WordGranularity:
        pos = previousWordPosition(pos);
        break;
    case SentenceGranularity:
        pos = previousSentencePosition(pos);
        break;
    case LineGranularity:
        pos = previousLinePosition(pos, lineDirectionPointForBlockDirectionNavigation(EXTENT));
        break;
    case ParagraphGranularity:
        pos = previousParagraphPosition(pos, lineDirectionPointForBlockDirectionNavigation(EXTENT));
        break;
    case SentenceBoundary:
        pos = startOfSentence(startForPlatform());
        break;
    case LineBoundary:
        pos = logicalStartOfLine(startForPlatform());
        break;
    case ParagraphBoundary:
        pos = startOfParagraph(startForPlatform());
        break;
    case DocumentBoundary:
        pos = startForPlatform();
        if (isEditablePosition(pos.deepEquivalent()))
            pos = startOfEditableContent(pos);
        else
            pos = startOfDocument(pos);
        break;
    }
    adjustPositionForUserSelectAll(pos, !(directionOfEnclosingBlock() == LTR));
    return pos;
}

VisiblePosition FrameSelection::modifyMovingLeft(TextGranularity granularity)
{
    VisiblePosition pos;
    switch (granularity) {
    case CharacterGranularity:
        if (isRange())
            if (directionOfSelection() == LTR)
                pos = VisiblePosition(m_selection.start(), m_selection.affinity());
            else
                pos = VisiblePosition(m_selection.end(), m_selection.affinity());
        else
            pos = VisiblePosition(m_selection.extent(), m_selection.affinity()).left(true);
        break;
    case WordGranularity: {
        bool skipsSpaceWhenMovingRight = m_frame && m_frame->editor().behavior().shouldSkipSpaceWhenMovingRight();
        pos = leftWordPosition(VisiblePosition(m_selection.extent(), m_selection.affinity()), skipsSpaceWhenMovingRight);
        break;
    }
    case SentenceGranularity:
    case LineGranularity:
    case ParagraphGranularity:
    case SentenceBoundary:
    case ParagraphBoundary:
    case DocumentBoundary:
        // FIXME: Implement all of the above.
        pos = modifyMovingBackward(granularity);
        break;
    case LineBoundary:
        pos = leftBoundaryOfLine(startForPlatform(), directionOfEnclosingBlock());
        break;
    }
    return pos;
}

VisiblePosition FrameSelection::modifyMovingBackward(TextGranularity granularity)
{
    VisiblePosition pos;
    switch (granularity) {
    case CharacterGranularity:
        if (isRange())
            pos = VisiblePosition(m_selection.start(), m_selection.affinity());
        else
            pos = VisiblePosition(m_selection.extent(), m_selection.affinity()).previous(CanSkipOverEditingBoundary);
        break;
    case WordGranularity:
        pos = previousWordPosition(VisiblePosition(m_selection.extent(), m_selection.affinity()));
        break;
    case SentenceGranularity:
        pos = previousSentencePosition(VisiblePosition(m_selection.extent(), m_selection.affinity()));
        break;
    case LineGranularity:
        pos = previousLinePosition(startForPlatform(), lineDirectionPointForBlockDirectionNavigation(START));
        break;
    case ParagraphGranularity:
        pos = previousParagraphPosition(startForPlatform(), lineDirectionPointForBlockDirectionNavigation(START));
        break;
    case SentenceBoundary:
        pos = startOfSentence(startForPlatform());
        break;
    case LineBoundary:
        pos = logicalStartOfLine(startForPlatform());
        break;
    case ParagraphBoundary:
        pos = startOfParagraph(startForPlatform());
        break;
    case DocumentBoundary:
        pos = startForPlatform();
        if (isEditablePosition(pos.deepEquivalent()))
            pos = startOfEditableContent(pos);
        else
            pos = startOfDocument(pos);
        break;
    }
    return pos;
}

static bool isBoundary(TextGranularity granularity)
{
    return granularity == LineBoundary || granularity == ParagraphBoundary || granularity == DocumentBoundary;
}

bool FrameSelection::modify(EAlteration alter, SelectionDirection direction, TextGranularity granularity, EUserTriggered userTriggered)
{
    if (userTriggered == UserTriggered) {
        OwnPtrWillBeRawPtr<FrameSelection> trialFrameSelection = FrameSelection::create();
        trialFrameSelection->setSelection(m_selection);
        trialFrameSelection->modify(alter, direction, granularity, NotUserTriggered);

        if (trialFrameSelection->selection().isRange() && m_selection.isCaret() && !dispatchSelectStart())
            return false;
    }

    willBeModified(alter, direction);

    bool wasRange = m_selection.isRange();
    VisiblePosition originalStartPosition = m_selection.visibleStart();
    VisiblePosition position;
    switch (direction) {
    case DirectionRight:
        if (alter == AlterationMove)
            position = modifyMovingRight(granularity);
        else
            position = modifyExtendingRight(granularity);
        break;
    case DirectionForward:
        if (alter == AlterationExtend)
            position = modifyExtendingForward(granularity);
        else
            position = modifyMovingForward(granularity);
        break;
    case DirectionLeft:
        if (alter == AlterationMove)
            position = modifyMovingLeft(granularity);
        else
            position = modifyExtendingLeft(granularity);
        break;
    case DirectionBackward:
        if (alter == AlterationExtend)
            position = modifyExtendingBackward(granularity);
        else
            position = modifyMovingBackward(granularity);
        break;
    }

    if (position.isNull())
        return false;

    if (isSpatialNavigationEnabled(m_frame))
        if (!wasRange && alter == AlterationMove && position == originalStartPosition)
            return false;

    // Some of the above operations set an xPosForVerticalArrowNavigation.
    // Setting a selection will clear it, so save it to possibly restore later.
    // Note: the START position type is arbitrary because it is unused, it would be
    // the requested position type if there were no xPosForVerticalArrowNavigation set.
    LayoutUnit x = lineDirectionPointForBlockDirectionNavigation(START);
    m_selection.setIsDirectional(shouldAlwaysUseDirectionalSelection(m_frame) || alter == AlterationExtend);

    switch (alter) {
    case AlterationMove:
        moveTo(position, userTriggered);
        break;
    case AlterationExtend:

        if (!m_selection.isCaret()
            && (granularity == WordGranularity || granularity == ParagraphGranularity || granularity == LineGranularity)
            && m_frame && !m_frame->editor().behavior().shouldExtendSelectionByWordOrLineAcrossCaret()) {
            // Don't let the selection go across the base position directly. Needed to match mac
            // behavior when, for instance, word-selecting backwards starting with the caret in
            // the middle of a word and then word-selecting forward, leaving the caret in the
            // same place where it was, instead of directly selecting to the end of the word.
            VisibleSelection newSelection = m_selection;
            newSelection.setExtent(position);
            if (m_selection.isBaseFirst() != newSelection.isBaseFirst())
                position = m_selection.visibleBase();
        }

        // Standard Mac behavior when extending to a boundary is grow the selection rather than leaving the
        // base in place and moving the extent. Matches NSTextView.
        if (!m_frame || !m_frame->editor().behavior().shouldAlwaysGrowSelectionWhenExtendingToBoundary() || m_selection.isCaret() || !isBoundary(granularity))
            setExtent(position, userTriggered);
        else {
            TextDirection textDirection = directionOfEnclosingBlock();
            if (direction == DirectionForward || (textDirection == LTR && direction == DirectionRight) || (textDirection == RTL && direction == DirectionLeft))
                setEnd(position, userTriggered);
            else
                setStart(position, userTriggered);
        }
        break;
    }

    if (granularity == LineGranularity || granularity == ParagraphGranularity)
        m_xPosForVerticalArrowNavigation = x;

    if (userTriggered == UserTriggered)
        m_granularity = CharacterGranularity;

    setCaretRectNeedsUpdate();

    return true;
}

// FIXME: Maybe baseline would be better?
static bool absoluteCaretY(const VisiblePosition &c, int &y)
{
    IntRect rect = c.absoluteCaretBounds();
    if (rect.isEmpty())
        return false;
    y = rect.y() + rect.height() / 2;
    return true;
}

bool FrameSelection::modify(EAlteration alter, unsigned verticalDistance, VerticalDirection direction, EUserTriggered userTriggered, CursorAlignOnScroll align)
{
    if (!verticalDistance)
        return false;

    if (userTriggered == UserTriggered) {
        OwnPtrWillBeRawPtr<FrameSelection> trialFrameSelection = FrameSelection::create();
        trialFrameSelection->setSelection(m_selection);
        trialFrameSelection->modify(alter, verticalDistance, direction, NotUserTriggered);
    }

    willBeModified(alter, direction == DirectionUp ? DirectionBackward : DirectionForward);

    VisiblePosition pos;
    LayoutUnit xPos = 0;
    switch (alter) {
    case AlterationMove:
        pos = VisiblePosition(direction == DirectionUp ? m_selection.start() : m_selection.end(), m_selection.affinity());
        xPos = lineDirectionPointForBlockDirectionNavigation(direction == DirectionUp ? START : END);
        m_selection.setAffinity(direction == DirectionUp ? UPSTREAM : DOWNSTREAM);
        break;
    case AlterationExtend:
        pos = VisiblePosition(m_selection.extent(), m_selection.affinity());
        xPos = lineDirectionPointForBlockDirectionNavigation(EXTENT);
        m_selection.setAffinity(DOWNSTREAM);
        break;
    }

    int startY;
    if (!absoluteCaretY(pos, startY))
        return false;
    if (direction == DirectionUp)
        startY = -startY;
    int lastY = startY;

    VisiblePosition result;
    VisiblePosition next;
    for (VisiblePosition p = pos; ; p = next) {
        if (direction == DirectionUp)
            next = previousLinePosition(p, xPos);
        else
            next = nextLinePosition(p, xPos);

        if (next.isNull() || next == p)
            break;
        int nextY;
        if (!absoluteCaretY(next, nextY))
            break;
        if (direction == DirectionUp)
            nextY = -nextY;
        if (nextY - startY > static_cast<int>(verticalDistance))
            break;
        if (nextY >= lastY) {
            lastY = nextY;
            result = next;
        }
    }

    if (result.isNull())
        return false;

    switch (alter) {
    case AlterationMove:
        moveTo(result, userTriggered, align);
        break;
    case AlterationExtend:
        setExtent(result, userTriggered);
        break;
    }

    if (userTriggered == UserTriggered)
        m_granularity = CharacterGranularity;

    m_selection.setIsDirectional(shouldAlwaysUseDirectionalSelection(m_frame) || alter == AlterationExtend);

    return true;
}

LayoutUnit FrameSelection::lineDirectionPointForBlockDirectionNavigation(EPositionType type)
{
    LayoutUnit x = 0;

    if (isNone())
        return x;

    Position pos;
    switch (type) {
    case START:
        pos = m_selection.start();
        break;
    case END:
        pos = m_selection.end();
        break;
    case BASE:
        pos = m_selection.base();
        break;
    case EXTENT:
        pos = m_selection.extent();
        break;
    }

    LocalFrame* frame = pos.document()->frame();
    if (!frame)
        return x;

    if (m_xPosForVerticalArrowNavigation == NoXPosForVerticalArrowNavigation()) {
        VisiblePosition visiblePosition(pos, m_selection.affinity());
        // VisiblePosition creation can fail here if a node containing the selection becomes visibility:hidden
        // after the selection is created and before this function is called.
        x = visiblePosition.isNotNull() ? visiblePosition.lineDirectionPointForBlockDirectionNavigation() : 0;
        m_xPosForVerticalArrowNavigation = x;
    } else
        x = m_xPosForVerticalArrowNavigation;

    return x;
}

void FrameSelection::clear()
{
    m_granularity = CharacterGranularity;
    setSelection(VisibleSelection());
}

void FrameSelection::prepareForDestruction()
{
    m_granularity = CharacterGranularity;

    m_caretBlinkTimer.stop();

    RenderView* view = m_frame->contentRenderer();
    if (view)
        view->clearSelection();

    setSelection(VisibleSelection(), CloseTyping | ClearTypingStyle | DoNotUpdateAppearance);
    m_previousCaretNode.clear();
}

void FrameSelection::setStart(const VisiblePosition &pos, EUserTriggered trigger)
{
    if (m_selection.isBaseFirst())
        setBase(pos, trigger);
    else
        setExtent(pos, trigger);
}

void FrameSelection::setEnd(const VisiblePosition &pos, EUserTriggered trigger)
{
    if (m_selection.isBaseFirst())
        setExtent(pos, trigger);
    else
        setBase(pos, trigger);
}

void FrameSelection::setBase(const VisiblePosition &pos, EUserTriggered userTriggered)
{
    const bool selectionHasDirection = true;
    setSelection(VisibleSelection(pos.deepEquivalent(), m_selection.extent(), pos.affinity(), selectionHasDirection), CloseTyping | ClearTypingStyle | userTriggered);
}

void FrameSelection::setExtent(const VisiblePosition &pos, EUserTriggered userTriggered)
{
    const bool selectionHasDirection = true;
    setSelection(VisibleSelection(m_selection.base(), pos.deepEquivalent(), pos.affinity(), selectionHasDirection), CloseTyping | ClearTypingStyle | userTriggered);
}

RenderBlock* FrameSelection::caretRenderer() const
{
    return CaretBase::caretRenderer(m_selection.start().deprecatedNode());
}

static bool isNonOrphanedCaret(const VisibleSelection& selection)
{
    return selection.isCaret() && !selection.start().isOrphan() && !selection.end().isOrphan();
}

static bool isTextFormControl(const VisibleSelection& selection)
{
    return enclosingTextFormControl(selection.start());
}

IntRect FrameSelection::absoluteCaretBounds()
{
    ASSERT(m_frame->document()->lifecycle().state() != DocumentLifecycle::InPaintInvalidation);
    m_frame->document()->updateLayoutIgnorePendingStylesheets();
    if (!isNonOrphanedCaret(m_selection)) {
        clearCaretRect();
    } else {
        if (isTextFormControl(m_selection))
            updateCaretRect(m_frame->document(), PositionWithAffinity(m_selection.start().isCandidate() ? m_selection.start() : Position(), m_selection.affinity()));
        else
            updateCaretRect(m_frame->document(), VisiblePosition(m_selection.start(), m_selection.affinity()));
    }
    return absoluteBoundsForLocalRect(m_selection.start().deprecatedNode(), localCaretRectWithoutUpdate());
}

static LayoutRect localCaretRect(const VisibleSelection& m_selection, const PositionWithAffinity& caretPosition, RenderObject*& renderer)
{
    renderer = nullptr;
    if (!isNonOrphanedCaret(m_selection))
        return LayoutRect();

    return localCaretRectOfPosition(caretPosition, renderer);
}

void FrameSelection::invalidateCaretRect()
{
    if (!m_caretRectDirty)
        return;
    m_caretRectDirty = false;

    RenderObject* renderer = nullptr;
    LayoutRect newRect = localCaretRect(m_selection, PositionWithAffinity(m_selection.start(), m_selection.affinity()), renderer);
    Node* newNode = renderer ? renderer->node() : nullptr;

    if (!m_caretBlinkTimer.isActive() && newNode == m_previousCaretNode && newRect == m_previousCaretRect)
        return;

    RenderView* view = m_frame->document()->renderView();
    if (m_previousCaretNode && shouldRepaintCaret(view, m_previousCaretNode->isContentEditable()))
        invalidateLocalCaretRect(m_previousCaretNode.get(), m_previousCaretRect);
    if (newNode && shouldRepaintCaret(view, newNode->isContentEditable()))
        invalidateLocalCaretRect(newNode, newRect);

    m_previousCaretNode = newNode;
    m_previousCaretRect = newRect;
}

void FrameSelection::paintCaret(GraphicsContext* context, const LayoutPoint& paintOffset, const LayoutRect& clipRect)
{
    if (m_selection.isCaret() && m_shouldPaintCaret) {
        updateCaretRect(m_frame->document(), PositionWithAffinity(m_selection.start(), m_selection.affinity()));
        CaretBase::paintCaret(m_selection.start().deprecatedNode(), context, paintOffset, clipRect);
    }
}

bool FrameSelection::contains(const LayoutPoint& point)
{
    Document* document = m_frame->document();

    // Treat a collapsed selection like no selection.
    if (!isRange())
        return false;
    if (!document->renderView())
        return false;

    HitTestRequest request(HitTestRequest::ReadOnly | HitTestRequest::Active);
    HitTestResult result(point);
    document->renderView()->hitTest(request, result);
    Node* innerNode = result.innerNode();
    if (!innerNode || !innerNode->renderer())
        return false;

    VisiblePosition visiblePos(innerNode->renderer()->positionForPoint(result.localPoint()));
    if (visiblePos.isNull())
        return false;

    if (m_selection.visibleStart().isNull() || m_selection.visibleEnd().isNull())
        return false;

    Position start(m_selection.visibleStart().deepEquivalent());
    Position end(m_selection.visibleEnd().deepEquivalent());
    Position p(visiblePos.deepEquivalent());

    return comparePositions(start, p) <= 0 && comparePositions(p, end) <= 0;
}

// Workaround for the fact that it's hard to delete a frame.
// Call this after doing user-triggered selections to make it easy to delete the frame you entirely selected.
// Can't do this implicitly as part of every setSelection call because in some contexts it might not be good
// for the focus to move to another frame. So instead we call it from places where we are selecting with the
// mouse or the keyboard after setting the selection.
void FrameSelection::selectFrameElementInParentIfFullySelected()
{
    // Find the parent frame; if there is none, then we have nothing to do.
    Frame* parent = m_frame->tree().parent();
    if (!parent)
        return;
    Page* page = m_frame->page();
    if (!page)
        return;

    // Check if the selection contains the entire frame contents; if not, then there is nothing to do.
    if (!isRange())
        return;
    if (!isStartOfDocument(selection().visibleStart()))
        return;
    if (!isEndOfDocument(selection().visibleEnd()))
        return;

    // FIXME: This is not yet implemented for cross-process frame relationships.
    if (!parent->isLocalFrame())
        return;

    // Get to the <iframe> or <frame> (or even <object>) element in the parent frame.
    // FIXME: Doesn't work for OOPI.
    HTMLFrameOwnerElement* ownerElement = m_frame->deprecatedLocalOwner();
    if (!ownerElement)
        return;
    ContainerNode* ownerElementParent = ownerElement->parentNode();
    if (!ownerElementParent)
        return;

    // This method's purpose is it to make it easier to select iframes (in order to delete them).  Don't do anything if the iframe isn't deletable.
    if (!ownerElementParent->hasEditableStyle())
        return;

    // Create compute positions before and after the element.
    unsigned ownerElementNodeIndex = ownerElement->nodeIndex();
    VisiblePosition beforeOwnerElement(VisiblePosition(Position(ownerElementParent, ownerElementNodeIndex, Position::PositionIsOffsetInAnchor)));
    VisiblePosition afterOwnerElement(VisiblePosition(Position(ownerElementParent, ownerElementNodeIndex + 1, Position::PositionIsOffsetInAnchor), VP_UPSTREAM_IF_POSSIBLE));

    // Focus on the parent frame, and then select from before this element to after.
    VisibleSelection newSelection(beforeOwnerElement, afterOwnerElement);
    page->focusController().setFocusedFrame(parent);
    toLocalFrame(parent)->selection().setSelection(newSelection);
}

void FrameSelection::selectAll()
{
    Document* document = m_frame->document();

    if (isHTMLSelectElement(document->focusedElement())) {
        HTMLSelectElement* selectElement = toHTMLSelectElement(document->focusedElement());
        if (selectElement->canSelectAll()) {
            selectElement->selectAll();
            return;
        }
    }

    RefPtrWillBeRawPtr<Node> root = nullptr;
    Node* selectStartTarget = 0;
    if (isContentEditable()) {
        root = highestEditableRoot(m_selection.start());
        if (Node* shadowRoot = m_selection.nonBoundaryShadowTreeRootNode())
            selectStartTarget = shadowRoot->shadowHost();
        else
            selectStartTarget = root.get();
    } else {
        root = m_selection.nonBoundaryShadowTreeRootNode();
        if (root)
            selectStartTarget = root->shadowHost();
        else {
            root = document->documentElement();
            selectStartTarget = document->body();
        }
    }
    if (!root)
        return;

    if (selectStartTarget && !selectStartTarget->dispatchEvent(Event::createCancelableBubble(EventTypeNames::selectstart)))
        return;

    VisibleSelection newSelection(VisibleSelection::selectionFromContentsOfNode(root.get()));
    setSelection(newSelection);
    selectFrameElementInParentIfFullySelected();
    notifyRendererOfSelectionChange(UserTriggered);
}

bool FrameSelection::setSelectedRange(Range* range, EAffinity affinity, DirectoinalOption directional, SetSelectionOptions options)
{
    if (!range || !range->startContainer() || !range->endContainer())
        return false;
    ASSERT(range->startContainer()->document() == range->endContainer()->document());

    // Non-collapsed ranges are not allowed to start at the end of a line that is wrapped,
    // they start at the beginning of the next line instead
    m_logicalRange = nullptr;
    stopObservingVisibleSelectionChangeIfNecessary();

    VisibleSelection newSelection(range, affinity, directional == Directional);
    setSelection(newSelection, options);

    m_logicalRange = range->cloneRange();
    startObservingVisibleSelectionChange();

    return true;
}

PassRefPtrWillBeRawPtr<Range> FrameSelection::firstRange() const
{
    if (m_logicalRange)
        return m_logicalRange->cloneRange();
    return m_selection.firstRange();
}

bool FrameSelection::isInPasswordField() const
{
    HTMLTextFormControlElement* textControl = enclosingTextFormControl(start());
    return isHTMLInputElement(textControl) && toHTMLInputElement(textControl)->type() == InputTypeNames::password;
}

void FrameSelection::notifyAccessibilityForSelectionChange()
{
    if (m_selection.start().isNotNull() && m_selection.end().isNotNull()) {
        if (AXObjectCache* cache = m_frame->document()->existingAXObjectCache())
            cache->selectionChanged(m_selection.start().containerNode());
    }
}

void FrameSelection::notifyCompositorForSelectionChange()
{
    if (!RuntimeEnabledFeatures::compositedSelectionUpdateEnabled())
        return;

    scheduleVisualUpdate();
}

void FrameSelection::notifyEventHandlerForSelectionChange()
{
    m_frame->eventHandler().notifySelectionChanged();
}

void FrameSelection::focusedOrActiveStateChanged()
{
    bool activeAndFocused = isFocusedAndActive();

    RefPtrWillBeRawPtr<Document> document = m_frame->document();
    document->updateRenderTreeIfNeeded();

    // Because RenderObject::selectionBackgroundColor() and
    // RenderObject::selectionForegroundColor() check if the frame is active,
    // we have to update places those colors were painted.
    if (RenderView* view = document->renderView())
        view->invalidatePaintForSelection();

    // Caret appears in the active frame.
    if (activeAndFocused)
        setSelectionFromNone();
    else
        m_frame->spellChecker().spellCheckAfterBlur();
    setCaretVisibility(activeAndFocused ? Visible : Hidden);

    // Update for caps lock state
    m_frame->eventHandler().capsLockStateMayHaveChanged();

    // We may have lost active status even though the focusElement hasn't changed
    // give the element a chance to recalc style if its affected by focus.
    if (Element* element = document->focusedElement())
        element->focusStateChanged();

    // Secure keyboard entry is set by the active frame.
    if (document->useSecureKeyboardEntryWhenActive())
        setUseSecureKeyboardEntry(activeAndFocused);
}

void FrameSelection::pageActivationChanged()
{
    focusedOrActiveStateChanged();
}

void FrameSelection::updateSecureKeyboardEntryIfActive()
{
    if (m_frame->document() && isFocusedAndActive())
        setUseSecureKeyboardEntry(m_frame->document()->useSecureKeyboardEntryWhenActive());
}

void FrameSelection::setUseSecureKeyboardEntry(bool enable)
{
    if (enable)
        enableSecureTextInput();
    else
        disableSecureTextInput();
}

void FrameSelection::setFocused(bool flag)
{
    if (m_focused == flag)
        return;
    m_focused = flag;

    focusedOrActiveStateChanged();
}

bool FrameSelection::isFocusedAndActive() const
{
    return m_focused && m_frame->page() && m_frame->page()->focusController().isActive();
}

inline static bool shouldStopBlinkingDueToTypingCommand(LocalFrame* frame)
{
    return frame->editor().lastEditCommand() && frame->editor().lastEditCommand()->shouldStopCaretBlinking();
}

void FrameSelection::updateAppearance(ResetCaretBlinkOption option)
{
    // Paint a block cursor instead of a caret in overtype mode unless the caret is at the end of a line (in this case
    // the FrameSelection will paint a blinking caret as usual).
    bool paintBlockCursor = m_shouldShowBlockCursor && m_selection.isCaret() && !isLogicalEndOfLine(m_selection.visibleEnd());

    bool shouldBlink = !paintBlockCursor && shouldBlinkCaret();

    bool willNeedCaretRectUpdate = false;

    // If the caret moved, stop the blink timer so we can restart with a
    // black caret in the new location.
    if (option == ResetCaretBlink || !shouldBlink || shouldStopBlinkingDueToTypingCommand(m_frame)) {
        m_caretBlinkTimer.stop();

        m_shouldPaintCaret = false;
        willNeedCaretRectUpdate = true;
    }

    // Start blinking with a black caret. Be sure not to restart if we're
    // already blinking in the right location.
    if (shouldBlink && !m_caretBlinkTimer.isActive()) {
        if (double blinkInterval = RenderTheme::theme().caretBlinkInterval())
            m_caretBlinkTimer.startRepeating(blinkInterval, FROM_HERE);

        m_shouldPaintCaret = true;
        willNeedCaretRectUpdate = true;
    }

    if (willNeedCaretRectUpdate)
        setCaretRectNeedsUpdate();

    RenderView* view = m_frame->contentRenderer();
    if (!view)
        return;

    // Construct a new VisibleSolution, since m_selection is not necessarily valid, and the following steps
    // assume a valid selection. See <https://bugs.webkit.org/show_bug.cgi?id=69563> and <rdar://problem/10232866>.

    VisibleSelection selection;
    if (isTextFormControl(m_selection)) {
        Position endPosition = paintBlockCursor ? m_selection.extent().next() : m_selection.end();
        selection.setWithoutValidation(m_selection.start(), endPosition);
    } else {
        VisiblePosition endVisiblePosition = paintBlockCursor ? modifyExtendingForward(CharacterGranularity) : m_selection.visibleEnd();
        selection = VisibleSelection(m_selection.visibleStart(), endVisiblePosition);
    }

    if (!selection.isRange()) {
        view->clearSelection();
        return;
    }

    m_frame->document()->updateLayoutIgnorePendingStylesheets();

    // Use the rightmost candidate for the start of the selection, and the leftmost candidate for the end of the selection.
    // Example: foo <a>bar</a>.  Imagine that a line wrap occurs after 'foo', and that 'bar' is selected.   If we pass [foo, 3]
    // as the start of the selection, the selection painting code will think that content on the line containing 'foo' is selected
    // and will fill the gap before 'bar'.
    Position startPos = selection.start();
    Position candidate = startPos.downstream();
    if (candidate.isCandidate())
        startPos = candidate;
    Position endPos = selection.end();
    candidate = endPos.upstream();
    if (candidate.isCandidate())
        endPos = candidate;

    // We can get into a state where the selection endpoints map to the same VisiblePosition when a selection is deleted
    // because we don't yet notify the FrameSelection of text removal.
    if (startPos.isNotNull() && endPos.isNotNull() && selection.visibleStart() != selection.visibleEnd()) {
        RenderObject* startRenderer = startPos.deprecatedNode()->renderer();
        RenderObject* endRenderer = endPos.deprecatedNode()->renderer();
        if (startRenderer && endRenderer && startRenderer->view() == view && endRenderer->view() == view)
            view->setSelection(startRenderer, startPos.deprecatedEditingOffset(), endRenderer, endPos.deprecatedEditingOffset());
    }
}

void FrameSelection::setCaretVisibility(CaretVisibility visibility)
{
    if (caretVisibility() == visibility)
        return;

    CaretBase::setCaretVisibility(visibility);

    updateAppearance();
}

bool FrameSelection::shouldBlinkCaret() const
{
    if (!caretIsVisible() || !isCaret())
        return false;

    if (m_frame->settings() && m_frame->settings()->caretBrowsingEnabled())
        return false;

    Element* root = rootEditableElement();
    if (!root)
        return false;

    Element* focusedElement = root->document().focusedElement();
    if (!focusedElement)
        return false;

    return focusedElement->containsIncludingShadowDOM(m_selection.start().anchorNode());
}

void FrameSelection::caretBlinkTimerFired(Timer<FrameSelection>*)
{
    ASSERT(caretIsVisible());
    ASSERT(isCaret());
    if (isCaretBlinkingSuspended() && m_shouldPaintCaret)
        return;
    m_shouldPaintCaret = !m_shouldPaintCaret;
    setCaretRectNeedsUpdate();
}

void FrameSelection::notifyRendererOfSelectionChange(EUserTriggered userTriggered)
{
    if (HTMLTextFormControlElement* textControl = enclosingTextFormControl(start()))
        textControl->selectionChanged(userTriggered == UserTriggered);
}

// Helper function that tells whether a particular node is an element that has an entire
// LocalFrame and FrameView, a <frame>, <iframe>, or <object>.
static bool isFrameElement(const Node* n)
{
    if (!n)
        return false;
    RenderObject* renderer = n->renderer();
    if (!renderer || !renderer->isWidget())
        return false;
    Widget* widget = toRenderWidget(renderer)->widget();
    return widget && widget->isFrameView();
}

void FrameSelection::setFocusedNodeIfNeeded()
{
    if (isNone() || !isFocused())
        return;

    bool caretBrowsing = m_frame->settings() && m_frame->settings()->caretBrowsingEnabled();
    if (caretBrowsing) {
        if (Element* anchor = enclosingAnchorElement(base())) {
            m_frame->page()->focusController().setFocusedElement(anchor, m_frame);
            return;
        }
    }

    if (Element* target = rootEditableElement()) {
        // Walk up the DOM tree to search for a node to focus.
        while (target) {
            // We don't want to set focus on a subframe when selecting in a parent frame,
            // so add the !isFrameElement check here. There's probably a better way to make this
            // work in the long term, but this is the safest fix at this time.
            if (target->isMouseFocusable() && !isFrameElement(target)) {
                m_frame->page()->focusController().setFocusedElement(target, m_frame);
                return;
            }
            target = target->parentOrShadowHostElement();
        }
        m_frame->document()->setFocusedElement(nullptr);
    }

    if (caretBrowsing)
        m_frame->page()->focusController().setFocusedElement(0, m_frame);
}

static String extractSelectedText(const FrameSelection& selection, TextIteratorBehavior behavior)
{
    // We remove '\0' characters because they are not visibly rendered to the user.
    return plainText(selection.toNormalizedRange().get(), behavior).replace(0, "");
}

String FrameSelection::selectedText() const
{
    return extractSelectedText(*this, TextIteratorDefaultBehavior);
}

String FrameSelection::selectedTextForClipboard() const
{
    if (m_frame->settings() && m_frame->settings()->selectionIncludesAltImageText())
        return extractSelectedText(*this, TextIteratorEmitsImageAltText);
    return selectedText();
}

FloatRect FrameSelection::bounds() const
{
    m_frame->document()->updateRenderTreeIfNeeded();

    FrameView* view = m_frame->view();
    RenderView* renderView = m_frame->contentRenderer();

    if (!view || !renderView)
        return FloatRect();

    LayoutRect selectionRect = renderView->selectionBounds();
    return selectionRect;
}

static inline HTMLFormElement* associatedFormElement(HTMLElement& element)
{
    if (isHTMLFormElement(element))
        return &toHTMLFormElement(element);
    return element.formOwner();
}

// Scans logically forward from "start", including any child frames.
static HTMLFormElement* scanForForm(Node* start)
{
    if (!start)
        return 0;

    HTMLElement* element = start->isHTMLElement() ? toHTMLElement(start) : Traversal<HTMLElement>::next(*start);
    for (; element; element = Traversal<HTMLElement>::next(*element)) {
        if (HTMLFormElement* form = associatedFormElement(*element))
            return form;

        if (isHTMLFrameElementBase(*element)) {
            Node* childDocument = toHTMLFrameElementBase(*element).contentDocument();
            if (HTMLFormElement* frameResult = scanForForm(childDocument))
                return frameResult;
        }
    }
    return 0;
}

// We look for either the form containing the current focus, or for one immediately after it
HTMLFormElement* FrameSelection::currentForm() const
{
    // Start looking either at the active (first responder) node, or where the selection is.
    Node* start = m_frame->document()->focusedElement();
    if (!start)
        start = this->start().deprecatedNode();
    if (!start)
        return 0;

    // Try walking up the node tree to find a form element.
    for (HTMLElement* element = Traversal<HTMLElement>::firstAncestorOrSelf(*start); element; element = Traversal<HTMLElement>::firstAncestor(*element)) {
        if (HTMLFormElement* form = associatedFormElement(*element))
            return form;
    }

    // Try walking forward in the node tree to find a form element.
    return scanForForm(start);
}

void FrameSelection::revealSelection(const ScrollAlignment& alignment, RevealExtentOption revealExtentOption)
{
    LayoutRect rect;

    switch (selectionType()) {
    case NoSelection:
        return;
    case CaretSelection:
        rect = absoluteCaretBounds();
        rect.inflateY(rect.height()/2);
        break;
    case RangeSelection:
<<<<<<< HEAD
        rect = revealExtentOption == RevealExtent ? VisiblePosition(extent()).absoluteCaretBounds() : enclosingIntRect(bounds(false));
=======
        rect = revealExtentOption == RevealExtent ? VisiblePosition(extent()).absoluteCaretBounds() : enclosingIntRect(bounds());
>>>>>>> 45d9687a
        if (revealExtentOption == RevealExtent)
            rect.inflateY(rect.height()/2);
        break;
    }

    Position start = this->start();
    ASSERT(start.deprecatedNode());
    if (start.deprecatedNode() && start.deprecatedNode()->renderer()) {
        // FIXME: This code only handles scrolling the startContainer's layer, but
        // the selection rect could intersect more than just that.
        // See <rdar://problem/4799899>.
        if (start.deprecatedNode()->renderer()->scrollRectToVisible(rect, alignment, alignment))
            updateAppearance();
    }
}

void FrameSelection::setSelectionFromNone()
{
    // Put a caret inside the body if the entire frame is editable (either the
    // entire WebView is editable or designMode is on for this document).

    Document* document = m_frame->document();
    bool caretBrowsing = m_frame->settings() && m_frame->settings()->caretBrowsingEnabled();
    if (!isNone() || !(document->hasEditableStyle() || caretBrowsing))
        return;

    Element* documentElement = document->documentElement();
    if (!documentElement)
        return;
    if (HTMLBodyElement* body = Traversal<HTMLBodyElement>::firstChild(*documentElement))
        setSelection(VisibleSelection(firstPositionInOrBeforeNode(body), DOWNSTREAM));
}

bool FrameSelection::dispatchSelectStart()
{
    Node* selectStartTarget = m_selection.extent().containerNode();
    if (!selectStartTarget)
        return true;

    return selectStartTarget->dispatchEvent(Event::createCancelableBubble(EventTypeNames::selectstart));
}

void FrameSelection::setShouldShowBlockCursor(bool shouldShowBlockCursor)
{
    m_shouldShowBlockCursor = shouldShowBlockCursor;

    m_frame->document()->updateLayoutIgnorePendingStylesheets();

    updateAppearance();
}

void FrameSelection::didChangeVisibleSelection()
{
    ASSERT(m_observingVisibleSelection);
    // Invalidate the logical range when the underlying VisibleSelection has changed.
    m_logicalRange = nullptr;
    m_selection.clearChangeObserver();
    m_observingVisibleSelection = false;
}

VisibleSelection FrameSelection::validateSelection(const VisibleSelection& selection)
{
    if (!m_frame || selection.isNone())
        return selection;

    Position base = selection.base();
    Position extent = selection.extent();
    bool isBaseValid = base.document() == m_frame->document();
    bool isExtentValid = extent.document() == m_frame->document();

    if (isBaseValid && isExtentValid)
        return selection;

    VisibleSelection newSelection;
    if (isBaseValid) {
        newSelection.setWithoutValidation(base, base);
    } else if (isExtentValid) {
        newSelection.setWithoutValidation(extent, extent);
    }
    return newSelection;
}

void FrameSelection::startObservingVisibleSelectionChange()
{
    ASSERT(!m_observingVisibleSelection);
    m_selection.setChangeObserver(*this);
    m_observingVisibleSelection = true;
}

void FrameSelection::stopObservingVisibleSelectionChangeIfNecessary()
{
    if (m_observingVisibleSelection) {
        m_selection.clearChangeObserver();
        m_observingVisibleSelection = false;
    }
}

#ifndef NDEBUG

void FrameSelection::formatForDebugger(char* buffer, unsigned length) const
{
    m_selection.formatForDebugger(buffer, length);
}

void FrameSelection::showTreeForThis() const
{
    m_selection.showTreeForThis();
}

#endif

void FrameSelection::trace(Visitor* visitor)
{
    visitor->trace(m_frame);
    visitor->trace(m_selection);
    visitor->trace(m_originalBase);
    visitor->trace(m_logicalRange);
    visitor->trace(m_previousCaretNode);
    visitor->trace(m_typingStyle);
    VisibleSelection::ChangeObserver::trace(visitor);
}

void FrameSelection::setCaretRectNeedsUpdate()
{
    m_caretRectDirty = true;

    scheduleVisualUpdate();
}

void FrameSelection::scheduleVisualUpdate() const
{
    if (!m_frame)
        return;
    if (Page* page = m_frame->page())
        page->animator().scheduleVisualUpdate();
}

}

#ifndef NDEBUG

void showTree(const blink::FrameSelection& sel)
{
    sel.showTreeForThis();
}

void showTree(const blink::FrameSelection* sel)
{
    if (sel)
        sel->showTreeForThis();
}

#endif<|MERGE_RESOLUTION|>--- conflicted
+++ resolved
@@ -1788,11 +1788,7 @@
         rect.inflateY(rect.height()/2);
         break;
     case RangeSelection:
-<<<<<<< HEAD
-        rect = revealExtentOption == RevealExtent ? VisiblePosition(extent()).absoluteCaretBounds() : enclosingIntRect(bounds(false));
-=======
         rect = revealExtentOption == RevealExtent ? VisiblePosition(extent()).absoluteCaretBounds() : enclosingIntRect(bounds());
->>>>>>> 45d9687a
         if (revealExtentOption == RevealExtent)
             rect.inflateY(rect.height()/2);
         break;
