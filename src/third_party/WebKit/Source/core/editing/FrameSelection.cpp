--- conflicted
+++ resolved
@@ -59,10 +59,6 @@
 #include "core/page/Page.h"
 #include "core/frame/Settings.h"
 #include "core/page/SpatialNavigation.h"
-<<<<<<< HEAD
-#include "core/platform/graphics/GraphicsContext.h"
-=======
->>>>>>> 8c15b39e
 #include "core/rendering/HitTestRequest.h"
 #include "core/rendering/HitTestResult.h"
 #include "core/rendering/InlineTextBox.h"
@@ -72,10 +68,7 @@
 #include "core/rendering/RenderWidget.h"
 #include "platform/SecureTextInput.h"
 #include "platform/geometry/FloatQuad.h"
-<<<<<<< HEAD
-=======
 #include "platform/graphics/GraphicsContext.h"
->>>>>>> 8c15b39e
 #include "wtf/text/CString.h"
 
 #define EDIT_DEBUG 0
@@ -318,28 +311,13 @@
 
     Element& element = toElement(node);
     return element.containsIncludingShadowDOM(position.anchorNode());
-<<<<<<< HEAD
-}
-
-static void clearRenderViewSelection(const Position& position)
-{
-    RefPtr<Document> document = position.document();
-    document->updateStyleIfNeeded();
-    if (RenderView* view = document->renderView())
-        view->clearSelection();
-=======
->>>>>>> 8c15b39e
 }
 
 void FrameSelection::nodeWillBeRemoved(Node& node)
 {
     // There can't be a selection inside a fragment, so if a fragment's node is being removed,
     // the selection in the document that created the fragment needs no adjustment.
-<<<<<<< HEAD
-    if (isNone() || !node.inDocument())
-=======
     if (isNone() || !node.inActiveDocument())
->>>>>>> 8c15b39e
         return;
 
     respondToNodeModification(node, removingNodeRemovesPosition(node, m_selection.base()), removingNodeRemovesPosition(node, m_selection.extent()),
@@ -380,15 +358,9 @@
         else
             m_selection.setWithoutValidation(m_selection.end(), m_selection.start());
     } else if (RefPtr<Range> range = m_selection.firstRange()) {
-<<<<<<< HEAD
-        TrackExceptionState es;
-        Range::CompareResults compareResult = range->compareNode(&node, es);
-        if (!es.hadException() && (compareResult == Range::NODE_BEFORE_AND_AFTER || compareResult == Range::NODE_INSIDE)) {
-=======
         TrackExceptionState exceptionState;
         Range::CompareResults compareResult = range->compareNode(&node, exceptionState);
         if (!exceptionState.hadException() && (compareResult == Range::NODE_BEFORE_AND_AFTER || compareResult == Range::NODE_INSIDE)) {
->>>>>>> 8c15b39e
             // If we did nothing here, when this node's renderer was destroyed, the rect that it
             // occupied would be invalidated, but, selection gaps that change as a result of
             // the removal wouldn't be invalidated.
@@ -1503,23 +1475,10 @@
     // Update for caps lock state
     m_frame->eventHandler().capsLockStateMayHaveChanged();
 
-<<<<<<< HEAD
-    // Because StyleResolver::checkOneSelector() and
-    // RenderTheme::isFocused() check if the frame is active, we have to
-    // update style and theme state that depended on those.
-    if (Element* element = document->focusedElement()) {
-        element->setNeedsStyleRecalc();
-        if (RenderObject* renderer = element->renderer()) {
-            if (renderer && renderer->style()->hasAppearance())
-                RenderTheme::theme().stateChanged(renderer, FocusState);
-        }
-    }
-=======
     // We may have lost active status even though the focusElement hasn't changed
     // give the element a chance to recalc style if its affected by focus.
     if (Element* element = document->focusedElement())
         element->focusStateChanged();
->>>>>>> 8c15b39e
 
     // Secure keyboard entry is set by the active frame.
     if (document->useSecureKeyboardEntryWhenActive())
