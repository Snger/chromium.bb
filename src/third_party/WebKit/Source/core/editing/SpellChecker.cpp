/*
 * Copyright (C) 2006, 2007, 2008, 2011 Apple Inc. All rights reserved.
 * Copyright (C) 2008 Nokia Corporation and/or its subsidiary(-ies)
 *
 * Redistribution and use in source and binary forms, with or without
 * modification, are permitted provided that the following conditions
 * are met:
 * 1. Redistributions of source code must retain the above copyright
 *    notice, this list of conditions and the following disclaimer.
 * 2. Redistributions in binary form must reproduce the above copyright
 *    notice, this list of conditions and the following disclaimer in the
 *    documentation and/or other materials provided with the distribution.
 *
 * THIS SOFTWARE IS PROVIDED BY APPLE COMPUTER, INC. ``AS IS'' AND ANY
 * EXPRESS OR IMPLIED WARRANTIES, INCLUDING, BUT NOT LIMITED TO, THE
 * IMPLIED WARRANTIES OF MERCHANTABILITY AND FITNESS FOR A PARTICULAR
 * PURPOSE ARE DISCLAIMED.  IN NO EVENT SHALL APPLE COMPUTER, INC. OR
 * CONTRIBUTORS BE LIABLE FOR ANY DIRECT, INDIRECT, INCIDENTAL, SPECIAL,
 * EXEMPLARY, OR CONSEQUENTIAL DAMAGES (INCLUDING, BUT NOT LIMITED TO,
 * PROCUREMENT OF SUBSTITUTE GOODS OR SERVICES; LOSS OF USE, DATA, OR
 * PROFITS; OR BUSINESS INTERRUPTION) HOWEVER CAUSED AND ON ANY THEORY
 * OF LIABILITY, WHETHER IN CONTRACT, STRICT LIABILITY, OR TORT
 * (INCLUDING NEGLIGENCE OR OTHERWISE) ARISING IN ANY WAY OUT OF THE USE
 * OF THIS SOFTWARE, EVEN IF ADVISED OF THE POSSIBILITY OF SUCH DAMAGE.
 */

#include "config.h"
#include "core/editing/SpellChecker.h"

#include "HTMLNames.h"
#include "core/dom/Document.h"
#include "core/dom/DocumentMarkerController.h"
#include "core/dom/Element.h"
#include "core/dom/NodeTraversal.h"
#include "core/editing/Editor.h"
#include "core/editing/SpellCheckRequester.h"
#include "core/editing/SpellingCorrectionCommand.h"
#include "core/editing/TextCheckingHelper.h"
#include "core/editing/VisibleUnits.h"
#include "core/editing/htmlediting.h"
#include "core/frame/LocalFrame.h"
#include "core/html/HTMLInputElement.h"
#include "core/loader/EmptyClients.h"
#include "core/page/Page.h"
#include "core/frame/Settings.h"
#include "core/page/SpellCheckerClient.h"
#include "core/rendering/RenderTextControl.h"
#include "platform/text/TextCheckerClient.h"

namespace WebCore {

using namespace HTMLNames;

namespace {

bool isSelectionInTextField(const VisibleSelection& selection)
{
    HTMLTextFormControlElement* textControl = enclosingTextFormControl(selection.start());
    return isHTMLInputElement(textControl) && toHTMLInputElement(textControl)->isTextField();
}

} // namespace

PassOwnPtr<SpellChecker> SpellChecker::create(LocalFrame& frame)
{
    return adoptPtr(new SpellChecker(frame));
}

static SpellCheckerClient& emptySpellCheckerClient()
{
    DEFINE_STATIC_LOCAL(EmptySpellCheckerClient, client, ());
    return client;
}

SpellCheckerClient& SpellChecker::spellCheckerClient() const
{
    if (Page* page = m_frame.page())
        return page->spellCheckerClient();
    return emptySpellCheckerClient();
}

TextCheckerClient& SpellChecker::textChecker() const
{
    return spellCheckerClient().textChecker();
}

SpellChecker::SpellChecker(LocalFrame& frame)
    : m_frame(frame)
    , m_spellCheckRequester(adoptPtr(new SpellCheckRequester(frame)))
{
}

SpellChecker::~SpellChecker()
{
}

bool SpellChecker::isContinuousSpellCheckingEnabled() const
{
    return spellCheckerClient().isContinuousSpellCheckingEnabled();
}

void SpellChecker::toggleContinuousSpellChecking()
{
    spellCheckerClient().toggleContinuousSpellChecking();
    if (isContinuousSpellCheckingEnabled())
        return;
    for (LocalFrame* frame = m_frame.page()->mainFrame(); frame && frame->document(); frame = frame->tree().traverseNext()) {
        for (Node* node = &frame->document()->rootNode(); node; node = NodeTraversal::next(*node)) {
            node->setAlreadySpellChecked(false);
        }
    }
}

bool SpellChecker::isGrammarCheckingEnabled()
{
    return spellCheckerClient().isGrammarCheckingEnabled();
}

void SpellChecker::didBeginEditing(Element* element)
{
    if (isContinuousSpellCheckingEnabled() && unifiedTextCheckerEnabled()) {
        bool isTextField = false;
        HTMLTextFormControlElement* enclosingHTMLTextFormControlElement = 0;
        if (!isHTMLTextFormControlElement(*element))
            enclosingHTMLTextFormControlElement = enclosingTextFormControl(firstPositionInNode(element));
        element = enclosingHTMLTextFormControlElement ? enclosingHTMLTextFormControlElement : element;
        Element* parent = element;
        if (isHTMLTextFormControlElement(*element)) {
            HTMLTextFormControlElement* textControl = toHTMLTextFormControlElement(element);
            parent = textControl;
            element = textControl->innerTextElement();
            isTextField = isHTMLInputElement(*textControl) && toHTMLInputElement(*textControl).isTextField();
        }

        if (isTextField || !parent->isAlreadySpellChecked()) {
            // We always recheck textfields because markers are removed from them on blur.
            VisibleSelection selection = VisibleSelection::selectionFromContentsOfNode(element);
            markMisspellingsAndBadGrammar(selection);
            if (!isTextField)
                parent->setAlreadySpellChecked(true);
        }
    }
}

void SpellChecker::ignoreSpelling()
{
    if (RefPtrWillBeRawPtr<Range> selectedRange = m_frame.selection().toNormalizedRange())
        m_frame.document()->markers().removeMarkers(selectedRange.get(), DocumentMarker::Spelling);
}

void SpellChecker::advanceToNextMisspelling(bool startBeforeSelection)
{
    // The basic approach is to search in two phases - from the selection end to the end of the doc, and
    // then we wrap and search from the doc start to (approximately) where we started.

    // Start at the end of the selection, search to edge of document. Starting at the selection end makes
    // repeated "check spelling" commands work.
    VisibleSelection selection(m_frame.selection().selection());
    RefPtrWillBeRawPtr<Range> spellingSearchRange(rangeOfContents(m_frame.document()));

    bool startedWithSelection = false;
    if (selection.start().deprecatedNode()) {
        startedWithSelection = true;
        if (startBeforeSelection) {
            VisiblePosition start(selection.visibleStart());
            // We match AppKit's rule: Start 1 character before the selection.
            VisiblePosition oneBeforeStart = start.previous();
            setStart(spellingSearchRange.get(), oneBeforeStart.isNotNull() ? oneBeforeStart : start);
        } else {
            setStart(spellingSearchRange.get(), selection.visibleEnd());
        }
    }

    Position position = spellingSearchRange->startPosition();
    if (!isEditablePosition(position)) {
        // This shouldn't happen in very often because the Spelling menu items aren't enabled unless the
        // selection is editable.
        // This can happen in Mail for a mix of non-editable and editable content (like Stationary),
        // when spell checking the whole document before sending the message.
        // In that case the document might not be editable, but there are editable pockets that need to be spell checked.

        position = firstEditablePositionAfterPositionInRoot(position, m_frame.document()->documentElement()).deepEquivalent();
        if (position.isNull())
            return;

        Position rangeCompliantPosition = position.parentAnchoredEquivalent();
        spellingSearchRange->setStart(rangeCompliantPosition.deprecatedNode(), rangeCompliantPosition.deprecatedEditingOffset(), IGNORE_EXCEPTION);
        startedWithSelection = false; // won't need to wrap
    }

    // topNode defines the whole range we want to operate on
    Node* topNode = highestEditableRoot(position);
    // FIXME: lastOffsetForEditing() is wrong here if editingIgnoresContent(highestEditableRoot()) returns true (e.g. a <table>)
    spellingSearchRange->setEnd(topNode, lastOffsetForEditing(topNode), IGNORE_EXCEPTION);

    // If spellingSearchRange starts in the middle of a word, advance to the next word so we start checking
    // at a word boundary. Going back by one char and then forward by a word does the trick.
    if (startedWithSelection) {
        VisiblePosition oneBeforeStart = startVisiblePosition(spellingSearchRange.get(), DOWNSTREAM).previous();
        if (oneBeforeStart.isNotNull())
            setStart(spellingSearchRange.get(), endOfWord(oneBeforeStart));
        // else we were already at the start of the editable node
    }

    if (spellingSearchRange->collapsed())
        return; // nothing to search in

    // We go to the end of our first range instead of the start of it, just to be sure
    // we don't get foiled by any word boundary problems at the start. It means we might
    // do a tiny bit more searching.
    Node* searchEndNodeAfterWrap = spellingSearchRange->endContainer();
    int searchEndOffsetAfterWrap = spellingSearchRange->endOffset();

    int misspellingOffset = 0;
    GrammarDetail grammarDetail;
    int grammarPhraseOffset = 0;
    RefPtrWillBeRawPtr<Range> grammarSearchRange = nullptr;
    String badGrammarPhrase;
    String misspelledWord;

    bool isSpelling = true;
    int foundOffset = 0;
    String foundItem;
    RefPtrWillBeRawPtr<Range> firstMisspellingRange = nullptr;
    if (unifiedTextCheckerEnabled()) {
        grammarSearchRange = spellingSearchRange->cloneRange();
        foundItem = TextCheckingHelper(spellCheckerClient(), spellingSearchRange).findFirstMisspellingOrBadGrammar(isGrammarCheckingEnabled(), isSpelling, foundOffset, grammarDetail);
        if (isSpelling) {
            misspelledWord = foundItem;
            misspellingOffset = foundOffset;
        } else {
            badGrammarPhrase = foundItem;
            grammarPhraseOffset = foundOffset;
        }
    } else {
        misspelledWord = TextCheckingHelper(spellCheckerClient(), spellingSearchRange).findFirstMisspelling(misspellingOffset, false, firstMisspellingRange);
        grammarSearchRange = spellingSearchRange->cloneRange();
        if (!misspelledWord.isEmpty()) {
            // Stop looking at start of next misspelled word
            CharacterIterator chars(grammarSearchRange.get());
            chars.advance(misspellingOffset);
            grammarSearchRange->setEnd(chars.range()->startContainer(), chars.range()->startOffset(), IGNORE_EXCEPTION);
        }

        if (isGrammarCheckingEnabled())
            badGrammarPhrase = TextCheckingHelper(spellCheckerClient(), grammarSearchRange).findFirstBadGrammar(grammarDetail, grammarPhraseOffset, false);
    }

    // If we found neither bad grammar nor a misspelled word, wrap and try again (but don't bother if we started at the beginning of the
    // block rather than at a selection).
    if (startedWithSelection && !misspelledWord && !badGrammarPhrase) {
        spellingSearchRange->setStart(topNode, 0, IGNORE_EXCEPTION);
        // going until the end of the very first chunk we tested is far enough
        spellingSearchRange->setEnd(searchEndNodeAfterWrap, searchEndOffsetAfterWrap, IGNORE_EXCEPTION);

        if (unifiedTextCheckerEnabled()) {
            grammarSearchRange = spellingSearchRange->cloneRange();
            foundItem = TextCheckingHelper(spellCheckerClient(), spellingSearchRange).findFirstMisspellingOrBadGrammar(isGrammarCheckingEnabled(), isSpelling, foundOffset, grammarDetail);
            if (isSpelling) {
                misspelledWord = foundItem;
                misspellingOffset = foundOffset;
            } else {
                badGrammarPhrase = foundItem;
                grammarPhraseOffset = foundOffset;
            }
        } else {
            misspelledWord = TextCheckingHelper(spellCheckerClient(), spellingSearchRange).findFirstMisspelling(misspellingOffset, false, firstMisspellingRange);
            grammarSearchRange = spellingSearchRange->cloneRange();
            if (!misspelledWord.isEmpty()) {
                // Stop looking at start of next misspelled word
                CharacterIterator chars(grammarSearchRange.get());
                chars.advance(misspellingOffset);
                grammarSearchRange->setEnd(chars.range()->startContainer(), chars.range()->startOffset(), IGNORE_EXCEPTION);
            }

            if (isGrammarCheckingEnabled())
                badGrammarPhrase = TextCheckingHelper(spellCheckerClient(), grammarSearchRange).findFirstBadGrammar(grammarDetail, grammarPhraseOffset, false);
        }
    }

    if (!badGrammarPhrase.isEmpty()) {
        // We found bad grammar. Since we only searched for bad grammar up to the first misspelled word, the bad grammar
        // takes precedence and we ignore any potential misspelled word. Select the grammar detail, update the spelling
        // panel, and store a marker so we draw the green squiggle later.

        ASSERT(badGrammarPhrase.length() > 0);
        ASSERT(grammarDetail.location != -1 && grammarDetail.length > 0);

        // FIXME 4859190: This gets confused with doubled punctuation at the end of a paragraph
        RefPtrWillBeRawPtr<Range> badGrammarRange = TextIterator::subrange(grammarSearchRange.get(), grammarPhraseOffset + grammarDetail.location, grammarDetail.length);
        m_frame.selection().setSelection(VisibleSelection(badGrammarRange.get(), SEL_DEFAULT_AFFINITY));
        m_frame.selection().revealSelection();

        m_frame.document()->markers().addMarker(badGrammarRange.get(), DocumentMarker::Grammar, grammarDetail.userDescription);
    } else if (!misspelledWord.isEmpty()) {
        // We found a misspelling, but not any earlier bad grammar. Select the misspelling, update the spelling panel, and store
        // a marker so we draw the red squiggle later.

        RefPtrWillBeRawPtr<Range> misspellingRange = TextIterator::subrange(spellingSearchRange.get(), misspellingOffset, misspelledWord.length());
        m_frame.selection().setSelection(VisibleSelection(misspellingRange.get(), DOWNSTREAM));
        m_frame.selection().revealSelection();

        spellCheckerClient().updateSpellingUIWithMisspelledWord(misspelledWord);
        m_frame.document()->markers().addMarker(misspellingRange.get(), DocumentMarker::Spelling);
    }
}

void SpellChecker::showSpellingGuessPanel()
{
    if (spellCheckerClient().spellingUIIsShowing()) {
        spellCheckerClient().showSpellingUI(false);
        return;
    }

    advanceToNextMisspelling(true);
    spellCheckerClient().showSpellingUI(true);
}

void SpellChecker::clearMisspellingsAndBadGrammar(const VisibleSelection &movingSelection)
{
    RefPtrWillBeRawPtr<Range> selectedRange = movingSelection.toNormalizedRange();
    if (selectedRange)
        m_frame.document()->markers().removeMarkers(selectedRange.get(), DocumentMarker::MisspellingMarkers());
}

void SpellChecker::markMisspellingsAndBadGrammar(const VisibleSelection &movingSelection)
{
    markMisspellingsAndBadGrammar(movingSelection, isContinuousSpellCheckingEnabled() && isGrammarCheckingEnabled(), movingSelection);
}

void SpellChecker::markMisspellingsAfterTypingToWord(const VisiblePosition &wordStart, const VisibleSelection& selectionAfterTyping)
{
    if (unifiedTextCheckerEnabled()) {
        TextCheckingTypeMask textCheckingOptions = 0;

        if (isContinuousSpellCheckingEnabled())
            textCheckingOptions |= TextCheckingTypeSpelling;

        if (!(textCheckingOptions & TextCheckingTypeSpelling))
            return;

        if (isGrammarCheckingEnabled())
            textCheckingOptions |= TextCheckingTypeGrammar;

        VisibleSelection adjacentWords = VisibleSelection(startOfWord(wordStart, LeftWordIfOnBoundary), endOfWord(wordStart, RightWordIfOnBoundary));
        if (textCheckingOptions & TextCheckingTypeGrammar) {
            VisibleSelection selectedSentence = VisibleSelection(startOfSentence(wordStart), endOfSentence(wordStart));
            markAllMisspellingsAndBadGrammarInRanges(textCheckingOptions, adjacentWords.toNormalizedRange().get(), selectedSentence.toNormalizedRange().get());
        } else {
            markAllMisspellingsAndBadGrammarInRanges(textCheckingOptions, adjacentWords.toNormalizedRange().get(), adjacentWords.toNormalizedRange().get());
        }
        return;
    }

    if (!isContinuousSpellCheckingEnabled())
        return;

    // Check spelling of one word
<<<<<<< HEAD
    RefPtr<Range> misspellingRange;
=======
    RefPtrWillBeRawPtr<Range> misspellingRange = nullptr;
>>>>>>> 1cb4891d
    VisiblePosition checkStartPos = startOfWord(wordStart, LeftWordIfOnBoundary);
    VisiblePosition checkEndPos = selectionAfterTyping.visibleStart();
    markMisspellings(VisibleSelection(checkStartPos, checkEndPos), misspellingRange);

    // Autocorrect the misspelled word.
    if (!misspellingRange)
        return;

    // Get the misspelled word.
    const String misspelledWord = plainText(misspellingRange.get());
    String autocorrectedString = textChecker().getAutoCorrectSuggestionForMisspelledWord(misspelledWord);

    // If autocorrected word is non empty, replace the misspelled word by this word.
    if (!autocorrectedString.isEmpty()) {
        // Set the starting selection for the SpellingCorrectionCommand.  This will be the selected text
        // when undo is performed.
        VisibleSelection newSelection(misspellingRange.get(), DOWNSTREAM);

        // Extend the selection to include the space that was typed.  This is so that the user
        // can continue typing after undo then right-arrow.
        int positionsAfterMisspelling = 0;
        VisiblePosition extent = newSelection.visibleExtent();
        VisiblePosition desiredExtent = selectionAfterTyping.visibleStart();
        // Do a sanity check to verify that the misspelled range comes before the desired extent.
        if (0 > comparePositions(extent.deepEquivalent(), desiredExtent.deepEquivalent())) {
            while (extent != desiredExtent) {
                extent = extent.next();
                ++positionsAfterMisspelling;
            }
            newSelection.setExtent(extent);
        }

        if (newSelection != m_frame.selection().selection()) {
            m_frame.selection().setSelection(newSelection);
        }

        // Apply a SpellingCorrectionCommand, this will close typing and add itself to the undo stack.
        SpellingCorrectionCommand::create(misspellingRange, autocorrectedString)->apply();

        // Reset the caret N characters further, depending on how many positions we were
        // from the misspelling.
        for (int i = 0; i < positionsAfterMisspelling; ++i) {
            m_frame.selection().modify(FrameSelection::AlterationMove, DirectionForward, CharacterGranularity);
        }
    }

    if (!isGrammarCheckingEnabled())
        return;

    // Check grammar of entire sentence
    markBadGrammar(VisibleSelection(startOfSentence(wordStart), endOfSentence(wordStart)));
}

void SpellChecker::markMisspellingsOrBadGrammar(const VisibleSelection& selection, bool checkSpelling, RefPtrWillBeRawPtr<Range>& firstMisspellingRange)
{
    // This function is called with a selection already expanded to word boundaries.
    // Might be nice to assert that here.

    // This function is used only for as-you-type checking, so if that's off we do nothing. Note that
    // grammar checking can only be on if spell checking is also on.
    if (!isContinuousSpellCheckingEnabled())
        return;

    RefPtrWillBeRawPtr<Range> searchRange(selection.toNormalizedRange());
    if (!searchRange)
        return;

    // If we're not in an editable node, bail.
    Node* editableNode = searchRange->startContainer();
    if (!editableNode || !editableNode->rendererIsEditable())
        return;

    if (!isSpellCheckingEnabledFor(editableNode))
        return;

    TextCheckingHelper checker(spellCheckerClient(), searchRange);
    if (checkSpelling)
        checker.markAllMisspellings(firstMisspellingRange);
    else if (isGrammarCheckingEnabled())
        checker.markAllBadGrammar();
}

bool SpellChecker::isSpellCheckingEnabledFor(Node* node) const
{
    if (!node)
        return false;
    const Element* focusedElement = node->isElementNode() ? toElement(node) : node->parentElement();
    if (!focusedElement)
        return false;
    return focusedElement->isSpellCheckingEnabled();
}

bool SpellChecker::isSpellCheckingEnabledInFocusedNode() const
{
    return isSpellCheckingEnabledFor(m_frame.selection().start().deprecatedNode());
}

void SpellChecker::markMisspellings(const VisibleSelection& selection, RefPtrWillBeRawPtr<Range>& firstMisspellingRange)
{
    markMisspellingsOrBadGrammar(selection, true, firstMisspellingRange);
}

void SpellChecker::markBadGrammar(const VisibleSelection& selection)
{
    RefPtrWillBeRawPtr<Range> firstMisspellingRange = nullptr;
    markMisspellingsOrBadGrammar(selection, false, firstMisspellingRange);
}

void SpellChecker::markAllMisspellingsAndBadGrammarInRanges(TextCheckingTypeMask textCheckingOptions, Range* spellingRange, Range* grammarRange)
{
    ASSERT(unifiedTextCheckerEnabled());

    bool shouldMarkGrammar = textCheckingOptions & TextCheckingTypeGrammar;

    // This function is called with selections already expanded to word boundaries.
    if (!spellingRange || (shouldMarkGrammar && !grammarRange))
        return;

    // If we're not in an editable node, bail.
    Node* editableNode = spellingRange->startContainer();
    if (!editableNode || !editableNode->rendererIsEditable())
        return;

    if (!isSpellCheckingEnabledFor(editableNode))
        return;

    Range* rangeToCheck = shouldMarkGrammar ? grammarRange : spellingRange;
    TextCheckingParagraph fullParagraphToCheck(rangeToCheck);

    bool asynchronous = m_frame.settings() && m_frame.settings()->asynchronousSpellCheckingEnabled();
    chunkAndMarkAllMisspellingsAndBadGrammar(textCheckingOptions, fullParagraphToCheck, asynchronous);
}

void SpellChecker::chunkAndMarkAllMisspellingsAndBadGrammar(Node* node)
{
    if (!node)
        return;
    RefPtrWillBeRawPtr<Range> rangeToCheck = Range::create(*m_frame.document(), firstPositionInNode(node), lastPositionInNode(node));
    TextCheckingParagraph textToCheck(rangeToCheck, rangeToCheck);
    bool asynchronous = true;
    chunkAndMarkAllMisspellingsAndBadGrammar(resolveTextCheckingTypeMask(TextCheckingTypeSpelling | TextCheckingTypeGrammar), textToCheck, asynchronous);
}

void SpellChecker::chunkAndMarkAllMisspellingsAndBadGrammar(TextCheckingTypeMask textCheckingOptions, const TextCheckingParagraph& fullParagraphToCheck, bool asynchronous)
{
    if (fullParagraphToCheck.isRangeEmpty() || fullParagraphToCheck.isEmpty())
        return;

    // Since the text may be quite big chunk it up and adjust to the sentence boundary.
    const int kChunkSize = 16 * 1024;
    int start = fullParagraphToCheck.checkingStart();
    int end = fullParagraphToCheck.checkingEnd();
    start = std::min(start, end);
    end = std::max(start, end);
    const int kNumChunksToCheck = asynchronous ? (end - start + kChunkSize - 1) / (kChunkSize) : 1;
    int currentChunkStart = start;
    RefPtrWillBeRawPtr<Range> checkRange = fullParagraphToCheck.checkingRange();
    if (kNumChunksToCheck == 1 && asynchronous) {
        markAllMisspellingsAndBadGrammarInRanges(textCheckingOptions, checkRange.get(), checkRange.get(), asynchronous, 0);
        return;
    }

    for (int iter = 0; iter < kNumChunksToCheck; ++iter) {
        checkRange = fullParagraphToCheck.subrange(currentChunkStart, kChunkSize);
        setStart(checkRange.get(), startOfSentence(VisiblePosition(checkRange->startPosition())));
        setEnd(checkRange.get(), endOfSentence(VisiblePosition(checkRange->endPosition())));

        int checkingLength = 0;
        markAllMisspellingsAndBadGrammarInRanges(textCheckingOptions, checkRange.get(), checkRange.get(), asynchronous, iter, &checkingLength);
        currentChunkStart += checkingLength;
    }
}

void SpellChecker::markAllMisspellingsAndBadGrammarInRanges(TextCheckingTypeMask textCheckingOptions, Range* checkRange, Range* paragraphRange, bool asynchronous, int requestNumber, int* checkingLength)
{
    TextCheckingParagraph sentenceToCheck(checkRange, paragraphRange);
    if (checkingLength)
        *checkingLength = sentenceToCheck.checkingLength();

    RefPtr<SpellCheckRequest> request = SpellCheckRequest::create(resolveTextCheckingTypeMask(textCheckingOptions), TextCheckingProcessBatch, checkRange, paragraphRange, requestNumber);

    if (asynchronous) {
        m_spellCheckRequester->requestCheckingFor(request);
    } else {
        Vector<TextCheckingResult> results;
        checkTextOfParagraph(textChecker(), sentenceToCheck.text(), resolveTextCheckingTypeMask(textCheckingOptions), results);
        markAndReplaceFor(request, results);
    }
}

void SpellChecker::markAndReplaceFor(PassRefPtr<SpellCheckRequest> request, const Vector<TextCheckingResult>& results)
{
    ASSERT(request);

    TextCheckingTypeMask textCheckingOptions = request->data().mask();
    TextCheckingParagraph paragraph(request->checkingRange(), request->paragraphRange());

    bool shouldMarkSpelling = textCheckingOptions & TextCheckingTypeSpelling;
    bool shouldMarkGrammar = textCheckingOptions & TextCheckingTypeGrammar;

    // Expand the range to encompass entire paragraphs, since text checking needs that much context.
    int selectionOffset = 0;
    int ambiguousBoundaryOffset = -1;
    bool selectionChanged = false;
    bool restoreSelectionAfterChange = false;
    bool adjustSelectionForParagraphBoundaries = false;

    if (shouldMarkSpelling) {
        if (m_frame.selection().isCaret()) {
            // Attempt to save the caret position so we can restore it later if needed
            Position caretPosition = m_frame.selection().end();
            selectionOffset = paragraph.offsetTo(caretPosition, ASSERT_NO_EXCEPTION);
            restoreSelectionAfterChange = true;
            if (selectionOffset > 0 && (static_cast<unsigned>(selectionOffset) > paragraph.text().length() || paragraph.textCharAt(selectionOffset - 1) == newlineCharacter))
                adjustSelectionForParagraphBoundaries = true;
            if (selectionOffset > 0 && static_cast<unsigned>(selectionOffset) <= paragraph.text().length() && isAmbiguousBoundaryCharacter(paragraph.textCharAt(selectionOffset - 1)))
                ambiguousBoundaryOffset = selectionOffset - 1;
        }
    }

    for (unsigned i = 0; i < results.size(); i++) {
        int spellingRangeEndOffset = paragraph.checkingEnd();
        const TextCheckingResult* result = &results[i];
        int resultLocation = result->location + paragraph.checkingStart();
        int resultLength = result->length;
        bool resultEndsAtAmbiguousBoundary = ambiguousBoundaryOffset >= 0 && resultLocation + resultLength == ambiguousBoundaryOffset;

        // Only mark misspelling if:
        // 1. Current text checking isn't done for autocorrection, in which case shouldMarkSpelling is false.
        // 2. Result falls within spellingRange.
        // 3. The word in question doesn't end at an ambiguous boundary. For instance, we would not mark
        //    "wouldn'" as misspelled right after apostrophe is typed.
        if (shouldMarkSpelling && result->decoration == TextDecorationTypeSpelling && resultLocation >= paragraph.checkingStart() && resultLocation + resultLength <= spellingRangeEndOffset && !resultEndsAtAmbiguousBoundary) {
            ASSERT(resultLength > 0 && resultLocation >= 0);
            RefPtrWillBeRawPtr<Range> misspellingRange = paragraph.subrange(resultLocation, resultLength);
            misspellingRange->startContainer()->document().markers().addMarker(misspellingRange.get(), DocumentMarker::Spelling, result->replacement, result->hash);
        } else if (shouldMarkGrammar && result->decoration == TextDecorationTypeGrammar && paragraph.checkingRangeCovers(resultLocation, resultLength)) {
            ASSERT(resultLength > 0 && resultLocation >= 0);
            for (unsigned j = 0; j < result->details.size(); j++) {
                const GrammarDetail* detail = &result->details[j];
                ASSERT(detail->length > 0 && detail->location >= 0);
                if (paragraph.checkingRangeCovers(resultLocation + detail->location, detail->length)) {
                    RefPtrWillBeRawPtr<Range> badGrammarRange = paragraph.subrange(resultLocation + detail->location, detail->length);
                    badGrammarRange->startContainer()->document().markers().addMarker(badGrammarRange.get(), DocumentMarker::Grammar, detail->userDescription, result->hash);
                }
            }
        } else if (result->decoration == TextDecorationTypeInvisibleSpellcheck && resultLocation >= paragraph.checkingStart() && resultLocation + resultLength <= spellingRangeEndOffset) {
            ASSERT(resultLength > 0 && resultLocation >= 0);
            RefPtrWillBeRawPtr<Range> invisibleSpellcheckRange = paragraph.subrange(resultLocation, resultLength);
            invisibleSpellcheckRange->startContainer()->document().markers().addMarker(invisibleSpellcheckRange.get(), DocumentMarker::InvisibleSpellcheck, result->replacement, result->hash);
        }
    }

    if (selectionChanged) {
        TextCheckingParagraph extendedParagraph(paragraph);
        // Restore the caret position if we have made any replacements
        extendedParagraph.expandRangeToNextEnd();
        if (restoreSelectionAfterChange && selectionOffset >= 0 && selectionOffset <= extendedParagraph.rangeLength()) {
            RefPtrWillBeRawPtr<Range> selectionRange = extendedParagraph.subrange(0, selectionOffset);
            m_frame.selection().moveTo(selectionRange->endPosition(), DOWNSTREAM);
            if (adjustSelectionForParagraphBoundaries)
                m_frame.selection().modify(FrameSelection::AlterationMove, DirectionForward, CharacterGranularity);
        } else {
            // If this fails for any reason, the fallback is to go one position beyond the last replacement
            m_frame.selection().moveTo(m_frame.selection().selection().visibleEnd());
            m_frame.selection().modify(FrameSelection::AlterationMove, DirectionForward, CharacterGranularity);
        }
    }
}

void SpellChecker::markMisspellingsAndBadGrammar(const VisibleSelection& spellingSelection, bool markGrammar, const VisibleSelection& grammarSelection)
{
    if (unifiedTextCheckerEnabled()) {
        if (!isContinuousSpellCheckingEnabled())
            return;

        // markMisspellingsAndBadGrammar() is triggered by selection change, in which case we check spelling and grammar, but don't autocorrect misspellings.
        TextCheckingTypeMask textCheckingOptions = TextCheckingTypeSpelling;
        if (markGrammar && isGrammarCheckingEnabled())
            textCheckingOptions |= TextCheckingTypeGrammar;
        markAllMisspellingsAndBadGrammarInRanges(textCheckingOptions, spellingSelection.toNormalizedRange().get(), grammarSelection.toNormalizedRange().get());
        return;
    }

    RefPtrWillBeRawPtr<Range> firstMisspellingRange = nullptr;
    markMisspellings(spellingSelection, firstMisspellingRange);
    if (markGrammar)
        markBadGrammar(grammarSelection);
}

void SpellChecker::updateMarkersForWordsAffectedByEditing(bool doNotRemoveIfSelectionAtWordBoundary)
{
    if (textChecker().shouldEraseMarkersAfterChangeSelection(TextCheckingTypeSpelling))
        return;

    // We want to remove the markers from a word if an editing command will change the word. This can happen in one of
    // several scenarios:
    // 1. Insert in the middle of a word.
    // 2. Appending non whitespace at the beginning of word.
    // 3. Appending non whitespace at the end of word.
    // Note that, appending only whitespaces at the beginning or end of word won't change the word, so we don't need to
    // remove the markers on that word.
    // Of course, if current selection is a range, we potentially will edit two words that fall on the boundaries of
    // selection, and remove words between the selection boundaries.
    //
    VisiblePosition startOfSelection = m_frame.selection().selection().visibleStart();
    VisiblePosition endOfSelection = m_frame.selection().selection().visibleEnd();
    if (startOfSelection.isNull())
        return;
    // First word is the word that ends after or on the start of selection.
    VisiblePosition startOfFirstWord = startOfWord(startOfSelection, LeftWordIfOnBoundary);
    VisiblePosition endOfFirstWord = endOfWord(startOfSelection, LeftWordIfOnBoundary);
    // Last word is the word that begins before or on the end of selection
    VisiblePosition startOfLastWord = startOfWord(endOfSelection, RightWordIfOnBoundary);
    VisiblePosition endOfLastWord = endOfWord(endOfSelection, RightWordIfOnBoundary);

    if (startOfFirstWord.isNull()) {
        startOfFirstWord = startOfWord(startOfSelection, RightWordIfOnBoundary);
        endOfFirstWord = endOfWord(startOfSelection, RightWordIfOnBoundary);
    }

    if (endOfLastWord.isNull()) {
        startOfLastWord = startOfWord(endOfSelection, LeftWordIfOnBoundary);
        endOfLastWord = endOfWord(endOfSelection, LeftWordIfOnBoundary);
    }

    // If doNotRemoveIfSelectionAtWordBoundary is true, and first word ends at the start of selection,
    // we choose next word as the first word.
    if (doNotRemoveIfSelectionAtWordBoundary && endOfFirstWord == startOfSelection) {
        startOfFirstWord = nextWordPosition(startOfFirstWord);
        endOfFirstWord = endOfWord(startOfFirstWord, RightWordIfOnBoundary);
        if (startOfFirstWord == endOfSelection)
            return;
    }

    // If doNotRemoveIfSelectionAtWordBoundary is true, and last word begins at the end of selection,
    // we choose previous word as the last word.
    if (doNotRemoveIfSelectionAtWordBoundary && startOfLastWord == endOfSelection) {
        startOfLastWord = previousWordPosition(startOfLastWord);
        endOfLastWord = endOfWord(startOfLastWord, RightWordIfOnBoundary);
        if (endOfLastWord == startOfSelection)
            return;
    }

    if (startOfFirstWord.isNull() || endOfFirstWord.isNull() || startOfLastWord.isNull() || endOfLastWord.isNull())
        return;

    // Now we remove markers on everything between startOfFirstWord and endOfLastWord.
    // However, if an autocorrection change a single word to multiple words, we want to remove correction mark from all the
    // resulted words even we only edit one of them. For example, assuming autocorrection changes "avantgarde" to "avant
    // garde", we will have CorrectionIndicator marker on both words and on the whitespace between them. If we then edit garde,
    // we would like to remove the marker from word "avant" and whitespace as well. So we need to get the continous range of
    // of marker that contains the word in question, and remove marker on that whole range.
    Document* document = m_frame.document();
    ASSERT(document);
    RefPtrWillBeRawPtr<Range> wordRange = Range::create(*document, startOfFirstWord.deepEquivalent(), endOfLastWord.deepEquivalent());

    document->markers().removeMarkers(wordRange.get(), DocumentMarker::MisspellingMarkers(), DocumentMarkerController::RemovePartiallyOverlappingMarker);
}

void SpellChecker::didEndEditingOnTextField(Element* e)
{
    // Remove markers when deactivating a selection in an <input type="text"/>.
    // Prevent new ones from appearing too.
    m_spellCheckRequester->cancelCheck();
    HTMLTextFormControlElement* textFormControlElement = toHTMLTextFormControlElement(e);
    HTMLElement* innerText = textFormControlElement->innerTextElement();
    DocumentMarker::MarkerTypes markerTypes(DocumentMarker::Spelling);
    if (isGrammarCheckingEnabled() || unifiedTextCheckerEnabled())
        markerTypes.add(DocumentMarker::Grammar);
    for (Node* node = innerText; node; node = NodeTraversal::next(*node, innerText)) {
        m_frame.document()->markers().removeMarkers(node, markerTypes);
    }
}

void SpellChecker::respondToChangedSelection(const VisibleSelection& oldSelection, FrameSelection::SetSelectionOptions options)
{
    bool closeTyping = options & FrameSelection::CloseTyping;
    bool isContinuousSpellCheckingEnabled = this->isContinuousSpellCheckingEnabled();
    bool isContinuousGrammarCheckingEnabled = isContinuousSpellCheckingEnabled && isGrammarCheckingEnabled();
    if (isContinuousSpellCheckingEnabled) {
        VisibleSelection newAdjacentWords;
        VisibleSelection newSelectedSentence;
        bool caretBrowsing = m_frame.settings() && m_frame.settings()->caretBrowsingEnabled();
        if (m_frame.selection().selection().isContentEditable() || caretBrowsing) {
            VisiblePosition newStart(m_frame.selection().selection().visibleStart());
            newAdjacentWords = VisibleSelection(startOfWord(newStart, LeftWordIfOnBoundary), endOfWord(newStart, RightWordIfOnBoundary));
            if (isContinuousGrammarCheckingEnabled)
                newSelectedSentence = VisibleSelection(startOfSentence(newStart), endOfSentence(newStart));
        }

        // Don't check spelling and grammar if the change of selection is triggered by spelling correction itself.
        bool shouldCheckSpellingAndGrammar = !(options & FrameSelection::SpellCorrectionTriggered);

        // When typing we check spelling elsewhere, so don't redo it here.
        // If this is a change in selection resulting from a delete operation,
        // oldSelection may no longer be in the document.
        if (shouldCheckSpellingAndGrammar
            && closeTyping
            && oldSelection.isContentEditable()
            && oldSelection.start().inDocument()
            && !isSelectionInTextField(oldSelection)) {
            spellCheckOldSelection(oldSelection, newAdjacentWords, newSelectedSentence);
        }

        if (textChecker().shouldEraseMarkersAfterChangeSelection(TextCheckingTypeSpelling)) {
            if (RefPtrWillBeRawPtr<Range> wordRange = newAdjacentWords.toNormalizedRange())
                m_frame.document()->markers().removeMarkers(wordRange.get(), DocumentMarker::Spelling);
        }
        if (textChecker().shouldEraseMarkersAfterChangeSelection(TextCheckingTypeGrammar)) {
            if (RefPtrWillBeRawPtr<Range> sentenceRange = newSelectedSentence.toNormalizedRange())
                m_frame.document()->markers().removeMarkers(sentenceRange.get(), DocumentMarker::Grammar);
        }
    }

    // When continuous spell checking is off, existing markers disappear after the selection changes.
    if (!isContinuousSpellCheckingEnabled)
        m_frame.document()->markers().removeMarkers(DocumentMarker::Spelling);
    if (!isContinuousGrammarCheckingEnabled)
        m_frame.document()->markers().removeMarkers(DocumentMarker::Grammar);
}

void SpellChecker::spellCheckAfterBlur()
{
    if (!m_frame.selection().selection().isContentEditable())
        return;

    if (isSelectionInTextField(m_frame.selection().selection())) {
        // textFieldDidEndEditing() and textFieldDidBeginEditing() handle this.
        return;
    }

    VisibleSelection empty;
    spellCheckOldSelection(m_frame.selection().selection(), empty, empty);
}

void SpellChecker::spellCheckOldSelection(const VisibleSelection& oldSelection, const VisibleSelection& newAdjacentWords, const VisibleSelection& newSelectedSentence)
{
    VisiblePosition oldStart(oldSelection.visibleStart());
    VisiblePosition checkStartPos = startOfWord(oldStart, LeftWordIfOnBoundary);
    VisiblePosition checkEndPos = endOfWord(checkStartPos, RightWordIfOnBoundary);
    VisibleSelection oldAdjacentWords = VisibleSelection(checkStartPos, checkEndPos);
    if (oldAdjacentWords  != newAdjacentWords) {
        if (isContinuousSpellCheckingEnabled() && isGrammarCheckingEnabled()) {
            VisibleSelection selectedSentence = VisibleSelection(startOfSentence(oldStart), endOfSentence(oldStart));
            markMisspellingsAndBadGrammar(oldAdjacentWords, true, selectedSentence);
        } else {
            markMisspellingsAndBadGrammar(oldAdjacentWords, false, oldAdjacentWords);
        }
    }
}

static Node* findFirstMarkable(Node* node)
{
    while (node) {
        if (!node->renderer())
            return 0;
        if (node->renderer()->isText())
            return node;
        if (node->renderer()->isTextControl())
            node = toRenderTextControl(node->renderer())->textFormControlElement()->visiblePositionForIndex(1).deepEquivalent().deprecatedNode();
        else if (node->firstChild())
            node = node->firstChild();
        else
            node = node->nextSibling();
    }

    return 0;
}

bool SpellChecker::selectionStartHasMarkerFor(DocumentMarker::MarkerType markerType, int from, int length) const
{
    Node* node = findFirstMarkable(m_frame.selection().start().deprecatedNode());
    if (!node)
        return false;

    unsigned startOffset = static_cast<unsigned>(from);
    unsigned endOffset = static_cast<unsigned>(from + length);
    Vector<DocumentMarker*> markers = m_frame.document()->markers().markersFor(node);
    for (size_t i = 0; i < markers.size(); ++i) {
        DocumentMarker* marker = markers[i];
        if (marker->startOffset() <= startOffset && endOffset <= marker->endOffset() && marker->type() == markerType)
            return true;
    }

    return false;
}

TextCheckingTypeMask SpellChecker::resolveTextCheckingTypeMask(TextCheckingTypeMask textCheckingOptions)
{
    bool shouldMarkSpelling = textCheckingOptions & TextCheckingTypeSpelling;
    bool shouldMarkGrammar = textCheckingOptions & TextCheckingTypeGrammar;

    TextCheckingTypeMask checkingTypes = 0;
    if (shouldMarkSpelling)
        checkingTypes |= TextCheckingTypeSpelling;
    if (shouldMarkGrammar)
        checkingTypes |= TextCheckingTypeGrammar;

    return checkingTypes;
}

bool SpellChecker::unifiedTextCheckerEnabled() const
{
    return WebCore::unifiedTextCheckerEnabled(&m_frame);
}

void SpellChecker::cancelCheck()
{
    m_spellCheckRequester->cancelCheck();
}

void SpellChecker::requestTextChecking(const Element& element)
{
    RefPtrWillBeRawPtr<Range> rangeToCheck = rangeOfContents(const_cast<Element*>(&element));
    m_spellCheckRequester->requestCheckingFor(SpellCheckRequest::create(TextCheckingTypeSpelling | TextCheckingTypeGrammar, TextCheckingProcessBatch, rangeToCheck, rangeToCheck));
}


} // namespace WebCore<|MERGE_RESOLUTION|>--- conflicted
+++ resolved
@@ -356,11 +356,7 @@
         return;
 
     // Check spelling of one word
-<<<<<<< HEAD
-    RefPtr<Range> misspellingRange;
-=======
     RefPtrWillBeRawPtr<Range> misspellingRange = nullptr;
->>>>>>> 1cb4891d
     VisiblePosition checkStartPos = startOfWord(wordStart, LeftWordIfOnBoundary);
     VisiblePosition checkEndPos = selectionAfterTyping.visibleStart();
     markMisspellings(VisibleSelection(checkStartPos, checkEndPos), misspellingRange);
