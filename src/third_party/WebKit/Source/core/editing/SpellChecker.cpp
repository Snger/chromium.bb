--- conflicted
+++ resolved
@@ -419,17 +419,6 @@
         // Set the starting selection for the SpellingCorrectionCommand.  This will be the selected text
         // when undo is performed.
         VisibleSelection newSelection(misspellingRange.get(), DOWNSTREAM);
-<<<<<<< HEAD
-        if (newSelection != frame().selection().selection()) {
-            frame().selection().setSelection(newSelection);
-        }
-
-        frame().editor().replaceSelectionWithText(autocorrectedString, false, false);
-
-        // Reset the charet one character further.
-        frame().selection().moveTo(frame().selection().selection().visibleEnd());
-        frame().selection().modify(FrameSelection::AlterationMove, DirectionForward, CharacterGranularity);
-=======
 
         // Extend the selection to include the space that was typed.  This is so that the user
         // can continue typing after undo then right-arrow.
@@ -445,8 +434,8 @@
             newSelection.setExtent(extent);
         }
 
-        if (newSelection != m_frame.selection().selection()) {
-            m_frame.selection().setSelection(newSelection);
+        if (newSelection != frame().selection().selection()) {
+            frame().selection().setSelection(newSelection);
         }
 
         // Apply a SpellingCorrectionCommand, this will close typing and add itself to the undo stack.
@@ -455,9 +444,8 @@
         // Reset the caret N characters further, depending on how many positions we were
         // from the misspelling.
         for (int i = 0; i < positionsAfterMisspelling; ++i) {
-            m_frame.selection().modify(FrameSelection::AlterationMove, DirectionForward, CharacterGranularity);
-        }
->>>>>>> 3c7d516b
+            frame().selection().modify(FrameSelection::AlterationMove, DirectionForward, CharacterGranularity);
+        }
     }
 
     if (!isGrammarCheckingEnabled())
