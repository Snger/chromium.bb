/*
 * Copyright (C) 2004, 2006, 2009 Apple Inc. All rights reserved.
 *
 * Redistribution and use in source and binary forms, with or without
 * modification, are permitted provided that the following conditions
 * are met:
 * 1. Redistributions of source code must retain the above copyright
 *    notice, this list of conditions and the following disclaimer.
 * 2. Redistributions in binary form must reproduce the above copyright
 *    notice, this list of conditions and the following disclaimer in the
 *    documentation and/or other materials provided with the distribution.
 *
 * THIS SOFTWARE IS PROVIDED BY APPLE COMPUTER, INC. ``AS IS'' AND ANY
 * EXPRESS OR IMPLIED WARRANTIES, INCLUDING, BUT NOT LIMITED TO, THE
 * IMPLIED WARRANTIES OF MERCHANTABILITY AND FITNESS FOR A PARTICULAR
 * PURPOSE ARE DISCLAIMED.  IN NO EVENT SHALL APPLE COMPUTER, INC. OR
 * CONTRIBUTORS BE LIABLE FOR ANY DIRECT, INDIRECT, INCIDENTAL, SPECIAL,
 * EXEMPLARY, OR CONSEQUENTIAL DAMAGES (INCLUDING, BUT NOT LIMITED TO,
 * PROCUREMENT OF SUBSTITUTE GOODS OR SERVICES; LOSS OF USE, DATA, OR
 * PROFITS; OR BUSINESS INTERRUPTION) HOWEVER CAUSED AND ON ANY THEORY
 * OF LIABILITY, WHETHER IN CONTRACT, STRICT LIABILITY, OR TORT
 * (INCLUDING NEGLIGENCE OR OTHERWISE) ARISING IN ANY WAY OUT OF THE USE
 * OF THIS SOFTWARE, EVEN IF ADVISED OF THE POSSIBILITY OF SUCH DAMAGE.
 */

#ifndef TextIterator_h
#define TextIterator_h

#include "core/CoreExport.h"
#include "core/dom/Range.h"
#include "core/editing/EphemeralRange.h"
#include "core/editing/FindOptions.h"
#include "core/editing/iterators/FullyClippedStateStack.h"
#include "core/editing/iterators/TextIteratorFlags.h"
#include "core/editing/iterators/TextIteratorTextState.h"
#include "platform/heap/Handle.h"
#include "wtf/Vector.h"

namespace blink {

class InlineTextBox;
class LayoutText;
class LayoutTextFragment;

CORE_EXPORT String plainText(const EphemeralRange&, TextIteratorBehaviorFlags = TextIteratorDefaultBehavior);

String plainText(const EphemeralRangeInComposedTree&, TextIteratorBehaviorFlags = TextIteratorDefaultBehavior);

// Iterates through the DOM range, returning all the text, and 0-length boundaries
// at points where replaced elements break up the text flow.  The text comes back in
// chunks so as to optimize for performance of the iteration.

template<typename Strategy>
class CORE_TEMPLATE_CLASS_EXPORT TextIteratorAlgorithm {
    STACK_ALLOCATED();
public:
    // [start, end] indicates the document range that the iteration should take place within (both ends inclusive).
    TextIteratorAlgorithm(const PositionAlgorithm<Strategy>& start, const PositionAlgorithm<Strategy>& end, TextIteratorBehaviorFlags = TextIteratorDefaultBehavior);
    ~TextIteratorAlgorithm();

    bool atEnd() const { return !m_textState.positionNode() || m_shouldStop; }
    void advance();
    bool isInsideReplacedElement() const;

    EphemeralRangeTemplate<Strategy> range() const;
    Node* node() const;

    Document* ownerDocument() const;
    Node* currentContainer() const;
    int startOffsetInCurrentContainer() const;
    int endOffsetInCurrentContainer() const;
    PositionAlgorithm<Strategy> startPositionInCurrentContainer() const;
    PositionAlgorithm<Strategy> endPositionInCurrentContainer() const;

    const TextIteratorTextState& text() const { return m_textState; }
    int length() const { return m_textState.length(); }

    bool breaksAtReplacedElement() { return !(m_behavior & TextIteratorDoesNotBreakAtReplacedElement); }

    // Computes the length of the given range using a text iterator. The default
    // iteration behavior is to always emit object replacement characters for
    // replaced elements. When |forSelectionPreservation| is set to true, it
    // also emits spaces for other non-text nodes using the
    // |TextIteratorEmitsCharactersBetweenAllVisiblePosition| mode.
    static int rangeLength(const PositionAlgorithm<Strategy>& start, const PositionAlgorithm<Strategy>& end, bool forSelectionPreservation = false);

    static bool shouldEmitTabBeforeNode(Node*);
    static bool shouldEmitNewlineBeforeNode(Node&);
    static bool shouldEmitNewlineAfterNode(Node&);
    static bool shouldEmitNewlineForNode(Node*, bool emitsOriginalText);

    static bool supportsAltText(Node*);

private:
    enum IterationProgress {
        HandledNone,
        HandledOpenShadowRoots,
        HandledUserAgentShadowRoot,
        HandledNode,
        HandledChildren
    };

    void initialize(Node* startContainer, int startOffset, Node* endContainer, int endOffset);

    void exitNode();
    bool shouldRepresentNodeOffsetZero();
    bool shouldEmitSpaceBeforeAndAfterNode(Node*);
    void representNodeOffsetZero();
    bool handleTextNode();
    bool handleReplacedElement();
    bool handleNonTextNode();
    void handleTextBox();
    void handleTextNodeFirstLetter(LayoutTextFragment*);
    void emitCharacter(UChar, Node* textNode, Node* offsetBaseNode, int textStartOffset, int textEndOffset);
    void emitText(Node* textNode, LayoutText* layoutObject, int textStartOffset, int textEndOffset);

    // Used by selection preservation code.  There should be one character emitted between every VisiblePosition
    // in the Range used to create the TextIterator.
    // FIXME <rdar://problem/6028818>: This functionality should eventually be phased out when we rewrite
    // moveParagraphs to not clone/destroy moved content.
    bool emitsCharactersBetweenAllVisiblePositions() const { return m_behavior & TextIteratorEmitsCharactersBetweenAllVisiblePositions; }

    bool entersTextControls() const { return m_behavior & TextIteratorEntersTextControls; }

    // Used in pasting inside password field.
    bool emitsOriginalText() const { return m_behavior & TextIteratorEmitsOriginalText; }

    // Used when the visibility of the style should not affect text gathering.
    bool ignoresStyleVisibility() const { return m_behavior & TextIteratorIgnoresStyleVisibility; }

    // Used when the iteration should stop if form controls are reached.
    bool stopsOnFormControls() const { return m_behavior & TextIteratorStopsOnFormControls; }

    bool emitsImageAltText() const { return m_behavior & TextIteratorEmitsImageAltText; }

    bool entersOpenShadowRoots() const { return m_behavior & TextIteratorEntersOpenShadowRoots; }

    bool emitsObjectReplacementCharacter() const { return m_behavior & TextIteratorEmitsObjectReplacementCharacter; }

<<<<<<< HEAD
    bool excludesAutofilledValue() const { return m_behavior & TextIteratorExcludeAutofilledValue; }
=======
    bool emitsOverflowHiddenText() const { return !(m_behavior & TextIteratorDoesNotEmitOverflowHiddenText); }
>>>>>>> 2274a1e5

    // Current position, not necessarily of the text being returned, but position
    // as we walk through the DOM tree.
    RawPtrWillBeMember<Node> m_node;
    int m_offset;
    IterationProgress m_iterationProgress;
    FullyClippedStateStackAlgorithm<Strategy> m_fullyClippedStack;
    int m_shadowDepth;

    // The range.
    RawPtrWillBeMember<Node> m_startContainer;
    int m_startOffset;
    RawPtrWillBeMember<Node> m_endContainer;
    int m_endOffset;
    RawPtrWillBeMember<Node> m_pastEndNode;

    // Used when there is still some pending text from the current node; when these
    // are false and 0, we go back to normal iterating.
    bool m_needsAnotherNewline;
    InlineTextBox* m_textBox;
    // Used when iteration over :first-letter text to save pointer to
    // remaining text box.
    InlineTextBox* m_remainingTextBox;
    // Used to point to LayoutText object for :first-letter.
    LayoutText* m_firstLetterText;

    // Used to do the whitespace collapsing logic.
    RawPtrWillBeMember<Text> m_lastTextNode;
    bool m_lastTextNodeEndedWithCollapsedSpace;

    // Used when text boxes are out of order (Hebrew/Arabic w/ embeded LTR text)
    Vector<InlineTextBox*> m_sortedTextBoxes;
    size_t m_sortedTextBoxesPosition;

    const TextIteratorBehaviorFlags m_behavior;

    // Used when deciding text fragment created by :first-letter should be looked into.
    bool m_handledFirstLetter;
    // Used when stopsOnFormControls() is true to determine if the iterator should keep advancing.
    bool m_shouldStop;
    // Used for use counter |InnerTextWithShadowTree| and
    // |SelectionToStringWithShadowTree|, we should not use other purpose.
    bool m_handleShadowRoot;

    // Contains state of emitted text.
    TextIteratorTextState m_textState;
};

extern template class CORE_EXTERN_TEMPLATE_EXPORT TextIteratorAlgorithm<EditingStrategy>;
extern template class CORE_EXTERN_TEMPLATE_EXPORT TextIteratorAlgorithm<EditingInComposedTreeStrategy>;

using TextIterator = TextIteratorAlgorithm<EditingStrategy>;
using TextIteratorInComposedTree = TextIteratorAlgorithm<EditingInComposedTreeStrategy>;

} // namespace blink

#endif // TextIterator_h<|MERGE_RESOLUTION|>--- conflicted
+++ resolved
@@ -137,11 +137,9 @@
 
     bool emitsObjectReplacementCharacter() const { return m_behavior & TextIteratorEmitsObjectReplacementCharacter; }
 
-<<<<<<< HEAD
     bool excludesAutofilledValue() const { return m_behavior & TextIteratorExcludeAutofilledValue; }
-=======
+
     bool emitsOverflowHiddenText() const { return !(m_behavior & TextIteratorDoesNotEmitOverflowHiddenText); }
->>>>>>> 2274a1e5
 
     // Current position, not necessarily of the text being returned, but position
     // as we walk through the DOM tree.
