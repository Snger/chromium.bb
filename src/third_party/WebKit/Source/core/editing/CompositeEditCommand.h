--- conflicted
+++ resolved
@@ -124,13 +124,8 @@
     virtual void removeNode(PassRefPtr<Node>, ShouldAssumeContentIsAlwaysEditable = DoNotAssumeContentIsAlwaysEditable);
     HTMLElement* replaceElementWithSpanPreservingChildrenAndAttributes(PassRefPtr<HTMLElement>);
     void removeNodePreservingChildren(PassRefPtr<Node>, ShouldAssumeContentIsAlwaysEditable = DoNotAssumeContentIsAlwaysEditable);
-<<<<<<< HEAD
     void removeNodeAndPruneAncestors(PassRefPtr<Node>, Node* excludeNode = 0);
-    void moveRemainingSiblingsToNewParent(Node*, Node* pastLastNodeToMove, PassRefPtr<Element> prpNewParent);
-=======
-    void removeNodeAndPruneAncestors(PassRefPtr<Node>);
     void moveRemainingSiblingsToNewParent(Node*, Node* pastLastNodeToMove, PassRefPtr<Element> prpNewParent, PassRefPtr<Node> prpRefChild = 0);
->>>>>>> b88291cf
     void updatePositionForNodeRemovalPreservingChildren(Position&, Node*);
     void prune(PassRefPtr<Node>, Node* excludeNode = 0);
     void replaceTextInNode(PassRefPtr<Text>, unsigned offset, unsigned count, const String& replacementText);
@@ -170,8 +165,6 @@
 
     Position positionAvoidingSpecialElementBoundary(const Position&);
 
-<<<<<<< HEAD
-=======
     bool prepareForBlockCommand(VisiblePosition& startOfSelection, VisiblePosition& endOfSelection,
                                 RefPtr<ContainerNode>& startScope, RefPtr<ContainerNode>& endScope,
                                 int& startIndex, int& endIndex,
@@ -179,7 +172,6 @@
     void finishBlockCommand(PassRefPtr<ContainerNode> startScope, PassRefPtr<ContainerNode> endScope,
                             int startIndex, int endIndex);
 
->>>>>>> b88291cf
     PassRefPtr<Node> splitTreeToNode(Node*, Node*, bool splitAncestor = false);
 
     Vector<RefPtr<EditCommand> > m_commands;
