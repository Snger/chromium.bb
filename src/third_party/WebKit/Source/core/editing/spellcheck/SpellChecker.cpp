/*
 * Copyright (C) 2006, 2007, 2008, 2011 Apple Inc. All rights reserved.
 * Copyright (C) 2008 Nokia Corporation and/or its subsidiary(-ies)
 *
 * Redistribution and use in source and binary forms, with or without
 * modification, are permitted provided that the following conditions
 * are met:
 * 1. Redistributions of source code must retain the above copyright
 *    notice, this list of conditions and the following disclaimer.
 * 2. Redistributions in binary form must reproduce the above copyright
 *    notice, this list of conditions and the following disclaimer in the
 *    documentation and/or other materials provided with the distribution.
 *
 * THIS SOFTWARE IS PROVIDED BY APPLE COMPUTER, INC. ``AS IS'' AND ANY
 * EXPRESS OR IMPLIED WARRANTIES, INCLUDING, BUT NOT LIMITED TO, THE
 * IMPLIED WARRANTIES OF MERCHANTABILITY AND FITNESS FOR A PARTICULAR
 * PURPOSE ARE DISCLAIMED.  IN NO EVENT SHALL APPLE COMPUTER, INC. OR
 * CONTRIBUTORS BE LIABLE FOR ANY DIRECT, INDIRECT, INCIDENTAL, SPECIAL,
 * EXEMPLARY, OR CONSEQUENTIAL DAMAGES (INCLUDING, BUT NOT LIMITED TO,
 * PROCUREMENT OF SUBSTITUTE GOODS OR SERVICES; LOSS OF USE, DATA, OR
 * PROFITS; OR BUSINESS INTERRUPTION) HOWEVER CAUSED AND ON ANY THEORY
 * OF LIABILITY, WHETHER IN CONTRACT, STRICT LIABILITY, OR TORT
 * (INCLUDING NEGLIGENCE OR OTHERWISE) ARISING IN ANY WAY OUT OF THE USE
 * OF THIS SOFTWARE, EVEN IF ADVISED OF THE POSSIBILITY OF SUCH DAMAGE.
 */

#include "config.h"
#include "core/editing/spellcheck/SpellChecker.h"

#include "core/HTMLNames.h"
#include "core/dom/Document.h"
#include "core/dom/Element.h"
#include "core/dom/NodeTraversal.h"
#include "core/editing/EditingUtilities.h"
#include "core/editing/Editor.h"
#include "core/editing/EphemeralRange.h"
#include "core/editing/VisibleUnits.h"
#include "core/editing/iterators/CharacterIterator.h"
#include "core/editing/markers/DocumentMarkerController.h"
#include "core/editing/spellcheck/SpellCheckRequester.h"
#include "core/editing/spellcheck/TextCheckingHelper.h"
#include "core/frame/LocalFrame.h"
#include "core/frame/Settings.h"
#include "core/html/HTMLInputElement.h"
#include "core/layout/LayoutTextControl.h"
#include "core/loader/EmptyClients.h"
#include "core/page/Page.h"
#include "core/page/SpellCheckerClient.h"
#include "platform/text/TextCheckerClient.h"

namespace blink {

using namespace HTMLNames;

namespace {

bool isSelectionInTextField(const VisibleSelection& selection)
{
    HTMLTextFormControlElement* textControl = enclosingTextFormControl(selection.start());
    return isHTMLInputElement(textControl) && toHTMLInputElement(textControl)->isTextField();
}

bool isSelectionInTextArea(const VisibleSelection& selection)
{
    HTMLTextFormControlElement* textControl = enclosingTextFormControl(selection.start());
    return isHTMLTextAreaElement(textControl);
}

bool isSelectionInTextFormControl(const VisibleSelection& selection)
{
    return !!enclosingTextFormControl(selection.start());
}

} // namespace

PassOwnPtrWillBeRawPtr<SpellChecker> SpellChecker::create(LocalFrame& frame)
{
    return adoptPtrWillBeNoop(new SpellChecker(frame));
}

static SpellCheckerClient& emptySpellCheckerClient()
{
    DEFINE_STATIC_LOCAL(EmptySpellCheckerClient, client, ());
    return client;
}

SpellCheckerClient& SpellChecker::spellCheckerClient() const
{
    if (Page* page = frame().page())
        return page->spellCheckerClient();
    return emptySpellCheckerClient();
}

TextCheckerClient& SpellChecker::textChecker() const
{
    return spellCheckerClient().textChecker();
}

SpellChecker::SpellChecker(LocalFrame& frame)
    : m_frame(&frame)
    , m_spellCheckRequester(SpellCheckRequester::create(frame))
{
}

SpellChecker::~SpellChecker()
{
}

bool SpellChecker::isContinuousSpellCheckingEnabled() const
{
    return spellCheckerClient().isContinuousSpellCheckingEnabled();
}

void SpellChecker::toggleContinuousSpellChecking()
{
    spellCheckerClient().toggleContinuousSpellChecking();
    if (isContinuousSpellCheckingEnabled())
        return;
    for (Frame* frame = this->frame().page()->mainFrame(); frame; frame = frame->tree().traverseNext()) {
        if (!frame->isLocalFrame())
            continue;
        for (Node& node : NodeTraversal::startsAt(&toLocalFrame(frame)->document()->rootNode()))
            node.setAlreadySpellChecked(false);
    }
}

bool SpellChecker::isGrammarCheckingEnabled()
{
    return spellCheckerClient().isGrammarCheckingEnabled();
}

void SpellChecker::didBeginEditing(Element* element)
{
    if (isContinuousSpellCheckingEnabled() && unifiedTextCheckerEnabled()) {
        bool isTextField = false;
        HTMLTextFormControlElement* enclosingHTMLTextFormControlElement = 0;
        if (!isHTMLTextFormControlElement(*element))
            enclosingHTMLTextFormControlElement = enclosingTextFormControl(firstPositionInNode(element));
        element = enclosingHTMLTextFormControlElement ? enclosingHTMLTextFormControlElement : element;
        Element* parent = element;
        if (isHTMLTextFormControlElement(*element)) {
            HTMLTextFormControlElement* textControl = toHTMLTextFormControlElement(element);
            parent = textControl;
            element = textControl->innerEditorElement();
            if (!element)
                return;
            isTextField = isHTMLInputElement(*textControl) && toHTMLInputElement(*textControl).isTextField();
        }

        if (isTextField || !parent->isAlreadySpellChecked()) {
            // We always recheck textfields because markers are removed from them on blur.
            VisibleSelection selection = VisibleSelection::selectionFromContentsOfNode(element);
            markMisspellingsAndBadGrammar(selection);
            if (!isTextField)
                parent->setAlreadySpellChecked(true);
        }
    }
}

void SpellChecker::ignoreSpelling()
{
    removeMarkers(frame().selection().selection(), DocumentMarker::Spelling);
}

void SpellChecker::advanceToNextMisspelling(bool startBeforeSelection)
{
    // The basic approach is to search in two phases - from the selection end to the end of the doc, and
    // then we wrap and search from the doc start to (approximately) where we started.

    // Start at the end of the selection, search to edge of document. Starting at the selection end makes
    // repeated "check spelling" commands work.
    VisibleSelection selection(frame().selection().selection());
    Position spellingSearchStart, spellingSearchEnd;
    Range::selectNodeContents(frame().document(), spellingSearchStart, spellingSearchEnd);

    bool startedWithSelection = false;
    if (selection.start().anchorNode()) {
        startedWithSelection = true;
        if (startBeforeSelection) {
            VisiblePosition start(selection.visibleStart());
            // We match AppKit's rule: Start 1 character before the selection.
            VisiblePosition oneBeforeStart = previousPositionOf(start);
            spellingSearchStart = (oneBeforeStart.isNotNull() ? oneBeforeStart : start).toParentAnchoredPosition();
        } else {
            spellingSearchStart = selection.visibleEnd().toParentAnchoredPosition();
        }
    }

    Position position = spellingSearchStart;
    if (!isEditablePosition(position)) {
        // This shouldn't happen in very often because the Spelling menu items aren't enabled unless the
        // selection is editable.
        // This can happen in Mail for a mix of non-editable and editable content (like Stationary),
        // when spell checking the whole document before sending the message.
        // In that case the document might not be editable, but there are editable pockets that need to be spell checked.

        position = firstEditableVisiblePositionAfterPositionInRoot(position, frame().document()->documentElement()).deepEquivalent();
        if (position.isNull())
            return;

        spellingSearchStart = position.parentAnchoredEquivalent();
        startedWithSelection = false; // won't need to wrap
    }

    // topNode defines the whole range we want to operate on
    ContainerNode* topNode = highestEditableRoot(position);
    // TODO(yosin): |lastOffsetForEditing()| is wrong here if
    // |editingIgnoresContent(highestEditableRoot())| returns true, e.g. <table>
    spellingSearchEnd = Position::editingPositionOf(topNode, EditingStrategy::lastOffsetForEditing(topNode));

    // If spellingSearchRange starts in the middle of a word, advance to the
    // next word so we start checking at a word boundary. Going back by one char
    // and then forward by a word does the trick.
    if (startedWithSelection) {
    VisiblePosition oneBeforeStart = previousPositionOf(createVisiblePosition(spellingSearchStart));
        if (oneBeforeStart.isNotNull())
            spellingSearchStart = endOfWord(oneBeforeStart).toParentAnchoredPosition();
        // else we were already at the start of the editable node
    }

    if (spellingSearchStart == spellingSearchEnd)
        return; // nothing to search in

    // We go to the end of our first range instead of the start of it, just to be sure
    // we don't get foiled by any word boundary problems at the start. It means we might
    // do a tiny bit more searching.
    Node* searchEndNodeAfterWrap = spellingSearchEnd.computeContainerNode();
    int searchEndOffsetAfterWrap = spellingSearchEnd.offsetInContainerNode();

    int misspellingOffset = 0;
    GrammarDetail grammarDetail;
    int grammarPhraseOffset = 0;
    Position grammarSearchStart, grammarSearchEnd;
    String badGrammarPhrase;
    String misspelledWord;

    bool isSpelling = true;
    int foundOffset = 0;
    String foundItem;
    if (unifiedTextCheckerEnabled()) {
        grammarSearchStart = spellingSearchStart;
        grammarSearchEnd = spellingSearchEnd;
        foundItem = TextCheckingHelper(spellCheckerClient(), spellingSearchStart, spellingSearchEnd).findFirstMisspellingOrBadGrammar(isGrammarCheckingEnabled(), isSpelling, foundOffset, grammarDetail);
        if (isSpelling) {
            misspelledWord = foundItem;
            misspellingOffset = foundOffset;
        } else {
            badGrammarPhrase = foundItem;
            grammarPhraseOffset = foundOffset;
        }
    } else {
        misspelledWord = TextCheckingHelper(spellCheckerClient(), spellingSearchStart, spellingSearchEnd).findFirstMisspelling(misspellingOffset, false);
        grammarSearchStart = spellingSearchStart;
        grammarSearchEnd = spellingSearchEnd;
        if (!misspelledWord.isEmpty()) {
            // Stop looking at start of next misspelled word
            CharacterIterator chars(grammarSearchStart, grammarSearchEnd);
            chars.advance(misspellingOffset);
            grammarSearchEnd = chars.startPosition();
        }

        if (isGrammarCheckingEnabled())
            badGrammarPhrase = TextCheckingHelper(spellCheckerClient(), grammarSearchStart, grammarSearchEnd).findFirstBadGrammar(grammarDetail, grammarPhraseOffset, false);
    }

    // If we found neither bad grammar nor a misspelled word, wrap and try again (but don't bother if we started at the beginning of the
    // block rather than at a selection).
    if (startedWithSelection && !misspelledWord && !badGrammarPhrase) {
        spellingSearchStart = Position::editingPositionOf(topNode, 0);
        // going until the end of the very first chunk we tested is far enough
        spellingSearchEnd = Position::editingPositionOf(searchEndNodeAfterWrap, searchEndOffsetAfterWrap);

        if (unifiedTextCheckerEnabled()) {
            grammarSearchStart = spellingSearchStart;
            grammarSearchEnd = spellingSearchEnd;
            foundItem = TextCheckingHelper(spellCheckerClient(), spellingSearchStart, spellingSearchEnd).findFirstMisspellingOrBadGrammar(isGrammarCheckingEnabled(), isSpelling, foundOffset, grammarDetail);
            if (isSpelling) {
                misspelledWord = foundItem;
                misspellingOffset = foundOffset;
            } else {
                badGrammarPhrase = foundItem;
                grammarPhraseOffset = foundOffset;
            }
        } else {
            misspelledWord = TextCheckingHelper(spellCheckerClient(), spellingSearchStart, spellingSearchEnd).findFirstMisspelling(misspellingOffset, false);
            grammarSearchStart = spellingSearchStart;
            grammarSearchEnd = spellingSearchEnd;
            if (!misspelledWord.isEmpty()) {
                // Stop looking at start of next misspelled word
                CharacterIterator chars(grammarSearchStart, grammarSearchEnd);
                chars.advance(misspellingOffset);
                grammarSearchEnd = chars.startPosition();
            }

            if (isGrammarCheckingEnabled())
                badGrammarPhrase = TextCheckingHelper(spellCheckerClient(), grammarSearchStart, grammarSearchEnd).findFirstBadGrammar(grammarDetail, grammarPhraseOffset, false);
        }
    }

    if (!badGrammarPhrase.isEmpty()) {
        // We found bad grammar. Since we only searched for bad grammar up to the first misspelled word, the bad grammar
        // takes precedence and we ignore any potential misspelled word. Select the grammar detail, update the spelling
        // panel, and store a marker so we draw the green squiggle later.

        ASSERT(badGrammarPhrase.length() > 0);
        ASSERT(grammarDetail.location != -1 && grammarDetail.length > 0);

        // FIXME 4859190: This gets confused with doubled punctuation at the end of a paragraph
        const EphemeralRange badGrammarRange = calculateCharacterSubrange(EphemeralRange(grammarSearchStart, grammarSearchEnd), grammarPhraseOffset + grammarDetail.location, grammarDetail.length);
        frame().selection().setSelection(VisibleSelection(badGrammarRange));
        frame().selection().revealSelection();

        frame().document()->markers().addMarker(badGrammarRange.startPosition(), badGrammarRange.endPosition(), DocumentMarker::Grammar, grammarDetail.userDescription);
    } else if (!misspelledWord.isEmpty()) {
        // We found a misspelling, but not any earlier bad grammar. Select the misspelling, update the spelling panel, and store
        // a marker so we draw the red squiggle later.

        const EphemeralRange misspellingRange = calculateCharacterSubrange(EphemeralRange(spellingSearchStart, spellingSearchEnd), misspellingOffset, misspelledWord.length());
        frame().selection().setSelection(VisibleSelection(misspellingRange));
        frame().selection().revealSelection();

        spellCheckerClient().updateSpellingUIWithMisspelledWord(misspelledWord);
        frame().document()->markers().addMarker(misspellingRange.startPosition(), misspellingRange.endPosition(), DocumentMarker::Spelling);
    }
}

void SpellChecker::showSpellingGuessPanel()
{
    if (spellCheckerClient().spellingUIIsShowing()) {
        spellCheckerClient().showSpellingUI(false);
        return;
    }

    advanceToNextMisspelling(true);
    spellCheckerClient().showSpellingUI(true);
}

void SpellChecker::clearMisspellingsAndBadGrammar(const VisibleSelection &movingSelection)
{
    removeMarkers(movingSelection, DocumentMarker::MisspellingMarkers());
}

void SpellChecker::markMisspellingsAndBadGrammar(const VisibleSelection &movingSelection)
{
    markMisspellingsAndBadGrammar(movingSelection, isContinuousSpellCheckingEnabled() && isGrammarCheckingEnabled(), movingSelection);
}

void SpellChecker::markMisspellingsAfterLineBreak(const VisibleSelection& wordSelection)
{
    TRACE_EVENT0("blink", "SpellChecker::markMisspellingsAfterLineBreak");

    if (!unifiedTextCheckerEnabled()) {
        markMisspellings(wordSelection);
        return;
    }

    TextCheckingTypeMask textCheckingOptions = 0;

    if (isContinuousSpellCheckingEnabled())
        textCheckingOptions |= TextCheckingTypeSpelling;

    if (isGrammarCheckingEnabled())
        textCheckingOptions |= TextCheckingTypeGrammar;

    VisibleSelection wholeParagraph(
        startOfParagraph(wordSelection.visibleStart()),
        endOfParagraph(wordSelection.visibleEnd()));

    markAllMisspellingsAndBadGrammarInRanges(
        textCheckingOptions, wordSelection.toNormalizedEphemeralRange(),
        wholeParagraph.toNormalizedEphemeralRange());
}

void SpellChecker::markMisspellingsAfterTypingToWord(const VisiblePosition &wordStart, const VisibleSelection& selectionAfterTyping)
{
    TRACE_EVENT0("blink", "SpellChecker::markMisspellingsAfterTypingToWord");

    if (unifiedTextCheckerEnabled()) {
        TextCheckingTypeMask textCheckingOptions = 0;

        if (isContinuousSpellCheckingEnabled())
            textCheckingOptions |= TextCheckingTypeSpelling;

        if (!(textCheckingOptions & TextCheckingTypeSpelling))
            return;

        if (isGrammarCheckingEnabled())
            textCheckingOptions |= TextCheckingTypeGrammar;

        VisibleSelection adjacentWords = VisibleSelection(startOfWord(wordStart, LeftWordIfOnBoundary), endOfWord(wordStart, RightWordIfOnBoundary));
        if (textCheckingOptions & TextCheckingTypeGrammar) {
            VisibleSelection selectedSentence = VisibleSelection(startOfSentence(wordStart), endOfSentence(wordStart));
            markAllMisspellingsAndBadGrammarInRanges(textCheckingOptions, adjacentWords.toNormalizedEphemeralRange(), selectedSentence.toNormalizedEphemeralRange());
        } else {
            markAllMisspellingsAndBadGrammarInRanges(textCheckingOptions, adjacentWords.toNormalizedEphemeralRange(), adjacentWords.toNormalizedEphemeralRange());
        }
        return;
    }

    if (!isContinuousSpellCheckingEnabled())
        return;

    // Check spelling of one word
<<<<<<< HEAD
    bool result = markMisspellings(VisibleSelection(startOfWord(wordStart, LeftWordIfOnBoundary), endOfWord(wordStart, RightWordIfOnBoundary)));
=======
    RefPtrWillBeRawPtr<Range> misspellingRange = nullptr;
    VisiblePosition checkStartPos = startOfWord(wordStart, LeftWordIfOnBoundary);
    VisiblePosition checkEndPos = selectionAfterTyping.visibleStart();
    markMisspellings(VisibleSelection(checkStartPos, checkEndPos), misspellingRange);
>>>>>>> b9e7aceb

    if (!result || !isGrammarCheckingEnabled())
        return;

    // Check grammar of entire sentence
    markBadGrammar(VisibleSelection(startOfSentence(wordStart), endOfSentence(wordStart)));
}

bool SpellChecker::markMisspellingsOrBadGrammar(const VisibleSelection& selection, bool checkSpelling)
{
    // This function is called with a selection already expanded to word boundaries.
    // Might be nice to assert that here.

    // This function is used only for as-you-type checking, so if that's off we do nothing. Note that
    // grammar checking can only be on if spell checking is also on.
    if (!isContinuousSpellCheckingEnabled())
        return false;

    TRACE_EVENT0("blink", "SpellChecker::markMisspellingsOrBadGrammar");

    const EphemeralRange range = selection.toNormalizedEphemeralRange();
    if (range.isNull())
        return false;

    // If we're not in an editable node, bail.
    Node* editableNode = range.startPosition().computeContainerNode();
    if (!editableNode || !editableNode->hasEditableStyle())
        return false;

    if (!isSpellCheckingEnabledFor(editableNode))
        return false;

    TextCheckingHelper checker(spellCheckerClient(), range.startPosition(), range.endPosition());
    if (checkSpelling)
        return checker.markAllMisspellings();

    if (isGrammarCheckingEnabled())
        checker.markAllBadGrammar();
    return false;
}

bool SpellChecker::isSpellCheckingEnabledFor(Node* node) const
{
    if (!node)
        return false;
    const Element* focusedElement = node->isElementNode() ? toElement(node) : node->parentElement();
    if (!focusedElement)
        return false;
    return focusedElement->isSpellCheckingEnabled();
}

bool SpellChecker::isSpellCheckingEnabledInFocusedNode() const
{
    return isSpellCheckingEnabledFor(frame().selection().start().anchorNode());
}

bool SpellChecker::markMisspellings(const VisibleSelection& selection)
{
    return markMisspellingsOrBadGrammar(selection, true);
}

void SpellChecker::markBadGrammar(const VisibleSelection& selection)
{
    markMisspellingsOrBadGrammar(selection, false);
}

void SpellChecker::markAllMisspellingsAndBadGrammarInRanges(TextCheckingTypeMask textCheckingOptions, const EphemeralRange& spellingRange, const EphemeralRange& grammarRange)
{
    ASSERT(unifiedTextCheckerEnabled());

    bool shouldMarkGrammar = textCheckingOptions & TextCheckingTypeGrammar;

    // This function is called with selections already expanded to word boundaries.
    if (spellingRange.isNull() || (shouldMarkGrammar && grammarRange.isNull()))
        return;

    // If we're not in an editable node, bail.
    Node* editableNode = spellingRange.startPosition().computeContainerNode();
    if (!editableNode || !editableNode->hasEditableStyle())
        return;

    if (!isSpellCheckingEnabledFor(editableNode))
        return;

    TextCheckingParagraph fullParagraphToCheck(shouldMarkGrammar ? grammarRange : spellingRange);

    bool asynchronous = frame().settings() && frame().settings()->asynchronousSpellCheckingEnabled();
    chunkAndMarkAllMisspellingsAndBadGrammar(textCheckingOptions, fullParagraphToCheck, asynchronous);
}

void SpellChecker::chunkAndMarkAllMisspellingsAndBadGrammar(Node* node)
{
    TRACE_EVENT0("blink", "SpellChecker::chunkAndMarkAllMisspellingsAndBadGrammar");
    if (!node)
        return;
    RefPtrWillBeRawPtr<Range> rangeToCheck = Range::create(*frame().document(), firstPositionInNode(node), lastPositionInNode(node));
    TextCheckingParagraph textToCheck(rangeToCheck, rangeToCheck);
    bool asynchronous = true;
    chunkAndMarkAllMisspellingsAndBadGrammar(resolveTextCheckingTypeMask(TextCheckingTypeSpelling | TextCheckingTypeGrammar), textToCheck, asynchronous);
}

void SpellChecker::chunkAndMarkAllMisspellingsAndBadGrammar(TextCheckingTypeMask textCheckingOptions, const TextCheckingParagraph& fullParagraphToCheck, bool asynchronous)
{
    if (fullParagraphToCheck.isEmpty())
        return;

    // Since the text may be quite big chunk it up and adjust to the sentence boundary.
    const int kChunkSize = 16 * 1024;
    int start = fullParagraphToCheck.checkingStart();
    int end = fullParagraphToCheck.checkingEnd();
    start = std::min(start, end);
    end = std::max(start, end);
    const int kNumChunksToCheck = asynchronous ? (end - start + kChunkSize - 1) / (kChunkSize) : 1;
    int currentChunkStart = start;
    if (kNumChunksToCheck == 1 && asynchronous) {
        EphemeralRange checkRange = fullParagraphToCheck.checkingRange();
        markAllMisspellingsAndBadGrammarInRanges(textCheckingOptions, checkRange, checkRange, asynchronous, 0);
        return;
    }

    for (int iter = 0; iter < kNumChunksToCheck; ++iter) {
        EphemeralRange checkRange = expandRangeToSentenceBoundary(fullParagraphToCheck.subrange(currentChunkStart, kChunkSize));

        int checkingLength = 0;
        markAllMisspellingsAndBadGrammarInRanges(textCheckingOptions, checkRange, checkRange, asynchronous, iter, &checkingLength);
        currentChunkStart += checkingLength;
    }
}

void SpellChecker::markAllMisspellingsAndBadGrammarInRanges(TextCheckingTypeMask textCheckingOptions, const EphemeralRange& checkRange, const EphemeralRange& paragraphRange, bool asynchronous, int requestNumber, int* checkingLength)
{
    TextCheckingParagraph sentenceToCheck(checkRange, paragraphRange);
    if (checkingLength)
        *checkingLength = sentenceToCheck.checkingLength();

    RefPtrWillBeRawPtr<SpellCheckRequest> request = SpellCheckRequest::create(resolveTextCheckingTypeMask(textCheckingOptions), TextCheckingProcessBatch, checkRange, paragraphRange, requestNumber);
    if (!request)
        return;

    if (asynchronous) {
        m_spellCheckRequester->requestCheckingFor(request);
        return;
    }

    Vector<TextCheckingResult> results;
    checkTextOfParagraph(textChecker(), sentenceToCheck.text(), resolveTextCheckingTypeMask(textCheckingOptions), results);
    markAndReplaceFor(request, results);
}

void SpellChecker::markAndReplaceFor(PassRefPtrWillBeRawPtr<SpellCheckRequest> request, const Vector<TextCheckingResult>& results)
{
    TRACE_EVENT0("blink", "SpellChecker::markAndReplaceFor");
    ASSERT(request);

    TextCheckingTypeMask textCheckingOptions = request->data().mask();
    TextCheckingParagraph paragraph(request->checkingRange(), request->paragraphRange());

    bool shouldMarkSpelling = textCheckingOptions & TextCheckingTypeSpelling;
    bool shouldMarkGrammar = textCheckingOptions & TextCheckingTypeGrammar;

    // Expand the range to encompass entire paragraphs, since text checking needs that much context.
    int selectionOffset = 0;
    int ambiguousBoundaryOffset = -1;
    bool selectionChanged = false;
    bool restoreSelectionAfterChange = false;
    bool adjustSelectionForParagraphBoundaries = false;

    if (shouldMarkSpelling) {
        if (frame().selection().isCaret()) {
            // Attempt to save the caret position so we can restore it later if needed
            Position caretPosition = frame().selection().end();
            selectionOffset = paragraph.offsetTo(caretPosition);
            restoreSelectionAfterChange = true;
            if (selectionOffset > 0 && (static_cast<unsigned>(selectionOffset) > paragraph.text().length() || paragraph.textCharAt(selectionOffset - 1) == newlineCharacter))
                adjustSelectionForParagraphBoundaries = true;
            if (selectionOffset > 0 && static_cast<unsigned>(selectionOffset) <= paragraph.text().length() && isAmbiguousBoundaryCharacter(paragraph.textCharAt(selectionOffset - 1)))
                ambiguousBoundaryOffset = selectionOffset - 1;
        }
    }

    for (unsigned i = 0; i < results.size(); i++) {
        int spellingRangeEndOffset = paragraph.checkingEnd();
        const TextCheckingResult* result = &results[i];
        int resultLocation = result->location + paragraph.checkingStart();
        int resultLength = result->length;
        bool resultEndsAtAmbiguousBoundary = ambiguousBoundaryOffset >= 0 && resultLocation + resultLength == ambiguousBoundaryOffset;

        // Only mark misspelling if:
        // 1. Current text checking isn't done for autocorrection, in which case shouldMarkSpelling is false.
        // 2. Result falls within spellingRange.
        // 3. The word in question doesn't end at an ambiguous boundary. For instance, we would not mark
        //    "wouldn'" as misspelled right after apostrophe is typed.
        if (shouldMarkSpelling && result->decoration == TextDecorationTypeSpelling && resultLocation >= paragraph.checkingStart() && resultLocation + resultLength <= spellingRangeEndOffset && !resultEndsAtAmbiguousBoundary) {
            ASSERT(resultLength > 0 && resultLocation >= 0);
            const EphemeralRange misspellingRange = calculateCharacterSubrange(paragraph.paragraphRange(), resultLocation, resultLength);
            frame().document()->markers().addMarker(misspellingRange.startPosition(), misspellingRange.endPosition(), DocumentMarker::Spelling, result->replacement, result->hash);
        } else if (shouldMarkGrammar && result->decoration == TextDecorationTypeGrammar && paragraph.checkingRangeCovers(resultLocation, resultLength)) {
            ASSERT(resultLength > 0 && resultLocation >= 0);
            for (unsigned j = 0; j < result->details.size(); j++) {
                const GrammarDetail* detail = &result->details[j];
                ASSERT(detail->length > 0 && detail->location >= 0);
                if (paragraph.checkingRangeCovers(resultLocation + detail->location, detail->length)) {
                    const EphemeralRange badGrammarRange = calculateCharacterSubrange(paragraph.paragraphRange(), resultLocation + detail->location, detail->length);
                    frame().document()->markers().addMarker(badGrammarRange.startPosition(), badGrammarRange.endPosition(), DocumentMarker::Grammar, detail->userDescription, result->hash);
                }
            }
        } else if (result->decoration == TextDecorationTypeInvisibleSpellcheck && resultLocation >= paragraph.checkingStart() && resultLocation + resultLength <= spellingRangeEndOffset) {
            ASSERT(resultLength > 0 && resultLocation >= 0);
            const EphemeralRange invisibleSpellcheckRange = calculateCharacterSubrange(paragraph.paragraphRange(), resultLocation, resultLength);
            frame().document()->markers().addMarker(invisibleSpellcheckRange.startPosition(), invisibleSpellcheckRange.endPosition(), DocumentMarker::InvisibleSpellcheck, result->replacement, result->hash);
        }
    }

    if (selectionChanged) {
        TextCheckingParagraph extendedParagraph(paragraph);
        // Restore the caret position if we have made any replacements
        extendedParagraph.expandRangeToNextEnd();
        if (restoreSelectionAfterChange && selectionOffset >= 0 && selectionOffset <= extendedParagraph.rangeLength()) {
            EphemeralRange selectionRange = extendedParagraph.subrange(0, selectionOffset);
            frame().selection().moveTo(selectionRange.endPosition(), TextAffinity::Downstream);
            if (adjustSelectionForParagraphBoundaries)
                frame().selection().modify(FrameSelection::AlterationMove, DirectionForward, CharacterGranularity);
        } else {
            // If this fails for any reason, the fallback is to go one position beyond the last replacement
            frame().selection().moveTo(frame().selection().selection().visibleEnd());
            frame().selection().modify(FrameSelection::AlterationMove, DirectionForward, CharacterGranularity);
        }
    }
}

void SpellChecker::markMisspellingsAndBadGrammar(const VisibleSelection& spellingSelection, bool markGrammar, const VisibleSelection& grammarSelection)
{
    if (unifiedTextCheckerEnabled()) {
        if (!isContinuousSpellCheckingEnabled())
            return;

        // markMisspellingsAndBadGrammar() is triggered by selection change, in which case we check spelling and grammar, but don't autocorrect misspellings.
        TextCheckingTypeMask textCheckingOptions = TextCheckingTypeSpelling;
        if (markGrammar && isGrammarCheckingEnabled())
            textCheckingOptions |= TextCheckingTypeGrammar;
        markAllMisspellingsAndBadGrammarInRanges(textCheckingOptions, spellingSelection.toNormalizedEphemeralRange(), grammarSelection.toNormalizedEphemeralRange());
        return;
    }

    markMisspellings(spellingSelection);
    if (markGrammar)
        markBadGrammar(grammarSelection);
}

void SpellChecker::updateMarkersForWordsAffectedByEditing(bool doNotRemoveIfSelectionAtWordBoundary)
{
    if (textChecker().shouldEraseMarkersAfterChangeSelection(TextCheckingTypeSpelling))
        return;

    TRACE_EVENT0("blink", "SpellChecker::updateMarkersForWordsAffectedByEditing");

    // We want to remove the markers from a word if an editing command will change the word. This can happen in one of
    // several scenarios:
    // 1. Insert in the middle of a word.
    // 2. Appending non whitespace at the beginning of word.
    // 3. Appending non whitespace at the end of word.
    // Note that, appending only whitespaces at the beginning or end of word won't change the word, so we don't need to
    // remove the markers on that word.
    // Of course, if current selection is a range, we potentially will edit two words that fall on the boundaries of
    // selection, and remove words between the selection boundaries.
    //
    VisiblePosition startOfSelection = frame().selection().selection().visibleStart();
    VisiblePosition endOfSelection = frame().selection().selection().visibleEnd();
    if (startOfSelection.isNull())
        return;
    // First word is the word that ends after or on the start of selection.
    VisiblePosition startOfFirstWord = startOfWord(startOfSelection, LeftWordIfOnBoundary);
    VisiblePosition endOfFirstWord = endOfWord(startOfSelection, LeftWordIfOnBoundary);
    // Last word is the word that begins before or on the end of selection
    VisiblePosition startOfLastWord = startOfWord(endOfSelection, RightWordIfOnBoundary);
    VisiblePosition endOfLastWord = endOfWord(endOfSelection, RightWordIfOnBoundary);

    if (startOfFirstWord.isNull()) {
        startOfFirstWord = startOfWord(startOfSelection, RightWordIfOnBoundary);
        endOfFirstWord = endOfWord(startOfSelection, RightWordIfOnBoundary);
    }

    if (endOfLastWord.isNull()) {
        startOfLastWord = startOfWord(endOfSelection, LeftWordIfOnBoundary);
        endOfLastWord = endOfWord(endOfSelection, LeftWordIfOnBoundary);
    }

    // If doNotRemoveIfSelectionAtWordBoundary is true, and first word ends at the start of selection,
    // we choose next word as the first word.
    if (doNotRemoveIfSelectionAtWordBoundary && endOfFirstWord.deepEquivalent() == startOfSelection.deepEquivalent()) {
        startOfFirstWord = nextWordPosition(startOfFirstWord);
        endOfFirstWord = endOfWord(startOfFirstWord, RightWordIfOnBoundary);
        if (startOfFirstWord.deepEquivalent() == endOfSelection.deepEquivalent())
            return;
    }

    // If doNotRemoveIfSelectionAtWordBoundary is true, and last word begins at the end of selection,
    // we choose previous word as the last word.
    if (doNotRemoveIfSelectionAtWordBoundary && startOfLastWord.deepEquivalent() == endOfSelection.deepEquivalent()) {
        startOfLastWord = previousWordPosition(startOfLastWord);
        endOfLastWord = endOfWord(startOfLastWord, RightWordIfOnBoundary);
        if (endOfLastWord.deepEquivalent() == startOfSelection.deepEquivalent())
            return;
    }

    if (startOfFirstWord.isNull() || endOfFirstWord.isNull() || startOfLastWord.isNull() || endOfLastWord.isNull())
        return;

    // Now we remove markers on everything between startOfFirstWord and endOfLastWord.
    // However, if an autocorrection change a single word to multiple words, we want to remove correction mark from all the
    // resulted words even we only edit one of them. For example, assuming autocorrection changes "avantgarde" to "avant
    // garde", we will have CorrectionIndicator marker on both words and on the whitespace between them. If we then edit garde,
    // we would like to remove the marker from word "avant" and whitespace as well. So we need to get the continous range of
    // of marker that contains the word in question, and remove marker on that whole range.
    Document* document = frame().document();
    ASSERT(document);
    Node* startNode = startOfFirstWord.deepEquivalent().computeContainerNode();
    int startOffset = startOfFirstWord.deepEquivalent().computeOffsetInContainerNode();
    int endOffset = endOfLastWord.deepEquivalent().computeOffsetInContainerNode();
    document->markers().removeMarkers(startNode, startOffset, endOffset - startOffset, DocumentMarker::MisspellingMarkers(), DocumentMarkerController::RemovePartiallyOverlappingMarker);
}

void SpellChecker::didEndEditingOnTextField(Element* e)
{
    TRACE_EVENT0("blink", "SpellChecker::didEndEditingOnTextField");

    // Remove markers when deactivating a selection in an <input type="text"/>.
    // Prevent new ones from appearing too.
    m_spellCheckRequester->cancelCheck();
    HTMLTextFormControlElement* textFormControlElement = toHTMLTextFormControlElement(e);
    HTMLElement* innerEditor = textFormControlElement->innerEditorElement();
    DocumentMarker::MarkerTypes markerTypes(DocumentMarker::Spelling);
    if (isGrammarCheckingEnabled() || unifiedTextCheckerEnabled())
        markerTypes.add(DocumentMarker::Grammar);
    for (Node& node : NodeTraversal::inclusiveDescendantsOf(*innerEditor))
        frame().document()->markers().removeMarkers(&node, markerTypes);
}

void SpellChecker::replaceMisspelledRange(const String& text)
{
    EphemeralRange caretRange = frame().selection().selection().toNormalizedEphemeralRange();
    if (caretRange.isNull())
        return;
    DocumentMarkerVector markers = frame().document()->markers().markersInRange(caretRange, DocumentMarker::MisspellingMarkers());
    if (markers.size() < 1 || markers[0]->startOffset() >= markers[0]->endOffset())
        return;
    EphemeralRange markerRange = EphemeralRange(Position(caretRange.startPosition().computeContainerNode(), markers[0]->startOffset()), Position(caretRange.endPosition().computeContainerNode(), markers[0]->endOffset()));
    if (markerRange.isNull())
        return;
    frame().selection().setSelection(VisibleSelection(markerRange), CharacterGranularity);
    frame().editor().replaceSelectionWithText(text, false, false);
}

void SpellChecker::respondToChangedSelection(const VisibleSelection& oldSelection, FrameSelection::SetSelectionOptions options)
{
    TRACE_EVENT0("blink", "SpellChecker::respondToChangedSelection");

    bool closeTyping = options & FrameSelection::CloseTyping;
    bool isContinuousSpellCheckingEnabled = this->isContinuousSpellCheckingEnabled();
    bool isContinuousGrammarCheckingEnabled = isContinuousSpellCheckingEnabled && isGrammarCheckingEnabled();
    if (isContinuousSpellCheckingEnabled) {
        VisibleSelection newAdjacentWords;
        VisibleSelection newSelectedSentence;
        bool caretBrowsing = frame().settings() && frame().settings()->caretBrowsingEnabled();
        const VisibleSelection newSelection = frame().selection().selection();
        if (isSelectionInTextFormControl(newSelection)) {
            Position newStart = newSelection.start();
            newAdjacentWords.setWithoutValidation(HTMLTextFormControlElement::startOfWord(newStart), HTMLTextFormControlElement::endOfWord(newStart));
            if (isContinuousGrammarCheckingEnabled)
                newSelectedSentence.setWithoutValidation(HTMLTextFormControlElement::startOfSentence(newStart), HTMLTextFormControlElement::endOfSentence(newStart));
        } else if (newSelection.isContentEditable() || caretBrowsing) {
            VisiblePosition newStart(newSelection.visibleStart());
            newAdjacentWords = VisibleSelection(startOfWord(newStart, LeftWordIfOnBoundary), endOfWord(newStart, RightWordIfOnBoundary));
            if (isContinuousGrammarCheckingEnabled)
                newSelectedSentence = VisibleSelection(startOfSentence(newStart), endOfSentence(newStart));
        }

        // Don't check spelling and grammar if the change of selection is triggered by spelling correction itself.
        bool shouldCheckSpellingAndGrammar = !(options & FrameSelection::SpellCorrectionTriggered);

        // When typing we check spelling elsewhere, so don't redo it here.
        // If this is a change in selection resulting from a delete operation,
        // oldSelection may no longer be in the document.
        // FIXME(http://crbug.com/382809): if oldSelection is on a textarea
        // element, we cause synchronous layout.
        if (shouldCheckSpellingAndGrammar
            && closeTyping
            && !isSelectionInTextField(oldSelection)
            && (isSelectionInTextArea(oldSelection) || oldSelection.isContentEditable())
            && oldSelection.start().inDocument()) {
            spellCheckOldSelection(oldSelection, newAdjacentWords);
        }

        // FIXME(http://crbug.com/382809):
        // shouldEraseMarkersAfterChangeSelection is true, we cause synchronous
        // layout.
        if (textChecker().shouldEraseMarkersAfterChangeSelection(TextCheckingTypeSpelling))
            removeMarkers(newAdjacentWords, DocumentMarker::Spelling);
        if (textChecker().shouldEraseMarkersAfterChangeSelection(TextCheckingTypeGrammar))
            removeMarkers(newSelectedSentence, DocumentMarker::Grammar);
    }

    // When continuous spell checking is off, existing markers disappear after the selection changes.
    if (!isContinuousSpellCheckingEnabled)
        frame().document()->markers().removeMarkers(DocumentMarker::Spelling);
    if (!isContinuousGrammarCheckingEnabled)
        frame().document()->markers().removeMarkers(DocumentMarker::Grammar);
}

void SpellChecker::removeSpellingMarkers()
{
    frame().document()->markers().removeMarkers(DocumentMarker::MisspellingMarkers());
}

void SpellChecker::removeSpellingMarkersUnderWords(const Vector<String>& words)
{
    MarkerRemoverPredicate removerPredicate(words);

    DocumentMarkerController& markerController = frame().document()->markers();
    markerController.removeMarkers(removerPredicate);
    markerController.repaintMarkers();
}

void SpellChecker::spellCheckAfterBlur()
{
    if (!frame().selection().selection().isContentEditable())
        return;

    if (isSelectionInTextField(frame().selection().selection())) {
        // textFieldDidEndEditing() and textFieldDidBeginEditing() handle this.
        return;
    }

    VisibleSelection empty;
    spellCheckOldSelection(frame().selection().selection(), empty);
}

void SpellChecker::spellCheckOldSelection(const VisibleSelection& oldSelection, const VisibleSelection& newAdjacentWords)
{
    TRACE_EVENT0("blink", "SpellChecker::spellCheckOldSelection");

    VisiblePosition oldStart(oldSelection.visibleStart());
<<<<<<< HEAD
    VisibleSelection oldAdjacentWords = VisibleSelection(startOfWord(oldStart, LeftWordIfOnBoundary), endOfWord(oldStart, RightWordIfOnBoundary));
    if (!equalSelectionsInDOMTree(oldAdjacentWords, newAdjacentWords)) {
=======
    VisiblePosition checkStartPos = startOfWord(oldStart, LeftWordIfOnBoundary);
    VisiblePosition checkEndPos = endOfWord(checkStartPos, RightWordIfOnBoundary);
    VisibleSelection oldAdjacentWords = VisibleSelection(checkStartPos, checkEndPos);
    if (!VisibleSelection::InDOMTree::equalSelections(oldAdjacentWords, newAdjacentWords)) {
>>>>>>> b9e7aceb
        if (isContinuousSpellCheckingEnabled() && isGrammarCheckingEnabled()) {
            VisibleSelection selectedSentence = VisibleSelection(startOfSentence(oldStart), endOfSentence(oldStart));
            markMisspellingsAndBadGrammar(oldAdjacentWords, true, selectedSentence);
        } else {
            markMisspellingsAndBadGrammar(oldAdjacentWords, false, oldAdjacentWords);
        }
    }
}

static Node* findFirstMarkable(Node* node)
{
    while (node) {
        if (!node->layoutObject())
            return 0;
        if (node->layoutObject()->isText())
            return node;
        if (node->layoutObject()->isTextControl())
            node = toLayoutTextControl(node->layoutObject())->textFormControlElement()->visiblePositionForIndex(1).deepEquivalent().anchorNode();
        else if (node->hasChildren())
            node = node->firstChild();
        else
            node = node->nextSibling();
    }

    return 0;
}

bool SpellChecker::selectionStartHasMarkerFor(DocumentMarker::MarkerType markerType, int from, int length) const
{
    Node* node = findFirstMarkable(frame().selection().start().anchorNode());
    if (!node)
        return false;

    unsigned startOffset = static_cast<unsigned>(from);
    unsigned endOffset = static_cast<unsigned>(from + length);
    DocumentMarkerVector markers = frame().document()->markers().markersFor(node);
    for (size_t i = 0; i < markers.size(); ++i) {
        DocumentMarker* marker = markers[i];
        if (marker->startOffset() <= startOffset && endOffset <= marker->endOffset() && marker->type() == markerType)
            return true;
    }

    return false;
}

bool SpellChecker::selectionStartHasSpellingMarkerFor(int from, int length) const
{
    return selectionStartHasMarkerFor(DocumentMarker::Spelling, from, length);
}

TextCheckingTypeMask SpellChecker::resolveTextCheckingTypeMask(TextCheckingTypeMask textCheckingOptions)
{
    bool shouldMarkSpelling = textCheckingOptions & TextCheckingTypeSpelling;
    bool shouldMarkGrammar = textCheckingOptions & TextCheckingTypeGrammar;

    TextCheckingTypeMask checkingTypes = 0;
    if (shouldMarkSpelling)
        checkingTypes |= TextCheckingTypeSpelling;
    if (shouldMarkGrammar)
        checkingTypes |= TextCheckingTypeGrammar;

    return checkingTypes;
}

void SpellChecker::removeMarkers(const VisibleSelection& selection, DocumentMarker::MarkerTypes markerTypes)
{
    const EphemeralRange range = selection.toNormalizedEphemeralRange();
    if (range.isNull())
        return;
    frame().document()->markers().removeMarkers(range, markerTypes);
}

bool SpellChecker::unifiedTextCheckerEnabled() const
{
    return blink::unifiedTextCheckerEnabled(m_frame);
}

void SpellChecker::cancelCheck()
{
    m_spellCheckRequester->cancelCheck();
}

void SpellChecker::requestTextChecking(const Element& element)
{
    const EphemeralRange rangeToCheck = EphemeralRange::rangeOfContents(element);
    m_spellCheckRequester->requestCheckingFor(SpellCheckRequest::create(TextCheckingTypeSpelling | TextCheckingTypeGrammar, TextCheckingProcessBatch, rangeToCheck, rangeToCheck));
}

DEFINE_TRACE(SpellChecker)
{
    visitor->trace(m_frame);
    visitor->trace(m_spellCheckRequester);
}

} // namespace blink<|MERGE_RESOLUTION|>--- conflicted
+++ resolved
@@ -401,14 +401,9 @@
         return;
 
     // Check spelling of one word
-<<<<<<< HEAD
-    bool result = markMisspellings(VisibleSelection(startOfWord(wordStart, LeftWordIfOnBoundary), endOfWord(wordStart, RightWordIfOnBoundary)));
-=======
-    RefPtrWillBeRawPtr<Range> misspellingRange = nullptr;
     VisiblePosition checkStartPos = startOfWord(wordStart, LeftWordIfOnBoundary);
     VisiblePosition checkEndPos = selectionAfterTyping.visibleStart();
-    markMisspellings(VisibleSelection(checkStartPos, checkEndPos), misspellingRange);
->>>>>>> b9e7aceb
+    bool result = markMisspellings(VisibleSelection(checkStartPos, checkEndPos));
 
     if (!result || !isGrammarCheckingEnabled())
         return;
@@ -851,15 +846,10 @@
     TRACE_EVENT0("blink", "SpellChecker::spellCheckOldSelection");
 
     VisiblePosition oldStart(oldSelection.visibleStart());
-<<<<<<< HEAD
-    VisibleSelection oldAdjacentWords = VisibleSelection(startOfWord(oldStart, LeftWordIfOnBoundary), endOfWord(oldStart, RightWordIfOnBoundary));
-    if (!equalSelectionsInDOMTree(oldAdjacentWords, newAdjacentWords)) {
-=======
     VisiblePosition checkStartPos = startOfWord(oldStart, LeftWordIfOnBoundary);
     VisiblePosition checkEndPos = endOfWord(checkStartPos, RightWordIfOnBoundary);
     VisibleSelection oldAdjacentWords = VisibleSelection(checkStartPos, checkEndPos);
-    if (!VisibleSelection::InDOMTree::equalSelections(oldAdjacentWords, newAdjacentWords)) {
->>>>>>> b9e7aceb
+    if (!equalSelectionsInDOMTree(oldAdjacentWords, newAdjacentWords)) {
         if (isContinuousSpellCheckingEnabled() && isGrammarCheckingEnabled()) {
             VisibleSelection selectedSentence = VisibleSelection(startOfSentence(oldStart), endOfSentence(oldStart));
             markMisspellingsAndBadGrammar(oldAdjacentWords, true, selectedSentence);
