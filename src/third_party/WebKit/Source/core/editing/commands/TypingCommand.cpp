/*
 * Copyright (C) 2005, 2006, 2007, 2008 Apple Inc.  All rights reserved.
 *
 * Redistribution and use in source and binary forms, with or without
 * modification, are permitted provided that the following conditions
 * are met:
 * 1. Redistributions of source code must retain the above copyright
 *    notice, this list of conditions and the following disclaimer.
 * 2. Redistributions in binary form must reproduce the above copyright
 *    notice, this list of conditions and the following disclaimer in the
 *    documentation and/or other materials provided with the distribution.
 *
 * THIS SOFTWARE IS PROVIDED BY APPLE COMPUTER, INC. ``AS IS'' AND ANY
 * EXPRESS OR IMPLIED WARRANTIES, INCLUDING, BUT NOT LIMITED TO, THE
 * IMPLIED WARRANTIES OF MERCHANTABILITY AND FITNESS FOR A PARTICULAR
 * PURPOSE ARE DISCLAIMED.  IN NO EVENT SHALL APPLE COMPUTER, INC. OR
 * CONTRIBUTORS BE LIABLE FOR ANY DIRECT, INDIRECT, INCIDENTAL, SPECIAL,
 * EXEMPLARY, OR CONSEQUENTIAL DAMAGES (INCLUDING, BUT NOT LIMITED TO,
 * PROCUREMENT OF SUBSTITUTE GOODS OR SERVICES; LOSS OF USE, DATA, OR
 * PROFITS; OR BUSINESS INTERRUPTION) HOWEVER CAUSED AND ON ANY THEORY
 * OF LIABILITY, WHETHER IN CONTRACT, STRICT LIABILITY, OR TORT
 * (INCLUDING NEGLIGENCE OR OTHERWISE) ARISING IN ANY WAY OUT OF THE USE
 * OF THIS SOFTWARE, EVEN IF ADVISED OF THE POSSIBILITY OF SUCH DAMAGE.
 */

#include "config.h"
#include "core/editing/commands/TypingCommand.h"

#include "core/HTMLNames.h"
#include "core/dom/Document.h"
#include "core/dom/Element.h"
#include "core/dom/ElementTraversal.h"
#include "core/editing/EditingUtilities.h"
#include "core/editing/Editor.h"
#include "core/editing/FrameSelection.h"
#include "core/editing/VisiblePosition.h"
#include "core/editing/VisibleUnits.h"
#include "core/editing/commands/BreakBlockquoteCommand.h"
#include "core/editing/commands/InsertLineBreakCommand.h"
#include "core/editing/commands/InsertParagraphSeparatorCommand.h"
#include "core/editing/commands/InsertTextCommand.h"
#include "core/editing/spellcheck/SpellChecker.h"
#include "core/frame/LocalFrame.h"
#include "core/html/HTMLBRElement.h"
#include "core/layout/LayoutObject.h"

namespace blink {

using namespace HTMLNames;

class TypingCommandLineOperation {
    STACK_ALLOCATED();
public:
    TypingCommandLineOperation(TypingCommand* typingCommand, bool selectInsertedText, const String& text)
    : m_typingCommand(typingCommand)
    , m_selectInsertedText(selectInsertedText)
    , m_text(text)
    { }

    void operator()(size_t lineOffset, size_t lineLength, bool isLastLine) const
    {
        if (isLastLine) {
            if (!lineOffset || lineLength > 0)
                m_typingCommand->insertTextRunWithoutNewlines(m_text.substring(lineOffset, lineLength), m_selectInsertedText);
        } else {
            if (lineLength > 0)
                m_typingCommand->insertTextRunWithoutNewlines(m_text.substring(lineOffset, lineLength), false);
            m_typingCommand->insertParagraphSeparator();
        }
    }

private:
    RawPtrWillBeMember<TypingCommand> m_typingCommand;
    bool m_selectInsertedText;
    const String& m_text;
};

TypingCommand::TypingCommand(Document& document, ETypingCommand commandType, const String &textToInsert, Options options, TextGranularity granularity, TextCompositionType compositionType)
    : TextInsertionBaseCommand(document)
    , m_commandType(commandType)
    , m_textToInsert(textToInsert)
    , m_openForMoreTyping(true)
    , m_selectInsertedText(options & SelectInsertedText)
    , m_smartDelete(options & SmartDelete)
    , m_granularity(granularity)
    , m_compositionType(compositionType)
    , m_killRing(options & KillRing)
    , m_openedByBackwardDelete(false)
    , m_shouldRetainAutocorrectionIndicator(options & RetainAutocorrectionIndicator)
    , m_shouldPreventSpellChecking(options & PreventSpellChecking)
{
    updatePreservesTypingStyle(m_commandType);
}

void TypingCommand::deleteSelection(Document& document, Options options)
{
    LocalFrame* frame = document.frame();
    ASSERT(frame);

    if (!frame->selection().isRange())
        return;

    if (RefPtrWillBeRawPtr<TypingCommand> lastTypingCommand = lastTypingCommandIfStillOpenForTyping(frame)) {
        lastTypingCommand->setShouldPreventSpellChecking(options & PreventSpellChecking);
        lastTypingCommand->deleteSelection(options & SmartDelete);
        return;
    }

    TypingCommand::create(document, DeleteSelection, "", options)->apply();
}

void TypingCommand::deleteKeyPressed(Document& document, Options options, TextGranularity granularity)
{
    if (granularity == CharacterGranularity) {
        LocalFrame* frame = document.frame();
        if (RefPtrWillBeRawPtr<TypingCommand> lastTypingCommand = lastTypingCommandIfStillOpenForTyping(frame)) {
            // If the last typing command is not Delete, open a new typing command.
            // We need to group continuous delete commands alone in a single typing command.
            if (lastTypingCommand->commandTypeOfOpenCommand() == DeleteKey) {
                updateSelectionIfDifferentFromCurrentSelection(lastTypingCommand.get(), frame);
                lastTypingCommand->setShouldPreventSpellChecking(options & PreventSpellChecking);
                lastTypingCommand->deleteKeyPressed(granularity, options & KillRing);
                return;
            }
        }
    }

    TypingCommand::create(document, DeleteKey, "", options, granularity)->apply();
}

void TypingCommand::forwardDeleteKeyPressed(Document& document, Options options, TextGranularity granularity)
{
    // FIXME: Forward delete in TextEdit appears to open and close a new typing command.
    if (granularity == CharacterGranularity) {
        LocalFrame* frame = document.frame();
        if (RefPtrWillBeRawPtr<TypingCommand> lastTypingCommand = lastTypingCommandIfStillOpenForTyping(frame)) {
            updateSelectionIfDifferentFromCurrentSelection(lastTypingCommand.get(), frame);
            lastTypingCommand->setShouldPreventSpellChecking(options & PreventSpellChecking);
            lastTypingCommand->forwardDeleteKeyPressed(granularity, options & KillRing);
            return;
        }
    }

    TypingCommand::create(document, ForwardDeleteKey, "", options, granularity)->apply();
}

void TypingCommand::updateSelectionIfDifferentFromCurrentSelection(TypingCommand* typingCommand, LocalFrame* frame)
{
    ASSERT(frame);
    VisibleSelection currentSelection = frame->selection().selection();
    if (equalSelectionsInDOMTree(currentSelection, typingCommand->endingSelection()))
        return;

    typingCommand->setStartingSelection(currentSelection);
    typingCommand->setEndingSelection(currentSelection);
}

void TypingCommand::insertText(Document& document, const String& text, Options options, TextCompositionType composition)
{
    LocalFrame* frame = document.frame();
    ASSERT(frame);

    if (!text.isEmpty())
        document.frame()->spellChecker().updateMarkersForWordsAffectedByEditing(isSpaceOrNewline(text[0]));

    insertText(document, text, frame->selection().selection(), options, composition);
}

// FIXME: We shouldn't need to take selectionForInsertion. It should be identical to FrameSelection's current selection.
void TypingCommand::insertText(Document& document, const String& text, const VisibleSelection& selectionForInsertion, Options options, TextCompositionType compositionType)
{
    RefPtrWillBeRawPtr<LocalFrame> frame = document.frame();
    ASSERT(frame);

    VisibleSelection currentSelection = frame->selection().selection();

    String newText = dispatchBeforeTextInsertedEvent(text, selectionForInsertion, compositionType == TextCompositionUpdate);

    // Set the starting and ending selection appropriately if we are using a selection
    // that is different from the current selection.  In the future, we should change EditCommand
    // to deal with custom selections in a general way that can be used by all of the commands.
    if (RefPtrWillBeRawPtr<TypingCommand> lastTypingCommand = lastTypingCommandIfStillOpenForTyping(frame.get())) {
        if (!equalSelectionsInDOMTree(lastTypingCommand->endingSelection(), selectionForInsertion)) {
            lastTypingCommand->setStartingSelection(selectionForInsertion);
            lastTypingCommand->setEndingSelection(selectionForInsertion);
        }

        lastTypingCommand->setCompositionType(compositionType);
        lastTypingCommand->setShouldRetainAutocorrectionIndicator(options & RetainAutocorrectionIndicator);
        lastTypingCommand->setShouldPreventSpellChecking(options & PreventSpellChecking);
        lastTypingCommand->insertText(newText, options & SelectInsertedText);
        return;
    }

    RefPtrWillBeRawPtr<TypingCommand> cmd = TypingCommand::create(document, InsertText, newText, options, compositionType);
    applyTextInsertionCommand(frame.get(), cmd, selectionForInsertion, currentSelection);
}

void TypingCommand::insertLineBreak(Document& document, Options options)
{
    if (RefPtrWillBeRawPtr<TypingCommand> lastTypingCommand = lastTypingCommandIfStillOpenForTyping(document.frame())) {
        lastTypingCommand->setShouldRetainAutocorrectionIndicator(options & RetainAutocorrectionIndicator);
        lastTypingCommand->insertLineBreak();
        return;
    }

    TypingCommand::create(document, InsertLineBreak, "", options)->apply();
}

void TypingCommand::insertParagraphSeparatorInQuotedContent(Document& document)
{
    if (RefPtrWillBeRawPtr<TypingCommand> lastTypingCommand = lastTypingCommandIfStillOpenForTyping(document.frame())) {
        lastTypingCommand->insertParagraphSeparatorInQuotedContent();
        return;
    }

    TypingCommand::create(document, InsertParagraphSeparatorInQuotedContent)->apply();
}

void TypingCommand::insertParagraphSeparator(Document& document, Options options)
{
    if (RefPtrWillBeRawPtr<TypingCommand> lastTypingCommand = lastTypingCommandIfStillOpenForTyping(document.frame())) {
        lastTypingCommand->setShouldRetainAutocorrectionIndicator(options & RetainAutocorrectionIndicator);
        lastTypingCommand->insertParagraphSeparator();
        return;
    }

    TypingCommand::create(document, InsertParagraphSeparator, "", options)->apply();
}

PassRefPtrWillBeRawPtr<TypingCommand> TypingCommand::lastTypingCommandIfStillOpenForTyping(LocalFrame* frame)
{
    ASSERT(frame);

    RefPtrWillBeRawPtr<CompositeEditCommand> lastEditCommand = frame->editor().lastEditCommand();
    if (!lastEditCommand || !lastEditCommand->isTypingCommand() || !static_cast<TypingCommand*>(lastEditCommand.get())->isOpenForMoreTyping())
        return nullptr;

    return static_cast<TypingCommand*>(lastEditCommand.get());
}

void TypingCommand::closeTyping(LocalFrame* frame)
{
    if (RefPtrWillBeRawPtr<TypingCommand> lastTypingCommand = lastTypingCommandIfStillOpenForTyping(frame))
        lastTypingCommand->closeTyping();
}

void TypingCommand::doApply()
{
    if (!endingSelection().isNonOrphanedCaretOrRange())
        return;

    if (m_commandType == DeleteKey) {
        if (m_commands.isEmpty())
            m_openedByBackwardDelete = true;
    }

    switch (m_commandType) {
    case DeleteSelection:
        deleteSelection(m_smartDelete);
        return;
    case DeleteKey:
        deleteKeyPressed(m_granularity, m_killRing);
        return;
    case ForwardDeleteKey:
        forwardDeleteKeyPressed(m_granularity, m_killRing);
        return;
    case InsertLineBreak:
        insertLineBreak();
        return;
    case InsertParagraphSeparator:
        insertParagraphSeparator();
        return;
    case InsertParagraphSeparatorInQuotedContent:
        insertParagraphSeparatorInQuotedContent();
        return;
    case InsertText:
        insertText(m_textToInsert, m_selectInsertedText);
        return;
    }

    ASSERT_NOT_REACHED();
}

EditAction TypingCommand::editingAction() const
{
    return EditActionTyping;
}

void TypingCommand::markMisspellingsAfterTyping(ETypingCommand commandType)
{
    LocalFrame* frame = document().frame();
    if (!frame)
        return;

    if (!frame->spellChecker().isContinuousSpellCheckingEnabled())
        return;

    frame->spellChecker().cancelCheck();

    // Take a look at the selection that results after typing and determine whether we need to spellcheck.
    // Since the word containing the current selection is never marked, this does a check to
    // see if typing made a new word that is not in the current selection. Basically, you
    // get this by being at the end of a word and typing a space.
    VisiblePosition start = createVisiblePosition(endingSelection().start(), endingSelection().affinity());
    VisiblePosition previous = previousPositionOf(start);

    VisiblePosition p1 = startOfWord(previous, LeftWordIfOnBoundary);

    if (commandType == InsertParagraphSeparator) {
        VisiblePosition p2 = nextWordPosition(start);
        VisibleSelection words(p1, endOfWord(p2));
        frame->spellChecker().markMisspellingsAfterLineBreak(words);
    } else if (previous.isNotNull()) {
        VisiblePosition p2 = startOfWord(start, LeftWordIfOnBoundary);
        if (p1.deepEquivalent() != p2.deepEquivalent())
            frame->spellChecker().markMisspellingsAfterTypingToWord(p1, endingSelection());
    }
}

void TypingCommand::typingAddedToOpenCommand(ETypingCommand commandTypeForAddedTyping)
{
    LocalFrame* frame = document().frame();
    if (!frame)
        return;

    updatePreservesTypingStyle(commandTypeForAddedTyping);
    updateCommandTypeOfOpenCommand(commandTypeForAddedTyping);

    // The old spellchecking code requires that checking be done first, to prevent issues like that in 6864072, where <doesn't> is marked as misspelled.
    markMisspellingsAfterTyping(commandTypeForAddedTyping);
    frame->editor().appliedEditing(this);
}

void TypingCommand::insertText(const String &text, bool selectInsertedText)
{
    // FIXME: Need to implement selectInsertedText for cases where more than one insert is involved.
    // This requires support from insertTextRunWithoutNewlines and insertParagraphSeparator for extending
    // an existing selection; at the moment they can either put the caret after what's inserted or
    // select what's inserted, but there's no way to "extend selection" to include both an old selection
    // that ends just before where we want to insert text and the newly inserted text.
    TypingCommandLineOperation operation(this, selectInsertedText, text);
    forEachLineInString(text, operation);
}

void TypingCommand::insertTextRunWithoutNewlines(const String &text, bool selectInsertedText)
{
    RefPtrWillBeRawPtr<InsertTextCommand> command = InsertTextCommand::create(document(), text, selectInsertedText,
        m_compositionType == TextCompositionNone ? InsertTextCommand::RebalanceLeadingAndTrailingWhitespaces : InsertTextCommand::RebalanceAllWhitespaces);

    applyCommandToComposite(command, endingSelection());

    typingAddedToOpenCommand(InsertText);
}

void TypingCommand::insertLineBreak()
{
    if (!canAppendNewLineFeedToSelection(endingSelection()))
        return;

    applyCommandToComposite(InsertLineBreakCommand::create(document()));
    typingAddedToOpenCommand(InsertLineBreak);
}

void TypingCommand::insertParagraphSeparator()
{
    if (!canAppendNewLineFeedToSelection(endingSelection()))
        return;

    applyCommandToComposite(InsertParagraphSeparatorCommand::create(document()));
    typingAddedToOpenCommand(InsertParagraphSeparator);
}

void TypingCommand::insertParagraphSeparatorInQuotedContent()
{
    // If the selection starts inside a table, just insert the paragraph separator normally
    // Breaking the blockquote would also break apart the table, which is unecessary when inserting a newline
    if (enclosingNodeOfType(endingSelection().start(), &isTableStructureNode)) {
        insertParagraphSeparator();
        return;
    }

    applyCommandToComposite(BreakBlockquoteCommand::create(document()));
    typingAddedToOpenCommand(InsertParagraphSeparatorInQuotedContent);
}

bool TypingCommand::makeEditableRootEmpty()
{
    Element* root = endingSelection().rootEditableElement();
    if (!root || !root->hasChildren())
        return false;

    if (root->firstChild() == root->lastChild()) {
        if (isHTMLBRElement(root->firstChild())) {
            // If there is a single child and it could be a placeholder, leave it alone.
            if (root->layoutObject() && root->layoutObject()->isLayoutBlockFlow())
                return false;
        }
    }

    while (Node* child = root->firstChild())
        removeNode(child);

    addBlockPlaceholderIfNeeded(root);
    setEndingSelection(VisibleSelection(firstPositionInNode(root), TextAffinity::Downstream, endingSelection().isDirectional()));

    return true;
}

void TypingCommand::deleteKeyPressed(TextGranularity granularity, bool killRing)
{
    LocalFrame* frame = document().frame();
    if (!frame)
        return;

    frame->spellChecker().updateMarkersForWordsAffectedByEditing(false);

    VisibleSelection selectionToDelete;
    VisibleSelection selectionAfterUndo;

    switch (endingSelection().selectionType()) {
    case RangeSelection:
        selectionToDelete = endingSelection();
        selectionAfterUndo = selectionToDelete;
        break;
    case CaretSelection: {
        // After breaking out of an empty mail blockquote, we still want continue with the deletion
        // so actual content will get deleted, and not just the quote style.
        if (breakOutOfEmptyMailBlockquotedParagraph())
            typingAddedToOpenCommand(DeleteKey);

        m_smartDelete = false;

        OwnPtrWillBeRawPtr<FrameSelection> selection = FrameSelection::create();
        selection->setSelection(endingSelection());
        selection->modify(FrameSelection::AlterationExtend, DirectionBackward, granularity);
        if (killRing && selection->isCaret() && granularity != CharacterGranularity)
            selection->modify(FrameSelection::AlterationExtend, DirectionBackward, CharacterGranularity);

        VisiblePosition previousPosition = endingSelection().visibleStart().previous(CannotCrossEditingBoundary);
        VisiblePosition visibleStart(endingSelection().visibleStart());
<<<<<<< HEAD
        if (previousPositionOf(visibleStart, CannotCrossEditingBoundary).isNull()) {
            // When the caret is at the start of the editable area in an empty list item, break out of the list item.
=======
        Node* enclosingTableCell = enclosingNodeOfType(visibleStart.deepEquivalent(), &isTableCell);
        Node* enclosingTableCellForPreviousPosition = enclosingNodeOfType(previousPosition.deepEquivalent(), &isTableCell);
        if (previousPosition.isNull() || enclosingTableCell != enclosingTableCellForPreviousPosition) {
            // When the caret is at the start of the editable area, or cell, in an empty list item, break out of the list item.
>>>>>>> e02af04f
            if (breakOutOfEmptyListItem()) {
                typingAddedToOpenCommand(DeleteKey);
                return;
            }
        }

        if (previousPosition.isNull()) {
            // When there are no visible positions in the editing root, delete its entire contents.
            if (nextPositionOf(visibleStart, CannotCrossEditingBoundary).isNull() && makeEditableRootEmpty()) {
                typingAddedToOpenCommand(DeleteKey);
                return;
            }
        }

        // If we have a caret selection at the beginning of a cell, we have nothing to do.
<<<<<<< HEAD
        Node* enclosingTableCell = enclosingNodeOfType(visibleStart.deepEquivalent(), &isTableCell);
        if (enclosingTableCell && visibleStart.deepEquivalent() == createVisiblePosition(firstPositionInNode(enclosingTableCell)).deepEquivalent())
            return;

        // If the caret is at the start of a paragraph after a table, move content into the last table cell.
        if (isStartOfParagraph(visibleStart) && isFirstPositionAfterTable(previousPositionOf(visibleStart, CannotCrossEditingBoundary))) {
            // Unless the caret is just before a table.  We don't want to move a table into the last table cell.
            if (isLastPositionBeforeTable(visibleStart))
                return;
            // Extend the selection backward into the last cell, then deletion will handle the move.
            selection->modify(FrameSelection::AlterationExtend, DirectionBackward, granularity);
=======
        if (enclosingTableCell && visibleStart.deepEquivalent() == VisiblePosition(firstPositionInNode(enclosingTableCell)).deepEquivalent())
            return;

>>>>>>> e02af04f
        // If the caret is just after a table, select the table and don't delete anything.
        if (Element* table = isFirstPositionAfterTable(visibleStart)) {
            setEndingSelection(VisibleSelection(positionBeforeNode(table), endingSelection().start(), TextAffinity::Downstream, endingSelection().isDirectional()));
            typingAddedToOpenCommand(DeleteKey);
            return;
        }

        selectionToDelete = selection->selection();

        if (granularity == CharacterGranularity && selectionToDelete.end().computeContainerNode() == selectionToDelete.start().computeContainerNode()
            && selectionToDelete.end().computeOffsetInContainerNode() - selectionToDelete.start().computeOffsetInContainerNode() > 1) {
            // If there are multiple Unicode code points to be deleted, adjust the range to match platform conventions.
            selectionToDelete.setWithoutValidation(selectionToDelete.end(), previousPositionOf(selectionToDelete.end(), PositionMoveType::BackwardDeletion));
        }

        if (!startingSelection().isRange() || selectionToDelete.base() != startingSelection().start()) {
            selectionAfterUndo = selectionToDelete;
        } else {
            // It's a little tricky to compute what the starting selection would have been in the original document.
            // We can't let the VisibleSelection class's validation kick in or it'll adjust for us based on
            // the current state of the document and we'll get the wrong result.
            selectionAfterUndo.setWithoutValidation(startingSelection().end(), selectionToDelete.extent());
        }
        break;
    }
    case NoSelection:
        ASSERT_NOT_REACHED();
        break;
    }

    ASSERT(!selectionToDelete.isNone());
    if (selectionToDelete.isNone())
        return;

    if (selectionToDelete.isCaret())
        return;

    if (killRing)
        frame->editor().addToKillRing(selectionToDelete.toNormalizedEphemeralRange());
    // On Mac, make undo select everything that has been deleted, unless an undo will undo more than just this deletion.
    // FIXME: This behaves like TextEdit except for the case where you open with text insertion and then delete
    // more text than you insert.  In that case all of the text that was around originally should be selected.
    if (frame->editor().behavior().shouldUndoOfDeleteSelectText() && m_openedByBackwardDelete)
        setStartingSelection(selectionAfterUndo);
    CompositeEditCommand::deleteSelection(selectionToDelete, m_smartDelete);
    setSmartDelete(false);
    typingAddedToOpenCommand(DeleteKey);
}

void TypingCommand::forwardDeleteKeyPressed(TextGranularity granularity, bool killRing)
{
    LocalFrame* frame = document().frame();
    if (!frame)
        return;

    frame->spellChecker().updateMarkersForWordsAffectedByEditing(false);

    VisibleSelection selectionToDelete;
    VisibleSelection selectionAfterUndo;

    switch (endingSelection().selectionType()) {
    case RangeSelection:
        selectionToDelete = endingSelection();
        selectionAfterUndo = selectionToDelete;
        break;
    case CaretSelection: {
        m_smartDelete = false;

        // Handle delete at beginning-of-block case.
        // Do nothing in the case that the caret is at the start of a
        // root editable element or at the start of a document.
        OwnPtrWillBeRawPtr<FrameSelection> selection = FrameSelection::create();
        selection->setSelection(endingSelection());
        selection->modify(FrameSelection::AlterationExtend, DirectionForward, granularity);
        if (killRing && selection->isCaret() && granularity != CharacterGranularity)
            selection->modify(FrameSelection::AlterationExtend, DirectionForward, CharacterGranularity);

        Position downstreamEnd = mostForwardCaretPosition(endingSelection().end());
        VisiblePosition visibleEnd = endingSelection().visibleEnd();
        Node* enclosingTableCell = enclosingNodeOfType(visibleEnd.deepEquivalent(), &isTableCell);
        if (enclosingTableCell && visibleEnd.deepEquivalent() == createVisiblePosition(lastPositionInNode(enclosingTableCell)).deepEquivalent())
            return;
        if (visibleEnd.deepEquivalent() == endOfParagraph(visibleEnd).deepEquivalent())
            downstreamEnd = mostForwardCaretPosition(nextPositionOf(visibleEnd, CannotCrossEditingBoundary).deepEquivalent());
        // When deleting tables: Select the table first, then perform the deletion
        if (isRenderedTableElement(downstreamEnd.computeContainerNode()) && downstreamEnd.computeOffsetInContainerNode() <= caretMinOffset(downstreamEnd.computeContainerNode())) {
            setEndingSelection(VisibleSelection(endingSelection().end(), positionAfterNode(downstreamEnd.computeContainerNode()), TextAffinity::Downstream, endingSelection().isDirectional()));
            typingAddedToOpenCommand(ForwardDeleteKey);
            return;
        }

        // deleting to end of paragraph when at end of paragraph needs to merge the next paragraph (if any)
        if (granularity == ParagraphBoundary && selection->selection().isCaret() && isEndOfParagraph(selection->selection().visibleEnd()))
            selection->modify(FrameSelection::AlterationExtend, DirectionForward, CharacterGranularity);

        selectionToDelete = selection->selection();
        if (!startingSelection().isRange() || selectionToDelete.base() != startingSelection().start()) {
            selectionAfterUndo = selectionToDelete;
        } else {
            // It's a little tricky to compute what the starting selection would have been in the original document.
            // We can't let the VisibleSelection class's validation kick in or it'll adjust for us based on
            // the current state of the document and we'll get the wrong result.
            Position extent = startingSelection().end();
            if (extent.computeContainerNode() != selectionToDelete.end().computeContainerNode()) {
                extent = selectionToDelete.extent();
            } else {
                int extraCharacters;
                if (selectionToDelete.start().computeContainerNode() == selectionToDelete.end().computeContainerNode())
                    extraCharacters = selectionToDelete.end().computeOffsetInContainerNode() - selectionToDelete.start().computeOffsetInContainerNode();
                else
                    extraCharacters = selectionToDelete.end().computeOffsetInContainerNode();
                extent = Position(extent.computeContainerNode(), extent.computeOffsetInContainerNode() + extraCharacters);
            }
            selectionAfterUndo.setWithoutValidation(startingSelection().start(), extent);
        }
        break;
    }
    case NoSelection:
        ASSERT_NOT_REACHED();
        break;
    }

    ASSERT(!selectionToDelete.isNone());
    if (selectionToDelete.isNone())
        return;

    if (selectionToDelete.isCaret())
        return;

    if (killRing)
        frame->editor().addToKillRing(selectionToDelete.toNormalizedEphemeralRange());
    // Make undo select what was deleted on Mac alone
    if (frame->editor().behavior().shouldUndoOfDeleteSelectText())
        setStartingSelection(selectionAfterUndo);
    CompositeEditCommand::deleteSelection(selectionToDelete, m_smartDelete);
    setSmartDelete(false);
    typingAddedToOpenCommand(ForwardDeleteKey);
}

void TypingCommand::deleteSelection(bool smartDelete)
{
    CompositeEditCommand::deleteSelection(smartDelete);
    typingAddedToOpenCommand(DeleteSelection);
}

void TypingCommand::updatePreservesTypingStyle(ETypingCommand commandType)
{
    switch (commandType) {
    case DeleteSelection:
    case DeleteKey:
    case ForwardDeleteKey:
    case InsertParagraphSeparator:
    case InsertLineBreak:
        m_preservesTypingStyle = true;
        return;
    case InsertParagraphSeparatorInQuotedContent:
    case InsertText:
        m_preservesTypingStyle = false;
        return;
    }
    ASSERT_NOT_REACHED();
    m_preservesTypingStyle = false;
}

bool TypingCommand::isTypingCommand() const
{
    return true;
}

} // namespace blink<|MERGE_RESOLUTION|>--- conflicted
+++ resolved
@@ -437,17 +437,12 @@
         if (killRing && selection->isCaret() && granularity != CharacterGranularity)
             selection->modify(FrameSelection::AlterationExtend, DirectionBackward, CharacterGranularity);
 
-        VisiblePosition previousPosition = endingSelection().visibleStart().previous(CannotCrossEditingBoundary);
+        VisiblePosition previousPosition = previousPositionOf(endingSelection().visibleStart(), CannotCrossEditingBoundary);
         VisiblePosition visibleStart(endingSelection().visibleStart());
-<<<<<<< HEAD
-        if (previousPositionOf(visibleStart, CannotCrossEditingBoundary).isNull()) {
-            // When the caret is at the start of the editable area in an empty list item, break out of the list item.
-=======
         Node* enclosingTableCell = enclosingNodeOfType(visibleStart.deepEquivalent(), &isTableCell);
         Node* enclosingTableCellForPreviousPosition = enclosingNodeOfType(previousPosition.deepEquivalent(), &isTableCell);
         if (previousPosition.isNull() || enclosingTableCell != enclosingTableCellForPreviousPosition) {
             // When the caret is at the start of the editable area, or cell, in an empty list item, break out of the list item.
->>>>>>> e02af04f
             if (breakOutOfEmptyListItem()) {
                 typingAddedToOpenCommand(DeleteKey);
                 return;
@@ -463,23 +458,9 @@
         }
 
         // If we have a caret selection at the beginning of a cell, we have nothing to do.
-<<<<<<< HEAD
-        Node* enclosingTableCell = enclosingNodeOfType(visibleStart.deepEquivalent(), &isTableCell);
         if (enclosingTableCell && visibleStart.deepEquivalent() == createVisiblePosition(firstPositionInNode(enclosingTableCell)).deepEquivalent())
             return;
 
-        // If the caret is at the start of a paragraph after a table, move content into the last table cell.
-        if (isStartOfParagraph(visibleStart) && isFirstPositionAfterTable(previousPositionOf(visibleStart, CannotCrossEditingBoundary))) {
-            // Unless the caret is just before a table.  We don't want to move a table into the last table cell.
-            if (isLastPositionBeforeTable(visibleStart))
-                return;
-            // Extend the selection backward into the last cell, then deletion will handle the move.
-            selection->modify(FrameSelection::AlterationExtend, DirectionBackward, granularity);
-=======
-        if (enclosingTableCell && visibleStart.deepEquivalent() == VisiblePosition(firstPositionInNode(enclosingTableCell)).deepEquivalent())
-            return;
-
->>>>>>> e02af04f
         // If the caret is just after a table, select the table and don't delete anything.
         if (Element* table = isFirstPositionAfterTable(visibleStart)) {
             setEndingSelection(VisibleSelection(positionBeforeNode(table), endingSelection().start(), TextAffinity::Downstream, endingSelection().isDirectional()));
