--- conflicted
+++ resolved
@@ -946,15 +946,10 @@
     const VisiblePosition visibleStart = selection.visibleStart();
     const VisiblePosition visibleEnd = selection.visibleEnd();
 
-<<<<<<< HEAD
     const bool selectionEndWasEndOfParagraph = isEndOfParagraph(visibleEnd);
+    const bool selectionEndWasEndOfBlock = isEndOfBlock(visibleEnd);
+    const bool selectionEndWasStartOfBlock = isStartOfBlock(nextPositionOf(visibleEnd));
     const bool selectionStartWasStartOfParagraph = isStartOfParagraph(visibleStart);
-=======
-    bool selectionEndWasEndOfParagraph = isEndOfParagraph(visibleEnd);
-    bool selectionEndWasEndOfBlock = isEndOfBlock(visibleEnd);
-    bool selectionEndWasStartOfBlock = isStartOfBlock(visibleEnd.next());
-    bool selectionStartWasStartOfParagraph = isStartOfParagraph(visibleStart);
->>>>>>> b5900d08
 
     Element* enclosingBlockOfVisibleStart = enclosingBlock(visibleStart.deepEquivalent().anchorNode());
 
@@ -987,9 +982,6 @@
             else
                 insertParagraphSeparator();
         }
-<<<<<<< HEAD
-=======
-        insertionPos = endingSelection().start();
 
         // If the selection included an entire paragraph, then the previous deleteSelection
         // command would have deleted the end of the paragraph separator.  If we are inserting
@@ -997,15 +989,13 @@
         if (m_insertNested && selectionStartWasStartOfParagraph && selectionEndWasEndOfParagraph && !selectionEndWasEndOfBlock &&
             (selectionEndWasStartOfBlock || !isHTMLBRElement(endingSelection().start().anchorNode())) &&
                 // ^ Do not add new line if the selection ends at the end of a textnode whose nextSibling is <br>
-            visibleEnd.previous().deepEquivalent().computeContainerNode() != visibleEnd.deepEquivalent().computeContainerNode()
+            previousPositionOf(visibleEnd).deepEquivalent().computeContainerNode() != visibleEnd.deepEquivalent().computeContainerNode()
                 // ^ Do not add new line if the selection is followed by a '\n'
             ) {
             insertParagraphSeparator();
-            setEndingSelection(endingSelection().visibleStart().previous());
+            setEndingSelection(previousPositionOf(endingSelection().visibleStart()));
             visibleStart = endingSelection().visibleStart();
-            insertionPos = endingSelection().start();
-        }
->>>>>>> b5900d08
+        }
     } else {
         ASSERT(selection.isCaret());
         if (fragment.hasInterchangeNewlineAtStart()) {
