/*
 * Copyright (C) 2013 Google Inc. All Rights Reserved.
 *
 * Redistribution and use in source and binary forms, with or without
 * modification, are permitted provided that the following conditions
 * are met:
 * 1. Redistributions of source code must retain the above copyright
 *    notice, this list of conditions and the following disclaimer.
 * 2. Redistributions in binary form must reproduce the above copyright
 *    notice, this list of conditions and the following disclaimer in the
 *    documentation and/or other materials provided with the distribution.
 *
 * THIS SOFTWARE IS PROVIDED BY APPLE INC. ``AS IS'' AND ANY
 * EXPRESS OR IMPLIED WARRANTIES, INCLUDING, BUT NOT LIMITED TO, THE
 * IMPLIED WARRANTIES OF MERCHANTABILITY AND FITNESS FOR A PARTICULAR
 * PURPOSE ARE DISCLAIMED.  IN NO EVENT SHALL APPLE INC. OR
 * CONTRIBUTORS BE LIABLE FOR ANY DIRECT, INDIRECT, INCIDENTAL, SPECIAL,
 * EXEMPLARY, OR CONSEQUENTIAL DAMAGES (INCLUDING, BUT NOT LIMITED TO,
 * PROCUREMENT OF SUBSTITUTE GOODS OR SERVICES; LOSS OF USE, DATA, OR
 * PROFITS; OR BUSINESS INTERRUPTION) HOWEVER CAUSED AND ON ANY THEORY
 * OF LIABILITY, WHETHER IN CONTRACT, STRICT LIABILITY, OR TORT
 * (INCLUDING NEGLIGENCE OR OTHERWISE) ARISING IN ANY WAY OUT OF THE USE
 * OF THIS SOFTWARE, EVEN IF ADVISED OF THE POSSIBILITY OF SUCH DAMAGE.
 */


#include "config.h"
#include "core/page/PageLifecycleNotifier.h"

namespace WebCore {

PageLifecycleNotifier::PageLifecycleNotifier(Page* context)
<<<<<<< HEAD
    : LifecycleNotifier(context)
=======
    : LifecycleNotifier<Page>(context)
>>>>>>> 8c15b39e
{
}

void PageLifecycleNotifier::addObserver(PageLifecycleNotifier::Observer* observer)
{
    if (observer->observerType() == Observer::PageLifecycleObserverType) {
        RELEASE_ASSERT(m_iterating != IteratingOverPageObservers);
        m_pageObservers.add(static_cast<PageLifecycleObserver*>(observer));
    }

    LifecycleNotifier<Page>::addObserver(observer);
}

void PageLifecycleNotifier::removeObserver(PageLifecycleNotifier::Observer* observer)
{
    if (observer->observerType() == Observer::PageLifecycleObserverType) {
        RELEASE_ASSERT(m_iterating != IteratingOverPageObservers);
        m_pageObservers.remove(static_cast<PageLifecycleObserver*>(observer));
    }

    LifecycleNotifier<Page>::removeObserver(observer);
}

} // namespace WebCore<|MERGE_RESOLUTION|>--- conflicted
+++ resolved
@@ -30,11 +30,7 @@
 namespace WebCore {
 
 PageLifecycleNotifier::PageLifecycleNotifier(Page* context)
-<<<<<<< HEAD
-    : LifecycleNotifier(context)
-=======
     : LifecycleNotifier<Page>(context)
->>>>>>> 8c15b39e
 {
 }
 
