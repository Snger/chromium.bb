--- conflicted
+++ resolved
@@ -373,11 +373,8 @@
         void willDetachDocumentFromFrame();
         DOMWindow* anonymousIndexedGetter(uint32_t);
 
-<<<<<<< HEAD
-=======
         bool isInsecureScriptAccess(DOMWindow* activeWindow, const String& urlString);
 
->>>>>>> d8aac4f0
         // Bloomberg specific objects/methods
         BBClipboard* bbClipboard() const;
         BBWindowHooks* bbWindowHooks() const;
