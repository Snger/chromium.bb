--- conflicted
+++ resolved
@@ -387,12 +387,9 @@
         BBWindowHooks* bbWindowHooks() const;
         PassRefPtr<BBDragData> bbDragData();
 
-<<<<<<< HEAD
-=======
     protected:
         DOMWindowLifecycleNotifier* lifecycleNotifier();
 
->>>>>>> 0704b1ab
     private:
         explicit DOMWindow(Frame*);
 
