/*
 * Copyright (C) 2011 Apple Inc. All rights reserved.
 *
 * Redistribution and use in source and binary forms, with or without
 * modification, are permitted provided that the following conditions
 * are met:
 * 1. Redistributions of source code must retain the above copyright
 *    notice, this list of conditions and the following disclaimer.
 * 2. Redistributions in binary form must reproduce the above copyright
 *    notice, this list of conditions and the following disclaimer in the
 *    documentation and/or other materials provided with the distribution.
 *
 * THIS SOFTWARE IS PROVIDED BY APPLE INC. AND ITS CONTRIBUTORS ``AS IS''
 * AND ANY EXPRESS OR IMPLIED WARRANTIES, INCLUDING, BUT NOT LIMITED TO,
 * THE IMPLIED WARRANTIES OF MERCHANTABILITY AND FITNESS FOR A PARTICULAR
 * PURPOSE ARE DISCLAIMED. IN NO EVENT SHALL APPLE INC. OR ITS CONTRIBUTORS
 * BE LIABLE FOR ANY DIRECT, INDIRECT, INCIDENTAL, SPECIAL, EXEMPLARY, OR
 * CONSEQUENTIAL DAMAGES (INCLUDING, BUT NOT LIMITED TO, PROCUREMENT OF
 * SUBSTITUTE GOODS OR SERVICES; LOSS OF USE, DATA, OR PROFITS; OR BUSINESS
 * INTERRUPTION) HOWEVER CAUSED AND ON ANY THEORY OF LIABILITY, WHETHER IN
 * CONTRACT, STRICT LIABILITY, OR TORT (INCLUDING NEGLIGENCE OR OTHERWISE)
 * ARISING IN ANY WAY OUT OF THE USE OF THIS SOFTWARE, EVEN IF ADVISED OF
 * THE POSSIBILITY OF SUCH DAMAGE.
 */

#include "config.h"

#include "core/page/scrolling/ScrollingCoordinator.h"

#include "RuntimeEnabledFeatures.h"
#include "core/dom/Document.h"
#include "core/dom/Node.h"
#include "core/dom/WheelController.h"
#include "core/html/HTMLElement.h"
#include "core/frame/Frame.h"
#include "core/frame/FrameView.h"
#include "core/page/Page.h"
<<<<<<< HEAD
#include "core/page/Settings.h"
#include "core/platform/ScrollAnimator.h"
#include "core/platform/ScrollbarTheme.h"
#include "core/platform/chromium/support/WebScrollbarImpl.h"
#include "core/platform/chromium/support/WebScrollbarThemeGeometryNative.h"
#include "core/platform/graphics/GraphicsLayer.h"
#include "platform/TraceEvent.h"
#include "platform/geometry/Region.h"
#include "platform/geometry/TransformState.h"
=======
#include "core/frame/Settings.h"
#include "platform/TraceEvent.h"
#include "platform/exported/WebScrollbarImpl.h"
#include "platform/exported/WebScrollbarThemeGeometryNative.h"
#include "platform/geometry/Region.h"
#include "platform/geometry/TransformState.h"
#include "platform/graphics/GraphicsLayer.h"
>>>>>>> 8c15b39e
#if OS(MACOSX)
#include "platform/mac/ScrollAnimatorMac.h"
#endif
#include "platform/scroll/ScrollAnimator.h"
#include "platform/scroll/ScrollbarTheme.h"
#include "core/plugins/PluginView.h"
#include "core/rendering/CompositedLayerMapping.h"
#include "core/rendering/RenderGeometryMap.h"
#include "core/rendering/RenderLayerCompositor.h"
#include "core/rendering/RenderView.h"
#include "platform/geometry/IntRect.h"
#include "public/platform/Platform.h"
#include "public/platform/WebCompositorSupport.h"
#include "public/platform/WebLayerPositionConstraint.h"
#include "public/platform/WebScrollbarLayer.h"
#include "public/platform/WebScrollbarThemeGeometry.h"
#include "public/platform/WebScrollbarThemePainter.h"
#include "wtf/text/StringBuilder.h"

using blink::WebLayer;
using blink::WebLayerPositionConstraint;
using blink::WebRect;
using blink::WebScrollbarLayer;
using blink::WebVector;


namespace WebCore {

static WebLayer* scrollingWebLayerForGraphicsLayer(GraphicsLayer* layer)
{
    return layer->platformLayer();
}

WebLayer* ScrollingCoordinator::scrollingWebLayerForScrollableArea(ScrollableArea* scrollableArea)
{
    GraphicsLayer* graphicsLayer = scrollLayerForScrollableArea(scrollableArea);
    return graphicsLayer ? scrollingWebLayerForGraphicsLayer(graphicsLayer) : 0;
}

PassRefPtr<ScrollingCoordinator> ScrollingCoordinator::create(Page* page)
{
    return adoptRef(new ScrollingCoordinator(page));
}

ScrollingCoordinator::ScrollingCoordinator(Page* page)
    : m_page(page)
    , m_scrollGestureRegionIsDirty(false)
    , m_touchEventTargetRectsAreDirty(false)
<<<<<<< HEAD
=======
    , m_wasFrameScrollable(false)
    , m_lastMainThreadScrollingReasons(0)
>>>>>>> 8c15b39e
{
}

ScrollingCoordinator::~ScrollingCoordinator()
{
    ASSERT(!m_page);
    for (ScrollbarMap::iterator it = m_horizontalScrollbars.begin(); it != m_horizontalScrollbars.end(); ++it)
        GraphicsLayer::unregisterContentsLayer(it->value->layer());
    for (ScrollbarMap::iterator it = m_verticalScrollbars.begin(); it != m_verticalScrollbars.end(); ++it)
        GraphicsLayer::unregisterContentsLayer(it->value->layer());

}

bool ScrollingCoordinator::touchHitTestingEnabled() const
{
    RenderView* contentRenderer = m_page->mainFrame()->contentRenderer();
    Settings* settings = m_page->mainFrame()->document()->settings();
    return RuntimeEnabledFeatures::touchEnabled() && settings->compositorTouchHitTesting() && contentRenderer && contentRenderer->usesCompositing();
}

void ScrollingCoordinator::setShouldHandleScrollGestureOnMainThreadRegion(const Region& region)
{
    if (WebLayer* scrollLayer = scrollingWebLayerForScrollableArea(m_page->mainFrame()->view())) {
        Vector<IntRect> rects = region.rects();
        WebVector<WebRect> webRects(rects.size());
        for (size_t i = 0; i < rects.size(); ++i)
            webRects[i] = rects[i];
        scrollLayer->setNonFastScrollableRegion(webRects);
    }
}

void ScrollingCoordinator::notifyLayoutUpdated()
{
    // These computations need to happen after compositing is updated.
    m_scrollGestureRegionIsDirty = true;
    m_touchEventTargetRectsAreDirty = true;
}
<<<<<<< HEAD

void ScrollingCoordinator::updateAfterCompositingChange()
{
    TRACE_EVENT0("input", "ScrollingCoordinator::updateAfterCompositingChange");

    if (m_scrollGestureRegionIsDirty) {
        // Compute the region of the page where we can't handle scroll gestures and mousewheel events
        // on the impl thread. This currently includes:
        // 1. All scrollable areas, such as subframes, overflow divs and list boxes, whose composited
        // scrolling are not enabled. We need to do this even if the frame view whose layout was updated
        // is not the main frame.
        // 2. Resize control areas, e.g. the small rect at the right bottom of div/textarea/iframe when
        // CSS property "resize" is enabled.
        // 3. Plugin areas.
        Region shouldHandleScrollGestureOnMainThreadRegion = computeShouldHandleScrollGestureOnMainThreadRegion(m_page->mainFrame(), IntPoint());
        setShouldHandleScrollGestureOnMainThreadRegion(shouldHandleScrollGestureOnMainThreadRegion);
        m_scrollGestureRegionIsDirty = false;
    }

    if (m_touchEventTargetRectsAreDirty) {
        updateTouchEventTargetRectsIfNeeded();
        m_touchEventTargetRectsAreDirty = false;
    }

=======

void ScrollingCoordinator::updateAfterCompositingChange()
{
    TRACE_EVENT0("input", "ScrollingCoordinator::updateAfterCompositingChange");

    if (m_scrollGestureRegionIsDirty) {
        // Compute the region of the page where we can't handle scroll gestures and mousewheel events
        // on the impl thread. This currently includes:
        // 1. All scrollable areas, such as subframes, overflow divs and list boxes, whose composited
        // scrolling are not enabled. We need to do this even if the frame view whose layout was updated
        // is not the main frame.
        // 2. Resize control areas, e.g. the small rect at the right bottom of div/textarea/iframe when
        // CSS property "resize" is enabled.
        // 3. Plugin areas.
        Region shouldHandleScrollGestureOnMainThreadRegion = computeShouldHandleScrollGestureOnMainThreadRegion(m_page->mainFrame(), IntPoint());
        setShouldHandleScrollGestureOnMainThreadRegion(shouldHandleScrollGestureOnMainThreadRegion);
        m_scrollGestureRegionIsDirty = false;
    }

    if (m_touchEventTargetRectsAreDirty) {
        updateTouchEventTargetRectsIfNeeded();
        m_touchEventTargetRectsAreDirty = false;
    }

    FrameView* frameView = m_page->mainFrame()->view();
    bool frameIsScrollable = frameView && frameView->isScrollable();
    if (m_wasFrameScrollable != frameIsScrollable)
        updateShouldUpdateScrollLayerPositionOnMainThread();
    m_wasFrameScrollable = frameIsScrollable;

>>>>>>> 8c15b39e
    const FrameTree& tree = m_page->mainFrame()->tree();
    for (const Frame* child = tree.firstChild(); child; child = child->tree().nextSibling()) {
        if (WebLayer* scrollLayer = scrollingWebLayerForScrollableArea(child->view()))
            scrollLayer->setBounds(child->view()->contentsSize());
    }
}

void ScrollingCoordinator::setLayerIsContainerForFixedPositionLayers(GraphicsLayer* layer, bool enable)
{
    if (WebLayer* scrollableLayer = scrollingWebLayerForGraphicsLayer(layer))
        scrollableLayer->setIsContainerForFixedPositionLayers(enable);
}

static void clearPositionConstraintExceptForLayer(GraphicsLayer* layer, GraphicsLayer* except)
{
    if (layer && layer != except && scrollingWebLayerForGraphicsLayer(layer))
        scrollingWebLayerForGraphicsLayer(layer)->setPositionConstraint(WebLayerPositionConstraint());
}

static WebLayerPositionConstraint computePositionConstraint(const RenderLayer* layer)
{
<<<<<<< HEAD
    ASSERT(layer->compositedLayerMapping());
=======
    ASSERT(layer->hasCompositedLayerMapping());
>>>>>>> 8c15b39e
    do {
        if (layer->renderer()->style()->position() == FixedPosition) {
            const RenderObject* fixedPositionObject = layer->renderer();
            bool fixedToRight = !fixedPositionObject->style()->right().isAuto();
            bool fixedToBottom = !fixedPositionObject->style()->bottom().isAuto();
            return WebLayerPositionConstraint::fixedPosition(fixedToRight, fixedToBottom);
        }

        layer = layer->parent();

        // Composited layers that inherit a fixed position state will be positioned with respect to the nearest compositedLayerMapping's GraphicsLayer.
        // So, once we find a layer that has its own compositedLayerMapping, we can stop searching for a fixed position RenderObject.
<<<<<<< HEAD
    } while (layer && !layer->compositedLayerMapping());
=======
    } while (layer && !layer->hasCompositedLayerMapping());
>>>>>>> 8c15b39e
    return WebLayerPositionConstraint();
}

void ScrollingCoordinator::updateLayerPositionConstraint(RenderLayer* layer)
{
<<<<<<< HEAD
    ASSERT(layer->compositedLayerMapping());
    CompositedLayerMapping* compositedLayerMapping = layer->compositedLayerMapping();
=======
    ASSERT(layer->hasCompositedLayerMapping());
    CompositedLayerMappingPtr compositedLayerMapping = layer->compositedLayerMapping();
>>>>>>> 8c15b39e
    GraphicsLayer* mainLayer = compositedLayerMapping->childForSuperlayers();

    // Avoid unnecessary commits
    clearPositionConstraintExceptForLayer(compositedLayerMapping->ancestorClippingLayer(), mainLayer);
    clearPositionConstraintExceptForLayer(compositedLayerMapping->mainGraphicsLayer(), mainLayer);

    if (WebLayer* scrollableLayer = scrollingWebLayerForGraphicsLayer(mainLayer))
        scrollableLayer->setPositionConstraint(computePositionConstraint(layer));
}

void ScrollingCoordinator::willDestroyScrollableArea(ScrollableArea* scrollableArea)
{
    removeWebScrollbarLayer(scrollableArea, HorizontalScrollbar);
    removeWebScrollbarLayer(scrollableArea, VerticalScrollbar);
}

void ScrollingCoordinator::removeWebScrollbarLayer(ScrollableArea* scrollableArea, ScrollbarOrientation orientation)
{
    ScrollbarMap& scrollbars = orientation == HorizontalScrollbar ? m_horizontalScrollbars : m_verticalScrollbars;
    if (OwnPtr<WebScrollbarLayer> scrollbarLayer = scrollbars.take(scrollableArea))
        GraphicsLayer::unregisterContentsLayer(scrollbarLayer->layer());
}

static PassOwnPtr<WebScrollbarLayer> createScrollbarLayer(Scrollbar* scrollbar)
{
    ScrollbarTheme* theme = scrollbar->theme();
    blink::WebScrollbarThemePainter painter(theme, scrollbar);
    OwnPtr<blink::WebScrollbarThemeGeometry> geometry(blink::WebScrollbarThemeGeometryNative::create(theme));

    OwnPtr<WebScrollbarLayer> scrollbarLayer = adoptPtr(blink::Platform::current()->compositorSupport()->createScrollbarLayer(new blink::WebScrollbarImpl(scrollbar), painter, geometry.leakPtr()));
    GraphicsLayer::registerContentsLayer(scrollbarLayer->layer());
    return scrollbarLayer.release();
}

PassOwnPtr<WebScrollbarLayer> ScrollingCoordinator::createSolidColorScrollbarLayer(ScrollbarOrientation orientation, int thumbThickness, bool isLeftSideVerticalScrollbar)
{
    blink::WebScrollbar::Orientation webOrientation = (orientation == HorizontalScrollbar) ? blink::WebScrollbar::Horizontal : blink::WebScrollbar::Vertical;
    OwnPtr<WebScrollbarLayer> scrollbarLayer = adoptPtr(blink::Platform::current()->compositorSupport()->createSolidColorScrollbarLayer(webOrientation, thumbThickness, isLeftSideVerticalScrollbar));
    GraphicsLayer::registerContentsLayer(scrollbarLayer->layer());
    return scrollbarLayer.release();
}

static void detachScrollbarLayer(GraphicsLayer* scrollbarGraphicsLayer)
{
    ASSERT(scrollbarGraphicsLayer);

    scrollbarGraphicsLayer->setContentsToPlatformLayer(0);
    scrollbarGraphicsLayer->setDrawsContent(true);
}

static void setupScrollbarLayer(GraphicsLayer* scrollbarGraphicsLayer, WebScrollbarLayer* scrollbarLayer, WebLayer* scrollLayer)
{
    ASSERT(scrollbarGraphicsLayer);
    ASSERT(scrollbarLayer);

    if (!scrollLayer) {
        detachScrollbarLayer(scrollbarGraphicsLayer);
        return;
    }
    scrollbarLayer->setScrollLayer(scrollLayer);
    scrollbarGraphicsLayer->setContentsToPlatformLayer(scrollbarLayer->layer());
    scrollbarGraphicsLayer->setDrawsContent(false);
}

WebScrollbarLayer* ScrollingCoordinator::addWebScrollbarLayer(ScrollableArea* scrollableArea, ScrollbarOrientation orientation, PassOwnPtr<blink::WebScrollbarLayer> scrollbarLayer)
{
    ScrollbarMap& scrollbars = orientation == HorizontalScrollbar ? m_horizontalScrollbars : m_verticalScrollbars;
    return scrollbars.add(scrollableArea, scrollbarLayer).iterator->value.get();
}

WebScrollbarLayer* ScrollingCoordinator::getWebScrollbarLayer(ScrollableArea* scrollableArea, ScrollbarOrientation orientation)
{
    ScrollbarMap& scrollbars = orientation == HorizontalScrollbar ? m_horizontalScrollbars : m_verticalScrollbars;
    return scrollbars.get(scrollableArea);
}

void ScrollingCoordinator::scrollableAreaScrollbarLayerDidChange(ScrollableArea* scrollableArea, ScrollbarOrientation orientation)
{
// FIXME: Instead of hardcode here, we should make a setting flag.
#if OS(MACOSX)
    static const bool platformSupportsCoordinatedScrollbar = ScrollAnimatorMac::canUseCoordinatedScrollbar();
    static const bool platformSupportsMainFrameOnly = false; // Don't care.
#elif OS(ANDROID)
    static const bool platformSupportsCoordinatedScrollbar = true;
    static const bool platformSupportsMainFrameOnly = false;
#else
    static const bool platformSupportsCoordinatedScrollbar = true;
    static const bool platformSupportsMainFrameOnly = true;
#endif
    if (!platformSupportsCoordinatedScrollbar)
        return;

    bool isMainFrame = isForMainFrame(scrollableArea);
    if (!isMainFrame && platformSupportsMainFrameOnly)
        return;

    GraphicsLayer* scrollbarGraphicsLayer = orientation == HorizontalScrollbar ? horizontalScrollbarLayerForScrollableArea(scrollableArea) : verticalScrollbarLayerForScrollableArea(scrollableArea);
    if (scrollbarGraphicsLayer) {
        Scrollbar* scrollbar = orientation == HorizontalScrollbar ? scrollableArea->horizontalScrollbar() : scrollableArea->verticalScrollbar();
        if (scrollbar->isCustomScrollbar()) {
            detachScrollbarLayer(scrollbarGraphicsLayer);
            return;
        }

        WebScrollbarLayer* scrollbarLayer = getWebScrollbarLayer(scrollableArea, orientation);
        if (!scrollbarLayer) {
            Settings* settings = m_page->mainFrame()->document()->settings();

            OwnPtr<WebScrollbarLayer> webScrollbarLayer;
            if (settings->useSolidColorScrollbars()) {
                ASSERT(RuntimeEnabledFeatures::overlayScrollbarsEnabled());
                webScrollbarLayer = createSolidColorScrollbarLayer(orientation, scrollbar->theme()->thumbThickness(scrollbar), scrollableArea->shouldPlaceVerticalScrollbarOnLeft());
            } else {
                webScrollbarLayer = createScrollbarLayer(scrollbar);
            }
            scrollbarLayer = addWebScrollbarLayer(scrollableArea, orientation, webScrollbarLayer.release());
        }

        // Root layer non-overlay scrollbars should be marked opaque to disable
        // blending.
        bool isOpaqueScrollbar = !scrollbar->isOverlayScrollbar();
        if (!scrollbarGraphicsLayer->contentsOpaque())
            scrollbarGraphicsLayer->setContentsOpaque(isMainFrame && isOpaqueScrollbar);
        scrollbarLayer->layer()->setOpaque(scrollbarGraphicsLayer->contentsOpaque());

        setupScrollbarLayer(scrollbarGraphicsLayer, scrollbarLayer, scrollingWebLayerForScrollableArea(scrollableArea));
    } else
        removeWebScrollbarLayer(scrollableArea, orientation);
}

bool ScrollingCoordinator::scrollableAreaScrollLayerDidChange(ScrollableArea* scrollableArea)
{
    GraphicsLayer* scrollLayer = scrollLayerForScrollableArea(scrollableArea);
    if (scrollLayer) {
        bool isMainFrame = isForMainFrame(scrollableArea);
        scrollLayer->setScrollableArea(scrollableArea, isMainFrame);
    }

    WebLayer* webLayer = scrollingWebLayerForScrollableArea(scrollableArea);
    if (webLayer) {
        webLayer->setScrollable(true);
        webLayer->setScrollPosition(IntPoint(scrollableArea->scrollPosition() - scrollableArea->minimumScrollPosition()));
        webLayer->setMaxScrollPosition(IntSize(scrollableArea->scrollSize(HorizontalScrollbar), scrollableArea->scrollSize(VerticalScrollbar)));
        bool canScrollX = scrollableArea->userInputScrollable(HorizontalScrollbar);
        bool canScrollY = scrollableArea->userInputScrollable(VerticalScrollbar);
        webLayer->setUserScrollable(canScrollX, canScrollY);
    }
    if (WebScrollbarLayer* scrollbarLayer = getWebScrollbarLayer(scrollableArea, HorizontalScrollbar)) {
        GraphicsLayer* horizontalScrollbarLayer = horizontalScrollbarLayerForScrollableArea(scrollableArea);
        if (horizontalScrollbarLayer)
            setupScrollbarLayer(horizontalScrollbarLayer, scrollbarLayer, webLayer);
    }
    if (WebScrollbarLayer* scrollbarLayer = getWebScrollbarLayer(scrollableArea, VerticalScrollbar)) {
        GraphicsLayer* verticalScrollbarLayer = verticalScrollbarLayerForScrollableArea(scrollableArea);
        if (verticalScrollbarLayer)
            setupScrollbarLayer(verticalScrollbarLayer, scrollbarLayer, webLayer);
    }

    return !!webLayer;
}

// In order to do a DFS cross-frame walk of the RenderLayer tree, we need to know which
// RenderLayers have child frames inside of them. This computes a mapping for the
// current frame which we can consult while walking the layers of that frame.
// Whenever we descend into a new frame, a new map will be created.
typedef HashMap<const RenderLayer*, Vector<const Frame*> > LayerFrameMap;
static void makeLayerChildFrameMap(const Frame* currentFrame, LayerFrameMap* map)
{
    map->clear();
    const FrameTree& tree = currentFrame->tree();
    for (const Frame* child = tree.firstChild(); child; child = child->tree().nextSibling()) {
        const RenderLayer* containingLayer = child->ownerRenderer()->enclosingLayer();
        LayerFrameMap::iterator iter = map->find(containingLayer);
        if (iter == map->end())
            iter = map->add(containingLayer, Vector<const Frame*>()).iterator;
        iter->value.append(child);
    }
}

static void convertLayerRectsToEnclosingCompositedLayerRecursive(
    const RenderLayer* curLayer,
    const LayerHitTestRects& layerRects,
    LayerHitTestRects& compositorRects,
    RenderGeometryMap& geometryMap,
    HashSet<const RenderLayer*>& layersWithRects,
    LayerFrameMap& layerChildFrameMap)
{
    // Project any rects for the current layer
    LayerHitTestRects::const_iterator layerIter = layerRects.find(curLayer);
    if (layerIter != layerRects.end()) {
        // Find the enclosing composited layer when it's in another document (for non-composited iframes).
        RenderLayer* compositedLayer = 0;
        for (const RenderLayer* layer = layerIter->key; !compositedLayer;) {
            compositedLayer = layer->enclosingCompositingLayerForRepaint();
            if (!compositedLayer) {
                RenderObject* owner = layer->renderer()->frame()->ownerRenderer();
                if (!owner)
                    break;
                layer = owner->enclosingLayer();
            }
        }
        if (!compositedLayer) {
            // Since this machinery is used only when accelerated compositing is enabled, we expect
            // that every layer should have an enclosing composited layer.
            ASSERT_NOT_REACHED();
            return;
        }

        LayerHitTestRects::iterator compIter = compositorRects.find(compositedLayer);
        if (compIter == compositorRects.end())
            compIter = compositorRects.add(compositedLayer, Vector<LayoutRect>()).iterator;
        // Transform each rect to the co-ordinate space of it's enclosing composited layer.
        for (size_t i = 0; i < layerIter->value.size(); ++i) {
            LayoutRect rect = layerIter->value[i];
            if (compositedLayer != curLayer) {
                FloatQuad compositorQuad = geometryMap.mapToContainer(rect, compositedLayer->renderer());
                rect = LayoutRect(compositorQuad.boundingBox());
                // If the enclosing composited layer itself is scrolled, we have to undo the subtraction
                // of its scroll offset since we want the offset relative to the scrolling content, not
                // the element itself.
                if (compositedLayer->renderer()->hasOverflowClip())
                    rect.move(compositedLayer->renderBox()->scrolledContentOffset());
            }
            compIter->value.append(rect);
        }
    }

    // Walk child layers of interest
    for (const RenderLayer* childLayer = curLayer->firstChild(); childLayer; childLayer = childLayer->nextSibling()) {
        if (layersWithRects.contains(childLayer)) {
            geometryMap.pushMappingsToAncestor(childLayer, curLayer);
            convertLayerRectsToEnclosingCompositedLayerRecursive(childLayer, layerRects, compositorRects, geometryMap, layersWithRects, layerChildFrameMap);
            geometryMap.popMappingsToAncestor(curLayer);
        }
    }

    // If this layer has any frames of interest as a child of it, walk those (with an updated frame map).
    LayerFrameMap::iterator mapIter = layerChildFrameMap.find(curLayer);
    if (mapIter != layerChildFrameMap.end()) {
        for (size_t i = 0; i < mapIter->value.size(); i++) {
            const Frame* childFrame = mapIter->value[i];
            const RenderLayer* childLayer = childFrame->view()->renderView()->layer();
            if (layersWithRects.contains(childLayer)) {
                LayerFrameMap newLayerChildFrameMap;
                makeLayerChildFrameMap(childFrame, &newLayerChildFrameMap);
                geometryMap.pushMappingsToAncestor(childLayer, curLayer);
                convertLayerRectsToEnclosingCompositedLayerRecursive(childLayer, layerRects, compositorRects, geometryMap, layersWithRects, newLayerChildFrameMap);
                geometryMap.popMappingsToAncestor(curLayer);
            }
        }
    }
}

static void convertLayerRectsToEnclosingCompositedLayer(Frame* mainFrame, const LayerHitTestRects& layerRects, LayerHitTestRects& compositorRects)
{
    TRACE_EVENT0("input", "ScrollingCoordinator::convertLayerRectsToEnclosingCompositedLayer");
    bool touchHandlerInChildFrame = false;

    // We have a set of rects per RenderLayer, we need to map them to their bounding boxes in their
    // enclosing composited layer. To do this most efficiently we'll walk the RenderLayer tree using
    // RenderGeometryMap. First record all the branches we should traverse in the tree (including
    // all documents on the page).
    HashSet<const RenderLayer*> layersWithRects;
    for (LayerHitTestRects::const_iterator layerIter = layerRects.begin(); layerIter != layerRects.end(); ++layerIter) {
        const RenderLayer* layer = layerIter->key;
        do {
            if (!layersWithRects.add(layer).isNewEntry)
                break;

            if (layer->parent()) {
                layer = layer->parent();
            } else if (RenderObject* parentDocRenderer = layer->renderer()->frame()->ownerRenderer()) {
                layer = parentDocRenderer->enclosingLayer();
                touchHandlerInChildFrame = true;
            }
        } while (layer);
    }

    // Now walk the layer projecting rects while maintaining a RenderGeometryMap
    MapCoordinatesFlags flags = UseTransforms;
    if (touchHandlerInChildFrame)
        flags |= TraverseDocumentBoundaries;
    RenderGeometryMap geometryMap(flags);
    LayerFrameMap layerChildFrameMap;
    makeLayerChildFrameMap(mainFrame, &layerChildFrameMap);
    convertLayerRectsToEnclosingCompositedLayerRecursive(mainFrame->contentRenderer()->layer(), layerRects, compositorRects, geometryMap, layersWithRects, layerChildFrameMap);
}

void ScrollingCoordinator::updateTouchEventTargetRectsIfNeeded()
{
    TRACE_EVENT0("input", "ScrollingCoordinator::updateTouchEventTargetRectsIfNeeded");

    if (!touchHitTestingEnabled())
        return;

    LayerHitTestRects touchEventTargetRects;
    computeTouchEventTargetRects(touchEventTargetRects);
    setTouchEventTargetRects(touchEventTargetRects);
}

<<<<<<< HEAD
=======
void ScrollingCoordinator::reset()
{
    m_horizontalScrollbars.clear();
    m_verticalScrollbars.clear();
    m_layersWithTouchRects.clear();
    m_wasFrameScrollable = false;

    // This is retained for testing.
    m_lastMainThreadScrollingReasons = 0;
    setShouldUpdateScrollLayerPositionOnMainThread(m_lastMainThreadScrollingReasons);
}

>>>>>>> 8c15b39e
// Note that in principle this could be called more often than computeTouchEventTargetRects, for
// example during a non-composited scroll (although that's not yet implemented - crbug.com/261307).
void ScrollingCoordinator::setTouchEventTargetRects(const LayerHitTestRects& layerRects)
{
    TRACE_EVENT0("input", "ScrollingCoordinator::setTouchEventTargetRects");

    LayerHitTestRects compositorRects;
    convertLayerRectsToEnclosingCompositedLayer(m_page->mainFrame(), layerRects, compositorRects);

    HashSet<const RenderLayer*> oldLayersWithTouchRects;
    m_layersWithTouchRects.swap(oldLayersWithTouchRects);

    for (LayerHitTestRects::const_iterator iter = compositorRects.begin(); iter != compositorRects.end(); ++iter) {
        const RenderLayer* layer = iter->key;
        WebVector<WebRect> webRects(iter->value.size());
        for (size_t i = 0; i < iter->value.size(); ++i)
            webRects[i] = enclosingIntRect(iter->value[i]);
<<<<<<< HEAD
        CompositedLayerMapping* compositedLayerMapping = layer->compositedLayerMapping();
=======
        // This should be ensured by convertLayerRectsToEnclosingCompositedLayer above.
        ASSERT(layer->hasCompositedLayerMapping());
        CompositedLayerMappingPtr compositedLayerMapping = layer->compositedLayerMapping();
>>>>>>> 8c15b39e
        // If the layer is using composited scrolling, then it's the contents that these
        // rects apply to.
        GraphicsLayer* graphicsLayer = compositedLayerMapping->scrollingContentsLayer();
        if (!graphicsLayer)
            graphicsLayer = compositedLayerMapping->mainGraphicsLayer();
        graphicsLayer->platformLayer()->setTouchEventHandlerRegion(webRects);
        oldLayersWithTouchRects.remove(layer);
        m_layersWithTouchRects.add(layer);
    }

    // If there are any layers left that we haven't updated, clear them out.
    for (HashSet<const RenderLayer*>::iterator it = oldLayersWithTouchRects.begin(); it != oldLayersWithTouchRects.end(); ++it) {
<<<<<<< HEAD
        if (CompositedLayerMapping* compositedLayerMapping = (*it)->compositedLayerMapping()) {
            GraphicsLayer* graphicsLayer = compositedLayerMapping->scrollingContentsLayer();
            if (!graphicsLayer)
                graphicsLayer = compositedLayerMapping->mainGraphicsLayer();
=======
        // FIXME: This is a bug. What's happening here is that we're clearing touch regions for
        // layers that we didn't visit above. That assumes a 1:1 mapping between RenderLayer and
        // the graphics layer that owns the touch rects. This is false in the case of
        // HasOwnBackingButPaintsIntoAncestor and will be extra-false in the world of squashing.
        if ((*it)->hasCompositedLayerMapping()) {
            GraphicsLayer* graphicsLayer = (*it)->compositedLayerMapping()->scrollingContentsLayer();
            if (!graphicsLayer)
                graphicsLayer = (*it)->compositedLayerMapping()->mainGraphicsLayer();
>>>>>>> 8c15b39e
            graphicsLayer->platformLayer()->setTouchEventHandlerRegion(WebVector<WebRect>());
        }
    }
}

void ScrollingCoordinator::touchEventTargetRectsDidChange(const Document*)
{
    if (!touchHitTestingEnabled())
        return;

    // Wait until after layout to update.
    if (m_page->mainFrame()->view()->needsLayout())
        return;

    // FIXME: scheduleAnimation() is just a method of forcing the compositor to realize that it
    // needs to commit here. We should expose a cleaner API for this.
    RenderView* renderView = m_page->mainFrame()->contentRenderer();
    if (renderView && renderView->compositor() && renderView->compositor()->inCompositingMode())
        m_page->mainFrame()->view()->scheduleAnimation();

    m_touchEventTargetRectsAreDirty = true;
}

void ScrollingCoordinator::updateScrollParentForGraphicsLayer(GraphicsLayer* child, RenderLayer* parent)
{
    WebLayer* scrollParentWebLayer = 0;
<<<<<<< HEAD
    if (parent && parent->compositedLayerMapping())
=======
    if (parent && parent->hasCompositedLayerMapping())
>>>>>>> 8c15b39e
        scrollParentWebLayer = scrollingWebLayerForGraphicsLayer(parent->compositedLayerMapping()->parentForSublayers());

    child->setScrollParent(scrollParentWebLayer);
}

void ScrollingCoordinator::updateClipParentForGraphicsLayer(GraphicsLayer* child, RenderLayer* parent)
{
    WebLayer* clipParentWebLayer = 0;
<<<<<<< HEAD
    if (parent && parent->compositedLayerMapping())
=======
    if (parent && parent->hasCompositedLayerMapping())
>>>>>>> 8c15b39e
        clipParentWebLayer = scrollingWebLayerForGraphicsLayer(parent->compositedLayerMapping()->parentForSublayers());

    child->setClipParent(clipParentWebLayer);
}

void ScrollingCoordinator::willDestroyRenderLayer(RenderLayer* layer)
{
    m_layersWithTouchRects.remove(layer);
}

void ScrollingCoordinator::setWheelEventHandlerCount(unsigned count)
{
    if (WebLayer* scrollLayer = scrollingWebLayerForScrollableArea(m_page->mainFrame()->view()))
        scrollLayer->setHaveWheelEventHandlers(count > 0);
}

void ScrollingCoordinator::recomputeWheelEventHandlerCountForFrameView(FrameView*)
{
    setWheelEventHandlerCount(computeCurrentWheelEventHandlerCount());
}

void ScrollingCoordinator::setShouldUpdateScrollLayerPositionOnMainThread(MainThreadScrollingReasons reasons)
{
    if (WebLayer* scrollLayer = scrollingWebLayerForScrollableArea(m_page->mainFrame()->view())) {
        m_lastMainThreadScrollingReasons = reasons;
        scrollLayer->setShouldScrollOnMainThread(reasons);
    }
}

void ScrollingCoordinator::pageDestroyed()
{
    ASSERT(m_page);
    m_page = 0;
}

bool ScrollingCoordinator::coordinatesScrollingForFrameView(FrameView* frameView) const
{
    ASSERT(isMainThread());
    ASSERT(m_page);

    // We currently only handle the main frame.
    if (&frameView->frame() != m_page->mainFrame())
        return false;

    // We currently only support composited mode.
    RenderView* renderView = m_page->mainFrame()->contentRenderer();
    if (!renderView)
        return false;
    return renderView->usesCompositing();
}

Region ScrollingCoordinator::computeShouldHandleScrollGestureOnMainThreadRegion(const Frame* frame, const IntPoint& frameLocation) const
{
    Region shouldHandleScrollGestureOnMainThreadRegion;
    FrameView* frameView = frame->view();
    if (!frameView)
        return shouldHandleScrollGestureOnMainThreadRegion;

    IntPoint offset = frameLocation;
    offset.moveBy(frameView->frameRect().location());

    if (const FrameView::ScrollableAreaSet* scrollableAreas = frameView->scrollableAreas()) {
        for (FrameView::ScrollableAreaSet::const_iterator it = scrollableAreas->begin(), end = scrollableAreas->end(); it != end; ++it) {
            ScrollableArea* scrollableArea = *it;
            // Composited scrollable areas can be scrolled off the main thread.
            if (scrollableArea->usesCompositedScrolling())
                continue;
            IntRect box = scrollableArea->scrollableAreaBoundingBox();
            box.moveBy(offset);
            shouldHandleScrollGestureOnMainThreadRegion.unite(box);
        }
    }

    // We use GestureScrollBegin/Update/End for moving the resizer handle. So we mark these
    // small resizer areas as non-fast-scrollable to allow the scroll gestures to be passed to
    // main thread if they are targeting the resizer area. (Resizing is done in EventHandler.cpp
    // on main thread).
    if (const FrameView::ResizerAreaSet* resizerAreas = frameView->resizerAreas()) {
        for (FrameView::ResizerAreaSet::const_iterator it = resizerAreas->begin(), end = resizerAreas->end(); it != end; ++it) {
            RenderBox* box = *it;
            IntRect bounds = box->absoluteBoundingBoxRect();
            IntRect corner = box->layer()->scrollableArea()->touchResizerCornerRect(bounds);
            corner.moveBy(offset);
            shouldHandleScrollGestureOnMainThreadRegion.unite(corner);
        }
    }

    if (const HashSet<RefPtr<Widget> >* children = frameView->children()) {
        for (HashSet<RefPtr<Widget> >::const_iterator it = children->begin(), end = children->end(); it != end; ++it) {
            if (!(*it)->isPluginView())
                continue;

            PluginView* pluginView = toPluginView((*it).get());
            if (pluginView->wantsWheelEvents())
                shouldHandleScrollGestureOnMainThreadRegion.unite(pluginView->frameRect());
        }
    }

    const FrameTree& tree = frame->tree();
    for (Frame* subFrame = tree.firstChild(); subFrame; subFrame = subFrame->tree().nextSibling())
        shouldHandleScrollGestureOnMainThreadRegion.unite(computeShouldHandleScrollGestureOnMainThreadRegion(subFrame, offset));

    return shouldHandleScrollGestureOnMainThreadRegion;
}

static void accumulateDocumentTouchEventTargetRects(LayerHitTestRects& rects, const Document* document)
{
    ASSERT(document);
    if (!document->touchEventTargets())
        return;

    const TouchEventTargetSet* targets = document->touchEventTargets();

    // If there's a handler on the document, html or body element (fairly common in practice),
    // then we can quickly mark the entire document and skip looking at any other handlers.
    // Note that technically a handler on the body doesn't cover the whole document, but it's
    // reasonable to be conservative and report the whole document anyway.
    for (TouchEventTargetSet::const_iterator iter = targets->begin(); iter != targets->end(); ++iter) {
        Node* target = iter->key;
        if (target == document || target == document->documentElement() || target == document->body()) {
            if (RenderObject* renderer = document->renderer()) {
                renderer->computeLayerHitTestRects(rects);
            }
            return;
        }
    }

    for (TouchEventTargetSet::const_iterator iter = targets->begin(); iter != targets->end(); ++iter) {
        const Node* target = iter->key;
        if (!target->inDocument())
            continue;

        if (target->isDocumentNode()) {
            ASSERT(target != document);
            accumulateDocumentTouchEventTargetRects(rects, toDocument(target));
        } else if (RenderObject* renderer = target->renderer()) {
            // If the set also contains one of our ancestor nodes then processing
            // this node would be redundant.
            bool hasTouchEventTargetAncestor = false;
            for (Node* ancestor = target->parentNode(); ancestor && !hasTouchEventTargetAncestor; ancestor = ancestor->parentNode()) {
                if (targets->contains(ancestor))
                    hasTouchEventTargetAncestor = true;
            }
            if (!hasTouchEventTargetAncestor)
                renderer->computeLayerHitTestRects(rects);
        }
    }

}

void ScrollingCoordinator::computeTouchEventTargetRects(LayerHitTestRects& rects)
{
    TRACE_EVENT0("input", "ScrollingCoordinator::computeTouchEventTargetRects");
    ASSERT(touchHitTestingEnabled());

    Document* document = m_page->mainFrame()->document();
    if (!document || !document->view())
        return;

    accumulateDocumentTouchEventTargetRects(rects, document);
}

unsigned ScrollingCoordinator::computeCurrentWheelEventHandlerCount()
{
    unsigned wheelEventHandlerCount = 0;

    for (Frame* frame = m_page->mainFrame(); frame; frame = frame->tree().traverseNext()) {
        if (frame->document())
            wheelEventHandlerCount += WheelController::from(frame->document())->wheelEventHandlerCount();
    }

    return wheelEventHandlerCount;
}

void ScrollingCoordinator::frameViewWheelEventHandlerCountChanged(FrameView* frameView)
{
    ASSERT(isMainThread());
    ASSERT(m_page);

    recomputeWheelEventHandlerCountForFrameView(frameView);
}

void ScrollingCoordinator::frameViewHasSlowRepaintObjectsDidChange(FrameView* frameView)
{
    ASSERT(isMainThread());
    ASSERT(m_page);

    if (!coordinatesScrollingForFrameView(frameView))
        return;

    updateShouldUpdateScrollLayerPositionOnMainThread();
}

void ScrollingCoordinator::frameViewFixedObjectsDidChange(FrameView* frameView)
{
    ASSERT(isMainThread());
    ASSERT(m_page);

    if (!coordinatesScrollingForFrameView(frameView))
        return;

    updateShouldUpdateScrollLayerPositionOnMainThread();
}

GraphicsLayer* ScrollingCoordinator::scrollLayerForScrollableArea(ScrollableArea* scrollableArea)
{
    return scrollableArea->layerForScrolling();
}

GraphicsLayer* ScrollingCoordinator::horizontalScrollbarLayerForScrollableArea(ScrollableArea* scrollableArea)
{
    return scrollableArea->layerForHorizontalScrollbar();
}

GraphicsLayer* ScrollingCoordinator::verticalScrollbarLayerForScrollableArea(ScrollableArea* scrollableArea)
{
    return scrollableArea->layerForVerticalScrollbar();
}

bool ScrollingCoordinator::isForMainFrame(ScrollableArea* scrollableArea) const
{
    return scrollableArea == m_page->mainFrame()->view();
}

GraphicsLayer* ScrollingCoordinator::scrollLayerForFrameView(FrameView* frameView)
{
    RenderView* renderView = frameView->frame().contentRenderer();
    if (!renderView)
        return 0;
    return renderView->compositor()->scrollLayer();
}

GraphicsLayer* ScrollingCoordinator::counterScrollingLayerForFrameView(FrameView*)
{
    return 0;
}

void ScrollingCoordinator::frameViewRootLayerDidChange(FrameView* frameView)
{
    ASSERT(isMainThread());
    ASSERT(m_page);

    if (!coordinatesScrollingForFrameView(frameView))
        return;

    notifyLayoutUpdated();
    recomputeWheelEventHandlerCountForFrameView(frameView);
    updateShouldUpdateScrollLayerPositionOnMainThread();
}

#if OS(MACOSX)
void ScrollingCoordinator::handleWheelEventPhase(PlatformWheelEventPhase phase)
{
    ASSERT(isMainThread());

    if (!m_page)
        return;

    FrameView* frameView = m_page->mainFrame()->view();
    if (!frameView)
        return;

    frameView->scrollAnimator()->handleWheelEventPhase(phase);
}
#endif

bool ScrollingCoordinator::hasVisibleSlowRepaintViewportConstrainedObjects(FrameView* frameView) const
{
    const FrameView::ViewportConstrainedObjectSet* viewportConstrainedObjects = frameView->viewportConstrainedObjects();
    if (!viewportConstrainedObjects)
        return false;

    for (FrameView::ViewportConstrainedObjectSet::const_iterator it = viewportConstrainedObjects->begin(), end = viewportConstrainedObjects->end(); it != end; ++it) {
        RenderObject* viewportConstrainedObject = *it;
        if (!viewportConstrainedObject->isBoxModelObject() || !viewportConstrainedObject->hasLayer())
            return true;
        RenderLayer* layer = toRenderBoxModelObject(viewportConstrainedObject)->layer();
        // Any explicit reason that a fixed position element is not composited shouldn't cause slow scrolling.
        if (layer->compositingState() != PaintsIntoOwnBacking && layer->viewportConstrainedNotCompositedReason() == RenderLayer::NoNotCompositedReason)
            return true;

        // Composited layers that actually paint into their enclosing ancestor
        // must also force main thread scrolling.
        if (layer->compositingState() == HasOwnBackingButPaintsIntoAncestor)
            return true;
    }
    return false;
}

MainThreadScrollingReasons ScrollingCoordinator::mainThreadScrollingReasons() const
{
    // The main thread scrolling reasons are applicable to scrolls of the main
    // frame. If it does not exist or if it is not scrollable, there is no
    // reason to force main thread scrolling.
    FrameView* frameView = m_page->mainFrame()->view();
    if (!frameView)
        return static_cast<MainThreadScrollingReasons>(0);

    MainThreadScrollingReasons mainThreadScrollingReasons = (MainThreadScrollingReasons)0;

    if (frameView->hasSlowRepaintObjects())
        mainThreadScrollingReasons |= HasSlowRepaintObjects;
    if (hasVisibleSlowRepaintViewportConstrainedObjects(frameView))
        mainThreadScrollingReasons |= HasNonLayerViewportConstrainedObjects;

    return mainThreadScrollingReasons;
}

void ScrollingCoordinator::updateShouldUpdateScrollLayerPositionOnMainThread()
{
    setShouldUpdateScrollLayerPositionOnMainThread(mainThreadScrollingReasons());
}

String ScrollingCoordinator::mainThreadScrollingReasonsAsText(MainThreadScrollingReasons reasons)
{
    StringBuilder stringBuilder;

    if (reasons & ScrollingCoordinator::HasSlowRepaintObjects)
        stringBuilder.append("Has slow repaint objects, ");
    if (reasons & ScrollingCoordinator::HasViewportConstrainedObjectsWithoutSupportingFixedLayers)
        stringBuilder.append("Has viewport constrained objects without supporting fixed layers, ");
    if (reasons & ScrollingCoordinator::HasNonLayerViewportConstrainedObjects)
        stringBuilder.append("Has non-layer viewport-constrained objects, ");

    if (stringBuilder.length())
        stringBuilder.resize(stringBuilder.length() - 2);
    return stringBuilder.toString();
}

String ScrollingCoordinator::mainThreadScrollingReasonsAsText() const
{
    return mainThreadScrollingReasonsAsText(m_lastMainThreadScrollingReasons);
}

bool ScrollingCoordinator::frameViewIsScrollableIsDirty() const
{
    FrameView* frameView = m_page->mainFrame()->view();
    bool frameIsScrollable = frameView && frameView->isScrollable();
    return frameIsScrollable != m_wasFrameScrollable;
}

} // namespace WebCore<|MERGE_RESOLUTION|>--- conflicted
+++ resolved
@@ -35,17 +35,6 @@
 #include "core/frame/Frame.h"
 #include "core/frame/FrameView.h"
 #include "core/page/Page.h"
-<<<<<<< HEAD
-#include "core/page/Settings.h"
-#include "core/platform/ScrollAnimator.h"
-#include "core/platform/ScrollbarTheme.h"
-#include "core/platform/chromium/support/WebScrollbarImpl.h"
-#include "core/platform/chromium/support/WebScrollbarThemeGeometryNative.h"
-#include "core/platform/graphics/GraphicsLayer.h"
-#include "platform/TraceEvent.h"
-#include "platform/geometry/Region.h"
-#include "platform/geometry/TransformState.h"
-=======
 #include "core/frame/Settings.h"
 #include "platform/TraceEvent.h"
 #include "platform/exported/WebScrollbarImpl.h"
@@ -53,7 +42,6 @@
 #include "platform/geometry/Region.h"
 #include "platform/geometry/TransformState.h"
 #include "platform/graphics/GraphicsLayer.h"
->>>>>>> 8c15b39e
 #if OS(MACOSX)
 #include "platform/mac/ScrollAnimatorMac.h"
 #endif
@@ -64,7 +52,6 @@
 #include "core/rendering/RenderGeometryMap.h"
 #include "core/rendering/RenderLayerCompositor.h"
 #include "core/rendering/RenderView.h"
-#include "platform/geometry/IntRect.h"
 #include "public/platform/Platform.h"
 #include "public/platform/WebCompositorSupport.h"
 #include "public/platform/WebLayerPositionConstraint.h"
@@ -102,11 +89,8 @@
     : m_page(page)
     , m_scrollGestureRegionIsDirty(false)
     , m_touchEventTargetRectsAreDirty(false)
-<<<<<<< HEAD
-=======
     , m_wasFrameScrollable(false)
     , m_lastMainThreadScrollingReasons(0)
->>>>>>> 8c15b39e
 {
 }
 
@@ -144,7 +128,6 @@
     m_scrollGestureRegionIsDirty = true;
     m_touchEventTargetRectsAreDirty = true;
 }
-<<<<<<< HEAD
 
 void ScrollingCoordinator::updateAfterCompositingChange()
 {
@@ -169,38 +152,12 @@
         m_touchEventTargetRectsAreDirty = false;
     }
 
-=======
-
-void ScrollingCoordinator::updateAfterCompositingChange()
-{
-    TRACE_EVENT0("input", "ScrollingCoordinator::updateAfterCompositingChange");
-
-    if (m_scrollGestureRegionIsDirty) {
-        // Compute the region of the page where we can't handle scroll gestures and mousewheel events
-        // on the impl thread. This currently includes:
-        // 1. All scrollable areas, such as subframes, overflow divs and list boxes, whose composited
-        // scrolling are not enabled. We need to do this even if the frame view whose layout was updated
-        // is not the main frame.
-        // 2. Resize control areas, e.g. the small rect at the right bottom of div/textarea/iframe when
-        // CSS property "resize" is enabled.
-        // 3. Plugin areas.
-        Region shouldHandleScrollGestureOnMainThreadRegion = computeShouldHandleScrollGestureOnMainThreadRegion(m_page->mainFrame(), IntPoint());
-        setShouldHandleScrollGestureOnMainThreadRegion(shouldHandleScrollGestureOnMainThreadRegion);
-        m_scrollGestureRegionIsDirty = false;
-    }
-
-    if (m_touchEventTargetRectsAreDirty) {
-        updateTouchEventTargetRectsIfNeeded();
-        m_touchEventTargetRectsAreDirty = false;
-    }
-
     FrameView* frameView = m_page->mainFrame()->view();
     bool frameIsScrollable = frameView && frameView->isScrollable();
     if (m_wasFrameScrollable != frameIsScrollable)
         updateShouldUpdateScrollLayerPositionOnMainThread();
     m_wasFrameScrollable = frameIsScrollable;
 
->>>>>>> 8c15b39e
     const FrameTree& tree = m_page->mainFrame()->tree();
     for (const Frame* child = tree.firstChild(); child; child = child->tree().nextSibling()) {
         if (WebLayer* scrollLayer = scrollingWebLayerForScrollableArea(child->view()))
@@ -222,11 +179,7 @@
 
 static WebLayerPositionConstraint computePositionConstraint(const RenderLayer* layer)
 {
-<<<<<<< HEAD
-    ASSERT(layer->compositedLayerMapping());
-=======
     ASSERT(layer->hasCompositedLayerMapping());
->>>>>>> 8c15b39e
     do {
         if (layer->renderer()->style()->position() == FixedPosition) {
             const RenderObject* fixedPositionObject = layer->renderer();
@@ -239,23 +192,14 @@
 
         // Composited layers that inherit a fixed position state will be positioned with respect to the nearest compositedLayerMapping's GraphicsLayer.
         // So, once we find a layer that has its own compositedLayerMapping, we can stop searching for a fixed position RenderObject.
-<<<<<<< HEAD
-    } while (layer && !layer->compositedLayerMapping());
-=======
     } while (layer && !layer->hasCompositedLayerMapping());
->>>>>>> 8c15b39e
     return WebLayerPositionConstraint();
 }
 
 void ScrollingCoordinator::updateLayerPositionConstraint(RenderLayer* layer)
 {
-<<<<<<< HEAD
-    ASSERT(layer->compositedLayerMapping());
-    CompositedLayerMapping* compositedLayerMapping = layer->compositedLayerMapping();
-=======
     ASSERT(layer->hasCompositedLayerMapping());
     CompositedLayerMappingPtr compositedLayerMapping = layer->compositedLayerMapping();
->>>>>>> 8c15b39e
     GraphicsLayer* mainLayer = compositedLayerMapping->childForSuperlayers();
 
     // Avoid unnecessary commits
@@ -556,8 +500,6 @@
     setTouchEventTargetRects(touchEventTargetRects);
 }
 
-<<<<<<< HEAD
-=======
 void ScrollingCoordinator::reset()
 {
     m_horizontalScrollbars.clear();
@@ -570,7 +512,6 @@
     setShouldUpdateScrollLayerPositionOnMainThread(m_lastMainThreadScrollingReasons);
 }
 
->>>>>>> 8c15b39e
 // Note that in principle this could be called more often than computeTouchEventTargetRects, for
 // example during a non-composited scroll (although that's not yet implemented - crbug.com/261307).
 void ScrollingCoordinator::setTouchEventTargetRects(const LayerHitTestRects& layerRects)
@@ -588,13 +529,9 @@
         WebVector<WebRect> webRects(iter->value.size());
         for (size_t i = 0; i < iter->value.size(); ++i)
             webRects[i] = enclosingIntRect(iter->value[i]);
-<<<<<<< HEAD
-        CompositedLayerMapping* compositedLayerMapping = layer->compositedLayerMapping();
-=======
         // This should be ensured by convertLayerRectsToEnclosingCompositedLayer above.
         ASSERT(layer->hasCompositedLayerMapping());
         CompositedLayerMappingPtr compositedLayerMapping = layer->compositedLayerMapping();
->>>>>>> 8c15b39e
         // If the layer is using composited scrolling, then it's the contents that these
         // rects apply to.
         GraphicsLayer* graphicsLayer = compositedLayerMapping->scrollingContentsLayer();
@@ -607,12 +544,6 @@
 
     // If there are any layers left that we haven't updated, clear them out.
     for (HashSet<const RenderLayer*>::iterator it = oldLayersWithTouchRects.begin(); it != oldLayersWithTouchRects.end(); ++it) {
-<<<<<<< HEAD
-        if (CompositedLayerMapping* compositedLayerMapping = (*it)->compositedLayerMapping()) {
-            GraphicsLayer* graphicsLayer = compositedLayerMapping->scrollingContentsLayer();
-            if (!graphicsLayer)
-                graphicsLayer = compositedLayerMapping->mainGraphicsLayer();
-=======
         // FIXME: This is a bug. What's happening here is that we're clearing touch regions for
         // layers that we didn't visit above. That assumes a 1:1 mapping between RenderLayer and
         // the graphics layer that owns the touch rects. This is false in the case of
@@ -621,7 +552,6 @@
             GraphicsLayer* graphicsLayer = (*it)->compositedLayerMapping()->scrollingContentsLayer();
             if (!graphicsLayer)
                 graphicsLayer = (*it)->compositedLayerMapping()->mainGraphicsLayer();
->>>>>>> 8c15b39e
             graphicsLayer->platformLayer()->setTouchEventHandlerRegion(WebVector<WebRect>());
         }
     }
@@ -648,11 +578,7 @@
 void ScrollingCoordinator::updateScrollParentForGraphicsLayer(GraphicsLayer* child, RenderLayer* parent)
 {
     WebLayer* scrollParentWebLayer = 0;
-<<<<<<< HEAD
-    if (parent && parent->compositedLayerMapping())
-=======
     if (parent && parent->hasCompositedLayerMapping())
->>>>>>> 8c15b39e
         scrollParentWebLayer = scrollingWebLayerForGraphicsLayer(parent->compositedLayerMapping()->parentForSublayers());
 
     child->setScrollParent(scrollParentWebLayer);
@@ -661,11 +587,7 @@
 void ScrollingCoordinator::updateClipParentForGraphicsLayer(GraphicsLayer* child, RenderLayer* parent)
 {
     WebLayer* clipParentWebLayer = 0;
-<<<<<<< HEAD
-    if (parent && parent->compositedLayerMapping())
-=======
     if (parent && parent->hasCompositedLayerMapping())
->>>>>>> 8c15b39e
         clipParentWebLayer = scrollingWebLayerForGraphicsLayer(parent->compositedLayerMapping()->parentForSublayers());
 
     child->setClipParent(clipParentWebLayer);
