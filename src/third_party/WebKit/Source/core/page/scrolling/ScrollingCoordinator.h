--- conflicted
+++ resolved
@@ -66,11 +66,7 @@
     // Should be called after compositing has been updated.
     void updateAfterCompositingChange();
 
-<<<<<<< HEAD
-    bool needsToUpdateAfterCompositingChange() const { return m_scrollGestureRegionIsDirty || m_touchEventTargetRectsAreDirty; }
-=======
     bool needsToUpdateAfterCompositingChange() const { return m_scrollGestureRegionIsDirty || m_touchEventTargetRectsAreDirty || frameViewIsScrollableIsDirty(); }
->>>>>>> 8c15b39e
 
     // Should be called whenever a wheel event handler is added or removed in the
     // frame view's underlying document.
@@ -119,13 +115,10 @@
 
     void updateTouchEventTargetRectsIfNeeded();
 
-<<<<<<< HEAD
-=======
     // For testing purposes only. This ScrollingCoordinator is reused between layout test, and must be reset
     // for the results to be valid.
     void reset();
 
->>>>>>> 8c15b39e
 protected:
     explicit ScrollingCoordinator(Page*);
 
