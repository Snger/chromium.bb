/*
 * Copyright (C) 2009 Ericsson AB. All rights reserved.
 * Copyright (C) 2010, 2011 Apple Inc. All Rights Reserved.
 *
 * Redistribution and use in source and binary forms, with or without
 * modification, are permitted provided that the following conditions
 * are met:
 *
 * 1. Redistributions of source code must retain the above copyright
 *    notice, this list of conditions and the following disclaimer.
 * 2. Redistributions in binary form must reproduce the above copyright
 *    notice, this list of conditions and the following disclaimer
 *    in the documentation and/or other materials provided with the
 *    distribution.
 * 3. Neither the name of Ericsson nor the names of its contributors
 *    may be used to endorse or promote products derived from this
 *    software without specific prior written permission.
 *
 * THIS SOFTWARE IS PROVIDED BY THE COPYRIGHT HOLDERS AND CONTRIBUTORS
 * "AS IS" AND ANY EXPRESS OR IMPLIED WARRANTIES, INCLUDING, BUT NOT
 * LIMITED TO, THE IMPLIED WARRANTIES OF MERCHANTABILITY AND FITNESS FOR
 * A PARTICULAR PURPOSE ARE DISCLAIMED. IN NO EVENT SHALL THE COPYRIGHT
 * OWNER OR CONTRIBUTORS BE LIABLE FOR ANY DIRECT, INDIRECT, INCIDENTAL,
 * SPECIAL, EXEMPLARY, OR CONSEQUENTIAL DAMAGES (INCLUDING, BUT NOT
 * LIMITED TO, PROCUREMENT OF SUBSTITUTE GOODS OR SERVICES; LOSS OF USE,
 * DATA, OR PROFITS; OR BUSINESS INTERRUPTION) HOWEVER CAUSED AND ON ANY
 * THEORY OF LIABILITY, WHETHER IN CONTRACT, STRICT LIABILITY, OR TORT
 * (INCLUDING NEGLIGENCE OR OTHERWISE) ARISING IN ANY WAY OUT OF THE USE
 * OF THIS SOFTWARE, EVEN IF ADVISED OF THE POSSIBILITY OF SUCH DAMAGE.
 */

[
    ActiveDOMObject,
    Constructor(DOMString url, optional Dictionary eventSourceInit),
    ConstructorCallWith=ExecutionContext,
<<<<<<< HEAD
    ConstructorRaisesException
=======
    GlobalContext=Window&WorkerGlobalScope,
    RaisesException=Constructor,
>>>>>>> 8c15b39e
] interface EventSource : EventTarget {

    readonly attribute DOMString URL; // Lowercased .url is the one in the spec, but leaving .URL for compatibility reasons.
    readonly attribute DOMString url;
    readonly attribute boolean withCredentials;

    // ready state
    const unsigned short CONNECTING = 0;
    const unsigned short OPEN = 1;
    const unsigned short CLOSED = 2;
    readonly attribute unsigned short readyState;

    // networking
    attribute EventHandler onopen;
    attribute EventHandler onmessage;
    attribute EventHandler onerror;
    void close();
};<|MERGE_RESOLUTION|>--- conflicted
+++ resolved
@@ -33,12 +33,8 @@
     ActiveDOMObject,
     Constructor(DOMString url, optional Dictionary eventSourceInit),
     ConstructorCallWith=ExecutionContext,
-<<<<<<< HEAD
-    ConstructorRaisesException
-=======
     GlobalContext=Window&WorkerGlobalScope,
     RaisesException=Constructor,
->>>>>>> 8c15b39e
 ] interface EventSource : EventTarget {
 
     readonly attribute DOMString URL; // Lowercased .url is the one in the spec, but leaving .URL for compatibility reasons.
