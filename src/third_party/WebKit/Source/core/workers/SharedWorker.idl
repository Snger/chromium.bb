/*
 * Copyright (C) 2009 Google Inc. All rights reserved.
 * Copyright (C) 2010 Apple Inc. All Rights Reserved.
 *
 * Redistribution and use in source and binary forms, with or without
 * modification, are permitted provided that the following conditions are
 * met:
 *
 *     * Redistributions of source code must retain the above copyright
 * notice, this list of conditions and the following disclaimer.
 *     * Redistributions in binary form must reproduce the above
 * copyright notice, this list of conditions and the following disclaimer
 * in the documentation and/or other materials provided with the
 * distribution.
 *     * Neither the name of Google Inc. nor the names of its
 * contributors may be used to endorse or promote products derived from
 * this software without specific prior written permission.
 *
 * THIS SOFTWARE IS PROVIDED BY THE COPYRIGHT HOLDERS AND CONTRIBUTORS
 * "AS IS" AND ANY EXPRESS OR IMPLIED WARRANTIES, INCLUDING, BUT NOT
 * LIMITED TO, THE IMPLIED WARRANTIES OF MERCHANTABILITY AND FITNESS FOR
 * A PARTICULAR PURPOSE ARE DISCLAIMED. IN NO EVENT SHALL THE COPYRIGHT
 * OWNER OR CONTRIBUTORS BE LIABLE FOR ANY DIRECT, INDIRECT, INCIDENTAL,
 * SPECIAL, EXEMPLARY, OR CONSEQUENTIAL DAMAGES (INCLUDING, BUT NOT
 * LIMITED TO, PROCUREMENT OF SUBSTITUTE GOODS OR SERVICES; LOSS OF USE,
 * DATA, OR PROFITS; OR BUSINESS INTERRUPTION) HOWEVER CAUSED AND ON ANY
 * THEORY OF LIABILITY, WHETHER IN CONTRACT, STRICT LIABILITY, OR TORT
 * (INCLUDING NEGLIGENCE OR OTHERWISE) ARISING IN ANY WAY OUT OF THE USE
 * OF THIS SOFTWARE, EVEN IF ADVISED OF THE POSSIBILITY OF SUCH DAMAGE.
 */

[
<<<<<<< HEAD
    RuntimeEnabled=SharedWorker,
    Constructor(DOMString scriptURL, [Default=NullString] optional DOMString name),
    ConstructorCallWith=ExecutionContext,
    ConstructorRaisesException,
    ActiveDOMObject
=======
    ActiveDOMObject,
    Constructor(DOMString scriptURL, [Default=NullString] optional DOMString name),
    ConstructorCallWith=ExecutionContext,
    RaisesException=Constructor,
    RuntimeEnabled=SharedWorker,
>>>>>>> 8c15b39e
] interface SharedWorker : EventTarget {
    readonly attribute MessagePort port;
};

SharedWorker implements AbstractWorker;<|MERGE_RESOLUTION|>--- conflicted
+++ resolved
@@ -30,19 +30,11 @@
  */
 
 [
-<<<<<<< HEAD
-    RuntimeEnabled=SharedWorker,
-    Constructor(DOMString scriptURL, [Default=NullString] optional DOMString name),
-    ConstructorCallWith=ExecutionContext,
-    ConstructorRaisesException,
-    ActiveDOMObject
-=======
     ActiveDOMObject,
     Constructor(DOMString scriptURL, [Default=NullString] optional DOMString name),
     ConstructorCallWith=ExecutionContext,
     RaisesException=Constructor,
     RuntimeEnabled=SharedWorker,
->>>>>>> 8c15b39e
 ] interface SharedWorker : EventTarget {
     readonly attribute MessagePort port;
 };
