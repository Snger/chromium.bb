/*
 * Copyright 2005 Frerich Raabe <raabe@kde.org>
 * Copyright (C) 2006 Apple Computer, Inc.
 *
 * Redistribution and use in source and binary forms, with or without
 * modification, are permitted provided that the following conditions
 * are met:
 *
 * 1. Redistributions of source code must retain the above copyright
 *    notice, this list of conditions and the following disclaimer.
 * 2. Redistributions in binary form must reproduce the above copyright
 *    notice, this list of conditions and the following disclaimer in the
 *    documentation and/or other materials provided with the distribution.
 *
 * THIS SOFTWARE IS PROVIDED BY THE AUTHOR ``AS IS'' AND ANY EXPRESS OR
 * IMPLIED WARRANTIES, INCLUDING, BUT NOT LIMITED TO, THE IMPLIED WARRANTIES
 * OF MERCHANTABILITY AND FITNESS FOR A PARTICULAR PURPOSE ARE DISCLAIMED.
 * IN NO EVENT SHALL THE AUTHOR BE LIABLE FOR ANY DIRECT, INDIRECT,
 * INCIDENTAL, SPECIAL, EXEMPLARY, OR CONSEQUENTIAL DAMAGES (INCLUDING, BUT
 * NOT LIMITED TO, PROCUREMENT OF SUBSTITUTE GOODS OR SERVICES; LOSS OF USE,
 * DATA, OR PROFITS; OR BUSINESS INTERRUPTION) HOWEVER CAUSED AND ON ANY
 * THEORY OF LIABILITY, WHETHER IN CONTRACT, STRICT LIABILITY, OR TORT
 * (INCLUDING NEGLIGENCE OR OTHERWISE) ARISING IN ANY WAY OUT OF THE USE OF
 * THIS SOFTWARE, EVEN IF ADVISED OF THE POSSIBILITY OF SUCH DAMAGE.
 */

#include "config.h"
#include "core/xml/XPathEvaluator.h"

#include "bindings/v8/ExceptionState.h"
#include "core/dom/ExceptionCode.h"
#include "core/dom/Node.h"
#include "core/xml/NativeXPathNSResolver.h"
#include "core/xml/XPathExpression.h"
#include "core/xml/XPathResult.h"
#include "core/xml/XPathUtil.h"

namespace WebCore {

using namespace XPath;

PassRefPtr<XPathExpression> XPathEvaluator::createExpression(const String& expression, PassRefPtr<XPathNSResolver> resolver, ExceptionState& exceptionState)
{
    return XPathExpression::createExpression(expression, resolver, exceptionState);
}

PassRefPtr<XPathNSResolver> XPathEvaluator::createNSResolver(Node* nodeResolver)
{
    return NativeXPathNSResolver::create(nodeResolver);
}

PassRefPtr<XPathResult> XPathEvaluator::evaluate(const String& expression, Node* contextNode,
    PassRefPtr<XPathNSResolver> resolver, unsigned short type, XPathResult* result, ExceptionState& exceptionState)
{
    if (!contextNode) {
        exceptionState.throwDOMException(NotSupportedError, "The context node provided is null.");
        return 0;
    }

    if (!isValidContextNode(contextNode)) {
<<<<<<< HEAD
        es.throwUninformativeAndGenericDOMException(NotSupportedError);
=======
        exceptionState.throwDOMException(NotSupportedError, "The node provided is '" + contextNode->nodeName() + "', which is not a valid context node type.");
>>>>>>> 8c15b39e
        return 0;
    }

    RefPtr<XPathExpression> expr = createExpression(expression, resolver, exceptionState);
    if (exceptionState.hadException())
        return 0;

    return expr->evaluate(contextNode, type, result, exceptionState);
}

}<|MERGE_RESOLUTION|>--- conflicted
+++ resolved
@@ -58,11 +58,7 @@
     }
 
     if (!isValidContextNode(contextNode)) {
-<<<<<<< HEAD
-        es.throwUninformativeAndGenericDOMException(NotSupportedError);
-=======
         exceptionState.throwDOMException(NotSupportedError, "The node provided is '" + contextNode->nodeName() + "', which is not a valid context node type.");
->>>>>>> 8c15b39e
         return 0;
     }
 
