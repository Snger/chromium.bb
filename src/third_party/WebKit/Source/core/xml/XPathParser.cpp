/*
 * Copyright 2005 Maksim Orlovich <maksim@kde.org>
 * Copyright (C) 2006 Apple Computer, Inc.
 * Copyright (C) 2007 Alexey Proskuryakov <ap@webkit.org>
 *
 * Redistribution and use in source and binary forms, with or without
 * modification, are permitted provided that the following conditions
 * are met:
 *
 * 1. Redistributions of source code must retain the above copyright
 *    notice, this list of conditions and the following disclaimer.
 * 2. Redistributions in binary form must reproduce the above copyright
 *    notice, this list of conditions and the following disclaimer in the
 *    documentation and/or other materials provided with the distribution.
 *
 * THIS SOFTWARE IS PROVIDED BY THE AUTHOR ``AS IS'' AND ANY EXPRESS OR
 * IMPLIED WARRANTIES, INCLUDING, BUT NOT LIMITED TO, THE IMPLIED WARRANTIES
 * OF MERCHANTABILITY AND FITNESS FOR A PARTICULAR PURPOSE ARE DISCLAIMED.
 * IN NO EVENT SHALL THE AUTHOR BE LIABLE FOR ANY DIRECT, INDIRECT,
 * INCIDENTAL, SPECIAL, EXEMPLARY, OR CONSEQUENTIAL DAMAGES (INCLUDING, BUT
 * NOT LIMITED TO, PROCUREMENT OF SUBSTITUTE GOODS OR SERVICES; LOSS OF USE,
 * DATA, OR PROFITS; OR BUSINESS INTERRUPTION) HOWEVER CAUSED AND ON ANY
 * THEORY OF LIABILITY, WHETHER IN CONTRACT, STRICT LIABILITY, OR TORT
 * (INCLUDING NEGLIGENCE OR OTHERWISE) ARISING IN ANY WAY OUT OF THE USE OF
 * THIS SOFTWARE, EVEN IF ADVISED OF THE POSSIBILITY OF SUCH DAMAGE.
 */

#include "config.h"
#include "core/xml/XPathParser.h"

#include "bindings/v8/ExceptionState.h"
#include "core/dom/ExceptionCode.h"
#include "core/xml/XPathEvaluator.h"
#include "core/xml/XPathNSResolver.h"
#include "core/xml/XPathPath.h"
#include "wtf/StdLibExtras.h"
#include "wtf/text/StringHash.h"

using namespace WebCore;
using namespace WTF;
using namespace Unicode;
using namespace XPath;

extern int xpathyyparse(WebCore::XPath::Parser*);
#include "XPathGrammar.h"

Parser* Parser::currentParser = 0;

enum XMLCat { NameStart, NameCont, NotPartOfName };

typedef HashMap<String, Step::Axis> AxisNamesMap;

static XMLCat charCat(UChar aChar)
{
    //### might need to add some special cases from the XML spec.

    if (aChar == '_')
        return NameStart;

    if (aChar == '.' || aChar == '-')
        return NameCont;
    CharCategory category = Unicode::category(aChar);
    if (category & (Letter_Uppercase | Letter_Lowercase | Letter_Other | Letter_Titlecase | Number_Letter))
        return NameStart;
    if (category & (Mark_NonSpacing | Mark_SpacingCombining | Mark_Enclosing | Letter_Modifier | Number_DecimalDigit))
        return NameCont;
    return NotPartOfName;
}

static void setUpAxisNamesMap(AxisNamesMap& axisNames)
{
    struct AxisName {
        const char* name;
        Step::Axis axis;
    };
    const AxisName axisNameList[] = {
        { "ancestor", Step::AncestorAxis },
        { "ancestor-or-self", Step::AncestorOrSelfAxis },
        { "attribute", Step::AttributeAxis },
        { "child", Step::ChildAxis },
        { "descendant", Step::DescendantAxis },
        { "descendant-or-self", Step::DescendantOrSelfAxis },
        { "following", Step::FollowingAxis },
        { "following-sibling", Step::FollowingSiblingAxis },
        { "namespace", Step::NamespaceAxis },
        { "parent", Step::ParentAxis },
        { "preceding", Step::PrecedingAxis },
        { "preceding-sibling", Step::PrecedingSiblingAxis },
        { "self", Step::SelfAxis }
    };
    for (unsigned i = 0; i < sizeof(axisNameList) / sizeof(axisNameList[0]); ++i)
        axisNames.set(axisNameList[i].name, axisNameList[i].axis);
}

static bool isAxisName(const String& name, Step::Axis& type)
{
    DEFINE_STATIC_LOCAL(AxisNamesMap, axisNames, ());

    if (axisNames.isEmpty())
        setUpAxisNamesMap(axisNames);

    AxisNamesMap::iterator it = axisNames.find(name);
    if (it == axisNames.end())
        return false;
    type = it->value;
    return true;
}

static bool isNodeTypeName(const String& name)
{
    DEFINE_STATIC_LOCAL(HashSet<String>, nodeTypeNames, ());
    if (nodeTypeNames.isEmpty()) {
        nodeTypeNames.add("comment");
        nodeTypeNames.add("text");
        nodeTypeNames.add("processing-instruction");
        nodeTypeNames.add("node");
    }
    return nodeTypeNames.contains(name);
}

// Returns whether the current token can possibly be a binary operator, given
// the previous token. Necessary to disambiguate some of the operators
// (* (multiply), div, and, or, mod) in the [32] Operator rule
// (check http://www.w3.org/TR/xpath#exprlex).
bool Parser::isBinaryOperatorContext() const
{
    switch (m_lastTokenType) {
    case 0:
    case '@': case AXISNAME: case '(': case '[': case ',':
    case AND: case OR: case MULOP:
    case '/': case SLASHSLASH: case '|': case PLUS: case MINUS:
    case EQOP: case RELOP:
        return false;
    default:
        return true;
    }
}

void Parser::skipWS()
{
    while (m_nextPos < m_data.length() && isSpaceOrNewline(m_data[m_nextPos]))
        ++m_nextPos;
}

Token Parser::makeTokenAndAdvance(int code, int advance)
{
    m_nextPos += advance;
    return Token(code);
}

Token Parser::makeTokenAndAdvance(int code, NumericOp::Opcode val, int advance)
{
    m_nextPos += advance;
    return Token(code, val);
}

Token Parser::makeTokenAndAdvance(int code, EqTestOp::Opcode val, int advance)
{
    m_nextPos += advance;
    return Token(code, val);
}

// Returns next char if it's there and interesting, 0 otherwise
char Parser::peekAheadHelper()
{
    if (m_nextPos + 1 >= m_data.length())
        return 0;
    UChar next = m_data[m_nextPos + 1];
    if (next >= 0xff)
        return 0;
    return next;
}

char Parser::peekCurHelper()
{
    if (m_nextPos >= m_data.length())
        return 0;
    UChar next = m_data[m_nextPos];
    if (next >= 0xff)
        return 0;
    return next;
}

Token Parser::lexString()
{
    UChar delimiter = m_data[m_nextPos];
    int startPos = m_nextPos + 1;

    for (m_nextPos = startPos; m_nextPos < m_data.length(); ++m_nextPos) {
        if (m_data[m_nextPos] == delimiter) {
            String value = m_data.substring(startPos, m_nextPos - startPos);
            if (value.isNull())
                value = "";
            ++m_nextPos; // Consume the char.
            return Token(LITERAL, value);
        }
    }

    // Ouch, went off the end -- report error.
    return Token(XPATH_ERROR);
}

Token Parser::lexNumber()
{
    int startPos = m_nextPos;
    bool seenDot = false;

    // Go until end or a non-digits character.
    for (; m_nextPos < m_data.length(); ++m_nextPos) {
        UChar aChar = m_data[m_nextPos];
        if (aChar >= 0xff) break;

        if (aChar < '0' || aChar > '9') {
            if (aChar == '.' && !seenDot)
                seenDot = true;
            else
                break;
        }
    }

    return Token(NUMBER, m_data.substring(startPos, m_nextPos - startPos));
}

bool Parser::lexNCName(String& name)
{
    int startPos = m_nextPos;
    if (m_nextPos >= m_data.length())
        return false;

    if (charCat(m_data[m_nextPos]) != NameStart)
        return false;

    // Keep going until we get a character that's not good for names.
    for (; m_nextPos < m_data.length(); ++m_nextPos)
        if (charCat(m_data[m_nextPos]) == NotPartOfName)
            break;

    name = m_data.substring(startPos, m_nextPos - startPos);
    return true;
}

bool Parser::lexQName(String& name)
{
    String n1;
    if (!lexNCName(n1))
        return false;

    skipWS();

    // If the next character is :, what we just got it the prefix, if not,
    // it's the whole thing.
    if (peekAheadHelper() != ':') {
        name = n1;
        return true;
    }

    String n2;
    if (!lexNCName(n2))
        return false;

    name = n1 + ":" + n2;
    return true;
}

Token Parser::nextTokenInternal()
{
    skipWS();

    if (m_nextPos >= m_data.length())
        return Token(0);

    char code = peekCurHelper();
    switch (code) {
    case '(': case ')': case '[': case ']':
    case '@': case ',': case '|':
        return makeTokenAndAdvance(code);
    case '\'':
    case '\"':
        return lexString();
    case '0': case '1': case '2': case '3': case '4':
    case '5': case '6': case '7': case '8': case '9':
        return lexNumber();
    case '.': {
        char next = peekAheadHelper();
        if (next == '.')
            return makeTokenAndAdvance(DOTDOT, 2);
        if (next >= '0' && next <= '9')
            return lexNumber();
        return makeTokenAndAdvance('.');
    }
    case '/':
        if (peekAheadHelper() == '/')
            return makeTokenAndAdvance(SLASHSLASH, 2);
        return makeTokenAndAdvance('/');
    case '+':
        return makeTokenAndAdvance(PLUS);
    case '-':
        return makeTokenAndAdvance(MINUS);
    case '=':
        return makeTokenAndAdvance(EQOP, EqTestOp::OP_EQ);
    case '!':
        if (peekAheadHelper() == '=')
            return makeTokenAndAdvance(EQOP, EqTestOp::OP_NE, 2);
        return Token(XPATH_ERROR);
    case '<':
        if (peekAheadHelper() == '=')
            return makeTokenAndAdvance(RELOP, EqTestOp::OP_LE, 2);
        return makeTokenAndAdvance(RELOP, EqTestOp::OP_LT);
    case '>':
        if (peekAheadHelper() == '=')
            return makeTokenAndAdvance(RELOP, EqTestOp::OP_GE, 2);
        return makeTokenAndAdvance(RELOP, EqTestOp::OP_GT);
    case '*':
        if (isBinaryOperatorContext())
            return makeTokenAndAdvance(MULOP, NumericOp::OP_Mul);
        ++m_nextPos;
        return Token(NAMETEST, "*");
    case '$': { // $ QName
        m_nextPos++;
        String name;
        if (!lexQName(name))
            return Token(XPATH_ERROR);
        return Token(VARIABLEREFERENCE, name);
    }
    }

    String name;
    if (!lexNCName(name))
        return Token(XPATH_ERROR);

    skipWS();
    // If we're in an operator context, check for any operator names
    if (isBinaryOperatorContext()) {
        if (name == "and") //### hash?
            return Token(AND);
        if (name == "or")
            return Token(OR);
        if (name == "mod")
            return Token(MULOP, NumericOp::OP_Mod);
        if (name == "div")
            return Token(MULOP, NumericOp::OP_Div);
    }

    // See whether we are at a :
    if (peekCurHelper() == ':') {
        m_nextPos++;
        // Any chance it's an axis name?
        if (peekCurHelper() == ':') {
            m_nextPos++;

            //It might be an axis name.
            Step::Axis axis;
            if (isAxisName(name, axis))
                return Token(AXISNAME, axis);
            // Ugh, :: is only valid in axis names -> error
            return Token(XPATH_ERROR);
        }

        // Seems like this is a fully qualified qname, or perhaps the * modified one from NameTest
        skipWS();
        if (peekCurHelper() == '*') {
            m_nextPos++;
            return Token(NAMETEST, name + ":*");
        }

        // Make a full qname.
        String n2;
        if (!lexNCName(n2))
            return Token(XPATH_ERROR);

        name = name + ":" + n2;
    }

    skipWS();
    if (peekCurHelper() == '(') {
        //note: we don't swallow the (here!

        //either node type of function name
        if (isNodeTypeName(name)) {
            if (name == "processing-instruction")
                return Token(PI, name);

            return Token(NODETYPE, name);
        }
        //must be a function name.
        return Token(FUNCTIONNAME, name);
    }

    // At this point, it must be NAMETEST.
    return Token(NAMETEST, name);
}

Token Parser::nextToken()
{
    Token toRet = nextTokenInternal();
    m_lastTokenType = toRet.type;
    return toRet;
}

Parser::Parser()
{
    reset(String());
}

Parser::~Parser()
{
}

void Parser::reset(const String& data)
{
    m_nextPos = 0;
    m_data = data;
    m_lastTokenType = 0;

    m_topExpr = 0;
    m_gotNamespaceError = false;
}

int Parser::lex(void* data)
{
    YYSTYPE* yylval = static_cast<YYSTYPE*>(data);
    Token tok = nextToken();

    switch (tok.type) {
    case AXISNAME:
        yylval->axis = tok.axis;
        break;
    case MULOP:
        yylval->numop = tok.numop;
        break;
    case RELOP:
    case EQOP:
        yylval->eqop = tok.eqop;
        break;
    case NODETYPE:
    case PI:
    case FUNCTIONNAME:
    case LITERAL:
    case VARIABLEREFERENCE:
    case NUMBER:
    case NAMETEST:
        yylval->str = new String(tok.str);
        registerString(yylval->str);
        break;
    }

    return tok.type;
}

bool Parser::expandQName(const String& qName, AtomicString& localName, AtomicString& namespaceURI)
{
    size_t colon = qName.find(':');
    if (colon != kNotFound) {
        if (!m_resolver)
            return false;
        namespaceURI = m_resolver->lookupNamespaceURI(qName.left(colon));
        if (namespaceURI.isNull())
            return false;
        localName = AtomicString(qName.substring(colon + 1));
    } else {
        localName = AtomicString(qName);
    }

    return true;
}

Expression* Parser::parseStatement(const String& statement, PassRefPtr<XPathNSResolver> resolver, ExceptionState& exceptionState)
{
    reset(statement);

    m_resolver = resolver;

    Parser* oldParser = currentParser;
    currentParser = this;
    int parseError = xpathyyparse(this);
    currentParser = oldParser;

    if (parseError) {
        deleteAllValues(m_parseNodes);
        m_parseNodes.clear();

        HashSet<Vector<OwnPtr<Predicate> >*>::iterator pend = m_predicateVectors.end();
        for (HashSet<Vector<OwnPtr<Predicate> >*>::iterator it = m_predicateVectors.begin(); it != pend; ++it)
            delete *it;
        m_predicateVectors.clear();

        HashSet<Vector<OwnPtr<Expression> >*>::iterator eend = m_expressionVectors.end();
        for (HashSet<Vector<OwnPtr<Expression> >*>::iterator it = m_expressionVectors.begin(); it != eend; ++it)
            delete *it;
        m_expressionVectors.clear();

        deleteAllValues(m_strings);
        m_strings.clear();

        deleteAllValues(m_nodeTests);
        m_nodeTests.clear();

        m_topExpr = 0;

        if (m_gotNamespaceError)
<<<<<<< HEAD
            es.throwUninformativeAndGenericDOMException(NamespaceError);
        else
            es.throwUninformativeAndGenericDOMException(SyntaxError);
=======
            exceptionState.throwDOMException(NamespaceError, "The string '" + statement + "' contains unresolvable namespaces.");
        else
            exceptionState.throwDOMException(SyntaxError, "The string '" + statement + "' is not a valid XPath expression.");
>>>>>>> 8c15b39e
        return 0;
    }

    ASSERT(m_parseNodes.size() == 1);
    ASSERT(*m_parseNodes.begin() == m_topExpr);
    ASSERT(m_expressionVectors.size() == 0);
    ASSERT(m_predicateVectors.size() == 0);
    ASSERT(m_strings.size() == 0);
    ASSERT(m_nodeTests.size() == 0);

    m_parseNodes.clear();
    Expression* result = m_topExpr;
    m_topExpr = 0;

    return result;
}

void Parser::registerParseNode(ParseNode* node)
{
    if (node == 0)
        return;

    ASSERT(!m_parseNodes.contains(node));

    m_parseNodes.add(node);
}

void Parser::unregisterParseNode(ParseNode* node)
{
    if (node == 0)
        return;

    ASSERT(m_parseNodes.contains(node));

    m_parseNodes.remove(node);
}

void Parser::registerPredicateVector(Vector<OwnPtr<Predicate> >* vector)
{
    if (vector == 0)
        return;

    ASSERT(!m_predicateVectors.contains(vector));

    m_predicateVectors.add(vector);
}

void Parser::deletePredicateVector(Vector<OwnPtr<Predicate> >* vector)
{
    if (vector == 0)
        return;

    ASSERT(m_predicateVectors.contains(vector));

    m_predicateVectors.remove(vector);
    delete vector;
}


void Parser::registerExpressionVector(Vector<OwnPtr<Expression> >* vector)
{
    if (vector == 0)
        return;

    ASSERT(!m_expressionVectors.contains(vector));

    m_expressionVectors.add(vector);
}

void Parser::deleteExpressionVector(Vector<OwnPtr<Expression> >* vector)
{
    if (vector == 0)
        return;

    ASSERT(m_expressionVectors.contains(vector));

    m_expressionVectors.remove(vector);
    delete vector;
}

void Parser::registerString(String* s)
{
    if (s == 0)
        return;

    ASSERT(!m_strings.contains(s));

    m_strings.add(s);
}

void Parser::deleteString(String* s)
{
    if (s == 0)
        return;

    ASSERT(m_strings.contains(s));

    m_strings.remove(s);
    delete s;
}

void Parser::registerNodeTest(Step::NodeTest* t)
{
    if (t == 0)
        return;

    ASSERT(!m_nodeTests.contains(t));

    m_nodeTests.add(t);
}

void Parser::deleteNodeTest(Step::NodeTest* t)
{
    if (t == 0)
        return;

    ASSERT(m_nodeTests.contains(t));

    m_nodeTests.remove(t);
    delete t;
}
<|MERGE_RESOLUTION|>--- conflicted
+++ resolved
@@ -498,15 +498,9 @@
         m_topExpr = 0;
 
         if (m_gotNamespaceError)
-<<<<<<< HEAD
-            es.throwUninformativeAndGenericDOMException(NamespaceError);
-        else
-            es.throwUninformativeAndGenericDOMException(SyntaxError);
-=======
             exceptionState.throwDOMException(NamespaceError, "The string '" + statement + "' contains unresolvable namespaces.");
         else
             exceptionState.throwDOMException(SyntaxError, "The string '" + statement + "' is not a valid XPath expression.");
->>>>>>> 8c15b39e
         return 0;
     }
 
