/*
 * Copyright (C) 2005 Frerich Raabe <raabe@kde.org>
 * Copyright (C) 2006, 2009 Apple Inc. All rights reserved.
 *
 * Redistribution and use in source and binary forms, with or without
 * modification, are permitted provided that the following conditions
 * are met:
 *
 * 1. Redistributions of source code must retain the above copyright
 *    notice, this list of conditions and the following disclaimer.
 * 2. Redistributions in binary form must reproduce the above copyright
 *    notice, this list of conditions and the following disclaimer in the
 *    documentation and/or other materials provided with the distribution.
 *
 * THIS SOFTWARE IS PROVIDED BY THE AUTHOR ``AS IS'' AND ANY EXPRESS OR
 * IMPLIED WARRANTIES, INCLUDING, BUT NOT LIMITED TO, THE IMPLIED WARRANTIES
 * OF MERCHANTABILITY AND FITNESS FOR A PARTICULAR PURPOSE ARE DISCLAIMED.
 * IN NO EVENT SHALL THE AUTHOR BE LIABLE FOR ANY DIRECT, INDIRECT,
 * INCIDENTAL, SPECIAL, EXEMPLARY, OR CONSEQUENTIAL DAMAGES (INCLUDING, BUT
 * NOT LIMITED TO, PROCUREMENT OF SUBSTITUTE GOODS OR SERVICES; LOSS OF USE,
 * DATA, OR PROFITS; OR BUSINESS INTERRUPTION) HOWEVER CAUSED AND ON ANY
 * THEORY OF LIABILITY, WHETHER IN CONTRACT, STRICT LIABILITY, OR TORT
 * (INCLUDING NEGLIGENCE OR OTHERWISE) ARISING IN ANY WAY OUT OF THE USE OF
 * THIS SOFTWARE, EVEN IF ADVISED OF THE POSSIBILITY OF SUCH DAMAGE.
 */

#include "config.h"
#include "core/xml/XPathResult.h"

#include "bindings/v8/ExceptionState.h"
#include "core/dom/Document.h"
#include "core/dom/ExceptionCode.h"
#include "core/xml/XPathEvaluator.h"

namespace WebCore {

using namespace XPath;

XPathResult::XPathResult(Document* document, const Value& value)
    : m_value(value)
    , m_nodeSetPosition(0)
    , m_domTreeVersion(0)
{
    ScriptWrappable::init(this);
    switch (m_value.type()) {
        case Value::BooleanValue:
            m_resultType = BOOLEAN_TYPE;
            return;
        case Value::NumberValue:
            m_resultType = NUMBER_TYPE;
            return;
        case Value::StringValue:
            m_resultType = STRING_TYPE;
            return;
        case Value::NodeSetValue:
            m_resultType = UNORDERED_NODE_ITERATOR_TYPE;
            m_nodeSetPosition = 0;
            m_nodeSet = m_value.toNodeSet();
            m_document = document;
            m_domTreeVersion = document->domTreeVersion();
            return;
    }
    ASSERT_NOT_REACHED();
}

XPathResult::~XPathResult()
{
}

void XPathResult::convertTo(unsigned short type, ExceptionState& exceptionState)
{
    switch (type) {
        case ANY_TYPE:
            break;
        case NUMBER_TYPE:
            m_resultType = type;
            m_value = m_value.toNumber();
            break;
        case STRING_TYPE:
            m_resultType = type;
            m_value = m_value.toString();
            break;
        case BOOLEAN_TYPE:
            m_resultType = type;
            m_value = m_value.toBoolean();
            break;
        case UNORDERED_NODE_ITERATOR_TYPE:
        case UNORDERED_NODE_SNAPSHOT_TYPE:
        case ANY_UNORDERED_NODE_TYPE:
        case FIRST_ORDERED_NODE_TYPE: // This is correct - singleNodeValue() will take care of ordering.
            if (!m_value.isNodeSet()) {
<<<<<<< HEAD
                es.throwUninformativeAndGenericTypeError();
=======
                exceptionState.throwTypeError("The result is not a node set, and therefore cannot be converted to the desired type.");
>>>>>>> 8c15b39e
                return;
            }
            m_resultType = type;
            break;
        case ORDERED_NODE_ITERATOR_TYPE:
            if (!m_value.isNodeSet()) {
<<<<<<< HEAD
                es.throwUninformativeAndGenericTypeError();
=======
                exceptionState.throwTypeError("The result is not a node set, and therefore cannot be converted to the desired type.");
>>>>>>> 8c15b39e
                return;
            }
            m_nodeSet.sort();
            m_resultType = type;
            break;
        case ORDERED_NODE_SNAPSHOT_TYPE:
            if (!m_value.isNodeSet()) {
<<<<<<< HEAD
                es.throwUninformativeAndGenericTypeError();
=======
                exceptionState.throwTypeError("The result is not a node set, and therefore cannot be converted to the desired type.");
>>>>>>> 8c15b39e
                return;
            }
            m_value.toNodeSet().sort();
            m_resultType = type;
            break;
    }
}

unsigned short XPathResult::resultType() const
{
    return m_resultType;
}

double XPathResult::numberValue(ExceptionState& exceptionState) const
{
    if (resultType() != NUMBER_TYPE) {
<<<<<<< HEAD
        es.throwUninformativeAndGenericTypeError();
=======
        exceptionState.throwTypeError("The result type is not a number.");
>>>>>>> 8c15b39e
        return 0.0;
    }
    return m_value.toNumber();
}

String XPathResult::stringValue(ExceptionState& exceptionState) const
{
    if (resultType() != STRING_TYPE) {
<<<<<<< HEAD
        es.throwUninformativeAndGenericTypeError();
=======
        exceptionState.throwTypeError("The result type is not a string.");
>>>>>>> 8c15b39e
        return String();
    }
    return m_value.toString();
}

bool XPathResult::booleanValue(ExceptionState& exceptionState) const
{
    if (resultType() != BOOLEAN_TYPE) {
<<<<<<< HEAD
        es.throwUninformativeAndGenericTypeError();
=======
        exceptionState.throwTypeError("The result type is not a boolean.");
>>>>>>> 8c15b39e
        return false;
    }
    return m_value.toBoolean();
}

Node* XPathResult::singleNodeValue(ExceptionState& exceptionState) const
{
    if (resultType() != ANY_UNORDERED_NODE_TYPE && resultType() != FIRST_ORDERED_NODE_TYPE) {
<<<<<<< HEAD
        es.throwUninformativeAndGenericTypeError();
=======
        exceptionState.throwTypeError("The result type is not a single node.");
>>>>>>> 8c15b39e
        return 0;
    }

    const NodeSet& nodes = m_value.toNodeSet();
    if (resultType() == FIRST_ORDERED_NODE_TYPE)
        return nodes.firstNode();
    else
        return nodes.anyNode();
}

bool XPathResult::invalidIteratorState() const
{
    if (resultType() != UNORDERED_NODE_ITERATOR_TYPE && resultType() != ORDERED_NODE_ITERATOR_TYPE)
        return false;

    ASSERT(m_document);
    return m_document->domTreeVersion() != m_domTreeVersion;
}

unsigned long XPathResult::snapshotLength(ExceptionState& exceptionState) const
{
    if (resultType() != UNORDERED_NODE_SNAPSHOT_TYPE && resultType() != ORDERED_NODE_SNAPSHOT_TYPE) {
<<<<<<< HEAD
        es.throwUninformativeAndGenericTypeError();
=======
        exceptionState.throwTypeError("The result type is not a snapshot.");
>>>>>>> 8c15b39e
        return 0;
    }

    return m_value.toNodeSet().size();
}

Node* XPathResult::iterateNext(ExceptionState& exceptionState)
{
    if (resultType() != UNORDERED_NODE_ITERATOR_TYPE && resultType() != ORDERED_NODE_ITERATOR_TYPE) {
<<<<<<< HEAD
        es.throwUninformativeAndGenericTypeError();
=======
        exceptionState.throwTypeError("The result type is not an iterator.");
>>>>>>> 8c15b39e
        return 0;
    }

    if (invalidIteratorState()) {
<<<<<<< HEAD
        es.throwUninformativeAndGenericDOMException(InvalidStateError);
=======
        exceptionState.throwDOMException(InvalidStateError, "The document has mutated since the result was returned.");
>>>>>>> 8c15b39e
        return 0;
    }

    if (m_nodeSetPosition + 1 > m_nodeSet.size())
        return 0;

    Node* node = m_nodeSet[m_nodeSetPosition];

    m_nodeSetPosition++;

    return node;
}

Node* XPathResult::snapshotItem(unsigned long index, ExceptionState& exceptionState)
{
    if (resultType() != UNORDERED_NODE_SNAPSHOT_TYPE && resultType() != ORDERED_NODE_SNAPSHOT_TYPE) {
<<<<<<< HEAD
        es.throwUninformativeAndGenericTypeError();
=======
        exceptionState.throwTypeError("The result type is not a snapshot.");
>>>>>>> 8c15b39e
        return 0;
    }

    const NodeSet& nodes = m_value.toNodeSet();
    if (index >= nodes.size())
        return 0;

    return nodes[index];
}

}<|MERGE_RESOLUTION|>--- conflicted
+++ resolved
@@ -89,22 +89,14 @@
         case ANY_UNORDERED_NODE_TYPE:
         case FIRST_ORDERED_NODE_TYPE: // This is correct - singleNodeValue() will take care of ordering.
             if (!m_value.isNodeSet()) {
-<<<<<<< HEAD
-                es.throwUninformativeAndGenericTypeError();
-=======
                 exceptionState.throwTypeError("The result is not a node set, and therefore cannot be converted to the desired type.");
->>>>>>> 8c15b39e
                 return;
             }
             m_resultType = type;
             break;
         case ORDERED_NODE_ITERATOR_TYPE:
             if (!m_value.isNodeSet()) {
-<<<<<<< HEAD
-                es.throwUninformativeAndGenericTypeError();
-=======
                 exceptionState.throwTypeError("The result is not a node set, and therefore cannot be converted to the desired type.");
->>>>>>> 8c15b39e
                 return;
             }
             m_nodeSet.sort();
@@ -112,11 +104,7 @@
             break;
         case ORDERED_NODE_SNAPSHOT_TYPE:
             if (!m_value.isNodeSet()) {
-<<<<<<< HEAD
-                es.throwUninformativeAndGenericTypeError();
-=======
                 exceptionState.throwTypeError("The result is not a node set, and therefore cannot be converted to the desired type.");
->>>>>>> 8c15b39e
                 return;
             }
             m_value.toNodeSet().sort();
@@ -133,11 +121,7 @@
 double XPathResult::numberValue(ExceptionState& exceptionState) const
 {
     if (resultType() != NUMBER_TYPE) {
-<<<<<<< HEAD
-        es.throwUninformativeAndGenericTypeError();
-=======
         exceptionState.throwTypeError("The result type is not a number.");
->>>>>>> 8c15b39e
         return 0.0;
     }
     return m_value.toNumber();
@@ -146,11 +130,7 @@
 String XPathResult::stringValue(ExceptionState& exceptionState) const
 {
     if (resultType() != STRING_TYPE) {
-<<<<<<< HEAD
-        es.throwUninformativeAndGenericTypeError();
-=======
         exceptionState.throwTypeError("The result type is not a string.");
->>>>>>> 8c15b39e
         return String();
     }
     return m_value.toString();
@@ -159,11 +139,7 @@
 bool XPathResult::booleanValue(ExceptionState& exceptionState) const
 {
     if (resultType() != BOOLEAN_TYPE) {
-<<<<<<< HEAD
-        es.throwUninformativeAndGenericTypeError();
-=======
         exceptionState.throwTypeError("The result type is not a boolean.");
->>>>>>> 8c15b39e
         return false;
     }
     return m_value.toBoolean();
@@ -172,11 +148,7 @@
 Node* XPathResult::singleNodeValue(ExceptionState& exceptionState) const
 {
     if (resultType() != ANY_UNORDERED_NODE_TYPE && resultType() != FIRST_ORDERED_NODE_TYPE) {
-<<<<<<< HEAD
-        es.throwUninformativeAndGenericTypeError();
-=======
         exceptionState.throwTypeError("The result type is not a single node.");
->>>>>>> 8c15b39e
         return 0;
     }
 
@@ -199,11 +171,7 @@
 unsigned long XPathResult::snapshotLength(ExceptionState& exceptionState) const
 {
     if (resultType() != UNORDERED_NODE_SNAPSHOT_TYPE && resultType() != ORDERED_NODE_SNAPSHOT_TYPE) {
-<<<<<<< HEAD
-        es.throwUninformativeAndGenericTypeError();
-=======
         exceptionState.throwTypeError("The result type is not a snapshot.");
->>>>>>> 8c15b39e
         return 0;
     }
 
@@ -213,20 +181,12 @@
 Node* XPathResult::iterateNext(ExceptionState& exceptionState)
 {
     if (resultType() != UNORDERED_NODE_ITERATOR_TYPE && resultType() != ORDERED_NODE_ITERATOR_TYPE) {
-<<<<<<< HEAD
-        es.throwUninformativeAndGenericTypeError();
-=======
         exceptionState.throwTypeError("The result type is not an iterator.");
->>>>>>> 8c15b39e
         return 0;
     }
 
     if (invalidIteratorState()) {
-<<<<<<< HEAD
-        es.throwUninformativeAndGenericDOMException(InvalidStateError);
-=======
         exceptionState.throwDOMException(InvalidStateError, "The document has mutated since the result was returned.");
->>>>>>> 8c15b39e
         return 0;
     }
 
@@ -243,11 +203,7 @@
 Node* XPathResult::snapshotItem(unsigned long index, ExceptionState& exceptionState)
 {
     if (resultType() != UNORDERED_NODE_SNAPSHOT_TYPE && resultType() != ORDERED_NODE_SNAPSHOT_TYPE) {
-<<<<<<< HEAD
-        es.throwUninformativeAndGenericTypeError();
-=======
         exceptionState.throwTypeError("The result type is not a snapshot.");
->>>>>>> 8c15b39e
         return 0;
     }
 
