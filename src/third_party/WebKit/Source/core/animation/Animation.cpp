--- conflicted
+++ resolved
@@ -32,11 +32,8 @@
 #include "core/animation/Animation.h"
 
 #include "core/animation/ActiveAnimations.h"
-<<<<<<< HEAD
-=======
 #include "core/animation/CompositorAnimations.h"
 #include "core/animation/KeyframeAnimationEffect.h"
->>>>>>> 8c15b39e
 #include "core/animation/Player.h"
 #include "core/dom/Element.h"
 
@@ -77,28 +74,15 @@
 
 bool Animation::applyEffects(bool previouslyInEffect)
 {
-<<<<<<< HEAD
-    ASSERT(player());
-    if (!m_target || !m_effect)
-        return false;
-
-    if (!previouslyInEffect) {
-=======
     ASSERT(isInEffect());
     if (!m_target || !m_effect)
         return false;
 
     if (player() && !previouslyInEffect) {
->>>>>>> 8c15b39e
         ensureAnimationStack(m_target.get()).add(this);
         m_activeInAnimationStack = true;
     }
 
-<<<<<<< HEAD
-    m_compositableValues = m_effect->sample(currentIteration(), timeFraction());
-    m_target->setNeedsStyleRecalc(LocalStyleChange, StyleChangeFromRenderer);
-    return true;
-=======
     double iteration = currentIteration();
     ASSERT(iteration >= 0);
     // FIXME: Handle iteration values which overflow int.
@@ -108,7 +92,6 @@
         return true;
     }
     return false;
->>>>>>> 8c15b39e
 }
 
 void Animation::clearEffects()
@@ -116,17 +99,11 @@
     ASSERT(player());
     ASSERT(m_activeInAnimationStack);
     ensureAnimationStack(m_target.get()).remove(this);
-<<<<<<< HEAD
-    m_activeInAnimationStack = false;
-    m_compositableValues.clear();
-    m_target->setNeedsStyleRecalc(LocalStyleChange, StyleChangeFromRenderer);
-=======
     cancelAnimationOnCompositor();
     m_activeInAnimationStack = false;
     m_compositableValues.clear();
     m_target->setNeedsAnimationStyleRecalc();
     invalidate();
->>>>>>> 8c15b39e
 }
 
 bool Animation::updateChildrenAndEffects() const
@@ -144,14 +121,6 @@
     return false;
 }
 
-<<<<<<< HEAD
-double Animation::calculateTimeToEffectChange(double inheritedTime, double activeTime, Phase phase) const
-{
-    switch (phase) {
-    case PhaseBefore:
-        return activeTime - inheritedTime;
-    case PhaseActive:
-=======
 double Animation::calculateTimeToEffectChange(double localTime, double timeToNextIteration) const
 {
     const double activeStartTime = startTime() + specified().startDelay;
@@ -164,7 +133,6 @@
             const double activeEndTime = activeStartTime + activeDuration();
             return std::min(activeEndTime - localTime, timeToNextIteration);
         }
->>>>>>> 8c15b39e
         return 0;
     case PhaseAfter:
         // If this Animation is still in effect then it will need to update
@@ -176,8 +144,6 @@
         ASSERT_NOT_REACHED();
         return 0;
     }
-<<<<<<< HEAD
-=======
 }
 
 bool Animation::isCandidateForAnimationOnCompositor() const
@@ -233,7 +199,6 @@
         return;
     for (size_t i = 0; i < m_compositorAnimationIds.size(); ++i)
         CompositorAnimations::instance()->pauseAnimationForTestingOnCompositor(*m_target.get(), m_compositorAnimationIds[i], pauseTime);
->>>>>>> 8c15b39e
 }
 
 } // namespace WebCore