--- conflicted
+++ resolved
@@ -50,18 +50,11 @@
     //  0         - if this player requires an update on the next frame
     //  n         - if this player requires an update after 'n' units of time
     bool update(double* timeToEffectChange = 0, bool* didTriggerStyleRecalc = 0);
-<<<<<<< HEAD
-
-=======
->>>>>>> 8c15b39e
     void cancel();
 
     double currentTime() const;
     void setCurrentTime(double);
-<<<<<<< HEAD
-=======
 
->>>>>>> 8c15b39e
     bool paused() const { return !m_isPausedForTesting && pausedInternal(); }
     void setPaused(bool);
 
@@ -69,42 +62,30 @@
     void setPlaybackRate(double);
     double timeDrift() const;
     DocumentTimeline& timeline() { return m_timeline; }
-<<<<<<< HEAD
-=======
 
     bool hasStartTime() const { return !isNull(m_startTime); }
     double startTime() const { return m_startTime; }
     void setStartTime(double);
 
->>>>>>> 8c15b39e
     TimedItem* source() { return m_content.get(); }
 
     // Pausing via this method is not reflected in the value returned by
     // paused() and must never overlap with pausing via setPaused().
     void pauseForTesting();
-<<<<<<< HEAD
-    // Reflects all pausing, including via pauseForTesting().
-    bool pausedInternal() const { return !isNull(m_pauseStartTime); }
-=======
 
     bool maybeStartAnimationOnCompositor();
     void cancelAnimationOnCompositor();
     bool hasActiveAnimationsOnCompositor();
->>>>>>> 8c15b39e
 
 private:
     Player(DocumentTimeline&, TimedItem*);
     inline double pausedTimeDrift() const;
     inline double currentTimeBeforeDrift() const;
 
-<<<<<<< HEAD
-    void setPausedImpl(bool);
-=======
 
     void setPausedImpl(bool);
     // Reflects all pausing, including via pauseForTesting().
     bool pausedInternal() const { return !isNull(m_pauseStartTime); }
->>>>>>> 8c15b39e
 
     double m_pauseStartTime;
     double m_playbackRate;
