--- conflicted
+++ resolved
@@ -258,11 +258,6 @@
         '<(SHARED_INTERMEDIATE_DIR)/blink/CSSValueKeywords.cpp',
 
         # Additional .cpp files from make_core_derived_sources actions.
-<<<<<<< HEAD
-        '<(SHARED_INTERMEDIATE_DIR)/blink/CalendarPicker.cpp',
-        '<(SHARED_INTERMEDIATE_DIR)/blink/ColorSuggestionPicker.cpp',
-=======
->>>>>>> 8c15b39e
         '<(SHARED_INTERMEDIATE_DIR)/blink/Event.cpp',
         '<(SHARED_INTERMEDIATE_DIR)/blink/EventHeaders.h',
         '<(SHARED_INTERMEDIATE_DIR)/blink/EventInterfaces.h',
@@ -277,17 +272,11 @@
         '<(SHARED_INTERMEDIATE_DIR)/blink/FetchInitiatorTypeNames.cpp',
         '<(SHARED_INTERMEDIATE_DIR)/blink/HTMLElementFactory.cpp',
         '<(SHARED_INTERMEDIATE_DIR)/blink/HTMLElementFactory.h',
-<<<<<<< HEAD
-        '<(SHARED_INTERMEDIATE_DIR)/blink/HTMLNames.cpp',
-        '<(SHARED_INTERMEDIATE_DIR)/blink/MathMLNames.cpp',
-        '<(SHARED_INTERMEDIATE_DIR)/blink/PickerCommon.cpp',
-=======
         '<(SHARED_INTERMEDIATE_DIR)/blink/HTMLElementLookupTrie.cpp',
         '<(SHARED_INTERMEDIATE_DIR)/blink/HTMLElementLookupTrie.h',
         '<(SHARED_INTERMEDIATE_DIR)/blink/HTMLNames.cpp',
         '<(SHARED_INTERMEDIATE_DIR)/blink/InputTypeNames.cpp',
         '<(SHARED_INTERMEDIATE_DIR)/blink/MathMLNames.cpp',
->>>>>>> 8c15b39e
         '<(SHARED_INTERMEDIATE_DIR)/blink/SVGNames.cpp',
         '<(SHARED_INTERMEDIATE_DIR)/blink/UserAgentStyleSheetsData.cpp',
         '<(SHARED_INTERMEDIATE_DIR)/blink/V8HTMLElementWrapperFactory.cpp',
@@ -298,12 +287,9 @@
         # Generated from HTMLEntityNames.in
         '<(SHARED_INTERMEDIATE_DIR)/blink/HTMLEntityTable.cpp',
 
-<<<<<<< HEAD
-=======
         # Generated from CSSTokenizer-in.cpp
         '<(SHARED_INTERMEDIATE_DIR)/blink/CSSTokenizer.cpp',
 
->>>>>>> 8c15b39e
         # Generated from CSSParser-in.cpp
         '<(SHARED_INTERMEDIATE_DIR)/blink/CSSParser.cpp',
 
@@ -373,19 +359,11 @@
         'core_derived_sources.gyp:make_core_derived_sources',
         '../wtf/wtf.gyp:wtf',
         '../config.gyp:config',
-<<<<<<< HEAD
-        '../platform/blink_platform.gyp:blink_platform',
-        '../weborigin/weborigin.gyp:weborigin',
-        '<(DEPTH)/gpu/gpu.gyp:gles2_c_lib',
-        '<(DEPTH)/skia/skia.gyp:skia',
-        '<(DEPTH)/third_party/angle_dx11/src/build_angle.gyp:translator',
-=======
         '../heap/blink_heap.gyp:blink_heap',
         '../platform/blink_platform.gyp:blink_platform',
         '<(DEPTH)/gpu/gpu.gyp:gles2_c_lib',
         '<(DEPTH)/skia/skia.gyp:skia',
         '<(angle_path)/src/build_angle.gyp:translator',
->>>>>>> 8c15b39e
         '<(DEPTH)/third_party/iccjpeg/iccjpeg.gyp:iccjpeg',
         '<(DEPTH)/third_party/libpng/libpng.gyp:libpng',
         '<(DEPTH)/third_party/libwebp/libwebp.gyp:libwebp',
@@ -402,16 +380,10 @@
       'export_dependent_settings': [
         '../wtf/wtf.gyp:wtf',
         '../config.gyp:config',
-<<<<<<< HEAD
-        '<(DEPTH)/gpu/gpu.gyp:gles2_c_lib',
-        '<(DEPTH)/skia/skia.gyp:skia',
-        '<(DEPTH)/third_party/angle_dx11/src/build_angle.gyp:translator',
-=======
         '../heap/blink_heap.gyp:blink_heap',
         '<(DEPTH)/gpu/gpu.gyp:gles2_c_lib',
         '<(DEPTH)/skia/skia.gyp:skia',
         '<(angle_path)/src/build_angle.gyp:translator',
->>>>>>> 8c15b39e
         '<(DEPTH)/third_party/iccjpeg/iccjpeg.gyp:iccjpeg',
         '<(DEPTH)/third_party/libpng/libpng.gyp:libpng',
         '<(DEPTH)/third_party/libwebp/libwebp.gyp:libwebp',
@@ -433,11 +405,7 @@
         'include_dirs': [
           '<@(webcore_include_dirs)',
           '<(DEPTH)/gpu',
-<<<<<<< HEAD
-          '<(DEPTH)/third_party/angle_dx11/include',
-=======
           '<(angle_path)/include',
->>>>>>> 8c15b39e
         ],
         'xcode_settings': {
           # Some Mac-specific parts of WebKit won't compile without having this
@@ -651,13 +619,6 @@
             # The Mac build is USE(CF).
             ['include', 'CF\\.cpp$'],
 
-<<<<<<< HEAD
-            # Use native Mac font code from core.
-            ['include', 'platform/(graphics/)?mac/[^/]*Font[^/]*\\.(cpp|mm?)$'],
-            ['include', 'platform/graphics/mac/ComplexText[^/]*\\.(cpp|h)$'],
-
-=======
->>>>>>> 8c15b39e
             # Cherry-pick some files that can't be included by broader regexps.
             # Some of these are used instead of Chromium platform files, see
             # the specific exclusions in the "exclude" list below.
@@ -669,108 +630,11 @@
             ['include', 'platform/text/mac/String(Impl)?Mac\\.mm$'],
             # Use USE_NEW_THEME on Mac.
             ['include', 'platform/Theme\\.cpp$'],
-<<<<<<< HEAD
-
-            # The Mac uses platform/mac/KillRingMac.mm instead of the dummy
-            # implementation.
-            ['exclude', 'platform/KillRingNone\\.cpp$'],
-
-            # The Mac currently uses FontCustomPlatformDataMac.cpp,
-            # included by regex above, instead.
-            ['exclude', 'platform/graphics/skia/FontCustomPlatformDataSkia\\.cpp$'],
-
-            ['exclude', 'platform/ScrollbarThemeNonMacCommon\\.(cpp|h)$'],
-
-            # Mac uses only ScrollAnimatorMac.
-            ['exclude', 'platform/ScrollAnimatorNone\\.cpp$'],
-            ['exclude', 'platform/ScrollAnimatorNone\\.h$'],
-
-            ['include', 'platform/graphics/cg/FloatPointCG\\.cpp$'],
-            ['include', 'platform/graphics/cg/FloatRectCG\\.cpp$'],
-            ['include', 'platform/graphics/cg/FloatSizeCG\\.cpp$'],
-            ['include', 'platform/graphics/cg/IntPointCG\\.cpp$'],
-            ['include', 'platform/graphics/cg/IntRectCG\\.cpp$'],
-            ['include', 'platform/graphics/cg/IntSizeCG\\.cpp$'],
-            ['exclude', 'platform/graphics/skia/FontCacheSkia\\.cpp$'],
-            ['exclude', 'platform/graphics/skia/GlyphPageTreeNodeSkia\\.cpp$'],
-            ['exclude', 'platform/graphics/skia/SimpleFontDataSkia\\.cpp$'],
-
-            # Mac uses Harfbuzz.
-            ['include', 'platform/graphics/harfbuzz/HarfBuzzFaceCoreText\\.cpp$'],
-            ['include', 'platform/graphics/harfbuzz/HarfBuzzFace\\.(cpp|h)$'],
-            ['include', 'platform/graphics/harfbuzz/HarfBuzzShaper\\.(cpp|h)$'],
-            ['include', 'platform/graphics/harfbuzz/HarfBuzzShaperBase\\.(cpp|h)$'],
-          ],
-        },{ # OS!="mac"
-          'sources/': [
-            ['exclude', 'Mac\\.(cpp|mm?)$'],
-            ['exclude', 'ScrollbarThemeMac'],
-
-            # FIXME: We will eventually compile this too, but for now it's
-            # only used on mac.
-            ['exclude', 'platform/graphics/FontPlatformData\\.cpp$'],
-          ],
-        }],
-        ['OS != "linux" and OS != "mac" and (OS != "win" or (OS == "win" and "ENABLE_GDI_FONTS_ON_WINDOWS=1" in feature_defines))', {
-          'sources/': [
-            ['exclude', 'VDMX[^/]+\\.(cpp|h)$'],
-=======
->>>>>>> 8c15b39e
           ],
         }],
         ['OS=="win"', {
           'sources/': [
             ['exclude', 'Posix\\.cpp$'],
-<<<<<<< HEAD
-
-            ['include', 'platform/ScrollbarThemeWin\\.(cpp|h)$'],
-            ['include', 'platform/graphics/chromium/FontFallbackWin\\.(cpp|h)$'],
-            ['include', 'platform/graphics/chromium/TransparencyWin\\.(cpp|h)$'],
-            ['include', 'platform/graphics/opentype/'],
-            ['include', 'platform/graphics/skia/SkiaFontWin\\.(cpp|h)$'],
-
-            # SystemInfo.cpp is useful and we don't want to copy it.
-            ['include', 'platform/win/SystemInfo\\.cpp$'],
-          ],
-          'conditions': [
-            ['"ENABLE_GDI_FONTS_ON_WINDOWS=1" in feature_defines', {
-              'sources/': [
-                ['include', 'platform/graphics/win/FontCustomPlatformDataWin\\.cpp$'],
-                ['exclude', 'platform/graphics/skia/SimpleFontDataSkia\\.cpp$'],
-                ['exclude', 'platform/graphics/skia/GlyphPageTreeNodeSkia\\.cpp$'],
-                ['exclude', 'platform/graphics/skia/FontCacheSkia\\.cpp$'],
-                ['exclude', 'platform/graphics/skia/FontCacheSkiaWin\\.cpp$'],
-                ['exclude', 'platform/graphics/skia/FontCustomPlatformDataSkia\\.cpp$'],
-              ],
-            },{ # ENABLE_GDI_FONTS_ON_WINDOWS!=1
-              'sources/': [
-                ['include', 'platform/graphics/skia/SimpleFontDataSkia\\.cpp$'],
-                ['include', 'platform/graphics/skia/GlyphPageTreeNodeSkia\\.cpp$'],
-                ['include', 'platform/graphics/skia/FontCacheSkiaWin\\.cpp$'],
-                ['include', 'platform/graphics/skia/FontCustomPlatformDataSkia\\.cpp$'],
-                ['include', 'platform/graphics/skia/FontCustomPlatformDataSkia\\.cpp$'],
-                ['exclude', 'platform/graphics/chromium/SimpleFontDataChromiumWin\\.cpp$'],
-                ['exclude', 'platform/graphics/chromium/GlyphPageTreeNodeChromiumWin\\.cpp$'],
-                ['exclude', 'platform/graphics/chromium/FontCacheChromiumWin\\.cpp$'],
-                ['exclude', 'platform/graphics/win/FontCustomPlatformDataWin\\.cpp$'],
-              ],
-            }],
-            ['"ENABLE_HARFBUZZ_ON_WINDOWS=1" in feature_defines', {
-              'sources/': [
-                ['include', 'platform/graphics/harfbuzz/FontHarfBuzz\\.cpp$'],
-                ['include', 'platform/graphics/harfbuzz/HarfBuzzFace\\.(cpp|h)$'],
-                ['include', 'platform/graphics/harfbuzz/HarfBuzzShaper\\.(cpp|h)$'],
-                ['include', 'platform/graphics/harfbuzz/HarfBuzzShaperBase\\.(cpp|h)$'],
-                ['include', 'platform/graphics/harfbuzz/HarfBuzzFaceSkia\\.cpp$'],
-                ['exclude', 'platform/graphics/chromium/FontChromiumWin\\.cpp$'],
-                ['exclude', '/(Uniscribe)[^/]*\\.(cpp|h)$'],
-              ],
-              'dependencies': [
-                '<(DEPTH)/third_party/harfbuzz-ng/harfbuzz.gyp:harfbuzz-ng',
-              ],
-            }],
-=======
->>>>>>> 8c15b39e
           ],
         },{ # OS!="win"
           'sources/': [
@@ -798,48 +662,11 @@
           ],
         }, { # use_default_render_theme==0
           'sources/': [
-<<<<<<< HEAD
-            ['exclude', 'platform/ScrollbarThemeGtkOrAura\\.(cpp|h)'],
-=======
->>>>>>> 8c15b39e
             ['exclude', 'platform/chromium/PlatformThemeChromiumDefault\\.(cpp|h)'],
           ],
         }],
       ],
     },
-<<<<<<< HEAD
-    # The *NEON.cpp files fail to compile when -mthumb is passed. Force
-    # them to build in ARM mode.
-    # See https://bugs.webkit.org/show_bug.cgi?id=62916.
-    {
-      'target_name': 'webcore_arm_neon',
-      'conditions': [
-        ['target_arch=="arm"', {
-          'type': 'static_library',
-          'dependencies': [
-            'webcore_prerequisites',
-          ],
-          'hard_dependency': 1,
-          'sources': [
-            '<@(webcore_files)',
-          ],
-          'sources/': [
-            ['exclude', '.*'],
-            ['include', 'platform/graphics/cpu/arm/filters/.*NEON\\.(cpp|h)'],
-          ],
-          'cflags': ['-marm'],
-          'conditions': [
-            ['OS=="android"', {
-              'cflags!': ['-mthumb'],
-            }],
-          ],
-        },{  # target_arch!="arm"
-          'type': 'none',
-        }],
-      ],
-    },
-=======
->>>>>>> 8c15b39e
     {
       'target_name': 'webcore_rendering',
       'type': 'static_library',
@@ -1014,14 +841,6 @@
         ],
       },
       'conditions': [
-<<<<<<< HEAD
-        ['target_arch=="arm"', {
-          'dependencies': [
-            'webcore_arm_neon',
-          ],
-        }],
-=======
->>>>>>> 8c15b39e
         ['OS=="linux" and "WTF_USE_WEBAUDIO_IPP=1" in feature_defines', {
           'link_settings': {
             'ldflags': [
