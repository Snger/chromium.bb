#
# Copyright (C) 2009 Google Inc. All rights reserved.
#
# Redistribution and use in source and binary forms, with or without
# modification, are permitted provided that the following conditions are
# met:
#
#     * Redistributions of source code must retain the above copyright
# notice, this list of conditions and the following disclaimer.
#     * Redistributions in binary form must reproduce the above
# copyright notice, this list of conditions and the following disclaimer
# in the documentation and/or other materials provided with the
# distribution.
#     * Neither the name of Google Inc. nor the names of its
# contributors may be used to endorse or promote products derived from
# this software without specific prior written permission.
#
# THIS SOFTWARE IS PROVIDED BY THE COPYRIGHT HOLDERS AND CONTRIBUTORS
# "AS IS" AND ANY EXPRESS OR IMPLIED WARRANTIES, INCLUDING, BUT NOT
# LIMITED TO, THE IMPLIED WARRANTIES OF MERCHANTABILITY AND FITNESS FOR
# A PARTICULAR PURPOSE ARE DISCLAIMED. IN NO EVENT SHALL THE COPYRIGHT
# OWNER OR CONTRIBUTORS BE LIABLE FOR ANY DIRECT, INDIRECT, INCIDENTAL,
# SPECIAL, EXEMPLARY, OR CONSEQUENTIAL DAMAGES (INCLUDING, BUT NOT
# LIMITED TO, PROCUREMENT OF SUBSTITUTE GOODS OR SERVICES; LOSS OF USE,
# DATA, OR PROFITS; OR BUSINESS INTERRUPTION) HOWEVER CAUSED AND ON ANY
# THEORY OF LIABILITY, WHETHER IN CONTRACT, STRICT LIABILITY, OR TORT
# (INCLUDING NEGLIGENCE OR OTHERWISE) ARISING IN ANY WAY OUT OF THE USE
# OF THIS SOFTWARE, EVEN IF ADVISED OF THE POSSIBILITY OF SUCH DAMAGE.
#

{
  'includes': [
    '../build/win/precompile.gypi',
    '../build/features.gypi',
    '../build/scripts/scripts.gypi',
    '../modules/modules.gypi',
    '../bindings/bindings.gypi',
    'core.gypi',
  ],

  'variables': {
    'enable_wexit_time_destructors': 1,

    'webcore_include_dirs': [
      '../..',
      '..',
      '<(SHARED_INTERMEDIATE_DIR)/blink',
      '<(SHARED_INTERMEDIATE_DIR)/blink/bindings',
    ],

    'conditions': [
      ['OS=="android" and use_openmax_dl_fft!=0', {
        'webcore_include_dirs': [
          '<(DEPTH)/third_party/openmax_dl'
        ]
      }],
    ],
  },  # variables

  'target_defaults': {
    'variables': {
      'optimize': 'max',
    },
  },

  'targets': [
    {
      'target_name': 'inspector_protocol_sources',
      'type': 'none',
      'dependencies': [
        'generate_inspector_protocol_version'
      ],
      'actions': [
        {
          'action_name': 'generateInspectorProtocolBackendSources',
          'inputs': [
            # The python script in action below.
            'inspector/CodeGeneratorInspector.py',
            # The helper script imported by CodeGeneratorInspector.py.
            'inspector/CodeGeneratorInspectorStrings.py',
            # Input file for the script.
            '../devtools/protocol.json',
          ],
          'outputs': [
            '<(SHARED_INTERMEDIATE_DIR)/blink/InspectorBackendDispatcher.cpp',
            '<(SHARED_INTERMEDIATE_DIR)/blink/InspectorBackendDispatcher.h',
            '<(SHARED_INTERMEDIATE_DIR)/blink/InspectorFrontend.cpp',
            '<(SHARED_INTERMEDIATE_DIR)/blink/InspectorFrontend.h',
            '<(SHARED_INTERMEDIATE_DIR)/blink/InspectorTypeBuilder.cpp',
            '<(SHARED_INTERMEDIATE_DIR)/blink/InspectorTypeBuilder.h',
          ],
          'variables': {
            'generator_include_dirs': [
            ],
          },
          'action': [
            'python',
            'inspector/CodeGeneratorInspector.py',
            '../devtools/protocol.json',
            '--output_dir', '<(SHARED_INTERMEDIATE_DIR)/blink',
          ],
          'message': 'Generating Inspector protocol backend sources from protocol.json',
          'msvs_cygwin_shell': 1,
        },
      ]
    },
    {
      'target_name': 'inspector_instrumentation_sources',
      'type': 'none',
      'dependencies': [],
      'actions': [
        {
          'action_name': 'generateInspectorInstrumentation',
          'inputs': [
            # The python script in action below.
            'inspector/CodeGeneratorInstrumentation.py',
            # Input file for the script.
            'inspector/InspectorInstrumentation.idl',
          ],
          'outputs': [
            '<(SHARED_INTERMEDIATE_DIR)/blink/InspectorCanvasInstrumentationInl.h',
            '<(SHARED_INTERMEDIATE_DIR)/blink/InspectorConsoleInstrumentationInl.h',
            '<(SHARED_INTERMEDIATE_DIR)/blink/InspectorDatabaseInstrumentationInl.h',
            '<(SHARED_INTERMEDIATE_DIR)/blink/InspectorInstrumentationInl.h',
            '<(SHARED_INTERMEDIATE_DIR)/blink/InspectorOverridesInl.h',
            '<(SHARED_INTERMEDIATE_DIR)/blink/InstrumentingAgentsInl.h',
            '<(SHARED_INTERMEDIATE_DIR)/blink/InspectorInstrumentationImpl.cpp',
          ],
          'action': [
            'python',
            'inspector/CodeGeneratorInstrumentation.py',
            'inspector/InspectorInstrumentation.idl',
            '--output_dir', '<(SHARED_INTERMEDIATE_DIR)/blink',
          ],
          'message': 'Generating Inspector instrumentation code from InspectorInstrumentation.idl',
          'msvs_cygwin_shell': 1,
        }
      ]
    },
    {
      'target_name': 'generate_inspector_protocol_version',
      'type': 'none',
      'actions': [
         {
          'action_name': 'generateInspectorProtocolVersion',
          'inputs': [
            'inspector/generate-inspector-protocol-version',
            '../devtools/protocol.json',
          ],
          'outputs': [
            '<(SHARED_INTERMEDIATE_DIR)/blink/InspectorProtocolVersion.h',
          ],
          'variables': {
            'generator_include_dirs': [
            ],
          },
          'action': [
            'python',
            'inspector/generate-inspector-protocol-version',
            '-o',
            '<@(_outputs)',
            '<@(_inputs)'
          ],
          'message': 'Validate inspector protocol for backwards compatibility and generate version file',
        }
      ]
    },
    {
      'target_name': 'inspector_overlay_page',
      'type': 'none',
      'variables': {
        'input_file_path': 'inspector/InspectorOverlayPage.html',
        'output_file_path': '<(SHARED_INTERMEDIATE_DIR)/blink/InspectorOverlayPage.h',
        'character_array_name': 'InspectorOverlayPage_html',
      },
      'includes': [ '../build/ConvertFileToHeaderWithCharacterArray.gypi' ],
    },
    {
      'target_name': 'injected_canvas_script_source',
      'type': 'none',
      'variables': {
        'input_file_path': 'inspector/InjectedScriptCanvasModuleSource.js',
        'output_file_path': '<(SHARED_INTERMEDIATE_DIR)/blink/InjectedScriptCanvasModuleSource.h',
        'character_array_name': 'InjectedScriptCanvasModuleSource_js',
      },
      'includes': [ '../build/ConvertFileToHeaderWithCharacterArray.gypi' ],
    },
    {
      'target_name': 'injected_script_source',
      'type': 'none',
      'variables': {
        'input_file_path': 'inspector/InjectedScriptSource.js',
        'output_file_path': '<(SHARED_INTERMEDIATE_DIR)/blink/InjectedScriptSource.h',
        'character_array_name': 'InjectedScriptSource_js',
      },
      'includes': [ '../build/ConvertFileToHeaderWithCharacterArray.gypi' ],
    },
    {
      'target_name': 'debugger_script_source',
      'type': 'none',
      'variables': {
        'input_file_path': '<(bindings_dir)/v8/DebuggerScript.js',
        'output_file_path': '<(SHARED_INTERMEDIATE_DIR)/blink/DebuggerScriptSource.h',
        'character_array_name': 'DebuggerScriptSource_js',
      },
      'includes': [ '../build/ConvertFileToHeaderWithCharacterArray.gypi' ],
    },
    {
      'target_name': 'webcore_derived',
      'type': 'static_library',
      'hard_dependency': 1,
      'dependencies': [
        'webcore_prerequisites',
        '../bindings/derived_sources.gyp:bindings_derived_sources',
        'core_derived_sources.gyp:make_core_derived_sources',
        'inspector_overlay_page',
        'inspector_protocol_sources',
        'inspector_instrumentation_sources',
        'injected_canvas_script_source',
        'injected_script_source',
        'debugger_script_source',
        '../platform/platform_derived_sources.gyp:make_platform_derived_sources',
        '../wtf/wtf.gyp:wtf',
        '<(DEPTH)/skia/skia.gyp:skia',
        '<(DEPTH)/third_party/iccjpeg/iccjpeg.gyp:iccjpeg',
        '<(DEPTH)/third_party/libpng/libpng.gyp:libpng',
        '<(DEPTH)/third_party/libwebp/libwebp.gyp:libwebp',
        '<(DEPTH)/third_party/libxml/libxml.gyp:libxml',
        '<(DEPTH)/third_party/libxslt/libxslt.gyp:libxslt',
        '<(DEPTH)/third_party/npapi/npapi.gyp:npapi',
        '<(DEPTH)/third_party/qcms/qcms.gyp:qcms',
        '<(DEPTH)/third_party/sqlite/sqlite.gyp:sqlite',
        '<(DEPTH)/url/url.gyp:url_lib',
        '<(DEPTH)/v8/tools/gyp/v8.gyp:v8',
        '<(libjpeg_gyp_path):libjpeg',
      ],
      'include_dirs': [
        '<(SHARED_INTERMEDIATE_DIR)/blink',
        '<(SHARED_INTERMEDIATE_DIR)/blink/bindings',
        '<@(webcore_include_dirs)',

        # FIXME: Remove these once the bindings script generates qualified
        # includes for these correctly. (Sequences don't work yet.)
        '<(bindings_dir)/v8/custom',
        'html',
        'html/shadow',
        'inspector',
        'svg',
      ],
      'sources': [
        # These files include all the .cpp files generated from the .idl files
        # in webcore_files.
        '<@(derived_sources_aggregate_files)',
        '<@(bindings_files)',

        # Additional .cpp files for HashTools.h
        '<(SHARED_INTERMEDIATE_DIR)/blink/CSSPropertyNames.cpp',
        '<(SHARED_INTERMEDIATE_DIR)/blink/CSSValueKeywords.cpp',

        # Additional .cpp files from make_core_derived_sources actions.
        '<(SHARED_INTERMEDIATE_DIR)/blink/CalendarPicker.cpp',
        '<(SHARED_INTERMEDIATE_DIR)/blink/ColorSuggestionPicker.cpp',
        '<(SHARED_INTERMEDIATE_DIR)/blink/Event.cpp',
        '<(SHARED_INTERMEDIATE_DIR)/blink/EventHeaders.h',
        '<(SHARED_INTERMEDIATE_DIR)/blink/EventInterfaces.h',
        '<(SHARED_INTERMEDIATE_DIR)/blink/EventNames.cpp',
        '<(SHARED_INTERMEDIATE_DIR)/blink/EventNames.h',
        '<(SHARED_INTERMEDIATE_DIR)/blink/EventTargetHeaders.h',
        '<(SHARED_INTERMEDIATE_DIR)/blink/EventTargetInterfaces.h',
        '<(SHARED_INTERMEDIATE_DIR)/blink/EventTargetNames.cpp',
        '<(SHARED_INTERMEDIATE_DIR)/blink/EventTargetNames.h',
        '<(SHARED_INTERMEDIATE_DIR)/blink/EventTypeNames.cpp',
        '<(SHARED_INTERMEDIATE_DIR)/blink/EventTypeNames.h',
        '<(SHARED_INTERMEDIATE_DIR)/blink/FetchInitiatorTypeNames.cpp',
        '<(SHARED_INTERMEDIATE_DIR)/blink/HTMLElementFactory.cpp',
        '<(SHARED_INTERMEDIATE_DIR)/blink/HTMLElementFactory.h',
        '<(SHARED_INTERMEDIATE_DIR)/blink/HTMLNames.cpp',
        '<(SHARED_INTERMEDIATE_DIR)/blink/MathMLNames.cpp',
        '<(SHARED_INTERMEDIATE_DIR)/blink/PickerCommon.cpp',
        '<(SHARED_INTERMEDIATE_DIR)/blink/SVGNames.cpp',
        '<(SHARED_INTERMEDIATE_DIR)/blink/UserAgentStyleSheetsData.cpp',
        '<(SHARED_INTERMEDIATE_DIR)/blink/V8HTMLElementWrapperFactory.cpp',
        '<(SHARED_INTERMEDIATE_DIR)/blink/XLinkNames.cpp',
        '<(SHARED_INTERMEDIATE_DIR)/blink/XMLNSNames.cpp',
        '<(SHARED_INTERMEDIATE_DIR)/blink/XMLNames.cpp',

        # Generated from HTMLEntityNames.in
        '<(SHARED_INTERMEDIATE_DIR)/blink/HTMLEntityTable.cpp',

        # Generated from CSSParser-in.cpp
        '<(SHARED_INTERMEDIATE_DIR)/blink/CSSParser.cpp',

        # Generated from HTMLMetaElement-in.cpp
        '<(SHARED_INTERMEDIATE_DIR)/blink/HTMLMetaElement.cpp',

        # Additional .cpp files from the make_core_derived_sources rules.
        '<(SHARED_INTERMEDIATE_DIR)/blink/CSSGrammar.cpp',
        '<(SHARED_INTERMEDIATE_DIR)/blink/XPathGrammar.cpp',

        # Additional .cpp files from the inspector_protocol_sources list.
        '<(SHARED_INTERMEDIATE_DIR)/blink/InspectorFrontend.cpp',
        '<(SHARED_INTERMEDIATE_DIR)/blink/InspectorBackendDispatcher.cpp',
        '<(SHARED_INTERMEDIATE_DIR)/blink/InspectorTypeBuilder.cpp',

        # Additional .cpp files from the inspector_instrumentation_sources list.
        '<(SHARED_INTERMEDIATE_DIR)/blink/InspectorCanvasInstrumentationInl.h',
        '<(SHARED_INTERMEDIATE_DIR)/blink/InspectorConsoleInstrumentationInl.h',
        '<(SHARED_INTERMEDIATE_DIR)/blink/InspectorDatabaseInstrumentationInl.h',
        '<(SHARED_INTERMEDIATE_DIR)/blink/InspectorInstrumentationInl.h',
        '<(SHARED_INTERMEDIATE_DIR)/blink/InspectorOverridesInl.h',
        '<(SHARED_INTERMEDIATE_DIR)/blink/InstrumentingAgentsInl.h',
        '<(SHARED_INTERMEDIATE_DIR)/blink/InspectorInstrumentationImpl.cpp',

        # Additional .cpp files for SVG.
        '<(SHARED_INTERMEDIATE_DIR)/blink/SVGElementFactory.cpp',
        '<(SHARED_INTERMEDIATE_DIR)/blink/V8SVGElementWrapperFactory.cpp',

        # Generated from make_style_shorthands.py
        '<(SHARED_INTERMEDIATE_DIR)/blink/StylePropertyShorthand.cpp',

        # Generated from make_style_builder.py
        '<(SHARED_INTERMEDIATE_DIR)/blink/StyleBuilder.cpp',
        '<(SHARED_INTERMEDIATE_DIR)/blink/StyleBuilderFunctions.cpp',
      ],
      'conditions': [
        ['OS=="win" and component=="shared_library"', {
          'defines': [
            'USING_V8_SHARED',
          ],
        }],
        ['OS=="win"', {
          # In generated bindings code: 'switch contains default but no case'.
          # Disable c4267 warnings until we fix size_t to int truncations.
          'msvs_disabled_warnings': [ 4065, 4267 ],
        }],
        ['OS in ("linux", "android") and "WTF_USE_WEBAUDIO_IPP=1" in feature_defines', {
          'cflags': [
            '<!@(pkg-config --cflags-only-I ipp)',
          ],
        }],
      ],
    },
    {
      # We'll soon split libwebcore in multiple smaller libraries.
      # webcore_prerequisites will be the 'base' target of every sub-target.
      'target_name': 'webcore_prerequisites',
      'type': 'none',
      'dependencies': [
        'debugger_script_source',
        'injected_canvas_script_source',
        'injected_script_source',
        'inspector_overlay_page',
        'inspector_protocol_sources',
        'inspector_instrumentation_sources',
        '../bindings/derived_sources.gyp:bindings_derived_sources',
        'core_derived_sources.gyp:make_core_derived_sources',
        '../wtf/wtf.gyp:wtf',
        '../config.gyp:config',
        '../platform/blink_platform.gyp:blink_platform',
        '../weborigin/weborigin.gyp:weborigin',
        '<(DEPTH)/gpu/gpu.gyp:gles2_c_lib',
        '<(DEPTH)/skia/skia.gyp:skia',
        '<(DEPTH)/third_party/angle_dx11/src/build_angle.gyp:translator',
        '<(DEPTH)/third_party/iccjpeg/iccjpeg.gyp:iccjpeg',
        '<(DEPTH)/third_party/libpng/libpng.gyp:libpng',
        '<(DEPTH)/third_party/libwebp/libwebp.gyp:libwebp',
        '<(DEPTH)/third_party/libxml/libxml.gyp:libxml',
        '<(DEPTH)/third_party/libxslt/libxslt.gyp:libxslt',
        '<(DEPTH)/third_party/npapi/npapi.gyp:npapi',
        '<(DEPTH)/third_party/ots/ots.gyp:ots',
        '<(DEPTH)/third_party/qcms/qcms.gyp:qcms',
        '<(DEPTH)/third_party/sqlite/sqlite.gyp:sqlite',
        '<(DEPTH)/third_party/zlib/zlib.gyp:zlib',
        '<(DEPTH)/url/url.gyp:url_lib',
        '<(DEPTH)/v8/tools/gyp/v8.gyp:v8',
        '<(libjpeg_gyp_path):libjpeg',
      ],
      'export_dependent_settings': [
        '../wtf/wtf.gyp:wtf',
        '../config.gyp:config',
        '<(DEPTH)/gpu/gpu.gyp:gles2_c_lib',
        '<(DEPTH)/skia/skia.gyp:skia',
        '<(DEPTH)/third_party/angle_dx11/src/build_angle.gyp:translator',
        '<(DEPTH)/third_party/iccjpeg/iccjpeg.gyp:iccjpeg',
        '<(DEPTH)/third_party/libpng/libpng.gyp:libpng',
        '<(DEPTH)/third_party/libwebp/libwebp.gyp:libwebp',
        '<(DEPTH)/third_party/libxml/libxml.gyp:libxml',
        '<(DEPTH)/third_party/libxslt/libxslt.gyp:libxslt',
        '<(DEPTH)/third_party/npapi/npapi.gyp:npapi',
        '<(DEPTH)/third_party/ots/ots.gyp:ots',
        '<(DEPTH)/third_party/qcms/qcms.gyp:qcms',
        '<(DEPTH)/third_party/sqlite/sqlite.gyp:sqlite',
        '<(DEPTH)/third_party/zlib/zlib.gyp:zlib',
        '<(DEPTH)/url/url.gyp:url_lib',
        '<(DEPTH)/v8/tools/gyp/v8.gyp:v8',
        '<(libjpeg_gyp_path):libjpeg',
      ],
      'direct_dependent_settings': {
        'defines': [
          'BLINK_IMPLEMENTATION=1',
          'INSIDE_BLINK',
        ],
        'include_dirs': [
          '<@(webcore_include_dirs)',
          '<(DEPTH)/gpu',
          '<(DEPTH)/third_party/angle_dx11/include',
        ],
        'msvs_disabled_warnings': [
          4138, 4244, 4291, 4305, 4344, 4355, 4521, 4099,
        ],
        'scons_line_length' : 1,
        'xcode_settings': {
          # Some Mac-specific parts of WebKit won't compile without having this
          # prefix header injected.
          # FIXME: make this a first-class setting.
          'GCC_PREFIX_HEADER': 'WebCorePrefixMac.h',
        },
      },
      'conditions': [
        ['OS=="win" and component=="shared_library"', {
          'direct_dependent_settings': {
            'defines': [
               'USING_V8_SHARED',
            ],
          },
        }],
        ['use_x11 == 1', {
          'dependencies': [
            '<(DEPTH)/build/linux/system.gyp:fontconfig',
          ],
          'export_dependent_settings': [
            '<(DEPTH)/build/linux/system.gyp:fontconfig',
          ],
          'direct_dependent_settings': {
            'cflags': [
              # WebCore does not work with strict aliasing enabled.
              # https://bugs.webkit.org/show_bug.cgi?id=25864
              '-fno-strict-aliasing',
            ],
          },
        }],
        ['toolkit_uses_gtk == 1', {
          'dependencies': [
            '<(DEPTH)/build/linux/system.gyp:gtk',
          ],
          'export_dependent_settings': [
            '<(DEPTH)/build/linux/system.gyp:gtk',
          ],
        }],
        ['OS=="android"', {
          'sources/': [
            ['exclude', 'accessibility/'],
          ],
        }],
        ['OS=="mac"', {
          'direct_dependent_settings': {
            'defines': [
              # Chromium's version of WebCore includes the following Objective-C
              # classes. The system-provided WebCore framework may also provide
              # these classes. Because of the nature of Objective-C binding
              # (dynamically at runtime), it's possible for the
              # Chromium-provided versions to interfere with the system-provided
              # versions.  This may happen when a system framework attempts to
              # use core.framework, such as when converting an HTML-flavored
              # string to an NSAttributedString.  The solution is to force
              # Objective-C class names that would conflict to use alternate
              # names.
              #
              # This list will hopefully shrink but may also grow.  Its
              # performance is monitored by the "Check Objective-C Rename"
              # postbuild step, and any suspicious-looking symbols not handled
              # here or whitelisted in that step will cause a build failure.
              #
              # If this is unhandled, the console will receive log messages
              # such as:
              # com.google.Chrome[] objc[]: Class ScrollbarPrefsObserver is implemented in both .../Google Chrome.app/Contents/Versions/.../Google Chrome Helper.app/Contents/MacOS/../../../Google Chrome Framework.framework/Google Chrome Framework and /System/Library/Frameworks/WebKit.framework/Versions/A/Frameworks/WebCore.framework/Versions/A/WebCore. One of the two will be used. Which one is undefined.
              'WebCascadeList=ChromiumWebCoreObjCWebCascadeList',
              'WebCoreFlippedView=ChromiumWebCoreObjCWebCoreFlippedView',
              'WebCoreTextFieldCell=ChromiumWebCoreObjCWebCoreTextFieldCell',
              'WebScrollbarPrefsObserver=ChromiumWebCoreObjCWebScrollbarPrefsObserver',
              'WebCoreRenderThemeNotificationObserver=ChromiumWebCoreObjCWebCoreRenderThemeNotificationObserver',
              'WebFontCache=ChromiumWebCoreObjCWebFontCache',
              'WebScrollAnimationHelperDelegate=ChromiumWebCoreObjCWebScrollAnimationHelperDelegate',
              'WebScrollbarPainterControllerDelegate=ChromiumWebCoreObjCWebScrollbarPainterControllerDelegate',
              'WebScrollbarPainterDelegate=ChromiumWebCoreObjCWebScrollbarPainterDelegate',
              'WebScrollbarPartAnimation=ChromiumWebCoreObjCWebScrollbarPartAnimation',
            ],
            'postbuilds': [
              {
                # This step ensures that any Objective-C names that aren't
                # redefined to be "safe" above will cause a build failure.
                'postbuild_name': 'Check Objective-C Rename',
                'variables': {
                  'class_whitelist_regex':
                      'ChromiumWebCoreObjC|TCMVisibleView|RTCMFlippedView|ScrollerStyleObserver',
                  'category_whitelist_regex':
                      'TCMInterposing|ScrollAnimatorChromiumMacExt|WebCoreTheme',
                },
                'action': [
                  '../build/scripts/check_objc_rename.sh',
                  '<(class_whitelist_regex)',
                  '<(category_whitelist_regex)',
                ],
              },
            ],
          },
        }],
        ['OS in ("linux", "android") and "WTF_USE_WEBAUDIO_IPP=1" in feature_defines', {
          'direct_dependent_settings': {
            'cflags': [
              '<!@(pkg-config --cflags-only-I ipp)',
            ],
          },
        }],
        ['"WTF_USE_WEBAUDIO_FFMPEG=1" in feature_defines', {
          # This directory needs to be on the include path for multiple sub-targets of webcore.
          'direct_dependent_settings': {
            'include_dirs': [
              '<(DEPTH)/third_party/ffmpeg',
            ],
          },
          'dependencies': [
            '<(DEPTH)/third_party/ffmpeg/ffmpeg.gyp:ffmpeg',
          ],
        }],
       ['"WTF_USE_WEBAUDIO_OPENMAX_DL_FFT=1" in feature_defines', {
         'direct_dependent_settings': {
           'include_dirs': [
             '<(DEPTH)/third_party/openmax_dl',
           ],
         },
         'dependencies': [
           '<(DEPTH)/third_party/openmax_dl/dl/dl.gyp:openmax_dl',
         ],
       }],
        # Windows shared builder needs extra help for linkage
        ['OS=="win" and "WTF_USE_WEBAUDIO_FFMPEG=1" in feature_defines', {
          'export_dependent_settings': [
            '<(DEPTH)/third_party/ffmpeg/ffmpeg.gyp:ffmpeg',
          ],
        }],
      ],
    },
    {
      'target_name': 'webcore_dom',
      'type': 'static_library',
      'dependencies': [
        'webcore_prerequisites',
      ],
      'sources': [
        '<@(webcore_dom_files)',
      ],
      # Disable c4267 warnings until we fix size_t to int truncations.
      'msvs_disabled_warnings': [ 4267, ],
    },
    {
      'target_name': 'webcore_html',
      'type': 'static_library',
      'dependencies': [
        'webcore_prerequisites',
      ],
      'sources': [
        '<@(webcore_html_files)',
      ],
      'conditions': [
        ['OS!="android"', {
          'sources/': [
            ['exclude', 'Android\\.cpp$'],
          ],
        }],
      ],
    },
    {
      'target_name': 'webcore_svg',
      'type': 'static_library',
      'dependencies': [
        'webcore_prerequisites',
      ],
      'sources': [
        '<@(webcore_svg_files)',
      ],
    },
    {
      'target_name': 'webcore_platform',
      'type': 'static_library',
      'dependencies': [
        'webcore_prerequisites',
      ],
      # Disable c4267 warnings until we fix size_t to int truncations.
      # Disable c4724 warnings which is generated in VS2012 due to improper
      # compiler optimizations, see crbug.com/237063
      'msvs_disabled_warnings': [ 4267, 4334, 4724 ],
      'sources': [
        '<@(webcore_platform_files)',
      ],
      'sources/': [
        # FIXME: Figure out how to store these patterns in a variable.
        ['exclude', '(cf|cg|harfbuzz|mac|opentype|svg|win)/'],
        ['exclude', '(?<!Chromium)(CF|CG|Mac|Win)\\.(cpp|mm?)$'],

        # Used only by mac.
        ['exclude', 'platform/Theme\\.cpp$'],

        # *NEON.cpp files need special compile options.
        # They are moved to the webcore_arm_neon target.
        ['exclude', 'platform/graphics/cpu/arm/filters/.*NEON\\.(cpp|h)'],
      ],
      'conditions': [
        ['OS=="linux" or OS=="android"', {
          'sources/': [
            # Cherry-pick files excluded by the broader regular expressions above.
            ['include', 'platform/graphics/harfbuzz/FontHarfBuzz\\.cpp$'],
            ['include', 'platform/graphics/harfbuzz/FontPlatformDataHarfBuzz\\.cpp$'],
            ['include', 'platform/graphics/harfbuzz/HarfBuzzFace\\.(cpp|h)$'],
            ['include', 'platform/graphics/harfbuzz/HarfBuzzFaceSkia\\.cpp$'],
            ['include', 'platform/graphics/harfbuzz/HarfBuzzShaper\\.(cpp|h)$'],
            ['include', 'platform/graphics/harfbuzz/HarfBuzzShaperBase\\.(cpp|h)$'],
            ['include', 'platform/graphics/opentype/OpenTypeTypes\\.h$'],
            ['include', 'platform/graphics/opentype/OpenTypeVerticalData\\.(cpp|h)$'],
            ['include', 'platform/graphics/skia/SimpleFontDataSkia\\.cpp$'],
          ],
          'dependencies': [
            '<(DEPTH)/third_party/harfbuzz-ng/harfbuzz.gyp:harfbuzz-ng',
          ],
        }, { # OS!="linux" and OS!="android"
          'sources/': [
            ['exclude', 'Harfbuzz[^/]+\\.(cpp|h)$'],
          ],
        }],
        ['OS!="linux"', {
          'sources/': [
            ['exclude', 'Linux\\.cpp$'],
          ],
        }],
        ['toolkit_uses_gtk == 0', {
          'sources/': [
            ['exclude', 'platform/chromium/KeyCodeConversionGtk\\.cpp$'],
          ],
        }],
        ['OS=="mac"', {
          'dependencies': [
            '<(DEPTH)/third_party/harfbuzz-ng/harfbuzz.gyp:harfbuzz-ng',
          ],
          'sources': [
            'editing/SmartReplaceCF.cpp',
          ],
          'link_settings': {
            'libraries': [
              '$(SDKROOT)/System/Library/Frameworks/Carbon.framework',
            ],
          },
          'sources/': [
            # Additional files from the WebCore Mac build that are presently
            # used in the WebCore Chromium Mac build too.

            # The Mac build is USE(CF).
            ['include', 'CF\\.cpp$'],

            # Use native Mac font code from core.
            ['include', 'platform/(graphics/)?mac/[^/]*Font[^/]*\\.(cpp|mm?)$'],
            ['include', 'platform/graphics/mac/ComplexText[^/]*\\.(cpp|h)$'],

            # Cherry-pick some files that can't be included by broader regexps.
            # Some of these are used instead of Chromium platform files, see
            # the specific exclusions in the "exclude" list below.
            ['include', 'platform/graphics/mac/ColorMac\\.mm$'],
            ['include', 'platform/graphics/mac/ComplexTextControllerCoreText\\.mm$'],
            ['include', 'platform/graphics/mac/FloatPointMac\\.mm$'],
            ['include', 'platform/graphics/mac/FloatRectMac\\.mm$'],
            ['include', 'platform/graphics/mac/FloatSizeMac\\.mm$'],
            ['include', 'platform/graphics/mac/GlyphPageTreeNodeMac\\.cpp$'],
            ['include', 'platform/graphics/mac/IntPointMac\\.mm$'],
            ['include', 'platform/graphics/mac/IntRectMac\\.mm$'],
            ['include', 'platform/mac/BlockExceptions\\.mm$'],
            ['include', 'platform/mac/KillRingMac\\.mm$'],
            ['include', 'platform/mac/LocalCurrentGraphicsContext\\.mm$'],
            ['include', 'platform/mac/NSScrollerImpDetails\\.mm$'],
            ['include', 'platform/mac/ScrollAnimatorMac\\.mm$'],
            ['include', 'platform/mac/ScrollElasticityController\\.mm$'],
            ['include', 'platform/mac/ThemeMac\\.h$'],
            ['include', 'platform/mac/ThemeMac\\.mm$'],
            ['include', 'platform/mac/WebCoreSystemInterface\\.h$'],
            ['include', 'platform/mac/WebCoreTextRenderer\\.mm$'],
            ['include', 'platform/text/mac/ShapeArabic\\.c$'],
            ['include', 'platform/text/mac/String(Impl)?Mac\\.mm$'],
            # Use USE_NEW_THEME on Mac.
            ['include', 'platform/Theme\\.cpp$'],

            # The Mac uses platform/mac/KillRingMac.mm instead of the dummy
            # implementation.
            ['exclude', 'platform/KillRingNone\\.cpp$'],

            # The Mac currently uses FontCustomPlatformDataMac.cpp,
            # included by regex above, instead.
            ['exclude', 'platform/graphics/skia/FontCustomPlatformDataSkia\\.cpp$'],

            ['exclude', 'platform/ScrollbarThemeNonMacCommon\\.(cpp|h)$'],

            # Mac uses only ScrollAnimatorMac.
            ['exclude', 'platform/ScrollAnimatorNone\\.cpp$'],
            ['exclude', 'platform/ScrollAnimatorNone\\.h$'],

            ['include', 'platform/graphics/cg/FloatPointCG\\.cpp$'],
            ['include', 'platform/graphics/cg/FloatRectCG\\.cpp$'],
            ['include', 'platform/graphics/cg/FloatSizeCG\\.cpp$'],
            ['include', 'platform/graphics/cg/IntPointCG\\.cpp$'],
            ['include', 'platform/graphics/cg/IntRectCG\\.cpp$'],
            ['include', 'platform/graphics/cg/IntSizeCG\\.cpp$'],
            ['exclude', 'platform/graphics/skia/FontCacheSkia\\.cpp$'],
            ['exclude', 'platform/graphics/skia/GlyphPageTreeNodeSkia\\.cpp$'],
            ['exclude', 'platform/graphics/skia/SimpleFontDataSkia\\.cpp$'],

            # Mac uses Harfbuzz.
            ['include', 'platform/graphics/harfbuzz/HarfBuzzFaceCoreText\\.cpp$'],
            ['include', 'platform/graphics/harfbuzz/HarfBuzzFace\\.(cpp|h)$'],
            ['include', 'platform/graphics/harfbuzz/HarfBuzzShaper\\.(cpp|h)$'],
            ['include', 'platform/graphics/harfbuzz/HarfBuzzShaperBase\\.(cpp|h)$'],
          ],
        },{ # OS!="mac"
          'sources/': [
            ['exclude', 'Mac\\.(cpp|mm?)$'],
            ['exclude', 'ScrollbarThemeMac'],

            # FIXME: We will eventually compile this too, but for now it's
            # only used on mac.
            ['exclude', 'platform/graphics/FontPlatformData\\.cpp$'],
          ],
        }],
        ['OS != "linux" and OS != "mac" and (OS != "win" or (OS == "win" and "ENABLE_GDI_FONTS_ON_WINDOWS=1" in feature_defines))', {
          'sources/': [
            ['exclude', 'VDMX[^/]+\\.(cpp|h)$'],
          ],
        }],
        ['OS=="win"', {
          'sources/': [
            ['exclude', 'Posix\\.cpp$'],

            ['include', 'platform/ScrollbarThemeWin\\.(cpp|h)$'],
            ['include', 'platform/graphics/chromium/FontFallbackWin\\.(cpp|h)$'],
            ['include', 'platform/graphics/chromium/TransparencyWin\\.(cpp|h)$'],
            ['include', 'platform/graphics/opentype/'],
            ['include', 'platform/graphics/skia/SkiaFontWin\\.(cpp|h)$'],

            # SystemInfo.cpp is useful and we don't want to copy it.
            ['include', 'platform/win/SystemInfo\\.cpp$'],
<<<<<<< HEAD
=======

            ['include', 'platform/win/BbClipboardUtil\\.cpp$'],
            ['include', 'platform/win/BbUtfUtil\\.cpp$'],

            ['exclude', 'platform/text/LocaleICU\\.cpp$'],
            ['exclude', 'platform/text/LocaleICU\\.h$'],
            ['include', 'platform/text/win/LocaleWin\.cpp$'],
            ['include', 'platform/text/win/LocaleWin\.h$'],
>>>>>>> 9208fca1
          ],
          'conditions': [
            ['"ENABLE_GDI_FONTS_ON_WINDOWS=1" in feature_defines', {
              'sources/': [
                ['include', 'platform/graphics/win/FontCustomPlatformDataWin\\.cpp$'],
                ['exclude', 'platform/graphics/skia/SimpleFontDataSkia\\.cpp$'],
                ['exclude', 'platform/graphics/skia/GlyphPageTreeNodeSkia\\.cpp$'],
                ['exclude', 'platform/graphics/skia/FontCacheSkia\\.cpp$'],
                ['exclude', 'platform/graphics/skia/FontCacheSkiaWin\\.cpp$'],
                ['exclude', 'platform/graphics/skia/FontCustomPlatformDataSkia\\.cpp$'],
              ],
            },{ # ENABLE_GDI_FONTS_ON_WINDOWS!=1
              'sources/': [
                ['include', 'platform/graphics/skia/SimpleFontDataSkia\\.cpp$'],
                ['include', 'platform/graphics/skia/GlyphPageTreeNodeSkia\\.cpp$'],
                ['include', 'platform/graphics/skia/FontCacheSkiaWin\\.cpp$'],
                ['include', 'platform/graphics/skia/FontCustomPlatformDataSkia\\.cpp$'],
                ['include', 'platform/graphics/skia/FontCustomPlatformDataSkia\\.cpp$'],
                ['exclude', 'platform/graphics/chromium/SimpleFontDataChromiumWin\\.cpp$'],
                ['exclude', 'platform/graphics/chromium/GlyphPageTreeNodeChromiumWin\\.cpp$'],
                ['exclude', 'platform/graphics/chromium/FontCacheChromiumWin\\.cpp$'],
                ['exclude', 'platform/graphics/win/FontCustomPlatformDataWin\\.cpp$'],
              ],
            }],
            ['"ENABLE_HARFBUZZ_ON_WINDOWS=1" in feature_defines', {
              'sources/': [
                ['include', 'platform/graphics/harfbuzz/FontHarfBuzz\\.cpp$'],
                ['include', 'platform/graphics/harfbuzz/HarfBuzzFace\\.(cpp|h)$'],
                ['include', 'platform/graphics/harfbuzz/HarfBuzzShaper\\.(cpp|h)$'],
                ['include', 'platform/graphics/harfbuzz/HarfBuzzShaperBase\\.(cpp|h)$'],
                ['include', 'platform/graphics/harfbuzz/HarfBuzzFaceSkia\\.cpp$'],
                ['exclude', 'platform/graphics/chromium/FontChromiumWin\\.cpp$'],
                ['exclude', '/(Uniscribe)[^/]*\\.(cpp|h)$'],
              ],
              'dependencies': [
                '<(DEPTH)/third_party/harfbuzz-ng/harfbuzz.gyp:harfbuzz-ng',
              ],
            }],
          ],
        },{ # OS!="win"
          'sources/': [
            ['exclude', 'Win\\.cpp$'],
            ['exclude', '/(Windows|Uniscribe)[^/]*\\.cpp$'],
            ['include', 'platform/graphics/opentype/OpenTypeSanitizer\\.cpp$'],
          ],
        }],
        ['OS=="win" and chromium_win_pch==1', {
          'sources/': [
            ['include', '<(DEPTH)/third_party/WebKit/Source/build/win/Precompile.cpp'],
          ],
        }],
        ['OS=="android"', {
          'sources/': [
            ['include', 'platform/chromium/ClipboardChromiumLinux\\.cpp$'],
            ['include', 'platform/chromium/FileSystemChromiumLinux\\.cpp$'],
            ['include', 'platform/graphics/chromium/GlyphPageTreeNodeLinux\\.cpp$'],
            ['include', 'platform/graphics/chromium/VDMXParser\\.cpp$'],
          ],
        }, { # OS!="android"
          'sources/': [
            ['exclude', 'Android\\.cpp$'],
          ],
        }],
        ['use_default_render_theme==1', {
          'sources/': [
            ['exclude', 'platform/ScrollbarThemeWin\\.(cpp|h)'],
            ['exclude', 'platform/chromium/PlatformThemeChromiumWin\\.(cpp|h)'],
          ],
        }, { # use_default_render_theme==0
          'sources/': [
            ['exclude', 'platform/ScrollbarThemeGtkOrAura\\.(cpp|h)'],
            ['exclude', 'platform/chromium/PlatformThemeChromiumDefault\\.(cpp|h)'],
          ],
        }],
      ],
    },
    # The *NEON.cpp files fail to compile when -mthumb is passed. Force
    # them to build in ARM mode.
    # See https://bugs.webkit.org/show_bug.cgi?id=62916.
    {
      'target_name': 'webcore_arm_neon',
      'conditions': [
        ['target_arch=="arm"', {
          'type': 'static_library',
          'dependencies': [
            'webcore_prerequisites',
          ],
          'hard_dependency': 1,
          'sources': [
            '<@(webcore_files)',
          ],
          'sources/': [
            ['exclude', '.*'],
            ['include', 'platform/graphics/cpu/arm/filters/.*NEON\\.(cpp|h)'],
          ],
          'cflags': ['-marm'],
          'conditions': [
            ['OS=="android"', {
              'cflags!': ['-mthumb'],
            }],
          ],
        },{  # target_arch!="arm"
          'type': 'none',
        }],
      ],
    },
    {
      'target_name': 'webcore_rendering',
      'type': 'static_library',
      'dependencies': [
        'webcore_prerequisites',
      ],
      'sources': [
        '<@(webcore_files)',
      ],
      'sources/': [
        ['exclude', '.*'],
        ['include', 'rendering/'],

        # FIXME: Figure out how to store these patterns in a variable.
        ['exclude', '(cf|cg|mac|opentype|svg|win)/'],
        ['exclude', '(?<!Chromium)(CF|CG|Mac|Win)\\.(cpp|mm?)$'],
        # Previous rule excludes things like ChromiumFooWin, include those.
        ['include', 'rendering/.*Chromium.*\\.(cpp|mm?)$'],
      ],
      'conditions': [
        # Shard this taret into parts to work around linker limitations.
        # on link time code generation builds.
        ['OS=="win" and buildtype=="Official"', {
          'msvs_shard': 5,
        }],
        ['use_default_render_theme==0', {
          'sources/': [
            ['exclude', 'rendering/RenderThemeChromiumDefault.*'],
          ],
        }],
        ['use_default_render_theme==1', {
          'sources/': [
            ['exclude', 'RenderThemeChromiumWin.*'],
          ],
        }],
        ['OS=="win"', {
          'sources/': [
            ['exclude', 'Posix\\.cpp$'],
          ],
        },{ # OS!="win"
          'sources/': [
            ['exclude', 'Win\\.cpp$'],
          ],
        }],
        ['OS=="win" and chromium_win_pch==1', {
          'sources/': [
            ['include', '<(DEPTH)/third_party/WebKit/Source/build/win/Precompile.cpp'],
          ],
        }],
        ['OS=="mac"', {
          'sources/': [
            # RenderThemeChromiumSkia is not used on mac since RenderThemeChromiumMac
            # does not reference the Skia code that is used by Windows, Linux and Android.
            ['exclude', 'rendering/RenderThemeChromiumSkia\\.cpp$'],
            # RenderThemeChromiumFontProvider is used by RenderThemeChromiumSkia.
            ['exclude', 'rendering/RenderThemeChromiumFontProvider\\.cpp'],
            ['exclude', 'rendering/RenderThemeChromiumFontProvider\\.h'],
          ],
        },{ # OS!="mac"
          'sources/': [['exclude', 'Mac\\.(cpp|mm?)$']]
        }],
        ['OS == "android" and target_arch == "ia32" and gcc_version == 46', {
          # Due to a bug in gcc 4.6 in android NDK, we get warnings about uninitialized variable.
          'cflags': ['-Wno-uninitialized'],
        }],
        ['OS != "linux"', {
          'sources/': [
            ['exclude', 'Linux\\.cpp$'],
          ],
        }],
        ['toolkit_uses_gtk == 0', {
          'sources/': [
            ['exclude', 'Gtk\\.cpp$'],
          ],
        }],
        ['OS=="android"', {
          'sources/': [
            ['include', 'rendering/RenderThemeChromiumFontProviderLinux\\.cpp$'],
            ['include', 'rendering/RenderThemeChromiumDefault\\.cpp$'],
          ],
        },{ # OS!="android"
          'sources/': [
            ['exclude', 'Android\\.cpp$'],
          ],
        }],
      ],
    },
    {
      'target_name': 'webcore_remaining',
      'type': 'static_library',
      'dependencies': [
        'webcore_prerequisites',
      ],
      'sources': [
        '<@(webcore_files)',
      ],
      'sources/': [
        ['exclude', 'rendering/'],

        # FIXME: Figure out how to store these patterns in a variable.
        ['exclude', '(cf|cg|mac|opentype|svg|win)/'],
        ['exclude', '(?<!Chromium)(CF|CG|Mac|Win)\\.(cpp|mm?)$'],
      ],
      'conditions': [
        # Shard this taret into parts to work around linker limitations.
        # on link time code generation builds.
        ['OS=="win" and buildtype=="Official"', {
          'msvs_shard': 19,
        }],
        ['OS != "linux"', {
          'sources/': [
            ['exclude', 'Linux\\.cpp$'],
          ],
        }],
        ['toolkit_uses_gtk == 0', {
          'sources/': [
            ['exclude', 'Gtk\\.cpp$'],
          ],
        }],
        ['OS=="android"', {
          'cflags': [
            # WebCore does not work with strict aliasing enabled.
            # https://bugs.webkit.org/show_bug.cgi?id=25864
            '-fno-strict-aliasing',
          ],
        }, { # OS!="android"
          'sources/': [['exclude', 'Android\\.cpp$']]
        }],
        ['OS!="mac"', {
          'sources/': [['exclude', 'Mac\\.(cpp|mm?)$']]
        }],
        ['OS=="win" and chromium_win_pch==1', {
          'sources/': [
            ['include', '<(DEPTH)/third_party/WebKit/Source/build/win/Precompile.cpp'],
          ],
        }],
      ],
      # Disable c4267 warnings until we fix size_t to int truncations.
      'msvs_disabled_warnings': [ 4267, 4334, ],
    },
    {
      'target_name': 'webcore',
      'type': 'none',
      'dependencies': [
        'webcore_dom',
        'webcore_html',
        'webcore_platform',
        'webcore_remaining',
        'webcore_rendering',
        'webcore_svg',
        # Exported.
        'webcore_derived',
        '../wtf/wtf.gyp:wtf',
        '<(DEPTH)/skia/skia.gyp:skia',
        '<(DEPTH)/third_party/npapi/npapi.gyp:npapi',
        '<(DEPTH)/third_party/qcms/qcms.gyp:qcms',
        '<(DEPTH)/url/url.gyp:url_lib',
        '<(DEPTH)/v8/tools/gyp/v8.gyp:v8',
      ],
      'export_dependent_settings': [
        '../wtf/wtf.gyp:wtf',
        'webcore_derived',
        '<(DEPTH)/skia/skia.gyp:skia',
        '<(DEPTH)/third_party/npapi/npapi.gyp:npapi',
        '<(DEPTH)/third_party/qcms/qcms.gyp:qcms',
        '<(DEPTH)/url/url.gyp:url_lib',
        '<(DEPTH)/v8/tools/gyp/v8.gyp:v8',
      ],
      'direct_dependent_settings': {
        'include_dirs': [
          '<@(webcore_include_dirs)',
        ],
      },
      'conditions': [
        ['target_arch=="arm"', {
          'dependencies': [
            'webcore_arm_neon',
          ],
        }],
        ['OS=="linux" and "WTF_USE_WEBAUDIO_IPP=1" in feature_defines', {
          'link_settings': {
            'ldflags': [
              '<!@(pkg-config --libs-only-L ipp)',
            ],
            'libraries': [
              '-lipps -lippcore',
            ],
          },
        }],
        # Use IPP static libraries for x86 Android.
        ['OS=="android" and "WTF_USE_WEBAUDIO_IPP=1" in feature_defines', {
          'link_settings': {
            'libraries': [
               '<!@(pkg-config --libs ipp|sed s/-L//)/libipps_l.a',
               '<!@(pkg-config --libs ipp|sed s/-L//)/libippcore_l.a',
            ]
          },
        }],
      ],
    },
  ],  # targets
}<|MERGE_RESOLUTION|>--- conflicted
+++ resolved
@@ -743,17 +743,9 @@
 
             # SystemInfo.cpp is useful and we don't want to copy it.
             ['include', 'platform/win/SystemInfo\\.cpp$'],
-<<<<<<< HEAD
-=======
 
             ['include', 'platform/win/BbClipboardUtil\\.cpp$'],
             ['include', 'platform/win/BbUtfUtil\\.cpp$'],
-
-            ['exclude', 'platform/text/LocaleICU\\.cpp$'],
-            ['exclude', 'platform/text/LocaleICU\\.h$'],
-            ['include', 'platform/text/win/LocaleWin\.cpp$'],
-            ['include', 'platform/text/win/LocaleWin\.h$'],
->>>>>>> 9208fca1
           ],
           'conditions': [
             ['"ENABLE_GDI_FONTS_ON_WINDOWS=1" in feature_defines', {
