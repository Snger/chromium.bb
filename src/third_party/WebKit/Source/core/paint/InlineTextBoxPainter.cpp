--- conflicted
+++ resolved
@@ -433,9 +433,6 @@
         // In larger fonts, though, place the underline up near the baseline to prevent a big gap.
         underlineOffset = baseline + 2;
     }
-<<<<<<< HEAD
-    pt->drawLineForDocumentMarker(FloatPoint((boxOrigin.x() + start).toFloat(), (boxOrigin.y() + underlineOffset).toFloat()), width.toFloat(), lineStyleForMarkerType(marker->type()));
-=======
 
     Color markerColor(255,0,0,255);
     if (m_inlineTextBox.layoutObject().node()) {
@@ -461,8 +458,7 @@
             }
         }
     }
-    pt->drawLineForDocumentMarker(FloatPoint(boxOrigin.x() + start, boxOrigin.y() + underlineOffset), width, markerColor);
->>>>>>> e0c46f4a
+    pt->drawLineForDocumentMarker(FloatPoint((boxOrigin.x() + start).toFloat(), (boxOrigin.y() + underlineOffset).toFloat()), width.toFloat(), markerColor));
 }
 
 template <InlineTextBoxPainter::PaintOptions options>
