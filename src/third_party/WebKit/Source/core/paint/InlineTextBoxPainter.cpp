--- conflicted
+++ resolved
@@ -761,11 +761,7 @@
     }
 }
 
-<<<<<<< HEAD
-void InlineTextBoxPainter::paintCompositionUnderline(GraphicsContext* ctx, const LayoutPoint& boxOrigin, const CompositionUnderline& underline)
-=======
-void InlineTextBoxPainter::paintCompositionUnderline(GraphicsContext* ctx, const FloatPoint& boxOrigin, const CompositionUnderline& underline, const Color& color)
->>>>>>> 768854f9
+void InlineTextBoxPainter::paintCompositionUnderline(GraphicsContext* ctx, const LayoutPoint& boxOrigin, const CompositionUnderline& underline, const Color& color)
 {
     if (m_inlineTextBox.truncation() == cFullTruncation)
         return;
