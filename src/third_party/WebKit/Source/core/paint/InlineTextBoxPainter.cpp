--- conflicted
+++ resolved
@@ -1233,16 +1233,10 @@
 
     const SimpleFontData* fontData = font.primaryFont();
     DCHECK(fontData);
-<<<<<<< HEAD
-
-    LayoutRect boxRect(boxOrigin, LayoutSize(m_inlineTextBox.logicalWidth(), m_inlineTextBox.logicalHeight()));
-    LayoutPoint textOrigin(boxOrigin.x(), boxOrigin.y() + fontData->getFontMetrics().ascent());
-=======
     int ascent = fontData ? fontData->getFontMetrics().ascent() : 0;
 
     LayoutRect boxRect(boxOrigin, LayoutSize(m_inlineTextBox.logicalWidth(), m_inlineTextBox.logicalHeight()));
     LayoutPoint textOrigin(boxOrigin.x(), boxOrigin.y() + ascent);
->>>>>>> b6b66fc3
     TextPainter textPainter(paintInfo.context, font, run, textOrigin, boxRect, m_inlineTextBox.isHorizontal());
 
     textPainter.paint(sPos, ePos, m_inlineTextBox.len(), textStyle, 0);
