--- conflicted
+++ resolved
@@ -169,37 +169,8 @@
         context->drawText(font, textRunPaintInfo, textOrigin);
         context->drawText(font, suffixRunInfo, textOrigin + IntSize(font.width(textRun), 0));
     } else {
-<<<<<<< HEAD
-        // Text is not arbitrary. We can judge whether it's RTL from the first character,
-        // and we only need to handle the direction RightToLeft for now.
-        bool textNeedsReversing = WTF::Unicode::direction(m_layoutListMarker.text()[0]) == WTF::Unicode::RightToLeft;
-        StringBuilder reversedText;
-        if (textNeedsReversing) {
-            unsigned length = m_layoutListMarker.text().length();
-            reversedText.reserveCapacity(length);
-            for (int i = length - 1; i >= 0; --i)
-                reversedText.append(m_layoutListMarker.text()[i]);
-            ASSERT(reversedText.length() == length);
-            textRun.setText(reversedText.toString());
-        }
-
-        const UChar suffix = m_layoutListMarker.listMarkerSuffix(type, m_layoutListMarker.listItem()->value());
-        UChar suffixStr[1] = { suffix };
-        TextRun suffixRun = constructTextRun(&m_layoutListMarker, font, suffixStr, 1, m_layoutListMarker.styleRef(), m_layoutListMarker.style()->direction());
-        TextRunPaintInfo suffixRunInfo(suffixRun);
-        suffixRunInfo.bounds = marker;
-
-        if (m_layoutListMarker.style()->isLeftToRightDirection()) {
-            context->drawText(font, textRunPaintInfo, textOrigin);
-            context->drawText(font, suffixRunInfo, textOrigin + IntSize(font.width(textRun), 0));
-        } else {
-            context->drawText(font, suffixRunInfo, textOrigin);
-            context->drawText(font, textRunPaintInfo, textOrigin + IntSize(font.width(suffixRun), 0));
-        }
-=======
         context->drawText(font, suffixRunInfo, textOrigin);
         context->drawText(font, textRunPaintInfo, textOrigin + IntSize(font.width(suffixRun), 0));
->>>>>>> 617677b2
     }
 }
 
