--- conflicted
+++ resolved
@@ -162,11 +162,7 @@
 
     const UChar suffix = m_layoutListMarker.listMarkerSuffix(type, m_layoutListMarker.listItem()->value());
     UChar suffixStr[1] = { suffix };
-<<<<<<< HEAD
-    TextRun suffixRun = constructTextRun(&m_layoutListMarker, font, suffixStr, 1, m_layoutListMarker.styleRef(), m_layoutListMarker.style()->direction());
-=======
     TextRun suffixRun = constructTextRun(font, suffixStr, 1, m_layoutListMarker.styleRef(), m_layoutListMarker.style()->direction());
->>>>>>> db960c73
     TextRunPaintInfo suffixRunInfo(suffixRun);
     suffixRunInfo.bounds = marker;
 
