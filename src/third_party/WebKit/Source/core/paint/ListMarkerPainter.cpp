// Copyright 2014 The Chromium Authors. All rights reserved.
// Use of this source code is governed by a BSD-style license that can be
// found in the LICENSE file.

#include "config.h"
#include "core/paint/ListMarkerPainter.h"

#include "core/layout/PaintInfo.h"
#include "core/layout/TextRunConstructor.h"
#include "core/paint/BlockPainter.h"
#include "core/paint/GraphicsContextAnnotator.h"
#include "core/paint/RenderDrawingRecorder.h"
#include "core/rendering/RenderListItem.h"
#include "core/rendering/RenderListMarker.h"
#include "platform/geometry/LayoutPoint.h"
#include "platform/graphics/GraphicsContextStateSaver.h"
#include "wtf/unicode/CharacterNames.h"

namespace blink {

void ListMarkerPainter::paint(const PaintInfo& paintInfo, const LayoutPoint& paintOffset)
{
    ANNOTATE_GRAPHICS_CONTEXT(paintInfo, &m_renderListMarker);

    if (paintInfo.phase != PaintPhaseForeground)
        return;

    if (m_renderListMarker.style()->visibility() != VISIBLE)
        return;

    LayoutPoint boxOrigin(paintOffset + m_renderListMarker.location());
    LayoutRect overflowRect(m_renderListMarker.visualOverflowRect());
    overflowRect.moveBy(boxOrigin);

    IntRect pixelSnappedOverflowRect = pixelSnappedIntRect(overflowRect);
    if (!paintInfo.rect.intersects(pixelSnappedOverflowRect))
        return;

    RenderDrawingRecorder recorder(paintInfo.context, m_renderListMarker, paintInfo.phase, pixelSnappedOverflowRect);
    if (recorder.canUseCachedDrawing())
        return;

    LayoutRect box(boxOrigin, m_renderListMarker.size());

    IntRect marker = m_renderListMarker.getRelativeMarkerRect();
    marker.moveBy(roundedIntPoint(boxOrigin));

    GraphicsContext* context = paintInfo.context;

    if (m_renderListMarker.isImage()) {
        context->drawImage(m_renderListMarker.image()->image(&m_renderListMarker, marker.size()).get(), marker);
        return;
    }

    const Color color(m_renderListMarker.resolveColor(CSSPropertyColor));
    context->setStrokeColor(color);
    context->setStrokeStyle(SolidStroke);
    context->setStrokeThickness(1.0f);
    context->setFillColor(color);

    EListStyleType type = m_renderListMarker.style()->listStyleType();
    switch (type) {
    case Disc:
        context->fillEllipse(marker);
        return;
    case Circle:
        context->strokeEllipse(marker);
        return;
    case Square:
        context->fillRect(marker);
        return;
    case NoneListStyle:
        return;
    case Afar:
    case Amharic:
    case AmharicAbegede:
    case ArabicIndic:
    case Armenian:
    case BinaryListStyle:
    case Bengali:
    case Cambodian:
    case CJKIdeographic:
    case CjkEarthlyBranch:
    case CjkHeavenlyStem:
    case DecimalLeadingZero:
    case DecimalListStyle:
    case Devanagari:
    case Ethiopic:
    case EthiopicAbegede:
    case EthiopicAbegedeAmEt:
    case EthiopicAbegedeGez:
    case EthiopicAbegedeTiEr:
    case EthiopicAbegedeTiEt:
    case EthiopicHalehameAaEr:
    case EthiopicHalehameAaEt:
    case EthiopicHalehameAmEt:
    case EthiopicHalehameGez:
    case EthiopicHalehameOmEt:
    case EthiopicHalehameSidEt:
    case EthiopicHalehameSoEt:
    case EthiopicHalehameTiEr:
    case EthiopicHalehameTiEt:
    case EthiopicHalehameTig:
    case Georgian:
    case Gujarati:
    case Gurmukhi:
    case Hangul:
    case HangulConsonant:
    case Hebrew:
    case Hiragana:
    case HiraganaIroha:
    case Kannada:
    case Katakana:
    case KatakanaIroha:
    case Khmer:
    case Lao:
    case LowerAlpha:
    case LowerArmenian:
    case LowerGreek:
    case LowerHexadecimal:
    case LowerLatin:
    case LowerNorwegian:
    case LowerRoman:
    case Malayalam:
    case Mongolian:
    case Myanmar:
    case Octal:
    case Oriya:
    case Oromo:
    case Persian:
    case Sidama:
    case Somali:
    case Telugu:
    case Thai:
    case Tibetan:
    case Tigre:
    case TigrinyaEr:
    case TigrinyaErAbegede:
    case TigrinyaEt:
    case TigrinyaEtAbegede:
    case UpperAlpha:
    case UpperArmenian:
    case UpperGreek:
    case UpperHexadecimal:
    case UpperLatin:
    case UpperNorwegian:
    case UpperRoman:
    case Urdu:
    case Asterisks:
    case Footnotes:
        break;
    }
    if (m_renderListMarker.text().isEmpty())
        return;

    const Font& font = m_renderListMarker.style()->font();
    TextRun textRun = constructTextRun(&m_renderListMarker, font, m_renderListMarker.text(), m_renderListMarker.styleRef());

    GraphicsContextStateSaver stateSaver(*context, false);
    if (!m_renderListMarker.style()->isHorizontalWritingMode()) {
        marker.moveBy(roundedIntPoint(-boxOrigin));
        marker = marker.transposedRect();
        marker.moveBy(IntPoint(roundToInt(box.x()), roundToInt(box.y() - m_renderListMarker.logicalHeight())));
        stateSaver.save();
        context->translate(marker.x(), marker.maxY());
        context->rotate(static_cast<float>(deg2rad(90.)));
        context->translate(-marker.x(), -marker.maxY());
    }

    TextRunPaintInfo textRunPaintInfo(textRun);
    textRunPaintInfo.bounds = marker;
    IntPoint textOrigin = IntPoint(marker.x(), marker.y() + m_renderListMarker.style()->fontMetrics().ascent());

    if (type == Asterisks || type == Footnotes) {
        context->drawText(font, textRunPaintInfo, textOrigin);
    } else {
        // Text is not arbitrary. We can judge whether it's RTL from the first character,
        // and we only need to handle the direction RightToLeft for now.
        bool textNeedsReversing = WTF::Unicode::direction(m_renderListMarker.text()[0]) == WTF::Unicode::RightToLeft;
        StringBuilder reversedText;
        if (textNeedsReversing) {
            unsigned length = m_renderListMarker.text().length();
            reversedText.reserveCapacity(length);
            for (int i = length - 1; i >= 0; --i)
                reversedText.append(m_renderListMarker.text()[i]);
            ASSERT(reversedText.length() == length);
            textRun.setText(reversedText.toString());
        }

        const UChar suffix = m_renderListMarker.listMarkerSuffix(type, m_renderListMarker.listItem()->value());
        UChar suffixStr[1] = { suffix };
<<<<<<< HEAD
        TextRun suffixRun = constructTextRun(&m_renderListMarker, font, suffixStr, 1, m_renderListMarker.style(), m_renderListMarker.style()->direction());
=======
        TextRun suffixRun = constructTextRun(&m_renderListMarker, font, suffixStr, 1, m_renderListMarker.styleRef(), m_renderListMarker.style()->direction());
>>>>>>> af5e10de
        TextRunPaintInfo suffixRunInfo(suffixRun);
        suffixRunInfo.bounds = marker;

        if (m_renderListMarker.style()->isLeftToRightDirection()) {
            context->drawText(font, textRunPaintInfo, textOrigin);
            context->drawText(font, suffixRunInfo, textOrigin + IntSize(font.width(textRun), 0));
        } else {
            context->drawText(font, suffixRunInfo, textOrigin);
            context->drawText(font, textRunPaintInfo, textOrigin + IntSize(font.width(suffixRun), 0));
        }
    }
}

} // namespace blink<|MERGE_RESOLUTION|>--- conflicted
+++ resolved
@@ -189,11 +189,7 @@
 
         const UChar suffix = m_renderListMarker.listMarkerSuffix(type, m_renderListMarker.listItem()->value());
         UChar suffixStr[1] = { suffix };
-<<<<<<< HEAD
-        TextRun suffixRun = constructTextRun(&m_renderListMarker, font, suffixStr, 1, m_renderListMarker.style(), m_renderListMarker.style()->direction());
-=======
         TextRun suffixRun = constructTextRun(&m_renderListMarker, font, suffixStr, 1, m_renderListMarker.styleRef(), m_renderListMarker.style()->direction());
->>>>>>> af5e10de
         TextRunPaintInfo suffixRunInfo(suffixRun);
         suffixRunInfo.bounds = marker;
 
