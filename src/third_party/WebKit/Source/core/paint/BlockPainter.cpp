// Copyright 2014 The Chromium Authors. All rights reserved.
// Use of this source code is governed by a BSD-style license that can be
// found in the LICENSE file.

#include "config.h"
#include "core/paint/BlockPainter.h"

#include "core/editing/FrameSelection.h"
#include "core/frame/Settings.h"
#include "core/layout/LayoutFlexibleBox.h"
#include "core/layout/LayoutInline.h"
#include "core/page/Page.h"
#include "core/paint/BoxClipper.h"
#include "core/paint/BoxPainter.h"
#include "core/paint/DeprecatedPaintLayer.h"
#include "core/paint/GraphicsContextAnnotator.h"
#include "core/paint/InlinePainter.h"
#include "core/paint/LayoutObjectDrawingRecorder.h"
#include "core/paint/LineBoxListPainter.h"
#include "core/paint/ScopeRecorder.h"
#include "core/paint/ScrollRecorder.h"
#include "core/paint/ScrollableAreaPainter.h"
#include "platform/graphics/paint/ClipRecorder.h"

namespace blink {

void BlockPainter::paint(const PaintInfo& paintInfo, const LayoutPoint& paintOffset)
{
    PaintInfo localPaintInfo(paintInfo);

    ANNOTATE_GRAPHICS_CONTEXT(localPaintInfo, &m_layoutBlock);

    LayoutPoint adjustedPaintOffset = paintOffset + m_layoutBlock.location();

    PaintPhase originalPhase = localPaintInfo.phase;

    // Check if we need to do anything at all.
    // FIXME: Could eliminate the isDocumentElement() check if we fix background painting so that the LayoutView
    // paints the root's background.
    // TODO(schenney): Unroll m_layoutBlock.isDocumentElement() to try to get some insight into crbug.com/475698
    Node* blockNode = m_layoutBlock.node();
    RELEASE_ASSERT(blockNode || m_layoutBlock.isAnonymous());
    if (blockNode) {
        TreeScope& blockTreescope = blockNode->treeScope(); // Will crash on bad node
        Document& blockDocument = blockTreescope.document(); // Will crash in bad treeScope
        Element* blockDocumentElement = blockDocument.documentElement(); // Will crash on bad TreeScope::m_document
        if (blockDocumentElement != blockNode) {
            LayoutRect overflowBox = overflowRectForPaintRejection();
            m_layoutBlock.flipForWritingMode(overflowBox);
            overflowBox.moveBy(adjustedPaintOffset);
            if (!overflowBox.intersects(LayoutRect(localPaintInfo.rect)))
                return;
        }
    } else {
        RELEASE_ASSERT(!m_layoutBlock.isDocumentElement());
    }

    // There are some cases where not all clipped visual overflow is accounted for.
    // FIXME: reduce the number of such cases.
    ContentsClipBehavior contentsClipBehavior = ForceContentsClip;
    if (m_layoutBlock.hasOverflowClip() && !m_layoutBlock.hasControlClip() && !(m_layoutBlock.shouldPaintSelectionGaps() && originalPhase == PaintPhaseForeground) && !hasCaret())
        contentsClipBehavior = SkipContentsClipIfPossible;

    if (localPaintInfo.phase == PaintPhaseOutline) {
        localPaintInfo.phase = PaintPhaseChildOutlines;
    } else if (localPaintInfo.phase == PaintPhaseChildBlockBackground) {
        localPaintInfo.phase = PaintPhaseBlockBackground;
        m_layoutBlock.paintObject(localPaintInfo, adjustedPaintOffset);
        localPaintInfo.phase = PaintPhaseChildBlockBackgrounds;
    }

    {
        BoxClipper boxClipper(m_layoutBlock, localPaintInfo, adjustedPaintOffset, contentsClipBehavior);
        m_layoutBlock.paintObject(localPaintInfo, adjustedPaintOffset);
    }

    if (originalPhase == PaintPhaseOutline) {
        localPaintInfo.phase = PaintPhaseSelfOutline;
        m_layoutBlock.paintObject(localPaintInfo, adjustedPaintOffset);
        localPaintInfo.phase = originalPhase;
    } else if (originalPhase == PaintPhaseChildBlockBackground) {
        localPaintInfo.phase = originalPhase;
    }

    // Our scrollbar widgets paint exactly when we tell them to, so that they work properly with
    // z-index. We paint after we painted the background/border, so that the scrollbars will
    // sit above the background/border.
    paintOverflowControlsIfNeeded(localPaintInfo, adjustedPaintOffset);
}

void BlockPainter::paintOverflowControlsIfNeeded(const PaintInfo& paintInfo, const LayoutPoint& paintOffset)
{
    PaintPhase phase = paintInfo.phase;
    if (m_layoutBlock.hasOverflowClip() && m_layoutBlock.style()->visibility() == VISIBLE && (phase == PaintPhaseBlockBackground || phase == PaintPhaseChildBlockBackground) && paintInfo.shouldPaintWithinRoot(&m_layoutBlock) && !paintInfo.paintRootBackgroundOnly()) {
        ScrollableAreaPainter(*m_layoutBlock.layer()->scrollableArea()).paintOverflowControls(paintInfo.context, roundedIntPoint(paintOffset), paintInfo.rect, false /* paintingOverlayControls */);
    }
}

void BlockPainter::paintChildren(const PaintInfo& paintInfo, const LayoutPoint& paintOffset)
{
    for (LayoutBox* child = m_layoutBlock.firstChildBox(); child; child = child->nextSiblingBox())
        paintChild(*child, paintInfo, paintOffset);
}

void BlockPainter::paintChild(LayoutBox& child, const PaintInfo& paintInfo, const LayoutPoint& paintOffset)
{
    LayoutPoint childPoint = m_layoutBlock.flipForWritingModeForChild(&child, paintOffset);
    if (!child.hasSelfPaintingLayer() && !child.isFloating() && !child.isColumnSpanAll())
        child.paint(paintInfo, childPoint);
}

void BlockPainter::paintChildrenOfFlexibleBox(LayoutFlexibleBox& renderFlexibleBox, const PaintInfo& paintInfo, const LayoutPoint& paintOffset)
{
    for (LayoutBox* child = renderFlexibleBox.orderIterator().first(); child; child = renderFlexibleBox.orderIterator().next())
        BlockPainter(renderFlexibleBox).paintChildAsInlineBlock(*child, paintInfo, paintOffset);
}

void BlockPainter::paintChildAsInlineBlock(LayoutBox& child, const PaintInfo& paintInfo, const LayoutPoint& paintOffset)
{
    LayoutPoint childPoint = m_layoutBlock.flipForWritingModeForChild(&child, paintOffset);
    if (!child.hasSelfPaintingLayer() && !child.isFloating())
        paintAsInlineBlock(child, paintInfo, childPoint);
}

void BlockPainter::paintInlineBox(InlineBox& inlineBox, const PaintInfo& paintInfo, const LayoutPoint& paintOffset)
{
    if (!paintInfo.shouldPaintWithinRoot(&inlineBox.layoutObject()) || (paintInfo.phase != PaintPhaseForeground && paintInfo.phase != PaintPhaseSelection))
        return;

    LayoutPoint childPoint = paintOffset;
    if (inlineBox.parent()->layoutObject().style()->isFlippedBlocksWritingMode()) // Faster than calling containingBlock().
        childPoint = inlineBox.layoutObject().containingBlock()->flipForWritingModeForChild(&toLayoutBox(inlineBox.layoutObject()), childPoint);

    paintAsInlineBlock(inlineBox.layoutObject(), paintInfo, childPoint);
}

void BlockPainter::paintAsInlineBlock(LayoutObject& renderer, const PaintInfo& paintInfo, const LayoutPoint& childPoint)
{
    if (paintInfo.phase != PaintPhaseForeground && paintInfo.phase != PaintPhaseSelection)
        return;

    // Paint all phases atomically, as though the element established its own
    // stacking context.  (See Appendix E.2, section 7.2.1.4 on
    // inline block/table/replaced elements in the CSS2.1 specification.)
    // This is also used by other elements (e.g. flex items and grid items).
    bool preservePhase = paintInfo.phase == PaintPhaseSelection || paintInfo.phase == PaintPhaseTextClip;
    PaintInfo info(paintInfo);
    info.phase = preservePhase ? paintInfo.phase : PaintPhaseBlockBackground;
    renderer.paint(info, childPoint);
    if (!preservePhase) {
        info.phase = PaintPhaseChildBlockBackgrounds;
        renderer.paint(info, childPoint);
        info.phase = PaintPhaseFloat;
        renderer.paint(info, childPoint);
        info.phase = PaintPhaseForeground;
        renderer.paint(info, childPoint);
        info.phase = PaintPhaseOutline;
        renderer.paint(info, childPoint);
    }
}

void BlockPainter::paintObject(const PaintInfo& paintInfo, const LayoutPoint& paintOffset)
{
    PaintPhase paintPhase = paintInfo.phase;

    LayoutPoint scrolledOffset = paintOffset;
    if (!RuntimeEnabledFeatures::slimmingPaintCompositorLayerizationEnabled()) {
        // Adjust our painting position if we're inside a scrolled layer (e.g., an overflow:auto div).
        // With compositor layerization, a scroll display item is used instead.
        if (m_layoutBlock.hasOverflowClip())
            scrolledOffset.move(-m_layoutBlock.scrolledContentOffset());
    }

    LayoutRect bounds;
    if (RuntimeEnabledFeatures::slimmingPaintEnabled()) {
        bounds = m_layoutBlock.visualOverflowRect();
        bounds.moveBy(scrolledOffset);
    }

    if ((paintPhase == PaintPhaseBlockBackground || paintPhase == PaintPhaseChildBlockBackground)
        && m_layoutBlock.style()->visibility() == VISIBLE
        && m_layoutBlock.hasBoxDecorationBackground())
        m_layoutBlock.paintBoxDecorationBackground(paintInfo, paintOffset);

    if (paintPhase == PaintPhaseMask && m_layoutBlock.style()->visibility() == VISIBLE) {
        LayoutObjectDrawingRecorder recorder(*paintInfo.context, m_layoutBlock, paintPhase, bounds);
        if (!recorder.canUseCachedDrawing())
            m_layoutBlock.paintMask(paintInfo, paintOffset);
        return;
    }

    if (paintPhase == PaintPhaseClippingMask && m_layoutBlock.style()->visibility() == VISIBLE) {
        BoxPainter(m_layoutBlock).paintClippingMask(paintInfo, paintOffset);
        return;
    }

    {
        OwnPtr<ScrollRecorder> scrollRecorder;
        if (RuntimeEnabledFeatures::slimmingPaintCompositorLayerizationEnabled()
            && m_layoutBlock.hasOverflowClip()
            && m_layoutBlock.layer()->scrollsOverflow()) {
            scrollRecorder = adoptPtr(new ScrollRecorder(*paintInfo.context, m_layoutBlock, paintPhase, m_layoutBlock.scrolledContentOffset()));
        }

        if ((paintPhase == PaintPhaseBlockBackground || paintPhase == PaintPhaseChildBlockBackground)
            && m_layoutBlock.style()->visibility() == VISIBLE
            && m_layoutBlock.hasColumns()
            && !paintInfo.paintRootBackgroundOnly()) {
            LayoutObjectDrawingRecorder recorder(*paintInfo.context, m_layoutBlock, DisplayItem::ColumnRules, bounds);
            if (!recorder.canUseCachedDrawing())
                paintColumnRules(paintInfo, scrolledOffset);
        }

        // We're done. We don't bother painting any children.
        if (paintPhase == PaintPhaseBlockBackground || paintInfo.paintRootBackgroundOnly())
            return;

        if (paintPhase != PaintPhaseSelfOutline) {
            if (m_layoutBlock.hasColumns())
                paintColumnContents(paintInfo, scrolledOffset);
            else
                paintContents(paintInfo, scrolledOffset);
        }

        // FIXME: Make this work with multi column layouts. For now don't fill gaps.
        bool isPrinting = m_layoutBlock.document().printing();
        if (!isPrinting && !m_layoutBlock.hasColumns())
            m_layoutBlock.paintSelection(paintInfo, scrolledOffset); // Fill in gaps in selection on lines and between blocks.

        if (paintPhase == PaintPhaseFloat || paintPhase == PaintPhaseSelection || paintPhase == PaintPhaseTextClip) {
            if (m_layoutBlock.hasColumns())
                paintColumnContents(paintInfo, scrolledOffset, true);
            else
                m_layoutBlock.paintFloats(paintInfo, scrolledOffset, paintPhase == PaintPhaseSelection || paintPhase == PaintPhaseTextClip);
        }
    }

    if ((paintPhase == PaintPhaseOutline || paintPhase == PaintPhaseSelfOutline) && m_layoutBlock.style()->hasOutline() && m_layoutBlock.style()->visibility() == VISIBLE) {
        // Don't paint focus ring for anonymous block continuation because the
        // inline element having outline-style:auto paints the whole focus ring.
        if (!m_layoutBlock.style()->outlineStyleIsAuto() || !m_layoutBlock.isAnonymousBlockContinuation())
            ObjectPainter(m_layoutBlock).paintOutline(paintInfo, LayoutRect(paintOffset, m_layoutBlock.size()), bounds);
    }

    if (paintPhase == PaintPhaseOutline || paintPhase == PaintPhaseChildOutlines)
        paintContinuationOutlines(paintInfo, paintOffset);

    // If the caret's node's render object's containing block is this block, and the paint action is PaintPhaseForeground,
    // then paint the caret.
    if (paintPhase == PaintPhaseForeground && hasCaret()) {
        LayoutObjectDrawingRecorder recorder(*paintInfo.context, m_layoutBlock, DisplayItem::Caret, bounds);
        if (!recorder.canUseCachedDrawing())
            paintCarets(paintInfo, paintOffset);
    }
}

static inline bool caretBrowsingEnabled(const Frame* frame)
{
    Settings* settings = frame->settings();
    return settings && settings->caretBrowsingEnabled();
}

static inline bool hasCursorCaret(const FrameSelection& selection, const LayoutBlock* block, bool caretBrowsing)
{
    return selection.caretRenderer() == block && (selection.hasEditableStyle() || caretBrowsing);
}

static inline bool hasDragCaret(const DragCaretController& dragCaretController, const LayoutBlock* block, bool caretBrowsing)
{
    return dragCaretController.caretRenderer() == block && (dragCaretController.isContentEditable() || caretBrowsing);
}

void BlockPainter::paintCarets(const PaintInfo& paintInfo, const LayoutPoint& paintOffset)
{
    bool caretBrowsing = caretBrowsingEnabled(m_layoutBlock.frame());

    FrameSelection& selection = m_layoutBlock.frame()->selection();
    if (hasCursorCaret(selection, &m_layoutBlock, caretBrowsing)) {
        selection.paintCaret(paintInfo.context, paintOffset, LayoutRect(paintInfo.rect));
    }

    DragCaretController& dragCaretController = m_layoutBlock.frame()->page()->dragCaretController();
    if (hasDragCaret(dragCaretController, &m_layoutBlock, caretBrowsing)) {
        dragCaretController.paintDragCaret(m_layoutBlock.frame(), paintInfo.context, paintOffset, LayoutRect(paintInfo.rect));
    }
}

LayoutRect BlockPainter::overflowRectForPaintRejection() const
{
    LayoutRect overflowRect = m_layoutBlock.visualOverflowRect();
    if (!m_layoutBlock.hasOverflowModel() || !m_layoutBlock.usesCompositedScrolling())
        return overflowRect;

    overflowRect.unite(m_layoutBlock.layoutOverflowRect());
    overflowRect.move(-m_layoutBlock.scrolledContentOffset());
    return overflowRect;
}

bool BlockPainter::hasCaret() const
{
    bool caretBrowsing = caretBrowsingEnabled(m_layoutBlock.frame());
    return hasCursorCaret(m_layoutBlock.frame()->selection(), &m_layoutBlock, caretBrowsing)
        || hasDragCaret(m_layoutBlock.frame()->page()->dragCaretController(), &m_layoutBlock, caretBrowsing);
}

void BlockPainter::paintColumnRules(const PaintInfo& paintInfo, const LayoutPoint& paintOffset)
{
    const Color& ruleColor = m_layoutBlock.resolveColor(CSSPropertyWebkitColumnRuleColor);
    bool ruleTransparent = m_layoutBlock.style()->columnRuleIsTransparent();
    EBorderStyle ruleStyle = m_layoutBlock.style()->columnRuleStyle();
    LayoutUnit ruleThickness = m_layoutBlock.style()->columnRuleWidth();
    LayoutUnit colGap = m_layoutBlock.columnGap();
    bool renderRule = ruleStyle > BHIDDEN && !ruleTransparent;
    if (!renderRule)
        return;

    ColumnInfo* colInfo = m_layoutBlock.columnInfo();
    unsigned colCount = m_layoutBlock.columnCount(colInfo);

    bool antialias = BoxPainter::shouldAntialiasLines(paintInfo.context);

    if (colInfo->progressionAxis() == ColumnInfo::InlineAxis) {
        bool leftToRight = m_layoutBlock.style()->isLeftToRightDirection();
        LayoutUnit currLogicalLeftOffset = leftToRight ? LayoutUnit() : m_layoutBlock.contentLogicalWidth();
        LayoutUnit ruleAdd = m_layoutBlock.logicalLeftOffsetForContent();
        LayoutUnit ruleLogicalLeft = leftToRight ? LayoutUnit() : m_layoutBlock.contentLogicalWidth();
        LayoutUnit inlineDirectionSize = colInfo->desiredColumnWidth();
        BoxSide boxSide = m_layoutBlock.isHorizontalWritingMode()
            ? leftToRight ? BSLeft : BSRight
            : leftToRight ? BSTop : BSBottom;

        for (unsigned i = 0; i < colCount; i++) {
            // Move to the next position.
            if (leftToRight) {
                ruleLogicalLeft += inlineDirectionSize + colGap / 2;
                currLogicalLeftOffset += inlineDirectionSize + colGap;
            } else {
                ruleLogicalLeft -= (inlineDirectionSize + colGap / 2);
                currLogicalLeftOffset -= (inlineDirectionSize + colGap);
            }

            // Now paint the column rule.
            if (i < colCount - 1) {
                LayoutUnit ruleLeft = m_layoutBlock.isHorizontalWritingMode() ? paintOffset.x() + ruleLogicalLeft - ruleThickness / 2 + ruleAdd : paintOffset.x() + m_layoutBlock.borderLeft() + m_layoutBlock.paddingLeft();
                LayoutUnit ruleRight = m_layoutBlock.isHorizontalWritingMode() ? ruleLeft + ruleThickness : ruleLeft + m_layoutBlock.contentWidth();
                LayoutUnit ruleTop = m_layoutBlock.isHorizontalWritingMode() ? paintOffset.y() + m_layoutBlock.borderTop() + m_layoutBlock.paddingTop() : paintOffset.y() + ruleLogicalLeft - ruleThickness / 2 + ruleAdd;
                LayoutUnit ruleBottom = m_layoutBlock.isHorizontalWritingMode() ? ruleTop + m_layoutBlock.contentHeight() : ruleTop + ruleThickness;
                IntRect pixelSnappedRuleRect = pixelSnappedIntRectFromEdges(ruleLeft, ruleTop, ruleRight, ruleBottom);
                ObjectPainter::drawLineForBoxSide(paintInfo.context, pixelSnappedRuleRect.x(), pixelSnappedRuleRect.y(), pixelSnappedRuleRect.maxX(), pixelSnappedRuleRect.maxY(), boxSide, ruleColor, ruleStyle, 0, 0, antialias);
            }

            ruleLogicalLeft = currLogicalLeftOffset;
        }
    } else {
        bool topToBottom = !m_layoutBlock.style()->isFlippedBlocksWritingMode();
        LayoutUnit ruleLeft = m_layoutBlock.isHorizontalWritingMode()
            ? m_layoutBlock.borderLeft() + m_layoutBlock.paddingLeft()
            : colGap / 2 - colGap - ruleThickness / 2 + m_layoutBlock.borderBefore() + m_layoutBlock.paddingBefore();
        LayoutUnit ruleWidth = m_layoutBlock.isHorizontalWritingMode() ? m_layoutBlock.contentWidth() : ruleThickness;
        LayoutUnit ruleTop = m_layoutBlock.isHorizontalWritingMode()
            ? colGap / 2 - colGap - ruleThickness / 2 + m_layoutBlock.borderBefore() + m_layoutBlock.paddingBefore()
            : m_layoutBlock.borderStart() + m_layoutBlock.paddingStart();
        LayoutUnit ruleHeight = m_layoutBlock.isHorizontalWritingMode() ? ruleThickness : m_layoutBlock.contentHeight();
        LayoutRect ruleRect(ruleLeft, ruleTop, ruleWidth, ruleHeight);

        if (!topToBottom) {
            if (m_layoutBlock.isHorizontalWritingMode())
                ruleRect.setY(m_layoutBlock.size().height() - ruleRect.maxY());
            else
                ruleRect.setX(m_layoutBlock.size().width() - ruleRect.maxX());
        }

        ruleRect.moveBy(paintOffset);

        BoxSide boxSide = m_layoutBlock.isHorizontalWritingMode()
            ? topToBottom ? BSTop : BSBottom
            : topToBottom ? BSLeft : BSRight;

        LayoutSize step(0, topToBottom ? colInfo->columnHeight() + colGap : -(colInfo->columnHeight() + colGap));
        if (!m_layoutBlock.isHorizontalWritingMode())
            step = step.transposedSize();

        for (unsigned i = 1; i < colCount; i++) {
            ruleRect.move(step);
            IntRect pixelSnappedRuleRect = pixelSnappedIntRect(ruleRect);
            ObjectPainter::drawLineForBoxSide(paintInfo.context, pixelSnappedRuleRect.x(), pixelSnappedRuleRect.y(), pixelSnappedRuleRect.maxX(), pixelSnappedRuleRect.maxY(), boxSide, ruleColor, ruleStyle, 0, 0, antialias);
        }
    }
}

void BlockPainter::paintColumnContents(const PaintInfo& paintInfo, const LayoutPoint& paintOffset, bool paintingFloats)
{
    // We need to do multiple passes, breaking up our child painting into strips.
    ColumnInfo* colInfo = m_layoutBlock.columnInfo();
    unsigned colCount = m_layoutBlock.columnCount(colInfo);
    if (!colCount)
        return;
    LayoutUnit currLogicalTopOffset = 0;
    LayoutUnit colGap = m_layoutBlock.columnGap();

    for (unsigned i = 0; i < colCount; i++) {
        ScopeRecorder scopeRecorder(*paintInfo.context, m_layoutBlock);

        // For each rect, we clip to the rect, and then we adjust our coords.
<<<<<<< HEAD
        LayoutRect colRect = m_layoutBlock.columnRectAt(colInfo, i);
        m_layoutBlock.flipForWritingMode(colRect);
        LayoutUnit logicalLeftOffset = (m_layoutBlock.isHorizontalWritingMode() ? colRect.x() : colRect.y()) - m_layoutBlock.logicalLeftOffsetForContent();
        LayoutSize offset = m_layoutBlock.isHorizontalWritingMode() ? LayoutSize(logicalLeftOffset, currLogicalTopOffset) : LayoutSize(currLogicalTopOffset, logicalLeftOffset);
=======
        LayoutRect colRect = m_renderBlock.columnRectAt(colInfo, i);
        m_renderBlock.flipForWritingMode(colRect);
        LayoutUnit blockDelta = (m_renderBlock.isHorizontalWritingMode() ? colRect.height() : colRect.width());
        LayoutUnit logicalLeftOffset = (m_renderBlock.isHorizontalWritingMode() ? colRect.x() : colRect.y()) - m_renderBlock.logicalLeftOffsetForContent();
        m_renderBlock.adjustColRectForSpanningHeader(colInfo, i, colRect);
        LayoutSize offset = m_renderBlock.isHorizontalWritingMode() ? LayoutSize(logicalLeftOffset, currLogicalTopOffset) : LayoutSize(currLogicalTopOffset, logicalLeftOffset);
>>>>>>> 03ac2dad
        if (colInfo->progressionAxis() == ColumnInfo::BlockAxis) {
            if (m_layoutBlock.isHorizontalWritingMode())
                offset.expand(0, colRect.y() - m_layoutBlock.borderTop() - m_layoutBlock.paddingTop());
            else
                offset.expand(colRect.x() - m_layoutBlock.borderLeft() - m_layoutBlock.paddingLeft(), 0);
        }
        colRect.moveBy(paintOffset);
        PaintInfo info(paintInfo);
        info.rect.intersect(enclosingIntRect(colRect));

        if (!info.rect.isEmpty()) {
            LayoutRect clipRect(colRect);

            if (i < colCount - 1) {
                if (m_layoutBlock.isHorizontalWritingMode())
                    clipRect.expand(colGap / 2, 0);
                else
                    clipRect.expand(0, colGap / 2);
            }
            // Each strip pushes a clip, since column boxes are specified as being
            // like overflow:hidden.
            // FIXME: Content and column rules that extend outside column boxes at the edges of the multi-column element
            // are clipped according to the 'overflow' property.
            ClipRecorder clipRecorder(*paintInfo.context, m_layoutBlock,
                DisplayItem::paintPhaseToClipColumnBoundsType(paintInfo.phase), LayoutRect(enclosingIntRect(clipRect)));

            // Adjust our x and y when painting.
            LayoutPoint adjustedPaintOffset = paintOffset + offset;
            if (paintingFloats)
                m_layoutBlock.paintFloats(info, adjustedPaintOffset, paintInfo.phase == PaintPhaseSelection || paintInfo.phase == PaintPhaseTextClip);
            else
                paintContents(info, adjustedPaintOffset);
        }

<<<<<<< HEAD
        LayoutUnit blockDelta = (m_layoutBlock.isHorizontalWritingMode() ? colRect.height() : colRect.width());
        if (m_layoutBlock.style()->isFlippedBlocksWritingMode())
=======
        if (m_renderBlock.style()->isFlippedBlocksWritingMode())
>>>>>>> 03ac2dad
            currLogicalTopOffset += blockDelta;
        else
            currLogicalTopOffset -= blockDelta;
    }
}

void BlockPainter::paintContents(const PaintInfo& paintInfo, const LayoutPoint& paintOffset)
{
    // Avoid painting descendants of the root element when stylesheets haven't loaded. This eliminates FOUC.
    // It's ok not to draw, because later on, when all the stylesheets do load, styleResolverChanged() on the Document
    // will do a full paint invalidation.
    if (m_layoutBlock.document().didLayoutWithPendingStylesheets() && !m_layoutBlock.isLayoutView())
        return;

    if (m_layoutBlock.childrenInline()) {
        LineBoxListPainter(*m_layoutBlock.lineBoxes()).paint(&m_layoutBlock, paintInfo, paintOffset);
    } else {
        PaintPhase newPhase = (paintInfo.phase == PaintPhaseChildOutlines) ? PaintPhaseOutline : paintInfo.phase;
        newPhase = (newPhase == PaintPhaseChildBlockBackgrounds) ? PaintPhaseChildBlockBackground : newPhase;

        // We don't paint our own background, but we do let the kids paint their backgrounds.
        PaintInfo paintInfoForChild(paintInfo);
        paintInfoForChild.phase = newPhase;
        paintInfoForChild.updatePaintingRootForChildren(&m_layoutBlock);
        m_layoutBlock.paintChildren(paintInfoForChild, paintOffset);
    }
}

void BlockPainter::paintContinuationOutlines(const PaintInfo& info, const LayoutPoint& paintOffset)
{
    LayoutInline* inlineCont = m_layoutBlock.inlineElementContinuation();
    if (inlineCont && inlineCont->style()->hasOutline() && inlineCont->style()->visibility() == VISIBLE) {
        LayoutInline* inlineRenderer = toLayoutInline(inlineCont->node()->layoutObject());
        LayoutBlock* cb = m_layoutBlock.containingBlock();

        bool inlineEnclosedInSelfPaintingLayer = false;
        for (LayoutBoxModelObject* box = inlineRenderer; box != cb; box = box->parent()->enclosingBoxModelObject()) {
            if (box->hasSelfPaintingLayer()) {
                inlineEnclosedInSelfPaintingLayer = true;
                break;
            }
        }

        // Do not add continuations for outline painting by our containing block if we are a relative positioned
        // anonymous block (i.e. have our own layer), paint them straightaway instead. This is because a block depends on renderers in its continuation table being
        // in the same layer.
        if (!inlineEnclosedInSelfPaintingLayer && !m_layoutBlock.hasLayer())
            cb->addContinuationWithOutline(inlineRenderer);
        else if (!inlineRenderer->firstLineBox() || (!inlineEnclosedInSelfPaintingLayer && m_layoutBlock.hasLayer()))
            InlinePainter(*inlineRenderer).paintOutline(info, paintOffset - m_layoutBlock.locationOffset() + inlineRenderer->containingBlock()->location());
    }

    ContinuationOutlineTableMap* table = continuationOutlineTable();
    if (table->isEmpty())
        return;

    OwnPtr<ListHashSet<LayoutInline*>> continuations = table->take(&m_layoutBlock);
    if (!continuations)
        return;

    LayoutPoint accumulatedPaintOffset = paintOffset;
    // Paint each continuation outline.
    ListHashSet<LayoutInline*>::iterator end = continuations->end();
    for (ListHashSet<LayoutInline*>::iterator it = continuations->begin(); it != end; ++it) {
        // Need to add in the coordinates of the intervening blocks.
        LayoutInline* flow = *it;
        LayoutBlock* block = flow->containingBlock();
        for ( ; block && block != &m_layoutBlock; block = block->containingBlock())
            accumulatedPaintOffset.moveBy(block->location());
        ASSERT(block);
        InlinePainter(*flow).paintOutline(info, accumulatedPaintOffset);
    }
}


} // namespace blink<|MERGE_RESOLUTION|>--- conflicted
+++ resolved
@@ -402,19 +402,12 @@
         ScopeRecorder scopeRecorder(*paintInfo.context, m_layoutBlock);
 
         // For each rect, we clip to the rect, and then we adjust our coords.
-<<<<<<< HEAD
         LayoutRect colRect = m_layoutBlock.columnRectAt(colInfo, i);
         m_layoutBlock.flipForWritingMode(colRect);
+        LayoutUnit blockDelta = (m_layoutBlock.isHorizontalWritingMode() ? colRect.height() : colRect.width());
         LayoutUnit logicalLeftOffset = (m_layoutBlock.isHorizontalWritingMode() ? colRect.x() : colRect.y()) - m_layoutBlock.logicalLeftOffsetForContent();
+        m_layoutBlock.adjustColRectForSpanningHeader(colInfo, i, colRect);
         LayoutSize offset = m_layoutBlock.isHorizontalWritingMode() ? LayoutSize(logicalLeftOffset, currLogicalTopOffset) : LayoutSize(currLogicalTopOffset, logicalLeftOffset);
-=======
-        LayoutRect colRect = m_renderBlock.columnRectAt(colInfo, i);
-        m_renderBlock.flipForWritingMode(colRect);
-        LayoutUnit blockDelta = (m_renderBlock.isHorizontalWritingMode() ? colRect.height() : colRect.width());
-        LayoutUnit logicalLeftOffset = (m_renderBlock.isHorizontalWritingMode() ? colRect.x() : colRect.y()) - m_renderBlock.logicalLeftOffsetForContent();
-        m_renderBlock.adjustColRectForSpanningHeader(colInfo, i, colRect);
-        LayoutSize offset = m_renderBlock.isHorizontalWritingMode() ? LayoutSize(logicalLeftOffset, currLogicalTopOffset) : LayoutSize(currLogicalTopOffset, logicalLeftOffset);
->>>>>>> 03ac2dad
         if (colInfo->progressionAxis() == ColumnInfo::BlockAxis) {
             if (m_layoutBlock.isHorizontalWritingMode())
                 offset.expand(0, colRect.y() - m_layoutBlock.borderTop() - m_layoutBlock.paddingTop());
@@ -449,12 +442,7 @@
                 paintContents(info, adjustedPaintOffset);
         }
 
-<<<<<<< HEAD
-        LayoutUnit blockDelta = (m_layoutBlock.isHorizontalWritingMode() ? colRect.height() : colRect.width());
         if (m_layoutBlock.style()->isFlippedBlocksWritingMode())
-=======
-        if (m_renderBlock.style()->isFlippedBlocksWritingMode())
->>>>>>> 03ac2dad
             currLogicalTopOffset += blockDelta;
         else
             currLogicalTopOffset -= blockDelta;
