--- conflicted
+++ resolved
@@ -420,12 +420,7 @@
                 paintContents(info, adjustedPaintOffset);
         }
 
-<<<<<<< HEAD
-        LayoutUnit blockDelta = (m_renderBlock.isHorizontalWritingMode() ? colRect.height() : colRect.width());
         if (m_renderBlock.style()->isFlippedBlocksWritingMode())
-=======
-        if (m_renderBlock.style()->slowIsFlippedBlocksWritingMode())
->>>>>>> 6881362c
             currLogicalTopOffset += blockDelta;
         else
             currLogicalTopOffset -= blockDelta;
