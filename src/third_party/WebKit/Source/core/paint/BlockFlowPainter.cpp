// Copyright 2014 The Chromium Authors. All rights reserved.
// Use of this source code is governed by a BSD-style license that can be
// found in the LICENSE file.

#include "config.h"
#include "core/paint/BlockFlowPainter.h"

#include "core/layout/FloatingObjects.h"
#include "core/layout/LayoutBlockFlow.h"
#include "core/layout/PaintInfo.h"
#include "core/paint/DeprecatedPaintLayer.h"
#include "core/paint/LayoutObjectDrawingRecorder.h"
#include "platform/graphics/paint/ClipRecorderStack.h"

namespace blink {

void BlockFlowPainter::paintFloats(const PaintInfo& paintInfo, const LayoutPoint& paintOffset, bool preservePhase)
{
    if (!m_layoutBlockFlow.floatingObjects())
        return;

    const FloatingObjectSet& floatingObjectSet = m_layoutBlockFlow.floatingObjects()->set();
    FloatingObjectSetIterator end = floatingObjectSet.end();
    for (FloatingObjectSetIterator it = floatingObjectSet.begin(); it != end; ++it) {
        FloatingObject* floatingObject = it->get();
        // Only paint the object if our m_shouldPaint flag is set.
        if (floatingObject->shouldPaint() && !floatingObject->layoutObject()->hasSelfPaintingLayer()) {
            PaintInfo currentPaintInfo(paintInfo);
            currentPaintInfo.phase = preservePhase ? paintInfo.phase : PaintPhaseBlockBackground;
            // FIXME: LayoutPoint version of xPositionForFloatIncludingMargin would make this much cleaner.
            LayoutPoint childPoint = m_layoutBlockFlow.flipFloatForWritingModeForChild(
                floatingObject, LayoutPoint(paintOffset.x()
                + m_layoutBlockFlow.xPositionForFloatIncludingMargin(floatingObject) - floatingObject->layoutObject()->location().x(), paintOffset.y()
                + m_layoutBlockFlow.yPositionForFloatIncludingMargin(floatingObject) - floatingObject->layoutObject()->location().y()));
            floatingObject->layoutObject()->paint(currentPaintInfo, childPoint);
            if (!preservePhase) {
                currentPaintInfo.phase = PaintPhaseChildBlockBackgrounds;
                floatingObject->layoutObject()->paint(currentPaintInfo, childPoint);
                currentPaintInfo.phase = PaintPhaseFloat;
                floatingObject->layoutObject()->paint(currentPaintInfo, childPoint);
                currentPaintInfo.phase = PaintPhaseForeground;
                floatingObject->layoutObject()->paint(currentPaintInfo, childPoint);
                currentPaintInfo.phase = PaintPhaseOutline;
                floatingObject->layoutObject()->paint(currentPaintInfo, childPoint);
            }
        }
    }
}

void BlockFlowPainter::paintSelection(const PaintInfo& paintInfo, const LayoutPoint& paintOffset)
{
    if (m_layoutBlockFlow.shouldPaintSelectionGaps() && paintInfo.phase == PaintPhaseForeground) {
        LayoutUnit lastTop = 0;
<<<<<<< HEAD
        LayoutUnit lastLeft = m_renderBlockFlow.logicalLeftSelectionOffset(&m_renderBlockFlow, lastTop);
        LayoutUnit lastRight = m_renderBlockFlow.logicalRightSelectionOffset(&m_renderBlockFlow, lastTop);
=======
        LayoutUnit lastLeft = m_layoutBlockFlow.logicalLeftSelectionOffset(&m_layoutBlockFlow, lastTop);
        LayoutUnit lastRight = m_layoutBlockFlow.logicalRightSelectionOffset(&m_layoutBlockFlow, lastTop);
>>>>>>> d6a01d7b
        bool shouldHighlightBeforeSide = false;
        bool isAfterSideSelected = false;
        ClipRecorderStack clipRecorderStack(paintInfo.context);

        LayoutRect bounds;
        if (RuntimeEnabledFeatures::slimmingPaintEnabled()) {
            bounds = m_layoutBlockFlow.visualOverflowRect();
            bounds.moveBy(paintOffset);
        }
        LayoutObjectDrawingRecorder recorder(*paintInfo.context, m_layoutBlockFlow, DisplayItem::SelectionGap, bounds);

<<<<<<< HEAD
        LayoutRect gapRectsBounds = m_renderBlockFlow.selectionGaps(&m_renderBlockFlow, paintOffset, LayoutSize(), lastTop, lastLeft, lastRight,
=======
        LayoutRect gapRectsBounds = m_layoutBlockFlow.selectionGaps(&m_layoutBlockFlow, paintOffset, LayoutSize(), lastTop, lastLeft, lastRight,
>>>>>>> d6a01d7b
            recorder.canUseCachedDrawing() ? nullptr : &paintInfo,
            shouldHighlightBeforeSide, isAfterSideSelected);
        if (!gapRectsBounds.isEmpty()) {
            DeprecatedPaintLayer* layer = m_layoutBlockFlow.enclosingLayer();
            gapRectsBounds.moveBy(-paintOffset);
            if (!m_layoutBlockFlow.hasLayer()) {
                LayoutRect localBounds(gapRectsBounds);
                m_layoutBlockFlow.flipForWritingMode(localBounds);
                gapRectsBounds = LayoutRect(m_layoutBlockFlow.localToContainerQuad(FloatRect(localBounds), layer->layoutObject()).enclosingBoundingBox());
                if (layer->layoutObject()->hasOverflowClip())
                    gapRectsBounds.move(layer->layoutBox()->scrolledContentOffset());
            }
            layer->addBlockSelectionGapsBounds(gapRectsBounds);
        }
    }
}

} // namespace blink<|MERGE_RESOLUTION|>--- conflicted
+++ resolved
@@ -51,13 +51,8 @@
 {
     if (m_layoutBlockFlow.shouldPaintSelectionGaps() && paintInfo.phase == PaintPhaseForeground) {
         LayoutUnit lastTop = 0;
-<<<<<<< HEAD
-        LayoutUnit lastLeft = m_renderBlockFlow.logicalLeftSelectionOffset(&m_renderBlockFlow, lastTop);
-        LayoutUnit lastRight = m_renderBlockFlow.logicalRightSelectionOffset(&m_renderBlockFlow, lastTop);
-=======
         LayoutUnit lastLeft = m_layoutBlockFlow.logicalLeftSelectionOffset(&m_layoutBlockFlow, lastTop);
         LayoutUnit lastRight = m_layoutBlockFlow.logicalRightSelectionOffset(&m_layoutBlockFlow, lastTop);
->>>>>>> d6a01d7b
         bool shouldHighlightBeforeSide = false;
         bool isAfterSideSelected = false;
         ClipRecorderStack clipRecorderStack(paintInfo.context);
@@ -69,11 +64,7 @@
         }
         LayoutObjectDrawingRecorder recorder(*paintInfo.context, m_layoutBlockFlow, DisplayItem::SelectionGap, bounds);
 
-<<<<<<< HEAD
-        LayoutRect gapRectsBounds = m_renderBlockFlow.selectionGaps(&m_renderBlockFlow, paintOffset, LayoutSize(), lastTop, lastLeft, lastRight,
-=======
         LayoutRect gapRectsBounds = m_layoutBlockFlow.selectionGaps(&m_layoutBlockFlow, paintOffset, LayoutSize(), lastTop, lastLeft, lastRight,
->>>>>>> d6a01d7b
             recorder.canUseCachedDrawing() ? nullptr : &paintInfo,
             shouldHighlightBeforeSide, isAfterSideSelected);
         if (!gapRectsBounds.isEmpty()) {
