--- conflicted
+++ resolved
@@ -55,10 +55,6 @@
         LayoutUnit lastRight = m_layoutBlockFlow.logicalRightSelectionOffset(&m_layoutBlockFlow, lastTop);
         bool shouldHighlightBeforeSide = false;
         bool isAfterSideSelected = false;
-<<<<<<< HEAD
-        ClipRecorderStack clipRecorderStack(paintInfo.context);
-=======
->>>>>>> de2fe6b6
 
         LayoutRect bounds;
         if (RuntimeEnabledFeatures::slimmingPaintEnabled()) {
@@ -70,13 +66,9 @@
 
         LayoutRect gapRectsBounds = m_layoutBlockFlow.selectionGaps(&m_layoutBlockFlow, paintOffset, LayoutSize(), lastTop, lastLeft, lastRight,
             recorder.canUseCachedDrawing() ? nullptr : &paintInfo,
-<<<<<<< HEAD
-            shouldHighlightBeforeSide, isAfterSideSelected);
-=======
             recorder.canUseCachedDrawing() ? nullptr : &clipScope,
             shouldHighlightBeforeSide, isAfterSideSelected);
         // TODO(wkorman): Rework below to process paint invalidation rects during layout rather than paint.
->>>>>>> de2fe6b6
         if (!gapRectsBounds.isEmpty()) {
             DeprecatedPaintLayer* layer = m_layoutBlockFlow.enclosingLayer();
             gapRectsBounds.moveBy(-paintOffset);
