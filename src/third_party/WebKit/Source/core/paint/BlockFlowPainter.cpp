--- conflicted
+++ resolved
@@ -57,10 +57,6 @@
         bool isAfterSideSelected = false;
         ClipRecorderStack clipRecorderStack(paintInfo.context);
 
-<<<<<<< HEAD
-        LayoutRect gapRectsBounds = m_renderBlockFlow.selectionGaps(&m_renderBlockFlow, paintOffset, LayoutSize(), lastTop, lastLeft, lastRight, &paintInfo,
-                                                                    shouldHighlightBeforeSide, isAfterSideSelected);
-=======
         LayoutRect bounds;
         if (RuntimeEnabledFeatures::slimmingPaintEnabled()) {
             bounds = m_renderBlockFlow.visualOverflowRect();
@@ -71,7 +67,6 @@
         LayoutRect gapRectsBounds = m_renderBlockFlow.selectionGaps(&m_renderBlockFlow, paintOffset, LayoutSize(), lastTop, lastLeft, lastRight,
             recorder.canUseCachedDrawing() ? nullptr : &paintInfo,
             shouldHighlightBeforeSide, isAfterSideSelected);
->>>>>>> af5e10de
         if (!gapRectsBounds.isEmpty()) {
             Layer* layer = m_renderBlockFlow.enclosingLayer();
             gapRectsBounds.moveBy(-paintOffset);
