--- conflicted
+++ resolved
@@ -64,8 +64,6 @@
 }
 
 /**
-<<<<<<< HEAD
-=======
  * @param {*} obj
  * @return {string}
  */
@@ -77,7 +75,6 @@
 }
 
 /**
->>>>>>> 8c15b39e
  * Please use this bind, not the one from Function.prototype
  * @param {function(...)} func
  * @param {Object} thisObject
@@ -588,11 +585,7 @@
     {
         var remoteObject = this._wrapObject(value, objectGroup);
         try {
-<<<<<<< HEAD
-            remoteObject.description = toString(value);
-=======
             remoteObject.description = toStringDescription(value);
->>>>>>> 8c15b39e
         } catch (e) {}
         return { wasThrown: true, result: remoteObject };
     },
@@ -948,11 +941,7 @@
 
         // Provide user-friendly number values.
         if (this.type === "number")
-<<<<<<< HEAD
-            this.description = toString(object);
-=======
             this.description = toStringDescription(object);
->>>>>>> 8c15b39e
         return;
     }
 
@@ -1007,13 +996,7 @@
             }
 
             for (var i = 0; i < descriptors.length; ++i) {
-<<<<<<< HEAD
-                if (!propertiesThreshold.properties || !propertiesThreshold.indexes) {
-                    preview.overflow = true;
-                    preview.lossless = false;
-=======
                 if (propertiesThreshold.indexes < 0 || propertiesThreshold.properties < 0)
->>>>>>> 8c15b39e
                     break;
 
                 var descriptor = descriptors[i];
@@ -1023,17 +1006,6 @@
                     preview.lossless = false;
                     continue;
                 }
-<<<<<<< HEAD
-
-                var descriptor = descriptors[i];
-                if (!descriptor)
-                    continue;
-                if (descriptor.wasThrown) {
-                    preview.lossless = false;
-                    continue;
-                }
-=======
->>>>>>> 8c15b39e
                 if (!descriptor.enumerable && !descriptor.isOwn)
                     continue;
 
@@ -1058,22 +1030,15 @@
                 var type = typeof value;
                 if (!descriptor.enumerable && type === "function")
                     continue;
-<<<<<<< HEAD
-=======
                 if (type === "undefined" && injectedScript._isHTMLAllCollection(value))
                     type = "object";
->>>>>>> 8c15b39e
 
                 if (InjectedScript.primitiveTypes[type]) {
                     if (type === "string" && value.length > maxLength) {
                         value = this._abbreviateString(value, maxLength, true);
                         preview.lossless = false;
                     }
-<<<<<<< HEAD
-                    this._appendPropertyPreview(preview, { name: name, type: type, value: toString(value) }, propertiesThreshold);
-=======
                     this._appendPropertyPreview(preview, { name: name, type: type, value: toStringDescription(value) }, propertiesThreshold);
->>>>>>> 8c15b39e
                     continue;
                 }
 
@@ -1418,11 +1383,6 @@
 
     copy: function(object)
     {
-<<<<<<< HEAD
-        if (injectedScript._subtype(object) === "node")
-            object = object.outerHTML;
-        var string = toString(object);
-=======
         var string;
         if (injectedScript._subtype(object) === "node") {
             string = object.outerHTML;
@@ -1436,7 +1396,6 @@
             }
         }
 
->>>>>>> 8c15b39e
         var hints = { copyToClipboard: true };
         var remoteObject = injectedScript._wrapObject(string, "")
         InjectedScriptHost.inspect(remoteObject, hints);
