--- conflicted
+++ resolved
@@ -115,12 +115,7 @@
     virtual void clearDeviceOrientationOverride(ErrorString*);
     virtual void setTouchEmulationEnabled(ErrorString*, bool);
     virtual void setEmulatedMedia(ErrorString*, const String&);
-<<<<<<< HEAD
-    virtual void setForceCompositingMode(ErrorString*, bool force);
-    virtual void captureScreenshot(ErrorString*, const String* format, const int* quality, const int* maxWidth, const int* maxHeight, String* data, double* deviceScaleFactor, double* pageScaleFactor, RefPtr<TypeBuilder::DOM::Rect>&);
-=======
     virtual void captureScreenshot(ErrorString*, const String* format, const int* quality, const int* maxWidth, const int* maxHeight, String* data, RefPtr<TypeBuilder::Page::ScreencastFrameMetadata>& out_metadata);
->>>>>>> 8c15b39e
     virtual void canScreencast(ErrorString*, bool*);
     virtual void startScreencast(ErrorString*, const String* format, const int* quality, const int* maxWidth, const int* maxHeight);
     virtual void stopScreencast(ErrorString*);
@@ -131,16 +126,10 @@
     // Geolocation override helper.
     GeolocationPosition* overrideGeolocationPosition(GeolocationPosition*);
 
-<<<<<<< HEAD
-    // Text autosizing helpers.
-    bool overrideTextAutosizing(bool);
-    float overrideTextAutosizingFontScaleFactor(float);
-=======
     // Text autosizing override helpers.
     bool overrideTextAutosizing(bool);
     // Note: This is used by Settings::deviceScaleAdjustment to calculate the overridden device scale adjustment.
     float overrideFontScaleFactor(float);
->>>>>>> 8c15b39e
 
     // InspectorInstrumentation API
     void didClearWindowObjectInWorld(Frame*, DOMWrapperWorld*);
@@ -183,11 +172,7 @@
     Frame* findFrameWithSecurityOrigin(const String& originRawString);
     Frame* assertFrame(ErrorString*, const String& frameId);
     String scriptPreprocessorSource() { return m_scriptPreprocessorSource; }
-<<<<<<< HEAD
-    String resourceSourceMapURL(const String& url);
-=======
     const AtomicString& resourceSourceMapURL(const String& url);
->>>>>>> 8c15b39e
     bool deviceMetricsOverrideEnabled();
     static DocumentLoader* assertDocumentLoader(ErrorString*, Frame*);
 
@@ -198,10 +183,7 @@
     bool deviceMetricsChanged(int width, int height, double deviceScaleFactor, bool emulateViewport, bool fitWindow, double fontScaleFactor, bool textAutosizing);
     void updateViewMetrics(int width, int height, double deviceScaleFactor, bool emulateViewport, bool fitWindow);
     void updateTouchEventEmulationInPage(bool);
-<<<<<<< HEAD
-=======
     bool forceCompositingMode(ErrorString*);
->>>>>>> 8c15b39e
 
     static bool dataContent(const char* data, unsigned size, const String& textEncodingName, bool withBase64Encode, String* result);
 
@@ -223,13 +205,8 @@
     bool m_enabled;
     bool m_geolocationOverridden;
     bool m_ignoreScriptsEnabledNotification;
-<<<<<<< HEAD
-    bool m_didForceCompositingMode;
-    bool m_deviceMetricsOverridden;
-=======
     bool m_deviceMetricsOverridden;
     bool m_emulateViewportEnabled;
->>>>>>> 8c15b39e
     RefPtr<GeolocationPosition> m_geolocationPosition;
     RefPtr<GeolocationPosition> m_platformGeolocationPosition;
 };
