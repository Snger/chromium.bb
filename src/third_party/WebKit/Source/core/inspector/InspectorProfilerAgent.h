/*
 * Copyright (C) 2010 Apple Inc. All rights reserved.
 * Copyright (C) 2010 Google Inc. All rights reserved.
 *
 * Redistribution and use in source and binary forms, with or without
 * modification, are permitted provided that the following conditions
 * are met:
 *
 * 1.  Redistributions of source code must retain the above copyright
 *     notice, this list of conditions and the following disclaimer.
 * 2.  Redistributions in binary form must reproduce the above copyright
 *     notice, this list of conditions and the following disclaimer in the
 *     documentation and/or other materials provided with the distribution.
 * 3.  Neither the name of Apple Computer, Inc. ("Apple") nor the names of
 *     its contributors may be used to endorse or promote products derived
 *     from this software without specific prior written permission.
 *
 * THIS SOFTWARE IS PROVIDED BY APPLE AND ITS CONTRIBUTORS "AS IS" AND ANY
 * EXPRESS OR IMPLIED WARRANTIES, INCLUDING, BUT NOT LIMITED TO, THE IMPLIED
 * WARRANTIES OF MERCHANTABILITY AND FITNESS FOR A PARTICULAR PURPOSE ARE
 * DISCLAIMED. IN NO EVENT SHALL APPLE OR ITS CONTRIBUTORS BE LIABLE FOR ANY
 * DIRECT, INDIRECT, INCIDENTAL, SPECIAL, EXEMPLARY, OR CONSEQUENTIAL DAMAGES
 * (INCLUDING, BUT NOT LIMITED TO, PROCUREMENT OF SUBSTITUTE GOODS OR SERVICES;
 * LOSS OF USE, DATA, OR PROFITS; OR BUSINESS INTERRUPTION) HOWEVER CAUSED AND
 * ON ANY THEORY OF LIABILITY, WHETHER IN CONTRACT, STRICT LIABILITY, OR TORT
 * (INCLUDING NEGLIGENCE OR OTHERWISE) ARISING IN ANY WAY OUT OF THE USE OF
 * THIS SOFTWARE, EVEN IF ADVISED OF THE POSSIBILITY OF SUCH DAMAGE.
 */

#ifndef InspectorProfilerAgent_h
#define InspectorProfilerAgent_h

#include "InspectorFrontend.h"
#include "core/inspector/InspectorBaseAgent.h"
#include "wtf/Forward.h"
#include "wtf/HashMap.h"
#include "wtf/Noncopyable.h"
#include "wtf/PassOwnPtr.h"
#include "wtf/text/WTFString.h"

namespace WebCore {

class InjectedScriptManager;
class InspectorFrontend;
class InspectorOverlay;
class InstrumentingAgents;
class ScriptCallStack;
class ScriptProfile;
class ScriptState;

typedef String ErrorString;

class InspectorProfilerAgent : public InspectorBaseAgent<InspectorProfilerAgent>, public InspectorBackendDispatcher::ProfilerCommandHandler {
    WTF_MAKE_NONCOPYABLE(InspectorProfilerAgent); WTF_MAKE_FAST_ALLOCATED;
public:
    static PassOwnPtr<InspectorProfilerAgent> create(InstrumentingAgents*, InspectorCompositeState*, InjectedScriptManager*, InspectorOverlay*);
    virtual ~InspectorProfilerAgent();

    void consoleProfile(const String& title, ScriptState*);
    void consoleProfileEnd(const String& title);

    virtual void enable(ErrorString*);
    virtual void disable(ErrorString*);
    virtual void setSamplingInterval(ErrorString*, int);
    virtual void start(ErrorString* = 0);
<<<<<<< HEAD
    virtual void stop(ErrorString*, RefPtr<TypeBuilder::Profiler::ProfileHeader>& header);

    bool enabled();
    String getCurrentUserInitiatedProfileName(bool incrementProfileNumber = false);
    virtual void getCPUProfile(ErrorString*, int uid, RefPtr<TypeBuilder::Profiler::CPUProfile>&);
    virtual void removeProfile(ErrorString*, const String& type, int uid);
=======
    virtual void stop(ErrorString*, RefPtr<TypeBuilder::Profiler::CPUProfile>&);
>>>>>>> 8c15b39e

    virtual void setFrontend(InspectorFrontend*);
    virtual void clearFrontend();
    virtual void restore();

    void willProcessTask();
    void didProcessTask();
    void willEnterNestedRunLoop();
    void didLeaveNestedRunLoop();

private:
<<<<<<< HEAD
    InspectorProfilerAgent(InstrumentingAgents*, InspectorConsoleAgent*, InspectorCompositeState*, InjectedScriptManager*);

    void doEnable();

    void addProfile(PassRefPtr<ScriptProfile> prpProfile, unsigned lineNumber, const String& sourceURL);

    void resetFrontendProfiles();
    PassRefPtr<TypeBuilder::Profiler::ProfileHeader> stop(ErrorString* = 0);

    PassRefPtr<TypeBuilder::Profiler::ProfileHeader> createProfileHeader(const ScriptProfile&);
=======
    InspectorProfilerAgent(InstrumentingAgents*, InspectorCompositeState*, InjectedScriptManager*, InspectorOverlay*);
    bool enabled();
    void doEnable();
    void stop(ErrorString*, RefPtr<TypeBuilder::Profiler::CPUProfile>*);
>>>>>>> 8c15b39e

    InjectedScriptManager* m_injectedScriptManager;
    InspectorFrontend::Profiler* m_frontend;
    // This is a temporary workaround to make sure v8 doesn't stop profiling when
    // last finished profile is deleted (we keep at least one finished profile alive).
    RefPtr<ScriptProfile> m_keepAliveProfile;
    bool m_recordingCPUProfile;
    int m_nextProfileId;
    class ProfileDescriptor;
    Vector<ProfileDescriptor> m_startedProfiles;
    String m_frontendInitiatedProfileId;

    typedef HashMap<String, double> ProfileNameIdleTimeMap;
    ProfileNameIdleTimeMap* m_profileNameIdleTimeMap;
    double m_idleStartTime;
    InspectorOverlay* m_overlay;

    void idleStarted();
    void idleFinished();
};

} // namespace WebCore


#endif // !defined(InspectorProfilerAgent_h)<|MERGE_RESOLUTION|>--- conflicted
+++ resolved
@@ -63,16 +63,7 @@
     virtual void disable(ErrorString*);
     virtual void setSamplingInterval(ErrorString*, int);
     virtual void start(ErrorString* = 0);
-<<<<<<< HEAD
-    virtual void stop(ErrorString*, RefPtr<TypeBuilder::Profiler::ProfileHeader>& header);
-
-    bool enabled();
-    String getCurrentUserInitiatedProfileName(bool incrementProfileNumber = false);
-    virtual void getCPUProfile(ErrorString*, int uid, RefPtr<TypeBuilder::Profiler::CPUProfile>&);
-    virtual void removeProfile(ErrorString*, const String& type, int uid);
-=======
     virtual void stop(ErrorString*, RefPtr<TypeBuilder::Profiler::CPUProfile>&);
->>>>>>> 8c15b39e
 
     virtual void setFrontend(InspectorFrontend*);
     virtual void clearFrontend();
@@ -84,23 +75,10 @@
     void didLeaveNestedRunLoop();
 
 private:
-<<<<<<< HEAD
-    InspectorProfilerAgent(InstrumentingAgents*, InspectorConsoleAgent*, InspectorCompositeState*, InjectedScriptManager*);
-
-    void doEnable();
-
-    void addProfile(PassRefPtr<ScriptProfile> prpProfile, unsigned lineNumber, const String& sourceURL);
-
-    void resetFrontendProfiles();
-    PassRefPtr<TypeBuilder::Profiler::ProfileHeader> stop(ErrorString* = 0);
-
-    PassRefPtr<TypeBuilder::Profiler::ProfileHeader> createProfileHeader(const ScriptProfile&);
-=======
     InspectorProfilerAgent(InstrumentingAgents*, InspectorCompositeState*, InjectedScriptManager*, InspectorOverlay*);
     bool enabled();
     void doEnable();
     void stop(ErrorString*, RefPtr<TypeBuilder::Profiler::CPUProfile>*);
->>>>>>> 8c15b39e
 
     InjectedScriptManager* m_injectedScriptManager;
     InspectorFrontend::Profiler* m_frontend;
