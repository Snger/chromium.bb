<!--
 Copyright (C) 2012 Google Inc. All rights reserved.

 Redistribution and use in source and binary forms, with or without
 modification, are permitted provided that the following conditions
 are met:

 1.  Redistributions of source code must retain the above copyright
     notice, this list of conditions and the following disclaimer.
 2.  Redistributions in binary form must reproduce the above copyright
     notice, this list of conditions and the following disclaimer in the
     documentation and/or other materials provided with the distribution.
 3.  Neither the name of Apple Computer, Inc. ("Apple") nor the names of
     its contributors may be used to endorse or promote products derived
     from this software without specific prior written permission.

 THIS SOFTWARE IS PROVIDED BY APPLE AND ITS CONTRIBUTORS "AS IS" AND ANY
 EXPRESS OR IMPLIED WARRANTIES, INCLUDING, BUT NOT LIMITED TO, THE IMPLIED
 WARRANTIES OF MERCHANTABILITY AND FITNESS FOR A PARTICULAR PURPOSE ARE
 DISCLAIMED. IN NO EVENT SHALL APPLE OR ITS CONTRIBUTORS BE LIABLE FOR ANY
 DIRECT, INDIRECT, INCIDENTAL, SPECIAL, EXEMPLARY, OR CONSEQUENTIAL DAMAGES
 (INCLUDING, BUT NOT LIMITED TO, PROCUREMENT OF SUBSTITUTE GOODS OR SERVICES;
 LOSS OF USE, DATA, OR PROFITS; OR BUSINESS INTERRUPTION) HOWEVER CAUSED AND
 ON ANY THEORY OF LIABILITY, WHETHER IN CONTRACT, STRICT LIABILITY, OR TORT
 (INCLUDING NEGLIGENCE OR OTHERWISE) ARISING IN ANY WAY OUT OF THE USE OF
 THIS SOFTWARE, EVEN IF ADVISED OF THE POSSIBILITY OF SUCH DAMAGE.
-->
<!DOCTYPE html>
<html>
<head>
<style>
body {
    margin: 0;
    padding: 0;
}

body.touch {
    cursor: url(data:image/png;base64,iVBORw0KGgoAAAANSUhEUgAAABUAAAAVCAQAAAADHm0dAAABH0lEQVR4XpWTO2rDQBCG18S6gAWCoD6VFHKCCBZsN7qACgenFZn/OAZDrConMahJzmGM+oBJMfmziIUs8UMOXzHD7seyzMMwJOEDZ7r4ftEFZy5PwtvfNKIliE/Z4hVbFwmHZfRXTfWZWOEOI5iekctXINx5GqopZSdTmCOm2AmFt15lpMu9TGBOMsFe9InjXmVBzGHOMgfBR6cyJtYwF1mDYGyYEdmAmoNgZmgPcjOgjvEltEarFmaQd2hltN5cob5B6ytf/YBW//krMyIfUO99BWKiGVCbvq6+W+UFsfTd8jPQSXJGTND1MxBMViflyRe7YLK8rEuiQQ5fDRfz/o/uPD3egoIgDtJig9ZFwlGEWxASM6PVSmutaF0eh7c/zBRVQt5j3yoAAAAASUVORK5CYII=) 10 10, auto !important;
}

body.platform-mac {
    font-size: 11px;
    font-family: Menlo, Monaco;
}

body.platform-windows {
    font-size: 12px;
    font-family: Consolas, Lucida Console;
}

body.platform-linux {
    font-size: 11px;
    font-family: dejavu sans mono;
}

.fill {
    position: absolute;
    top: 0;
    right: 0;
    bottom: 0;
    left: 0;
}

.dimmed {
    background-color: rgba(0, 0, 0, 0.31);
}

#canvas {
    pointer-events: none;
}

.controls-line {
    display: flex;
    justify-content: center;
    margin: 10px 0;
}

.message-box {
    padding: 2px 4px;
    display: flex;
    align-items: center;
    cursor: default;
}

.controls-line > * {
    background-color: rgb(255, 255, 194);
    border: 1px solid rgb(202, 202, 202);
    height: 22px;
    box-sizing: border-box;
}

.controls-line button {
    width: 26px;
    margin-left: -1px;
    margin-right: 0;
    padding: 0;
}

.controls-line button:hover {
    cursor: pointer;
}

.controls-line button .glyph {
    width: 100%;
    height: 100%;
    background-color: rgba(0, 0, 0, 0.75);
    opacity: 0.8;
    -webkit-mask-repeat: no-repeat;
    -webkit-mask-position: center;
}

.controls-line button:active {
    border: 1px solid rgb(120, 120, 120);
    z-index: 1;
}

#resume-button .glyph {
    -webkit-mask-image: url(data:image/png;base64,iVBORw0KGgoAAAANSUhEUgAAAA0AAAAKCAYAAABv7tTEAAAAAXNSR0IArs4c6QAAAFJJREFUKM+10bEJgGAMBeEPbR3BLRzEVdzEVRzELRzBVohVwEJ+iODBlQfhBeJhsmHU4C0KnFjQV6J0x1SNAhdWDJUoPTB3PvLLeaUhypM3n3sD/qc7lDrdpIEAAAAASUVORK5CYII=);
    -webkit-mask-size: 13px 10px;
    background-color: rgb(66, 129, 235);
}

#step-over-button .glyph {
    -webkit-mask-image: url(data:image/png;base64,iVBORw0KGgoAAAANSUhEUgAAABIAAAAKCAYAAAC5Sw6hAAAAAXNSR0IArs4c6QAAAOFJREFUKM+N0j8rhXEUB/DPcxW35CqhvIBrtqibkklhV8qkTHe4ZbdblcXgPVhuMdqUTUl5A2KRRCF5LGc4PT1P7qnfcr5/zu/8KdTHLFaxjHnc4RZXKI0QYxjgLQTVd42l/0wmg5iFX3iq5H6w22RS4DyRH7CB8cAXcBTGJT6xUmd0mEwuMdFQcA3fwXvGTAan8BrgPabTL9fRRyfx91PRMwyjGwcJ2EyCfsrfpPw2Pipz24NT/MZciiQYVshzOKnZ5Hturxt3k2MnCpS4SPkeHpPR8Sh3tYgttBoW9II2/AHiaEqvD2Fc0wAAAABJRU5ErkJggg==);
    -webkit-mask-size: 18px 10px;
}

.px {
    color: rgb(128, 128, 128);
}

#element-title {
    position: absolute;
    z-index: 10;
}

#tag-name {
    /* Keep this in sync with view-source.css (.webkit-html-tag) */
    color: rgb(136, 18, 128);
}

#node-id {
    /* Keep this in sync with view-source.css (.webkit-html-attribute-value) */
    color: rgb(26, 26, 166);
}

#class-name {
    /* Keep this in sync with view-source.css (.webkit-html-attribute-name) */
    color: rgb(153, 69, 0);
}

</style>
<script>
const lightGridColor = "rgba(0,0,0,0.2)";
const darkGridColor = "rgba(0,0,0,0.7)";
const transparentColor = "rgba(0, 0, 0, 0)";
const gridBackgroundColor = "rgba(255, 255, 255, 0.8)";

function drawPausedInDebuggerMessage(message)
{
    window._controlsVisible = true;
    document.querySelector(".controls-line").style.visibility = "visible";
    document.getElementById("paused-in-debugger").textContent = message;
    document.body.classList.add("dimmed");
}

function _drawGrid(rulerAtRight, rulerAtBottom)
{
    if (window._gridPainted)
        return;
    window._gridPainted = true;

    context.save();

    var pageFactor = pageZoomFactor * pageScaleFactor;
    function zoom(x)
    {
        return Math.round(x * pageFactor);
    }
    function unzoom(x)
    {
        return Math.round(x / pageFactor);
    }

    var width = canvasWidth / pageFactor;
    var height = canvasHeight / pageFactor;

    const gridSubStep = 5;
    const gridStep = 50;

    {
        // Draw X grid background
        context.save();
        context.fillStyle = gridBackgroundColor;
        if (rulerAtBottom)
            context.fillRect(0, zoom(height) - 15, zoom(width), zoom(height));
        else
            context.fillRect(0, 0, zoom(width), 15);

        // Clip out backgrounds intersection
        context.globalCompositeOperation = "destination-out";
        context.fillStyle = "red";
        if (rulerAtRight)
            context.fillRect(zoom(width) - 15, 0, zoom(width), zoom(height));
        else
            context.fillRect(0, 0, 15, zoom(height));
        context.restore();

        // Draw Y grid background
        context.fillStyle = gridBackgroundColor;
        if (rulerAtRight)
            context.fillRect(zoom(width) - 15, 0, zoom(width), zoom(height));
        else
            context.fillRect(0, 0, 15, zoom(height));
    }

    context.lineWidth = 1;
    context.strokeStyle = darkGridColor;
    context.fillStyle = darkGridColor;
    {
        // Draw labels.
        context.save();
        context.translate(-scrollX, 0.5 - scrollY);
        var maxY = height + unzoom(scrollY);
        for (var y = 2 * gridStep; y < maxY; y += 2 * gridStep) {
            context.save();
            context.translate(scrollX, zoom(y));
            context.rotate(-Math.PI / 2);
            context.fillText(y, 2, rulerAtRight ? zoom(width) - 7 : 13);
            context.restore();
        }
        context.translate(0.5, -0.5);
        var maxX = width + unzoom(scrollX);
        for (var x = 2 * gridStep; x < maxX; x += 2 * gridStep) {
            context.save();
            context.fillText(x, zoom(x) + 2, rulerAtBottom ? scrollY + zoom(height) - 7 : scrollY + 13);
            context.restore();
        }
        context.restore();
    }

    {
        // Draw vertical grid
        context.save();
        if (rulerAtRight) {
            context.translate(zoom(width), 0);
            context.scale(-1, 1);
        }
        context.translate(-scrollX, 0.5 - scrollY);
        var maxY = height + unzoom(scrollY);
        for (var y = gridStep; y < maxY; y += gridStep) {
            context.beginPath();
            context.moveTo(scrollX, zoom(y));
            var markLength = (y % (gridStep * 2)) ? 5 : 8;
            context.lineTo(scrollX + markLength, zoom(y));
            context.stroke();
        }
        context.strokeStyle = lightGridColor;
        for (var y = gridSubStep; y < maxY; y += gridSubStep) {
            if (!(y % gridStep))
                continue;
            context.beginPath();
            context.moveTo(scrollX, zoom(y));
            context.lineTo(scrollX + gridSubStep, zoom(y));
            context.stroke();
        }
        context.restore();
    }

    {
        // Draw horizontal grid
        context.save();
        if (rulerAtBottom) {
            context.translate(0, zoom(height));
            context.scale(1, -1);
        }
        context.translate(0.5 - scrollX, -scrollY);
        var maxX = width + unzoom(scrollX);
        for (var x = gridStep; x < maxX; x += gridStep) {
            context.beginPath();
            context.moveTo(zoom(x), scrollY);
            var markLength = (x % (gridStep * 2)) ? 5 : 8;
            context.lineTo(zoom(x), scrollY + markLength);
            context.stroke();
        }
        context.strokeStyle = lightGridColor;
        for (var x = gridSubStep; x < maxX; x += gridSubStep) {
            if (!(x % gridStep))
                continue;
            context.beginPath();
            context.moveTo(zoom(x), scrollY);
            context.lineTo(zoom(x), scrollY + gridSubStep);
            context.stroke();
        }
        context.restore();
    }

    context.restore();
}

function quadToPath(quad)
{
    context.beginPath();
    context.moveTo(quad[0].x, quad[0].y);
    context.lineTo(quad[1].x, quad[1].y);
    context.lineTo(quad[2].x, quad[2].y);
    context.lineTo(quad[3].x, quad[3].y);
    context.closePath();
    return context;
}

function drawOutlinedQuad(quad, fillColor, outlineColor)
{
    context.save();
    context.lineWidth = 2;
    quadToPath(quad).clip();
    context.fillStyle = fillColor;
    context.fill();
    if (outlineColor) {
        context.strokeStyle = outlineColor;
        context.stroke();
    }
    context.restore();
}

function drawOutlinedQuadWithClip(quad, clipQuad, fillColor)
{
    context.fillStyle = fillColor;
    context.save();
    context.lineWidth = 0;
    quadToPath(quad).fill();
    context.globalCompositeOperation = "destination-out";
    context.fillStyle = "red";
    quadToPath(clipQuad).fill();
    context.restore();
}

function drawUnderlyingQuad(quad, fillColor)
{
    context.save();
    context.lineWidth = 2;
    context.globalCompositeOperation = "destination-over";
    context.fillStyle = fillColor;
    quadToPath(quad).fill();
    context.restore();
}

function quadEquals(quad1, quad2)
{
    return quad1[0].x === quad2[0].x && quad1[0].y === quad2[0].y &&
        quad1[1].x === quad2[1].x && quad1[1].y === quad2[1].y &&
        quad1[2].x === quad2[2].x && quad1[2].y === quad2[2].y &&
        quad1[3].x === quad2[3].x && quad1[3].y === quad2[3].y;
}

function drawViewSize(drawViewSizeWithGrid)
{
    var drawGridBoolean = drawViewSizeWithGrid === "true";
    var text = viewportSize.width + "px \u00D7 " + viewportSize.height + "px";
    context.save();
    context.font = "20px ";
    switch (platform) {
    case "windows": context.font = "14px Consolas"; break;
    case "mac": context.font = "14px Menlo"; break;
    case "linux": context.font = "14px dejavu sans mono"; break;
    }

    var frameWidth = frameViewFullSize.width || canvasWidth;
    var textWidth = context.measureText(text).width;
    context.fillStyle = gridBackgroundColor;
    context.fillRect(frameWidth - textWidth - 12, drawGridBoolean ? 15 : 0, frameWidth, 25);
    context.fillStyle = darkGridColor;
    context.fillText(text, frameWidth - textWidth - 6, drawGridBoolean ? 33 : 18);
    context.restore();
    if (drawGridBoolean)
        _drawGrid();
}

function reset(resetData)
{
    window.viewportSize = resetData.viewportSize;
    window.frameViewFullSize = resetData.frameViewFullSize;
    window.deviceScaleFactor = resetData.deviceScaleFactor;
    window.pageZoomFactor = resetData.pageZoomFactor;
    window.pageScaleFactor = resetData.pageScaleFactor;
    window.scrollX = Math.round(resetData.scrollX * pageScaleFactor);
    window.scrollY = Math.round(resetData.scrollY * pageScaleFactor);

    window.canvas = document.getElementById("canvas");
    window.context = canvas.getContext("2d");

    canvas.width = deviceScaleFactor * viewportSize.width;
    canvas.height = deviceScaleFactor * viewportSize.height;
    canvas.style.width = viewportSize.width + "px";
    canvas.style.height = viewportSize.height + "px";
    context.scale(deviceScaleFactor, deviceScaleFactor);
    window.canvasWidth = viewportSize.width;
    window.canvasHeight = viewportSize.height;

    window._controlsVisible = false;
    document.querySelector(".controls-line").style.visibility = "hidden";
    document.getElementById("element-title").style.visibility = "hidden";
    document.body.classList.remove("dimmed");
    window._gridPainted = false;
}

function _drawElementTitle(highlight)
{
    var elementInfo = highlight.elementInfo;
    if (!highlight.elementInfo)
        return;

    document.getElementById("tag-name").textContent = elementInfo.tagName;
    document.getElementById("node-id").textContent = elementInfo.idValue ? "#" + elementInfo.idValue : "";
    var className = elementInfo.className;
    if (className && className.length > 50)
       className = className.substring(0, 50) + "\u2026";
    document.getElementById("class-name").textContent = className || "";
    document.getElementById("node-width").textContent = elementInfo.nodeWidth;
    document.getElementById("node-height").textContent = elementInfo.nodeHeight;
    var elementTitle = document.getElementById("element-title");

    var marginQuad = highlight.quads[0];

    var titleWidth = elementTitle.offsetWidth + 6;
    var titleHeight = elementTitle.offsetHeight + 4;

    var anchorTop = marginQuad[0].y;
    var anchorBottom = marginQuad[3].y

    const arrowHeight = 7;
    var renderArrowUp = false;
    var renderArrowDown = false;

    var boxX = Math.max(2, marginQuad[0].x);
    if (boxX + titleWidth > canvasWidth)
        boxX = canvasWidth - titleWidth - 2;

    var boxY;
    if (anchorTop > canvasHeight) {
        boxY = canvasHeight - titleHeight - arrowHeight;
        renderArrowDown = true;
    } else if (anchorBottom < 0) {
        boxY = arrowHeight;
        renderArrowUp = true;
    } else if (anchorBottom + titleHeight + arrowHeight < canvasHeight) {
        boxY = anchorBottom + arrowHeight - 4;
        renderArrowUp = true;
    } else if (anchorTop - titleHeight - arrowHeight > 0) {
        boxY = anchorTop - titleHeight - arrowHeight + 3;
        renderArrowDown = true;
    } else
        boxY = arrowHeight;

    context.save();
    context.translate(0.5, 0.5);
    context.beginPath();
    context.moveTo(boxX, boxY);
    if (renderArrowUp) {
        context.lineTo(boxX + 2 * arrowHeight, boxY);
        context.lineTo(boxX + 3 * arrowHeight, boxY - arrowHeight);
        context.lineTo(boxX + 4 * arrowHeight, boxY);
    }
    context.lineTo(boxX + titleWidth, boxY);
    context.lineTo(boxX + titleWidth, boxY + titleHeight);
    if (renderArrowDown) {
        context.lineTo(boxX + 4 * arrowHeight, boxY + titleHeight);
        context.lineTo(boxX + 3 * arrowHeight, boxY + titleHeight + arrowHeight);
        context.lineTo(boxX + 2 * arrowHeight, boxY + titleHeight);
    }
    context.lineTo(boxX, boxY + titleHeight);
    context.closePath();
    context.fillStyle = "rgb(255, 255, 194)";
    context.fill();
    context.strokeStyle = "rgb(128, 128, 128)";
    context.stroke();

    context.restore();

    elementTitle.style.visibility = "visible";
    elementTitle.style.top = (boxY + 3) + "px";
    elementTitle.style.left = (boxX + 3) + "px";
}

function _drawRulers(highlight, rulerAtRight, rulerAtBottom)
{
    context.save();
    var width = canvasWidth;
    var height = canvasHeight;
    context.strokeStyle = "rgba(128, 128, 128, 0.3)";
    context.lineWidth = 1;
    context.translate(0.5, 0.5);
    var leftmostXForY = {};
    var rightmostXForY = {};
    var topmostYForX = {};
    var bottommostYForX = {};

    for (var i = 0; i < highlight.quads.length; ++i) {
        var quad = highlight.quads[i];
        for (var j = 0; j < quad.length; ++j) {
            var x = quad[j].x;
            var y = quad[j].y;
            leftmostXForY[Math.round(y)] = Math.min(leftmostXForY[y] || Number.MAX_VALUE, Math.round(quad[j].x));
            rightmostXForY[Math.round(y)] = Math.max(rightmostXForY[y] || Number.MIN_VALUE, Math.round(quad[j].x));
            topmostYForX[Math.round(x)] = Math.min(topmostYForX[x] || Number.MAX_VALUE, Math.round(quad[j].y));
            bottommostYForX[Math.round(x)] = Math.max(bottommostYForX[x] || Number.MIN_VALUE, Math.round(quad[j].y));
        }
    }

    if (rulerAtRight) {
        for (var y in rightmostXForY) {
            context.beginPath();
            context.moveTo(width, y);
            context.lineTo(rightmostXForY[y], y);
            context.stroke();
        }
    } else {
        for (var y in leftmostXForY) {
            context.beginPath();
            context.moveTo(0, y);
            context.lineTo(leftmostXForY[y], y);
            context.stroke();
        }
    }

    if (rulerAtBottom) {
        for (var x in bottommostYForX) {
            context.beginPath();
            context.moveTo(x, height);
            context.lineTo(x, topmostYForX[x]);
            context.stroke();
        }
    } else {
        for (var x in topmostYForX) {
            context.beginPath();
            context.moveTo(x, 0);
            context.lineTo(x, topmostYForX[x]);
            context.stroke();
        }
    }

    context.restore();
}

function drawNodeHighlight(highlight)
{
    {
        for (var i = 0; i < highlight.quads.length; ++i) {
            var quad = highlight.quads[i];
            for (var j = 0; j < quad.length; ++j) {
                quad[j].x = Math.round(quad[j].x * pageScaleFactor - scrollX);
                quad[j].y = Math.round(quad[j].y * pageScaleFactor - scrollY);
            }
        }
    }

    if (!highlight.quads.length) {
        if (highlight.showRulers)
            _drawGrid(false, false);
        return;
    }

    context.save();

    var quads = highlight.quads.slice();
    var eventTargetQuad = quads.length >= 5 ? quads.pop() : null;
    var contentQuad = quads.pop();
    var paddingQuad = quads.pop();
    var borderQuad = quads.pop();
    var marginQuad = quads.pop();

    var hasContent = contentQuad && highlight.contentColor !== transparentColor || highlight.contentOutlineColor !== transparentColor;
    var hasPadding = paddingQuad && highlight.paddingColor !== transparentColor;
    var hasBorder = borderQuad && highlight.borderColor !== transparentColor;
    var hasMargin = marginQuad && highlight.marginColor !== transparentColor;
    var hasEventTarget = eventTargetQuad && highlight.eventTargetColor !== transparentColor;

    var clipQuad;
    if (hasMargin && (!hasBorder || !quadEquals(marginQuad, borderQuad))) {
        drawOutlinedQuadWithClip(marginQuad, borderQuad, highlight.marginColor);
        clipQuad = borderQuad;
    }
    if (hasBorder && (!hasPadding || !quadEquals(borderQuad, paddingQuad))) {
        drawOutlinedQuadWithClip(borderQuad, paddingQuad, highlight.borderColor);
        clipQuad = paddingQuad;
    }
    if (hasPadding && (!hasContent || !quadEquals(paddingQuad, contentQuad))) {
        drawOutlinedQuadWithClip(paddingQuad, contentQuad, highlight.paddingColor);
        clipQuad = contentQuad;
    }
    if (hasContent)
        drawOutlinedQuad(contentQuad, highlight.contentColor, highlight.contentOutlineColor);
    if (hasEventTarget)
        drawUnderlyingQuad(eventTargetQuad, highlight.eventTargetColor);

    var width = canvasWidth;
    var height = canvasHeight;
    var minX = Number.MAX_VALUE, minY = Number.MAX_VALUE, maxX = Number.MIN_VALUE; maxY = Number.MIN_VALUE;
    for (var i = 0; i < highlight.quads.length; ++i) {
        var quad = highlight.quads[i];
        for (var j = 0; j < quad.length; ++j) {
            minX = Math.min(minX, quad[j].x);
            maxX = Math.max(maxX, quad[j].x);
            minY = Math.min(minY, quad[j].y);
            maxY = Math.max(maxY, quad[j].y);
        }
    }

    var rulerAtRight = minX < 20 && maxX + 20 < width;
    var rulerAtBottom = minY < 20 && maxY + 20 < height;

    if (highlight.showRulers) {
        _drawGrid(rulerAtRight, rulerAtBottom);
        _drawRulers(highlight, rulerAtRight, rulerAtBottom);
    }
    _drawElementTitle(highlight);

    context.restore();
}

function drawQuadHighlight(highlight)
{
    context.save();
    drawOutlinedQuad(highlight.quads[0], highlight.contentColor, highlight.contentOutlineColor);
    context.restore();
}

function setPlatform(platform)
{
    window.platform = platform;
    document.body.classList.add("platform-" + platform);
}

function dispatch(message)
{
    var functionName = message.shift();
    window[functionName].apply(null, message);
}

function log(text)
{
    var logEntry = document.createElement("div");
    logEntry.textContent = text;
    document.getElementById("log").appendChild(logEntry);
}

function onResumeClick()
{
    InspectorOverlayHost.resume();
}

function onStepOverClick()
{
    InspectorOverlayHost.stepOver();
}

function onLoaded()
<<<<<<< HEAD
{
    document.getElementById("resume-button").addEventListener("click", onResumeClick);
    document.getElementById("step-over-button").addEventListener("click", onStepOverClick);
=======
{
    document.getElementById("resume-button").addEventListener("click", onResumeClick);
    document.getElementById("step-over-button").addEventListener("click", onStepOverClick);
}

function eventHasCtrlOrMeta(event)
{
    return window.platform == "mac" ? (event.metaKey && !event.ctrlKey) : (event.ctrlKey && !event.metaKey);
}

function onDocumentKeyDown(event)
{
    if (!window._controlsVisible)
        return;
    if (event.keyIdentifier == "F8" || eventHasCtrlOrMeta(event) && event.keyCode == 220 /* backslash */)
        InspectorOverlayHost.resume();
    else if (event.keyIdentifier == "F10" || eventHasCtrlOrMeta(event) && event.keyCode == 222 /* single quote */)
        InspectorOverlayHost.stepOver();
>>>>>>> 8c15b39e
}

window.addEventListener("DOMContentLoaded", onLoaded);
document.addEventListener("keydown", onDocumentKeyDown);

</script>
</head>
<body class="fill">
<div class="controls-line">
    <div class="message-box"><div id="paused-in-debugger"></div></div>
    <button id="resume-button" title="Resume script execution (F8)."><div class="glyph"></div></button>
    <button id="step-over-button" title="Step over next function call (F10)."><div class="glyph"></div></button>
</div>
</body>
<canvas id="canvas" class="fill"></canvas>
<div id="element-title">
  <span id="tag-name"></span><span id="node-id"></span><span id="class-name"></span>
  <span id="node-width"></span><span class="px">px</span><span class="px"> &#xD7; </span><span id="node-height"></span><span class="px">px</span>
</div>
<div id="log"></div>
</html><|MERGE_RESOLUTION|>--- conflicted
+++ resolved
@@ -655,11 +655,6 @@
 }
 
 function onLoaded()
-<<<<<<< HEAD
-{
-    document.getElementById("resume-button").addEventListener("click", onResumeClick);
-    document.getElementById("step-over-button").addEventListener("click", onStepOverClick);
-=======
 {
     document.getElementById("resume-button").addEventListener("click", onResumeClick);
     document.getElementById("step-over-button").addEventListener("click", onStepOverClick);
@@ -678,7 +673,6 @@
         InspectorOverlayHost.resume();
     else if (event.keyIdentifier == "F10" || eventHasCtrlOrMeta(event) && event.keyCode == 222 /* single quote */)
         InspectorOverlayHost.stepOver();
->>>>>>> 8c15b39e
 }
 
 window.addEventListener("DOMContentLoaded", onLoaded);
