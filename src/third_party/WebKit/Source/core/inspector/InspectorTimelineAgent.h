/*
* Copyright (C) 2012 Google Inc. All rights reserved.
*
* Redistribution and use in source and binary forms, with or without
* modification, are permitted provided that the following conditions are
* met:
*
*     * Redistributions of source code must retain the above copyright
* notice, this list of conditions and the following disclaimer.
*     * Redistributions in binary form must reproduce the above
* copyright notice, this list of conditions and the following disclaimer
* in the documentation and/or other materials provided with the
* distribution.
*     * Neither the name of Google Inc. nor the names of its
* contributors may be used to endorse or promote products derived from
* this software without specific prior written permission.
*
* THIS SOFTWARE IS PROVIDED BY THE COPYRIGHT HOLDERS AND CONTRIBUTORS
* "AS IS" AND ANY EXPRESS OR IMPLIED WARRANTIES, INCLUDING, BUT NOT
* LIMITED TO, THE IMPLIED WARRANTIES OF MERCHANTABILITY AND FITNESS FOR
* A PARTICULAR PURPOSE ARE DISCLAIMED. IN NO EVENT SHALL THE COPYRIGHT
* OWNER OR CONTRIBUTORS BE LIABLE FOR ANY DIRECT, INDIRECT, INCIDENTAL,
* SPECIAL, EXEMPLARY, OR CONSEQUENTIAL DAMAGES (INCLUDING, BUT NOT
* LIMITED TO, PROCUREMENT OF SUBSTITUTE GOODS OR SERVICES; LOSS OF USE,
* DATA, OR PROFITS; OR BUSINESS INTERRUPTION) HOWEVER CAUSED AND ON ANY
* THEORY OF LIABILITY, WHETHER IN CONTRACT, STRICT LIABILITY, OR TORT
* (INCLUDING NEGLIGENCE OR OTHERWISE) ARISING IN ANY WAY OUT OF THE USE
* OF THIS SOFTWARE, EVEN IF ADVISED OF THE POSSIBILITY OF SUCH DAMAGE.
*/

#ifndef InspectorTimelineAgent_h
#define InspectorTimelineAgent_h


#include "InspectorFrontend.h"
#include "bindings/v8/ScriptGCEvent.h"
#include "core/events/EventPath.h"
#include "core/inspector/InspectorBaseAgent.h"
#include "core/inspector/ScriptGCEventListener.h"
<<<<<<< HEAD
#include "core/platform/PlatformInstrumentation.h"
#include "platform/JSONValues.h"
=======
#include "core/inspector/TraceEventDispatcher.h"
#include "platform/JSONValues.h"
#include "platform/PlatformInstrumentation.h"
>>>>>>> 8c15b39e
#include "platform/geometry/LayoutRect.h"
#include "wtf/PassOwnPtr.h"
#include "wtf/Vector.h"
#include "wtf/WeakPtr.h"

namespace WebCore {
struct FetchInitiatorInfo;
struct TimelineGCEvent;
struct TimelineImageInfo;
struct TimelineThreadState;
struct TimelineRecordEntry;

class DOMWindow;
class Document;
class DocumentLoader;
class Event;
class FloatQuad;
class Frame;
class GraphicsContext;
class GraphicsLayer;
class InspectorClient;
class InspectorDOMAgent;
class InspectorFrontend;
class InspectorMemoryAgent;
class InspectorOverlay;
class InspectorPageAgent;
class InstrumentingAgents;
class KURL;
class Node;
class Page;
class RenderImage;
class RenderObject;
class ResourceError;
class ResourceLoader;
class ResourceRequest;
class ResourceResponse;
class ScriptArguments;
class ScriptCallStack;
<<<<<<< HEAD
=======
class TimelineRecordStack;
>>>>>>> 8c15b39e
class ExecutionContext;
class ScriptState;
class WebSocketHandshakeRequest;
class WebSocketHandshakeResponse;
class XMLHttpRequest;

typedef String ErrorString;

namespace TimelineRecordType {
extern const char ActivateLayerTree[];
extern const char BeginFrame[];
extern const char DecodeImage[];
extern const char GPUTask[];
extern const char PaintSetup[];
extern const char Rasterize[];
};

class TimelineTimeConverter {
public:
    TimelineTimeConverter()
        : m_startOffset(0)
    {
    }
    double fromMonotonicallyIncreasingTime(double time) const  { return (time - m_startOffset) * 1000.0; }
    void reset();

private:
    double m_startOffset;
};

class InspectorTimelineAgent
    : public TraceEventTarget<InspectorTimelineAgent>
    , public InspectorBaseAgent<InspectorTimelineAgent>
    , public ScriptGCEventListener
    , public InspectorBackendDispatcher::TimelineCommandHandler
    , public PlatformInstrumentationClient {
    WTF_MAKE_NONCOPYABLE(InspectorTimelineAgent);
public:
    enum InspectorType { PageInspector, WorkerInspector };

    class GPUEvent {
    public:
        enum Phase { PhaseBegin, PhaseEnd };
        GPUEvent(double timestamp, int phase, bool foreign, size_t usedGPUMemoryBytes) :
            timestamp(timestamp),
            phase(static_cast<Phase>(phase)),
            foreign(foreign),
            usedGPUMemoryBytes(usedGPUMemoryBytes) { }
        double timestamp;
        Phase phase;
        bool foreign;
        size_t usedGPUMemoryBytes;
    };

    static PassOwnPtr<InspectorTimelineAgent> create(InstrumentingAgents* instrumentingAgents, InspectorPageAgent* pageAgent, InspectorMemoryAgent* memoryAgent, InspectorDOMAgent* domAgent, InspectorOverlay* overlay, InspectorCompositeState* state, InspectorType type, InspectorClient* client)
    {
        return adoptPtr(new InspectorTimelineAgent(instrumentingAgents, pageAgent, memoryAgent, domAgent, overlay, state, type, client));
    }

    ~InspectorTimelineAgent();

    virtual void setFrontend(InspectorFrontend*);
    virtual void clearFrontend();
    virtual void restore();

    virtual void enable(ErrorString*);
    virtual void disable(ErrorString*);
<<<<<<< HEAD
    virtual void start(ErrorString*, const int* maxCallStackDepth, const bool* bufferEvents, const bool* includeDomCounters);
=======
    virtual void start(ErrorString*, const int* maxCallStackDepth, const bool* bufferEvents, const bool* includeDomCounters, const bool* includeGPUEvents);
>>>>>>> 8c15b39e
    virtual void stop(ErrorString*, RefPtr<TypeBuilder::Array<TypeBuilder::Timeline::TimelineEvent> >& events);

    void setLayerTreeId(int layerTreeId) { m_layerTreeId = layerTreeId; }
    int id() const { return m_id; }

    void didCommitLoad();

    // Methods called from WebCore.
    bool willCallFunction(ExecutionContext*, const String& scriptName, int scriptLine);
    void didCallFunction();

    bool willDispatchEvent(Document* document, const Event& event, DOMWindow* window, Node* node, const EventPath& eventPath);
    bool willDispatchEventOnWindow(const Event& event, DOMWindow* window);
    void didDispatchEvent();
    void didDispatchEventOnWindow();

    void didBeginFrame(int frameId);
    void didCancelFrame();

    void didInvalidateLayout(Frame*);
    bool willLayout(Frame*);
    void didLayout(RenderObject*);

    void willAutosizeText(RenderObject*);
    void didAutosizeText(RenderObject*);

    void didScheduleStyleRecalculation(Document*);
    bool willRecalculateStyle(Document*);
    void didRecalculateStyle();
    void didRecalculateStyleForElement();

    void willPaint(RenderObject*, const GraphicsLayer*);
    void didPaint(RenderObject*, const GraphicsLayer*, GraphicsContext*, const LayoutRect&);

    void willPaintImage(RenderImage*);
    void didPaintImage();

    void willScrollLayer(RenderObject*);
    void didScrollLayer();

    void willComposite();
    void didComposite();

    bool willWriteHTML(Document*, unsigned startLine);
    void didWriteHTML(unsigned endLine);

    void didInstallTimer(ExecutionContext*, int timerId, int timeout, bool singleShot);
    void didRemoveTimer(ExecutionContext*, int timerId);
    bool willFireTimer(ExecutionContext*, int timerId);
    void didFireTimer();

    bool willDispatchXHRReadyStateChangeEvent(ExecutionContext*, XMLHttpRequest*);
    void didDispatchXHRReadyStateChangeEvent();
    bool willDispatchXHRLoadEvent(ExecutionContext*, XMLHttpRequest*);
    void didDispatchXHRLoadEvent();

    bool willEvaluateScript(Frame*, const String&, int);
    void didEvaluateScript();

    void consoleTimeStamp(ExecutionContext*, const String& title);
    void domContentLoadedEventFired(Frame*);
    void loadEventFired(Frame*);

    void consoleTime(ExecutionContext*, const String&);
    void consoleTimeEnd(ExecutionContext*, const String&, ScriptState*);
    void consoleTimeline(ExecutionContext*, const String& title, ScriptState*);
    void consoleTimelineEnd(ExecutionContext*, const String& title, ScriptState*);

    void didScheduleResourceRequest(Document*, const String& url);
    void willSendRequest(unsigned long, DocumentLoader*, const ResourceRequest&, const ResourceResponse&, const FetchInitiatorInfo&);
    void didReceiveResourceResponse(Frame*, unsigned long, DocumentLoader*, const ResourceResponse&, ResourceLoader*);
    void didFinishLoading(unsigned long, DocumentLoader*, double monotonicFinishTime);
    void didFailLoading(unsigned long identifier, DocumentLoader* loader, const ResourceError& error);
    bool willReceiveResourceData(Frame*, unsigned long identifier, int length);
    void didReceiveResourceData();

    void didRequestAnimationFrame(Document*, int callbackId);
    void didCancelAnimationFrame(Document*, int callbackId);
    bool willFireAnimationFrame(Document*, int callbackId);
    void didFireAnimationFrame();

    void willProcessTask();
    void didProcessTask();

    void didCreateWebSocket(Document*, unsigned long identifier, const KURL&, const String& protocol);
    void willSendWebSocketHandshakeRequest(Document*, unsigned long identifier, const WebSocketHandshakeRequest&);
    void didReceiveWebSocketHandshakeResponse(Document*, unsigned long identifier, const WebSocketHandshakeResponse&);
    void didCloseWebSocket(Document*, unsigned long identifier);

    void processGPUEvent(const GPUEvent&);

    // ScriptGCEventListener methods.
    virtual void didGC(double, double, size_t);

    // PlatformInstrumentationClient methods.
    virtual void willDecodeImage(const String& imageType) OVERRIDE;
    virtual void didDecodeImage() OVERRIDE;
    virtual void willResizeImage(bool shouldCache) OVERRIDE;
    virtual void didResizeImage() OVERRIDE;

private:

    friend class TimelineRecordStack;

    InspectorTimelineAgent(InstrumentingAgents*, InspectorPageAgent*, InspectorMemoryAgent*, InspectorDOMAgent*, InspectorOverlay*, InspectorCompositeState*, InspectorType, InspectorClient*);

    // Trace event handlers
    void onBeginImplSideFrame(const TraceEventDispatcher::TraceEvent&);
    void onPaintSetupBegin(const TraceEventDispatcher::TraceEvent&);
    void onPaintSetupEnd(const TraceEventDispatcher::TraceEvent&);
    void onRasterTaskBegin(const TraceEventDispatcher::TraceEvent&);
    void onRasterTaskEnd(const TraceEventDispatcher::TraceEvent&);
    void onImageDecodeBegin(const TraceEventDispatcher::TraceEvent&);
    void onImageDecodeEnd(const TraceEventDispatcher::TraceEvent&);
    void onLayerDeleted(const TraceEventDispatcher::TraceEvent&);
    void onDrawLazyPixelRef(const TraceEventDispatcher::TraceEvent&);
    void onDecodeLazyPixelRefBegin(const TraceEventDispatcher::TraceEvent&);
    void onDecodeLazyPixelRefEnd(const TraceEventDispatcher::TraceEvent&);
    void onActivateLayerTree(const TraceEventDispatcher::TraceEvent&);
    void onLazyPixelRefDeleted(const TraceEventDispatcher::TraceEvent&);

    void didFinishLoadingResource(unsigned long, bool didFail, double finishTime, Frame*);

    void sendEvent(PassRefPtr<JSONObject>);
    void appendRecord(PassRefPtr<JSONObject> data, const String& type, bool captureCallStack, Frame*);
    void pushCurrentRecord(PassRefPtr<JSONObject>, const String& type, bool captureCallStack, Frame*, bool hasLowLevelDetails = false);
    TimelineThreadState& threadState(ThreadIdentifier);

    void setDOMCounters(TypeBuilder::Timeline::TimelineEvent*);
    void setFrameIdentifier(JSONObject* record, Frame*);
    void populateImageDetails(JSONObject* data, const RenderImage&);

    void pushGCEventRecords();

    void didCompleteCurrentRecord(const String& type);
    void unwindRecordStack();

    void commitFrameRecord();

    void addRecordToTimeline(PassRefPtr<JSONObject>);
    void innerAddRecordToTimeline(PassRefPtr<JSONObject>);
    void clearRecordStack();
    PassRefPtr<JSONObject> createRecordForEvent(const TraceEventDispatcher::TraceEvent&, const String& type, PassRefPtr<JSONObject> data = 0);

    void localToPageQuad(const RenderObject& renderer, const LayoutRect&, FloatQuad*);
<<<<<<< HEAD
    const TimelineTimeConverter& timeConverter() const { return m_timeConverter; }
    const RenderImage* imageBeingPainted() const { return m_imageBeingPainted; }
=======
>>>>>>> 8c15b39e
    long long nodeId(Node*);
    long long nodeId(RenderObject*);
    void releaseNodeIds();

    double timestamp();
    Page* page();

    bool isStarted();
    void innerStart();
    void innerStop(bool fromConsole);

    InspectorPageAgent* m_pageAgent;
    InspectorMemoryAgent* m_memoryAgent;
    InspectorDOMAgent* m_domAgent;
    InspectorFrontend::Timeline* m_frontend;
    InspectorClient* m_client;
    InspectorOverlay* m_overlay;
    InspectorType m_inspectorType;

    int m_id;
    unsigned long long m_layerTreeId;

    TimelineTimeConverter m_timeConverter;
    int m_maxCallStackDepth;

    Vector<TimelineRecordEntry> m_recordStack;
    RefPtr<TypeBuilder::Array<TypeBuilder::Timeline::TimelineEvent> > m_bufferedEvents;
    Vector<String> m_consoleTimelines;

    typedef Vector<TimelineGCEvent> GCEvents;
    GCEvents m_gcEvents;
    unsigned m_platformInstrumentationClientInstalledAtStackDepth;
    RefPtr<JSONObject> m_pendingFrameRecord;
    RefPtr<JSONObject> m_pendingGPURecord;
    typedef HashMap<unsigned long long, TimelineImageInfo> PixelRefToImageInfoMap;
    PixelRefToImageInfoMap m_pixelRefToImageInfo;
    RenderImage* m_imageBeingPainted;
    HashMap<unsigned long long, long long> m_layerToNodeMap;
    double m_paintSetupStart;
    double m_paintSetupEnd;
    RefPtr<JSONObject> m_gpuTask;
    unsigned m_styleRecalcElementCounter;
    typedef HashMap<ThreadIdentifier, TimelineThreadState> ThreadStateMap;
    ThreadStateMap m_threadStates;
    bool m_mayEmitFirstPaint;
};

} // namespace WebCore

#endif // !defined(InspectorTimelineAgent_h)<|MERGE_RESOLUTION|>--- conflicted
+++ resolved
@@ -37,14 +37,9 @@
 #include "core/events/EventPath.h"
 #include "core/inspector/InspectorBaseAgent.h"
 #include "core/inspector/ScriptGCEventListener.h"
-<<<<<<< HEAD
-#include "core/platform/PlatformInstrumentation.h"
-#include "platform/JSONValues.h"
-=======
 #include "core/inspector/TraceEventDispatcher.h"
 #include "platform/JSONValues.h"
 #include "platform/PlatformInstrumentation.h"
->>>>>>> 8c15b39e
 #include "platform/geometry/LayoutRect.h"
 #include "wtf/PassOwnPtr.h"
 #include "wtf/Vector.h"
@@ -83,10 +78,7 @@
 class ResourceResponse;
 class ScriptArguments;
 class ScriptCallStack;
-<<<<<<< HEAD
-=======
 class TimelineRecordStack;
->>>>>>> 8c15b39e
 class ExecutionContext;
 class ScriptState;
 class WebSocketHandshakeRequest;
@@ -154,11 +146,7 @@
 
     virtual void enable(ErrorString*);
     virtual void disable(ErrorString*);
-<<<<<<< HEAD
-    virtual void start(ErrorString*, const int* maxCallStackDepth, const bool* bufferEvents, const bool* includeDomCounters);
-=======
     virtual void start(ErrorString*, const int* maxCallStackDepth, const bool* bufferEvents, const bool* includeDomCounters, const bool* includeGPUEvents);
->>>>>>> 8c15b39e
     virtual void stop(ErrorString*, RefPtr<TypeBuilder::Array<TypeBuilder::Timeline::TimelineEvent> >& events);
 
     void setLayerTreeId(int layerTreeId) { m_layerTreeId = layerTreeId; }
@@ -304,11 +292,6 @@
     PassRefPtr<JSONObject> createRecordForEvent(const TraceEventDispatcher::TraceEvent&, const String& type, PassRefPtr<JSONObject> data = 0);
 
     void localToPageQuad(const RenderObject& renderer, const LayoutRect&, FloatQuad*);
-<<<<<<< HEAD
-    const TimelineTimeConverter& timeConverter() const { return m_timeConverter; }
-    const RenderImage* imageBeingPainted() const { return m_imageBeingPainted; }
-=======
->>>>>>> 8c15b39e
     long long nodeId(Node*);
     long long nodeId(RenderObject*);
     void releaseNodeIds();
