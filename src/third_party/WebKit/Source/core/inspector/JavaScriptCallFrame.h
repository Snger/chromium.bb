--- conflicted
+++ resolved
@@ -66,11 +66,7 @@
 
     v8::Handle<v8::Value> evaluate(const String& expression);
     v8::Handle<v8::Value> restart();
-<<<<<<< HEAD
-    v8::Handle<v8::Value> setVariableValue(int scopeNumber, const String& variableName, v8::Handle<v8::Value> newValue);
-=======
     ScriptValue setVariableValue(int scopeNumber, const String& variableName, const ScriptValue& newValue);
->>>>>>> 8c15b39e
     v8::Handle<v8::Object> innerCallFrame();
 
 private:
