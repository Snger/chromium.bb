/*
 *  Copyright (C) 2008 Nokia Corporation and/or its subsidiary(-ies)
 *
 *  This library is free software; you can redistribute it and/or
 *  modify it under the terms of the GNU Lesser General Public
 *  License as published by the Free Software Foundation; either
 *  version 2 of the License, or (at your option) any later version.
 *
 *  This library is distributed in the hope that it will be useful,
 *  but WITHOUT ANY WARRANTY; without even the implied warranty of
 *  MERCHANTABILITY or FITNESS FOR A PARTICULAR PURPOSE.  See the GNU
 *  Lesser General Public License for more details.
 *
 *  You should have received a copy of the GNU Lesser General Public
 *  License along with this library; if not, write to the Free Software
 *  Foundation, Inc., 51 Franklin Street, Fifth Floor, Boston, MA  02110-1301  USA
 */

#include "config.h"
#include "core/plugins/DOMMimeType.h"

#include "core/loader/FrameLoader.h"
#include "core/frame/Frame.h"
#include "core/page/Page.h"
#include "core/plugins/DOMPlugin.h"
#include "wtf/text/StringBuilder.h"

namespace WebCore {

DOMMimeType::DOMMimeType(PassRefPtr<PluginData> pluginData, Frame* frame, unsigned index)
    : FrameDestructionObserver(frame)
    , m_pluginData(pluginData)
    , m_index(index)
{
    ScriptWrappable::init(this);
}

DOMMimeType::~DOMMimeType()
{
}

const String &DOMMimeType::type() const
{
    return mimeClassInfo().type;
}

String DOMMimeType::suffixes() const
{
    const Vector<String>& extensions = mimeClassInfo().extensions;

    StringBuilder builder;
    for (size_t i = 0; i < extensions.size(); ++i) {
        if (i)
            builder.append(',');
        builder.append(extensions[i]);
    }
    return builder.toString();
}

const String &DOMMimeType::description() const
{
    return mimeClassInfo().desc;
}

PassRefPtr<DOMPlugin> DOMMimeType::enabledPlugin() const
{
<<<<<<< HEAD
=======
    // FIXME: allowPlugins is just a client call. We should not need
    // to bounce through the page or mainframe or loader to get there.
    // Something like: m_frame->host()->client()->allowPlugins().
>>>>>>> 8c15b39e
    if (!m_frame || !m_frame->page() || !m_frame->page()->mainFrame()->loader().allowPlugins(NotAboutToInstantiatePlugin))
        return 0;

    return DOMPlugin::create(m_pluginData.get(), m_frame, m_pluginData->mimePluginIndices()[m_index]);
}

} // namespace WebCore<|MERGE_RESOLUTION|>--- conflicted
+++ resolved
@@ -64,12 +64,9 @@
 
 PassRefPtr<DOMPlugin> DOMMimeType::enabledPlugin() const
 {
-<<<<<<< HEAD
-=======
     // FIXME: allowPlugins is just a client call. We should not need
     // to bounce through the page or mainframe or loader to get there.
     // Something like: m_frame->host()->client()->allowPlugins().
->>>>>>> 8c15b39e
     if (!m_frame || !m_frame->page() || !m_frame->page()->mainFrame()->loader().allowPlugins(NotAboutToInstantiatePlugin))
         return 0;
 
