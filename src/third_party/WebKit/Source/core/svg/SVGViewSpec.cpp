/*
 * Copyright (C) 2007, 2010 Rob Buis <buis@kde.org>
 *
 * This library is free software; you can redistribute it and/or
 * modify it under the terms of the GNU Library General Public
 * License as published by the Free Software Foundation; either
 * version 2 of the License, or (at your option) any later version.
 *
 * This library is distributed in the hope that it will be useful,
 * but WITHOUT ANY WARRANTY; without even the implied warranty of
 * MERCHANTABILITY or FITNESS FOR A PARTICULAR PURPOSE.  See the GNU
 * Library General Public License for more details.
 *
 * You should have received a copy of the GNU Library General Public License
 * along with this library; see the file COPYING.LIB.  If not, write to
 * the Free Software Foundation, Inc., 51 Franklin Street, Fifth Floor,
 * Boston, MA 02110-1301, USA.
 */

#include "config.h"
#include "core/svg/SVGViewSpec.h"

#include "SVGNames.h"
#include "bindings/v8/ExceptionState.h"
#include "core/dom/Document.h"
#include "core/svg/SVGAnimatedTransformList.h"
#include "core/svg/SVGParserUtilities.h"

namespace WebCore {

// Define custom animated property 'viewBox'.
const SVGPropertyInfo* SVGViewSpec::viewBoxPropertyInfo()
{
    static const SVGPropertyInfo* s_propertyInfo = 0;
    if (!s_propertyInfo) {
        s_propertyInfo = new SVGPropertyInfo(AnimatedRect,
                                             PropertyIsReadOnly,
                                             SVGNames::viewBoxAttr,
                                             viewBoxIdentifier(),
                                             0,
                                             0);
    }
    return s_propertyInfo;
}

// Define custom animated property 'preserveAspectRatio'.
const SVGPropertyInfo* SVGViewSpec::preserveAspectRatioPropertyInfo()
{
    static const SVGPropertyInfo* s_propertyInfo = 0;
    if (!s_propertyInfo) {
        s_propertyInfo = new SVGPropertyInfo(AnimatedPreserveAspectRatio,
                                             PropertyIsReadOnly,
                                             SVGNames::preserveAspectRatioAttr,
                                             preserveAspectRatioIdentifier(),
                                             0,
                                             0);
    }
    return s_propertyInfo;
}


// Define custom non-animated property 'transform'.
const SVGPropertyInfo* SVGViewSpec::transformPropertyInfo()
{
    static const SVGPropertyInfo* s_propertyInfo = 0;
    if (!s_propertyInfo) {
        s_propertyInfo = new SVGPropertyInfo(AnimatedTransformList,
                                             PropertyIsReadOnly,
                                             SVGNames::transformAttr,
                                             transformIdentifier(),
                                             0,
                                             0);
    }
    return s_propertyInfo;
}

SVGViewSpec::SVGViewSpec(WeakPtr<SVGSVGElement> contextElement)
    : m_contextElement(contextElement)
    , m_zoomAndPan(SVGZoomAndPanMagnify)
{
    ASSERT(m_contextElement);
    ScriptWrappable::init(this);
}

const AtomicString& SVGViewSpec::viewBoxIdentifier()
{
    DEFINE_STATIC_LOCAL(AtomicString, s_identifier, ("SVGViewSpecViewBoxAttribute", AtomicString::ConstructFromLiteral));
    return s_identifier;
}

const AtomicString& SVGViewSpec::preserveAspectRatioIdentifier()
{
    DEFINE_STATIC_LOCAL(AtomicString, s_identifier, ("SVGViewSpecPreserveAspectRatioAttribute", AtomicString::ConstructFromLiteral));
    return s_identifier;
}

const AtomicString& SVGViewSpec::transformIdentifier()
{
    DEFINE_STATIC_LOCAL(AtomicString, s_identifier, ("SVGViewSpecTransformAttribute", AtomicString::ConstructFromLiteral));
    return s_identifier;
}

void SVGViewSpec::setZoomAndPan(unsigned short, ExceptionState& exceptionState)
{
    // SVGViewSpec and all of its content is read-only.
<<<<<<< HEAD
    es.throwUninformativeAndGenericDOMException(NoModificationAllowedError);
=======
    exceptionState.throwUninformativeAndGenericDOMException(NoModificationAllowedError);
>>>>>>> 8c15b39e
}

void SVGViewSpec::setTransformString(const String& transform)
{
    if (!m_contextElement)
        return;

    SVGTransformList newList;
    newList.parse(transform);

    if (SVGAnimatedProperty* wrapper = SVGAnimatedProperty::lookupWrapper<SVGElement, SVGAnimatedTransformList>(m_contextElement.get(), transformPropertyInfo()))
        static_cast<SVGAnimatedTransformList*>(wrapper)->detachListWrappers(newList.size());

    m_transform = newList;
}

String SVGViewSpec::transformString() const
{
    return SVGPropertyTraits<SVGTransformList>::toString(m_transform);
}

String SVGViewSpec::viewBoxString() const
{
    return SVGPropertyTraits<SVGRect>::toString(viewBoxBaseValue());
}

String SVGViewSpec::preserveAspectRatioString() const
{
    return SVGPropertyTraits<SVGPreserveAspectRatio>::toString(preserveAspectRatioBaseValue());
}

SVGElement* SVGViewSpec::viewTarget() const
{
    if (!m_contextElement)
        return 0;
    Element* element = m_contextElement.get()->treeScope().getElementById(m_viewTargetString);
    if (!element || !element->isSVGElement())
        return 0;
    return toSVGElement(element);
}

SVGTransformListPropertyTearOff* SVGViewSpec::transform()
{
    if (!m_contextElement)
        return 0;
    // Return the animVal here, as its readonly by default - which is exactly what we want here.
    return static_cast<SVGTransformListPropertyTearOff*>(static_pointer_cast<SVGAnimatedTransformList>(lookupOrCreateTransformWrapper(this))->animVal());
}

PassRefPtr<SVGAnimatedRect> SVGViewSpec::viewBox()
{
    if (!m_contextElement)
        return 0;
    return static_pointer_cast<SVGAnimatedRect>(lookupOrCreateViewBoxWrapper(this));
}

PassRefPtr<SVGAnimatedPreserveAspectRatio> SVGViewSpec::preserveAspectRatio()
{
    if (!m_contextElement)
        return 0;
    return static_pointer_cast<SVGAnimatedPreserveAspectRatio>(lookupOrCreatePreserveAspectRatioWrapper(this));
}

PassRefPtr<SVGAnimatedProperty> SVGViewSpec::lookupOrCreateViewBoxWrapper(SVGViewSpec* ownerType)
{
    ASSERT(ownerType);
    ASSERT(ownerType->contextElement());
    return SVGAnimatedProperty::lookupOrCreateWrapper<SVGElement, SVGAnimatedRect, SVGRect>(ownerType->contextElement(), viewBoxPropertyInfo(), ownerType->m_viewBox);
}

PassRefPtr<SVGAnimatedProperty> SVGViewSpec::lookupOrCreatePreserveAspectRatioWrapper(SVGViewSpec* ownerType)
{
    ASSERT(ownerType);
    ASSERT(ownerType->contextElement());
    return SVGAnimatedProperty::lookupOrCreateWrapper<SVGElement, SVGAnimatedPreserveAspectRatio, SVGPreserveAspectRatio>(ownerType->contextElement(), preserveAspectRatioPropertyInfo(), ownerType->m_preserveAspectRatio);
}

PassRefPtr<SVGAnimatedProperty> SVGViewSpec::lookupOrCreateTransformWrapper(SVGViewSpec* ownerType)
{
    ASSERT(ownerType);
    ASSERT(ownerType->contextElement());
    return SVGAnimatedProperty::lookupOrCreateWrapper<SVGElement, SVGAnimatedTransformList, SVGTransformList>(ownerType->contextElement(), transformPropertyInfo(), ownerType->m_transform);
}

void SVGViewSpec::reset()
{
    m_zoomAndPan = SVGZoomAndPanMagnify;
    m_transform.clear();
    m_viewBox = SVGRect();
    m_preserveAspectRatio = SVGPreserveAspectRatio();
    m_viewTargetString = emptyString();
}

static const LChar svgViewSpec[] = {'s', 'v', 'g', 'V', 'i', 'e', 'w'};
static const LChar viewBoxSpec[] = {'v', 'i', 'e', 'w', 'B', 'o', 'x'};
static const LChar preserveAspectRatioSpec[] = {'p', 'r', 'e', 's', 'e', 'r', 'v', 'e', 'A', 's', 'p', 'e', 'c', 't', 'R', 'a', 't', 'i', 'o'};
static const LChar transformSpec[] = {'t', 'r', 'a', 'n', 's', 'f', 'o', 'r', 'm'};
static const LChar zoomAndPanSpec[] = {'z', 'o', 'o', 'm', 'A', 'n', 'd', 'P', 'a', 'n'};
static const LChar viewTargetSpec[] =  {'v', 'i', 'e', 'w', 'T', 'a', 'r', 'g', 'e', 't'};

template<typename CharType>
bool SVGViewSpec::parseViewSpecInternal(const CharType* ptr, const CharType* end)
{
    if (!skipString(ptr, end, svgViewSpec, WTF_ARRAY_LENGTH(svgViewSpec)))
        return false;

    if (ptr >= end || *ptr != '(')
        return false;
    ptr++;

    while (ptr < end && *ptr != ')') {
        if (*ptr == 'v') {
            if (skipString(ptr, end, viewBoxSpec, WTF_ARRAY_LENGTH(viewBoxSpec))) {
                if (ptr >= end || *ptr != '(')
                    return false;
                ptr++;
                SVGRect viewBox;
<<<<<<< HEAD
                if (!SVGFitToViewBox::parseViewBox(&m_contextElement->document(), ptr, end, viewBox, false))
=======
                if (!SVGFitToViewBox::parseViewBox(&m_contextElement.get()->document(), ptr, end, viewBox, false))
>>>>>>> 8c15b39e
                    return false;
                setViewBoxBaseValue(viewBox);
                if (ptr >= end || *ptr != ')')
                    return false;
                ptr++;
            } else if (skipString(ptr, end, viewTargetSpec, WTF_ARRAY_LENGTH(viewTargetSpec))) {
                if (ptr >= end || *ptr != '(')
                    return false;
                const CharType* viewTargetStart = ++ptr;
                while (ptr < end && *ptr != ')')
                    ptr++;
                if (ptr >= end)
                    return false;
                setViewTargetString(String(viewTargetStart, ptr - viewTargetStart));
                ptr++;
            } else
                return false;
        } else if (*ptr == 'z') {
            if (!skipString(ptr, end, zoomAndPanSpec, WTF_ARRAY_LENGTH(zoomAndPanSpec)))
                return false;
            if (ptr >= end || *ptr != '(')
                return false;
            ptr++;
            if (!parseZoomAndPan(ptr, end, m_zoomAndPan))
                return false;
            if (ptr >= end || *ptr != ')')
                return false;
            ptr++;
        } else if (*ptr == 'p') {
            if (!skipString(ptr, end, preserveAspectRatioSpec, WTF_ARRAY_LENGTH(preserveAspectRatioSpec)))
                return false;
            if (ptr >= end || *ptr != '(')
                return false;
            ptr++;
            SVGPreserveAspectRatio preserveAspectRatio;
            if (!preserveAspectRatio.parse(ptr, end, false))
                return false;
            setPreserveAspectRatioBaseValue(preserveAspectRatio);
            if (ptr >= end || *ptr != ')')
                return false;
            ptr++;
        } else if (*ptr == 't') {
            if (!skipString(ptr, end, transformSpec, WTF_ARRAY_LENGTH(transformSpec)))
                return false;
            if (ptr >= end || *ptr != '(')
                return false;
            ptr++;
            parseTransformAttribute(m_transform, ptr, end, DoNotClearList);
            if (ptr >= end || *ptr != ')')
                return false;
            ptr++;
        } else
            return false;

        if (ptr < end && *ptr == ';')
            ptr++;
    }

    if (ptr >= end || *ptr != ')')
        return false;

    return true;
}

bool SVGViewSpec::parseViewSpec(const String& spec)
{
    if (spec.isEmpty() || !m_contextElement)
        return false;
    if (spec.is8Bit()) {
        const LChar* ptr = spec.characters8();
        const LChar* end = ptr + spec.length();
        return parseViewSpecInternal(ptr, end);
    }
    const UChar* ptr = spec.characters16();
    const UChar* end = ptr + spec.length();
    return parseViewSpecInternal(ptr, end);
}

}<|MERGE_RESOLUTION|>--- conflicted
+++ resolved
@@ -103,11 +103,7 @@
 void SVGViewSpec::setZoomAndPan(unsigned short, ExceptionState& exceptionState)
 {
     // SVGViewSpec and all of its content is read-only.
-<<<<<<< HEAD
-    es.throwUninformativeAndGenericDOMException(NoModificationAllowedError);
-=======
     exceptionState.throwUninformativeAndGenericDOMException(NoModificationAllowedError);
->>>>>>> 8c15b39e
 }
 
 void SVGViewSpec::setTransformString(const String& transform)
@@ -225,11 +221,7 @@
                     return false;
                 ptr++;
                 SVGRect viewBox;
-<<<<<<< HEAD
-                if (!SVGFitToViewBox::parseViewBox(&m_contextElement->document(), ptr, end, viewBox, false))
-=======
                 if (!SVGFitToViewBox::parseViewBox(&m_contextElement.get()->document(), ptr, end, viewBox, false))
->>>>>>> 8c15b39e
                     return false;
                 setViewBoxBaseValue(viewBox);
                 if (ptr >= end || *ptr != ')')
