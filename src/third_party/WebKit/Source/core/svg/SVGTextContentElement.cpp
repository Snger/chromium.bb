--- conflicted
+++ resolved
@@ -119,11 +119,7 @@
 
     unsigned numberOfChars = getNumberOfChars();
     if (charnum >= numberOfChars) {
-<<<<<<< HEAD
-        es.throwUninformativeAndGenericDOMException(IndexSizeError);
-=======
-        exceptionState.throwUninformativeAndGenericDOMException(IndexSizeError);
->>>>>>> 8c15b39e
+        exceptionState.throwUninformativeAndGenericDOMException(IndexSizeError);
         return 0.0f;
     }
 
@@ -138,11 +134,7 @@
     document().updateLayoutIgnorePendingStylesheets();
 
     if (charnum > getNumberOfChars()) {
-<<<<<<< HEAD
-        es.throwUninformativeAndGenericDOMException(IndexSizeError);
-=======
-        exceptionState.throwUninformativeAndGenericDOMException(IndexSizeError);
->>>>>>> 8c15b39e
+        exceptionState.throwUninformativeAndGenericDOMException(IndexSizeError);
         return FloatPoint();
     }
 
@@ -154,11 +146,7 @@
     document().updateLayoutIgnorePendingStylesheets();
 
     if (charnum > getNumberOfChars()) {
-<<<<<<< HEAD
-        es.throwUninformativeAndGenericDOMException(IndexSizeError);
-=======
-        exceptionState.throwUninformativeAndGenericDOMException(IndexSizeError);
->>>>>>> 8c15b39e
+        exceptionState.throwUninformativeAndGenericDOMException(IndexSizeError);
         return FloatPoint();
     }
 
@@ -170,11 +158,7 @@
     document().updateLayoutIgnorePendingStylesheets();
 
     if (charnum > getNumberOfChars()) {
-<<<<<<< HEAD
-        es.throwUninformativeAndGenericDOMException(IndexSizeError);
-=======
-        exceptionState.throwUninformativeAndGenericDOMException(IndexSizeError);
->>>>>>> 8c15b39e
+        exceptionState.throwUninformativeAndGenericDOMException(IndexSizeError);
         return SVGRect();
     }
 
@@ -186,11 +170,7 @@
     document().updateLayoutIgnorePendingStylesheets();
 
     if (charnum > getNumberOfChars()) {
-<<<<<<< HEAD
-        es.throwUninformativeAndGenericDOMException(IndexSizeError);
-=======
-        exceptionState.throwUninformativeAndGenericDOMException(IndexSizeError);
->>>>>>> 8c15b39e
+        exceptionState.throwUninformativeAndGenericDOMException(IndexSizeError);
         return 0.0f;
     }
 
@@ -207,11 +187,7 @@
 {
     unsigned numberOfChars = getNumberOfChars();
     if (charnum >= numberOfChars) {
-<<<<<<< HEAD
-        es.throwUninformativeAndGenericDOMException(IndexSizeError);
-=======
-        exceptionState.throwUninformativeAndGenericDOMException(IndexSizeError);
->>>>>>> 8c15b39e
+        exceptionState.throwUninformativeAndGenericDOMException(IndexSizeError);
         return;
     }
 
