/*
 * Copyright (C) 2004, 2005 Nikolas Zimmermann <zimmermann@kde.org>
 * Copyright (C) 2004, 2005, 2006, 2007 Rob Buis <buis@kde.org>
 * Copyright (C) Research In Motion Limited 2011. All rights reserved.
 *
 * This library is free software; you can redistribute it and/or
 * modify it under the terms of the GNU Library General Public
 * License as published by the Free Software Foundation; either
 * version 2 of the License, or (at your option) any later version.
 *
 * This library is distributed in the hope that it will be useful,
 * but WITHOUT ANY WARRANTY; without even the implied warranty of
 * MERCHANTABILITY or FITNESS FOR A PARTICULAR PURPOSE.  See the GNU
 * Library General Public License for more details.
 *
 * You should have received a copy of the GNU Library General Public License
 * along with this library; see the file COPYING.LIB.  If not, write to
 * the Free Software Foundation, Inc., 51 Franklin Street, Fifth Floor,
 * Boston, MA 02110-1301, USA.
 */

#include "config.h"
#include "core/svg/SVGColor.h"

#include "bindings/v8/ExceptionState.h"
#include "core/css/CSSParser.h"
#include "core/css/RGBColor.h"

namespace WebCore {

SVGColor::SVGColor(const SVGColorType& colorType)
    : CSSValue(SVGColorClass)
    , m_colorType(colorType)
{
}

SVGColor::SVGColor(ClassType classType, const SVGColorType& colorType)
    : CSSValue(classType)
    , m_colorType(colorType)
{
}

PassRefPtr<RGBColor> SVGColor::rgbColor() const
{
    return RGBColor::create(m_color.rgb());
}

Color SVGColor::colorFromRGBColorString(const String& colorString)
{
    // FIXME: Rework css parser so it is more SVG aware.
    RGBA32 color;
    if (CSSParser::parseColor(color, colorString.stripWhiteSpace()))
        return color;
    return Color();
}

void SVGColor::setRGBColor(const String&, ExceptionState& exceptionState)
{
    // The whole SVGColor interface is deprecated in SVG 1.1 (2nd edition).
    // The setters are the most problematic part so we remove the support for those first.
<<<<<<< HEAD
    es.throwUninformativeAndGenericDOMException(NoModificationAllowedError);
=======
    exceptionState.throwUninformativeAndGenericDOMException(NoModificationAllowedError);
>>>>>>> 8c15b39e
}

void SVGColor::setRGBColorICCColor(const String&, const String&, ExceptionState& exceptionState)
{
<<<<<<< HEAD
    es.throwUninformativeAndGenericDOMException(NoModificationAllowedError);
=======
    exceptionState.throwUninformativeAndGenericDOMException(NoModificationAllowedError);
>>>>>>> 8c15b39e
}

void SVGColor::setColor(unsigned short, const String&, const String&, ExceptionState& exceptionState)
{
<<<<<<< HEAD
    es.throwUninformativeAndGenericDOMException(NoModificationAllowedError);
=======
    exceptionState.throwUninformativeAndGenericDOMException(NoModificationAllowedError);
>>>>>>> 8c15b39e
}

String SVGColor::customCSSText() const
{
    switch (m_colorType) {
    case SVG_COLORTYPE_UNKNOWN:
        return String();
    case SVG_COLORTYPE_RGBCOLOR_ICCCOLOR:
    case SVG_COLORTYPE_RGBCOLOR:
        // FIXME: No ICC color support.
        return m_color.serialized();
    case SVG_COLORTYPE_CURRENTCOLOR:
        if (m_color.isValid())
            return m_color.serialized();
        return "currentColor";
    }

    ASSERT_NOT_REACHED();
    return String();
}

SVGColor::SVGColor(ClassType classType, const SVGColor& cloneFrom)
    : CSSValue(classType, /*isCSSOMSafe*/ true)
    , m_color(cloneFrom.m_color)
    , m_colorType(cloneFrom.m_colorType)
{
}

PassRefPtr<SVGColor> SVGColor::cloneForCSSOM() const
{
    return adoptRef(new SVGColor(SVGColorClass, *this));
}

bool SVGColor::equals(const SVGColor& other) const
{
    return m_colorType == other.m_colorType && m_color == other.m_color;
}

}<|MERGE_RESOLUTION|>--- conflicted
+++ resolved
@@ -58,29 +58,17 @@
 {
     // The whole SVGColor interface is deprecated in SVG 1.1 (2nd edition).
     // The setters are the most problematic part so we remove the support for those first.
-<<<<<<< HEAD
-    es.throwUninformativeAndGenericDOMException(NoModificationAllowedError);
-=======
     exceptionState.throwUninformativeAndGenericDOMException(NoModificationAllowedError);
->>>>>>> 8c15b39e
 }
 
 void SVGColor::setRGBColorICCColor(const String&, const String&, ExceptionState& exceptionState)
 {
-<<<<<<< HEAD
-    es.throwUninformativeAndGenericDOMException(NoModificationAllowedError);
-=======
     exceptionState.throwUninformativeAndGenericDOMException(NoModificationAllowedError);
->>>>>>> 8c15b39e
 }
 
 void SVGColor::setColor(unsigned short, const String&, const String&, ExceptionState& exceptionState)
 {
-<<<<<<< HEAD
-    es.throwUninformativeAndGenericDOMException(NoModificationAllowedError);
-=======
     exceptionState.throwUninformativeAndGenericDOMException(NoModificationAllowedError);
->>>>>>> 8c15b39e
 }
 
 String SVGColor::customCSSText() const
