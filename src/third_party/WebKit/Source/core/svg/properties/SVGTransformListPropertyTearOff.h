--- conflicted
+++ resolved
@@ -43,11 +43,7 @@
     {
         ASSERT(m_values);
         if (!matrix) {
-<<<<<<< HEAD
-            es.throwUninformativeAndGenericDOMException(TypeMismatchError);
-=======
             exceptionState.throwUninformativeAndGenericDOMException(TypeMismatchError);
->>>>>>> 8c15b39e
             return 0;
         }
         return SVGPropertyTearOff<SVGTransform>::create(m_values->createSVGTransformFromMatrix(matrix->propertyReference()));
