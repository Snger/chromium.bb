--- conflicted
+++ resolved
@@ -257,11 +257,7 @@
         parseValueInternal<UChar>(string, convertedNumber, type);
 
     if (!success) {
-<<<<<<< HEAD
-        es.throwUninformativeAndGenericDOMException(SyntaxError);
-=======
         exceptionState.throwUninformativeAndGenericDOMException(SyntaxError);
->>>>>>> 8c15b39e
         return;
     }
 
@@ -277,11 +273,7 @@
 void SVGLength::newValueSpecifiedUnits(unsigned short type, float value, ExceptionState& exceptionState)
 {
     if (type == LengthTypeUnknown || type > LengthTypePC) {
-<<<<<<< HEAD
-        es.throwUninformativeAndGenericDOMException(NotSupportedError);
-=======
         exceptionState.throwUninformativeAndGenericDOMException(NotSupportedError);
->>>>>>> 8c15b39e
         return;
     }
 
@@ -292,11 +284,7 @@
 void SVGLength::convertToSpecifiedUnits(unsigned short type, const SVGLengthContext& context, ExceptionState& exceptionState)
 {
     if (type == LengthTypeUnknown || type > LengthTypePC) {
-<<<<<<< HEAD
-        es.throwUninformativeAndGenericDOMException(NotSupportedError);
-=======
         exceptionState.throwUninformativeAndGenericDOMException(NotSupportedError);
->>>>>>> 8c15b39e
         return;
     }
 
