/*
 * Copyright (C) 2004, 2005, 2008 Nikolas Zimmermann <zimmermann@kde.org>
 * Copyright (C) 2004, 2005, 2006, 2007 Rob Buis <buis@kde.org>
 * Copyright (C) 2010 Dirk Schulze <krit@webkit.org>
 *
 * This library is free software; you can redistribute it and/or
 * modify it under the terms of the GNU Library General Public
 * License as published by the Free Software Foundation; either
 * version 2 of the License, or (at your option) any later version.
 *
 * This library is distributed in the hope that it will be useful,
 * but WITHOUT ANY WARRANTY; without even the implied warranty of
 * MERCHANTABILITY or FITNESS FOR A PARTICULAR PURPOSE.  See the GNU
 * Library General Public License for more details.
 *
 * You should have received a copy of the GNU Library General Public License
 * along with this library; see the file COPYING.LIB.  If not, write to
 * the Free Software Foundation, Inc., 51 Franklin Street, Fifth Floor,
 * Boston, MA 02110-1301, USA.
 */

#include "config.h"
#include "core/svg/SVGPreserveAspectRatio.h"

#include "bindings/v8/ExceptionState.h"
#include "core/dom/ExceptionCode.h"
#include "core/svg/SVGParserUtilities.h"
#include "platform/geometry/FloatRect.h"
#include "platform/transforms/AffineTransform.h"
#include "wtf/text/WTFString.h"

namespace WebCore {

SVGPreserveAspectRatio::SVGPreserveAspectRatio()
    : m_align(SVG_PRESERVEASPECTRATIO_XMIDYMID)
    , m_meetOrSlice(SVG_MEETORSLICE_MEET)
{
}

void SVGPreserveAspectRatio::setAlign(unsigned short align, ExceptionState& exceptionState)
{
    if (align == SVG_PRESERVEASPECTRATIO_UNKNOWN || align > SVG_PRESERVEASPECTRATIO_XMAXYMAX) {
<<<<<<< HEAD
        es.throwUninformativeAndGenericDOMException(NotSupportedError);
=======
        exceptionState.throwUninformativeAndGenericDOMException(NotSupportedError);
>>>>>>> 8c15b39e
        return;
    }

    m_align = static_cast<SVGPreserveAspectRatioType>(align);
}

void SVGPreserveAspectRatio::setMeetOrSlice(unsigned short meetOrSlice, ExceptionState& exceptionState)
{
    if (meetOrSlice == SVG_MEETORSLICE_UNKNOWN || meetOrSlice > SVG_MEETORSLICE_SLICE) {
<<<<<<< HEAD
        es.throwUninformativeAndGenericDOMException(NotSupportedError);
=======
        exceptionState.throwUninformativeAndGenericDOMException(NotSupportedError);
>>>>>>> 8c15b39e
        return;
    }

    m_meetOrSlice = static_cast<SVGMeetOrSliceType>(meetOrSlice);
}

template<typename CharType>
bool SVGPreserveAspectRatio::parseInternal(const CharType*& ptr, const CharType* end, bool validate)
{
    // FIXME: Rewrite this parser, without gotos!
    if (!skipOptionalSVGSpaces(ptr, end))
        goto bailOut;

    if (*ptr == 'd') {
        if (!skipString(ptr, end, "defer"))
            goto bailOut;

        // FIXME: We just ignore the "defer" here.
        if (ptr == end)
            return true;

        if (!skipOptionalSVGSpaces(ptr, end))
            goto bailOut;
    }

    if (*ptr == 'n') {
        if (!skipString(ptr, end, "none"))
            goto bailOut;
        m_align = SVG_PRESERVEASPECTRATIO_NONE;
        skipOptionalSVGSpaces(ptr, end);
    } else if (*ptr == 'x') {
        if ((end - ptr) < 8)
            goto bailOut;
        if (ptr[1] != 'M' || ptr[4] != 'Y' || ptr[5] != 'M')
            goto bailOut;
        if (ptr[2] == 'i') {
            if (ptr[3] == 'n') {
                if (ptr[6] == 'i') {
                    if (ptr[7] == 'n')
                        m_align = SVG_PRESERVEASPECTRATIO_XMINYMIN;
                    else if (ptr[7] == 'd')
                        m_align = SVG_PRESERVEASPECTRATIO_XMINYMID;
                    else
                        goto bailOut;
                } else if (ptr[6] == 'a' && ptr[7] == 'x')
                     m_align = SVG_PRESERVEASPECTRATIO_XMINYMAX;
                else
                     goto bailOut;
            } else if (ptr[3] == 'd') {
                if (ptr[6] == 'i') {
                    if (ptr[7] == 'n')
                        m_align = SVG_PRESERVEASPECTRATIO_XMIDYMIN;
                    else if (ptr[7] == 'd')
                        m_align = SVG_PRESERVEASPECTRATIO_XMIDYMID;
                    else
                        goto bailOut;
                } else if (ptr[6] == 'a' && ptr[7] == 'x')
                    m_align = SVG_PRESERVEASPECTRATIO_XMIDYMAX;
                else
                    goto bailOut;
            } else
                goto bailOut;
        } else if (ptr[2] == 'a' && ptr[3] == 'x') {
            if (ptr[6] == 'i') {
                if (ptr[7] == 'n')
                    m_align = SVG_PRESERVEASPECTRATIO_XMAXYMIN;
                else if (ptr[7] == 'd')
                    m_align = SVG_PRESERVEASPECTRATIO_XMAXYMID;
                else
                    goto bailOut;
            } else if (ptr[6] == 'a' && ptr[7] == 'x')
                m_align = SVG_PRESERVEASPECTRATIO_XMAXYMAX;
            else
                goto bailOut;
        } else
            goto bailOut;
        ptr += 8;
        skipOptionalSVGSpaces(ptr, end);
    } else
        goto bailOut;

    if (ptr < end) {
        if (*ptr == 'm') {
            if (!skipString(ptr, end, "meet"))
                goto bailOut;
            skipOptionalSVGSpaces(ptr, end);
        } else if (*ptr == 's') {
            if (!skipString(ptr, end, "slice"))
                goto bailOut;
            skipOptionalSVGSpaces(ptr, end);
            if (m_align != SVG_PRESERVEASPECTRATIO_NONE)
                m_meetOrSlice = SVG_MEETORSLICE_SLICE;
        }
    }

    if (end != ptr && validate) {
bailOut:
        m_align = SVG_PRESERVEASPECTRATIO_XMIDYMID;
        m_meetOrSlice = SVG_MEETORSLICE_MEET;
        return false;
    }
    return true;
}

void SVGPreserveAspectRatio::parse(const String& string)
{
    if (string.isEmpty()) {
        const LChar* ptr = 0;
        parseInternal(ptr, ptr, true);
    } else if (string.is8Bit()) {
        const LChar* ptr = string.characters8();
        const LChar* end = ptr + string.length();
        parseInternal(ptr, end, true);
    } else {
        const UChar* ptr = string.characters16();
        const UChar* end = ptr + string.length();
        parseInternal(ptr, end, true);
    }
}

bool SVGPreserveAspectRatio::parse(const LChar*& ptr, const LChar* end, bool validate)
{
    return parseInternal(ptr, end, validate);
}

bool SVGPreserveAspectRatio::parse(const UChar*& ptr, const UChar* end, bool validate)
{
    return parseInternal(ptr, end, validate);
}

void SVGPreserveAspectRatio::transformRect(FloatRect& destRect, FloatRect& srcRect)
{
    if (m_align == SVG_PRESERVEASPECTRATIO_NONE)
        return;

    FloatSize imageSize = srcRect.size();
    float origDestWidth = destRect.width();
    float origDestHeight = destRect.height();
    switch (m_meetOrSlice) {
    case SVGPreserveAspectRatio::SVG_MEETORSLICE_UNKNOWN:
        break;
    case SVGPreserveAspectRatio::SVG_MEETORSLICE_MEET: {
        float widthToHeightMultiplier = srcRect.height() / srcRect.width();
        if (origDestHeight > origDestWidth * widthToHeightMultiplier) {
            destRect.setHeight(origDestWidth * widthToHeightMultiplier);
            switch (m_align) {
            case SVGPreserveAspectRatio::SVG_PRESERVEASPECTRATIO_XMINYMID:
            case SVGPreserveAspectRatio::SVG_PRESERVEASPECTRATIO_XMIDYMID:
            case SVGPreserveAspectRatio::SVG_PRESERVEASPECTRATIO_XMAXYMID:
                destRect.setY(destRect.y() + origDestHeight / 2 - destRect.height() / 2);
                break;
            case SVGPreserveAspectRatio::SVG_PRESERVEASPECTRATIO_XMINYMAX:
            case SVGPreserveAspectRatio::SVG_PRESERVEASPECTRATIO_XMIDYMAX:
            case SVGPreserveAspectRatio::SVG_PRESERVEASPECTRATIO_XMAXYMAX:
                destRect.setY(destRect.y() + origDestHeight - destRect.height());
                break;
            default:
                break;
            }
        }
        if (origDestWidth > origDestHeight / widthToHeightMultiplier) {
            destRect.setWidth(origDestHeight / widthToHeightMultiplier);
            switch (m_align) {
            case SVGPreserveAspectRatio::SVG_PRESERVEASPECTRATIO_XMIDYMIN:
            case SVGPreserveAspectRatio::SVG_PRESERVEASPECTRATIO_XMIDYMID:
            case SVGPreserveAspectRatio::SVG_PRESERVEASPECTRATIO_XMIDYMAX:
                destRect.setX(destRect.x() + origDestWidth / 2 - destRect.width() / 2);
                break;
            case SVGPreserveAspectRatio::SVG_PRESERVEASPECTRATIO_XMAXYMIN:
            case SVGPreserveAspectRatio::SVG_PRESERVEASPECTRATIO_XMAXYMID:
            case SVGPreserveAspectRatio::SVG_PRESERVEASPECTRATIO_XMAXYMAX:
                destRect.setX(destRect.x() + origDestWidth - destRect.width());
                break;
            default:
                break;
            }
        }
        break;
    }
    case SVGPreserveAspectRatio::SVG_MEETORSLICE_SLICE: {
        float widthToHeightMultiplier = srcRect.height() / srcRect.width();
        // if the destination height is less than the height of the image we'll be drawing
        if (origDestHeight < origDestWidth * widthToHeightMultiplier) {
            float destToSrcMultiplier = srcRect.width() / destRect.width();
            srcRect.setHeight(destRect.height() * destToSrcMultiplier);
            switch (m_align) {
            case SVGPreserveAspectRatio::SVG_PRESERVEASPECTRATIO_XMINYMID:
            case SVGPreserveAspectRatio::SVG_PRESERVEASPECTRATIO_XMIDYMID:
            case SVGPreserveAspectRatio::SVG_PRESERVEASPECTRATIO_XMAXYMID:
                srcRect.setY(srcRect.y() + imageSize.height() / 2 - srcRect.height() / 2);
                break;
            case SVGPreserveAspectRatio::SVG_PRESERVEASPECTRATIO_XMINYMAX:
            case SVGPreserveAspectRatio::SVG_PRESERVEASPECTRATIO_XMIDYMAX:
            case SVGPreserveAspectRatio::SVG_PRESERVEASPECTRATIO_XMAXYMAX:
                srcRect.setY(srcRect.y() + imageSize.height() - srcRect.height());
                break;
            default:
                break;
            }
        }
        // if the destination width is less than the width of the image we'll be drawing
        if (origDestWidth < origDestHeight / widthToHeightMultiplier) {
            float destToSrcMultiplier = srcRect.height() / destRect.height();
            srcRect.setWidth(destRect.width() * destToSrcMultiplier);
            switch (m_align) {
            case SVGPreserveAspectRatio::SVG_PRESERVEASPECTRATIO_XMIDYMIN:
            case SVGPreserveAspectRatio::SVG_PRESERVEASPECTRATIO_XMIDYMID:
            case SVGPreserveAspectRatio::SVG_PRESERVEASPECTRATIO_XMIDYMAX:
                srcRect.setX(srcRect.x() + imageSize.width() / 2 - srcRect.width() / 2);
                break;
            case SVGPreserveAspectRatio::SVG_PRESERVEASPECTRATIO_XMAXYMIN:
            case SVGPreserveAspectRatio::SVG_PRESERVEASPECTRATIO_XMAXYMID:
            case SVGPreserveAspectRatio::SVG_PRESERVEASPECTRATIO_XMAXYMAX:
                srcRect.setX(srcRect.x() + imageSize.width() - srcRect.width());
                break;
            default:
                break;
            }
        }
        break;
    }
    }
}

AffineTransform SVGPreserveAspectRatio::getCTM(float logicalX, float logicalY, float logicalWidth, float logicalHeight, float physicalWidth, float physicalHeight) const
{
    AffineTransform transform;
    if (m_align == SVG_PRESERVEASPECTRATIO_UNKNOWN)
        return transform;

    double extendedLogicalX = logicalX;
    double extendedLogicalY = logicalY;
    double extendedLogicalWidth = logicalWidth;
    double extendedLogicalHeight = logicalHeight;
    double extendedPhysicalWidth = physicalWidth;
    double extendedPhysicalHeight = physicalHeight;
    double logicalRatio = extendedLogicalWidth / extendedLogicalHeight;
    double physicalRatio = extendedPhysicalWidth / extendedPhysicalHeight;

    if (m_align == SVG_PRESERVEASPECTRATIO_NONE) {
        transform.scaleNonUniform(extendedPhysicalWidth / extendedLogicalWidth, extendedPhysicalHeight / extendedLogicalHeight);
        transform.translate(-extendedLogicalX, -extendedLogicalY);
        return transform;
    }

    if ((logicalRatio < physicalRatio && (m_meetOrSlice == SVG_MEETORSLICE_MEET)) || (logicalRatio >= physicalRatio && (m_meetOrSlice == SVG_MEETORSLICE_SLICE))) {
        transform.scaleNonUniform(extendedPhysicalHeight / extendedLogicalHeight, extendedPhysicalHeight / extendedLogicalHeight);

        if (m_align == SVG_PRESERVEASPECTRATIO_XMINYMIN || m_align == SVG_PRESERVEASPECTRATIO_XMINYMID || m_align == SVG_PRESERVEASPECTRATIO_XMINYMAX)
            transform.translate(-extendedLogicalX, -extendedLogicalY);
        else if (m_align == SVG_PRESERVEASPECTRATIO_XMIDYMIN || m_align == SVG_PRESERVEASPECTRATIO_XMIDYMID || m_align == SVG_PRESERVEASPECTRATIO_XMIDYMAX)
            transform.translate(-extendedLogicalX - (extendedLogicalWidth - extendedPhysicalWidth * extendedLogicalHeight / extendedPhysicalHeight) / 2, -extendedLogicalY);
        else
            transform.translate(-extendedLogicalX - (extendedLogicalWidth - extendedPhysicalWidth * extendedLogicalHeight / extendedPhysicalHeight), -extendedLogicalY);

        return transform;
    }

    transform.scaleNonUniform(extendedPhysicalWidth / extendedLogicalWidth, extendedPhysicalWidth / extendedLogicalWidth);

    if (m_align == SVG_PRESERVEASPECTRATIO_XMINYMIN || m_align == SVG_PRESERVEASPECTRATIO_XMIDYMIN || m_align == SVG_PRESERVEASPECTRATIO_XMAXYMIN)
        transform.translate(-extendedLogicalX, -extendedLogicalY);
    else if (m_align == SVG_PRESERVEASPECTRATIO_XMINYMID || m_align == SVG_PRESERVEASPECTRATIO_XMIDYMID || m_align == SVG_PRESERVEASPECTRATIO_XMAXYMID)
        transform.translate(-extendedLogicalX, -extendedLogicalY - (extendedLogicalHeight - extendedPhysicalHeight * extendedLogicalWidth / extendedPhysicalWidth) / 2);
    else
        transform.translate(-extendedLogicalX, -extendedLogicalY - (extendedLogicalHeight - extendedPhysicalHeight * extendedLogicalWidth / extendedPhysicalWidth));

    return transform;
}

String SVGPreserveAspectRatio::valueAsString() const
{
    String alignType;

    switch (m_align) {
    case SVG_PRESERVEASPECTRATIO_NONE:
        alignType = "none";
        break;
    case SVG_PRESERVEASPECTRATIO_XMINYMIN:
        alignType = "xMinYMin";
        break;
    case SVG_PRESERVEASPECTRATIO_XMIDYMIN:
        alignType = "xMidYMin";
        break;
    case SVG_PRESERVEASPECTRATIO_XMAXYMIN:
        alignType = "xMaxYMin";
        break;
    case SVG_PRESERVEASPECTRATIO_XMINYMID:
        alignType = "xMinYMid";
        break;
    case SVG_PRESERVEASPECTRATIO_XMIDYMID:
        alignType = "xMidYMid";
        break;
    case SVG_PRESERVEASPECTRATIO_XMAXYMID:
        alignType = "xMaxYMid";
        break;
    case SVG_PRESERVEASPECTRATIO_XMINYMAX:
        alignType = "xMinYMax";
        break;
    case SVG_PRESERVEASPECTRATIO_XMIDYMAX:
        alignType = "xMidYMax";
        break;
    case SVG_PRESERVEASPECTRATIO_XMAXYMAX:
        alignType = "xMaxYMax";
        break;
    case SVG_PRESERVEASPECTRATIO_UNKNOWN:
        alignType = "unknown";
        break;
    };

    switch (m_meetOrSlice) {
    default:
    case SVG_MEETORSLICE_UNKNOWN:
        return alignType;
    case SVG_MEETORSLICE_MEET:
        return alignType + " meet";
    case SVG_MEETORSLICE_SLICE:
        return alignType + " slice";
    }
}

}<|MERGE_RESOLUTION|>--- conflicted
+++ resolved
@@ -40,11 +40,7 @@
 void SVGPreserveAspectRatio::setAlign(unsigned short align, ExceptionState& exceptionState)
 {
     if (align == SVG_PRESERVEASPECTRATIO_UNKNOWN || align > SVG_PRESERVEASPECTRATIO_XMAXYMAX) {
-<<<<<<< HEAD
-        es.throwUninformativeAndGenericDOMException(NotSupportedError);
-=======
         exceptionState.throwUninformativeAndGenericDOMException(NotSupportedError);
->>>>>>> 8c15b39e
         return;
     }
 
@@ -54,11 +50,7 @@
 void SVGPreserveAspectRatio::setMeetOrSlice(unsigned short meetOrSlice, ExceptionState& exceptionState)
 {
     if (meetOrSlice == SVG_MEETORSLICE_UNKNOWN || meetOrSlice > SVG_MEETORSLICE_SLICE) {
-<<<<<<< HEAD
-        es.throwUninformativeAndGenericDOMException(NotSupportedError);
-=======
         exceptionState.throwUninformativeAndGenericDOMException(NotSupportedError);
->>>>>>> 8c15b39e
         return;
     }
 
