--- conflicted
+++ resolved
@@ -80,12 +80,8 @@
 
     int keyCode() const; // key code for keydown and keyup, character for keypress
     int charCode() const; // character code for keypress, 0 for keydown and keyup
-<<<<<<< HEAD
     bool repeat() const { return modifiers() & PlatformEvent::IsAutoRepeat; }
-=======
-    bool repeat() const { return m_isAutoRepeat; }
     bool bbIsNumLock() const { return m_bbIsNumLock; }
->>>>>>> b3c63f2c
 
     const AtomicString& interfaceName() const override;
     bool isKeyboardEvent() const override;
@@ -110,11 +106,7 @@
     String m_code;
     String m_key;
     unsigned m_location;
-<<<<<<< HEAD
-=======
-    bool m_isAutoRepeat : 1;
     bool m_bbIsNumLock : 1;
->>>>>>> b3c63f2c
 };
 
 class KeyboardEventDispatchMediator : public EventDispatchMediator {
