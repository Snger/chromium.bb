--- conflicted
+++ resolved
@@ -85,11 +85,8 @@
 
     bool fromTouch() const { return m_syntheticEventType == PlatformMouseEvent::FromTouch; }
     bool fromContextMenuKey() const { return m_syntheticEventType == PlatformMouseEvent::FromContextMenuKey; }
-<<<<<<< HEAD
-=======
 
     const AtomicString& interfaceName() const override;
->>>>>>> db960c73
 
     bool isMouseEvent() const override;
     int which() const final;
