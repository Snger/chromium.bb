--- conflicted
+++ resolved
@@ -37,12 +37,9 @@
     readonly attribute boolean          altKey;
     readonly attribute boolean          metaKey;
     readonly attribute boolean          repeat;
-<<<<<<< HEAD
+    readonly attribute boolean          bbIsNumLock;
     // TODO(philipj): readonly attribute boolean isComposing;
     boolean getModifierState(DOMString keyArg);
-=======
-    readonly attribute boolean          bbIsNumLock;
->>>>>>> fc5b5d66
 
     // https://w3c.github.io/uievents/#idl-interface-KeyboardEvent-initializers
     // FIXME: this does not match the version in the spec.
