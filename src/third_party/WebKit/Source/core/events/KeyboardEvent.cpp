/**
 * Copyright (C) 2001 Peter Kelly (pmk@post.com)
 * Copyright (C) 2001 Tobias Anton (anton@stud.fbi.fh-darmstadt.de)
 * Copyright (C) 2006 Samuel Weinig (sam.weinig@gmail.com)
 * Copyright (C) 2003, 2005, 2006, 2007 Apple Inc. All rights reserved.
 *
 * This library is free software; you can redistribute it and/or
 * modify it under the terms of the GNU Library General Public
 * License as published by the Free Software Foundation; either
 * version 2 of the License, or (at your option) any later version.
 *
 * This library is distributed in the hope that it will be useful,
 * but WITHOUT ANY WARRANTY; without even the implied warranty of
 * MERCHANTABILITY or FITNESS FOR A PARTICULAR PURPOSE.  See the GNU
 * Library General Public License for more details.
 *
 * You should have received a copy of the GNU Library General Public License
 * along with this library; see the file COPYING.LIB.  If not, write to
 * the Free Software Foundation, Inc., 51 Franklin Street, Fifth Floor,
 * Boston, MA 02110-1301, USA.
 */

#include "config.h"
#include "core/events/KeyboardEvent.h"

#include "bindings/core/v8/DOMWrapperWorld.h"
#include "bindings/core/v8/ScriptState.h"
#include "platform/PlatformKeyboardEvent.h"
#include "platform/WindowsKeyboardCodes.h"

namespace blink {

static inline const AtomicString& eventTypeForKeyboardEventType(PlatformEvent::Type type)
{
    switch (type) {
        case PlatformEvent::KeyUp:
            return EventTypeNames::keyup;
        case PlatformEvent::RawKeyDown:
            return EventTypeNames::keydown;
        case PlatformEvent::Char:
            return EventTypeNames::keypress;
        case PlatformEvent::KeyDown:
            // The caller should disambiguate the combined event into RawKeyDown or Char events.
            break;
        default:
            break;
    }
    ASSERT_NOT_REACHED();
    return EventTypeNames::keydown;
}

static inline KeyboardEvent::KeyLocationCode keyLocationCode(const PlatformKeyboardEvent& key)
{
    if (key.isKeypad())
        return KeyboardEvent::DOM_KEY_LOCATION_NUMPAD;
    if (key.modifiers() & PlatformEvent::IsLeft)
        return KeyboardEvent::DOM_KEY_LOCATION_LEFT;
    if (key.modifiers() & PlatformEvent::IsRight)
        return KeyboardEvent::DOM_KEY_LOCATION_RIGHT;
    return KeyboardEvent::DOM_KEY_LOCATION_STANDARD;
}

PassRefPtrWillBeRawPtr<KeyboardEvent> KeyboardEvent::create(ScriptState* scriptState, const AtomicString& type, const KeyboardEventInit& initializer)
{
    if (scriptState->world().isIsolatedWorld())
        UIEventWithKeyState::didCreateEventInIsolatedWorld(initializer.ctrlKey(), initializer.altKey(), initializer.shiftKey(), initializer.metaKey());
    return adoptRefWillBeNoop(new KeyboardEvent(type, initializer));
}

KeyboardEvent::KeyboardEvent()
    : m_location(DOM_KEY_LOCATION_STANDARD)
<<<<<<< HEAD
=======
    , m_isAutoRepeat(false)
    , m_bbIsNumLock(false)
>>>>>>> b3c63f2c
{
}

KeyboardEvent::KeyboardEvent(const PlatformKeyboardEvent& key, AbstractView* view)
    : UIEventWithKeyState(eventTypeForKeyboardEventType(key.type()), true, true, view, 0, key.modifiers(), InputDeviceCapabilities::doesntFireTouchEventsSourceCapabilities())
    , m_keyEvent(adoptPtr(new PlatformKeyboardEvent(key)))
    , m_keyIdentifier(key.keyIdentifier())
    , m_code(key.code())
    , m_key(key.key())
    , m_location(keyLocationCode(key))
<<<<<<< HEAD
=======
    , m_isAutoRepeat(key.isAutoRepeat())
    , m_bbIsNumLock(key.bbIsNumLock())
>>>>>>> b3c63f2c
{
    setPlatformTimeStamp(key.timestamp());
    initLocationModifiers(m_location);
}

KeyboardEvent::KeyboardEvent(const AtomicString& eventType, const KeyboardEventInit& initializer)
    : UIEventWithKeyState(eventType, initializer)
    , m_keyIdentifier(initializer.keyIdentifier())
    , m_location(initializer.location())
<<<<<<< HEAD
=======
    , m_isAutoRepeat(initializer.repeat())
    , m_bbIsNumLock(initializer.bbIsNumLock())
>>>>>>> b3c63f2c
{
    if (initializer.repeat())
        m_modifiers |= PlatformEvent::IsAutoRepeat;
    initLocationModifiers(initializer.location());
}

KeyboardEvent::KeyboardEvent(const AtomicString& eventType, bool canBubble, bool cancelable, AbstractView* view,
    const String& keyIdentifier, const String& code, const String& key, unsigned location, PlatformEvent::Modifiers modifiers)
    : UIEventWithKeyState(eventType, canBubble, cancelable, view, 0, modifiers, InputDeviceCapabilities::doesntFireTouchEventsSourceCapabilities())
    , m_keyIdentifier(keyIdentifier)
    , m_code(code)
    , m_key(key)
    , m_location(location)
<<<<<<< HEAD
=======
    , m_isAutoRepeat(false)
    , m_bbIsNumLock(false)
>>>>>>> b3c63f2c
{
    initLocationModifiers(location);
}

KeyboardEvent::~KeyboardEvent()
{
}

void KeyboardEvent::initKeyboardEvent(ScriptState* scriptState, const AtomicString& type, bool canBubble, bool cancelable, AbstractView* view,
    const String& keyIdentifier, unsigned location, bool ctrlKey, bool altKey, bool shiftKey, bool metaKey)
{
    if (dispatched())
        return;

    if (scriptState->world().isIsolatedWorld())
        UIEventWithKeyState::didCreateEventInIsolatedWorld(ctrlKey, altKey, shiftKey, metaKey);

    initUIEvent(type, canBubble, cancelable, view, 0);

    m_keyIdentifier = keyIdentifier;
    m_location = location;
    initModifiers(ctrlKey, altKey, shiftKey, metaKey);
    initLocationModifiers(location);
}

int KeyboardEvent::keyCode() const
{
    // IE: virtual key code for keyup/keydown, character code for keypress
    // Firefox: virtual key code for keyup/keydown, zero for keypress
    // We match IE.
    if (!m_keyEvent)
        return 0;

#if OS(ANDROID)
    // FIXME: Check to see if this applies to other OS.
    // If the key event belongs to IME composition then propagate to JS.
    if (m_keyEvent->nativeVirtualKeyCode() == 0xE5) // VKEY_PROCESSKEY
        return m_keyEvent->nativeVirtualKeyCode();
#endif

    if (type() == EventTypeNames::keydown || type() == EventTypeNames::keyup)
        return m_keyEvent->windowsVirtualKeyCode();

    return charCode();
}

int KeyboardEvent::charCode() const
{
    // IE: not supported
    // Firefox: 0 for keydown/keyup events, character code for keypress
    // We match Firefox

    if (!m_keyEvent || (type() != EventTypeNames::keypress))
        return 0;
    String text = m_keyEvent->text();
    return static_cast<int>(text.characterStartingAt(0));
}

const AtomicString& KeyboardEvent::interfaceName() const
{
    return EventNames::KeyboardEvent;
}

bool KeyboardEvent::isKeyboardEvent() const
{
    return true;
}

int KeyboardEvent::which() const
{
    // Netscape's "which" returns a virtual key code for keydown and keyup, and a character code for keypress.
    // That's exactly what IE's "keyCode" returns. So they are the same for keyboard events.
    return keyCode();
}

void KeyboardEvent::initLocationModifiers(unsigned location)
{
    switch (location) {
    case KeyboardEvent::DOM_KEY_LOCATION_NUMPAD:
        m_modifiers |= PlatformEvent::IsKeyPad;
        break;
    case KeyboardEvent::DOM_KEY_LOCATION_LEFT:
        m_modifiers |= PlatformEvent::IsLeft;
        break;
    case KeyboardEvent::DOM_KEY_LOCATION_RIGHT:
        m_modifiers |= PlatformEvent::IsRight;
        break;
    }
}

PassRefPtrWillBeRawPtr<EventDispatchMediator> KeyboardEvent::createMediator()
{
    return KeyboardEventDispatchMediator::create(this);
}

DEFINE_TRACE(KeyboardEvent)
{
    UIEventWithKeyState::trace(visitor);
}

PassRefPtrWillBeRawPtr<KeyboardEventDispatchMediator> KeyboardEventDispatchMediator::create(PassRefPtrWillBeRawPtr<KeyboardEvent> event)
{
    return adoptRefWillBeNoop(new KeyboardEventDispatchMediator(event));
}

KeyboardEventDispatchMediator::KeyboardEventDispatchMediator(PassRefPtrWillBeRawPtr<KeyboardEvent> event)
    : EventDispatchMediator(event)
{
}

bool KeyboardEventDispatchMediator::dispatchEvent(EventDispatcher& dispatcher) const
{
    // Make sure not to return true if we already took default action while handling the event.
    return EventDispatchMediator::dispatchEvent(dispatcher) && !event().defaultHandled();
}

} // namespace blink<|MERGE_RESOLUTION|>--- conflicted
+++ resolved
@@ -69,11 +69,7 @@
 
 KeyboardEvent::KeyboardEvent()
     : m_location(DOM_KEY_LOCATION_STANDARD)
-<<<<<<< HEAD
-=======
-    , m_isAutoRepeat(false)
     , m_bbIsNumLock(false)
->>>>>>> b3c63f2c
 {
 }
 
@@ -84,11 +80,7 @@
     , m_code(key.code())
     , m_key(key.key())
     , m_location(keyLocationCode(key))
-<<<<<<< HEAD
-=======
-    , m_isAutoRepeat(key.isAutoRepeat())
     , m_bbIsNumLock(key.bbIsNumLock())
->>>>>>> b3c63f2c
 {
     setPlatformTimeStamp(key.timestamp());
     initLocationModifiers(m_location);
@@ -98,11 +90,7 @@
     : UIEventWithKeyState(eventType, initializer)
     , m_keyIdentifier(initializer.keyIdentifier())
     , m_location(initializer.location())
-<<<<<<< HEAD
-=======
-    , m_isAutoRepeat(initializer.repeat())
     , m_bbIsNumLock(initializer.bbIsNumLock())
->>>>>>> b3c63f2c
 {
     if (initializer.repeat())
         m_modifiers |= PlatformEvent::IsAutoRepeat;
@@ -116,11 +104,7 @@
     , m_code(code)
     , m_key(key)
     , m_location(location)
-<<<<<<< HEAD
-=======
-    , m_isAutoRepeat(false)
     , m_bbIsNumLock(false)
->>>>>>> b3c63f2c
 {
     initLocationModifiers(location);
 }
