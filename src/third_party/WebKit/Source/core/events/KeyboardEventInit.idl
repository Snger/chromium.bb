// Copyright 2014 The Chromium Authors. All rights reserved.
// Use of this source code is governed by a BSD-style license that can be
// found in the LICENSE file.

// https://w3c.github.io/uievents/#idl-def-KeyboardEventInit

dictionary KeyboardEventInit : EventModifierInit {
    // TODO(philipj): DOMString key = "";
    // TODO(philipj): DOMString code = "";
    unsigned long location = 0;
    boolean repeat = false;
<<<<<<< HEAD
    // TODO(philipj): boolean isComposing = false;

    // Non-standard APIs
    DOMString keyIdentifier = "";
    [ImplementedAs=location, DeprecateAs=KeyboardEventKeyLocation] unsigned long keyLocation = 0;
=======
    boolean bbIsNumLock = false;
>>>>>>> fc5b5d66
};<|MERGE_RESOLUTION|>--- conflicted
+++ resolved
@@ -9,13 +9,10 @@
     // TODO(philipj): DOMString code = "";
     unsigned long location = 0;
     boolean repeat = false;
-<<<<<<< HEAD
+    boolean bbIsNumLock = false;
     // TODO(philipj): boolean isComposing = false;
 
     // Non-standard APIs
     DOMString keyIdentifier = "";
     [ImplementedAs=location, DeprecateAs=KeyboardEventKeyLocation] unsigned long keyLocation = 0;
-=======
-    boolean bbIsNumLock = false;
->>>>>>> fc5b5d66
 };