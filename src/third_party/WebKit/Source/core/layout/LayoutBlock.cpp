/*
 * Copyright (C) 1999 Lars Knoll (knoll@kde.org)
 *           (C) 1999 Antti Koivisto (koivisto@kde.org)
 *           (C) 2007 David Smith (catfish.man@gmail.com)
 * Copyright (C) 2003, 2004, 2005, 2006, 2007, 2008, 2009, 2010, 2011 Apple Inc.
 *               All rights reserved.
 * Copyright (C) Research In Motion Limited 2010. All rights reserved.
 *
 * This library is free software; you can redistribute it and/or
 * modify it under the terms of the GNU Library General Public
 * License as published by the Free Software Foundation; either
 * version 2 of the License, or (at your option) any later version.
 *
 * This library is distributed in the hope that it will be useful,
 * but WITHOUT ANY WARRANTY; without even the implied warranty of
 * MERCHANTABILITY or FITNESS FOR A PARTICULAR PURPOSE.  See the GNU
 * Library General Public License for more details.
 *
 * You should have received a copy of the GNU Library General Public License
 * along with this library; see the file COPYING.LIB.  If not, write to
 * the Free Software Foundation, Inc., 51 Franklin Street, Fifth Floor,
 * Boston, MA 02110-1301, USA.
 */

#include "core/layout/LayoutBlock.h"

#include "core/HTMLNames.h"
#include "core/dom/Document.h"
#include "core/dom/Element.h"
#include "core/dom/StyleEngine.h"
#include "core/dom/shadow/ShadowRoot.h"
#include "core/editing/DragCaretController.h"
#include "core/editing/EditingUtilities.h"
#include "core/editing/FrameSelection.h"
#include "core/frame/FrameView.h"
#include "core/frame/Settings.h"
#include "core/html/HTMLMarqueeElement.h"
#include "core/layout/HitTestLocation.h"
#include "core/layout/HitTestResult.h"
#include "core/layout/LayoutAnalyzer.h"
#include "core/layout/LayoutFlexibleBox.h"
#include "core/layout/LayoutFlowThread.h"
#include "core/layout/LayoutGrid.h"
#include "core/layout/LayoutMultiColumnSpannerPlaceholder.h"
#include "core/layout/LayoutTableCell.h"
#include "core/layout/LayoutTheme.h"
#include "core/layout/LayoutView.h"
#include "core/layout/LayoutInline.h"
#include "core/layout/TextAutosizer.h"
#include "core/layout/api/LineLayoutBox.h"
#include "core/layout/api/LineLayoutItem.h"
#include "core/layout/line/InlineTextBox.h"
#include "core/page/Page.h"
#include "core/paint/BlockPaintInvalidator.h"
#include "core/paint/BlockPainter.h"
#include "core/paint/ObjectPaintInvalidator.h"
#include "core/paint/PaintLayer.h"
#include "core/style/ComputedStyle.h"
#include "core/HTMLNames.h"
#include "platform/RuntimeEnabledFeatures.h"
#include "wtf/PtrUtil.h"
#include "wtf/StdLibExtras.h"
#include <memory>


namespace blink {

struct SameSizeAsLayoutBlock : public LayoutBox {
  LayoutObjectChildList children;
  uint32_t bitfields;
};

static_assert(sizeof(LayoutBlock) == sizeof(SameSizeAsLayoutBlock),
              "LayoutBlock should stay small");

// This map keeps track of the positioned objects associated with a containing
// block.
//
// This map is populated during layout. It is kept across layouts to handle
// that we skip unchanged sub-trees during layout, in such a way that we are
// able to lay out deeply nested out-of-flow descendants if their containing
// block got laid out. The map could be invalidated during style change but
// keeping track of containing blocks at that time is complicated (we are in
// the middle of recomputing the style so we can't rely on any of its
// information), which is why it's easier to just update it for every layout.
static TrackedDescendantsMap* gPositionedDescendantsMap = nullptr;
static TrackedContainerMap* gPositionedContainerMap = nullptr;

// This map keeps track of the descendants whose 'height' is percentage
// associated with a containing block. Like |gPositionedDescendantsMap|, it is
// also recomputed for every layout (see the comment above about why).
static TrackedDescendantsMap* gPercentHeightDescendantsMap = nullptr;

LayoutBlock::LayoutBlock(ContainerNode* node)
    : LayoutBox(node),
      m_hasMarginBeforeQuirk(false),
      m_hasMarginAfterQuirk(false),
      m_beingDestroyed(false),
      m_hasMarkupTruncation(false),
      m_widthAvailableToChildrenChanged(false),
      m_heightAvailableToChildrenChanged(false),
      m_isSelfCollapsing(false),
      m_descendantsWithFloatsMarkedForLayout(false),
      m_hasPositionedObjects(false),
      m_hasPercentHeightDescendants(false),
      m_paginationStateChanged(false) {
  // LayoutBlockFlow calls setChildrenInline(true).
  // By default, subclasses do not have inline children.
}

void LayoutBlock::removeFromGlobalMaps() {
  if (hasPositionedObjects()) {
    std::unique_ptr<TrackedLayoutBoxListHashSet> descendants =
        gPositionedDescendantsMap->take(this);
    ASSERT(!descendants->isEmpty());
    for (LayoutBox* descendant : *descendants) {
      ASSERT(gPositionedContainerMap->get(descendant) == this);
      gPositionedContainerMap->remove(descendant);
    }
  }
  if (hasPercentHeightDescendants()) {
    std::unique_ptr<TrackedLayoutBoxListHashSet> descendants =
        gPercentHeightDescendantsMap->take(this);
    ASSERT(!descendants->isEmpty());
    for (LayoutBox* descendant : *descendants) {
      ASSERT(descendant->percentHeightContainer() == this);
      descendant->setPercentHeightContainer(nullptr);
    }
  }
}

LayoutBlock::~LayoutBlock() {
  removeFromGlobalMaps();
}

void LayoutBlock::willBeDestroyed() {
  if (!documentBeingDestroyed() && parent())
    parent()->dirtyLinesFromChangedChild(this);

  if (TextAutosizer* textAutosizer = document().textAutosizer())
    textAutosizer->destroy(this);

  LayoutBox::willBeDestroyed();
}

void LayoutBlock::styleWillChange(StyleDifference diff,
                                  const ComputedStyle& newStyle) {
  const ComputedStyle* oldStyle = style();

  setIsAtomicInlineLevel(newStyle.isDisplayInlineType());

  if (oldStyle && parent()) {
    bool oldStyleContainsFixedPosition =
        oldStyle->canContainFixedPositionObjects();
    bool oldStyleContainsAbsolutePosition =
        oldStyleContainsFixedPosition ||
        oldStyle->canContainAbsolutePositionObjects();
    bool newStyleContainsFixedPosition =
        newStyle.canContainFixedPositionObjects();
    bool newStyleContainsAbsolutePosition =
        newStyleContainsFixedPosition ||
        newStyle.canContainAbsolutePositionObjects();

    if ((oldStyleContainsFixedPosition && !newStyleContainsFixedPosition) ||
        (oldStyleContainsAbsolutePosition &&
         !newStyleContainsAbsolutePosition)) {
      // Clear our positioned objects list. Our absolute and fixed positioned
      // descendants will be inserted into our containing block's positioned
      // objects list during layout.
      removePositionedObjects(nullptr, NewContainingBlock);
    }
    if (!oldStyleContainsAbsolutePosition && newStyleContainsAbsolutePosition) {
      // Remove our absolutely positioned descendants from their current
      // containing block.
      // They will be inserted into our positioned objects list during layout.
      if (LayoutBlock* cb = containingBlockForAbsolutePosition())
        cb->removePositionedObjects(this, NewContainingBlock);
    }
    if (!oldStyleContainsFixedPosition && newStyleContainsFixedPosition) {
      // Remove our fixed positioned descendants from their current containing
      // block.
      // They will be inserted into our positioned objects list during layout.
      if (LayoutBlock* cb = containerForFixedPosition())
        cb->removePositionedObjects(this, NewContainingBlock);
    }
  }

  LayoutBox::styleWillChange(diff, newStyle);
}

enum LogicalExtent { LogicalWidth, LogicalHeight };
static bool borderOrPaddingLogicalDimensionChanged(
    const ComputedStyle& oldStyle,
    const ComputedStyle& newStyle,
    LogicalExtent logicalExtent) {
  if (newStyle.isHorizontalWritingMode() == (logicalExtent == LogicalWidth)) {
    return oldStyle.borderLeftWidth() != newStyle.borderLeftWidth() ||
           oldStyle.borderRightWidth() != newStyle.borderRightWidth() ||
           oldStyle.paddingLeft() != newStyle.paddingLeft() ||
           oldStyle.paddingRight() != newStyle.paddingRight();
  }

  return oldStyle.borderTopWidth() != newStyle.borderTopWidth() ||
         oldStyle.borderBottomWidth() != newStyle.borderBottomWidth() ||
         oldStyle.paddingTop() != newStyle.paddingTop() ||
         oldStyle.paddingBottom() != newStyle.paddingBottom();
}

void LayoutBlock::styleDidChange(StyleDifference diff,
                                 const ComputedStyle* oldStyle) {
  LayoutBox::styleDidChange(diff, oldStyle);

  const ComputedStyle& newStyle = styleRef();

  if (oldStyle && parent()) {
    if (oldStyle->position() != newStyle.position() &&
        newStyle.position() != StaticPosition) {
      // In LayoutObject::styleWillChange() we already removed ourself from our
      // old containing block's positioned descendant list, and we will be
      // inserted to the new containing block's list during layout. However the
      // positioned descendant layout logic assumes layout objects to obey
      // parent-child order in the list. Remove our descendants here so they
      // will be re-inserted after us.
      if (LayoutBlock* cb = containingBlock()) {
        cb->removePositionedObjects(this, NewContainingBlock);
        if (isOutOfFlowPositioned()) {
          // Insert this object into containing block's positioned descendants
          // list in case the parent won't layout. This is needed especially
          // there are descendants scheduled for overflow recalc.
          cb->insertPositionedObject(this);
        }
      }
    }
  }

  if (TextAutosizer* textAutosizer = document().textAutosizer())
    textAutosizer->record(this);

  propagateStyleToAnonymousChildren();

  // It's possible for our border/padding to change, but for the overall logical
  // width or height of the block to end up being the same. We keep track of
  // this change so in layoutBlock, we can know to set relayoutChildren=true.
  m_widthAvailableToChildrenChanged |=
      oldStyle && diff.needsFullLayout() && needsLayout() &&
      borderOrPaddingLogicalDimensionChanged(*oldStyle, newStyle, LogicalWidth);
  m_heightAvailableToChildrenChanged |= oldStyle && diff.needsFullLayout() &&
                                        needsLayout() &&
                                        borderOrPaddingLogicalDimensionChanged(
                                            *oldStyle, newStyle, LogicalHeight);
}

void LayoutBlock::updateFromStyle() {
  LayoutBox::updateFromStyle();

  bool shouldClipOverflow =
      !styleRef().isOverflowVisible() && allowsOverflowClip();
  if (shouldClipOverflow != hasOverflowClip()) {
    if (!shouldClipOverflow)
      getScrollableArea()->invalidateAllStickyConstraints();
    setMayNeedPaintInvalidationSubtree();
  }
  setHasOverflowClip(shouldClipOverflow);
}

bool LayoutBlock::allowsOverflowClip() const {
  // If overflow has been propagated to the viewport, it has no effect here.
  return node() != document().viewportDefiningElement();
}

void LayoutBlock::addChildBeforeDescendant(LayoutObject* newChild,
                                           LayoutObject* beforeDescendant) {
  ASSERT(beforeDescendant->parent() != this);
  LayoutObject* beforeDescendantContainer = beforeDescendant->parent();
  while (beforeDescendantContainer->parent() != this)
    beforeDescendantContainer = beforeDescendantContainer->parent();
  ASSERT(beforeDescendantContainer);

  // We really can't go on if what we have found isn't anonymous. We're not
  // supposed to use some random non-anonymous object and put the child there.
  // That's a recipe for security issues.
  RELEASE_ASSERT(beforeDescendantContainer->isAnonymous());

  // If the requested insertion point is not one of our children, then this is
  // because there is an anonymous container within this object that contains
  // the beforeDescendant.
  if (beforeDescendantContainer->isAnonymousBlock()
      // Full screen layoutObjects and full screen placeholders act as anonymous
      // blocks, not tables:
      || beforeDescendantContainer->isLayoutFullScreen() ||
      beforeDescendantContainer->isLayoutFullScreenPlaceholder()) {
    // Insert the child into the anonymous block box instead of here.
    if (newChild->isInline() || newChild->isFloatingOrOutOfFlowPositioned() ||
        beforeDescendant->parent()->slowFirstChild() != beforeDescendant)
      beforeDescendant->parent()->addChild(newChild, beforeDescendant);
    else
      addChild(newChild, beforeDescendant->parent());
    return;
  }

  ASSERT(beforeDescendantContainer->isTable());
  if (newChild->isTablePart()) {
    // Insert into the anonymous table.
    beforeDescendantContainer->addChild(newChild, beforeDescendant);
    return;
  }

  LayoutObject* beforeChild = splitAnonymousBoxesAroundChild(beforeDescendant);

  ASSERT(beforeChild->parent() == this);
  if (beforeChild->parent() != this) {
    // We should never reach here. If we do, we need to use the
    // safe fallback to use the topmost beforeChild container.
    beforeChild = beforeDescendantContainer;
  }

  addChild(newChild, beforeChild);
}

void LayoutBlock::addChild(LayoutObject* newChild, LayoutObject* beforeChild) {
  if (beforeChild && beforeChild->parent() != this) {
    addChildBeforeDescendant(newChild, beforeChild);
    return;
  }

  // Only LayoutBlockFlow should have inline children, and then we shouldn't be
  // here.
  ASSERT(!childrenInline());

  if (newChild->isInline() || newChild->isFloatingOrOutOfFlowPositioned()) {
    // If we're inserting an inline child but all of our children are blocks,
    // then we have to make sure it is put into an anomyous block box. We try to
    // use an existing anonymous box if possible, otherwise a new one is created
    // and inserted into our list of children in the appropriate position.
    LayoutObject* afterChild =
        beforeChild ? beforeChild->previousSibling() : lastChild();

    if (afterChild && afterChild->isAnonymousBlock()) {
      afterChild->addChild(newChild);
      return;
    }

    if (newChild->isInline()) {
      // No suitable existing anonymous box - create a new one.
      LayoutBlock* newBox = createAnonymousBlock();
      LayoutBox::addChild(newBox, beforeChild);
      newBox->addChild(newChild);
      return;
    }
  }

  LayoutBox::addChild(newChild, beforeChild);
}

void LayoutBlock::removeLeftoverAnonymousBlock(LayoutBlock* child) {
  ASSERT(child->isAnonymousBlock());
  ASSERT(!child->childrenInline());
  ASSERT(child->parent() == this);

  if (child->continuation())
    return;

  // Promote all the leftover anonymous block's children (to become children of
  // this block instead). We still want to keep the leftover block in the tree
  // for a moment, for notification purposes done further below (flow threads
  // and grids).
  child->moveAllChildrenTo(this, child->nextSibling());

  // Remove all the information in the flow thread associated with the leftover
  // anonymous block.
  child->removeFromLayoutFlowThread();

  // LayoutGrid keeps track of its children, we must notify it about changes in
  // the tree.
  if (child->parent()->isLayoutGrid())
    toLayoutGrid(child->parent())->dirtyGrid();

  // Now remove the leftover anonymous block from the tree, and destroy it.
  // We'll rip it out manually from the tree before destroying it, because we
  // don't want to trigger any tree adjustments with regards to anonymous blocks
  // (or any other kind of undesired chain-reaction).
  children()->removeChildNode(this, child, false);
  child->destroy();
}

void LayoutBlock::updateAfterLayout() {
  invalidateStickyConstraints();

  // Update our scroll information if we're overflow:auto/scroll/hidden now that
  // we know if we overflow or not.
  if (hasOverflowClip())
    layer()->getScrollableArea()->updateAfterLayout();
}

void LayoutBlock::layout() {
  DCHECK(!getScrollableArea() || getScrollableArea()->scrollAnchor());

  LayoutAnalyzer::Scope analyzer(*this);

  bool needsScrollAnchoring =
      hasOverflowClip() && getScrollableArea()->shouldPerformScrollAnchoring();
  if (needsScrollAnchoring)
    getScrollableArea()->scrollAnchor()->notifyBeforeLayout();

  // Table cells call layoutBlock directly, so don't add any logic here.  Put
  // code into layoutBlock().
  layoutBlock(false);

  // It's safe to check for control clip here, since controls can never be table
  // cells. If we have a lightweight clip, there can never be any overflow from
  // children.
  if (hasControlClip() && m_overflow)
    clearLayoutOverflow();

  invalidateBackgroundObscurationStatus();
  m_heightAvailableToChildrenChanged = false;
}

bool LayoutBlock::widthAvailableToChildrenHasChanged() {
  // TODO(robhogan): Does m_widthAvailableToChildrenChanged always get reset
  // when it needs to?
  bool widthAvailableToChildrenHasChanged = m_widthAvailableToChildrenChanged;
  m_widthAvailableToChildrenChanged = false;

  // If we use border-box sizing, have percentage padding, and our parent has
  // changed width then the width available to our children has changed even
  // though our own width has remained the same.
  widthAvailableToChildrenHasChanged |=
      style()->boxSizing() == BoxSizingBorderBox &&
      needsPreferredWidthsRecalculation() &&
      view()->layoutState()->containingBlockLogicalWidthChanged();

  return widthAvailableToChildrenHasChanged;
}

DISABLE_CFI_PERF
bool LayoutBlock::updateLogicalWidthAndColumnWidth() {
  LayoutUnit oldWidth = logicalWidth();
  updateLogicalWidth();
  return oldWidth != logicalWidth() || widthAvailableToChildrenHasChanged();
}

void LayoutBlock::layoutBlock(bool) {
  ASSERT_NOT_REACHED();
  clearNeedsLayout();
}

void LayoutBlock::addOverflowFromChildren() {
  if (childrenInline())
    toLayoutBlockFlow(this)->addOverflowFromInlineChildren();
  else
    addOverflowFromBlockChildren();
}

DISABLE_CFI_PERF
void LayoutBlock::computeOverflow(LayoutUnit oldClientAfterEdge, bool) {
  m_overflow.reset();

  // Add overflow from children.
  addOverflowFromChildren();

  // Add in the overflow from positioned objects.
  addOverflowFromPositionedObjects();

  if (hasOverflowClip()) {
    // When we have overflow clip, propagate the original spillout since it will
    // include collapsed bottom margins and bottom padding. Set the axis we
    // don't care about to be 1, since we want this overflow to always be
    // considered reachable.
    LayoutRect clientRect(noOverflowRect());
    LayoutRect rectToApply;
    if (isHorizontalWritingMode())
      rectToApply = LayoutRect(
          clientRect.x(), clientRect.y(), LayoutUnit(1),
          (oldClientAfterEdge - clientRect.y()).clampNegativeToZero());
    else
      rectToApply = LayoutRect(
          clientRect.x(), clientRect.y(),
          (oldClientAfterEdge - clientRect.x()).clampNegativeToZero(),
          LayoutUnit(1));
    addLayoutOverflow(rectToApply);
    if (hasOverflowModel())
      m_overflow->setLayoutClientAfterEdge(oldClientAfterEdge);
  }

  addVisualEffectOverflow();
  addVisualOverflowFromTheme();

  // An enclosing composited layer will need to update its bounds if we now
  // overflow it.
  PaintLayer* layer = enclosingLayer();
  if (!needsLayout() && layer->hasCompositedLayerMapping() &&
      !layer->visualRect().contains(visualOverflowRect()))
    layer->setNeedsCompositingInputsUpdate();
}

void LayoutBlock::addOverflowFromBlockChildren() {
  for (LayoutBox* child = firstChildBox(); child;
       child = child->nextSiblingBox()) {
    if (!child->isFloatingOrOutOfFlowPositioned() && !child->isColumnSpanAll())
      addOverflowFromChild(child);
  }
}

void LayoutBlock::addOverflowFromPositionedObjects() {
  TrackedLayoutBoxListHashSet* positionedDescendants = positionedObjects();
  if (!positionedDescendants)
    return;

  for (auto* positionedObject : *positionedDescendants) {
    // Fixed positioned elements don't contribute to layout overflow, since they
    // don't scroll with the content.
    if (positionedObject->style()->position() != FixedPosition)
      addOverflowFromChild(positionedObject,
                           toLayoutSize(positionedObject->location()));
  }
}

void LayoutBlock::addVisualOverflowFromTheme() {
  if (!style()->hasAppearance())
    return;

  IntRect inflatedRect = pixelSnappedBorderBoxRect();
  LayoutTheme::theme().addVisualOverflow(*this, inflatedRect);
  addSelfVisualOverflow(LayoutRect(inflatedRect));
}

LayoutUnit LayoutBlock::additionalMarginStart() const
{
    if (isInline() || !parent() || parent()->childrenInline() || !parent()->node() || (!parent()->node()->hasTagName(HTMLNames::ulTag) && !parent()->node()->hasTagName(HTMLNames::olTag))) {
        return LayoutUnit(0);
    }

    LayoutBox *previousBox = previousSiblingBox();
    return previousBox ? previousBox->additionalMarginStart() : LayoutUnit(40);
}

DISABLE_CFI_PERF
bool LayoutBlock::createsNewFormattingContext() const {
  return isInlineBlockOrInlineTable() || isFloatingOrOutOfFlowPositioned() ||
         hasOverflowClip() || isFlexItemIncludingDeprecated() ||
         style()->specifiesColumns() || isLayoutFlowThread() || isTableCell() ||
         isTableCaption() || isFieldset() || isWritingModeRoot() ||
         isDocumentElement() || isColumnSpanAll() || isGridItem() ||
         style()->containsPaint() || style()->containsLayout() ||
         isSVGForeignObject();
}

static inline bool changeInAvailableLogicalHeightAffectsChild(
    LayoutBlock* parent,
    LayoutBox& child) {
  if (parent->style()->boxSizing() != BoxSizingBorderBox)
    return false;
  return parent->style()->isHorizontalWritingMode() &&
         !child.style()->isHorizontalWritingMode();
}

void LayoutBlock::updateBlockChildDirtyBitsBeforeLayout(bool relayoutChildren,
                                                        LayoutBox& child) {
  if (child.isOutOfFlowPositioned()) {
    // It's rather useless to mark out-of-flow children at this point. We may
    // not be their containing block (and if we are, it's just pure luck), so
    // this would be the wrong place for it. Furthermore, it would cause trouble
    // for out-of-flow descendants of column spanners, if the containing block
    // is outside the spanner but inside the multicol container.
    return;
  }
  // FIXME: Technically percentage height objects only need a relayout if their
  // percentage isn't going to be turned into an auto value. Add a method to
  // determine this, so that we can avoid the relayout.
  bool hasRelativeLogicalHeight =
      child.hasRelativeLogicalHeight() ||
      (child.isAnonymous() && this->hasRelativeLogicalHeight()) ||
      child.stretchesToViewport();
  if (relayoutChildren || (hasRelativeLogicalHeight && !isLayoutView()) ||
      (m_heightAvailableToChildrenChanged &&
       changeInAvailableLogicalHeightAffectsChild(this, child))) {
    child.setChildNeedsLayout(MarkOnlyThis);

    // If the child has percentage padding or an embedded content box, we also
    // need to invalidate the childs pref widths.
    if (child.needsPreferredWidthsRecalculation())
      child.setPreferredLogicalWidthsDirty(MarkOnlyThis);
  }
}

void LayoutBlock::simplifiedNormalFlowLayout() {
  if (childrenInline()) {
    SECURITY_DCHECK(isLayoutBlockFlow());
    LayoutBlockFlow* blockFlow = toLayoutBlockFlow(this);
    blockFlow->simplifiedNormalFlowInlineLayout();
  } else {
    for (LayoutBox* box = firstChildBox(); box; box = box->nextSiblingBox()) {
      if (!box->isOutOfFlowPositioned()) {
        if (box->isLayoutMultiColumnSpannerPlaceholder())
          toLayoutMultiColumnSpannerPlaceholder(box)
              ->markForLayoutIfObjectInFlowThreadNeedsLayout();
        box->layoutIfNeeded();
      }
    }
  }
}

bool LayoutBlock::simplifiedLayout() {
  // Check if we need to do a full layout.
  if (normalChildNeedsLayout() || selfNeedsLayout())
    return false;

  // Check that we actually need to do a simplified layout.
  if (!posChildNeedsLayout() &&
      !(needsSimplifiedNormalFlowLayout() || needsPositionedMovementLayout()))
    return false;

  {
    // LayoutState needs this deliberate scope to pop before paint invalidation.
    LayoutState state(*this);

    if (needsPositionedMovementLayout() &&
        !tryLayoutDoingPositionedMovementOnly())
      return false;

    if (LayoutFlowThread* flowThread = flowThreadContainingBlock()) {
      if (!flowThread->canSkipLayout(*this))
        return false;
    }

    TextAutosizer::LayoutScope textAutosizerLayoutScope(this);

    // Lay out positioned descendants or objects that just need to recompute
    // overflow.
    if (needsSimplifiedNormalFlowLayout())
      simplifiedNormalFlowLayout();

    // Lay out our positioned objects if our positioned child bit is set.
    // Also, if an absolute position element inside a relative positioned
    // container moves, and the absolute element has a fixed position child
    // neither the fixed element nor its container learn of the movement since
    // posChildNeedsLayout() is only marked as far as the relative positioned
    // container. So if we can have fixed pos objects in our positioned objects
    // list check if any of them are statically positioned and thus need to move
    // with their absolute ancestors.
    bool canContainFixedPosObjects = canContainFixedPositionObjects();
    if (posChildNeedsLayout() || needsPositionedMovementLayout() ||
        canContainFixedPosObjects)
      layoutPositionedObjects(
          false, needsPositionedMovementLayout()
                     ? ForcedLayoutAfterContainingBlockMoved
                     : (!posChildNeedsLayout() && canContainFixedPosObjects
                            ? LayoutOnlyFixedPositionedObjects
                            : DefaultLayout));

    // Recompute our overflow information.
    // FIXME: We could do better here by computing a temporary overflow object
    // from layoutPositionedObjects and only updating our overflow if we either
    // used to have overflow or if the new temporary object has overflow.
    // For now just always recompute overflow. This is no worse performance-wise
    // than the old code that called rightmostPosition and lowestPosition on
    // every relayout so it's not a regression. computeOverflow expects the
    // bottom edge before we clamp our height. Since this information isn't
    // available during simplifiedLayout, we cache the value in m_overflow.
    LayoutUnit oldClientAfterEdge = hasOverflowModel()
                                        ? m_overflow->layoutClientAfterEdge()
                                        : clientLogicalBottom();
    computeOverflow(oldClientAfterEdge, true);
  }

  updateLayerTransformAfterLayout();

  updateAfterLayout();

  clearNeedsLayout();

  if (LayoutAnalyzer* analyzer = frameView()->layoutAnalyzer())
    analyzer->increment(LayoutAnalyzer::LayoutObjectsThatNeedSimplifiedLayout);

  return true;
}

void LayoutBlock::markFixedPositionObjectForLayoutIfNeeded(
    LayoutObject* child,
    SubtreeLayoutScope& layoutScope) {
  if (child->style()->position() != FixedPosition)
    return;

  bool hasStaticBlockPosition =
      child->style()->hasStaticBlockPosition(isHorizontalWritingMode());
  bool hasStaticInlinePosition =
      child->style()->hasStaticInlinePosition(isHorizontalWritingMode());
  if (!hasStaticBlockPosition && !hasStaticInlinePosition)
    return;

  LayoutObject* o = child->parent();
  while (o && !o->isLayoutView() && o->style()->position() != AbsolutePosition)
    o = o->parent();
  // The LayoutView is absolute-positioned, but does not move.
  if (o->isLayoutView())
    return;

  // We must compute child's width and height, but not update them now.
  // The child will update its width and height when it gets laid out, and needs
  // to see them change there.
  LayoutBox* box = toLayoutBox(child);
  if (hasStaticInlinePosition) {
    LogicalExtentComputedValues computedValues;
    box->computeLogicalWidth(computedValues);
    LayoutUnit newLeft = computedValues.m_position;
    if (newLeft != box->logicalLeft())
      layoutScope.setChildNeedsLayout(child);
  } else if (hasStaticBlockPosition) {
    LogicalExtentComputedValues computedValues;
    box->computeLogicalHeight(computedValues);
    LayoutUnit newTop = computedValues.m_position;
    if (newTop != box->logicalTop())
      layoutScope.setChildNeedsLayout(child);
  }
}

LayoutUnit LayoutBlock::marginIntrinsicLogicalWidthForChild(
    const LayoutBox& child) const {
  // A margin has three types: fixed, percentage, and auto (variable).
  // Auto and percentage margins become 0 when computing min/max width.
  // Fixed margins can be added in as is.
  Length marginLeft = child.style()->marginStartUsing(style());
  Length marginRight = child.style()->marginEndUsing(style());
  LayoutUnit margin;
  if (marginLeft.isFixed())
    margin += marginLeft.value();
  if (marginRight.isFixed())
    margin += marginRight.value();
  return margin;
}

static bool needsLayoutDueToStaticPosition(LayoutBox* child) {
  // When a non-positioned block element moves, it may have positioned children
  // that are implicitly positioned relative to the non-positioned block.
  const ComputedStyle* style = child->style();
  bool isHorizontal = style->isHorizontalWritingMode();
  if (style->hasStaticBlockPosition(isHorizontal)) {
    LayoutBox::LogicalExtentComputedValues computedValues;
    LayoutUnit currentLogicalTop = child->logicalTop();
    LayoutUnit currentLogicalHeight = child->logicalHeight();
    child->computeLogicalHeight(currentLogicalHeight, currentLogicalTop,
                                computedValues);
    if (computedValues.m_position != currentLogicalTop ||
        computedValues.m_extent != currentLogicalHeight)
      return true;
  }
  if (style->hasStaticInlinePosition(isHorizontal)) {
    LayoutBox::LogicalExtentComputedValues computedValues;
    LayoutUnit currentLogicalLeft = child->logicalLeft();
    LayoutUnit currentLogicalWidth = child->logicalWidth();
    child->computeLogicalWidth(computedValues);
    if (computedValues.m_position != currentLogicalLeft ||
        computedValues.m_extent != currentLogicalWidth)
      return true;
  }
  return false;
}

void LayoutBlock::layoutPositionedObjects(bool relayoutChildren,
                                          PositionedLayoutBehavior info) {
  TrackedLayoutBoxListHashSet* positionedDescendants = positionedObjects();
  if (!positionedDescendants)
    return;

  bool isPaginated = view()->layoutState()->isPaginated();

  for (auto* positionedObject : *positionedDescendants) {
    positionedObject->setMayNeedPaintInvalidation();

    SubtreeLayoutScope layoutScope(*positionedObject);
    // If positionedObject is fixed-positioned and moves with an absolute-
    // positioned ancestor (other than the LayoutView, which cannot move),
    // mark it for layout now.
    markFixedPositionObjectForLayoutIfNeeded(positionedObject, layoutScope);
    if (info == LayoutOnlyFixedPositionedObjects) {
      positionedObject->layoutIfNeeded();
      continue;
    }

    if (!positionedObject->normalChildNeedsLayout() &&
        (relayoutChildren || m_heightAvailableToChildrenChanged ||
         needsLayoutDueToStaticPosition(positionedObject)))
      layoutScope.setChildNeedsLayout(positionedObject);

    // If relayoutChildren is set and the child has percentage padding or an
    // embedded content box, we also need to invalidate the childs pref widths.
    if (relayoutChildren &&
        positionedObject->needsPreferredWidthsRecalculation())
      positionedObject->setPreferredLogicalWidthsDirty(MarkOnlyThis);

    LayoutUnit logicalTopEstimate;
    bool needsBlockDirectionLocationSetBeforeLayout =
        isPaginated &&
        positionedObject->getPaginationBreakability() != ForbidBreaks;
    if (needsBlockDirectionLocationSetBeforeLayout) {
      // Out-of-flow objects are normally positioned after layout (while in-flow
      // objects are positioned before layout). If the child object is paginated
      // in the same context as we are, estimate its logical top now. We need to
      // know this up-front, to correctly evaluate if we need to mark for
      // relayout, and, if our estimate is correct, we'll even be able to insert
      // correct pagination struts on the first attempt.
      LogicalExtentComputedValues computedValues;
      positionedObject->computeLogicalHeight(positionedObject->logicalHeight(),
                                             positionedObject->logicalTop(),
                                             computedValues);
      logicalTopEstimate = computedValues.m_position;
      positionedObject->setLogicalTop(logicalTopEstimate);
    }

    if (!positionedObject->needsLayout())
      markChildForPaginationRelayoutIfNeeded(*positionedObject, layoutScope);

    // FIXME: We should be able to do a r->setNeedsPositionedMovementLayout()
    // here instead of a full layout. Need to investigate why it does not
    // trigger the correct invalidations in that case. crbug.com/350756
    if (info == ForcedLayoutAfterContainingBlockMoved)
      positionedObject->setNeedsLayout(LayoutInvalidationReason::AncestorMoved,
                                       MarkOnlyThis);

    positionedObject->layoutIfNeeded();

    LayoutObject* parent = positionedObject->parent();
    bool layoutChanged = false;
    if (parent->isFlexibleBox() &&
        toLayoutFlexibleBox(parent)->setStaticPositionForPositionedLayout(
            *positionedObject)) {
      // The static position of an abspos child of a flexbox depends on its size
      // (for example, they can be centered). So we may have to reposition the
      // item after layout.
      // TODO(cbiesinger): We could probably avoid a layout here and just
      // reposition?
      positionedObject->forceChildLayout();
      layoutChanged = true;
    }

    // Lay out again if our estimate was wrong.
    if (!layoutChanged && needsBlockDirectionLocationSetBeforeLayout &&
        logicalTopEstimate != logicalTopForChild(*positionedObject))
      positionedObject->forceChildLayout();

    if (isPaginated)
      updateFragmentationInfoForChild(*positionedObject);
  }
}

void LayoutBlock::markPositionedObjectsForLayout() {
  if (TrackedLayoutBoxListHashSet* positionedDescendants =
          positionedObjects()) {
    for (auto* descendant : *positionedDescendants)
      descendant->setChildNeedsLayout();
  }
}

void LayoutBlock::paint(const PaintInfo& paintInfo,
                        const LayoutPoint& paintOffset) const {
  BlockPainter(*this).paint(paintInfo, paintOffset);
}

void LayoutBlock::paintChildren(const PaintInfo& paintInfo,
                                const LayoutPoint& paintOffset) const {
  BlockPainter(*this).paintChildren(paintInfo, paintOffset);
}

void LayoutBlock::paintObject(const PaintInfo& paintInfo,
                              const LayoutPoint& paintOffset) const {
  BlockPainter(*this).paintObject(paintInfo, paintOffset);
}

bool LayoutBlock::isSelectionRoot() const {
  if (isPseudoElement())
    return false;
  ASSERT(node() || isAnonymous());

  // FIXME: Eventually tables should have to learn how to fill gaps between
  // cells, at least in simple non-spanning cases.
  if (isTable())
    return false;

  if (isBody() || isDocumentElement() || hasOverflowClip() || isPositioned() ||
      isFloating() || isTableCell() || isInlineBlockOrInlineTable() ||
      hasTransformRelatedProperty() || hasReflection() || hasMask() ||
      isWritingModeRoot() || isLayoutFlowThread() ||
      isFlexItemIncludingDeprecated())
    return true;

  if (view() && view()->selectionStart()) {
    Node* startElement = view()->selectionStart()->node();
    if (startElement && rootEditableElement(*startElement) == node())
      return true;
  }

  return false;
}

LayoutUnit LayoutBlock::blockDirectionOffset(
    const LayoutSize& offsetFromBlock) const {
  return isHorizontalWritingMode() ? offsetFromBlock.height()
                                   : offsetFromBlock.width();
}

LayoutUnit LayoutBlock::inlineDirectionOffset(
    const LayoutSize& offsetFromBlock) const {
  return isHorizontalWritingMode() ? offsetFromBlock.width()
                                   : offsetFromBlock.height();
}

LayoutUnit LayoutBlock::logicalLeftSelectionOffset(const LayoutBlock* rootBlock,
                                                   LayoutUnit position) const {
  // The border can potentially be further extended by our containingBlock().
  if (rootBlock != this)
    return containingBlock()->logicalLeftSelectionOffset(
        rootBlock, position + logicalTop());
  return logicalLeftOffsetForContent();
}

LayoutUnit LayoutBlock::logicalRightSelectionOffset(
    const LayoutBlock* rootBlock,
    LayoutUnit position) const {
  // The border can potentially be further extended by our containingBlock().
  if (rootBlock != this)
    return containingBlock()->logicalRightSelectionOffset(
        rootBlock, position + logicalTop());
  return logicalRightOffsetForContent();
}

LayoutBlock* LayoutBlock::blockBeforeWithinSelectionRoot(
    LayoutSize& offset) const {
  if (isSelectionRoot())
    return nullptr;

  const LayoutObject* object = this;
  LayoutObject* sibling;
  do {
    sibling = object->previousSibling();
    while (sibling && (!sibling->isLayoutBlock() ||
                       toLayoutBlock(sibling)->isSelectionRoot()))
      sibling = sibling->previousSibling();

    offset -= LayoutSize(toLayoutBlock(object)->logicalLeft(),
                         toLayoutBlock(object)->logicalTop());
    object = object->parent();
  } while (!sibling && object && object->isLayoutBlock() &&
           !toLayoutBlock(object)->isSelectionRoot());

  if (!sibling)
    return nullptr;

  LayoutBlock* beforeBlock = toLayoutBlock(sibling);

  offset += LayoutSize(beforeBlock->logicalLeft(), beforeBlock->logicalTop());

  LayoutObject* child = beforeBlock->lastChild();
  while (child && child->isLayoutBlock()) {
    beforeBlock = toLayoutBlock(child);
    offset += LayoutSize(beforeBlock->logicalLeft(), beforeBlock->logicalTop());
    child = beforeBlock->lastChild();
  }
  return beforeBlock;
}

void LayoutBlock::setSelectionState(SelectionState state) {
  LayoutBox::setSelectionState(state);

  if (inlineBoxWrapper() && canUpdateSelectionOnRootLineBoxes())
    inlineBoxWrapper()->root().setHasSelectedChildren(state != SelectionNone);
}

TrackedLayoutBoxListHashSet* LayoutBlock::positionedObjectsInternal() const {
  return gPositionedDescendantsMap ? gPositionedDescendantsMap->get(this)
                                   : nullptr;
}

void LayoutBlock::insertPositionedObject(LayoutBox* o) {
  ASSERT(!isAnonymousBlock());
  ASSERT(o->containingBlock() == this);

  if (gPositionedContainerMap) {
    auto containerMapIt = gPositionedContainerMap->find(o);
    if (containerMapIt != gPositionedContainerMap->end()) {
      if (containerMapIt->value == this) {
        ASSERT(hasPositionedObjects() && positionedObjects()->contains(o));
        return;
      }
      removePositionedObject(o);
    }
  } else {
    gPositionedContainerMap = new TrackedContainerMap;
  }
  gPositionedContainerMap->set(o, this);

  if (!gPositionedDescendantsMap)
    gPositionedDescendantsMap = new TrackedDescendantsMap;
  TrackedLayoutBoxListHashSet* descendantSet =
      gPositionedDescendantsMap->get(this);
  if (!descendantSet) {
    descendantSet = new TrackedLayoutBoxListHashSet;
    gPositionedDescendantsMap->set(this, wrapUnique(descendantSet));
  }
  descendantSet->add(o);

  m_hasPositionedObjects = true;
}

void LayoutBlock::removePositionedObject(LayoutBox* o) {
  if (!gPositionedContainerMap)
    return;

  LayoutBlock* container = gPositionedContainerMap->take(o);
  if (!container)
    return;

  TrackedLayoutBoxListHashSet* positionedDescendants =
      gPositionedDescendantsMap->get(container);
  ASSERT(positionedDescendants && positionedDescendants->contains(o));
  positionedDescendants->remove(o);
  if (positionedDescendants->isEmpty()) {
    gPositionedDescendantsMap->remove(container);
    container->m_hasPositionedObjects = false;
  }
}

PaintInvalidationReason LayoutBlock::invalidatePaintIfNeeded(
    const PaintInvalidationState& paintInvalidationState) {
  return LayoutBox::invalidatePaintIfNeeded(paintInvalidationState);
}

PaintInvalidationReason LayoutBlock::invalidatePaintIfNeeded(
    const PaintInvalidatorContext& context) const {
  return BlockPaintInvalidator(*this, context).invalidatePaintIfNeeded();
}

void LayoutBlock::removePositionedObjects(
    LayoutObject* o,
    ContainingBlockState containingBlockState) {
  TrackedLayoutBoxListHashSet* positionedDescendants = positionedObjects();
  if (!positionedDescendants)
    return;

  Vector<LayoutBox*, 16> deadObjects;
  for (auto* positionedObject : *positionedDescendants) {
    if (!o || (positionedObject->isDescendantOf(o) && o != positionedObject)) {
      if (containingBlockState == NewContainingBlock) {
        positionedObject->setChildNeedsLayout(MarkOnlyThis);
        if (positionedObject->needsPreferredWidthsRecalculation())
          positionedObject->setPreferredLogicalWidthsDirty(MarkOnlyThis);

        // The positioned object changing containing block may change paint
        // invalidation container.
        // Invalidate it (including non-compositing descendants) on its original
        // paint invalidation container.
        if (!RuntimeEnabledFeatures::slimmingPaintV2Enabled()) {
          // This valid because we need to invalidate based on the current
          // status.
          DisableCompositingQueryAsserts compositingDisabler;
          if (!positionedObject->isPaintInvalidationContainer())
            ObjectPaintInvalidator(*positionedObject)
                .invalidatePaintIncludingNonCompositingDescendants();
        }
      }

      // It is parent blocks job to add positioned child to positioned objects
      // list of its containing block
      // Parent layout needs to be invalidated to ensure this happens.
      LayoutObject* p = positionedObject->parent();
      while (p && !p->isLayoutBlock())
        p = p->parent();
      if (p)
        p->setChildNeedsLayout();

      deadObjects.append(positionedObject);
    }
  }

  for (auto object : deadObjects) {
    ASSERT(gPositionedContainerMap->get(object) == this);
    positionedDescendants->remove(object);
    gPositionedContainerMap->remove(object);
  }
  if (positionedDescendants->isEmpty()) {
    gPositionedDescendantsMap->remove(this);
    m_hasPositionedObjects = false;
  }
}

void LayoutBlock::addPercentHeightDescendant(LayoutBox* descendant) {
  if (descendant->percentHeightContainer()) {
    if (descendant->percentHeightContainer() == this) {
      ASSERT(hasPercentHeightDescendant(descendant));
      return;
    }
    descendant->removeFromPercentHeightContainer();
  }
  descendant->setPercentHeightContainer(this);

  if (!gPercentHeightDescendantsMap)
    gPercentHeightDescendantsMap = new TrackedDescendantsMap;
  TrackedLayoutBoxListHashSet* descendantSet =
      gPercentHeightDescendantsMap->get(this);
  if (!descendantSet) {
    descendantSet = new TrackedLayoutBoxListHashSet;
    gPercentHeightDescendantsMap->set(this, wrapUnique(descendantSet));
  }
  descendantSet->add(descendant);

  m_hasPercentHeightDescendants = true;
}

void LayoutBlock::removePercentHeightDescendant(LayoutBox* descendant) {
  if (TrackedLayoutBoxListHashSet* descendants = percentHeightDescendants()) {
    descendants->remove(descendant);
    descendant->setPercentHeightContainer(nullptr);
    if (descendants->isEmpty()) {
      gPercentHeightDescendantsMap->remove(this);
      m_hasPercentHeightDescendants = false;
    }
  }
}

TrackedLayoutBoxListHashSet* LayoutBlock::percentHeightDescendantsInternal()
    const {
  return gPercentHeightDescendantsMap ? gPercentHeightDescendantsMap->get(this)
                                      : nullptr;
}

void LayoutBlock::dirtyForLayoutFromPercentageHeightDescendants(
    SubtreeLayoutScope& layoutScope) {
  TrackedLayoutBoxListHashSet* descendants = percentHeightDescendants();
  if (!descendants)
    return;

  for (auto* box : *descendants) {
    ASSERT(box->isDescendantOf(this));
    while (box != this) {
      if (box->normalChildNeedsLayout())
        break;
      layoutScope.setChildNeedsLayout(box);
      box = box->containingBlock();
      ASSERT(box);
      if (!box)
        break;
    }
  }
}

LayoutUnit LayoutBlock::textIndentOffset() const {
  LayoutUnit cw;
  if (style()->textIndent().isPercentOrCalc())
    cw = containingBlock()->availableLogicalWidth();
  return minimumValueForLength(style()->textIndent(), cw);
}

bool LayoutBlock::isPointInOverflowControl(
    HitTestResult& result,
    const LayoutPoint& locationInContainer,
    const LayoutPoint& accumulatedOffset) const {
  if (!scrollsOverflow())
    return false;

  return layer()->getScrollableArea()->hitTestOverflowControls(
      result,
      roundedIntPoint(locationInContainer - toLayoutSize(accumulatedOffset)));
}

bool LayoutBlock::hitTestOverflowControl(
    HitTestResult& result,
    const HitTestLocation& locationInContainer,
    const LayoutPoint& adjustedLocation) {
  if (visibleToHitTestRequest(result.hitTestRequest()) &&
      isPointInOverflowControl(result, locationInContainer.point(),
                               adjustedLocation)) {
    updateHitTestResult(
        result, locationInContainer.point() - toLayoutSize(adjustedLocation));
    // FIXME: isPointInOverflowControl() doesn't handle rect-based tests yet.
    if (result.addNodeToListBasedTestResult(
            nodeForHitTest(), locationInContainer) == StopHitTesting)
      return true;
  }
  return false;
}

bool LayoutBlock::hitTestChildren(HitTestResult& result,
                                  const HitTestLocation& locationInContainer,
                                  const LayoutPoint& accumulatedOffset,
                                  HitTestAction hitTestAction) {
  ASSERT(!childrenInline());
  LayoutPoint scrolledOffset(hasOverflowClip()
                                 ? accumulatedOffset - scrolledContentOffset()
                                 : accumulatedOffset);
  HitTestAction childHitTest = hitTestAction;
  if (hitTestAction == HitTestChildBlockBackgrounds)
    childHitTest = HitTestChildBlockBackground;
  for (LayoutBox* child = lastChildBox(); child;
       child = child->previousSiblingBox()) {
    LayoutPoint childPoint = flipForWritingModeForChild(child, scrolledOffset);
    if (!child->hasSelfPaintingLayer() && !child->isFloating() &&
        !child->isColumnSpanAll() &&
        child->nodeAtPoint(result, locationInContainer, childPoint,
                           childHitTest)) {
      updateHitTestResult(
          result, flipForWritingMode(toLayoutPoint(locationInContainer.point() -
                                                   accumulatedOffset)));
      return true;
    }
  }

  return false;
}

Position LayoutBlock::positionForBox(InlineBox* box, bool start) const {
  if (!box)
    return Position();

  if (!box->getLineLayoutItem().nonPseudoNode())
    return Position::editingPositionOf(
        nonPseudoNode(), start ? caretMinOffset() : caretMaxOffset());

  if (!box->isInlineTextBox())
    return Position::editingPositionOf(
        box->getLineLayoutItem().nonPseudoNode(),
        start ? box->getLineLayoutItem().caretMinOffset()
              : box->getLineLayoutItem().caretMaxOffset());

  InlineTextBox* textBox = toInlineTextBox(box);
  return Position::editingPositionOf(
      box->getLineLayoutItem().nonPseudoNode(),
      start ? textBox->start() : textBox->start() + textBox->len());
}

static inline bool isEditingBoundary(LayoutObject* ancestor,
                                     LineLayoutBox child) {
  ASSERT(!ancestor || ancestor->nonPseudoNode());
  ASSERT(child && child.nonPseudoNode());
  return !ancestor || !ancestor->parent() ||
         (ancestor->hasLayer() && ancestor->parent()->isLayoutView()) ||
         hasEditableStyle(*ancestor->nonPseudoNode()) ==
             hasEditableStyle(*child.nonPseudoNode());
}

// FIXME: This function should go on LayoutObject.
// Then all cases in which positionForPoint recurs could call this instead to
// prevent crossing editable boundaries. This would require many tests.
PositionWithAffinity LayoutBlock::positionForPointRespectingEditingBoundaries(
    LineLayoutBox child,
    const LayoutPoint& pointInParentCoordinates) {
  LayoutPoint childLocation = child.location();
  if (child.isInFlowPositioned())
    childLocation += child.offsetForInFlowPosition();

  // FIXME: This is wrong if the child's writing-mode is different from the
  // parent's.
  LayoutPoint pointInChildCoordinates(
      toLayoutPoint(pointInParentCoordinates - childLocation));

  // If this is an anonymous layoutObject, we just recur normally
  Node* childNode = child.nonPseudoNode();
  if (!childNode)
    return child.positionForPoint(pointInChildCoordinates);

  // Otherwise, first make sure that the editability of the parent and child
  // agree. If they don't agree, then we return a visible position just before
  // or after the child
  LayoutObject* ancestor = this;
  while (ancestor && !ancestor->nonPseudoNode())
    ancestor = ancestor->parent();

  // If we can't find an ancestor to check editability on, or editability is
  // unchanged, we recur like normal
  if (isEditingBoundary(ancestor, child))
    return child.positionForPoint(pointInChildCoordinates);

  // Otherwise return before or after the child, depending on if the click was
  // to the logical left or logical right of the child
  LayoutUnit childMiddle = logicalWidthForChildSize(child.size()) / 2;
  LayoutUnit logicalLeft = isHorizontalWritingMode()
                               ? pointInChildCoordinates.x()
                               : pointInChildCoordinates.y();
  if (logicalLeft < childMiddle)
    return ancestor->createPositionWithAffinity(childNode->nodeIndex());
  return ancestor->createPositionWithAffinity(childNode->nodeIndex() + 1,
                                              TextAffinity::Upstream);
}

PositionWithAffinity LayoutBlock::positionForPointIfOutsideAtomicInlineLevel(
    const LayoutPoint& point) {
  ASSERT(isAtomicInlineLevel());
  // FIXME: This seems wrong when the object's writing-mode doesn't match the
  // line's writing-mode.
  LayoutUnit pointLogicalLeft =
      isHorizontalWritingMode() ? point.x() : point.y();
  LayoutUnit pointLogicalTop =
      isHorizontalWritingMode() ? point.y() : point.x();

  if (pointLogicalLeft < 0)
    return createPositionWithAffinity(caretMinOffset());
  if (pointLogicalLeft >= logicalWidth())
    return createPositionWithAffinity(caretMaxOffset());
  if (pointLogicalTop < 0)
    return createPositionWithAffinity(caretMinOffset());
  if (pointLogicalTop >= logicalHeight())
    return createPositionWithAffinity(caretMaxOffset());
  return PositionWithAffinity();
}

static inline bool isChildHitTestCandidate(LayoutBox* box) {
  return box->size().height() &&
         box->style()->visibility() == EVisibility::Visible &&
         !box->isFloatingOrOutOfFlowPositioned() && !box->isLayoutFlowThread();
}

PositionWithAffinity LayoutBlock::positionForPoint(const LayoutPoint& point) {
  if (isTable())
    return LayoutBox::positionForPoint(point);

  if (isAtomicInlineLevel()) {
    PositionWithAffinity position =
        positionForPointIfOutsideAtomicInlineLevel(point);
    if (!position.isNull())
      return position;
  }

  LayoutPoint pointInContents = point;
  offsetForContents(pointInContents);
  LayoutPoint pointInLogicalContents(pointInContents);
  if (!isHorizontalWritingMode())
    pointInLogicalContents = pointInLogicalContents.transposedPoint();

  ASSERT(!childrenInline());

  LayoutBox* lastCandidateBox = lastChildBox();
  while (lastCandidateBox && !isChildHitTestCandidate(lastCandidateBox))
    lastCandidateBox = lastCandidateBox->previousSiblingBox();

  bool blocksAreFlipped = style()->isFlippedBlocksWritingMode();
  if (lastCandidateBox) {
    if (pointInLogicalContents.y() > logicalTopForChild(*lastCandidateBox) ||
        (!blocksAreFlipped &&
         pointInLogicalContents.y() == logicalTopForChild(*lastCandidateBox)))
      return positionForPointRespectingEditingBoundaries(
          LineLayoutBox(lastCandidateBox), pointInContents);

    for (LayoutBox* childBox = firstChildBox(); childBox;
         childBox = childBox->nextSiblingBox()) {
      if (!isChildHitTestCandidate(childBox))
        continue;
      LayoutUnit childLogicalBottom =
          logicalTopForChild(*childBox) + logicalHeightForChild(*childBox);
      // We hit child if our click is above the bottom of its padding box (like
      // IE6/7 and FF3).
      if (pointInLogicalContents.y() < childLogicalBottom ||
          (blocksAreFlipped &&
           pointInLogicalContents.y() == childLogicalBottom)) {
        return positionForPointRespectingEditingBoundaries(
            LineLayoutBox(childBox), pointInContents);
      }
    }
  }

  // We only get here if there are no hit test candidate children below the
  // click.
  return LayoutBox::positionForPoint(point);
}

void LayoutBlock::offsetForContents(LayoutPoint& offset) const {
  offset = flipForWritingMode(offset);

  if (hasOverflowClip())
    offset += LayoutSize(scrolledContentOffset());

  offset = flipForWritingMode(offset);
}

int LayoutBlock::columnGap() const {
  if (style()->hasNormalColumnGap()) {
    // "1em" is recommended as the normal gap setting. Matches <p> margins.
    return style()->getFontDescription().computedPixelSize();
  }
  return static_cast<int>(style()->columnGap());
}

void LayoutBlock::scrollbarsChanged(bool horizontalScrollbarChanged,
                                    bool verticalScrollbarChanged) {
  m_widthAvailableToChildrenChanged |= verticalScrollbarChanged;
  m_heightAvailableToChildrenChanged |= horizontalScrollbarChanged;
}

void LayoutBlock::computeIntrinsicLogicalWidths(
    LayoutUnit& minLogicalWidth,
    LayoutUnit& maxLogicalWidth) const {
  // Size-contained elements don't consider their contents for preferred sizing.
  if (style()->containsSize())
    return;

  if (childrenInline()) {
    // FIXME: Remove this const_cast.
    toLayoutBlockFlow(const_cast<LayoutBlock*>(this))
        ->computeInlinePreferredLogicalWidths(minLogicalWidth, maxLogicalWidth);
  } else {
    computeBlockPreferredLogicalWidths(minLogicalWidth, maxLogicalWidth);
  }

  maxLogicalWidth = std::max(minLogicalWidth, maxLogicalWidth);

  if (isHTMLMarqueeElement(node()) &&
      toHTMLMarqueeElement(node())->isHorizontal())
    minLogicalWidth = LayoutUnit();

  if (isTableCell()) {
    Length tableCellWidth = toLayoutTableCell(this)->styleOrColLogicalWidth();
    if (tableCellWidth.isFixed() && tableCellWidth.value() > 0)
      maxLogicalWidth =
          std::max(minLogicalWidth, adjustContentBoxLogicalWidthForBoxSizing(
                                        LayoutUnit(tableCellWidth.value())));
  }

  int scrollbarWidth = scrollbarLogicalWidth();
  maxLogicalWidth += scrollbarWidth;
  minLogicalWidth += scrollbarWidth;
}

DISABLE_CFI_PERF
void LayoutBlock::computePreferredLogicalWidths() {
  ASSERT(preferredLogicalWidthsDirty());

  m_minPreferredLogicalWidth = LayoutUnit();
  m_maxPreferredLogicalWidth = LayoutUnit();

  // FIXME: The isFixed() calls here should probably be checking for isSpecified
  // since you should be able to use percentage, calc or viewport relative
  // values for width.
  const ComputedStyle& styleToUse = styleRef();
  if (!isTableCell() && styleToUse.logicalWidth().isFixed() &&
      styleToUse.logicalWidth().value() >= 0 &&
      !(isDeprecatedFlexItem() && !styleToUse.logicalWidth().intValue()))
    m_minPreferredLogicalWidth = m_maxPreferredLogicalWidth =
        adjustContentBoxLogicalWidthForBoxSizing(
            LayoutUnit(styleToUse.logicalWidth().value()));
  else
    computeIntrinsicLogicalWidths(m_minPreferredLogicalWidth,
                                  m_maxPreferredLogicalWidth);

  if (styleToUse.logicalMinWidth().isFixed() &&
      styleToUse.logicalMinWidth().value() > 0) {
    m_maxPreferredLogicalWidth =
        std::max(m_maxPreferredLogicalWidth,
                 adjustContentBoxLogicalWidthForBoxSizing(
                     LayoutUnit(styleToUse.logicalMinWidth().value())));
    m_minPreferredLogicalWidth =
        std::max(m_minPreferredLogicalWidth,
                 adjustContentBoxLogicalWidthForBoxSizing(
                     LayoutUnit(styleToUse.logicalMinWidth().value())));
  }

  if (styleToUse.logicalMaxWidth().isFixed()) {
    m_maxPreferredLogicalWidth =
        std::min(m_maxPreferredLogicalWidth,
                 adjustContentBoxLogicalWidthForBoxSizing(
                     LayoutUnit(styleToUse.logicalMaxWidth().value())));
    m_minPreferredLogicalWidth =
        std::min(m_minPreferredLogicalWidth,
                 adjustContentBoxLogicalWidthForBoxSizing(
                     LayoutUnit(styleToUse.logicalMaxWidth().value())));
  }

  // Table layout uses integers, ceil the preferred widths to ensure that they
  // can contain the contents.
  if (isTableCell()) {
    m_minPreferredLogicalWidth = LayoutUnit(m_minPreferredLogicalWidth.ceil());
    m_maxPreferredLogicalWidth = LayoutUnit(m_maxPreferredLogicalWidth.ceil());
  }

  LayoutUnit borderAndPadding = borderAndPaddingLogicalWidth();
  m_minPreferredLogicalWidth += borderAndPadding;
  m_maxPreferredLogicalWidth += borderAndPadding;

  clearPreferredLogicalWidthsDirty();
}

void LayoutBlock::computeBlockPreferredLogicalWidths(
    LayoutUnit& minLogicalWidth,
    LayoutUnit& maxLogicalWidth) const {
  const ComputedStyle& styleToUse = styleRef();
  bool nowrap = styleToUse.whiteSpace() == NOWRAP;

  LayoutObject* child = firstChild();
  LayoutBlock* containingBlock = this->containingBlock();
  LayoutUnit floatLeftWidth, floatRightWidth;
  while (child) {
    // Positioned children don't affect the min/max width. Spanners only affect
    // the min/max width of the multicol container, not the flow thread.
    if (child->isOutOfFlowPositioned() || child->isColumnSpanAll()) {
      child = child->nextSibling();
      continue;
    }

    RefPtr<ComputedStyle> childStyle = child->mutableStyle();
    if (child->isFloating() ||
        (child->isBox() && toLayoutBox(child)->avoidsFloats())) {
      LayoutUnit floatTotalWidth = floatLeftWidth + floatRightWidth;
      if (childStyle->clear() & ClearLeft) {
        maxLogicalWidth = std::max(floatTotalWidth, maxLogicalWidth);
        floatLeftWidth = LayoutUnit();
      }
      if (childStyle->clear() & ClearRight) {
        maxLogicalWidth = std::max(floatTotalWidth, maxLogicalWidth);
        floatRightWidth = LayoutUnit();
      }
    }

    // A margin basically has three types: fixed, percentage, and auto
    // (variable).
    // Auto and percentage margins simply become 0 when computing min/max width.
    // Fixed margins can be added in as is.
    Length startMarginLength = childStyle->marginStartUsing(&styleToUse);
    Length endMarginLength = childStyle->marginEndUsing(&styleToUse);
    LayoutUnit margin;
    LayoutUnit marginStart;
    LayoutUnit marginEnd;
    if (startMarginLength.isFixed())
      marginStart += startMarginLength.value();
    if (endMarginLength.isFixed())
      marginEnd += endMarginLength.value();
<<<<<<< HEAD
        // SHEZ: additionalMarginStart is treated as fixed margin
        if (child->isBox())
            marginStart += toLayoutBox(child)->additionalMarginStart();
=======
      // SHEZ: additionalMarginStart is treated as fixed margin
      if (child->isBox())
          marginStart += toLayoutBox(child)->additionalMarginStart();      
>>>>>>> 09592ec8
    margin = marginStart + marginEnd;

    LayoutUnit childMinPreferredLogicalWidth, childMaxPreferredLogicalWidth;
    computeChildPreferredLogicalWidths(*child, childMinPreferredLogicalWidth,
                                       childMaxPreferredLogicalWidth);

    LayoutUnit w = childMinPreferredLogicalWidth + margin;
    minLogicalWidth = std::max(w, minLogicalWidth);

    // IE ignores tables for calculation of nowrap. Makes some sense.
    if (nowrap && !child->isTable())
      maxLogicalWidth = std::max(w, maxLogicalWidth);

    w = childMaxPreferredLogicalWidth + margin;

    if (!child->isFloating()) {
      if (child->isBox() && toLayoutBox(child)->avoidsFloats()) {
        // Determine a left and right max value based off whether or not the
        // floats can fit in the margins of the object. For negative margins, we
        // will attempt to overlap the float if the negative margin is smaller
        // than the float width.
        bool ltr = containingBlock
                       ? containingBlock->style()->isLeftToRightDirection()
                       : styleToUse.isLeftToRightDirection();
        LayoutUnit marginLogicalLeft = ltr ? marginStart : marginEnd;
        LayoutUnit marginLogicalRight = ltr ? marginEnd : marginStart;
        LayoutUnit maxLeft = marginLogicalLeft > 0
                                 ? std::max(floatLeftWidth, marginLogicalLeft)
                                 : floatLeftWidth + marginLogicalLeft;
        LayoutUnit maxRight =
            marginLogicalRight > 0
                ? std::max(floatRightWidth, marginLogicalRight)
                : floatRightWidth + marginLogicalRight;
        w = childMaxPreferredLogicalWidth + maxLeft + maxRight;
        w = std::max(w, floatLeftWidth + floatRightWidth);
      } else {
        maxLogicalWidth =
            std::max(floatLeftWidth + floatRightWidth, maxLogicalWidth);
      }
      floatLeftWidth = floatRightWidth = LayoutUnit();
    }

    if (child->isFloating()) {
      if (childStyle->floating() == EFloat::Left)
        floatLeftWidth += w;
      else
        floatRightWidth += w;
    } else {
      maxLogicalWidth = std::max(w, maxLogicalWidth);
    }

    child = child->nextSibling();
  }

  // Always make sure these values are non-negative.
  minLogicalWidth = minLogicalWidth.clampNegativeToZero();
  maxLogicalWidth = maxLogicalWidth.clampNegativeToZero();

  maxLogicalWidth = std::max(floatLeftWidth + floatRightWidth, maxLogicalWidth);
}

DISABLE_CFI_PERF
void LayoutBlock::computeChildPreferredLogicalWidths(
    LayoutObject& child,
    LayoutUnit& minPreferredLogicalWidth,
    LayoutUnit& maxPreferredLogicalWidth) const {
  if (child.isBox() &&
      child.isHorizontalWritingMode() != isHorizontalWritingMode()) {
    // If the child is an orthogonal flow, child's height determines the width,
    // but the height is not available until layout.
    // http://dev.w3.org/csswg/css-writing-modes-3/#orthogonal-shrink-to-fit
    if (!child.needsLayout()) {
      minPreferredLogicalWidth = maxPreferredLogicalWidth =
          toLayoutBox(child).logicalHeight();
      return;
    }
    minPreferredLogicalWidth = maxPreferredLogicalWidth =
        toLayoutBox(child).computeLogicalHeightWithoutLayout();
    return;
  }
  minPreferredLogicalWidth = child.minPreferredLogicalWidth();
  maxPreferredLogicalWidth = child.maxPreferredLogicalWidth();

  // For non-replaced blocks if the inline size is min|max-content or a definite
  // size the min|max-content contribution is that size plus border, padding and
  // margin https://drafts.csswg.org/css-sizing/#block-intrinsic
  if (child.isLayoutBlock()) {
    const Length& computedInlineSize = child.styleRef().logicalWidth();
    if (computedInlineSize.isMaxContent())
      minPreferredLogicalWidth = maxPreferredLogicalWidth;
    else if (computedInlineSize.isMinContent())
      maxPreferredLogicalWidth = minPreferredLogicalWidth;
  }
}

bool LayoutBlock::hasLineIfEmpty() const {
  if (!node())
    return false;

  if (isRootEditableElement(*node()))
    return true;

    if (hasEditableStyle(*node()) && isTableCell())
        return true;
  if (node()->isShadowRoot() &&
      isHTMLInputElement(toShadowRoot(node())->host()))
    return true;

  return false;
}

LayoutUnit LayoutBlock::lineHeight(bool firstLine,
                                   LineDirectionMode direction,
                                   LinePositionMode linePositionMode) const {
  // Inline blocks are replaced elements. Otherwise, just pass off to
  // the base class.  If we're being queried as though we're the root line
  // box, then the fact that we're an inline-block is irrelevant, and we behave
  // just like a block.
  if (isAtomicInlineLevel() && linePositionMode == PositionOnContainingLine)
    return LayoutBox::lineHeight(firstLine, direction, linePositionMode);

  const ComputedStyle& style =
      styleRef(firstLine && document().styleEngine().usesFirstLineRules());
  return LayoutUnit(style.computedLineHeight());
}

int LayoutBlock::beforeMarginInLineDirection(
    LineDirectionMode direction) const {
  return (direction == HorizontalLine ? marginTop() : marginRight()).toInt();
}

int LayoutBlock::baselinePosition(FontBaseline baselineType,
                                  bool firstLine,
                                  LineDirectionMode direction,
                                  LinePositionMode linePositionMode) const {
  // Inline blocks are replaced elements. Otherwise, just pass off to
  // the base class.  If we're being queried as though we're the root line
  // box, then the fact that we're an inline-block is irrelevant, and we behave
  // just like a block.
  if (isInline() && linePositionMode == PositionOnContainingLine) {
    // For "leaf" theme objects, let the theme decide what the baseline position
    // is.
    // FIXME: Might be better to have a custom CSS property instead, so that if
    //        the theme is turned off, checkboxes/radios will still have decent
    //        baselines.
    // FIXME: Need to patch form controls to deal with vertical lines.
    if (style()->hasAppearance() &&
        !LayoutTheme::theme().isControlContainer(style()->appearance()))
      return LayoutTheme::theme().baselinePosition(this);

    int baselinePos = (isWritingModeRoot() && !isRubyRun())
                          ? -1
                          : inlineBlockBaseline(direction);

    if (isDeprecatedFlexibleBox()) {
      // Historically, we did this check for all baselines. But we can't
      // remove this code from deprecated flexbox, because it effectively
      // breaks -webkit-line-clamp, which is used in the wild -- we would
      // calculate the baseline as if -webkit-line-clamp wasn't used.
      // For simplicity, we use this for all uses of deprecated flexbox.
      LayoutUnit bottomOfContent =
          direction == HorizontalLine
              ? size().height() - borderBottom() - paddingBottom() -
                    horizontalScrollbarHeight()
              : size().width() - borderLeft() - paddingLeft() -
                    verticalScrollbarWidth();
      if (baselinePos > bottomOfContent)
        baselinePos = -1;
    }
    if (baselinePos != -1)
      return beforeMarginInLineDirection(direction) + baselinePos;

    return LayoutBox::baselinePosition(baselineType, firstLine, direction,
                                       linePositionMode);
  }

  // If we're not replaced, we'll only get called with
  // PositionOfInteriorLineBoxes.
  // Note that inline-block counts as replaced here.
  ASSERT(linePositionMode == PositionOfInteriorLineBoxes);

  const SimpleFontData* fontData = style(firstLine)->font().primaryFont();
  DCHECK(fontData);
  if (!fontData)
    return -1;

  const FontMetrics& fontMetrics = fontData->getFontMetrics();
  return (fontMetrics.ascent(baselineType) +
          (lineHeight(firstLine, direction, linePositionMode) -
           fontMetrics.height()) /
              2)
      .toInt();
}

LayoutUnit LayoutBlock::minLineHeightForReplacedObject(
    bool isFirstLine,
    LayoutUnit replacedHeight) const {
  if (!document().inNoQuirksMode() && replacedHeight)
    return replacedHeight;

  return std::max<LayoutUnit>(
      replacedHeight,
      lineHeight(isFirstLine,
                 isHorizontalWritingMode() ? HorizontalLine : VerticalLine,
                 PositionOfInteriorLineBoxes));
}

// TODO(mstensho): Figure out if all of this baseline code is needed here, or if
// it should be moved down to LayoutBlockFlow. LayoutDeprecatedFlexibleBox and
// LayoutGrid lack baseline calculation overrides, so the code is here just for
// them. Just walking the block children in logical order seems rather wrong for
// those two layout modes, though.

int LayoutBlock::firstLineBoxBaseline() const {
  ASSERT(!childrenInline());
  if (isWritingModeRoot() && !isRubyRun())
    return -1;

  for (LayoutBox* curr = firstChildBox(); curr; curr = curr->nextSiblingBox()) {
    if (!curr->isFloatingOrOutOfFlowPositioned()) {
      int result = curr->firstLineBoxBaseline();
      if (result != -1)
        return (curr->logicalTop() + result)
            .toInt();  // Translate to our coordinate space.
    }
  }
  return -1;
}

int LayoutBlock::inlineBlockBaseline(LineDirectionMode lineDirection) const {
  ASSERT(!childrenInline());
  if ((!style()->isOverflowVisible() &&
       !shouldIgnoreOverflowPropertyForInlineBlockBaseline()) ||
      style()->containsSize()) {
    // We are not calling LayoutBox::baselinePosition here because the caller
    // should add the margin-top/margin-right, not us.
    return (lineDirection == HorizontalLine ? size().height() + marginBottom()
                                            : size().width() + marginLeft())
        .toInt();
  }

  if (isWritingModeRoot() && !isRubyRun())
    return -1;

  bool haveNormalFlowChild = false;
  for (LayoutBox* curr = lastChildBox(); curr;
       curr = curr->previousSiblingBox()) {
    if (!curr->isFloatingOrOutOfFlowPositioned()) {
      haveNormalFlowChild = true;
      int result = curr->inlineBlockBaseline(lineDirection);
      if (result != -1)
        return (curr->logicalTop() + result)
            .toInt();  // Translate to our coordinate space.
    }
  }
  const SimpleFontData* fontData = firstLineStyle()->font().primaryFont();
  if (fontData && !haveNormalFlowChild && hasLineIfEmpty()) {
    const FontMetrics& fontMetrics = fontData->getFontMetrics();
    return (fontMetrics.ascent() +
            (lineHeight(true, lineDirection, PositionOfInteriorLineBoxes) -
             fontMetrics.height()) /
                2 +
            (lineDirection == HorizontalLine ? borderTop() + paddingTop()
                                             : borderRight() + paddingRight()))
        .toInt();
  }
  return -1;
}

const LayoutBlock* LayoutBlock::enclosingFirstLineStyleBlock() const {
  const LayoutBlock* firstLineBlock = this;
  bool hasPseudo = false;
  while (true) {
    hasPseudo = firstLineBlock->style()->hasPseudoStyle(PseudoIdFirstLine);
    if (hasPseudo)
      break;
    LayoutObject* parentBlock = firstLineBlock->parent();
    if (firstLineBlock->isAtomicInlineLevel() ||
        firstLineBlock->isFloatingOrOutOfFlowPositioned() || !parentBlock ||
        !parentBlock->behavesLikeBlockContainer())
      break;
    SECURITY_DCHECK(parentBlock->isLayoutBlock());
    if (toLayoutBlock(parentBlock)->firstChild() != firstLineBlock)
      break;
    firstLineBlock = toLayoutBlock(parentBlock);
  }

  if (!hasPseudo)
    return nullptr;

  return firstLineBlock;
}

LayoutBlockFlow* LayoutBlock::nearestInnerBlockWithFirstLine() {
  if (childrenInline())
    return toLayoutBlockFlow(this);
  for (LayoutObject* child = firstChild();
       child && !child->isFloatingOrOutOfFlowPositioned() &&
       child->isLayoutBlockFlow();
       child = toLayoutBlock(child)->firstChild()) {
    if (child->childrenInline())
      return toLayoutBlockFlow(child);
  }
  return nullptr;
}

void LayoutBlock::updateHitTestResult(HitTestResult& result,
                                      const LayoutPoint& point) {
  if (result.innerNode())
    return;

  if (Node* n = nodeForHitTest())
    result.setNodeAndPosition(n, point);
}

// An inline-block uses its inlineBox as the inlineBoxWrapper,
// so the firstChild() is nullptr if the only child is an empty inline-block.
inline bool LayoutBlock::isInlineBoxWrapperActuallyChild() const {
  return isInlineBlockOrInlineTable() && !size().isEmpty() && node() &&
         editingIgnoresContent(*node());
}

bool LayoutBlock::hasCursorCaret() const {
  LocalFrame* frame = this->frame();
  return frame->selection().caretLayoutObject() == this &&
         frame->selection().hasEditableStyle();
}

bool LayoutBlock::hasDragCaret() const {
  LocalFrame* frame = this->frame();
  DragCaretController& dragCaretController =
      frame->page()->dragCaretController();
  return dragCaretController.hasCaretIn(*this);
}

LayoutRect LayoutBlock::localCaretRect(InlineBox* inlineBox,
                                       int caretOffset,
                                       LayoutUnit* extraWidthToEndOfLine) {
  // Do the normal calculation in most cases.
  if ((firstChild() && !firstChild()->isPseudoElement()) ||
      isInlineBoxWrapperActuallyChild()) {
    if (!childrenInline()) {
      // Fallback to the upstream behavior
      return LayoutBox::localCaretRect(inlineBox, caretOffset,
                                       extraWidthToEndOfLine);
    }
    // The caret is inside a RenderBlock, before the first inline child, in
    // between two inline children, or after the last inline child.  Find
    // the child at the specified 'caretOffset', then use the InlineBox of
    // that child to determine the caret rect.  It would be either to the
    // left of the child, or to the right of the child (if the caret is
    // after the last child).

    LayoutObject* child = firstChild();
    while (caretOffset && child) {
        child = child->nextSibling();
        --caretOffset;
    }

    bool isAfterLastChild = false;
    if (!child) {
        if (caretOffset) {
            // Something strange going on.  Fallback to the upstream behavior.
            return LayoutBox::localCaretRect(inlineBox, caretOffset, extraWidthToEndOfLine);
        }

        // The caret is after the last child.
        child = lastChild();
        isAfterLastChild = true;

        if (!child) {
            // Fallback to the upstream behavior.
            return LayoutBox::localCaretRect(inlineBox, caretOffset, extraWidthToEndOfLine);
        }
    }

    LayoutUnit margin;
    if (child->isBox()) {
        LayoutBox* box = toLayoutBox(child);
        inlineBox = box->inlineBoxWrapper();
        margin = isAfterLastChild ? box->marginRight() : box->marginLeft();
    }
    else if (child->isText()) {
        inlineBox = isAfterLastChild ? toLayoutText(child)->lastTextBox()
                                      : toLayoutText(child)->firstTextBox();
    }
    else if (child->isLayoutInline()) {
        inlineBox = isAfterLastChild ? toLayoutInline(child)->lastLineBox()
                                      : toLayoutInline(child)->firstLineBox();
    }

    if (!inlineBox) {
        return LayoutBox::localCaretRect(inlineBox, caretOffset, extraWidthToEndOfLine);
    }

    LayoutUnit x = isAfterLastChild ? inlineBox->x() + inlineBox->width() + margin
                                    : inlineBox->x() - margin;
    if (extraWidthToEndOfLine)
        *extraWidthToEndOfLine = inlineBox->root().width() - x;
    LayoutUnit layoutWidth(1);
    return LayoutRect(x, inlineBox->y(), layoutWidth, inlineBox->height());
  }

  LayoutRect caretRect =
      localCaretRectForEmptyElement(size().width(), textIndentOffset());

  if (extraWidthToEndOfLine)
    *extraWidthToEndOfLine = size().width() - caretRect.maxX();

  return caretRect;
}

void LayoutBlock::addOutlineRects(
    Vector<LayoutRect>& rects,
    const LayoutPoint& additionalOffset,
    IncludeBlockVisualOverflowOrNot includeBlockOverflows) const {
  if (!isAnonymous())  // For anonymous blocks, the children add outline rects.
    rects.append(LayoutRect(additionalOffset, size()));

  if (includeBlockOverflows == IncludeBlockVisualOverflow &&
      !hasOverflowClip() && !hasControlClip()) {
    addOutlineRectsForNormalChildren(rects, additionalOffset,
                                     includeBlockOverflows);
    if (TrackedLayoutBoxListHashSet* positionedObjects =
            this->positionedObjects()) {
      for (auto* box : *positionedObjects)
        addOutlineRectsForDescendant(*box, rects, additionalOffset,
                                     includeBlockOverflows);
    }
  }
}

LayoutBox* LayoutBlock::createAnonymousBoxWithSameTypeAs(
    const LayoutObject* parent) const {
  return createAnonymousWithParentAndDisplay(parent, style()->display());
}

LayoutUnit LayoutBlock::nextPageLogicalTop(LayoutUnit logicalOffset) const {
  LayoutUnit pageLogicalHeight = pageLogicalHeightForOffset(logicalOffset);
  if (!pageLogicalHeight)
    return logicalOffset;

  return logicalOffset + pageRemainingLogicalHeightForOffset(
                             logicalOffset, AssociateWithLatterPage);
}

void LayoutBlock::paginatedContentWasLaidOut(
    LayoutUnit logicalBottomOffsetAfterPagination) {
  if (LayoutFlowThread* flowThread = flowThreadContainingBlock())
    flowThread->contentWasLaidOut(offsetFromLogicalTopOfFirstPage() +
                                  logicalBottomOffsetAfterPagination);
}

LayoutUnit LayoutBlock::collapsedMarginBeforeForChild(
    const LayoutBox& child) const {
  // If the child has the same directionality as we do, then we can just return
  // its collapsed margin.
  if (!child.isWritingModeRoot())
    return child.collapsedMarginBefore();

  // The child has a different directionality.  If the child is parallel, then
  // it's just flipped relative to us.  We can use the collapsed margin for the
  // opposite edge.
  if (child.isHorizontalWritingMode() == isHorizontalWritingMode())
    return child.collapsedMarginAfter();

  // The child is perpendicular to us, which means its margins don't collapse
  // but are on the "logical left/right" sides of the child box. We can just
  // return the raw margin in this case.
  return marginBeforeForChild(child);
}

LayoutUnit LayoutBlock::collapsedMarginAfterForChild(
    const LayoutBox& child) const {
  // If the child has the same directionality as we do, then we can just return
  // its collapsed margin.
  if (!child.isWritingModeRoot())
    return child.collapsedMarginAfter();

  // The child has a different directionality.  If the child is parallel, then
  // it's just flipped relative to us.  We can use the collapsed margin for the
  // opposite edge.
  if (child.isHorizontalWritingMode() == isHorizontalWritingMode())
    return child.collapsedMarginBefore();

  // The child is perpendicular to us, which means its margins don't collapse
  // but are on the "logical left/right" side of the child box. We can just
  // return the raw margin in this case.
  return marginAfterForChild(child);
}

bool LayoutBlock::hasMarginBeforeQuirk(const LayoutBox* child) const {
  // If the child has the same directionality as we do, then we can just return
  // its margin quirk.
  if (!child->isWritingModeRoot())
    return child->isLayoutBlock() ? toLayoutBlock(child)->hasMarginBeforeQuirk()
                                  : child->style()->hasMarginBeforeQuirk();

  // The child has a different directionality. If the child is parallel, then
  // it's just flipped relative to us. We can use the opposite edge.
  if (child->isHorizontalWritingMode() == isHorizontalWritingMode())
    return child->isLayoutBlock() ? toLayoutBlock(child)->hasMarginAfterQuirk()
                                  : child->style()->hasMarginAfterQuirk();

  // The child is perpendicular to us and box sides are never quirky in
  // html.css, and we don't really care about whether or not authors specified
  // quirky ems, since they're an implementation detail.
  return false;
}

bool LayoutBlock::hasMarginAfterQuirk(const LayoutBox* child) const {
  // If the child has the same directionality as we do, then we can just return
  // its margin quirk.
  if (!child->isWritingModeRoot())
    return child->isLayoutBlock() ? toLayoutBlock(child)->hasMarginAfterQuirk()
                                  : child->style()->hasMarginAfterQuirk();

  // The child has a different directionality. If the child is parallel, then
  // it's just flipped relative to us. We can use the opposite edge.
  if (child->isHorizontalWritingMode() == isHorizontalWritingMode())
    return child->isLayoutBlock() ? toLayoutBlock(child)->hasMarginBeforeQuirk()
                                  : child->style()->hasMarginBeforeQuirk();

  // The child is perpendicular to us and box sides are never quirky in
  // html.css, and we don't really care about whether or not authors specified
  // quirky ems, since they're an implementation detail.
  return false;
}

const char* LayoutBlock::name() const {
  ASSERT_NOT_REACHED();
  return "LayoutBlock";
}

LayoutBlock* LayoutBlock::createAnonymousWithParentAndDisplay(
    const LayoutObject* parent,
    EDisplay display) {
  // FIXME: Do we need to convert all our inline displays to block-type in the
  // anonymous logic ?
  EDisplay newDisplay;
  LayoutBlock* newBox = nullptr;
  if (display == EDisplay::Flex || display == EDisplay::InlineFlex) {
    newBox = LayoutFlexibleBox::createAnonymous(&parent->document());
    newDisplay = EDisplay::Flex;
  } else {
    newBox = LayoutBlockFlow::createAnonymous(&parent->document());
    newDisplay = EDisplay::Block;
  }

  RefPtr<ComputedStyle> newStyle =
      ComputedStyle::createAnonymousStyleWithDisplay(parent->styleRef(),
                                                     newDisplay);
  parent->updateAnonymousChildStyle(*newBox, *newStyle);
  newBox->setStyle(newStyle.release());
  return newBox;
}

bool LayoutBlock::recalcNormalFlowChildOverflowIfNeeded(
    LayoutObject* layoutObject) {
  if (layoutObject->isOutOfFlowPositioned() ||
      !layoutObject->needsOverflowRecalcAfterStyleChange())
    return false;

  ASSERT(layoutObject->isLayoutBlock());
  return toLayoutBlock(layoutObject)->recalcOverflowAfterStyleChange();
}

bool LayoutBlock::recalcChildOverflowAfterStyleChange() {
  ASSERT(childNeedsOverflowRecalcAfterStyleChange());
  clearChildNeedsOverflowRecalcAfterStyleChange();

  bool childrenOverflowChanged = false;

  if (childrenInline()) {
    SECURITY_DCHECK(isLayoutBlockFlow());
    childrenOverflowChanged =
        toLayoutBlockFlow(this)->recalcInlineChildrenOverflowAfterStyleChange();
  } else {
    for (LayoutBox* box = firstChildBox(); box; box = box->nextSiblingBox()) {
      if (recalcNormalFlowChildOverflowIfNeeded(box))
        childrenOverflowChanged = true;
    }
  }

  return recalcPositionedDescendantsOverflowAfterStyleChange() ||
         childrenOverflowChanged;
}

bool LayoutBlock::recalcPositionedDescendantsOverflowAfterStyleChange() {
  bool childrenOverflowChanged = false;

  TrackedLayoutBoxListHashSet* positionedDescendants = positionedObjects();
  if (!positionedDescendants)
    return childrenOverflowChanged;

  for (auto* box : *positionedDescendants) {
    if (!box->needsOverflowRecalcAfterStyleChange())
      continue;
    LayoutBlock* block = toLayoutBlock(box);
    if (!block->recalcOverflowAfterStyleChange() ||
        box->style()->position() == FixedPosition)
      continue;

    childrenOverflowChanged = true;
  }
  return childrenOverflowChanged;
}

bool LayoutBlock::recalcOverflowAfterStyleChange() {
  ASSERT(needsOverflowRecalcAfterStyleChange());

  bool childrenOverflowChanged = false;
  if (childNeedsOverflowRecalcAfterStyleChange())
    childrenOverflowChanged = recalcChildOverflowAfterStyleChange();

  if (!selfNeedsOverflowRecalcAfterStyleChange() && !childrenOverflowChanged)
    return false;

  clearSelfNeedsOverflowRecalcAfterStyleChange();
  // If the current block needs layout, overflow will be recalculated during
  // layout time anyway. We can safely exit here.
  if (needsLayout())
    return false;

  LayoutUnit oldClientAfterEdge = hasOverflowModel()
                                      ? m_overflow->layoutClientAfterEdge()
                                      : clientLogicalBottom();
  computeOverflow(oldClientAfterEdge, true);

  if (hasOverflowClip())
    layer()->getScrollableArea()->updateAfterOverflowRecalc();

  return !hasOverflowClip();
}

// Called when a positioned object moves but doesn't necessarily change size.
// A simplified layout is attempted that just updates the object's position.
// If the size does change, the object remains dirty.
bool LayoutBlock::tryLayoutDoingPositionedMovementOnly() {
  LayoutUnit oldWidth = logicalWidth();
  LogicalExtentComputedValues computedValues;
  logicalExtentAfterUpdatingLogicalWidth(logicalTop(), computedValues);
  // If we shrink to fit our width may have changed, so we still need full
  // layout.
  if (oldWidth != computedValues.m_extent)
    return false;
  setLogicalWidth(computedValues.m_extent);
  setLogicalLeft(computedValues.m_position);
  setMarginStart(computedValues.m_margins.m_start);
  setMarginEnd(computedValues.m_margins.m_end);

  LayoutUnit oldHeight = logicalHeight();
  LayoutUnit oldIntrinsicContentLogicalHeight = intrinsicContentLogicalHeight();

  setIntrinsicContentLogicalHeight(contentLogicalHeight());
  computeLogicalHeight(oldHeight, logicalTop(), computedValues);

  if (oldHeight != computedValues.m_extent &&
      (hasPercentHeightDescendants() || isFlexibleBox())) {
    setIntrinsicContentLogicalHeight(oldIntrinsicContentLogicalHeight);
    return false;
  }

  setLogicalHeight(computedValues.m_extent);
  setLogicalTop(computedValues.m_position);
  setMarginBefore(computedValues.m_margins.m_before);
  setMarginAfter(computedValues.m_margins.m_after);

  return true;
}

#if ENABLE(ASSERT)
void LayoutBlock::checkPositionedObjectsNeedLayout() {
  if (!gPositionedDescendantsMap)
    return;

  if (TrackedLayoutBoxListHashSet* positionedDescendantSet =
          positionedObjects()) {
    TrackedLayoutBoxListHashSet::const_iterator end =
        positionedDescendantSet->end();
    for (TrackedLayoutBoxListHashSet::const_iterator it =
             positionedDescendantSet->begin();
         it != end; ++it) {
      LayoutBox* currBox = *it;
      ASSERT(!currBox->needsLayout());
    }
  }
}

#endif

LayoutUnit LayoutBlock::availableLogicalHeightForPercentageComputation() const {
  LayoutUnit availableHeight(-1);

  // For anonymous blocks that are skipped during percentage height calculation,
  // we consider them to have an indefinite height.
  if (skipContainingBlockForPercentHeightCalculation(this))
    return availableHeight;

  const ComputedStyle& style = styleRef();

  // A positioned element that specified both top/bottom or that specifies
  // height should be treated as though it has a height explicitly specified
  // that can be used for any percentage computations.
  bool isOutOfFlowPositionedWithSpecifiedHeight =
      isOutOfFlowPositioned() &&
      (!style.logicalHeight().isAuto() ||
       (!style.logicalTop().isAuto() && !style.logicalBottom().isAuto()));

  LayoutUnit stretchedFlexHeight(-1);
  if (isFlexItem())
    stretchedFlexHeight =
        toLayoutFlexibleBox(parent())
            ->childLogicalHeightForPercentageResolution(*this);

  if (stretchedFlexHeight != LayoutUnit(-1)) {
    availableHeight = stretchedFlexHeight;
  } else if (isGridItem() && hasOverrideLogicalContentHeight()) {
    availableHeight = overrideLogicalContentHeight();
  } else if (style.logicalHeight().isFixed()) {
    LayoutUnit contentBoxHeight = adjustContentBoxLogicalHeightForBoxSizing(
        style.logicalHeight().value());
    availableHeight = std::max(
        LayoutUnit(),
        constrainContentBoxLogicalHeightByMinMax(
            contentBoxHeight - scrollbarLogicalHeight(), LayoutUnit(-1)));
  } else if (style.logicalHeight().isPercentOrCalc() &&
             !isOutOfFlowPositionedWithSpecifiedHeight) {
    LayoutUnit heightWithScrollbar =
        computePercentageLogicalHeight(style.logicalHeight());
    if (heightWithScrollbar != -1) {
      LayoutUnit contentBoxHeightWithScrollbar =
          adjustContentBoxLogicalHeightForBoxSizing(heightWithScrollbar);
      // We need to adjust for min/max height because this method does not
      // handle the min/max of the current block, its caller does. So the
      // return value from the recursive call will not have been adjusted
      // yet.
      LayoutUnit contentBoxHeight = constrainContentBoxLogicalHeightByMinMax(
          contentBoxHeightWithScrollbar - scrollbarLogicalHeight(),
          LayoutUnit(-1));
      availableHeight = std::max(LayoutUnit(), contentBoxHeight);
    }
  } else if (isOutOfFlowPositionedWithSpecifiedHeight) {
    // Don't allow this to affect the block' size() member variable, since this
    // can get called while the block is still laying out its kids.
    LogicalExtentComputedValues computedValues;
    computeLogicalHeight(logicalHeight(), LayoutUnit(), computedValues);
    availableHeight = computedValues.m_extent -
                      borderAndPaddingLogicalHeight() -
                      scrollbarLogicalHeight();
  } else if (isLayoutView()) {
    availableHeight = view()->viewLogicalHeightForPercentages();
  }

  return availableHeight;
}

bool LayoutBlock::hasDefiniteLogicalHeight() const {
  return availableLogicalHeightForPercentageComputation() != LayoutUnit(-1);
}

}  // namespace blink<|MERGE_RESOLUTION|>--- conflicted
+++ resolved
@@ -1520,15 +1520,9 @@
       marginStart += startMarginLength.value();
     if (endMarginLength.isFixed())
       marginEnd += endMarginLength.value();
-<<<<<<< HEAD
-        // SHEZ: additionalMarginStart is treated as fixed margin
-        if (child->isBox())
-            marginStart += toLayoutBox(child)->additionalMarginStart();
-=======
       // SHEZ: additionalMarginStart is treated as fixed margin
       if (child->isBox())
           marginStart += toLayoutBox(child)->additionalMarginStart();      
->>>>>>> 09592ec8
     margin = marginStart + marginEnd;
 
     LayoutUnit childMinPreferredLogicalWidth, childMaxPreferredLogicalWidth;
