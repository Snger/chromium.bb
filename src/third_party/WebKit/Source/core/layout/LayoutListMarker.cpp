/*
 * Copyright (C) 1999 Lars Knoll (knoll@kde.org)
 *           (C) 1999 Antti Koivisto (koivisto@kde.org)
 * Copyright (C) 2003, 2004, 2005, 2006, 2007, 2008 Apple Inc. All rights reserved.
 * Copyright (C) 2006 Andrew Wellington (proton@wiretapped.net)
 * Copyright (C) 2010 Daniel Bates (dbates@intudata.com)
 *
 * This library is free software; you can redistribute it and/or
 * modify it under the terms of the GNU Library General Public
 * License as published by the Free Software Foundation; either
 * version 2 of the License, or (at your option) any later version.
 *
 * This library is distributed in the hope that it will be useful,
 * but WITHOUT ANY WARRANTY; without even the implied warranty of
 * MERCHANTABILITY or FITNESS FOR A PARTICULAR PURPOSE.  See the GNU
 * Library General Public License for more details.
 *
 * You should have received a copy of the GNU Library General Public License
 * along with this library; see the file COPYING.LIB.  If not, write to
 * the Free Software Foundation, Inc., 51 Franklin Street, Fifth Floor,
 * Boston, MA 02110-1301, USA.
 *
 */

#include "config.h"
#include "core/layout/LayoutListMarker.h"

#include "core/fetch/ImageResource.h"
#include "core/layout/LayoutAnalyzer.h"
#include "core/layout/LayoutListItem.h"
#include "core/layout/TextRunConstructor.h"
#include "core/paint/DeprecatedPaintLayer.h"
#include "core/paint/ListMarkerPainter.h"
#include "platform/fonts/Font.h"
#include "wtf/text/StringBuilder.h"

namespace blink {

const int cMarkerPadding = 7;

enum SequenceType { NumericSequence, AlphabeticSequence };

static String toRoman(int number, bool upper)
{
    // FIXME: CSS3 describes how to make this work for much larger numbers,
    // using overbars and special characters. It also specifies the characters
    // in the range U+2160 to U+217F instead of standard ASCII ones.
    ASSERT(number >= 1 && number <= 3999);

    // Big enough to store largest roman number less than 3999 which
    // is 3888 (MMMDCCCLXXXVIII)
    const int lettersSize = 15;
    LChar letters[lettersSize];

    int length = 0;
    const LChar ldigits[] = { 'i', 'v', 'x', 'l', 'c', 'd', 'm' };
    const LChar udigits[] = { 'I', 'V', 'X', 'L', 'C', 'D', 'M' };
    const LChar* digits = upper ? udigits : ldigits;
    int d = 0;
    do {
        int num = number % 10;
        if (num % 5 < 4)
            for (int i = num % 5; i > 0; i--)
                letters[lettersSize - ++length] = digits[d];
        if (num >= 4 && num <= 8)
            letters[lettersSize - ++length] = digits[d + 1];
        if (num == 9)
            letters[lettersSize - ++length] = digits[d + 2];
        if (num % 5 == 4)
            letters[lettersSize - ++length] = digits[d];
        number /= 10;
        d += 2;
    } while (number);

    ASSERT(length <= lettersSize);
    return String(&letters[lettersSize - length], length);
}

// The typedef is needed because taking sizeof(number) in the const expression below doesn't work with some compilers.
// This is likely the case because of the template.
typedef int numberType;

template <typename CharacterType>
static inline String toAlphabeticOrNumeric(numberType number, const CharacterType* sequence, unsigned sequenceSize, SequenceType type)
{
    ASSERT(sequenceSize >= 2);

    const int lettersSize = sizeof(numberType) * 8 + 1; // Binary is the worst case; requires one character per bit plus a minus sign.

    CharacterType letters[lettersSize];

    bool isNegativeNumber = false;
    unsigned numberShadow = number;
    if (type == AlphabeticSequence) {
        ASSERT(number > 0);
        --numberShadow;
    } else if (number < 0) {
        numberShadow = -number;
        isNegativeNumber = true;
    }
    letters[lettersSize - 1] = sequence[numberShadow % sequenceSize];
    int length = 1;

    if (type == AlphabeticSequence) {
        while ((numberShadow /= sequenceSize) > 0) {
            --numberShadow;
            letters[lettersSize - ++length] = sequence[numberShadow % sequenceSize];
        }
    } else {
        while ((numberShadow /= sequenceSize) > 0)
            letters[lettersSize - ++length] = sequence[numberShadow % sequenceSize];
    }
    if (isNegativeNumber)
        letters[lettersSize - ++length] = hyphenMinusCharacter;

    ASSERT(length <= lettersSize);
    return String(&letters[lettersSize - length], length);
}

template <typename CharacterType>
static String toSymbolic(int number, const CharacterType* symbols, unsigned symbolsSize)
{
    ASSERT(number > 0);
    ASSERT(symbolsSize >= 1);
    unsigned numberShadow = number;
    --numberShadow;

    // The asterisks list-style-type is the worst case; we show |numberShadow| asterisks.
    StringBuilder letters;
    letters.append(symbols[numberShadow % symbolsSize]);
    unsigned numSymbols = numberShadow / symbolsSize;
    while (numSymbols--)
        letters.append(symbols[numberShadow % symbolsSize]);
    return letters.toString();
}

template <typename CharacterType>
static String toAlphabetic(int number, const CharacterType* alphabet, unsigned alphabetSize)
{
    return toAlphabeticOrNumeric(number, alphabet, alphabetSize, AlphabeticSequence);
}

template <typename CharacterType>
static String toNumeric(int number, const CharacterType* numerals, unsigned numeralsSize)
{
    return toAlphabeticOrNumeric(number, numerals, numeralsSize, NumericSequence);
}

template <typename CharacterType, size_t size>
static inline String toAlphabetic(int number, const CharacterType(&alphabet)[size])
{
    return toAlphabetic(number, alphabet, size);
}

template <typename CharacterType, size_t size>
static inline String toNumeric(int number, const CharacterType(&alphabet)[size])
{
    return toNumeric(number, alphabet, size);
}

template <typename CharacterType, size_t size>
static inline String toSymbolic(int number, const CharacterType(&alphabet)[size])
{
    return toSymbolic(number, alphabet, size);
}

static int toHebrewUnder1000(int number, UChar letters[5])
{
    // FIXME: CSS3 mentions various refinements not implemented here.
    // FIXME: Should take a look at Mozilla's HebrewToText function (in nsBulletFrame).
    ASSERT(number >= 0 && number < 1000);
    int length = 0;
    int fourHundreds = number / 400;
    for (int i = 0; i < fourHundreds; i++)
        letters[length++] = 1511 + 3;
    number %= 400;
    if (number / 100)
        letters[length++] = 1511 + (number / 100) - 1;
    number %= 100;
    if (number == 15 || number == 16) {
        letters[length++] = 1487 + 9;
        letters[length++] = 1487 + number - 9;
    } else {
        if (int tens = number / 10) {
            static const UChar hebrewTens[9] = { 1497, 1499, 1500, 1502, 1504, 1505, 1506, 1508, 1510 };
            letters[length++] = hebrewTens[tens - 1];
        }
        if (int ones = number % 10)
            letters[length++] = 1487 + ones;
    }
    ASSERT(length <= 5);
    return length;
}

static String toHebrew(int number)
{
    // FIXME: CSS3 mentions ways to make this work for much larger numbers.
    ASSERT(number >= 0 && number <= 999999);

    if (number == 0) {
        static const UChar hebrewZero[3] = { 0x05D0, 0x05E4, 0x05E1 };
        return String(hebrewZero, 3);
    }

    const int lettersSize = 11; // big enough for two 5-digit sequences plus a quote mark between
    UChar letters[lettersSize];

    int length;
    if (number < 1000) {
        length = 0;
    } else {
        length = toHebrewUnder1000(number / 1000, letters);
        letters[length++] = '\'';
        number = number % 1000;
    }
    length += toHebrewUnder1000(number, letters + length);

    ASSERT(length <= lettersSize);
    return String(letters, length);
}

static int toArmenianUnder10000(int number, bool upper, bool addCircumflex, UChar letters[9])
{
    ASSERT(number >= 0 && number < 10000);
    int length = 0;

    int lowerOffset = upper ? 0 : 0x0030;

    if (int thousands = number / 1000) {
        if (thousands == 7) {
            letters[length++] = 0x0552 + lowerOffset;
            if (addCircumflex)
                letters[length++] = 0x0302;
        } else {
            letters[length++] = (0x054C - 1 + lowerOffset) + thousands;
            if (addCircumflex)
                letters[length++] = 0x0302;
        }
    }

    if (int hundreds = (number / 100) % 10) {
        letters[length++] = (0x0543 - 1 + lowerOffset) + hundreds;
        if (addCircumflex)
            letters[length++] = 0x0302;
    }

    if (int tens = (number / 10) % 10) {
        letters[length++] = (0x053A - 1 + lowerOffset) + tens;
        if (addCircumflex)
            letters[length++] = 0x0302;
    }

    if (int ones = number % 10) {
        letters[length++] = (0x531 - 1 + lowerOffset) + ones;
        if (addCircumflex)
            letters[length++] = 0x0302;
    }

    return length;
}

static String toArmenian(int number, bool upper)
{
    ASSERT(number >= 1 && number <= 99999999);

    const int lettersSize = 18; // twice what toArmenianUnder10000 needs
    UChar letters[lettersSize];

    int length = toArmenianUnder10000(number / 10000, upper, true, letters);
    length += toArmenianUnder10000(number % 10000, upper, false, letters + length);

    ASSERT(length <= lettersSize);
    return String(letters, length);
}

static String toGeorgian(int number)
{
    ASSERT(number >= 1 && number <= 19999);

    const int lettersSize = 5;
    UChar letters[lettersSize];

    int length = 0;

    if (number > 9999)
        letters[length++] = 0x10F5;

    if (int thousands = (number / 1000) % 10) {
        static const UChar georgianThousands[9] = {
            0x10E9, 0x10EA, 0x10EB, 0x10EC, 0x10ED, 0x10EE, 0x10F4, 0x10EF, 0x10F0
        };
        letters[length++] = georgianThousands[thousands - 1];
    }

    if (int hundreds = (number / 100) % 10) {
        static const UChar georgianHundreds[9] = {
            0x10E0, 0x10E1, 0x10E2, 0x10F3, 0x10E4, 0x10E5, 0x10E6, 0x10E7, 0x10E8
        };
        letters[length++] = georgianHundreds[hundreds - 1];
    }

    if (int tens = (number / 10) % 10) {
        static const UChar georgianTens[9] = {
            0x10D8, 0x10D9, 0x10DA, 0x10DB, 0x10DC, 0x10F2, 0x10DD, 0x10DE, 0x10DF
        };
        letters[length++] = georgianTens[tens - 1];
    }

    if (int ones = number % 10) {
        static const UChar georgianOnes[9] = {
            0x10D0, 0x10D1, 0x10D2, 0x10D3, 0x10D4, 0x10D5, 0x10D6, 0x10F1, 0x10D7
        };
        letters[length++] = georgianOnes[ones - 1];
    }

    ASSERT(length <= lettersSize);
    return String(letters, length);
}

enum CJKLang {
    Chinese = 1,
    Korean,
    Japanese
};

enum CJKStyle {
    Formal,
    Informal
};

// The table uses the order from the CSS3 specification:
// first 3 group markers, then 3 digit markers, then ten digits, then negative symbols.
static String toCJKIdeographic(int number, const UChar table[26], CJKStyle cjkStyle)
{
    enum AbstractCJKChar {
        NoChar = 0,
        Lang = 0,
        // FourthGroupMarker for simplified chinese has two codepoints, to simplify
        // the main algorithm below use two codepoints for all group markers.
        SecondGroupMarker = 1, ThirdGroupMarker = 3, FourthGroupMarker = 5,
        SecondDigitMarker = 7, ThirdDigitMarker, FourthDigitMarker,
        Digit0, Digit1, Digit2, Digit3, Digit4,
        Digit5, Digit6, Digit7, Digit8, Digit9,
        Neg1, Neg2, Neg3, Neg4, Neg5
    };

    if (number == 0)
        return String(&table[Digit0], 1);

    const bool negative = number < 0;
    if (negative)
        number = -number;

    const int groupLength = 9; // 4 digits, 3 digit markers, group marker of size 2.
    const int bufferLength = 4 * groupLength;
    AbstractCJKChar buffer[bufferLength] = { NoChar };

    for (int i = 0; i < 4; ++i) {
        int groupValue = number % 10000;
        number /= 10000;

        // Process least-significant group first, but put it in the buffer last.
        AbstractCJKChar* group = &buffer[(3 - i) * groupLength];

        if (groupValue && i) {
            group[8] = static_cast<AbstractCJKChar>(SecondGroupMarker + i);
            group[7] = static_cast<AbstractCJKChar>(SecondGroupMarker - 1 + i);
        }

        // Put in the four digits and digit markers for any non-zero digits.
        int digitValue = (groupValue % 10);
        bool trailingZero = table[Lang] == Chinese && !digitValue;
        if (digitValue) {
            bool dropOne = table[Lang] == Korean && cjkStyle == Informal && digitValue == 1 && i > 0;
            if (!dropOne)
                group[6] = static_cast<AbstractCJKChar>(Digit0 + (groupValue % 10));
        }
        if (number != 0 || groupValue > 9) {
            digitValue = ((groupValue / 10) % 10);
            bool dropOne = table[Lang] == Korean && cjkStyle == Informal && digitValue == 1;
            if ((digitValue && !dropOne) || (!digitValue && !trailingZero))
                group[4] = static_cast<AbstractCJKChar>(Digit0 + digitValue);
            trailingZero &= !digitValue;
            if (digitValue)
                group[5] = SecondDigitMarker;
        }
        if (number != 0 || groupValue > 99) {
            digitValue = ((groupValue / 100) % 10);
            bool dropOne = table[Lang] == Korean && cjkStyle == Informal && digitValue == 1;
            if ((digitValue && !dropOne) || (!digitValue && !trailingZero))
                group[2] = static_cast<AbstractCJKChar>(Digit0 + digitValue);
            trailingZero &= !digitValue;
            if (digitValue)
                group[3] = ThirdDigitMarker;
        }
        if (number != 0 || groupValue > 999) {
            digitValue = groupValue / 1000;
            bool dropOne = table[Lang] == Korean && cjkStyle == Informal && digitValue == 1;
            if ((digitValue && !dropOne) || (!digitValue && !trailingZero))
                group[0] = static_cast<AbstractCJKChar>(Digit0 + digitValue);
            if (digitValue)
                group[1] = FourthDigitMarker;
        }

        if (trailingZero && i > 0) {
            group[6] = group[7];
            group[7] = group[8];
            group[8] = Digit0;
        }

        // Remove the tens digit, but leave the marker, for any group that has
        // a value of less than 20.
        if (table[Lang] == Chinese && cjkStyle == Informal && groupValue < 20) {
            ASSERT(group[4] == NoChar || group[4] == Digit0 || group[4] == Digit1);
            group[4] = NoChar;
        }

        if (number == 0)
            break;
    }

    // Convert into characters, omitting consecutive runs of Digit0 and
    // any trailing Digit0.
    int length = 0;
    const int maxLengthForNegativeSymbols = 5;
    UChar characters[bufferLength + maxLengthForNegativeSymbols];
    AbstractCJKChar last = NoChar;
    if (negative) {
        while (UChar a = table[Neg1 + length])
            characters[length++] = a;
    }
    for (int i = 0; i < bufferLength; ++i) {
        AbstractCJKChar a = buffer[i];
        if (a != NoChar) {
            if (a != Digit0 || (table[Lang] == Chinese && last != Digit0)) {
                UChar newChar = table[a];
                if (newChar != NoChar) {
                    characters[length++] = table[a];
                    if (table[Lang] == Korean && (a == SecondGroupMarker || a == ThirdGroupMarker || a == FourthGroupMarker))
                        characters[length++] = ' ';
                }
            }
            last = a;
        }
    }
    if ((table[Lang] == Chinese && last == Digit0) || characters[length - 1] == ' ')
        --length;

    return String(characters, length);
}

static EListStyleType effectiveListMarkerType(EListStyleType type, int value)
{
    // Note, the following switch statement has been explicitly grouped
    // by list-style-type ordinal range.
    switch (type) {
    case ArabicIndic:
    case Bengali:
    case Cambodian:
    case Circle:
    case DecimalLeadingZero:
    case DecimalListStyle:
    case Devanagari:
    case Disc:
    case Gujarati:
    case Gurmukhi:
    case Kannada:
    case Khmer:
    case Lao:
    case Malayalam:
    case Mongolian:
    case Myanmar:
    case NoneListStyle:
    case Oriya:
    case Persian:
    case Square:
    case Telugu:
    case Thai:
    case Tibetan:
    case Urdu:
    case KoreanHangulFormal:
    case KoreanHanjaFormal:
    case KoreanHanjaInformal:
    case CJKIdeographic:
    case SimpChineseFormal:
    case SimpChineseInformal:
    case TradChineseFormal:
    case TradChineseInformal:
        return type; // Can represent all ordinals.
    case Armenian:
    case LowerArmenian:
    case UpperArmenian:
        return (value < 1 || value > 99999999) ? DecimalListStyle : type;
    case Georgian:
        return (value < 1 || value > 19999) ? DecimalListStyle : type;
    case Hebrew:
        return (value < 0 || value > 999999) ? DecimalListStyle : type;
    case LowerRoman:
    case UpperRoman:
        return (value < 1 || value > 3999) ? DecimalListStyle : type;
    case CjkEarthlyBranch:
    case CjkHeavenlyStem:
    case EthiopicHalehameAm:
    case EthiopicHalehame:
    case EthiopicHalehameTiEr:
    case EthiopicHalehameTiEt:
    case Hangul:
    case HangulConsonant:
    case Hiragana:
    case HiraganaIroha:
    case Katakana:
    case KatakanaIroha:
    case LowerAlpha:
    case LowerGreek:
    case LowerLatin:
    case UpperAlpha:
    case UpperLatin:
        return (value < 1) ? DecimalListStyle : type;
    }

    ASSERT_NOT_REACHED();
    return type;
}

UChar LayoutListMarker::listMarkerSuffix(EListStyleType type, int value)
{
    // If the list-style-type cannot represent |value| because it's outside its
    // ordinal range then we fall back to some list style that can represent |value|.
    EListStyleType effectiveType = effectiveListMarkerType(type, value);

    // Note, the following switch statement has been explicitly
    // grouped by list-style-type suffix.
    switch (effectiveType) {
    case Circle:
    case Disc:
    case NoneListStyle:
    case Square:
        return ' ';
    case EthiopicHalehame:
    case EthiopicHalehameAm:
    case EthiopicHalehameTiEr:
    case EthiopicHalehameTiEt:
        return ethiopicPrefaceColonCharacter;
    case Armenian:
    case ArabicIndic:
    case Bengali:
    case Cambodian:
    case CJKIdeographic:
    case CjkEarthlyBranch:
    case CjkHeavenlyStem:
    case DecimalLeadingZero:
    case DecimalListStyle:
    case Devanagari:
    case Georgian:
    case Gujarati:
    case Gurmukhi:
    case Hangul:
    case HangulConsonant:
    case Hebrew:
    case Hiragana:
    case HiraganaIroha:
    case Kannada:
    case Katakana:
    case KatakanaIroha:
    case Khmer:
    case Lao:
    case LowerAlpha:
    case LowerArmenian:
    case LowerGreek:
    case LowerLatin:
    case LowerRoman:
    case Malayalam:
    case Mongolian:
    case Myanmar:
    case Oriya:
    case Persian:
    case Telugu:
    case Thai:
    case Tibetan:
    case UpperAlpha:
    case UpperArmenian:
    case UpperLatin:
    case UpperRoman:
    case Urdu:
        return '.';
    case SimpChineseFormal:
    case SimpChineseInformal:
    case TradChineseFormal:
    case TradChineseInformal:
    case KoreanHangulFormal:
    case KoreanHanjaFormal:
    case KoreanHanjaInformal:
        return 0x3001;
    }

    ASSERT_NOT_REACHED();
    return '.';
}

String listMarkerText(EListStyleType type, int value)
{
    // If the list-style-type, say hebrew, cannot represent |value| because it's outside
    // its ordinal range then we fallback to some list style that can represent |value|.
    switch (effectiveListMarkerType(type, value)) {
    case NoneListStyle:
        return "";

    // We use the same characters for text security.
    // See LayoutText::setInternalString.
    case Circle:
        return String(&whiteBulletCharacter, 1);
    case Disc:
        return String(&bulletCharacter, 1);
    case Square:
        // The CSS 2.1 test suite uses U+25EE BLACK MEDIUM SMALL SQUARE
        // instead, but I think this looks better.
        return String(&blackSquareCharacter, 1);

    case DecimalListStyle:
        return String::number(value);
    case DecimalLeadingZero:
        if (value < -9 || value > 9)
            return String::number(value);
        if (value < 0)
            return "-0" + String::number(-value); // -01 to -09
        return "0" + String::number(value); // 00 to 09

    case ArabicIndic: {
        static const UChar arabicIndicNumerals[10] = {
            0x0660, 0x0661, 0x0662, 0x0663, 0x0664, 0x0665, 0x0666, 0x0667, 0x0668, 0x0669
        };
        return toNumeric(value, arabicIndicNumerals);
    }
    case Bengali: {
        static const UChar bengaliNumerals[10] = {
            0x09E6, 0x09E7, 0x09E8, 0x09E9, 0x09EA, 0x09EB, 0x09EC, 0x09ED, 0x09EE, 0x09EF
        };
        return toNumeric(value, bengaliNumerals);
    }
    case Cambodian:
    case Khmer: {
        static const UChar khmerNumerals[10] = {
            0x17E0, 0x17E1, 0x17E2, 0x17E3, 0x17E4, 0x17E5, 0x17E6, 0x17E7, 0x17E8, 0x17E9
        };
        return toNumeric(value, khmerNumerals);
    }
    case Devanagari: {
        static const UChar devanagariNumerals[10] = {
            0x0966, 0x0967, 0x0968, 0x0969, 0x096A, 0x096B, 0x096C, 0x096D, 0x096E, 0x096F
        };
        return toNumeric(value, devanagariNumerals);
    }
    case Gujarati: {
        static const UChar gujaratiNumerals[10] = {
            0x0AE6, 0x0AE7, 0x0AE8, 0x0AE9, 0x0AEA, 0x0AEB, 0x0AEC, 0x0AED, 0x0AEE, 0x0AEF
        };
        return toNumeric(value, gujaratiNumerals);
    }
    case Gurmukhi: {
        static const UChar gurmukhiNumerals[10] = {
            0x0A66, 0x0A67, 0x0A68, 0x0A69, 0x0A6A, 0x0A6B, 0x0A6C, 0x0A6D, 0x0A6E, 0x0A6F
        };
        return toNumeric(value, gurmukhiNumerals);
    }
    case Kannada: {
        static const UChar kannadaNumerals[10] = {
            0x0CE6, 0x0CE7, 0x0CE8, 0x0CE9, 0x0CEA, 0x0CEB, 0x0CEC, 0x0CED, 0x0CEE, 0x0CEF
        };
        return toNumeric(value, kannadaNumerals);
    }
    case Lao: {
        static const UChar laoNumerals[10] = {
            0x0ED0, 0x0ED1, 0x0ED2, 0x0ED3, 0x0ED4, 0x0ED5, 0x0ED6, 0x0ED7, 0x0ED8, 0x0ED9
        };
        return toNumeric(value, laoNumerals);
    }
    case Malayalam: {
        static const UChar malayalamNumerals[10] = {
            0x0D66, 0x0D67, 0x0D68, 0x0D69, 0x0D6A, 0x0D6B, 0x0D6C, 0x0D6D, 0x0D6E, 0x0D6F
        };
        return toNumeric(value, malayalamNumerals);
    }
    case Mongolian: {
        static const UChar mongolianNumerals[10] = {
            0x1810, 0x1811, 0x1812, 0x1813, 0x1814, 0x1815, 0x1816, 0x1817, 0x1818, 0x1819
        };
        return toNumeric(value, mongolianNumerals);
    }
    case Myanmar: {
        static const UChar myanmarNumerals[10] = {
            0x1040, 0x1041, 0x1042, 0x1043, 0x1044, 0x1045, 0x1046, 0x1047, 0x1048, 0x1049
        };
        return toNumeric(value, myanmarNumerals);
    }
    case Oriya: {
        static const UChar oriyaNumerals[10] = {
            0x0B66, 0x0B67, 0x0B68, 0x0B69, 0x0B6A, 0x0B6B, 0x0B6C, 0x0B6D, 0x0B6E, 0x0B6F
        };
        return toNumeric(value, oriyaNumerals);
    }
    case Persian:
    case Urdu: {
        static const UChar urduNumerals[10] = {
            0x06F0, 0x06F1, 0x06F2, 0x06F3, 0x06F4, 0x06F5, 0x06F6, 0x06F7, 0x06F8, 0x06F9
        };
        return toNumeric(value, urduNumerals);
    }
    case Telugu: {
        static const UChar teluguNumerals[10] = {
            0x0C66, 0x0C67, 0x0C68, 0x0C69, 0x0C6A, 0x0C6B, 0x0C6C, 0x0C6D, 0x0C6E, 0x0C6F
        };
        return toNumeric(value, teluguNumerals);
    }
    case Tibetan: {
        static const UChar tibetanNumerals[10] = {
            0x0F20, 0x0F21, 0x0F22, 0x0F23, 0x0F24, 0x0F25, 0x0F26, 0x0F27, 0x0F28, 0x0F29
        };
        return toNumeric(value, tibetanNumerals);
    }
    case Thai: {
        static const UChar thaiNumerals[10] = {
            0x0E50, 0x0E51, 0x0E52, 0x0E53, 0x0E54, 0x0E55, 0x0E56, 0x0E57, 0x0E58, 0x0E59
        };
        return toNumeric(value, thaiNumerals);
    }

    case LowerAlpha:
    case LowerLatin: {
        static const LChar lowerLatinAlphabet[26] = {
            'a', 'b', 'c', 'd', 'e', 'f', 'g', 'h', 'i', 'j', 'k', 'l', 'm',
            'n', 'o', 'p', 'q', 'r', 's', 't', 'u', 'v', 'w', 'x', 'y', 'z'
        };
        return toAlphabetic(value, lowerLatinAlphabet);
    }
    case UpperAlpha:
    case UpperLatin: {
        static const LChar upperLatinAlphabet[26] = {
            'A', 'B', 'C', 'D', 'E', 'F', 'G', 'H', 'I', 'J', 'K', 'L', 'M',
            'N', 'O', 'P', 'Q', 'R', 'S', 'T', 'U', 'V', 'W', 'X', 'Y', 'Z'
        };
        return toAlphabetic(value, upperLatinAlphabet);
    }
    case LowerGreek: {
        static const UChar lowerGreekAlphabet[24] = {
            0x03B1, 0x03B2, 0x03B3, 0x03B4, 0x03B5, 0x03B6, 0x03B7, 0x03B8,
            0x03B9, 0x03BA, 0x03BB, 0x03BC, 0x03BD, 0x03BE, 0x03BF, 0x03C0,
            0x03C1, 0x03C3, 0x03C4, 0x03C5, 0x03C6, 0x03C7, 0x03C8, 0x03C9
        };
        return toAlphabetic(value, lowerGreekAlphabet);
    }

    case Hiragana: {
        // FIXME: This table comes from the CSS3 draft, and is probably
        // incorrect, given the comments in that draft.
        static const UChar hiraganaAlphabet[48] = {
            0x3042, 0x3044, 0x3046, 0x3048, 0x304A, 0x304B, 0x304D, 0x304F,
            0x3051, 0x3053, 0x3055, 0x3057, 0x3059, 0x305B, 0x305D, 0x305F,
            0x3061, 0x3064, 0x3066, 0x3068, 0x306A, 0x306B, 0x306C, 0x306D,
            0x306E, 0x306F, 0x3072, 0x3075, 0x3078, 0x307B, 0x307E, 0x307F,
            0x3080, 0x3081, 0x3082, 0x3084, 0x3086, 0x3088, 0x3089, 0x308A,
            0x308B, 0x308C, 0x308D, 0x308F, 0x3090, 0x3091, 0x3092, 0x3093
        };
        return toAlphabetic(value, hiraganaAlphabet);
    }
    case HiraganaIroha: {
        // FIXME: This table comes from the CSS3 draft, and is probably
        // incorrect, given the comments in that draft.
        static const UChar hiraganaIrohaAlphabet[47] = {
            0x3044, 0x308D, 0x306F, 0x306B, 0x307B, 0x3078, 0x3068, 0x3061,
            0x308A, 0x306C, 0x308B, 0x3092, 0x308F, 0x304B, 0x3088, 0x305F,
            0x308C, 0x305D, 0x3064, 0x306D, 0x306A, 0x3089, 0x3080, 0x3046,
            0x3090, 0x306E, 0x304A, 0x304F, 0x3084, 0x307E, 0x3051, 0x3075,
            0x3053, 0x3048, 0x3066, 0x3042, 0x3055, 0x304D, 0x3086, 0x3081,
            0x307F, 0x3057, 0x3091, 0x3072, 0x3082, 0x305B, 0x3059
        };
        return toAlphabetic(value, hiraganaIrohaAlphabet);
    }
    case Katakana: {
        // FIXME: This table comes from the CSS3 draft, and is probably
        // incorrect, given the comments in that draft.
        static const UChar katakanaAlphabet[48] = {
            0x30A2, 0x30A4, 0x30A6, 0x30A8, 0x30AA, 0x30AB, 0x30AD, 0x30AF,
            0x30B1, 0x30B3, 0x30B5, 0x30B7, 0x30B9, 0x30BB, 0x30BD, 0x30BF,
            0x30C1, 0x30C4, 0x30C6, 0x30C8, 0x30CA, 0x30CB, 0x30CC, 0x30CD,
            0x30CE, 0x30CF, 0x30D2, 0x30D5, 0x30D8, 0x30DB, 0x30DE, 0x30DF,
            0x30E0, 0x30E1, 0x30E2, 0x30E4, 0x30E6, 0x30E8, 0x30E9, 0x30EA,
            0x30EB, 0x30EC, 0x30ED, 0x30EF, 0x30F0, 0x30F1, 0x30F2, 0x30F3
        };
        return toAlphabetic(value, katakanaAlphabet);
    }
    case KatakanaIroha: {
        // FIXME: This table comes from the CSS3 draft, and is probably
        // incorrect, given the comments in that draft.
        static const UChar katakanaIrohaAlphabet[47] = {
            0x30A4, 0x30ED, 0x30CF, 0x30CB, 0x30DB, 0x30D8, 0x30C8, 0x30C1,
            0x30EA, 0x30CC, 0x30EB, 0x30F2, 0x30EF, 0x30AB, 0x30E8, 0x30BF,
            0x30EC, 0x30BD, 0x30C4, 0x30CD, 0x30CA, 0x30E9, 0x30E0, 0x30A6,
            0x30F0, 0x30CE, 0x30AA, 0x30AF, 0x30E4, 0x30DE, 0x30B1, 0x30D5,
            0x30B3, 0x30A8, 0x30C6, 0x30A2, 0x30B5, 0x30AD, 0x30E6, 0x30E1,
            0x30DF, 0x30B7, 0x30F1, 0x30D2, 0x30E2, 0x30BB, 0x30B9
        };
        return toAlphabetic(value, katakanaIrohaAlphabet);
    }

    case CjkEarthlyBranch: {
        static const UChar cjkEarthlyBranchAlphabet[12] = {
            0x5B50, 0x4E11, 0x5BC5, 0x536F, 0x8FB0, 0x5DF3, 0x5348, 0x672A, 0x7533,
            0x9149, 0x620C, 0x4EA5
        };
        return toAlphabetic(value, cjkEarthlyBranchAlphabet);
    }
    case CjkHeavenlyStem: {
        static const UChar cjkHeavenlyStemAlphabet[10] = {
            0x7532, 0x4E59, 0x4E19, 0x4E01, 0x620A, 0x5DF1, 0x5E9A, 0x8F9B, 0x58EC,
            0x7678
        };
        return toAlphabetic(value, cjkHeavenlyStemAlphabet);
    }
    case HangulConsonant: {
        static const UChar hangulConsonantAlphabet[14] = {
            0x3131, 0x3134, 0x3137, 0x3139, 0x3141, 0x3142, 0x3145, 0x3147, 0x3148,
            0x314A, 0x314B, 0x314C, 0x314D, 0x314E
        };
        return toAlphabetic(value, hangulConsonantAlphabet);
    }
    case Hangul: {
        static const UChar hangulAlphabet[14] = {
            0xAC00, 0xB098, 0xB2E4, 0xB77C, 0xB9C8, 0xBC14, 0xC0AC, 0xC544, 0xC790,
            0xCC28, 0xCE74, 0xD0C0, 0xD30C, 0xD558
        };
        return toAlphabetic(value, hangulAlphabet);
    }
    case EthiopicHalehame: {
        static const UChar ethiopicHalehameGezAlphabet[26] = {
            0x1200, 0x1208, 0x1210, 0x1218, 0x1220, 0x1228, 0x1230, 0x1240, 0x1260,
            0x1270, 0x1280, 0x1290, 0x12A0, 0x12A8, 0x12C8, 0x12D0, 0x12D8, 0x12E8,
            0x12F0, 0x1308, 0x1320, 0x1330, 0x1338, 0x1340, 0x1348, 0x1350
        };
        return toAlphabetic(value, ethiopicHalehameGezAlphabet);
    }
    case EthiopicHalehameAm: {
        static const UChar ethiopicHalehameAmAlphabet[33] = {
            0x1200, 0x1208, 0x1210, 0x1218, 0x1220, 0x1228, 0x1230, 0x1238, 0x1240,
            0x1260, 0x1270, 0x1278, 0x1280, 0x1290, 0x1298, 0x12A0, 0x12A8, 0x12B8,
            0x12C8, 0x12D0, 0x12D8, 0x12E0, 0x12E8, 0x12F0, 0x1300, 0x1308, 0x1320,
            0x1328, 0x1330, 0x1338, 0x1340, 0x1348, 0x1350
        };
        return toAlphabetic(value, ethiopicHalehameAmAlphabet);
    }
    case EthiopicHalehameTiEr: {
        static const UChar ethiopicHalehameTiErAlphabet[31] = {
            0x1200, 0x1208, 0x1210, 0x1218, 0x1228, 0x1230, 0x1238, 0x1240, 0x1250,
            0x1260, 0x1270, 0x1278, 0x1290, 0x1298, 0x12A0, 0x12A8, 0x12B8, 0x12C8,
            0x12D0, 0x12D8, 0x12E0, 0x12E8, 0x12F0, 0x1300, 0x1308, 0x1320, 0x1328,
            0x1330, 0x1338, 0x1348, 0x1350
        };
        return toAlphabetic(value, ethiopicHalehameTiErAlphabet);
    }
    case EthiopicHalehameTiEt: {
        static const UChar ethiopicHalehameTiEtAlphabet[34] = {
            0x1200, 0x1208, 0x1210, 0x1218, 0x1220, 0x1228, 0x1230, 0x1238, 0x1240,
            0x1250, 0x1260, 0x1270, 0x1278, 0x1280, 0x1290, 0x1298, 0x12A0, 0x12A8,
            0x12B8, 0x12C8, 0x12D0, 0x12D8, 0x12E0, 0x12E8, 0x12F0, 0x1300, 0x1308,
            0x1320, 0x1328, 0x1330, 0x1338, 0x1340, 0x1348, 0x1350
        };
        return toAlphabetic(value, ethiopicHalehameTiEtAlphabet);
    }
    case KoreanHangulFormal: {
        static const UChar koreanHangulFormalTable[26] = {
            Korean,
            0xB9CC, 0x0000, 0xC5B5, 0x0000, 0xC870, 0x0000,
            0xC2ED, 0xBC31, 0xCC9C,
            0xC601, 0xC77C, 0xC774, 0xC0BC, 0xC0AC,
            0xC624, 0xC721, 0xCE60, 0xD314, 0xAD6C,
            0xB9C8, 0xC774, 0xB108, 0xC2A4, 0x0020, 0x0000
        };
        return toCJKIdeographic(value, koreanHangulFormalTable, Formal);
    }
    case KoreanHanjaFormal: {
        static const UChar koreanHanjaFormalTable[26] = {
            Korean,
            0x842C, 0x0000, 0x5104, 0x0000, 0x5146, 0x0000,
            0x62FE, 0x767E, 0x4EDF,
            0x96F6, 0x58F9, 0x8CB3, 0x53C3, 0x56DB,
            0x4E94, 0x516D, 0x4E03, 0x516B, 0x4E5D,
            0xB9C8, 0xC774, 0xB108, 0xC2A4, 0x0020, 0x0000
        };
        return toCJKIdeographic(value, koreanHanjaFormalTable, Formal);
    }
    case KoreanHanjaInformal: {
        static const UChar koreanHanjaInformalTable[26] = {
            Korean,
            0x842C, 0x0000, 0x5104, 0x0000, 0x5146, 0x0000,
            0x5341, 0x767E, 0x5343,
            0x96F6, 0x4E00, 0x4E8C, 0x4E09, 0x56DB,
            0x4E94, 0x516D, 0x4E03, 0x516B, 0x4E5D,
            0xB9C8, 0xC774, 0xB108, 0xC2A4, 0x0020, 0x0000
        };
        return toCJKIdeographic(value, koreanHanjaInformalTable, Informal);
    }
    case CJKIdeographic:
    case TradChineseInformal: {
        static const UChar traditionalChineseInformalTable[22] = {
            Chinese,
            0x842C, 0x0000, 0x5104, 0x0000, 0x5146, 0x0000,
            0x5341, 0x767E, 0x5343,
            0x96F6, 0x4E00, 0x4E8C, 0x4E09, 0x56DB,
            0x4E94, 0x516D, 0x4E03, 0x516B, 0x4E5D,
            0x8CA0, 0x0000
        };
        return toCJKIdeographic(value, traditionalChineseInformalTable, Informal);
    }
    case SimpChineseInformal: {
        static const UChar simpleChineseInformalTable[22] = {
            Chinese,
            0x4E07, 0x0000, 0x4EBF, 0x0000, 0x4E07, 0x4EBF,
            0x5341, 0x767E, 0x5343,
            0x96F6, 0x4E00, 0x4E8C, 0x4E09, 0x56DB,
            0x4E94, 0x516D, 0x4E03, 0x516B, 0x4E5D,
            0x8D1F, 0x0000
        };
        return toCJKIdeographic(value, simpleChineseInformalTable, Informal);
    }
    case TradChineseFormal: {
        static const UChar traditionalChineseFormalTable[22] = {
            Chinese,
            0x842C, 0x0000, 0x5104, 0x0000, 0x5146, 0x0000,
            0x62FE, 0x4F70, 0x4EDF,
            0x96F6, 0x58F9, 0x8CB3, 0x53C3, 0x8086,
            0x4F0D, 0x9678, 0x67D2, 0x634C, 0x7396,
            0x8CA0, 0x0000
        };
        return toCJKIdeographic(value, traditionalChineseFormalTable, Formal);
    }
    case SimpChineseFormal: {
        static const UChar simpleChineseFormalTable[22] = {
            Chinese,
            0x4E07, 0x0000, 0x4EBF, 0x0000, 0x4E07, 0x4EBF,
            0x62FE, 0x4F70, 0x4EDF,
            0x96F6, 0x58F9, 0x8D30, 0x53C1, 0x8086,
            0x4F0D, 0x9646, 0x67D2, 0x634C, 0x7396,
            0x8D1F, 0x0000
        };
        return toCJKIdeographic(value, simpleChineseFormalTable, Formal);
    }

    case LowerRoman:
        return toRoman(value, false);
    case UpperRoman:
        return toRoman(value, true);

    case Armenian:
    case UpperArmenian:
        // CSS3 says "armenian" means "lower-armenian".
        // But the CSS2.1 test suite contains uppercase test results for "armenian",
        // so we'll match the test suite.
        return toArmenian(value, true);
    case LowerArmenian:
        return toArmenian(value, false);
    case Georgian:
        return toGeorgian(value);
    case Hebrew:
        return toHebrew(value);
    }

    ASSERT_NOT_REACHED();
    return "";
}

LayoutListMarker::LayoutListMarker(LayoutListItem* item)
    : LayoutBox(nullptr)
    , m_listItem(item)
{
    // init LayoutObject attributes
    setInline(true); // our object is Inline
    setReplaced(true); // pretend to be replaced
}

LayoutListMarker::~LayoutListMarker()
{
}

void LayoutListMarker::willBeDestroyed()
{
    if (m_image)
        m_image->removeClient(this);
    LayoutBox::willBeDestroyed();
}

LayoutListMarker* LayoutListMarker::createAnonymous(LayoutListItem* item)
{
    Document& document = item->document();
    LayoutListMarker* layoutObject = new LayoutListMarker(item);
    layoutObject->setDocumentForAnonymous(&document);
    return layoutObject;
}

void LayoutListMarker::styleWillChange(StyleDifference diff, const ComputedStyle& newStyle)
{
    if (style() && (newStyle.listStylePosition() != style()->listStylePosition() || newStyle.listStyleType() != style()->listStyleType()))
        setNeedsLayoutAndPrefWidthsRecalcAndFullPaintInvalidation(LayoutInvalidationReason::StyleChange);

    LayoutBox::styleWillChange(diff, newStyle);
}

void LayoutListMarker::styleDidChange(StyleDifference diff, const ComputedStyle* oldStyle)
{
    LayoutBox::styleDidChange(diff, oldStyle);

    if (m_image != style()->listStyleImage()) {
        if (m_image)
            m_image->removeClient(this);
        m_image = style()->listStyleImage();
        if (m_image)
            m_image->addClient(this);
    }
}

InlineBox* LayoutListMarker::createInlineBox()
{
    InlineBox* result = LayoutBox::createInlineBox();
    result->setIsText(isText());
    return result;
}

bool LayoutListMarker::isImage() const
{
    return m_image && !m_image->errorOccurred();
}

LayoutRect LayoutListMarker::localSelectionRect()
{
    InlineBox* box = inlineBoxWrapper();
    if (!box)
        return LayoutRect(LayoutPoint(), size());
    RootInlineBox& root = inlineBoxWrapper()->root();
    LayoutUnit newLogicalTop = root.block().style()->isFlippedBlocksWritingMode() ? inlineBoxWrapper()->logicalBottom() - root.selectionBottom() : root.selectionTop() - inlineBoxWrapper()->logicalTop();
    if (root.block().style()->isHorizontalWritingMode())
        return LayoutRect(0, newLogicalTop, size().width(), root.selectionHeight());
    return LayoutRect(newLogicalTop, 0, root.selectionHeight(), size().height());
}

void LayoutListMarker::paint(const PaintInfo& paintInfo, const LayoutPoint& paintOffset)
{
    ListMarkerPainter(*this).paint(paintInfo, paintOffset);
}

void LayoutListMarker::layout()
{
    ASSERT(needsLayout());
    LayoutAnalyzer::Scope analyzer(*this);

    if (isImage()) {
        updateMarginsAndContent();
        setWidth(minPreferredLogicalWidth());
        setHeight(m_image->imageSize(this, style()->effectiveZoom()).height());
    } else {
        setLogicalWidth(minPreferredLogicalWidth());
        setLogicalHeight(style()->fontMetrics().height());
    }

    setMarginStart(0);
    setMarginEnd(0);

    Length startMargin = style()->marginStart();
    Length endMargin = style()->marginEnd();
    if (startMargin.isFixed())
        setMarginStart(startMargin.value());
    if (endMargin.isFixed())
        setMarginEnd(endMargin.value());

    clearNeedsLayout();
}

void LayoutListMarker::imageChanged(WrappedImagePtr o, const IntRect*)
{
    // A list marker can't have a background or border image, so no need to call the base class method.
    if (o != m_image->data())
        return;

    if (size() != m_image->imageSize(this, style()->effectiveZoom()) + LayoutSize(cMarkerPadding, 0) || m_image->errorOccurred())
        setNeedsLayoutAndPrefWidthsRecalcAndFullPaintInvalidation(LayoutInvalidationReason::ImageChanged);
    else
        setShouldDoFullPaintInvalidation();
}

void LayoutListMarker::updateMarginsAndContent()
{
    updateContent();
    updateMargins();
}

void LayoutListMarker::updateContent()
{
    // FIXME: This if-statement is just a performance optimization, but it's messy to use the preferredLogicalWidths dirty bit for this.
    // It's unclear if this is a premature optimization.
    if (!preferredLogicalWidthsDirty())
        return;

    m_text = "";

    if (isImage()) {
        // FIXME: This is a somewhat arbitrary width.  Generated images for markers really won't become particularly useful
        // until we support the CSS3 marker pseudoclass to allow control over the width and height of the marker box.
        int bulletWidth = style()->fontMetrics().ascent() / 2;
        IntSize defaultBulletSize(bulletWidth, bulletWidth);
        IntSize imageSize = calculateImageIntrinsicDimensions(m_image.get(), defaultBulletSize, DoNotScaleByEffectiveZoom);
        m_image->setContainerSizeForLayoutObject(this, imageSize, style()->effectiveZoom());
        return;
    }

    EListStyleType type = style()->listStyleType();
    switch (type) {
    case NoneListStyle:
        break;
    case Circle:
    case Disc:
    case Square:
        m_text = listMarkerText(type, 0); // value is ignored for these types
        break;
    case ArabicIndic:
    case Armenian:
    case Bengali:
    case Cambodian:
    case CJKIdeographic:
    case CjkEarthlyBranch:
    case CjkHeavenlyStem:
    case DecimalLeadingZero:
    case DecimalListStyle:
    case Devanagari:
    case EthiopicHalehame:
    case EthiopicHalehameAm:
    case EthiopicHalehameTiEr:
    case EthiopicHalehameTiEt:
    case Georgian:
    case Gujarati:
    case Gurmukhi:
    case Hangul:
    case HangulConsonant:
    case KoreanHangulFormal:
    case KoreanHanjaFormal:
    case KoreanHanjaInformal:
    case Hebrew:
    case Hiragana:
    case HiraganaIroha:
    case Kannada:
    case Katakana:
    case KatakanaIroha:
    case Khmer:
    case Lao:
    case LowerAlpha:
    case LowerArmenian:
    case LowerGreek:
    case LowerLatin:
    case LowerRoman:
    case Malayalam:
    case Mongolian:
    case Myanmar:
    case Oriya:
    case Persian:
    case SimpChineseFormal:
    case SimpChineseInformal:
    case Telugu:
    case Thai:
    case Tibetan:
    case TradChineseFormal:
    case TradChineseInformal:
    case UpperAlpha:
    case UpperArmenian:
    case UpperLatin:
    case UpperRoman:
    case Urdu:
        m_text = listMarkerText(type, m_listItem->value());
        break;
    }
}

void LayoutListMarker::computePreferredLogicalWidths()
{
    ASSERT(preferredLogicalWidthsDirty());
    updateContent();

    if (isImage()) {
        LayoutSize imageSize = m_image->imageSize(this, style()->effectiveZoom());
        m_minPreferredLogicalWidth = m_maxPreferredLogicalWidth = style()->isHorizontalWritingMode() ? imageSize.width() : imageSize.height();
        m_minPreferredLogicalWidth += cMarkerPadding;
        m_maxPreferredLogicalWidth += cMarkerPadding;
        clearPreferredLogicalWidthsDirty();
        updateMargins();
        return;
    }

    const Font& font = style()->font();

    LayoutUnit logicalWidth = 0;
    EListStyleType type = style()->listStyleType();
    switch (type) {
    case NoneListStyle:
        break;
    case Circle:
    case Disc:
    case Square:
        logicalWidth = (font.fontMetrics().ascent() * 2 / 3 + 1) / 2 + 2;
        logicalWidth += cMarkerPadding;
        break;
    case ArabicIndic:
    case Armenian:
    case Bengali:
    case Cambodian:
    case CJKIdeographic:
    case CjkEarthlyBranch:
    case CjkHeavenlyStem:
    case DecimalLeadingZero:
    case DecimalListStyle:
    case Devanagari:
    case EthiopicHalehame:
    case EthiopicHalehameAm:
    case EthiopicHalehameTiEr:
    case EthiopicHalehameTiEt:
    case Georgian:
    case Gujarati:
    case Gurmukhi:
    case Hangul:
    case HangulConsonant:
    case KoreanHangulFormal:
    case KoreanHanjaFormal:
    case KoreanHanjaInformal:
    case Hebrew:
    case Hiragana:
    case HiraganaIroha:
    case Kannada:
    case Katakana:
    case KatakanaIroha:
    case Khmer:
    case Lao:
    case LowerAlpha:
    case LowerArmenian:
    case LowerGreek:
    case LowerLatin:
    case LowerRoman:
    case Malayalam:
    case Mongolian:
    case Myanmar:
    case Oriya:
    case Persian:
    case SimpChineseFormal:
    case SimpChineseInformal:
    case Telugu:
    case Thai:
    case Tibetan:
    case TradChineseFormal:
    case TradChineseInformal:
    case UpperAlpha:
    case UpperArmenian:
    case UpperLatin:
    case UpperRoman:
    case Urdu:
        if (m_text.isEmpty()) {
            logicalWidth = 0;
        } else {
            LayoutUnit itemWidth = font.width(m_text);
<<<<<<< HEAD
            UChar suffixSpace[2] = { listMarkerSuffix(type, m_listItem->value()), ' ' };
            LayoutUnit suffixSpaceWidth = font.width(constructTextRun(font, suffixSpace, 2, styleRef(), style()->direction()));
=======
            UChar suffixSpace[1] = { listMarkerSuffix(type, m_listItem->value()) };
            LayoutUnit suffixSpaceWidth = font.width(constructTextRun(this, font, suffixSpace, 1, styleRef(), style()->direction()));
>>>>>>> 6e0fd25c
            logicalWidth = itemWidth + suffixSpaceWidth;
            logicalWidth += cMarkerPadding;
        }
        break;
    }

    m_minPreferredLogicalWidth = logicalWidth;
    m_maxPreferredLogicalWidth = logicalWidth;

    clearPreferredLogicalWidthsDirty();

    updateMargins();
}

void LayoutListMarker::updateMargins()
{
    LayoutUnit marginStart = 0;
    LayoutUnit marginEnd = 0;

    if (!isInside()) {
        marginStart = -minPreferredLogicalWidth();
    }

    mutableStyleRef().setMarginStart(Length(marginStart, Fixed));
    mutableStyleRef().setMarginEnd(Length(marginEnd, Fixed));
}

LayoutUnit LayoutListMarker::lineHeight(bool firstLine, LineDirectionMode direction, LinePositionMode linePositionMode) const
{
    if (!isImage())
        return m_listItem->lineHeight(firstLine, direction, PositionOfInteriorLineBoxes);
    return LayoutBox::lineHeight(firstLine, direction, linePositionMode);
}

int LayoutListMarker::baselinePosition(FontBaseline baselineType, bool firstLine, LineDirectionMode direction, LinePositionMode linePositionMode) const
{
    ASSERT(linePositionMode == PositionOnContainingLine);
    if (!isImage())
        return m_listItem->baselinePosition(baselineType, firstLine, direction, PositionOfInteriorLineBoxes);
    return LayoutBox::baselinePosition(baselineType, firstLine, direction, linePositionMode);
}

bool LayoutListMarker::isInside() const
{
    return m_listItem->notInList() || style()->listStylePosition() == INSIDE;
}

IntRect LayoutListMarker::getRelativeMarkerRect()
{
    IntRect relativeRect;

    if (isImage()) {
        relativeRect = IntRect(0, 0, m_image->imageSize(this, style()->effectiveZoom()).width(), m_image->imageSize(this, style()->effectiveZoom()).height());
        if (!style()->isLeftToRightDirection()) {
            relativeRect.move(cMarkerPadding, 0);
        }
        return relativeRect;
    }

    EListStyleType type = style()->listStyleType();
    switch (type) {
    case Disc:
    case Circle:
    case Square: {
        // FIXME: Are these particular rounding rules necessary?
        const FontMetrics& fontMetrics = style()->fontMetrics();
        int ascent = fontMetrics.ascent();
        int bulletWidth = (ascent * 2 / 3 + 1) / 2;
        relativeRect = IntRect(1, 3 * (ascent - ascent * 2 / 3) / 2, bulletWidth, bulletWidth);
        break;
    }
    case NoneListStyle:
        return IntRect();
    case ArabicIndic:
    case Armenian:
    case Bengali:
    case Cambodian:
    case CJKIdeographic:
    case CjkEarthlyBranch:
    case CjkHeavenlyStem:
    case DecimalLeadingZero:
    case DecimalListStyle:
    case Devanagari:
    case EthiopicHalehame:
    case EthiopicHalehameAm:
    case EthiopicHalehameTiEr:
    case EthiopicHalehameTiEt:
    case Georgian:
    case Gujarati:
    case Gurmukhi:
    case Hangul:
    case KoreanHangulFormal:
    case KoreanHanjaFormal:
    case KoreanHanjaInformal:
    case HangulConsonant:
    case Hebrew:
    case Hiragana:
    case HiraganaIroha:
    case Kannada:
    case Katakana:
    case KatakanaIroha:
    case Khmer:
    case Lao:
    case LowerAlpha:
    case LowerArmenian:
    case LowerGreek:
    case LowerLatin:
    case LowerRoman:
    case Malayalam:
    case Mongolian:
    case Myanmar:
    case Oriya:
    case Persian:
    case SimpChineseFormal:
    case SimpChineseInformal:
    case Telugu:
    case Thai:
    case Tibetan:
    case TradChineseFormal:
    case TradChineseInformal:
    case UpperAlpha:
    case UpperArmenian:
    case UpperLatin:
    case UpperRoman:
    case Urdu:
        if (m_text.isEmpty())
            return IntRect();
        const Font& font = style()->font();
        int itemWidth = font.width(m_text);
<<<<<<< HEAD
        UChar suffixSpace[2] = { listMarkerSuffix(type, m_listItem->value()), ' ' };
        int suffixSpaceWidth = font.width(constructTextRun(font, suffixSpace, 2, styleRef(), style()->direction()));
=======
        UChar suffixSpace[1] = { listMarkerSuffix(type, m_listItem->value()) };
        int suffixSpaceWidth = font.width(constructTextRun(this, font, suffixSpace, 1, styleRef(), style()->direction()));
>>>>>>> 6e0fd25c
        relativeRect = IntRect(0, 0, itemWidth + suffixSpaceWidth, font.fontMetrics().height());
    }

    if (!style()->isLeftToRightDirection()) {
        relativeRect.move(cMarkerPadding, 0);
    }

    if (!style()->isHorizontalWritingMode()) {
        relativeRect = relativeRect.transposedRect();
        relativeRect.setX(size().width() - relativeRect.x() - relativeRect.width());
    }

    return relativeRect;
}

void LayoutListMarker::setSelectionState(SelectionState state)
{
    // The selection state for our containing block hierarchy is updated by the base class call.
    LayoutBox::setSelectionState(state);

    if (inlineBoxWrapper() && canUpdateSelectionOnRootLineBoxes())
        inlineBoxWrapper()->root().setHasSelectedChildren(state != SelectionNone);
}

LayoutRect LayoutListMarker::selectionRectForPaintInvalidation(const LayoutBoxModelObject* paintInvalidationContainer) const
{
    ASSERT(!needsLayout());

    if (selectionState() == SelectionNone || !inlineBoxWrapper())
        return LayoutRect();

    RootInlineBox& root = inlineBoxWrapper()->root();
    LayoutRect rect(0, root.selectionTop() - location().y(), size().width(), root.selectionHeight());
    mapRectToPaintInvalidationBacking(paintInvalidationContainer, rect, 0);
    // FIXME: groupedMapping() leaks the squashing abstraction.
    if (paintInvalidationContainer->layer()->groupedMapping())
        DeprecatedPaintLayer::mapRectToPaintBackingCoordinates(paintInvalidationContainer, rect);
    return rect;
}

void LayoutListMarker::listItemStyleDidChange()
{
    RefPtr<ComputedStyle> newStyle = ComputedStyle::create();
    // The marker always inherits from the list item, regardless of where it might end
    // up (e.g., in some deeply nested line box). See CSS3 spec.
    newStyle->inheritFrom(m_listItem->styleRef());
    if (style()) {
        // Reuse the current margins. Otherwise resetting the margins to initial values
        // would trigger unnecessary layout.
        newStyle->setMarginStart(style()->marginStart());
        newStyle->setMarginEnd(style()->marginRight());
    }
    setStyle(newStyle.release());
}

} // namespace blink<|MERGE_RESOLUTION|>--- conflicted
+++ resolved
@@ -1259,13 +1259,8 @@
             logicalWidth = 0;
         } else {
             LayoutUnit itemWidth = font.width(m_text);
-<<<<<<< HEAD
-            UChar suffixSpace[2] = { listMarkerSuffix(type, m_listItem->value()), ' ' };
-            LayoutUnit suffixSpaceWidth = font.width(constructTextRun(font, suffixSpace, 2, styleRef(), style()->direction()));
-=======
             UChar suffixSpace[1] = { listMarkerSuffix(type, m_listItem->value()) };
-            LayoutUnit suffixSpaceWidth = font.width(constructTextRun(this, font, suffixSpace, 1, styleRef(), style()->direction()));
->>>>>>> 6e0fd25c
+            LayoutUnit suffixSpaceWidth = font.width(constructTextRun(font, suffixSpace, 1, styleRef(), style()->direction()));
             logicalWidth = itemWidth + suffixSpaceWidth;
             logicalWidth += cMarkerPadding;
         }
@@ -1395,13 +1390,8 @@
             return IntRect();
         const Font& font = style()->font();
         int itemWidth = font.width(m_text);
-<<<<<<< HEAD
-        UChar suffixSpace[2] = { listMarkerSuffix(type, m_listItem->value()), ' ' };
-        int suffixSpaceWidth = font.width(constructTextRun(font, suffixSpace, 2, styleRef(), style()->direction()));
-=======
         UChar suffixSpace[1] = { listMarkerSuffix(type, m_listItem->value()) };
-        int suffixSpaceWidth = font.width(constructTextRun(this, font, suffixSpace, 1, styleRef(), style()->direction()));
->>>>>>> 6e0fd25c
+        int suffixSpaceWidth = font.width(constructTextRun(font, suffixSpace, 1, styleRef(), style()->direction()));
         relativeRect = IntRect(0, 0, itemWidth + suffixSpaceWidth, font.fontMetrics().height());
     }
 
