--- conflicted
+++ resolved
@@ -638,17 +638,10 @@
     LogicalMarginToPhysicalSetter(override_style).SetEnd(value);
   }
 
-<<<<<<< HEAD
-    // This is overridden in RenderListItem to indent the list item by the width
-    // of the list marker.  It is also overridden in RenderBlock to shift non-li
-    // blocks under list nodes by the margin of the previous list item.
-    virtual LayoutUnit additionalMarginStart() const { return LayoutUnit(0); }
-=======
   // This is overridden in RenderListItem to indent the list item by the width
   // of the list marker.  It is also overridden in RenderBlock to shift non-li
   // blocks under list nodes by the margin of the previous list item.
   virtual LayoutUnit additionalMarginStart() const { return LayoutUnit(0); }
->>>>>>> 25d32f28
 
   // The following functions are used to implement collapsing margins.
   // All objects know their maximal positive and negative margins. The formula
