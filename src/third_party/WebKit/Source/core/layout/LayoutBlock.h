--- conflicted
+++ resolved
@@ -499,11 +499,7 @@
 
   Position positionForBox(InlineBox*, bool start = true) const;
 
-<<<<<<< HEAD
-    LayoutUnit additionalMarginStart() const override;
-=======
   LayoutUnit additionalMarginStart() const override;
->>>>>>> 09592ec8
 
   // End helper functions and structs used by layoutBlockChildren.
 
