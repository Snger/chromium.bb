--- conflicted
+++ resolved
@@ -117,14 +117,9 @@
     struct RowStruct {
     public:
         RowStruct()
-<<<<<<< HEAD
             : rowLayoutObject(nullptr)
             , baseline(-1)
-=======
-            : rowRenderer(nullptr)
-            , baseline()
             , paginationStrut()
->>>>>>> cc9d0444
         {
         }
 
