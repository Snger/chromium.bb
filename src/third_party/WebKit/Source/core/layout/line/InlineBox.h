/*
 * Copyright (C) 2003, 2004, 2005, 2006, 2007, 2009, 2010, 2011 Apple Inc.
 *               All rights reserved.
 *
 * This library is free software; you can redistribute it and/or
 * modify it under the terms of the GNU Library General Public
 * License as published by the Free Software Foundation; either
 * version 2 of the License, or (at your option) any later version.
 *
 * This library is distributed in the hope that it will be useful,
 * but WITHOUT ANY WARRANTY; without even the implied warranty of
 * MERCHANTABILITY or FITNESS FOR A PARTICULAR PURPOSE.  See the GNU
 * Library General Public License for more details.
 *
 * You should have received a copy of the GNU Library General Public License
 * along with this library; see the file COPYING.LIB.  If not, write to
 * the Free Software Foundation, Inc., 51 Franklin Street, Fifth Floor,
 * Boston, MA 02110-1301, USA.
 *
 */

#ifndef InlineBox_h
#define InlineBox_h

#include "core/CoreExport.h"
#include "core/layout/api/LineLayoutBoxModel.h"
#include "core/layout/api/LineLayoutItem.h"
#include "core/layout/api/SelectionState.h"
#include "platform/graphics/paint/DisplayItemClient.h"
#include "platform/text/TextDirection.h"

namespace blink {

class HitTestRequest;
class HitTestResult;
class InlineFlowBox;
class LayoutObject;
class RootInlineBox;

enum MarkLineBoxes { kMarkLineBoxesDirty, kDontMarkLineBoxes };

enum class LineVerticalPositionType {
  // TextTop and TextBottom are the top/bottom of the content area.
  // This is where 'vertical-align: text-top/text-bottom' aligns to.
  // This is explicitly undefined in CSS2.
  // https://drafts.csswg.org/css2/visudet.html#inline-non-replaced
  TextTop,
  TextBottom,
  // Em height as being discussed in Font Metrics API.
  // https://drafts.css-houdini.org/font-metrics-api-1/#fontmetrics
  TopOfEmHeight,
  BottomOfEmHeight
};

// Returns whether the position type is CSS "line-over"; i.e., ascender side
// or "top" side of a line box.
// https://drafts.csswg.org/css-writing-modes-3/#line-over
static inline bool IsLineOverSide(LineVerticalPositionType type) {
  return type == LineVerticalPositionType::TextTop ||
         type == LineVerticalPositionType::TopOfEmHeight;
}

// InlineBox represents a rectangle that occurs on a line.  It corresponds to
// some LayoutObject (i.e., it represents a portion of that LayoutObject).
class CORE_EXPORT InlineBox : public DisplayItemClient {
  WTF_MAKE_NONCOPYABLE(InlineBox);

 public:
  InlineBox(LineLayoutItem obj)
      : next_(nullptr),
        prev_(nullptr),
        parent_(nullptr),
        line_layout_item_(obj),
        logical_width_() {}

  InlineBox(LineLayoutItem item,
            LayoutPoint top_left,
            LayoutUnit logical_width,
            bool first_line,
            bool constructed,
            bool dirty,
            bool extracted,
            bool is_horizontal,
            InlineBox* next,
            InlineBox* prev,
            InlineFlowBox* parent)
      : next_(next),
        prev_(prev),
        parent_(parent),
        line_layout_item_(item),
        location_(top_left),
        logical_width_(logical_width),
        bitfields_(first_line, constructed, dirty, extracted, is_horizontal) {}

  virtual ~InlineBox();

  virtual void Destroy();

  virtual void DeleteLine();
  virtual void ExtractLine();
  virtual void AttachLine();

  virtual bool IsLineBreak() const { return false; }

  // These methods are called when the caller wants to move the position of
  // InlineBox without full layout of it. The implementation should update the
  // position of the whole subtree (e.g. position of descendants and overflow
  // etc. should also be moved accordingly).
  virtual void Move(const LayoutSize& delta);
  DISABLE_CFI_PERF void MoveInLogicalDirection(
      const LayoutSize& delta_in_logical_direction) {
    Move(IsHorizontal() ? delta_in_logical_direction
                        : delta_in_logical_direction.TransposedSize());
  }
  void MoveInInlineDirection(LayoutUnit delta) {
    MoveInLogicalDirection(LayoutSize(delta, LayoutUnit()));
  }
  void MoveInBlockDirection(LayoutUnit delta) {
    MoveInLogicalDirection(LayoutSize(LayoutUnit(), delta));
  }

  virtual void Paint(const PaintInfo&,
                     const LayoutPoint&,
                     LayoutUnit line_top,
                     LayoutUnit line_bottom) const;
  virtual bool NodeAtPoint(HitTestResult&,
                           const HitTestLocation& location_in_container,
                           const LayoutPoint& accumulated_offset,
                           LayoutUnit line_top,
                           LayoutUnit line_bottom);

  // InlineBoxes are allocated out of the rendering partition.
  void* operator new(size_t);
  void operator delete(void*);

#ifndef NDEBUG
  void ShowTreeForThis() const;
  void ShowLineTreeForThis() const;

  virtual void ShowBox(int = 0) const;
  virtual void ShowLineTreeAndMark(const InlineBox* = nullptr,
                                   const char* = nullptr,
                                   const InlineBox* = nullptr,
                                   const char* = nullptr,
                                   const LayoutObject* = nullptr,
                                   int = 0) const;
#endif

  virtual const char* BoxName() const;

  // DisplayItemClient methods
  String DebugName() const override;
  LayoutRect VisualRect() const override;

  bool IsText() const { return bitfields_.IsText(); }
  void SetIsText(bool is_text) { bitfields_.SetIsText(is_text); }

  virtual bool IsInlineFlowBox() const { return false; }
  virtual bool IsInlineTextBox() const { return false; }
  virtual bool IsRootInlineBox() const { return false; }

  virtual bool IsSVGInlineTextBox() const { return false; }
  virtual bool IsSVGInlineFlowBox() const { return false; }
  virtual bool IsSVGRootInlineBox() const { return false; }

  bool HasVirtualLogicalHeight() const {
    return bitfields_.HasVirtualLogicalHeight();
  }
  void SetHasVirtualLogicalHeight() {
    bitfields_.SetHasVirtualLogicalHeight(true);
  }
  virtual LayoutUnit VirtualLogicalHeight() const {
    NOTREACHED();
    return LayoutUnit();
  }

  bool IsHorizontal() const { return bitfields_.IsHorizontal(); }
  void SetIsHorizontal(bool is_horizontal) {
    bitfields_.SetIsHorizontal(is_horizontal);
  }

  bool IsConstructed() { return bitfields_.Constructed(); }
  virtual void SetConstructed() { bitfields_.SetConstructed(true); }

  void SetExtracted(bool extracted = true) {
    bitfields_.SetExtracted(extracted);
  }

  void SetFirstLineStyleBit(bool first_line) {
    bitfields_.SetFirstLine(first_line);
  }
  bool IsFirstLineStyle() const { return bitfields_.FirstLine(); }
  const ComputedStyle& LineStyleRef() const {
    return GetLineLayoutItem().StyleRef(IsFirstLineStyle());
  }

  void Remove(MarkLineBoxes = kMarkLineBoxesDirty);

  InlineBox* NextOnLine() const { return next_; }
  InlineBox* PrevOnLine() const { return prev_; }
  void SetNextOnLine(InlineBox* next) {
    DCHECK(parent_ || !next);
    next_ = next;
  }
  void SetPrevOnLine(InlineBox* prev) {
    DCHECK(parent_ || !prev);
    prev_ = prev;
  }

  virtual bool IsLeaf() const { return true; }

  InlineBox* NextLeafChild() const;
  InlineBox* PrevLeafChild() const;

  // Helper functions for editing and hit-testing code.
  // FIXME: These two functions should be moved to RenderedPosition once the
  // code to convert between Position and inline box, offset pair is moved to
  // RenderedPosition.
  InlineBox* NextLeafChildIgnoringLineBreak() const;
  InlineBox* PrevLeafChildIgnoringLineBreak() const;

  LineLayoutItem GetLineLayoutItem() const { return line_layout_item_; }

  InlineFlowBox* Parent() const {
#if DCHECK_IS_ON()
    DCHECK(!has_bad_parent_);
#endif
    return parent_;
  }

  void SetParent(InlineFlowBox* par) { parent_ = par; }

  const RootInlineBox& Root() const;
  RootInlineBox& Root();

  // x() is the location of the box in the containing block's "physical
  // coordinates with flipped block-flow direction".
  // See ../README.md#Coordinate-Spaces for the definition.
  void SetX(LayoutUnit x) { location_.SetX(x); }
  LayoutUnit X() const { return location_.X(); }

  // y() is the top side of the box in the containing block's physical
  // coordinates. It's actually in the same coordinate space as x() but for y()
  // physical coordinates and "physical coordinates with flipped block-flow
  // direction" are the same.
  void SetY(LayoutUnit y) { location_.SetY(y); }
  LayoutUnit Y() const { return location_.Y(); }

  // x() and y() in one LayoutPoint, in the containing block's "physical
  // coordinates with flipped block-flow direction".
  const LayoutPoint& Location() const { return location_; }

  LayoutUnit Width() const {
    return IsHorizontal() ? LogicalWidth() : LogicalHeight();
  }
  LayoutUnit Height() const {
    return IsHorizontal() ? LogicalHeight() : LogicalWidth();
  }
  LayoutSize Size() const { return LayoutSize(Width(), Height()); }

  // The logicalLeft position is the left edge of the line box in a horizontal
  // line and the top edge in a vertical line.
  LayoutUnit LogicalLeft() const {
    return IsHorizontal() ? location_.X() : location_.Y();
  }
  LayoutUnit LogicalRight() const { return LogicalLeft() + LogicalWidth(); }
  void SetLogicalLeft(LayoutUnit left) {
    if (IsHorizontal())
      SetX(left);
    else
      SetY(left);
  }
  int PixelSnappedLogicalLeft() const { return LogicalLeft().ToInt(); }
  int PixelSnappedLogicalRight() const { return LogicalRight().Ceil(); }
  int PixelSnappedLogicalTop() const { return LogicalTop().ToInt(); }
  int PixelSnappedLogicalBottom() const { return LogicalBottom().Ceil(); }

  // The logicalTop[ position is the top edge of the line box in a horizontal
  // line and the left edge in a vertical line.
  LayoutUnit LogicalTop() const {
    return IsHorizontal() ? location_.Y() : location_.X();
  }
  LayoutUnit LogicalBottom() const { return LogicalTop() + LogicalHeight(); }
  void SetLogicalTop(LayoutUnit top) {
    if (IsHorizontal())
      SetY(top);
    else
      SetX(top);
  }

  // The logical width is our extent in the line's overall inline direction,
  // i.e., width for horizontal text and height for vertical text.
  void SetLogicalWidth(LayoutUnit w) { logical_width_ = w; }
  LayoutUnit LogicalWidth() const { return logical_width_; }

  // The logical height is our extent in the block flow direction, i.e., height
  // for horizontal text and width for vertical text.
  LayoutUnit LogicalHeight() const;

  LayoutRect LogicalFrameRect() const {
    return IsHorizontal() ? LayoutRect(location_.X(), location_.Y(),
                                       logical_width_, LogicalHeight())
                          : LayoutRect(location_.Y(), location_.X(),
                                       logical_width_, LogicalHeight());
  }

  virtual LayoutUnit BaselinePosition(FontBaseline baseline_type) const;
  virtual LayoutUnit LineHeight() const;

  virtual int CaretMinOffset() const;
  virtual int CaretMaxOffset() const;

  unsigned char BidiLevel() const { return bitfields_.BidiEmbeddingLevel(); }
  void SetBidiLevel(unsigned char level) {
    bitfields_.SetBidiEmbeddingLevel(level);
  }
  TextDirection Direction() const {
    return BidiLevel() % 2 ? TextDirection::kRtl : TextDirection::kLtr;
  }
  bool IsLeftToRightDirection() const {
    return Direction() == TextDirection::kLtr;
  }
  int CaretLeftmostOffset() const {
    return IsLeftToRightDirection() ? CaretMinOffset() : CaretMaxOffset();
  }
  int CaretRightmostOffset() const {
    return IsLeftToRightDirection() ? CaretMaxOffset() : CaretMinOffset();
  }

  virtual void ClearTruncation() {}

  bool IsDirty() const { return bitfields_.Dirty(); }
  virtual void MarkDirty() { bitfields_.SetDirty(true); }

  virtual void DirtyLineBoxes();

  virtual SelectionState GetSelectionState() const;

  virtual bool CanAccommodateEllipsis(bool ltr,
                                      LayoutUnit block_edge,
                                      LayoutUnit ellipsis_width) const;
  // visibleLeftEdge, visibleRightEdge are in the parent's coordinate system.
  virtual LayoutUnit PlaceEllipsisBox(bool ltr,
                                      LayoutUnit visible_left_edge,
                                      LayoutUnit visible_right_edge,
                                      LayoutUnit ellipsis_width,
                                      LayoutUnit& truncated_width,
                                      InlineBox**,
                                      LayoutUnit logical_left_offset);

#if DCHECK_IS_ON()
  void SetHasBadParent();
#endif

  int Expansion() const { return bitfields_.Expansion(); }

  bool VisibleToHitTestRequest(const HitTestRequest& request) const {
    return GetLineLayoutItem().VisibleToHitTestRequest(request);
  }

  // Anonymous inline: https://drafts.csswg.org/css2/visuren.html#anonymous
  bool IsAnonymousInline() const {
    return GetLineLayoutItem().IsText() && GetLineLayoutItem().Parent() &&
           GetLineLayoutItem().Parent().IsBox();
  }
  EVerticalAlign VerticalAlign() const {
    return IsAnonymousInline() ? ComputedStyle::InitialVerticalAlign()
                               : GetLineLayoutItem()
                                     .Style(bitfields_.FirstLine())
                                     ->VerticalAlign();
  }

  // Use with caution! The type is not checked!
  LineLayoutBoxModel BoxModelObject() const {
    if (!GetLineLayoutItem().IsText())
      return LineLayoutBoxModel(line_layout_item_);
    return LineLayoutBoxModel(nullptr);
  }

  // Physical location of the top-left corner of the box in the containing
  // block.
  LayoutPoint PhysicalLocation() const;

  // Converts from a rect in the logical space of the InlineBox to one in the
  // physical space of the containing block. The logical space of an InlineBox
  // may be transposed for vertical text and flipped for right-to-left text.
  void LogicalRectToPhysicalRect(LayoutRect&) const;

  // TODO(szager): The Rect versions should return a rect, not modify the
  // argument.
  void FlipForWritingMode(FloatRect&) const;
  FloatPoint FlipForWritingMode(const FloatPoint&) const;
  void FlipForWritingMode(LayoutRect&) const;
  LayoutPoint FlipForWritingMode(const LayoutPoint&) const;

  bool KnownToHaveNoOverflow() const {
    return bitfields_.KnownToHaveNoOverflow();
  }
  void ClearKnownToHaveNoOverflow();

  bool DirOverride() const { return bitfields_.DirOverride(); }
  void SetDirOverride(bool dir_override) {
    bitfields_.SetDirOverride(dir_override);
  }

  Node* node() const { return line_layout_item_.GetLayoutObject()->GetNode(); }
<<<<<<< HEAD
  const ComputedStyle& StyleRef(bool firstLine) const { return line_layout_item_.GetLayoutObject()->StyleRef(firstLine); }
  LayoutBlock* ContainingBlock() const { return line_layout_item_.GetLayoutObject()->ContainingBlock(); }
=======
  const ComputedStyle& styleRef(bool firstLine) const { return line_layout_item_.GetLayoutObject()->StyleRef(firstLine); }
  LayoutBlock* containingBlock() const { return line_layout_item_.GetLayoutObject()->ContainingBlock(); }
>>>>>>> 1f2f4180

  // Set all LineLayoutItems in the inline box subtree should do full paint
  // invalidation.
  void SetShouldDoFullPaintInvalidationRecursively();

#define ADD_BOOLEAN_BITFIELD(field_name_, MethodNameBase) \
 private:                                                 \
  unsigned field_name_ : 1;                               \
                                                          \
 public:                                                  \
  bool MethodNameBase() const { return field_name_; }     \
  void Set##MethodNameBase(bool new_value) { field_name_ = new_value; }

  class InlineBoxBitfields {
    DISALLOW_NEW();

   public:
    InlineBoxBitfields(bool first_line = false,
                       bool constructed = false,
                       bool dirty = false,
                       bool extracted = false,
                       bool is_horizontal = true)
        : first_line_(first_line),
          constructed_(constructed),
          bidi_embedding_level_(0),
          dirty_(dirty),
          extracted_(extracted),
          has_virtual_logical_height_(false),
          is_horizontal_(is_horizontal),
          ends_with_break_(false),
          can_have_leading_expansion_(false),
          known_to_have_no_overflow_(true),
          has_ellipsis_box_or_hyphen_(false),
          dir_override_(false),
          is_text_(false),
          expansion_(0) {}

    // Some of these bits are actually for subclasses and moved here to compact
    // the structures.
    // for this class
    ADD_BOOLEAN_BITFIELD(first_line_, FirstLine);
    ADD_BOOLEAN_BITFIELD(constructed_, Constructed);

   private:
    // The maximium bidi level is 62:
    // http://unicode.org/reports/tr9/#Explicit_Levels_and_Directions
    unsigned bidi_embedding_level_ : 6;

   public:
    unsigned char BidiEmbeddingLevel() const { return bidi_embedding_level_; }
    void SetBidiEmbeddingLevel(unsigned char bidi_embedding_level) {
      bidi_embedding_level_ = bidi_embedding_level;
    }

    ADD_BOOLEAN_BITFIELD(dirty_, Dirty);
    ADD_BOOLEAN_BITFIELD(extracted_, Extracted);
    ADD_BOOLEAN_BITFIELD(has_virtual_logical_height_, HasVirtualLogicalHeight);
    ADD_BOOLEAN_BITFIELD(is_horizontal_, IsHorizontal);
    // for RootInlineBox
    ADD_BOOLEAN_BITFIELD(ends_with_break_,
                         EndsWithBreak);  // Whether the line ends with a <br>.
    // shared between RootInlineBox and InlineTextBox
    ADD_BOOLEAN_BITFIELD(can_have_leading_expansion_, CanHaveLeadingExpansion);

    // This boolean will never be set if there is potential for overflow, but it
    // will be eagerly cleared in the opposite case. As such, it's a
    // conservative tracking of the absence of overflow.
    //
    // For whether we have overflow, callers should use |overflow_| on
    // InlineFlowBox.
    ADD_BOOLEAN_BITFIELD(known_to_have_no_overflow_, KnownToHaveNoOverflow);
    ADD_BOOLEAN_BITFIELD(has_ellipsis_box_or_hyphen_, HasEllipsisBoxOrHyphen);
    // for InlineTextBox
    ADD_BOOLEAN_BITFIELD(dir_override_, DirOverride);
    // Whether or not this object represents text with a non-zero height.
    // Includes non-image list markers, text boxes.
    ADD_BOOLEAN_BITFIELD(is_text_, IsText);

   private:
    unsigned expansion_ : 12;  // for justified text

   public:
    signed Expansion() const { return expansion_; }
    void SetExpansion(signed expansion) { expansion_ = expansion; }
  };
#undef ADD_BOOLEAN_BITFIELD

 private:
  void SetLineLayoutItemShouldDoFullPaintInvalidationIfNeeded();

  InlineBox* next_;  // The next element on the same line as us.
  InlineBox* prev_;  // The previous element on the same line as us.

  InlineFlowBox* parent_;  // The box that contains us.
  LineLayoutItem line_layout_item_;

 protected:
  // For RootInlineBox
  bool EndsWithBreak() const { return bitfields_.EndsWithBreak(); }
  void SetEndsWithBreak(bool ends_with_break) {
    bitfields_.SetEndsWithBreak(ends_with_break);
  }
  bool HasEllipsisBox() const { return bitfields_.HasEllipsisBoxOrHyphen(); }
  void SetHasEllipsisBox(bool has_ellipsis_box) {
    bitfields_.SetHasEllipsisBoxOrHyphen(has_ellipsis_box);
  }

  // For InlineTextBox
  bool HasHyphen() const { return bitfields_.HasEllipsisBoxOrHyphen(); }
  void SetHasHyphen(bool has_hyphen) {
    bitfields_.SetHasEllipsisBoxOrHyphen(has_hyphen);
  }
  bool CanHaveLeadingExpansion() const {
    return bitfields_.CanHaveLeadingExpansion();
  }
  void SetCanHaveLeadingExpansion(bool can_have_leading_expansion) {
    bitfields_.SetCanHaveLeadingExpansion(can_have_leading_expansion);
  }
  signed Expansion() { return bitfields_.Expansion(); }
  void SetExpansion(signed expansion) { bitfields_.SetExpansion(expansion); }

  // For InlineFlowBox and InlineTextBox
  bool Extracted() const { return bitfields_.Extracted(); }

  LayoutPoint location_;
  LayoutUnit logical_width_;

 private:
  InlineBoxBitfields bitfields_;

#if DCHECK_IS_ON()
  bool has_bad_parent_ = false;
#endif
};

#if !DCHECK_IS_ON()
inline InlineBox::~InlineBox() {}
#endif

#if DCHECK_IS_ON()
inline void InlineBox::SetHasBadParent() {
  has_bad_parent_ = true;
}
#endif

#define DEFINE_INLINE_BOX_TYPE_CASTS(typeName)                     \
  DEFINE_TYPE_CASTS(typeName, InlineBox, box, box->Is##typeName(), \
                    box.Is##typeName())

// Allow equality comparisons of InlineBox's by reference or pointer,
// interchangeably.
DEFINE_COMPARISON_OPERATORS_WITH_REFERENCES(InlineBox)

}  // namespace blink

#ifndef NDEBUG
// Outside the WebCore namespace for ease of invocation from gdb.
void showTree(const blink::InlineBox*);
void showLineTree(const blink::InlineBox*);
#endif

#endif  // InlineBox_h<|MERGE_RESOLUTION|>--- conflicted
+++ resolved
@@ -404,13 +404,8 @@
   }
 
   Node* node() const { return line_layout_item_.GetLayoutObject()->GetNode(); }
-<<<<<<< HEAD
-  const ComputedStyle& StyleRef(bool firstLine) const { return line_layout_item_.GetLayoutObject()->StyleRef(firstLine); }
-  LayoutBlock* ContainingBlock() const { return line_layout_item_.GetLayoutObject()->ContainingBlock(); }
-=======
   const ComputedStyle& styleRef(bool firstLine) const { return line_layout_item_.GetLayoutObject()->StyleRef(firstLine); }
   LayoutBlock* containingBlock() const { return line_layout_item_.GetLayoutObject()->ContainingBlock(); }
->>>>>>> 1f2f4180
 
   // Set all LineLayoutItems in the inline box subtree should do full paint
   // invalidation.
