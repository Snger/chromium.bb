/*
 * Copyright (C) 2003, 2004, 2005, 2006, 2007, 2009, 2010, 2011 Apple Inc.
 *               All rights reserved.
 *
 * This library is free software; you can redistribute it and/or
 * modify it under the terms of the GNU Library General Public
 * License as published by the Free Software Foundation; either
 * version 2 of the License, or (at your option) any later version.
 *
 * This library is distributed in the hope that it will be useful,
 * but WITHOUT ANY WARRANTY; without even the implied warranty of
 * MERCHANTABILITY or FITNESS FOR A PARTICULAR PURPOSE.  See the GNU
 * Library General Public License for more details.
 *
 * You should have received a copy of the GNU Library General Public License
 * along with this library; see the file COPYING.LIB.  If not, write to
 * the Free Software Foundation, Inc., 51 Franklin Street, Fifth Floor,
 * Boston, MA 02110-1301, USA.
 *
 */

#ifndef InlineBox_h
#define InlineBox_h

#include "core/CoreExport.h"
#include "core/layout/api/LineLayoutBoxModel.h"
#include "core/layout/api/LineLayoutItem.h"
#include "core/layout/api/SelectionState.h"
#include "platform/graphics/paint/DisplayItemClient.h"
#include "platform/text/TextDirection.h"

namespace blink {

class HitTestRequest;
class HitTestResult;
class LayoutObject;
class RootInlineBox;

enum MarkLineBoxes { MarkLineBoxesDirty, DontMarkLineBoxes };

// InlineBox represents a rectangle that occurs on a line.  It corresponds to
// some LayoutObject (i.e., it represents a portion of that LayoutObject).
class CORE_EXPORT InlineBox : public DisplayItemClient {
  WTF_MAKE_NONCOPYABLE(InlineBox);

 public:
  InlineBox(LineLayoutItem obj)
      : m_next(nullptr),
        m_prev(nullptr),
        m_parent(nullptr),
        m_lineLayoutItem(obj),
        m_logicalWidth()
#if ENABLE(ASSERT)
        ,
        m_hasBadParent(false)
#endif
  {
  }

  InlineBox(LineLayoutItem item,
            LayoutPoint topLeft,
            LayoutUnit logicalWidth,
            bool firstLine,
            bool constructed,
            bool dirty,
            bool extracted,
            bool isHorizontal,
            InlineBox* next,
            InlineBox* prev,
            InlineFlowBox* parent)
      : m_bitfields(firstLine, constructed, dirty, extracted, isHorizontal),
        m_next(next),
        m_prev(prev),
        m_parent(parent),
        m_lineLayoutItem(item),
        m_topLeft(topLeft),
        m_logicalWidth(logicalWidth)
#if ENABLE(ASSERT)
        ,
        m_hasBadParent(false)
#endif
  {
  }

  virtual ~InlineBox();

  virtual void destroy();

  virtual void deleteLine();
  virtual void extractLine();
  virtual void attachLine();

  virtual bool isLineBreak() const { return false; }

  // These methods are called when the caller wants to move the position of
  // InlineBox without full layout of it. The implementation should update the
  // position of the whole subtree (e.g. position of descendants and overflow
  // etc. should also be moved accordingly).
  virtual void move(const LayoutSize& delta);
  DISABLE_CFI_PERF void moveInLogicalDirection(
      const LayoutSize& deltaInLogicalDirection) {
    move(isHorizontal() ? deltaInLogicalDirection
                        : deltaInLogicalDirection.transposedSize());
  }
  void moveInInlineDirection(LayoutUnit delta) {
    moveInLogicalDirection(LayoutSize(delta, LayoutUnit()));
  }
  void moveInBlockDirection(LayoutUnit delta) {
    moveInLogicalDirection(LayoutSize(LayoutUnit(), delta));
  }

  virtual void paint(const PaintInfo&,
                     const LayoutPoint&,
                     LayoutUnit lineTop,
                     LayoutUnit lineBottom) const;
  virtual bool nodeAtPoint(HitTestResult&,
                           const HitTestLocation& locationInContainer,
                           const LayoutPoint& accumulatedOffset,
                           LayoutUnit lineTop,
                           LayoutUnit lineBottom);

  // InlineBoxes are allocated out of the rendering partition.
  void* operator new(size_t);
  void operator delete(void*);

#ifndef NDEBUG
  void showTreeForThis() const;
  void showLineTreeForThis() const;

  virtual void showBox(int = 0) const;
  virtual void showLineTreeAndMark(const InlineBox* = nullptr,
                                   const char* = nullptr,
                                   const InlineBox* = nullptr,
                                   const char* = nullptr,
                                   const LayoutObject* = nullptr,
                                   int = 0) const;
#endif

  virtual const char* boxName() const;

  // DisplayItemClient methods
  String debugName() const override;
  LayoutRect visualRect() const override;

  bool isText() const { return m_bitfields.isText(); }
  void setIsText(bool isText) { m_bitfields.setIsText(isText); }

  virtual bool isInlineFlowBox() const { return false; }
  virtual bool isInlineTextBox() const { return false; }
  virtual bool isRootInlineBox() const { return false; }

  virtual bool isSVGInlineTextBox() const { return false; }
  virtual bool isSVGInlineFlowBox() const { return false; }
  virtual bool isSVGRootInlineBox() const { return false; }

  bool hasVirtualLogicalHeight() const {
    return m_bitfields.hasVirtualLogicalHeight();
  }
  void setHasVirtualLogicalHeight() {
    m_bitfields.setHasVirtualLogicalHeight(true);
  }
  virtual LayoutUnit virtualLogicalHeight() const {
    ASSERT_NOT_REACHED();
    return LayoutUnit();
  }

  bool isHorizontal() const { return m_bitfields.isHorizontal(); }
  void setIsHorizontal(bool isHorizontal) {
    m_bitfields.setIsHorizontal(isHorizontal);
  }

  virtual LayoutRect calculateBoundaries() const {
    ASSERT_NOT_REACHED();
    return LayoutRect();
  }

  bool isConstructed() { return m_bitfields.constructed(); }
  virtual void setConstructed() { m_bitfields.setConstructed(true); }

  void setExtracted(bool extracted = true) {
    m_bitfields.setExtracted(extracted);
  }

  void setFirstLineStyleBit(bool firstLine) {
    m_bitfields.setFirstLine(firstLine);
  }
  bool isFirstLineStyle() const { return m_bitfields.firstLine(); }

  void remove(MarkLineBoxes = MarkLineBoxesDirty);

  InlineBox* nextOnLine() const { return m_next; }
  InlineBox* prevOnLine() const { return m_prev; }
  void setNextOnLine(InlineBox* next) {
    ASSERT(m_parent || !next);
    m_next = next;
  }
  void setPrevOnLine(InlineBox* prev) {
    ASSERT(m_parent || !prev);
    m_prev = prev;
  }
  bool nextOnLineExists() const;

  virtual bool isLeaf() const { return true; }

  InlineBox* nextLeafChild() const;
  InlineBox* prevLeafChild() const;

  // Helper functions for editing and hit-testing code.
  // FIXME: These two functions should be moved to RenderedPosition once the
  // code to convert between Position and inline box, offset pair is moved to
  // RenderedPosition.
  InlineBox* nextLeafChildIgnoringLineBreak() const;
  InlineBox* prevLeafChildIgnoringLineBreak() const;

  LineLayoutItem getLineLayoutItem() const { return m_lineLayoutItem; }

  InlineFlowBox* parent() const {
    ASSERT(!m_hasBadParent);
    return m_parent;
  }
  void setParent(InlineFlowBox* par) { m_parent = par; }

  const RootInlineBox& root() const;
  RootInlineBox& root();

  // x() is the left side of the box in the containing block's coordinate
  // system.
  void setX(LayoutUnit x) { m_topLeft.setX(x); }
  LayoutUnit x() const { return m_topLeft.x(); }
  LayoutUnit left() const { return m_topLeft.x(); }

  // y() is the top side of the box in the containing block's coordinate system.
  void setY(LayoutUnit y) { m_topLeft.setY(y); }
  LayoutUnit y() const { return m_topLeft.y(); }
  LayoutUnit top() const { return m_topLeft.y(); }

  const LayoutPoint& topLeft() const { return m_topLeft; }

  LayoutUnit width() const {
    return isHorizontal() ? logicalWidth() : logicalHeight();
  }
  LayoutUnit height() const {
    return isHorizontal() ? logicalHeight() : logicalWidth();
  }
  LayoutSize size() const { return LayoutSize(width(), height()); }
  LayoutUnit right() const { return left() + width(); }
  LayoutUnit bottom() const { return top() + height(); }

  // The logicalLeft position is the left edge of the line box in a horizontal
  // line and the top edge in a vertical line.
  LayoutUnit logicalLeft() const {
    return isHorizontal() ? m_topLeft.x() : m_topLeft.y();
  }
  LayoutUnit logicalRight() const { return logicalLeft() + logicalWidth(); }
  void setLogicalLeft(LayoutUnit left) {
    if (isHorizontal())
      setX(left);
    else
      setY(left);
  }
  int pixelSnappedLogicalLeft() const { return logicalLeft().toInt(); }
  int pixelSnappedLogicalRight() const { return logicalRight().ceil(); }
  int pixelSnappedLogicalTop() const { return logicalTop().toInt(); }
  int pixelSnappedLogicalBottom() const { return logicalBottom().ceil(); }

  // The logicalTop[ position is the top edge of the line box in a horizontal
  // line and the left edge in a vertical line.
  LayoutUnit logicalTop() const {
    return isHorizontal() ? m_topLeft.y() : m_topLeft.x();
  }
  LayoutUnit logicalBottom() const { return logicalTop() + logicalHeight(); }
  void setLogicalTop(LayoutUnit top) {
    if (isHorizontal())
      setY(top);
    else
      setX(top);
  }

  // The logical width is our extent in the line's overall inline direction,
  // i.e., width for horizontal text and height for vertical text.
  void setLogicalWidth(LayoutUnit w) { m_logicalWidth = w; }
  LayoutUnit logicalWidth() const { return m_logicalWidth; }

  // The logical height is our extent in the block flow direction, i.e., height
  // for horizontal text and width for vertical text.
  LayoutUnit logicalHeight() const;

  LayoutRect logicalFrameRect() const {
    return isHorizontal() ? LayoutRect(m_topLeft.x(), m_topLeft.y(),
                                       m_logicalWidth, logicalHeight())
                          : LayoutRect(m_topLeft.y(), m_topLeft.x(),
                                       m_logicalWidth, logicalHeight());
  }

  virtual int baselinePosition(FontBaseline baselineType) const;
  virtual LayoutUnit lineHeight() const;

  virtual int caretMinOffset() const;
  virtual int caretMaxOffset() const;

  unsigned char bidiLevel() const { return m_bitfields.bidiEmbeddingLevel(); }
  void setBidiLevel(unsigned char level) {
    m_bitfields.setBidiEmbeddingLevel(level);
  }
  TextDirection direction() const { return bidiLevel() % 2 ? RTL : LTR; }
  bool isLeftToRightDirection() const { return direction() == LTR; }
  int caretLeftmostOffset() const {
    return isLeftToRightDirection() ? caretMinOffset() : caretMaxOffset();
  }
  int caretRightmostOffset() const {
    return isLeftToRightDirection() ? caretMaxOffset() : caretMinOffset();
  }

  virtual void clearTruncation() {}

  bool isDirty() const { return m_bitfields.dirty(); }
  virtual void markDirty() { m_bitfields.setDirty(true); }

  virtual void dirtyLineBoxes();

  virtual SelectionState getSelectionState() const;

  virtual bool canAccommodateEllipsis(bool ltr,
                                      int blockEdge,
                                      int ellipsisWidth) const;
  // visibleLeftEdge, visibleRightEdge are in the parent's coordinate system.
  virtual LayoutUnit placeEllipsisBox(bool ltr,
                                      LayoutUnit visibleLeftEdge,
                                      LayoutUnit visibleRightEdge,
                                      LayoutUnit ellipsisWidth,
                                      LayoutUnit& truncatedWidth,
                                      bool&);

#if ENABLE(ASSERT)
  void setHasBadParent();
#endif

  int expansion() const { return m_bitfields.expansion(); }

  bool visibleToHitTestRequest(const HitTestRequest& request) const {
    return getLineLayoutItem().visibleToHitTestRequest(request);
  }

  // Anonymous inline: https://drafts.csswg.org/css2/visuren.html#anonymous
  bool isAnonymousInline() const {
    return getLineLayoutItem().isText() && getLineLayoutItem().parent() &&
           getLineLayoutItem().parent().isBox();
  }
  EVerticalAlign verticalAlign() const {
    return isAnonymousInline() ? ComputedStyle::initialVerticalAlign()
                               : getLineLayoutItem()
                                     .style(m_bitfields.firstLine())
                                     ->verticalAlign();
  }

  // Use with caution! The type is not checked!
  LineLayoutBoxModel boxModelObject() const {
    if (!getLineLayoutItem().isText())
      return LineLayoutBoxModel(m_lineLayoutItem);
    return LineLayoutBoxModel(nullptr);
  }

  LayoutPoint locationIncludingFlipping() const;

  // Converts from a rect in the logical space of the InlineBox to one in the
  // physical space of the containing block. The logical space of an InlineBox
  // may be transposed for vertical text and flipped for right-to-left text.
  void logicalRectToPhysicalRect(LayoutRect&) const;

  // TODO(szager): The Rect versions should return a rect, not modify the
  // argument.
  void flipForWritingMode(FloatRect&) const;
  FloatPoint flipForWritingMode(const FloatPoint&) const;
  void flipForWritingMode(LayoutRect&) const;
  LayoutPoint flipForWritingMode(const LayoutPoint&) const;

  bool knownToHaveNoOverflow() const {
    return m_bitfields.knownToHaveNoOverflow();
  }
  void clearKnownToHaveNoOverflow();

  bool dirOverride() const { return m_bitfields.dirOverride(); }
  void setDirOverride(bool dirOverride) {
    m_bitfields.setDirOverride(dirOverride);
  }

  Node* node() const { return m_lineLayoutItem.layoutObject()->node(); }
<<<<<<< HEAD
  const ComputedStyle& styleRef(bool firstLine) const { return m_lineLayoutItem.layoutObject()->styleRef(firstLine); }
  LayoutBlock* containingBlock() const { return m_lineLayoutItem.layoutObject()->containingBlock(); }
=======
  const ComputedStyle& styleRef(bool firstLine) const {
    return m_lineLayoutItem.layoutObject()->styleRef(firstLine);
  }
  LayoutBlock* containingBlock() const {
    return m_lineLayoutItem.layoutObject()->containingBlock();
  }
>>>>>>> 6bd13cb6

  // Set all LineLayoutItems in the inline box subtree should do full paint
  // invalidation.
  void setShouldDoFullPaintInvalidationRecursively();

#define ADD_BOOLEAN_BITFIELD(name, Name) \
 private:                                \
  unsigned m_##name : 1;                 \
                                         \
 public:                                 \
  bool name() const { return m_##name; } \
  void set##Name(bool name) { m_##name = name; }

  class InlineBoxBitfields {
    DISALLOW_NEW();

   public:
    InlineBoxBitfields(bool firstLine = false,
                       bool constructed = false,
                       bool dirty = false,
                       bool extracted = false,
                       bool isHorizontal = true)
        : m_firstLine(firstLine),
          m_constructed(constructed),
          m_bidiEmbeddingLevel(0),
          m_dirty(dirty),
          m_extracted(extracted),
          m_hasVirtualLogicalHeight(false),
          m_isHorizontal(isHorizontal),
          m_endsWithBreak(false),
          m_hasSelectedChildrenOrCanHaveLeadingExpansion(false),
          m_knownToHaveNoOverflow(true),
          m_hasEllipsisBoxOrHyphen(false),
          m_dirOverride(false),
          m_isText(false),
          m_determinedIfNextOnLineExists(false),
          m_nextOnLineExists(false),
          m_expansion(0) {}

    // Some of these bits are actually for subclasses and moved here to compact
    // the structures.
    // for this class
    ADD_BOOLEAN_BITFIELD(firstLine, FirstLine);
    ADD_BOOLEAN_BITFIELD(constructed, Constructed);

   private:
    // The maximium bidi level is 62:
    // http://unicode.org/reports/tr9/#Explicit_Levels_and_Directions
    unsigned m_bidiEmbeddingLevel : 6;

   public:
    unsigned char bidiEmbeddingLevel() const { return m_bidiEmbeddingLevel; }
    void setBidiEmbeddingLevel(unsigned char bidiEmbeddingLevel) {
      m_bidiEmbeddingLevel = bidiEmbeddingLevel;
    }

    ADD_BOOLEAN_BITFIELD(dirty, Dirty);
    ADD_BOOLEAN_BITFIELD(extracted, Extracted);
    ADD_BOOLEAN_BITFIELD(hasVirtualLogicalHeight, HasVirtualLogicalHeight);
    ADD_BOOLEAN_BITFIELD(isHorizontal, IsHorizontal);
    // for RootInlineBox
    ADD_BOOLEAN_BITFIELD(endsWithBreak,
                         EndsWithBreak);  // Whether the line ends with a <br>.
    // shared between RootInlineBox and InlineTextBox
    ADD_BOOLEAN_BITFIELD(hasSelectedChildrenOrCanHaveLeadingExpansion,
                         HasSelectedChildrenOrCanHaveLeadingExpansion);

    // This boolean will never be set if there is potential for overflow, but it
    // will be eagerly cleared in the opposite case. As such, it's a
    // conservative tracking of the absence of overflow.
    //
    // For whether we have overflow, callers should use m_overflow on
    // InlineFlowBox.
    ADD_BOOLEAN_BITFIELD(knownToHaveNoOverflow, KnownToHaveNoOverflow);
    ADD_BOOLEAN_BITFIELD(hasEllipsisBoxOrHyphen, HasEllipsisBoxOrHyphen);
    // for InlineTextBox
    ADD_BOOLEAN_BITFIELD(dirOverride, DirOverride);
    // Whether or not this object represents text with a non-zero height.
    // Includes non-image list markers, text boxes.
    ADD_BOOLEAN_BITFIELD(isText, IsText);

   private:
    mutable unsigned m_determinedIfNextOnLineExists : 1;

   public:
    bool determinedIfNextOnLineExists() const {
      return m_determinedIfNextOnLineExists;
    }
    void setDeterminedIfNextOnLineExists(
        bool determinedIfNextOnLineExists) const {
      m_determinedIfNextOnLineExists = determinedIfNextOnLineExists;
    }

   private:
    mutable unsigned m_nextOnLineExists : 1;

   public:
    bool nextOnLineExists() const { return m_nextOnLineExists; }
    void setNextOnLineExists(bool nextOnLineExists) const {
      m_nextOnLineExists = nextOnLineExists;
    }

   private:
    unsigned m_expansion : 12;  // for justified text

   public:
    signed expansion() const { return m_expansion; }
    void setExpansion(signed expansion) { m_expansion = expansion; }
  };
#undef ADD_BOOLEAN_BITFIELD

 private:
  // Converts the given (top-left) position from the logical space of the
  // InlineBox to the physical space of the containing block. The size indicates
  // the size of the box whose point is being flipped.
  LayoutPoint logicalPositionToPhysicalPoint(const LayoutPoint&,
                                             const LayoutSize&) const;

  void setLineLayoutItemShouldDoFullPaintInvalidationIfNeeded();

  InlineBoxBitfields m_bitfields;

  InlineBox* m_next;  // The next element on the same line as us.
  InlineBox* m_prev;  // The previous element on the same line as us.

  InlineFlowBox* m_parent;  // The box that contains us.
  LineLayoutItem m_lineLayoutItem;

 protected:
  // For RootInlineBox
  bool endsWithBreak() const { return m_bitfields.endsWithBreak(); }
  void setEndsWithBreak(bool endsWithBreak) {
    m_bitfields.setEndsWithBreak(endsWithBreak);
  }
  bool hasEllipsisBox() const { return m_bitfields.hasEllipsisBoxOrHyphen(); }
  bool hasSelectedChildren() const {
    return m_bitfields.hasSelectedChildrenOrCanHaveLeadingExpansion();
  }
  void setHasSelectedChildren(bool hasSelectedChildren) {
    m_bitfields.setHasSelectedChildrenOrCanHaveLeadingExpansion(
        hasSelectedChildren);
  }
  void setHasEllipsisBox(bool hasEllipsisBox) {
    m_bitfields.setHasEllipsisBoxOrHyphen(hasEllipsisBox);
  }

  // For InlineTextBox
  bool hasHyphen() const { return m_bitfields.hasEllipsisBoxOrHyphen(); }
  void setHasHyphen(bool hasHyphen) {
    m_bitfields.setHasEllipsisBoxOrHyphen(hasHyphen);
  }
  bool canHaveLeadingExpansion() const {
    return m_bitfields.hasSelectedChildrenOrCanHaveLeadingExpansion();
  }
  void setCanHaveLeadingExpansion(bool canHaveLeadingExpansion) {
    m_bitfields.setHasSelectedChildrenOrCanHaveLeadingExpansion(
        canHaveLeadingExpansion);
  }
  signed expansion() { return m_bitfields.expansion(); }
  void setExpansion(signed expansion) { m_bitfields.setExpansion(expansion); }

  // For InlineFlowBox and InlineTextBox
  bool extracted() const { return m_bitfields.extracted(); }

  LayoutPoint m_topLeft;
  LayoutUnit m_logicalWidth;

 private:
#if ENABLE(ASSERT)
  bool m_hasBadParent;
#endif
};

#if !ENABLE(ASSERT)
inline InlineBox::~InlineBox() {}
#endif

#if ENABLE(ASSERT)
inline void InlineBox::setHasBadParent() {
  m_hasBadParent = true;
}
#endif

#define DEFINE_INLINE_BOX_TYPE_CASTS(typeName)                     \
  DEFINE_TYPE_CASTS(typeName, InlineBox, box, box->is##typeName(), \
                    box.is##typeName())

// Allow equality comparisons of InlineBox's by reference or pointer,
// interchangeably.
DEFINE_COMPARISON_OPERATORS_WITH_REFERENCES(InlineBox)

}  // namespace blink

#ifndef NDEBUG
// Outside the WebCore namespace for ease of invocation from gdb.
void showTree(const blink::InlineBox*);
void showLineTree(const blink::InlineBox*);
#endif

#endif  // InlineBox_h<|MERGE_RESOLUTION|>--- conflicted
+++ resolved
@@ -385,17 +385,12 @@
   }
 
   Node* node() const { return m_lineLayoutItem.layoutObject()->node(); }
-<<<<<<< HEAD
-  const ComputedStyle& styleRef(bool firstLine) const { return m_lineLayoutItem.layoutObject()->styleRef(firstLine); }
-  LayoutBlock* containingBlock() const { return m_lineLayoutItem.layoutObject()->containingBlock(); }
-=======
   const ComputedStyle& styleRef(bool firstLine) const {
     return m_lineLayoutItem.layoutObject()->styleRef(firstLine);
   }
   LayoutBlock* containingBlock() const {
     return m_lineLayoutItem.layoutObject()->containingBlock();
   }
->>>>>>> 6bd13cb6
 
   // Set all LineLayoutItems in the inline box subtree should do full paint
   // invalidation.
