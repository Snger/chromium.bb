--- conflicted
+++ resolved
@@ -558,11 +558,7 @@
     bool breakAll = m_currentStyle->wordBreak() == BreakAllWordBreak && m_autoWrap;
     bool keepAll = m_currentStyle->wordBreak() == KeepAllWordBreak && m_autoWrap;
     bool keepAllIfKorean = m_currentStyle->wordBreak() == KeepAllIfKoreanWordBreak && m_autoWrap;
-<<<<<<< HEAD
-    bool prohibitBreakInside = m_currentStyle->hasTextCombine() && layoutText->isCombineText() && toLayoutTextCombine(layoutText)->isCombined();
-=======
     bool prohibitBreakInside = m_currentStyle->hasTextCombine() && layoutText.isCombineText() && LineLayoutTextCombine(layoutText).isCombined();
->>>>>>> db960c73
     float hyphenWidth = 0;
 
     if (isSVGText) {
@@ -570,20 +566,6 @@
         breakAll = false;
         keepAll = false;
         keepAllIfKorean = false;
-<<<<<<< HEAD
-    }
-
-    LineBreakType lineBreakType;
-    if (breakAll) {
-        lineBreakType = LineBreakType::BreakAll;
-    } else if (keepAll) {
-        lineBreakType = LineBreakType::KeepAll;
-    } else if (keepAllIfKorean) {
-        lineBreakType = LineBreakType::KeepAllIfKorean;
-    } else {
-        lineBreakType = LineBreakType::Normal;
-=======
->>>>>>> db960c73
     }
 
     LineBreakType lineBreakType;
