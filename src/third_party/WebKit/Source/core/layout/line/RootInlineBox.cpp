--- conflicted
+++ resolved
@@ -289,29 +289,17 @@
 
     GapRects result;
 
-<<<<<<< HEAD
-    bool selectionExtendsPastEnd = lineState == LayoutObject::SelectionStart || lineState == LayoutObject::SelectionInside;
-=======
     bool selectionExtendsPastEnd = lineState == SelectionStart || lineState == SelectionInside;
->>>>>>> db960c73
     InlineBox* firstBox = firstSelectedBox();
     InlineBox* lastBox = lastSelectedBox();
     if (leftGap) {
         result.uniteLeft(block().logicalLeftSelectionGap(rootBlock, rootBlockPhysicalPosition, offsetFromRootBlock,
                                                          &firstBox->parent()->layoutObject(), firstBox->logicalLeft(), selTop, selHeight, paintInfo));
-<<<<<<< HEAD
     }
     else if (firstBox && selectionExtendsPastEnd && !block().style()->isLeftToRightDirection()) {
         result.uniteLeft(block().lineEndingSelectionGap(rootBlock, rootBlockPhysicalPosition, offsetFromRootBlock,
                                                         &firstBox->parent()->layoutObject(), firstBox->logicalLeft(), selTop, selHeight, paintInfo));
     }
-=======
-    }
-    else if (firstBox && selectionExtendsPastEnd && !block().style()->isLeftToRightDirection()) {
-        result.uniteLeft(block().lineEndingSelectionGap(rootBlock, rootBlockPhysicalPosition, offsetFromRootBlock,
-                                                        &firstBox->parent()->layoutObject(), firstBox->logicalLeft(), selTop, selHeight, paintInfo));
-    }
->>>>>>> db960c73
 
     if (rightGap) {
         result.uniteRight(block().logicalRightSelectionGap(rootBlock, rootBlockPhysicalPosition, offsetFromRootBlock,
@@ -332,11 +320,7 @@
     if (firstBox && firstBox != lastBox) {
         // Now fill in any gaps on the line that occurred between two selected elements.
         LayoutUnit lastLogicalLeft = firstBox->logicalRight();
-<<<<<<< HEAD
-        bool isPreviousBoxSelected = firstBox->selectionState() != LayoutObject::SelectionNone && !firstBox->layoutObject().isListMarker();
-=======
         bool isPreviousBoxSelected = firstBox->selectionState() != SelectionNone && !firstBox->layoutObject().isListMarker();
->>>>>>> db960c73
         for (InlineBox* box = firstBox->nextLeafChild(); box; box = box->nextLeafChild()) {
             if (box->selectionState() != SelectionNone) {
                 LayoutRect logicalRect(lastLogicalLeft, selTop, box->logicalLeft() - lastLogicalLeft, selHeight);
@@ -352,11 +336,7 @@
             }
             if (box == lastBox)
                 break;
-<<<<<<< HEAD
-            isPreviousBoxSelected = box->selectionState() != LayoutObject::SelectionNone && !box->layoutObject().isListMarker();
-=======
             isPreviousBoxSelected = box->selectionState() != SelectionNone && !box->layoutObject().isListMarker();
->>>>>>> db960c73
         }
     }
 
