--- conflicted
+++ resolved
@@ -80,11 +80,7 @@
   // Returns true if we re-attached and updated the location of the marker.
   bool updateMarkerLocation();
 
-<<<<<<< HEAD
-    virtual LayoutUnit additionalMarginStart() const override;
-=======
   virtual LayoutUnit additionalMarginStart() const override;
->>>>>>> 09592ec8
 
   void positionListMarker();
 
