--- conflicted
+++ resolved
@@ -337,14 +337,8 @@
 
 #endif
 
-<<<<<<< HEAD
-//wtk2: InlineBox.h needs to call this
-//protected:
-public:
-=======
 // wtk2: InlineBox.h needs to call this
 // protected:
->>>>>>> 1f2f4180
   LayoutObject* GetLayoutObject() { return layout_object_; }
   const LayoutObject* GetLayoutObject() const { return layout_object_; }
 
