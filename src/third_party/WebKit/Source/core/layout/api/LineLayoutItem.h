// Copyright 2015 The Chromium Authors. All rights reserved.
// Use of this source code is governed by a BSD-style license that can be
// found in the LICENSE file.

#ifndef LineLayoutItem_h
#define LineLayoutItem_h

#include "core/layout/LayoutObject.h"
#include "core/layout/LayoutObjectInlines.h"
#include "core/layout/LayoutText.h"
#include "core/paint/ObjectPaintInvalidator.h"

#include "platform/LayoutUnit.h"
#include "wtf/Allocator.h"
#include "wtf/HashTableDeletedValueType.h"

namespace blink {

class ComputedStyle;
class Document;
class HitTestRequest;
class HitTestLocation;
class LayoutObject;
class LineLayoutBox;
class LineLayoutBoxModel;
class LineLayoutAPIShim;

enum HitTestFilter;

static LayoutObject* const kHashTableDeletedValue =
    reinterpret_cast<LayoutObject*>(-1);

class LineLayoutItem {
  DISALLOW_NEW_EXCEPT_PLACEMENT_NEW();

 public:
  explicit LineLayoutItem(LayoutObject* layoutObject)
      : m_layoutObject(layoutObject) {}

  explicit LineLayoutItem(WTF::HashTableDeletedValueType)
      : m_layoutObject(kHashTableDeletedValue) {}

  LineLayoutItem(std::nullptr_t) : m_layoutObject(0) {}

  LineLayoutItem() : m_layoutObject(0) {}

  explicit operator bool() const { return m_layoutObject; }

  bool isEqual(const LayoutObject* layoutObject) const {
    return m_layoutObject == layoutObject;
  }

  bool operator==(const LineLayoutItem& other) const {
    return m_layoutObject == other.m_layoutObject;
  }

  bool operator!=(const LineLayoutItem& other) const {
    return !(*this == other);
  }

  String debugName() const { return m_layoutObject->debugName(); }

  bool needsLayout() const { return m_layoutObject->needsLayout(); }

  Node* node() const { return m_layoutObject->node(); }

  Node* nonPseudoNode() const { return m_layoutObject->nonPseudoNode(); }

  LineLayoutItem parent() const {
    return LineLayoutItem(m_layoutObject->parent());
  }

  // Implemented in LineLayoutBox.h
  // Intentionally returns a LineLayoutBox to avoid exposing LayoutBlock
  // to the line layout code.
  LineLayoutBox containingBlock() const;

  // Implemented in LineLayoutBoxModel.h
  // Intentionally returns a LineLayoutBoxModel to avoid exposing
  // LayoutBoxModelObject to the line layout code.
  LineLayoutBoxModel enclosingBoxModelObject() const;

  LineLayoutItem container() const {
    return LineLayoutItem(m_layoutObject->container());
  }

  bool isDescendantOf(const LineLayoutItem item) const {
    return m_layoutObject->isDescendantOf(item.m_layoutObject);
  }

  void updateHitTestResult(HitTestResult& result, const LayoutPoint& point) {
    return m_layoutObject->updateHitTestResult(result, point);
  }

  LineLayoutItem nextSibling() const {
    return LineLayoutItem(m_layoutObject->nextSibling());
  }

  LineLayoutItem previousSibling() const {
    return LineLayoutItem(m_layoutObject->previousSibling());
  }

  LineLayoutItem slowFirstChild() const {
    return LineLayoutItem(m_layoutObject->slowFirstChild());
  }

  LineLayoutItem slowLastChild() const {
    return LineLayoutItem(m_layoutObject->slowLastChild());
  }

  // TODO(dgrogan/eae): Collapse these 4 methods to 1. Settle on pointer or
  // ref. Give firstLine a default value.
  const ComputedStyle* style() const { return m_layoutObject->style(); }

  const ComputedStyle& styleRef() const { return m_layoutObject->styleRef(); }

  const ComputedStyle* style(bool firstLine) const {
    return m_layoutObject->style(firstLine);
  }

  const ComputedStyle& styleRef(bool firstLine) const {
    return m_layoutObject->styleRef(firstLine);
  }

  Document& document() const { return m_layoutObject->document(); }

  // TODO(dgrogan): This is the only caller: move the logic from LayoutObject
  // to here.
  bool preservesNewline() const { return m_layoutObject->preservesNewline(); }

  unsigned length() const { return m_layoutObject->length(); }

  void dirtyLinesFromChangedChild(
      LineLayoutItem item,
      MarkingBehavior markingBehaviour = MarkContainerChain) const {
    m_layoutObject->dirtyLinesFromChangedChild(item.layoutObject(),
                                               markingBehaviour);
  }

  bool ancestorLineBoxDirty() const {
    return m_layoutObject->ancestorLineBoxDirty();
  }

  // TODO(dgrogan/eae): Remove this method and replace every call with an ||.
  bool isFloatingOrOutOfFlowPositioned() const {
    return m_layoutObject->isFloatingOrOutOfFlowPositioned();
  }

  bool isFloating() const { return m_layoutObject->isFloating(); }

  bool isOutOfFlowPositioned() const {
    return m_layoutObject->isOutOfFlowPositioned();
  }

  bool isBox() const { return m_layoutObject->isBox(); }

  bool isBoxModelObject() const { return m_layoutObject->isBoxModelObject(); }

  bool isBR() const { return m_layoutObject->isBR(); }

  bool isCombineText() const { return m_layoutObject->isCombineText(); }

  bool isHorizontalWritingMode() const {
    return m_layoutObject->isHorizontalWritingMode();
  }

  bool isImage() const { return m_layoutObject->isImage(); }

  bool isInline() const { return m_layoutObject->isInline(); }

  bool isInlineBlockOrInlineTable() const {
    return m_layoutObject->isInlineBlockOrInlineTable();
  }

  bool isInlineElementContinuation() const {
    return m_layoutObject->isInlineElementContinuation();
  }

  // TODO(dgrogan/eae): Replace isType with an enum in the API? As it stands
  // we mix isProperty and isType, which is confusing.
  bool isLayoutBlock() const { return m_layoutObject->isLayoutBlock(); }

  bool isLayoutBlockFlow() const { return m_layoutObject->isLayoutBlockFlow(); }

  bool isLayoutInline() const { return m_layoutObject->isLayoutInline(); }

  bool isListMarker() const { return m_layoutObject->isListMarker(); }

  bool isAtomicInlineLevel() const {
    return m_layoutObject->isAtomicInlineLevel();
  }

  bool isRubyText() const { return m_layoutObject->isRubyText(); }

  bool isRubyRun() const { return m_layoutObject->isRubyRun(); }

  bool isRubyBase() const { return m_layoutObject->isRubyBase(); }

  bool isSVGInline() const { return m_layoutObject->isSVGInline(); }

  bool isSVGInlineText() const { return m_layoutObject->isSVGInlineText(); }

  bool isSVGText() const { return m_layoutObject->isSVGText(); }

  bool isSVGTextPath() const { return m_layoutObject->isSVGTextPath(); }

  bool isTableCell() const { return m_layoutObject->isTableCell(); }

  bool isText() const { return m_layoutObject->isText(); }

  bool isEmptyText() const {
    return isText() && toLayoutText(m_layoutObject)->text().isEmpty();
  }

  bool hasLayer() const { return m_layoutObject->hasLayer(); }

  bool selfNeedsLayout() const { return m_layoutObject->selfNeedsLayout(); }

  // TODO(dgrogan/eae): Why does layoutObject need to know if its ancestor
  // line box is dirty at all?
  void setAncestorLineBoxDirty() const {
    m_layoutObject->setAncestorLineBoxDirty();
  }

  int caretMinOffset() const { return m_layoutObject->caretMinOffset(); }

  int caretMaxOffset() const { return m_layoutObject->caretMaxOffset(); }

  bool hasFlippedBlocksWritingMode() const {
    return m_layoutObject->hasFlippedBlocksWritingMode();
  }

  bool visibleToHitTestRequest(const HitTestRequest& request) const {
    return m_layoutObject->visibleToHitTestRequest(request);
  }

  bool hitTest(HitTestResult& result,
               const HitTestLocation& locationInContainer,
               const LayoutPoint& accumulatedOffset,
               HitTestFilter filter = HitTestAll) {
    return m_layoutObject->hitTest(result, locationInContainer,
                                   accumulatedOffset, filter);
  }

  SelectionState getSelectionState() const {
    return m_layoutObject->getSelectionState();
  }

  // TODO(dgrogan/eae): Can we move this to style?
  Color selectionBackgroundColor() const {
    return m_layoutObject->selectionBackgroundColor();
  }

  // TODO(dgrogan/eae): Needed for Color::current. Can we move this somewhere?
  Color resolveColor(const ComputedStyle& styleToUse, int colorProperty) {
    return m_layoutObject->resolveColor(styleToUse, colorProperty);
  }

  bool isInFlowPositioned() const {
    return m_layoutObject->isInFlowPositioned();
  }

  // TODO(dgrogan/eae): Can we change this to GlobalToLocal and vice versa
  // instead of having 4 methods? See localToAbsoluteQuad below.
  PositionWithAffinity positionForPoint(const LayoutPoint& point) {
    return m_layoutObject->positionForPoint(point);
  }

  PositionWithAffinity createPositionWithAffinity(int offset,
                                                  TextAffinity affinity) {
    return m_layoutObject->createPositionWithAffinity(offset, affinity);
  }

  LineLayoutItem previousInPreOrder(const LayoutObject* stayWithin) const {
    return LineLayoutItem(m_layoutObject->previousInPreOrder(stayWithin));
  }

  FloatQuad localToAbsoluteQuad(const FloatQuad& quad,
                                MapCoordinatesFlags mode = 0) const {
    return m_layoutObject->localToAbsoluteQuad(quad, mode);
  }

  FloatPoint localToAbsolute(const FloatPoint& localPoint = FloatPoint(),
                             MapCoordinatesFlags flags = 0) const {
    return m_layoutObject->localToAbsolute(localPoint, flags);
  }

  bool hasOverflowClip() const { return m_layoutObject->hasOverflowClip(); }

  // TODO(dgrogan/eae): Can we instead add a TearDown method to the API
  // instead of exposing this and other shutdown code to line layout?
  bool documentBeingDestroyed() const {
    return m_layoutObject->documentBeingDestroyed();
  }

  LayoutRect visualRect() const { return m_layoutObject->visualRect(); }

  bool isHashTableDeletedValue() const {
    return m_layoutObject == kHashTableDeletedValue;
  }

  void setShouldDoFullPaintInvalidation() {
    m_layoutObject->setShouldDoFullPaintInvalidation();
  }

  void slowSetPaintingLayerNeedsRepaint() {
    ObjectPaintInvalidator(*m_layoutObject).slowSetPaintingLayerNeedsRepaint();
  }

  struct LineLayoutItemHash {
    STATIC_ONLY(LineLayoutItemHash);
    static unsigned hash(const LineLayoutItem& key) {
      return WTF::PtrHash<LayoutObject>::hash(key.m_layoutObject);
    }
    static bool equal(const LineLayoutItem& a, const LineLayoutItem& b) {
      return WTF::PtrHash<LayoutObject>::equal(a.m_layoutObject,
                                               b.m_layoutObject);
    }
    static const bool safeToCompareToEmptyOrDeleted = true;
  };

#ifndef NDEBUG

  const char* name() const { return m_layoutObject->name(); }

  // Intentionally returns a void* to avoid exposing LayoutObject* to the line
  // layout code.
  void* debugPointer() const { return m_layoutObject; }

  void showTreeForThis() const { m_layoutObject->showTreeForThis(); }

  String decoratedName() const { return m_layoutObject->decoratedName(); }

#endif

<<<<<<< HEAD
//wtk2: InlineBox.h needs to call this
//protected:
public:
=======
// wtk2: InlineBox.h needs to call this
//protected:
 public:
>>>>>>> 8792db5d
  LayoutObject* layoutObject() { return m_layoutObject; }
  const LayoutObject* layoutObject() const { return m_layoutObject; }

 private:
  LayoutObject* m_layoutObject;

  friend class LayoutBlockFlow;
  friend class LineLayoutAPIShim;
  friend class LineLayoutBlockFlow;
  friend class LineLayoutBox;
  friend class LineLayoutRubyRun;
};

}  // namespace blink

namespace WTF {

template <>
struct DefaultHash<blink::LineLayoutItem> {
  using Hash = blink::LineLayoutItem::LineLayoutItemHash;
};

template <>
struct HashTraits<blink::LineLayoutItem>
    : SimpleClassHashTraits<blink::LineLayoutItem> {
  STATIC_ONLY(HashTraits);
};

}  // namespace WTF

#endif  // LineLayoutItem_h<|MERGE_RESOLUTION|>--- conflicted
+++ resolved
@@ -333,15 +333,9 @@
 
 #endif
 
-<<<<<<< HEAD
-//wtk2: InlineBox.h needs to call this
-//protected:
-public:
-=======
 // wtk2: InlineBox.h needs to call this
 //protected:
  public:
->>>>>>> 8792db5d
   LayoutObject* layoutObject() { return m_layoutObject; }
   const LayoutObject* layoutObject() const { return m_layoutObject; }
 
