--- conflicted
+++ resolved
@@ -59,19 +59,11 @@
     KURL url() const;
     KURL originalURL() const;
 
-<<<<<<< HEAD
-    const String& referrer() const;
-    const String& target() const;
-
-    FormData* formData();
-    String formContentType() const;
-=======
     const AtomicString& referrer() const;
     const String& target() const;
 
     FormData* formData();
     const AtomicString& formContentType() const;
->>>>>>> 8c15b39e
 
     const IntPoint& scrollPoint() const;
     void setScrollPoint(const IntPoint&);
@@ -104,33 +96,18 @@
 
     void setFormInfoFromRequest(const ResourceRequest&);
     void setFormData(PassRefPtr<FormData>);
-<<<<<<< HEAD
-    void setFormContentType(const String&);
-=======
     void setFormContentType(const AtomicString&);
->>>>>>> 8c15b39e
 
     void addChildItem(PassRefPtr<HistoryItem>);
     const HistoryItemVector& children() const;
     void clearChildren();
 
-<<<<<<< HEAD
-    bool shouldDoSameDocumentNavigationTo(HistoryItem* otherItem) const;
-    bool hasSameFrames(HistoryItem* otherItem) const;
-
-=======
->>>>>>> 8c15b39e
     bool isCurrentDocument(Document*) const;
 
 private:
     HistoryItem();
     explicit HistoryItem(const HistoryItem&);
 
-<<<<<<< HEAD
-    bool hasSameDocumentTree(HistoryItem* otherItem) const;
-
-=======
->>>>>>> 8c15b39e
     String m_urlString;
     String m_originalURLString;
     AtomicString m_referrer;
