/*
 * Copyright (C) 2000 Lars Knoll (knoll@kde.org)
 *           (C) 2000 Antti Koivisto (koivisto@kde.org)
 *           (C) 2000 Dirk Mueller (mueller@kde.org)
 * Copyright (C) 2003, 2005, 2006, 2007, 2008, 2009, 2010, 2011 Apple Inc. All
 * rights reserved.
 * Copyright (C) 2006 Graham Dennis (graham.dennis@gmail.com)
 *
 * This library is free software; you can redistribute it and/or
 * modify it under the terms of the GNU Library General Public
 * License as published by the Free Software Foundation; either
 * version 2 of the License, or (at your option) any later version.
 *
 * This library is distributed in the hope that it will be useful,
 * but WITHOUT ANY WARRANTY; without even the implied warranty of
 * MERCHANTABILITY or FITNESS FOR A PARTICULAR PURPOSE.  See the GNU
 * Library General Public License for more details.
 *
 * You should have received a copy of the GNU Library General Public License
 * along with this library; see the file COPYING.LIB.  If not, write to
 * the Free Software Foundation, Inc., 51 Franklin Street, Fifth Floor,
 * Boston, MA 02110-1301, USA.
 *
 */

#ifndef ComputedStyle_h
#define ComputedStyle_h

#include "core/CSSPropertyNames.h"
#include "core/ComputedStyleBase.h"
#include "core/CoreExport.h"
#include "core/style/BorderValue.h"
#include "core/style/ComputedStyleConstants.h"
#include "core/style/CounterDirectives.h"
#include "core/style/DataRef.h"
#include "core/style/LineClampValue.h"
#include "core/style/NinePieceImage.h"
#include "core/style/SVGComputedStyle.h"
#include "core/style/StyleBackgroundData.h"
#include "core/style/StyleBoxData.h"
#include "core/style/StyleContentAlignmentData.h"
#include "core/style/StyleDeprecatedFlexibleBoxData.h"
#include "core/style/StyleDifference.h"
#include "core/style/StyleFilterData.h"
#include "core/style/StyleFlexibleBoxData.h"
#include "core/style/StyleGridData.h"
#include "core/style/StyleGridItemData.h"
#include "core/style/StyleInheritedData.h"
#include "core/style/StyleMultiColData.h"
#include "core/style/StyleOffsetRotation.h"
#include "core/style/StyleRareInheritedData.h"
#include "core/style/StyleRareNonInheritedData.h"
#include "core/style/StyleReflection.h"
#include "core/style/StyleSelfAlignmentData.h"
#include "core/style/StyleSurroundData.h"
#include "core/style/StyleTransformData.h"
#include "core/style/StyleVisualData.h"
#include "core/style/StyleWillChangeData.h"
#include "core/style/TransformOrigin.h"
#include "platform/Length.h"
#include "platform/LengthBox.h"
#include "platform/LengthPoint.h"
#include "platform/LengthSize.h"
#include "platform/RuntimeEnabledFeatures.h"
#include "platform/ThemeTypes.h"
#include "platform/fonts/FontDescription.h"
#include "platform/geometry/FloatRoundedRect.h"
#include "platform/geometry/LayoutRectOutsets.h"
#include "platform/graphics/Color.h"
#include "platform/scroll/ScrollTypes.h"
#include "platform/text/TextDirection.h"
#include "platform/text/UnicodeBidi.h"
#include "platform/transforms/TransformOperations.h"
#include "wtf/Forward.h"
#include "wtf/LeakAnnotations.h"
#include "wtf/RefCounted.h"
#include "wtf/Vector.h"
#include <memory>

template <typename T, typename U>
inline bool compareEqual(const T& t, const U& u) {
  return t == static_cast<T>(u);
}

template <typename T>
inline bool compareEqual(const T& a, const T& b) {
  return a == b;
}

#define SET_VAR(group, variable, value)      \
  if (!compareEqual(group->variable, value)) \
  group.access()->variable = value

#define SET_NESTED_VAR(group, base, variable, value) \
  if (!compareEqual(group->base->variable, value))   \
  group.access()->base.access()->variable = value

#define SET_VAR_WITH_SETTER(group, getter, setter, value) \
  if (!compareEqual(group->getter(), value))              \
  group.access()->setter(value)

#define SET_BORDERVALUE_COLOR(group, variable, value) \
  if (!compareEqual(group->variable.color(), value))  \
  group.access()->variable.setColor(value)

namespace blink {

using std::max;

class FilterOperations;

class AppliedTextDecoration;
class BorderData;
struct BorderEdge;
class CSSAnimationData;
class CSSTransitionData;
class CSSVariableData;
class Font;
class Hyphenation;
class RotateTransformOperation;
class ScaleTransformOperation;
class ShadowList;
class ShapeValue;
class StyleImage;
class StyleInheritedData;
class StylePath;
class StyleResolver;
class TransformationMatrix;
class TranslateTransformOperation;

class ContentData;

typedef Vector<RefPtr<ComputedStyle>, 4> PseudoStyleCache;

// ComputedStyle stores the final style for an element and provides the
// interface between the style engine and the rest of Blink.
//
// It contains all the resolved styles for an element, and is densely packed and
// optimized for memory and performance. Enums and small fields are packed in
// bit fields, while large fields are stored in pointers and shared where not
// modified from their parent value (see the DataRef class).
//
// Currently, ComputedStyle is hand-written and ComputedStyleBase is generated.
// Over time, methods will be moved to ComputedStyleBase and the generator will
// be expanded to handle more and more types of properties. Eventually, all
// methods will be on ComputedStyleBase (with custom methods defined in a class
// such as ComputedStyleBase.cpp) and ComputedStyle will be removed.
class CORE_EXPORT ComputedStyle : public ComputedStyleBase,
                                  public RefCounted<ComputedStyle> {
  // Used by Web Animations CSS. Sets the color styles.
  friend class AnimatedStyleBuilder;
  // Used by Web Animations CSS. Gets visited and unvisited colors separately.
  friend class CSSAnimatableValueFactory;
  // Used by CSS animations. We can't allow them to animate based off visited
  // colors.
  friend class CSSPropertyEquality;
  // Editing has to only reveal unvisited info.
  friend class ApplyStyleCommand;
  // Editing has to only reveal unvisited info.
  friend class EditingStyle;
  // Needs to be able to see visited and unvisited colors for devtools.
  friend class ComputedStyleCSSValueMapping;
  // Sets color styles
  friend class StyleBuilderFunctions;
  // Saves Border/Background information for later comparison.
  friend class CachedUAStyle;
  // Accesses visited and unvisited colors.
  friend class ColorPropertyFunctions;

  // FIXME: When we stop resolving currentColor at style time, these can be
  // removed.
  friend class CSSToStyleMap;
  friend class FilterOperationResolver;
  friend class StyleBuilderConverter;
  friend class StyleResolverState;
  friend class StyleResolver;

 protected:
  // non-inherited attributes
  DataRef<StyleBoxData> m_box;
  DataRef<StyleVisualData> m_visual;
  DataRef<StyleBackgroundData> m_background;
  DataRef<StyleSurroundData> m_surround;
  DataRef<StyleRareNonInheritedData> m_rareNonInheritedData;

  // inherited attributes
  DataRef<StyleRareInheritedData> m_rareInheritedData;
  DataRef<StyleInheritedData> m_styleInheritedData;

  // list of associated pseudo styles
  std::unique_ptr<PseudoStyleCache> m_cachedPseudoStyles;

  DataRef<SVGComputedStyle> m_svgStyle;

  // !START SYNC!: Keep this in sync with the copy constructor in
  // ComputedStyle.cpp and implicitlyInherited() in StyleResolver.cpp

  // inherit
  struct InheritedData {
    bool operator==(const InheritedData& other) const {
      return compareEqualIndependent(other) &&
             compareEqualNonIndependent(other);
    }

    bool operator!=(const InheritedData& other) const {
      return !(*this == other);
    }

    inline bool compareEqualIndependent(const InheritedData& other) const {
      // These must match the properties tagged 'independent' in
      // CSSProperties.in.
      // TODO(sashab): Generate this function.
      return (m_pointerEvents == other.m_pointerEvents);
    }

    inline bool compareEqualNonIndependent(const InheritedData& other) const {
      return (m_captionSide == other.m_captionSide) &&
             (m_listStyleType == other.m_listStyleType) &&
             (m_listStylePosition == other.m_listStylePosition) &&
             (m_textAlign == other.m_textAlign) &&
             (m_textTransform == other.m_textTransform) &&
             (m_textUnderline == other.m_textUnderline) &&
             (m_cursorStyle == other.m_cursorStyle) &&
             (m_direction == other.m_direction) &&
             (m_whiteSpace == other.m_whiteSpace) &&
             (m_borderCollapse == other.m_borderCollapse) &&
             (m_boxDirection == other.m_boxDirection) &&
             (m_rtlOrdering == other.m_rtlOrdering) &&
             (m_printColorAdjust == other.m_printColorAdjust) &&
             (m_insideLink == other.m_insideLink) &&
             (m_writingMode == other.m_writingMode);
    }

    unsigned m_captionSide : 2;        // ECaptionSide
    unsigned m_listStyleType : 7;      // EListStyleType
    unsigned m_listStylePosition : 1;  // EListStylePosition
    unsigned m_textAlign : 4;          // ETextAlign
    unsigned m_textTransform : 2;      // ETextTransform
    unsigned m_textUnderline : 1;
    unsigned m_cursorStyle : 6;     // ECursor
    unsigned m_direction : 1;       // TextDirection
    unsigned m_whiteSpace : 3;      // EWhiteSpace
    unsigned m_borderCollapse : 1;  // EBorderCollapse
    unsigned m_boxDirection : 1;  // EBoxDirection (CSS3 box_direction property,
                                  // flexible box layout module)
    // 32 bits

    // non CSS2 inherited
    unsigned m_rtlOrdering : 1;  // Order
    unsigned m_printColorAdjust : PrintColorAdjustBits;
    unsigned m_pointerEvents : 4;  // EPointerEvents
    unsigned m_insideLink : 2;     // EInsideLink

    // CSS Text Layout Module Level 3: Vertical writing support
    unsigned m_writingMode : 2;  // WritingMode
                                 // 42 bits
  } m_inheritedData;

  // don't inherit
  struct NonInheritedData {
    // Compare computed styles, differences in inherited bits or other flags
    // should not cause an inequality.
    bool operator==(const NonInheritedData& other) const {
      return m_effectiveDisplay == other.m_effectiveDisplay &&
             m_originalDisplay == other.m_originalDisplay &&
             m_overflowAnchor == other.m_overflowAnchor &&
             m_overflowX == other.m_overflowX &&
             m_overflowY == other.m_overflowY &&
             m_verticalAlign == other.m_verticalAlign &&
             m_clear == other.m_clear && m_position == other.m_position &&
             m_tableLayout == other.m_tableLayout &&
             m_unicodeBidi == other.m_unicodeBidi
             // hasViewportUnits
             && m_breakBefore == other.m_breakBefore &&
             m_breakAfter == other.m_breakAfter &&
             m_breakInside == other.m_breakInside;
      // styleType
      // pseudoBits
      // explicitInheritance
      // unique
      // emptyState
      // affectedByFocus
      // affectedByHover
      // affectedByActive
      // affectedByDrag
      // isLink
      // isInherited flags
    }

    bool operator!=(const NonInheritedData& other) const {
      return !(*this == other);
    }

    unsigned m_effectiveDisplay : 5;  // EDisplay
    unsigned m_originalDisplay : 5;   // EDisplay
    unsigned m_overflowAnchor : 2;    // EOverflowAnchor
    unsigned m_overflowX : 3;         // EOverflow
    unsigned m_overflowY : 3;         // EOverflow
    unsigned m_verticalAlign : 4;     // EVerticalAlign
    unsigned m_clear : 2;             // EClear
    unsigned m_position : 3;          // EPosition
    unsigned m_tableLayout : 1;       // ETableLayout
    unsigned m_unicodeBidi : 3;       // EUnicodeBidi

    // This is set if we used viewport units when resolving a length.
    // It is mutable so we can pass around const ComputedStyles to resolve
    // lengths.
    mutable unsigned m_hasViewportUnits : 1;

    // 32 bits

    unsigned m_breakBefore : 4;  // EBreak
    unsigned m_breakAfter : 4;   // EBreak
    unsigned m_breakInside : 2;  // EBreak

    unsigned m_styleType : 6;  // PseudoId
    unsigned m_pseudoBits : 8;
    unsigned m_explicitInheritance : 1;  // Explicitly inherits a non-inherited
                                         // property
    unsigned m_variableReference : 1;  // A non-inherited property references a
                                       // variable or @apply is used.
    unsigned m_unique : 1;             // Style can not be shared.

    unsigned m_emptyState : 1;

    unsigned m_affectedByFocus : 1;
    unsigned m_affectedByHover : 1;
    unsigned m_affectedByActive : 1;
    unsigned m_affectedByDrag : 1;

    // 64 bits

    unsigned m_isLink : 1;

    mutable unsigned m_hasRemUnits : 1;

    // For each independent inherited property, store a 1 if the stored
    // value was inherited from its parent, or 0 if it is explicitly set on
    // this element.
    // Eventually, all properties will have a bit in here to store whether
    // they were inherited from their parent or not.
    // Although two ComputedStyles are equal if their nonInheritedData is
    // equal regardless of the isInherited flags, this struct is stored next
    // to the existing flags to take advantage of packing as much as possible.
    // TODO(sashab): Move these flags closer to inheritedData so that it's
    // clear which inherited properties have a flag stored and which don't.
    // Keep this list of fields in sync with:
    // - setBitDefaults()
    // - The ComputedStyle setter, which must take an extra boolean parameter
    //   and set this - propagateIndependentInheritedProperties() in
    //   ComputedStyle.cpp
    // - The compareEqual() methods in the corresponding class
    // InheritedFlags
    unsigned m_isPointerEventsInherited : 1;
    unsigned m_isVisibilityInherited : 1;

    // If you add more style bits here, you will also need to update
    // ComputedStyle::copyNonInheritedFromCached() 68 bits
  } m_nonInheritedData;

  // !END SYNC!

  void setBitDefaults() {
    ComputedStyleBase::setBitDefaults();
    m_inheritedData.m_captionSide = static_cast<unsigned>(initialCaptionSide());
    m_inheritedData.m_listStyleType =
        static_cast<unsigned>(initialListStyleType());
    m_inheritedData.m_listStylePosition =
        static_cast<unsigned>(initialListStylePosition());
    m_inheritedData.m_textAlign = static_cast<unsigned>(initialTextAlign());
    m_inheritedData.m_textTransform = initialTextTransform();
    m_inheritedData.m_textUnderline = false;
    m_inheritedData.m_cursorStyle = static_cast<unsigned>(initialCursor());
    m_inheritedData.m_direction = initialDirection();
    m_inheritedData.m_whiteSpace = initialWhiteSpace();
    m_inheritedData.m_borderCollapse = initialBorderCollapse();
    m_inheritedData.m_rtlOrdering = initialRTLOrdering();
    m_inheritedData.m_boxDirection = initialBoxDirection();
    m_inheritedData.m_printColorAdjust = initialPrintColorAdjust();
    m_inheritedData.m_pointerEvents = initialPointerEvents();
    m_inheritedData.m_insideLink = NotInsideLink;
    m_inheritedData.m_writingMode = initialWritingMode();

    m_nonInheritedData.m_effectiveDisplay =
        m_nonInheritedData.m_originalDisplay =
            static_cast<unsigned>(initialDisplay());
    m_nonInheritedData.m_overflowAnchor = initialOverflowAnchor();
    m_nonInheritedData.m_overflowX = initialOverflowX();
    m_nonInheritedData.m_overflowY = initialOverflowY();
    m_nonInheritedData.m_verticalAlign = initialVerticalAlign();
    m_nonInheritedData.m_clear = initialClear();
    m_nonInheritedData.m_position = initialPosition();
    m_nonInheritedData.m_tableLayout = initialTableLayout();
    m_nonInheritedData.m_unicodeBidi = initialUnicodeBidi();
    m_nonInheritedData.m_breakBefore = initialBreakBefore();
    m_nonInheritedData.m_breakAfter = initialBreakAfter();
    m_nonInheritedData.m_breakInside = initialBreakInside();
    m_nonInheritedData.m_styleType = PseudoIdNone;
    m_nonInheritedData.m_pseudoBits = 0;
    m_nonInheritedData.m_explicitInheritance = false;
    m_nonInheritedData.m_variableReference = false;
    m_nonInheritedData.m_unique = false;
    m_nonInheritedData.m_emptyState = false;
    m_nonInheritedData.m_hasViewportUnits = false;
    m_nonInheritedData.m_affectedByFocus = false;
    m_nonInheritedData.m_affectedByHover = false;
    m_nonInheritedData.m_affectedByActive = false;
    m_nonInheritedData.m_affectedByDrag = false;
    m_nonInheritedData.m_isLink = false;
    m_nonInheritedData.m_hasRemUnits = false;

    // All independently inherited properties default to being inherited.
    m_nonInheritedData.m_isPointerEventsInherited = true;
    m_nonInheritedData.m_isVisibilityInherited = true;
  }

 private:
  // TODO(sashab): Move these to the bottom of ComputedStyle.
  ALWAYS_INLINE ComputedStyle();

  enum InitialStyleTag { InitialStyle };
  ALWAYS_INLINE explicit ComputedStyle(InitialStyleTag);
  ALWAYS_INLINE ComputedStyle(const ComputedStyle&);

  static PassRefPtr<ComputedStyle> createInitialStyle();
  static inline ComputedStyle& mutableInitialStyle() {
    LEAK_SANITIZER_DISABLED_SCOPE;
    DEFINE_STATIC_REF(ComputedStyle, s_initialStyle,
                      (ComputedStyle::createInitialStyle()));
    return *s_initialStyle;
  }

 public:
  static PassRefPtr<ComputedStyle> create();
  static PassRefPtr<ComputedStyle> createAnonymousStyleWithDisplay(
      const ComputedStyle& parentStyle,
      EDisplay);
  static PassRefPtr<ComputedStyle> clone(const ComputedStyle&);
  static const ComputedStyle& initialStyle() { return mutableInitialStyle(); }
  static void invalidateInitialStyle();

  // Computes how the style change should be propagated down the tree.
  static StyleRecalcChange stylePropagationDiff(const ComputedStyle* oldStyle,
                                                const ComputedStyle* newStyle);

  // Copies the values of any independent inherited properties from the parent
  // that are not explicitly set in this style.
  void propagateIndependentInheritedProperties(
      const ComputedStyle& parentStyle);

  ContentPosition resolvedJustifyContentPosition(
      const StyleContentAlignmentData& normalValueBehavior) const;
  ContentDistributionType resolvedJustifyContentDistribution(
      const StyleContentAlignmentData& normalValueBehavior) const;
  ContentPosition resolvedAlignContentPosition(
      const StyleContentAlignmentData& normalValueBehavior) const;
  ContentDistributionType resolvedAlignContentDistribution(
      const StyleContentAlignmentData& normalValueBehavior) const;
  StyleSelfAlignmentData resolvedAlignItems(
      ItemPosition normalValueBehaviour) const;
  StyleSelfAlignmentData resolvedAlignSelf(
      ItemPosition normalValueBehaviour,
      const ComputedStyle* parentStyle = nullptr) const;
  StyleSelfAlignmentData resolvedJustifyItems(
      ItemPosition normalValueBehaviour) const;
  StyleSelfAlignmentData resolvedJustifySelf(
      ItemPosition normalValueBehaviour,
      const ComputedStyle* parentStyle = nullptr) const;

  StyleDifference visualInvalidationDiff(const ComputedStyle&) const;

  void inheritFrom(const ComputedStyle& inheritParent,
                   IsAtShadowBoundary = NotAtShadowBoundary);
  void copyNonInheritedFromCached(const ComputedStyle&);

  PseudoId styleType() const {
    return static_cast<PseudoId>(m_nonInheritedData.m_styleType);
  }
  void setStyleType(PseudoId styleType) {
    m_nonInheritedData.m_styleType = styleType;
  }

  ComputedStyle* getCachedPseudoStyle(PseudoId) const;
  ComputedStyle* addCachedPseudoStyle(PassRefPtr<ComputedStyle>);
  void removeCachedPseudoStyle(PseudoId);

  const PseudoStyleCache* cachedPseudoStyles() const {
    return m_cachedPseudoStyles.get();
  }

  /**
     * ComputedStyle properties
     *
     * Each property stored in ComputedStyle is made up of fields. Fields have
     * initial value functions, getters and setters. A field is preferably a
     * basic data type or enum, but can be any type. A set of fields should be
     * preceded by the property the field is stored for.
     *
     * Field method naming should be done like so:
     *   // name-of-property
     *   static int initialNameOfProperty();
     *   int nameOfProperty() const;
     *   void setNameOfProperty(int);
     * If the property has multiple fields, add the field name to the end of the
     * method name.
     *
     * Avoid nested types by splitting up fields where possible, e.g.:
     *  int getBorderTopWidth();
     *  int getBorderBottomWidth();
     *  int getBorderLeftWidth();
     *  int getBorderRightWidth();
     * is preferable to:
     *  BorderWidths getBorderWidths();
     *
     * Utility functions should go in a separate section at the end of the
     * class, and be kept to a minimum.
     */

  // Non-Inherited properties.

  // Content alignment properties.
  static StyleContentAlignmentData initialContentAlignment() {
    return StyleContentAlignmentData(ContentPositionNormal,
                                     ContentDistributionDefault,
                                     OverflowAlignmentDefault);
  }

  // align-content (aka -webkit-align-content)
  const StyleContentAlignmentData& alignContent() const {
    return m_rareNonInheritedData->m_alignContent;
  }
  void setAlignContent(const StyleContentAlignmentData& data) {
    SET_VAR(m_rareNonInheritedData, m_alignContent, data);
  }

  // justify-content (aka -webkit-justify-content)
  const StyleContentAlignmentData& justifyContent() const {
    return m_rareNonInheritedData->m_justifyContent;
  }
  void setJustifyContent(const StyleContentAlignmentData& data) {
    SET_VAR(m_rareNonInheritedData, m_justifyContent, data);
  }

  // Default-Alignment properties.
  static StyleSelfAlignmentData initialDefaultAlignment() {
    return StyleSelfAlignmentData(RuntimeEnabledFeatures::cssGridLayoutEnabled()
                                      ? ItemPositionNormal
                                      : ItemPositionStretch,
                                  OverflowAlignmentDefault);
  }

  // align-items (aka -webkit-align-items)
  const StyleSelfAlignmentData& alignItems() const {
    return m_rareNonInheritedData->m_alignItems;
  }
  void setAlignItems(const StyleSelfAlignmentData& data) {
    SET_VAR(m_rareNonInheritedData, m_alignItems, data);
  }

  // justify-items
  const StyleSelfAlignmentData& justifyItems() const {
    return m_rareNonInheritedData->m_justifyItems;
  }
  void setJustifyItems(const StyleSelfAlignmentData& data) {
    SET_VAR(m_rareNonInheritedData, m_justifyItems, data);
  }

  // Self-Alignment properties.
  static StyleSelfAlignmentData initialSelfAlignment() {
    return StyleSelfAlignmentData(ItemPositionAuto, OverflowAlignmentDefault);
  }

  // align-self (aka -webkit-align-self)
  const StyleSelfAlignmentData& alignSelf() const {
    return m_rareNonInheritedData->m_alignSelf;
  }
  void setAlignSelf(const StyleSelfAlignmentData& data) {
    SET_VAR(m_rareNonInheritedData, m_alignSelf, data);
  }

  // justify-self
  const StyleSelfAlignmentData& justifySelf() const {
    return m_rareNonInheritedData->m_justifySelf;
  }
  void setJustifySelf(const StyleSelfAlignmentData& data) {
    SET_VAR(m_rareNonInheritedData, m_justifySelf, data);
  }

  // Filter properties.

  // backdrop-filter
  static const FilterOperations& initialBackdropFilter();
  const FilterOperations& backdropFilter() const {
    return m_rareNonInheritedData->m_backdropFilter->m_operations;
  }
  FilterOperations& mutableBackdropFilter() {
    return m_rareNonInheritedData.access()
        ->m_backdropFilter.access()
        ->m_operations;
  }
  bool hasBackdropFilter() const {
    return !m_rareNonInheritedData->m_backdropFilter->m_operations.operations()
                .isEmpty();
  }
  void setBackdropFilter(const FilterOperations& ops) {
    SET_NESTED_VAR(m_rareNonInheritedData, m_backdropFilter, m_operations, ops);
  }

  // filter (aka -webkit-filter)
  static const FilterOperations& initialFilter();
  FilterOperations& mutableFilter() {
    return m_rareNonInheritedData.access()->m_filter.access()->m_operations;
  }
  const FilterOperations& filter() const {
    return m_rareNonInheritedData->m_filter->m_operations;
  }
  bool hasFilter() const {
    return !m_rareNonInheritedData->m_filter->m_operations.operations()
                .isEmpty();
  }
  void setFilter(const FilterOperations& ops) {
    SET_NESTED_VAR(m_rareNonInheritedData, m_filter, m_operations, ops);
  }

  // backface-visibility (aka -webkit-backface-visibility)
  static EBackfaceVisibility initialBackfaceVisibility() {
    return BackfaceVisibilityVisible;
  }
  EBackfaceVisibility backfaceVisibility() const {
    return static_cast<EBackfaceVisibility>(
        m_rareNonInheritedData->m_backfaceVisibility);
  }
  void setBackfaceVisibility(EBackfaceVisibility b) {
    SET_VAR(m_rareNonInheritedData, m_backfaceVisibility, b);
  }

  // Background properties.
  // background-color
  static Color initialBackgroundColor() { return Color::transparent; }
  void setBackgroundColor(const StyleColor& v) {
    SET_VAR(m_background, m_color, v);
  }

  // background-image
  bool hasBackgroundImage() const {
    return m_background->background().hasImage();
  }
  bool hasFixedBackgroundImage() const {
    return m_background->background().hasFixedImage();
  }
  bool hasEntirelyFixedBackground() const;

  // background-clip
  EFillBox backgroundClip() const {
    return static_cast<EFillBox>(m_background->background().clip());
  }

  // Border properties.
  // -webkit-border-image
  static NinePieceImage initialNinePieceImage() { return NinePieceImage(); }
  const NinePieceImage& borderImage() const {
    return m_surround->border.image();
  }
  void setBorderImage(const NinePieceImage& b) {
    SET_VAR(m_surround, border.m_image, b);
  }

  // border-image-slice
  const LengthBox& borderImageSlices() const {
    return m_surround->border.image().imageSlices();
  }
  void setBorderImageSlices(const LengthBox&);

  // border-image-source
  static StyleImage* initialBorderImageSource() { return 0; }
  StyleImage* borderImageSource() const {
    return m_surround->border.image().image();
  }
  void setBorderImageSource(StyleImage*);

  // border-image-width
  const BorderImageLengthBox& borderImageWidth() const {
    return m_surround->border.image().borderSlices();
  }
  void setBorderImageWidth(const BorderImageLengthBox&);

  // border-image-outset
  const BorderImageLengthBox& borderImageOutset() const {
    return m_surround->border.image().outset();
  }
  void setBorderImageOutset(const BorderImageLengthBox&);

  // Border width properties.
  static unsigned initialBorderWidth() { return 3; }

  // border-top-width
  int borderTopWidth() const { return m_surround->border.borderTopWidth(); }
  void setBorderTopWidth(unsigned v) {
    SET_VAR(m_surround, border.m_top.m_width, v);
  }

  // border-bottom-width
  int borderBottomWidth() const {
    return m_surround->border.borderBottomWidth();
  }
  void setBorderBottomWidth(unsigned v) {
    SET_VAR(m_surround, border.m_bottom.m_width, v);
  }

  // border-left-width
  int borderLeftWidth() const { return m_surround->border.borderLeftWidth(); }
  void setBorderLeftWidth(unsigned v) {
    SET_VAR(m_surround, border.m_left.m_width, v);
  }

  // border-right-width
  int borderRightWidth() const { return m_surround->border.borderRightWidth(); }
  void setBorderRightWidth(unsigned v) {
    SET_VAR(m_surround, border.m_right.m_width, v);
  }

  // Border style properties.
  static EBorderStyle initialBorderStyle() { return BorderStyleNone; }

  // border-top-style
  EBorderStyle borderTopStyle() const {
    return m_surround->border.top().style();
  }
  void setBorderTopStyle(EBorderStyle v) {
    SET_VAR(m_surround, border.m_top.m_style, v);
  }

  // border-right-style
  EBorderStyle borderRightStyle() const {
    return m_surround->border.right().style();
  }
  void setBorderRightStyle(EBorderStyle v) {
    SET_VAR(m_surround, border.m_right.m_style, v);
  }

  // border-left-style
  EBorderStyle borderLeftStyle() const {
    return m_surround->border.left().style();
  }
  void setBorderLeftStyle(EBorderStyle v) {
    SET_VAR(m_surround, border.m_left.m_style, v);
  }

  // border-bottom-style
  EBorderStyle borderBottomStyle() const {
    return m_surround->border.bottom().style();
  }
  void setBorderBottomStyle(EBorderStyle v) {
    SET_VAR(m_surround, border.m_bottom.m_style, v);
  }

  // Border color properties.
  // border-left-color
  void setBorderLeftColor(const StyleColor& v) {
    SET_BORDERVALUE_COLOR(m_surround, border.m_left, v);
  }

  // border-right-color
  void setBorderRightColor(const StyleColor& v) {
    SET_BORDERVALUE_COLOR(m_surround, border.m_right, v);
  }

  // border-top-color
  void setBorderTopColor(const StyleColor& v) {
    SET_BORDERVALUE_COLOR(m_surround, border.m_top, v);
  }

  // border-bottom-color
  void setBorderBottomColor(const StyleColor& v) {
    SET_BORDERVALUE_COLOR(m_surround, border.m_bottom, v);
  }

  // Border radius properties.
  static LengthSize initialBorderRadius() {
    return LengthSize(Length(0, Fixed), Length(0, Fixed));
  }

  // border-top-left-radius (aka -webkit-border-top-left-radius)
  const LengthSize& borderTopLeftRadius() const {
    return m_surround->border.topLeft();
  }
  void setBorderTopLeftRadius(const LengthSize& s) {
    SET_VAR(m_surround, border.m_topLeft, s);
  }

  // border-top-right-radius (aka -webkit-border-top-right-radius)
  const LengthSize& borderTopRightRadius() const {
    return m_surround->border.topRight();
  }
  void setBorderTopRightRadius(const LengthSize& s) {
    SET_VAR(m_surround, border.m_topRight, s);
  }

  // border-bottom-left-radius (aka -webkit-border-bottom-left-radius)
  const LengthSize& borderBottomLeftRadius() const {
    return m_surround->border.bottomLeft();
  }
  void setBorderBottomLeftRadius(const LengthSize& s) {
    SET_VAR(m_surround, border.m_bottomLeft, s);
  }

  // border-bottom-right-radius (aka -webkit-border-bottom-right-radius)
  const LengthSize& borderBottomRightRadius() const {
    return m_surround->border.bottomRight();
  }
  void setBorderBottomRightRadius(const LengthSize& s) {
    SET_VAR(m_surround, border.m_bottomRight, s);
  }

  // Offset properties.
  static Length initialOffset() { return Length(); }

  // left
  const Length& left() const { return m_surround->offset.left(); }
  void setLeft(const Length& v) { SET_VAR(m_surround, offset.m_left, v); }

  // right
  const Length& right() const { return m_surround->offset.right(); }
  void setRight(const Length& v) { SET_VAR(m_surround, offset.m_right, v); }

  // top
  const Length& top() const { return m_surround->offset.top(); }
  void setTop(const Length& v) { SET_VAR(m_surround, offset.m_top, v); }

  // bottom
  const Length& bottom() const { return m_surround->offset.bottom(); }
  void setBottom(const Length& v) { SET_VAR(m_surround, offset.m_bottom, v); }

  // box-shadow (aka -webkit-box-shadow)
  static ShadowList* initialBoxShadow() { return 0; }
  ShadowList* boxShadow() const {
    return m_rareNonInheritedData->m_boxShadow.get();
  }
  void setBoxShadow(PassRefPtr<ShadowList>);

  // box-sizing (aka -webkit-box-sizing)
  static EBoxSizing initialBoxSizing() { return BoxSizingContentBox; }
  EBoxSizing boxSizing() const { return m_box->boxSizing(); }
  void setBoxSizing(EBoxSizing s) { SET_VAR(m_box, m_boxSizing, s); }

  // clear
  static EClear initialClear() { return ClearNone; }
  EClear clear() const {
    return static_cast<EClear>(m_nonInheritedData.m_clear);
  }
  void setClear(EClear v) { m_nonInheritedData.m_clear = v; }

  // Page break properties.
  // break-after (shorthand for page-break-after and -webkit-column-break-after)
  static EBreak initialBreakAfter() { return BreakAuto; }
  EBreak breakAfter() const {
    return static_cast<EBreak>(m_nonInheritedData.m_breakAfter);
  }
  void setBreakAfter(EBreak b) {
    DCHECK_LE(b, BreakValueLastAllowedForBreakAfterAndBefore);
    m_nonInheritedData.m_breakAfter = b;
  }

  // break-before (shorthand for page-break-before and
  // -webkit-column-break-before)
  static EBreak initialBreakBefore() { return BreakAuto; }
  EBreak breakBefore() const {
    return static_cast<EBreak>(m_nonInheritedData.m_breakBefore);
  }
  void setBreakBefore(EBreak b) {
    DCHECK_LE(b, BreakValueLastAllowedForBreakAfterAndBefore);
    m_nonInheritedData.m_breakBefore = b;
  }

  // break-inside (shorthand for page-break-inside and
  // -webkit-column-break-inside)
  static EBreak initialBreakInside() { return BreakAuto; }
  EBreak breakInside() const {
    return static_cast<EBreak>(m_nonInheritedData.m_breakInside);
  }
  void setBreakInside(EBreak b) {
    DCHECK_LE(b, BreakValueLastAllowedForBreakInside);
    m_nonInheritedData.m_breakInside = b;
  }

  // clip
  static LengthBox initialClip() { return LengthBox(); }
  const LengthBox& clip() const { return m_visual->clip; }
  void setClip(const LengthBox& box) {
    SET_VAR(m_visual, hasAutoClip, false);
    SET_VAR(m_visual, clip, box);
  }
  bool hasAutoClip() const { return m_visual->hasAutoClip; }
  void setHasAutoClip() {
    SET_VAR(m_visual, hasAutoClip, true);
    SET_VAR(m_visual, clip, ComputedStyle::initialClip());
  }

  // Column properties.
  // column-count (aka -webkit-column-count)
  static unsigned short initialColumnCount() { return 1; }
  unsigned short columnCount() const {
    return m_rareNonInheritedData->m_multiCol->m_count;
  }
  void setColumnCount(unsigned short c) {
    SET_NESTED_VAR(m_rareNonInheritedData, m_multiCol, m_autoCount, false);
    SET_NESTED_VAR(m_rareNonInheritedData, m_multiCol, m_count, c);
  }
  bool hasAutoColumnCount() const {
    return m_rareNonInheritedData->m_multiCol->m_autoCount;
  }
  void setHasAutoColumnCount() {
    SET_NESTED_VAR(m_rareNonInheritedData, m_multiCol, m_autoCount, true);
    SET_NESTED_VAR(m_rareNonInheritedData, m_multiCol, m_count,
                   initialColumnCount());
  }

  // column-fill
  static ColumnFill initialColumnFill() { return ColumnFillBalance; }
  ColumnFill getColumnFill() const {
    return static_cast<ColumnFill>(m_rareNonInheritedData->m_multiCol->m_fill);
  }
  void setColumnFill(ColumnFill columnFill) {
    SET_NESTED_VAR(m_rareNonInheritedData, m_multiCol, m_fill, columnFill);
  }

  // column-gap (aka -webkit-column-gap)
  float columnGap() const { return m_rareNonInheritedData->m_multiCol->m_gap; }
  void setColumnGap(float f) {
    SET_NESTED_VAR(m_rareNonInheritedData, m_multiCol, m_normalGap, false);
    SET_NESTED_VAR(m_rareNonInheritedData, m_multiCol, m_gap, f);
  }
  bool hasNormalColumnGap() const {
    return m_rareNonInheritedData->m_multiCol->m_normalGap;
  }
  void setHasNormalColumnGap() {
    SET_NESTED_VAR(m_rareNonInheritedData, m_multiCol, m_normalGap, true);
    SET_NESTED_VAR(m_rareNonInheritedData, m_multiCol, m_gap, 0);
  }

  // column-rule-color (aka -webkit-column-rule-color)
  void setColumnRuleColor(const StyleColor& c) {
    SET_BORDERVALUE_COLOR(m_rareNonInheritedData.access()->m_multiCol, m_rule,
                          c);
  }

  // column-rule-style (aka -webkit-column-rule-style)
  EBorderStyle columnRuleStyle() const {
    return m_rareNonInheritedData->m_multiCol->m_rule.style();
  }
  void setColumnRuleStyle(EBorderStyle b) {
    SET_NESTED_VAR(m_rareNonInheritedData, m_multiCol, m_rule.m_style, b);
  }

  // column-rule-width (aka -webkit-column-rule-width)
  static unsigned short initialColumnRuleWidth() { return 3; }
  unsigned short columnRuleWidth() const {
    return m_rareNonInheritedData->m_multiCol->ruleWidth();
  }
  void setColumnRuleWidth(unsigned short w) {
    SET_NESTED_VAR(m_rareNonInheritedData, m_multiCol, m_rule.m_width, w);
  }

  // column-span (aka -webkit-column-span)
  static ColumnSpan initialColumnSpan() { return ColumnSpanNone; }
  ColumnSpan getColumnSpan() const {
    return static_cast<ColumnSpan>(
        m_rareNonInheritedData->m_multiCol->m_columnSpan);
  }
  void setColumnSpan(ColumnSpan columnSpan) {
    SET_NESTED_VAR(m_rareNonInheritedData, m_multiCol, m_columnSpan,
                   columnSpan);
  }

  // column-width (aka -webkit-column-width)
  float columnWidth() const {
    return m_rareNonInheritedData->m_multiCol->m_width;
  }
  void setColumnWidth(float f) {
    SET_NESTED_VAR(m_rareNonInheritedData, m_multiCol, m_autoWidth, false);
    SET_NESTED_VAR(m_rareNonInheritedData, m_multiCol, m_width, f);
  }
  bool hasAutoColumnWidth() const {
    return m_rareNonInheritedData->m_multiCol->m_autoWidth;
  }
  void setHasAutoColumnWidth() {
    SET_NESTED_VAR(m_rareNonInheritedData, m_multiCol, m_autoWidth, true);
    SET_NESTED_VAR(m_rareNonInheritedData, m_multiCol, m_width, 0);
  }

  // contain
  static Containment initialContain() { return ContainsNone; }
  Containment contain() const {
    return static_cast<Containment>(m_rareNonInheritedData->m_contain);
  }
  void setContain(Containment contain) {
    SET_VAR(m_rareNonInheritedData, m_contain, contain);
  }

  // content
  ContentData* contentData() const {
    return m_rareNonInheritedData->m_content.get();
  }
  void setContent(ContentData*);

  // display
  static EDisplay initialDisplay() { return EDisplay::Inline; }
  EDisplay display() const {
    return static_cast<EDisplay>(m_nonInheritedData.m_effectiveDisplay);
  }
  EDisplay originalDisplay() const {
    return static_cast<EDisplay>(m_nonInheritedData.m_originalDisplay);
  }
  void setDisplay(EDisplay v) {
    m_nonInheritedData.m_effectiveDisplay = static_cast<unsigned>(v);
  }
  void setOriginalDisplay(EDisplay v) {
    m_nonInheritedData.m_originalDisplay = static_cast<unsigned>(v);
  }

  // Flex properties.
  // flex-basis (aka -webkit-flex-basis)
  static Length initialFlexBasis() { return Length(Auto); }
  const Length& flexBasis() const {
    return m_rareNonInheritedData->m_flexibleBox->m_flexBasis;
  }
  void setFlexBasis(const Length& length) {
    SET_NESTED_VAR(m_rareNonInheritedData, m_flexibleBox, m_flexBasis, length);
  }

  // flex-direction (aka -webkit-flex-direction)
  static EFlexDirection initialFlexDirection() { return FlowRow; }
  EFlexDirection flexDirection() const {
    return static_cast<EFlexDirection>(
        m_rareNonInheritedData->m_flexibleBox->m_flexDirection);
  }
  void setFlexDirection(EFlexDirection direction) {
    SET_NESTED_VAR(m_rareNonInheritedData, m_flexibleBox, m_flexDirection,
                   direction);
  }

  // flex-grow (aka -webkit-flex-grow)
  static float initialFlexGrow() { return 0; }
  float flexGrow() const {
    return m_rareNonInheritedData->m_flexibleBox->m_flexGrow;
  }
  void setFlexGrow(float f) {
    SET_NESTED_VAR(m_rareNonInheritedData, m_flexibleBox, m_flexGrow, f);
  }

  // flex-shrink (aka -webkit-flex-shrink)
  static float initialFlexShrink() { return 1; }
  float flexShrink() const {
    return m_rareNonInheritedData->m_flexibleBox->m_flexShrink;
  }
  void setFlexShrink(float f) {
    SET_NESTED_VAR(m_rareNonInheritedData, m_flexibleBox, m_flexShrink, f);
  }

  // flex-wrap (aka -webkit-flex-wrap)
  static EFlexWrap initialFlexWrap() { return FlexNoWrap; }
  EFlexWrap flexWrap() const {
    return static_cast<EFlexWrap>(
        m_rareNonInheritedData->m_flexibleBox->m_flexWrap);
  }
  void setFlexWrap(EFlexWrap w) {
    SET_NESTED_VAR(m_rareNonInheritedData, m_flexibleBox, m_flexWrap, w);
  }

  // -webkit-box-flex
  static float initialBoxFlex() { return 0.0f; }
  float boxFlex() const {
    return m_rareNonInheritedData->m_deprecatedFlexibleBox->flex;
  }
  void setBoxFlex(float f) {
    SET_NESTED_VAR(m_rareNonInheritedData, m_deprecatedFlexibleBox, flex, f);
  }

  // -webkit-box-flex-group
  static unsigned initialBoxFlexGroup() { return 1; }
  unsigned boxFlexGroup() const {
    return m_rareNonInheritedData->m_deprecatedFlexibleBox->flexGroup;
  }
  void setBoxFlexGroup(unsigned fg) {
    SET_NESTED_VAR(m_rareNonInheritedData, m_deprecatedFlexibleBox, flexGroup,
                   fg);
  }

  // -webkit-box-align
  // For valid values of box-align see
  // http://www.w3.org/TR/2009/WD-css3-flexbox-20090723/#alignment
  static EBoxAlignment initialBoxAlign() { return BSTRETCH; }
  EBoxAlignment boxAlign() const {
    return static_cast<EBoxAlignment>(
        m_rareNonInheritedData->m_deprecatedFlexibleBox->align);
  }
  void setBoxAlign(EBoxAlignment a) {
    SET_NESTED_VAR(m_rareNonInheritedData, m_deprecatedFlexibleBox, align, a);
  }

  // -webkit-box-decoration-break
  static EBoxDecorationBreak initialBoxDecorationBreak() {
    return BoxDecorationBreakSlice;
  }
  EBoxDecorationBreak boxDecorationBreak() const {
    return m_box->boxDecorationBreak();
  }
  void setBoxDecorationBreak(EBoxDecorationBreak b) {
    SET_VAR(m_box, m_boxDecorationBreak, b);
  }

  // -webkit-box-lines
  static EBoxLines initialBoxLines() { return SINGLE; }
  EBoxLines boxLines() const {
    return static_cast<EBoxLines>(
        m_rareNonInheritedData->m_deprecatedFlexibleBox->lines);
  }
  void setBoxLines(EBoxLines lines) {
    SET_NESTED_VAR(m_rareNonInheritedData, m_deprecatedFlexibleBox, lines,
                   lines);
  }

  // -webkit-box-ordinal-group
  static unsigned initialBoxOrdinalGroup() { return 1; }
  unsigned boxOrdinalGroup() const {
    return m_rareNonInheritedData->m_deprecatedFlexibleBox->ordinalGroup;
  }
  void setBoxOrdinalGroup(unsigned og) {
    SET_NESTED_VAR(m_rareNonInheritedData, m_deprecatedFlexibleBox,
                   ordinalGroup, og);
  }

  // -webkit-box-orient
  static EBoxOrient initialBoxOrient() { return HORIZONTAL; }
  EBoxOrient boxOrient() const {
    return static_cast<EBoxOrient>(
        m_rareNonInheritedData->m_deprecatedFlexibleBox->orient);
  }
  void setBoxOrient(EBoxOrient o) {
    SET_NESTED_VAR(m_rareNonInheritedData, m_deprecatedFlexibleBox, orient, o);
  }

  // -webkit-box-pack
  static EBoxPack initialBoxPack() { return BoxPackStart; }
  EBoxPack boxPack() const {
    return static_cast<EBoxPack>(
        m_rareNonInheritedData->m_deprecatedFlexibleBox->pack);
  }
  void setBoxPack(EBoxPack p) {
    SET_NESTED_VAR(m_rareNonInheritedData, m_deprecatedFlexibleBox, pack, p);
  }

  // -webkit-box-reflect
  static StyleReflection* initialBoxReflect() { return 0; }
  StyleReflection* boxReflect() const {
    return m_rareNonInheritedData->m_boxReflect.get();
  }
  void setBoxReflect(PassRefPtr<StyleReflection> reflect) {
    if (m_rareNonInheritedData->m_boxReflect != reflect)
      m_rareNonInheritedData.access()->m_boxReflect = reflect;
  }

  // Grid properties.
  static Vector<GridTrackSize> initialGridAutoRepeatTracks() {
    return Vector<GridTrackSize>(); /* none */
  }
  static size_t initialGridAutoRepeatInsertionPoint() { return 0; }
  static AutoRepeatType initialGridAutoRepeatType() { return NoAutoRepeat; }
  static NamedGridLinesMap initialNamedGridColumnLines() {
    return NamedGridLinesMap();
  }
  static NamedGridLinesMap initialNamedGridRowLines() {
    return NamedGridLinesMap();
  }
  static OrderedNamedGridLines initialOrderedNamedGridColumnLines() {
    return OrderedNamedGridLines();
  }
  static OrderedNamedGridLines initialOrderedNamedGridRowLines() {
    return OrderedNamedGridLines();
  }
  static NamedGridAreaMap initialNamedGridArea() { return NamedGridAreaMap(); }
  static size_t initialNamedGridAreaCount() { return 0; }

  // grid-auto-columns
  static Vector<GridTrackSize> initialGridAutoColumns();
  const Vector<GridTrackSize>& gridAutoColumns() const {
    return m_rareNonInheritedData->m_grid->m_gridAutoColumns;
  }
  void setGridAutoColumns(const Vector<GridTrackSize>& trackSizeList) {
    SET_NESTED_VAR(m_rareNonInheritedData, m_grid, m_gridAutoColumns,
                   trackSizeList);
  }

  // grid-auto-flow
  static GridAutoFlow initialGridAutoFlow() { return AutoFlowRow; }
  void setGridAutoFlow(GridAutoFlow flow) {
    SET_NESTED_VAR(m_rareNonInheritedData, m_grid, m_gridAutoFlow, flow);
  }

  // grid-auto-rows
  static Vector<GridTrackSize> initialGridAutoRows();
  const Vector<GridTrackSize>& gridAutoRows() const {
    return m_rareNonInheritedData->m_grid->m_gridAutoRows;
  }
  void setGridAutoRows(const Vector<GridTrackSize>& trackSizeList) {
    SET_NESTED_VAR(m_rareNonInheritedData, m_grid, m_gridAutoRows,
                   trackSizeList);
  }

  // grid-column-gap
  static Length initialGridColumnGap() { return Length(Fixed); }
  const Length& gridColumnGap() const {
    return m_rareNonInheritedData->m_grid->m_gridColumnGap;
  }
  void setGridColumnGap(const Length& v) {
    SET_NESTED_VAR(m_rareNonInheritedData, m_grid, m_gridColumnGap, v);
  }

  // grid-column-start
  static GridPosition initialGridColumnStart() {
    return GridPosition(); /* auto */
  }
  const GridPosition& gridColumnStart() const {
    return m_rareNonInheritedData->m_gridItem->m_gridColumnStart;
  }
  void setGridColumnStart(const GridPosition& columnStartPosition) {
    SET_NESTED_VAR(m_rareNonInheritedData, m_gridItem, m_gridColumnStart,
                   columnStartPosition);
  }

  // grid-column-end
  static GridPosition initialGridColumnEnd() {
    return GridPosition(); /* auto */
  }
  const GridPosition& gridColumnEnd() const {
    return m_rareNonInheritedData->m_gridItem->m_gridColumnEnd;
  }
  void setGridColumnEnd(const GridPosition& columnEndPosition) {
    SET_NESTED_VAR(m_rareNonInheritedData, m_gridItem, m_gridColumnEnd,
                   columnEndPosition);
  }

  // grid-row-gap
  static Length initialGridRowGap() { return Length(Fixed); }
  const Length& gridRowGap() const {
    return m_rareNonInheritedData->m_grid->m_gridRowGap;
  }
  void setGridRowGap(const Length& v) {
    SET_NESTED_VAR(m_rareNonInheritedData, m_grid, m_gridRowGap, v);
  }

  // grid-row-start
  static GridPosition initialGridRowStart() {
    return GridPosition(); /* auto */
  }
  const GridPosition& gridRowStart() const {
    return m_rareNonInheritedData->m_gridItem->m_gridRowStart;
  }
  void setGridRowStart(const GridPosition& rowStartPosition) {
    SET_NESTED_VAR(m_rareNonInheritedData, m_gridItem, m_gridRowStart,
                   rowStartPosition);
  }

  // grid-row-end
  static GridPosition initialGridRowEnd() { return GridPosition(); /* auto */ }
  const GridPosition& gridRowEnd() const {
    return m_rareNonInheritedData->m_gridItem->m_gridRowEnd;
  }
  void setGridRowEnd(const GridPosition& rowEndPosition) {
    SET_NESTED_VAR(m_rareNonInheritedData, m_gridItem, m_gridRowEnd,
                   rowEndPosition);
  }

  // grid-template-columns
  static Vector<GridTrackSize> initialGridTemplateColumns() {
    return Vector<GridTrackSize>(); /* none */
  }
  const Vector<GridTrackSize>& gridTemplateColumns() const {
    return m_rareNonInheritedData->m_grid->m_gridTemplateColumns;
  }
  void setGridTemplateColumns(const Vector<GridTrackSize>& lengths) {
    SET_NESTED_VAR(m_rareNonInheritedData, m_grid, m_gridTemplateColumns,
                   lengths);
  }

  // grid-template-rows
  static Vector<GridTrackSize> initialGridTemplateRows() {
    return Vector<GridTrackSize>(); /* none */
  }
  const Vector<GridTrackSize>& gridTemplateRows() const {
    return m_rareNonInheritedData->m_grid->m_gridTemplateRows;
  }
  void setGridTemplateRows(const Vector<GridTrackSize>& lengths) {
    SET_NESTED_VAR(m_rareNonInheritedData, m_grid, m_gridTemplateRows, lengths);
  }

  // Width/height properties.
  static Length initialSize() { return Length(); }
  static Length initialMaxSize() { return Length(MaxSizeNone); }
  static Length initialMinSize() { return Length(); }

  // width
  const Length& width() const { return m_box->width(); }
  void setWidth(const Length& v) { SET_VAR(m_box, m_width, v); }

  // height
  const Length& height() const { return m_box->height(); }
  void setHeight(const Length& v) { SET_VAR(m_box, m_height, v); }

  // max-width
  const Length& maxWidth() const { return m_box->maxWidth(); }
  void setMaxWidth(const Length& v) { SET_VAR(m_box, m_maxWidth, v); }

  // max-height
  const Length& maxHeight() const { return m_box->maxHeight(); }
  void setMaxHeight(const Length& v) { SET_VAR(m_box, m_maxHeight, v); }

  // min-width
  const Length& minWidth() const { return m_box->minWidth(); }
  void setMinWidth(const Length& v) { SET_VAR(m_box, m_minWidth, v); }

  // min-height
  const Length& minHeight() const { return m_box->minHeight(); }
  void setMinHeight(const Length& v) { SET_VAR(m_box, m_minHeight, v); }

  // image-orientation
  static RespectImageOrientationEnum initialRespectImageOrientation() {
    return DoNotRespectImageOrientation;
  }
  RespectImageOrientationEnum respectImageOrientation() const {
    return static_cast<RespectImageOrientationEnum>(
        m_rareInheritedData->m_respectImageOrientation);
  }
  void setRespectImageOrientation(RespectImageOrientationEnum v) {
    SET_VAR(m_rareInheritedData, m_respectImageOrientation, v);
  }

  // image-rendering
  static EImageRendering initialImageRendering() { return ImageRenderingAuto; }
  EImageRendering imageRendering() const {
    return static_cast<EImageRendering>(m_rareInheritedData->m_imageRendering);
  }
  void setImageRendering(EImageRendering v) {
    SET_VAR(m_rareInheritedData, m_imageRendering, v);
  }

  // isolation
  static EIsolation initialIsolation() { return IsolationAuto; }
  EIsolation isolation() const {
    return static_cast<EIsolation>(m_rareNonInheritedData->m_isolation);
  }
  void setIsolation(EIsolation v) {
    m_rareNonInheritedData.access()->m_isolation = v;
  }

  // Margin properties.
  static Length initialMargin() { return Length(Fixed); }

  // margin-top
  const Length& marginTop() const { return m_surround->margin.top(); }
  void setMarginTop(const Length& v) { SET_VAR(m_surround, margin.m_top, v); }

  // margin-bottom
  const Length& marginBottom() const { return m_surround->margin.bottom(); }
  void setMarginBottom(const Length& v) {
    SET_VAR(m_surround, margin.m_bottom, v);
  }

  // margin-left
  const Length& marginLeft() const { return m_surround->margin.left(); }
  void setMarginLeft(const Length& v) { SET_VAR(m_surround, margin.m_left, v); }

  // margin-right
  const Length& marginRight() const { return m_surround->margin.right(); }
  void setMarginRight(const Length& v) {
    SET_VAR(m_surround, margin.m_right, v);
  }

  // -webkit-margin-before-collapse (aka -webkit-margin-top-collapse)
  static EMarginCollapse initialMarginBeforeCollapse() {
    return MarginCollapseCollapse;
  }
  EMarginCollapse marginAfterCollapse() const {
    return static_cast<EMarginCollapse>(
        m_rareNonInheritedData->marginAfterCollapse);
  }
  void setMarginBeforeCollapse(EMarginCollapse c) {
    SET_VAR(m_rareNonInheritedData, marginBeforeCollapse, c);
  }

  // -webkit-margin-after-collapse (aka -webkit-margin-bottom-collapse)
  static EMarginCollapse initialMarginAfterCollapse() {
    return MarginCollapseCollapse;
  }
  EMarginCollapse marginBeforeCollapse() const {
    return static_cast<EMarginCollapse>(
        m_rareNonInheritedData->marginBeforeCollapse);
  }
  void setMarginAfterCollapse(EMarginCollapse c) {
    SET_VAR(m_rareNonInheritedData, marginAfterCollapse, c);
  }

  // mix-blend-mode
  static WebBlendMode initialBlendMode() { return WebBlendModeNormal; }
  WebBlendMode blendMode() const {
    return static_cast<WebBlendMode>(
        m_rareNonInheritedData->m_effectiveBlendMode);
  }
  void setBlendMode(WebBlendMode v) {
    m_rareNonInheritedData.access()->m_effectiveBlendMode = v;
  }

  // object-fit
  static ObjectFit initialObjectFit() { return ObjectFitFill; }
  ObjectFit getObjectFit() const {
    return static_cast<ObjectFit>(m_rareNonInheritedData->m_objectFit);
  }
  void setObjectFit(ObjectFit f) {
    SET_VAR(m_rareNonInheritedData, m_objectFit, f);
  }

  // object-position
  static LengthPoint initialObjectPosition() {
    return LengthPoint(Length(50.0, Percent), Length(50.0, Percent));
  }
  LengthPoint objectPosition() const {
    return m_rareNonInheritedData->m_objectPosition;
  }
  void setObjectPosition(LengthPoint position) {
    SET_VAR(m_rareNonInheritedData, m_objectPosition, position);
  }

  // offset-anchor
  static LengthPoint initialOffsetAnchor() {
    return LengthPoint(Length(50.0, Percent), Length(50.0, Percent));
  }
  const LengthPoint& offsetAnchor() const {
    return m_rareNonInheritedData->m_transform->m_motion.m_anchor;
  }
  void setOffsetAnchor(const LengthPoint& offsetAnchor) {
    SET_NESTED_VAR(m_rareNonInheritedData, m_transform, m_motion.m_anchor,
                   offsetAnchor);
  }

  // offset-distance
  static Length initialOffsetDistance() { return Length(0, Fixed); }
  const Length& offsetDistance() const {
    return m_rareNonInheritedData->m_transform->m_motion.m_distance;
  }
  void setOffsetDistance(const Length& offsetDistance) {
    SET_NESTED_VAR(m_rareNonInheritedData, m_transform, m_motion.m_distance,
                   offsetDistance);
  }

  // offset-path
  static StylePath* initialOffsetPath() { return nullptr; }
  StylePath* offsetPath() const {
    return m_rareNonInheritedData->m_transform->m_motion.m_path.get();
  }
  void setOffsetPath(PassRefPtr<StylePath>);

  // offset-position
  static LengthPoint initialOffsetPosition() {
    return LengthPoint(Length(Auto), Length(Auto));
  }
  const LengthPoint& offsetPosition() const {
    return m_rareNonInheritedData->m_transform->m_motion.m_position;
  }
  void setOffsetPosition(const LengthPoint& offsetPosition) {
    SET_NESTED_VAR(m_rareNonInheritedData, m_transform, m_motion.m_position,
                   offsetPosition);
  }

  //caret color
  void setCaretColor(const StyleColor& c) { SET_VAR(m_rareInheritedData, caretColor, c); }
  static StyleColor initialCaretColor() { return StyleColor::currentColor(); }
  StyleColor caretColor() const { return m_rareInheritedData->caretColor; }
  
  // offset-rotate
  static StyleOffsetRotation initialOffsetRotate() {
    return initialOffsetRotation();
  }
  const StyleOffsetRotation& offsetRotate() const { return offsetRotation(); }
  void setOffsetRotate(const StyleOffsetRotation& offsetRotate) {
    setOffsetRotation(offsetRotate);
  }

  // offset-rotation
  static StyleOffsetRotation initialOffsetRotation() {
    return StyleOffsetRotation(0, OffsetRotationAuto);
  }
  const StyleOffsetRotation& offsetRotation() const {
    return m_rareNonInheritedData->m_transform->m_motion.m_rotation;
  }
  void setOffsetRotation(const StyleOffsetRotation& offsetRotation) {
    SET_NESTED_VAR(m_rareNonInheritedData, m_transform, m_motion.m_rotation,
                   offsetRotation);
  }

  // opacity (aka -webkit-opacity)
  static float initialOpacity() { return 1.0f; }
  float opacity() const { return m_rareNonInheritedData->opacity; }
  void setOpacity(float f) {
    float v = clampTo<float>(f, 0, 1);
    SET_VAR(m_rareNonInheritedData, opacity, v);
  }

  // order (aka -webkit-order)
  static int initialOrder() { return 0; }
  int order() const { return m_rareNonInheritedData->m_order; }
  // We restrict the smallest value to int min + 2 because we use int min and
  // int min + 1 as special values in a hash set.
  void setOrder(int o) {
    SET_VAR(m_rareNonInheritedData, m_order,
            max(std::numeric_limits<int>::min() + 2, o));
  }

  // Outline properties.
  // outline-color
  void setOutlineColor(const StyleColor& v) {
    SET_BORDERVALUE_COLOR(m_rareNonInheritedData, m_outline, v);
  }

  // outline-style
  EBorderStyle outlineStyle() const {
    return m_rareNonInheritedData->m_outline.style();
  }
  void setOutlineStyle(EBorderStyle v) {
    SET_VAR(m_rareNonInheritedData, m_outline.m_style, v);
  }
  static OutlineIsAuto initialOutlineStyleIsAuto() { return OutlineIsAutoOff; }
  OutlineIsAuto outlineStyleIsAuto() const {
    return static_cast<OutlineIsAuto>(
        m_rareNonInheritedData->m_outline.isAuto());
  }
  void setOutlineStyleIsAuto(OutlineIsAuto isAuto) {
    SET_VAR(m_rareNonInheritedData, m_outline.m_isAuto, isAuto);
  }

  // outline-width
  static unsigned short initialOutlineWidth() { return 3; }
  int outlineWidth() const {
    if (m_rareNonInheritedData->m_outline.style() == BorderStyleNone)
      return 0;
    return m_rareNonInheritedData->m_outline.width();
  }
  void setOutlineWidth(unsigned short v) {
    SET_VAR(m_rareNonInheritedData, m_outline.m_width, v);
  }

  // outline-offset
  static int initialOutlineOffset() { return 0; }
  int outlineOffset() const {
    if (m_rareNonInheritedData->m_outline.style() == BorderStyleNone)
      return 0;
    return m_rareNonInheritedData->m_outline.offset();
  }
  void setOutlineOffset(int v) {
    SET_VAR(m_rareNonInheritedData, m_outline.m_offset, v);
  }

  // Overflow properties.
  // overflow-anchor
  static EOverflowAnchor initialOverflowAnchor() { return AnchorAuto; }
  EOverflowAnchor overflowAnchor() const {
    return static_cast<EOverflowAnchor>(m_nonInheritedData.m_overflowAnchor);
  }
  void setOverflowAnchor(EOverflowAnchor v) {
    m_nonInheritedData.m_overflowAnchor = v;
  }

  // overflow-x
  static EOverflow initialOverflowX() { return OverflowVisible; }
  EOverflow overflowX() const {
    return static_cast<EOverflow>(m_nonInheritedData.m_overflowX);
  }
  void setOverflowX(EOverflow v) { m_nonInheritedData.m_overflowX = v; }

  // overflow-y
  static EOverflow initialOverflowY() { return OverflowVisible; }
  EOverflow overflowY() const {
    return static_cast<EOverflow>(m_nonInheritedData.m_overflowY);
  }
  void setOverflowY(EOverflow v) { m_nonInheritedData.m_overflowY = v; }

  // Padding properties.
  static Length initialPadding() { return Length(Fixed); }

  // padding-bottom
  const Length& paddingBottom() const { return m_surround->padding.bottom(); }
  void setPaddingBottom(const Length& v) {
    SET_VAR(m_surround, padding.m_bottom, v);
  }

  // padding-left
  const Length& paddingLeft() const { return m_surround->padding.left(); }
  void setPaddingLeft(const Length& v) {
    SET_VAR(m_surround, padding.m_left, v);
  }

  // padding-right
  const Length& paddingRight() const { return m_surround->padding.right(); }
  void setPaddingRight(const Length& v) {
    SET_VAR(m_surround, padding.m_right, v);
  }

  // padding-top
  const Length& paddingTop() const { return m_surround->padding.top(); }
  void setPaddingTop(const Length& v) { SET_VAR(m_surround, padding.m_top, v); }

  // perspective (aka -webkit-perspective)
  static float initialPerspective() { return 0; }
  float perspective() const { return m_rareNonInheritedData->m_perspective; }
  void setPerspective(float p) {
    SET_VAR(m_rareNonInheritedData, m_perspective, p);
  }

  // perspective-origin (aka -webkit-perspective-origin)
  static LengthPoint initialPerspectiveOrigin() {
    return LengthPoint(Length(50.0, Percent), Length(50.0, Percent));
  }
  const LengthPoint& perspectiveOrigin() const {
    return m_rareNonInheritedData->m_perspectiveOrigin;
  }
  void setPerspectiveOrigin(const LengthPoint& p) {
    SET_VAR(m_rareNonInheritedData, m_perspectiveOrigin, p);
  }

  // -webkit-perspective-origin-x
  static Length initialPerspectiveOriginX() { return Length(50.0, Percent); }
  const Length& perspectiveOriginX() const { return perspectiveOrigin().x(); }
  void setPerspectiveOriginX(const Length& v) {
    setPerspectiveOrigin(LengthPoint(v, perspectiveOriginY()));
  }

  // -webkit-perspective-origin-y
  static Length initialPerspectiveOriginY() { return Length(50.0, Percent); }
  const Length& perspectiveOriginY() const { return perspectiveOrigin().y(); }
  void setPerspectiveOriginY(const Length& v) {
    setPerspectiveOrigin(LengthPoint(perspectiveOriginX(), v));
  }

  // position
  static EPosition initialPosition() { return StaticPosition; }
  EPosition position() const {
    return static_cast<EPosition>(m_nonInheritedData.m_position);
  }
  void setPosition(EPosition v) { m_nonInheritedData.m_position = v; }

  // resize
  static EResize initialResize() { return RESIZE_NONE; }
  EResize resize() const {
    return static_cast<EResize>(m_rareNonInheritedData->m_resize);
  }
  void setResize(EResize r) { SET_VAR(m_rareNonInheritedData, m_resize, r); }

  // Transform properties.
  // transform (aka -webkit-transform)
  static EmptyTransformOperations initialTransform() {
    return EmptyTransformOperations();
  }
  const TransformOperations& transform() const {
    return m_rareNonInheritedData->m_transform->m_operations;
  }
  void setTransform(const TransformOperations& ops) {
    SET_NESTED_VAR(m_rareNonInheritedData, m_transform, m_operations, ops);
  }

  // transform-origin (aka -webkit-transform-origin)
  static TransformOrigin initialTransformOrigin() {
    return TransformOrigin(Length(50.0, Percent), Length(50.0, Percent), 0);
  }
  const TransformOrigin& transformOrigin() const {
    return m_rareNonInheritedData->m_transform->m_origin;
  }
  void setTransformOrigin(const TransformOrigin& o) {
    SET_NESTED_VAR(m_rareNonInheritedData, m_transform, m_origin, o);
  }

  // transform-style (aka -webkit-transform-style)
  static ETransformStyle3D initialTransformStyle3D() {
    return TransformStyle3DFlat;
  }
  ETransformStyle3D transformStyle3D() const {
    return static_cast<ETransformStyle3D>(
        m_rareNonInheritedData->m_transformStyle3D);
  }
  void setTransformStyle3D(ETransformStyle3D b) {
    SET_VAR(m_rareNonInheritedData, m_transformStyle3D, b);
  }

  // -webkit-transform-origin-x
  static Length initialTransformOriginX() { return Length(50.0, Percent); }
  const Length& transformOriginX() const { return transformOrigin().x(); }
  void setTransformOriginX(const Length& v) {
    setTransformOrigin(
        TransformOrigin(v, transformOriginY(), transformOriginZ()));
  }

  // -webkit-transform-origin-y
  static Length initialTransformOriginY() { return Length(50.0, Percent); }
  const Length& transformOriginY() const { return transformOrigin().y(); }
  void setTransformOriginY(const Length& v) {
    setTransformOrigin(
        TransformOrigin(transformOriginX(), v, transformOriginZ()));
  }

  // -webkit-transform-origin-z
  static float initialTransformOriginZ() { return 0; }
  float transformOriginZ() const { return transformOrigin().z(); }
  void setTransformOriginZ(float f) {
    setTransformOrigin(
        TransformOrigin(transformOriginX(), transformOriginY(), f));
  }

  // Independent transform properties.
  // translate
  static PassRefPtr<TranslateTransformOperation> initialTranslate() {
    return nullptr;
  }
  TranslateTransformOperation* translate() const {
    return m_rareNonInheritedData->m_transform->m_translate.get();
  }
  void setTranslate(PassRefPtr<TranslateTransformOperation> v) {
    m_rareNonInheritedData.access()->m_transform.access()->m_translate = v;
  }

  // rotate
  static PassRefPtr<RotateTransformOperation> initialRotate() {
    return nullptr;
  }
  RotateTransformOperation* rotate() const {
    return m_rareNonInheritedData->m_transform->m_rotate.get();
  }
  void setRotate(PassRefPtr<RotateTransformOperation> v) {
    m_rareNonInheritedData.access()->m_transform.access()->m_rotate = v;
  }

  // scale
  static PassRefPtr<ScaleTransformOperation> initialScale() { return nullptr; }
  ScaleTransformOperation* scale() const {
    return m_rareNonInheritedData->m_transform->m_scale.get();
  }
  void setScale(PassRefPtr<ScaleTransformOperation> v) {
    m_rareNonInheritedData.access()->m_transform.access()->m_scale = v;
  }

  // Scroll properties.
  // scroll-behavior
  static ScrollBehavior initialScrollBehavior() { return ScrollBehaviorAuto; }
  ScrollBehavior getScrollBehavior() const {
    return static_cast<ScrollBehavior>(
        m_rareNonInheritedData->m_scrollBehavior);
  }
  void setScrollBehavior(ScrollBehavior b) {
    SET_VAR(m_rareNonInheritedData, m_scrollBehavior, b);
  }

  // scroll-snap-coordinate
  static Vector<LengthPoint> initialScrollSnapCoordinate() {
    return Vector<LengthPoint>();
  }
  const Vector<LengthPoint>& scrollSnapCoordinate() const {
    return m_rareNonInheritedData->m_scrollSnap->m_coordinates;
  }
  void setScrollSnapCoordinate(const Vector<LengthPoint>& b) {
    SET_NESTED_VAR(m_rareNonInheritedData, m_scrollSnap, m_coordinates, b);
  }

  // scroll-snap-destination
  static LengthPoint initialScrollSnapDestination() {
    return LengthPoint(Length(0, Fixed), Length(0, Fixed));
  }
  const LengthPoint& scrollSnapDestination() const {
    return m_rareNonInheritedData->m_scrollSnap->m_destination;
  }
  void setScrollSnapDestination(const LengthPoint& b) {
    SET_NESTED_VAR(m_rareNonInheritedData, m_scrollSnap, m_destination, b);
  }

  // scroll-snap-points-x
  static ScrollSnapPoints initialScrollSnapPointsX() {
    return ScrollSnapPoints();
  }
  const ScrollSnapPoints& scrollSnapPointsX() const {
    return m_rareNonInheritedData->m_scrollSnap->m_xPoints;
  }
  void setScrollSnapPointsX(const ScrollSnapPoints& b) {
    SET_NESTED_VAR(m_rareNonInheritedData, m_scrollSnap, m_xPoints, b);
  }

  // scroll-snap-points-y
  static ScrollSnapPoints initialScrollSnapPointsY() {
    return ScrollSnapPoints();
  }
  const ScrollSnapPoints& scrollSnapPointsY() const {
    return m_rareNonInheritedData->m_scrollSnap->m_yPoints;
  }
  void setScrollSnapPointsY(const ScrollSnapPoints& b) {
    SET_NESTED_VAR(m_rareNonInheritedData, m_scrollSnap, m_yPoints, b);
  }

  // scroll-snap-type
  static ScrollSnapType initialScrollSnapType() { return ScrollSnapTypeNone; }
  ScrollSnapType getScrollSnapType() const {
    return static_cast<ScrollSnapType>(
        m_rareNonInheritedData->m_scrollSnapType);
  }
  void setScrollSnapType(ScrollSnapType b) {
    SET_VAR(m_rareNonInheritedData, m_scrollSnapType, b);
  }

  // shape-image-threshold (aka -webkit-shape-image-threshold)
  static float initialShapeImageThreshold() { return 0; }
  float shapeImageThreshold() const {
    return m_rareNonInheritedData->m_shapeImageThreshold;
  }
  void setShapeImageThreshold(float shapeImageThreshold) {
    float clampedShapeImageThreshold =
        clampTo<float>(shapeImageThreshold, 0, 1);
    SET_VAR(m_rareNonInheritedData, m_shapeImageThreshold,
            clampedShapeImageThreshold);
  }

  // shape-margin (aka -webkit-shape-margin)
  static Length initialShapeMargin() { return Length(0, Fixed); }
  const Length& shapeMargin() const {
    return m_rareNonInheritedData->m_shapeMargin;
  }
  void setShapeMargin(const Length& shapeMargin) {
    SET_VAR(m_rareNonInheritedData, m_shapeMargin, shapeMargin);
  }

  // shape-outside (aka -webkit-shape-outside)
  static ShapeValue* initialShapeOutside() { return 0; }
  ShapeValue* shapeOutside() const {
    return m_rareNonInheritedData->m_shapeOutside.get();
  }
  void setShapeOutside(ShapeValue* value) {
    if (m_rareNonInheritedData->m_shapeOutside == value)
      return;
    m_rareNonInheritedData.access()->m_shapeOutside = value;
  }

  // size
  const FloatSize& pageSize() const {
    return m_rareNonInheritedData->m_pageSize;
  }
  PageSizeType getPageSizeType() const {
    return static_cast<PageSizeType>(m_rareNonInheritedData->m_pageSizeType);
  }
  void setPageSize(const FloatSize& s) {
    SET_VAR(m_rareNonInheritedData, m_pageSize, s);
  }
  void setPageSizeType(PageSizeType t) {
    SET_VAR(m_rareNonInheritedData, m_pageSizeType, t);
  }
  // table-layout
  static ETableLayout initialTableLayout() { return TableLayoutAuto; }
  ETableLayout tableLayout() const {
    return static_cast<ETableLayout>(m_nonInheritedData.m_tableLayout);
  }
  void setTableLayout(ETableLayout v) { m_nonInheritedData.m_tableLayout = v; }

  // Text decoration properties.
  // text-decoration-line
  static TextDecoration initialTextDecoration() { return TextDecorationNone; }
  TextDecoration getTextDecoration() const {
    return static_cast<TextDecoration>(m_visual->textDecoration);
  }
  void setTextDecoration(TextDecoration v) {
    SET_VAR(m_visual, textDecoration, v);
  }

  // text-decoration-color
  void setTextDecorationColor(const StyleColor& c) {
    SET_VAR(m_rareNonInheritedData, m_textDecorationColor, c);
  }

  // text-decoration-style
  static TextDecorationStyle initialTextDecorationStyle() {
    return TextDecorationStyleSolid;
  }
  TextDecorationStyle getTextDecorationStyle() const {
    return static_cast<TextDecorationStyle>(
        m_rareNonInheritedData->m_textDecorationStyle);
  }
  void setTextDecorationStyle(TextDecorationStyle v) {
    SET_VAR(m_rareNonInheritedData, m_textDecorationStyle, v);
  }

  // text-underline-position
  static TextUnderlinePosition initialTextUnderlinePosition() {
    return TextUnderlinePositionAuto;
  }
  TextUnderlinePosition getTextUnderlinePosition() const {
    return static_cast<TextUnderlinePosition>(
        m_rareInheritedData->m_textUnderlinePosition);
  }
  void setTextUnderlinePosition(TextUnderlinePosition v) {
    SET_VAR(m_rareInheritedData, m_textUnderlinePosition, v);
  }

  // text-decoration-skip
  static TextDecorationSkip initialTextDecorationSkip() {
    return TextDecorationSkipObjects;
  }
  TextDecorationSkip getTextDecorationSkip() const {
    return static_cast<TextDecorationSkip>(
        m_rareInheritedData->m_textDecorationSkip);
  }
  void setTextDecorationSkip(TextDecorationSkip v) {
    SET_VAR(m_rareInheritedData, m_textDecorationSkip, v);
  }

  // text-overflow
  static TextOverflow initialTextOverflow() { return TextOverflowClip; }
  TextOverflow getTextOverflow() const {
    return static_cast<TextOverflow>(m_rareNonInheritedData->textOverflow);
  }
  void setTextOverflow(TextOverflow overflow) {
    SET_VAR(m_rareNonInheritedData, textOverflow, overflow);
  }

  // touch-action
  static TouchAction initialTouchAction() { return TouchActionAuto; }
  TouchAction getTouchAction() const {
    return static_cast<TouchAction>(m_rareNonInheritedData->m_touchAction);
  }
  void setTouchAction(TouchAction t) {
    SET_VAR(m_rareNonInheritedData, m_touchAction, t);
  }

  // unicode-bidi
  static EUnicodeBidi initialUnicodeBidi() { return UBNormal; }
  EUnicodeBidi unicodeBidi() const {
    return static_cast<EUnicodeBidi>(m_nonInheritedData.m_unicodeBidi);
  }
  void setUnicodeBidi(EUnicodeBidi b) { m_nonInheritedData.m_unicodeBidi = b; }

  // vertical-align
  static EVerticalAlign initialVerticalAlign() { return VerticalAlignBaseline; }
  EVerticalAlign verticalAlign() const {
    return static_cast<EVerticalAlign>(m_nonInheritedData.m_verticalAlign);
  }
  const Length& getVerticalAlignLength() const {
    return m_box->verticalAlign();
  }
  void setVerticalAlign(EVerticalAlign v) {
    m_nonInheritedData.m_verticalAlign = v;
  }
  void setVerticalAlignLength(const Length& length) {
    setVerticalAlign(VerticalAlignLength);
    SET_VAR(m_box, m_verticalAlign, length);
  }

  // visibility
  // TODO(sashab): Move this to ComputedStyleBase.
  void setVisibilityIsInherited(bool isInherited) {
    m_nonInheritedData.m_isVisibilityInherited = isInherited;
  }

  // will-change
  const Vector<CSSPropertyID>& willChangeProperties() const {
    return m_rareNonInheritedData->m_willChange->m_properties;
  }
  bool willChangeContents() const {
    return m_rareNonInheritedData->m_willChange->m_contents;
  }
  bool willChangeScrollPosition() const {
    return m_rareNonInheritedData->m_willChange->m_scrollPosition;
  }
  bool subtreeWillChangeContents() const {
    return m_rareInheritedData->m_subtreeWillChangeContents;
  }
  void setWillChangeProperties(const Vector<CSSPropertyID>& properties) {
    SET_NESTED_VAR(m_rareNonInheritedData, m_willChange, m_properties,
                   properties);
  }
  void setWillChangeContents(bool b) {
    SET_NESTED_VAR(m_rareNonInheritedData, m_willChange, m_contents, b);
  }
  void setWillChangeScrollPosition(bool b) {
    SET_NESTED_VAR(m_rareNonInheritedData, m_willChange, m_scrollPosition, b);
  }
  void setSubtreeWillChangeContents(bool b) {
    SET_VAR(m_rareInheritedData, m_subtreeWillChangeContents, b);
  }

  // z-index
  int zIndex() const { return m_box->zIndex(); }
  bool hasAutoZIndex() const { return m_box->hasAutoZIndex(); }
  void setZIndex(int v) {
    SET_VAR(m_box, m_hasAutoZIndex, false);
    SET_VAR(m_box, m_zIndex, v);
  }
  void setHasAutoZIndex() {
    SET_VAR(m_box, m_hasAutoZIndex, true);
    SET_VAR(m_box, m_zIndex, 0);
  }

  // zoom
  static float initialZoom() { return 1.0f; }
  float zoom() const { return m_visual->m_zoom; }
  float effectiveZoom() const { return m_rareInheritedData->m_effectiveZoom; }
  bool setZoom(float);
  bool setEffectiveZoom(float);

  // -webkit-app-region
  DraggableRegionMode getDraggableRegionMode() const {
    return m_rareNonInheritedData->m_draggableRegionMode;
  }
  void setDraggableRegionMode(DraggableRegionMode v) {
    SET_VAR(m_rareNonInheritedData, m_draggableRegionMode, v);
  }

  // -webkit-appearance
  static ControlPart initialAppearance() { return NoControlPart; }
  ControlPart appearance() const {
    return static_cast<ControlPart>(m_rareNonInheritedData->m_appearance);
  }
  void setAppearance(ControlPart a) {
    SET_VAR(m_rareNonInheritedData, m_appearance, a);
  }

  // -webkit-clip-path
  static ClipPathOperation* initialClipPath() { return 0; }
  ClipPathOperation* clipPath() const {
    return m_rareNonInheritedData->m_clipPath.get();
  }
  void setClipPath(PassRefPtr<ClipPathOperation> operation) {
    if (m_rareNonInheritedData->m_clipPath != operation)
      m_rareNonInheritedData.access()->m_clipPath = operation;
  }

  // Mask properties.
  // -webkit-mask-box-image-outset
  const BorderImageLengthBox& maskBoxImageOutset() const {
    return m_rareNonInheritedData->m_maskBoxImage.outset();
  }
  void setMaskBoxImageOutset(const BorderImageLengthBox& outset) {
    m_rareNonInheritedData.access()->m_maskBoxImage.setOutset(outset);
  }

  // -webkit-mask-box-image-slice
  const LengthBox& maskBoxImageSlices() const {
    return m_rareNonInheritedData->m_maskBoxImage.imageSlices();
  }
  void setMaskBoxImageSlices(const LengthBox& slices) {
    m_rareNonInheritedData.access()->m_maskBoxImage.setImageSlices(slices);
  }

  // -webkit-mask-box-image-source
  static StyleImage* initialMaskBoxImageSource() { return 0; }
  StyleImage* maskBoxImageSource() const {
    return m_rareNonInheritedData->m_maskBoxImage.image();
  }
  void setMaskBoxImageSource(StyleImage* v) {
    m_rareNonInheritedData.access()->m_maskBoxImage.setImage(v);
  }

  // -webkit-mask-box-image-width
  const BorderImageLengthBox& maskBoxImageWidth() const {
    return m_rareNonInheritedData->m_maskBoxImage.borderSlices();
  }
  void setMaskBoxImageWidth(const BorderImageLengthBox& slices) {
    m_rareNonInheritedData.access()->m_maskBoxImage.setBorderSlices(slices);
  }

  // Inherited properties.

  // border-collapse
  static EBorderCollapse initialBorderCollapse() {
    return BorderCollapseSeparate;
  }
  EBorderCollapse borderCollapse() const {
    return static_cast<EBorderCollapse>(m_inheritedData.m_borderCollapse);
  }
  void setBorderCollapse(EBorderCollapse collapse) {
    m_inheritedData.m_borderCollapse = collapse;
  }

  // Border-spacing properties.
  // -webkit-border-horizontal-spacing
  static short initialHorizontalBorderSpacing() { return 0; }
  short horizontalBorderSpacing() const;
  void setHorizontalBorderSpacing(short);

  // -webkit-border-vertical-spacing
  static short initialVerticalBorderSpacing() { return 0; }
  short verticalBorderSpacing() const;
  void setVerticalBorderSpacing(short);

  // caption-side (aka -epub-caption-side)
  static ECaptionSide initialCaptionSide() { return ECaptionSide::Top; }
  ECaptionSide captionSide() const {
    return static_cast<ECaptionSide>(m_inheritedData.m_captionSide);
  }
  void setCaptionSide(ECaptionSide v) {
    m_inheritedData.m_captionSide = static_cast<unsigned>(v);
  }

  // cursor
  static ECursor initialCursor() { return ECursor::Auto; }
  ECursor cursor() const {
    return static_cast<ECursor>(m_inheritedData.m_cursorStyle);
  }
  void setCursor(ECursor c) {
    m_inheritedData.m_cursorStyle = static_cast<unsigned>(c);
  }

  // direction
  static TextDirection initialDirection() { return LTR; }
  TextDirection direction() const {
    return static_cast<TextDirection>(m_inheritedData.m_direction);
  }
  void setDirection(TextDirection v) { m_inheritedData.m_direction = v; }

  // color
  static Color initialColor() { return Color::black; }
  void setColor(const Color&);

  // hyphens
  static Hyphens initialHyphens() { return HyphensManual; }
  Hyphens getHyphens() const {
    return static_cast<Hyphens>(m_rareInheritedData->hyphens);
  }
  void setHyphens(Hyphens h) { SET_VAR(m_rareInheritedData, hyphens, h); }

  // -webkit-hyphenate-character
  static const AtomicString& initialHyphenationString() { return nullAtom; }
  const AtomicString& hyphenationString() const {
    return m_rareInheritedData->hyphenationString;
  }
  void setHyphenationString(const AtomicString& h) {
    SET_VAR(m_rareInheritedData, hyphenationString, h);
  }

  // line-height
  static Length initialLineHeight() { return Length(-100.0, Percent); }
  Length lineHeight() const;
  void setLineHeight(const Length& specifiedLineHeight);

  // List style properties.
  // list-style-type
  static EListStyleType initialListStyleType() { return EListStyleType::Disc; }
  EListStyleType listStyleType() const {
    return static_cast<EListStyleType>(m_inheritedData.m_listStyleType);
  }
  void setListStyleType(EListStyleType v) {
    m_inheritedData.m_listStyleType = static_cast<unsigned>(v);
  }

  // list-style-position
  static EListStylePosition initialListStylePosition() {
    return EListStylePosition::Outside;
  }
  EListStylePosition listStylePosition() const {
    return static_cast<EListStylePosition>(m_inheritedData.m_listStylePosition);
  }
  void setListStylePosition(EListStylePosition v) {
    m_inheritedData.m_listStylePosition = static_cast<unsigned>(v);
  }

  // list-style-image
  static StyleImage* initialListStyleImage() { return 0; }
  StyleImage* listStyleImage() const;
  void setListStyleImage(StyleImage*);

  // orphans
  static short initialOrphans() { return 2; }
  short orphans() const { return m_rareInheritedData->orphans; }
  void setOrphans(short o) { SET_VAR(m_rareInheritedData, orphans, o); }

  // widows
  static short initialWidows() { return 2; }
  short widows() const { return m_rareInheritedData->widows; }
  void setWidows(short w) { SET_VAR(m_rareInheritedData, widows, w); }

  // overflow-wrap (aka word-wrap)
  static EOverflowWrap initialOverflowWrap() { return NormalOverflowWrap; }
  EOverflowWrap overflowWrap() const {
    return static_cast<EOverflowWrap>(m_rareInheritedData->overflowWrap);
  }
  void setOverflowWrap(EOverflowWrap b) {
    SET_VAR(m_rareInheritedData, overflowWrap, b);
  }

  // pointer-events
  static EPointerEvents initialPointerEvents() { return PE_AUTO; }
  EPointerEvents pointerEvents() const {
    return static_cast<EPointerEvents>(m_inheritedData.m_pointerEvents);
  }
  void setPointerEvents(EPointerEvents p) {
    m_inheritedData.m_pointerEvents = p;
  }
  void setPointerEventsIsInherited(bool isInherited) {
    m_nonInheritedData.m_isPointerEventsInherited = isInherited;
  }

  // quotes
  static QuotesData* initialQuotes() { return 0; }
  QuotesData* quotes() const { return m_rareInheritedData->quotes.get(); }
  void setQuotes(PassRefPtr<QuotesData>);

  // snap-height
  uint8_t snapHeightPosition() const {
    return m_rareInheritedData->m_snapHeightPosition;
  }
  uint8_t snapHeightUnit() const {
    return m_rareInheritedData->m_snapHeightUnit;
  }
  void setSnapHeightPosition(uint8_t position) {
    SET_VAR(m_rareInheritedData, m_snapHeightPosition, position);
  }
  void setSnapHeightUnit(uint8_t unit) {
    SET_VAR(m_rareInheritedData, m_snapHeightUnit, unit);
  }

  // speak
  static ESpeak initialSpeak() { return SpeakNormal; }
  ESpeak speak() const {
    return static_cast<ESpeak>(m_rareInheritedData->speak);
  }
  void setSpeak(ESpeak s) { SET_VAR(m_rareInheritedData, speak, s); }

  // tab-size
  static TabSize initialTabSize() { return TabSize(8); }
  TabSize getTabSize() const { return m_rareInheritedData->m_tabSize; }
  void setTabSize(TabSize size) {
    SET_VAR(m_rareInheritedData, m_tabSize, size);
  }

  // text-align
  static ETextAlign initialTextAlign() { return ETextAlign::Start; }
  ETextAlign textAlign() const {
    return static_cast<ETextAlign>(m_inheritedData.m_textAlign);
  }
  void setTextAlign(ETextAlign v) {
    m_inheritedData.m_textAlign = static_cast<unsigned>(v);
  }

  // text-align-last
  static TextAlignLast initialTextAlignLast() { return TextAlignLastAuto; }
  TextAlignLast getTextAlignLast() const {
    return static_cast<TextAlignLast>(m_rareInheritedData->m_textAlignLast);
  }
  void setTextAlignLast(TextAlignLast v) {
    SET_VAR(m_rareInheritedData, m_textAlignLast, v);
  }

  // text-combine-upright (aka -webkit-text-combine, -epub-text-combine)
  static TextCombine initialTextCombine() { return TextCombineNone; }
  TextCombine getTextCombine() const {
    return static_cast<TextCombine>(m_rareInheritedData->m_textCombine);
  }
  void setTextCombine(TextCombine v) {
    SET_VAR(m_rareInheritedData, m_textCombine, v);
  }

  // text-indent
  static Length initialTextIndent() { return Length(Fixed); }
  static TextIndentLine initialTextIndentLine() { return TextIndentFirstLine; }
  static TextIndentType initialTextIndentType() { return TextIndentNormal; }
  const Length& textIndent() const { return m_rareInheritedData->indent; }
  TextIndentLine getTextIndentLine() const {
    return static_cast<TextIndentLine>(m_rareInheritedData->m_textIndentLine);
  }
  TextIndentType getTextIndentType() const {
    return static_cast<TextIndentType>(m_rareInheritedData->m_textIndentType);
  }
  void setTextIndent(const Length& v) {
    SET_VAR(m_rareInheritedData, indent, v);
  }
  void setTextIndentLine(TextIndentLine v) {
    SET_VAR(m_rareInheritedData, m_textIndentLine, v);
  }
  void setTextIndentType(TextIndentType v) {
    SET_VAR(m_rareInheritedData, m_textIndentType, v);
  }

  // text-justify
  static TextJustify initialTextJustify() { return TextJustifyAuto; }
  TextJustify getTextJustify() const {
    return static_cast<TextJustify>(m_rareInheritedData->m_textJustify);
  }
  void setTextJustify(TextJustify v) {
    SET_VAR(m_rareInheritedData, m_textJustify, v);
  }

  // text-orientation (aka -webkit-text-orientation, -epub-text-orientation)
  static TextOrientation initialTextOrientation() {
    return TextOrientationMixed;
  }
  TextOrientation getTextOrientation() const {
    return static_cast<TextOrientation>(m_rareInheritedData->m_textOrientation);
  }
  bool setTextOrientation(TextOrientation);

  // text-shadow
  static ShadowList* initialTextShadow() { return 0; }
  ShadowList* textShadow() const {
    return m_rareInheritedData->textShadow.get();
  }
  void setTextShadow(PassRefPtr<ShadowList>);

  // text-size-adjust (aka -webkit-text-size-adjust)
  static TextSizeAdjust initialTextSizeAdjust() {
    return TextSizeAdjust::adjustAuto();
  }
  TextSizeAdjust getTextSizeAdjust() const {
    return m_rareInheritedData->m_textSizeAdjust;
  }
  void setTextSizeAdjust(TextSizeAdjust sizeAdjust) {
    SET_VAR(m_rareInheritedData, m_textSizeAdjust, sizeAdjust);
  }

  // text-transform (aka -epub-text-transform)
  static ETextTransform initialTextTransform() { return TTNONE; }
  ETextTransform textTransform() const {
    return static_cast<ETextTransform>(m_inheritedData.m_textTransform);
  }
  void setTextTransform(ETextTransform v) {
    m_inheritedData.m_textTransform = v;
  }

  // white-space inherited
  static EWhiteSpace initialWhiteSpace() { return NORMAL; }
  EWhiteSpace whiteSpace() const {
    return static_cast<EWhiteSpace>(m_inheritedData.m_whiteSpace);
  }
  void setWhiteSpace(EWhiteSpace v) { m_inheritedData.m_whiteSpace = v; }

  // word-break inherited (aka -epub-word-break)
  static EWordBreak initialWordBreak() { return NormalWordBreak; }
  EWordBreak wordBreak() const {
    return static_cast<EWordBreak>(m_rareInheritedData->wordBreak);
  }
  void setWordBreak(EWordBreak b) {
    SET_VAR(m_rareInheritedData, wordBreak, b);
  }

  // -webkit-line-break
  static LineBreak initialLineBreak() { return LineBreakAuto; }
  LineBreak getLineBreak() const {
    return static_cast<LineBreak>(m_rareInheritedData->lineBreak);
  }
  void setLineBreak(LineBreak b) { SET_VAR(m_rareInheritedData, lineBreak, b); }

  // writing-mode (aka -webkit-writing-mode, -epub-writing-mode)
  static WritingMode initialWritingMode() { return TopToBottomWritingMode; }
  WritingMode getWritingMode() const {
    return static_cast<WritingMode>(m_inheritedData.m_writingMode);
  }
  bool setWritingMode(WritingMode v) {
    if (v == getWritingMode())
      return false;

    m_inheritedData.m_writingMode = v;
    return true;
  }

  // Text emphasis properties.
  static TextEmphasisFill initialTextEmphasisFill() {
    return TextEmphasisFillFilled;
  }
  static TextEmphasisMark initialTextEmphasisMark() {
    return TextEmphasisMarkNone;
  }
  static const AtomicString& initialTextEmphasisCustomMark() {
    return nullAtom;
  }
  TextEmphasisFill getTextEmphasisFill() const {
    return static_cast<TextEmphasisFill>(m_rareInheritedData->textEmphasisFill);
  }
  TextEmphasisMark getTextEmphasisMark() const;
  const AtomicString& textEmphasisCustomMark() const {
    return m_rareInheritedData->textEmphasisCustomMark;
  }
  const AtomicString& textEmphasisMarkString() const;
  void setTextEmphasisFill(TextEmphasisFill fill) {
    SET_VAR(m_rareInheritedData, textEmphasisFill, fill);
  }
  void setTextEmphasisMark(TextEmphasisMark mark) {
    SET_VAR(m_rareInheritedData, textEmphasisMark, mark);
  }
  void setTextEmphasisCustomMark(const AtomicString& mark) {
    SET_VAR(m_rareInheritedData, textEmphasisCustomMark, mark);
  }

  // -webkit-text-emphasis-color (aka -epub-text-emphasis-color)
  void setTextEmphasisColor(const StyleColor& c) {
    SET_VAR_WITH_SETTER(m_rareInheritedData, textEmphasisColor,
                        setTextEmphasisColor, c);
  }

  // -webkit-text-emphasis-position
  static TextEmphasisPosition initialTextEmphasisPosition() {
    return TextEmphasisPositionOver;
  }
  TextEmphasisPosition getTextEmphasisPosition() const {
    return static_cast<TextEmphasisPosition>(
        m_rareInheritedData->textEmphasisPosition);
  }
  void setTextEmphasisPosition(TextEmphasisPosition position) {
    SET_VAR(m_rareInheritedData, textEmphasisPosition, position);
  }

  // -webkit-box-direction
  static EBoxDirection initialBoxDirection() { return BNORMAL; }
  EBoxDirection boxDirection() const {
    return static_cast<EBoxDirection>(m_inheritedData.m_boxDirection);
  }
  void setBoxDirection(EBoxDirection d) { m_inheritedData.m_boxDirection = d; }

  // -webkit-highlight
  static const AtomicString& initialHighlight() { return nullAtom; }
  const AtomicString& highlight() const {
    return m_rareInheritedData->highlight;
  }
  void setHighlight(const AtomicString& h) {
    SET_VAR(m_rareInheritedData, highlight, h);
  }

  // -webkit-line-clamp
  static LineClampValue initialLineClamp() { return LineClampValue(); }
  const LineClampValue& lineClamp() const {
    return m_rareNonInheritedData->lineClamp;
  }
  void setLineClamp(LineClampValue c) {
    SET_VAR(m_rareNonInheritedData, lineClamp, c);
  }

  // -webkit-print-color-adjust
  static PrintColorAdjust initialPrintColorAdjust() {
    return PrintColorAdjustEconomy;
  }
  PrintColorAdjust getPrintColorAdjust() const {
    return static_cast<PrintColorAdjust>(m_inheritedData.m_printColorAdjust);
  }
  void setPrintColorAdjust(PrintColorAdjust value) {
    m_inheritedData.m_printColorAdjust = value;
  }

  // -webkit-rtl-ordering
  static Order initialRTLOrdering() { return LogicalOrder; }
  Order rtlOrdering() const {
    return static_cast<Order>(m_inheritedData.m_rtlOrdering);
  }
  void setRTLOrdering(Order o) { m_inheritedData.m_rtlOrdering = o; }

  // -webkit-ruby-position
  static RubyPosition initialRubyPosition() { return RubyPositionBefore; }
  RubyPosition getRubyPosition() const {
    return static_cast<RubyPosition>(m_rareInheritedData->m_rubyPosition);
  }
  void setRubyPosition(RubyPosition position) {
    SET_VAR(m_rareInheritedData, m_rubyPosition, position);
  }

  // -webkit-tap-highlight-color
  static Color initialTapHighlightColor();
  Color tapHighlightColor() const {
    return m_rareInheritedData->tapHighlightColor;
  }
  void setTapHighlightColor(const Color& c) {
    SET_VAR(m_rareInheritedData, tapHighlightColor, c);
  }

  // -webkit-text-fill-color
  void setTextFillColor(const StyleColor& c) {
    SET_VAR_WITH_SETTER(m_rareInheritedData, textFillColor, setTextFillColor,
                        c);
  }

  // -webkit-text-security
  static ETextSecurity initialTextSecurity() { return TSNONE; }
  ETextSecurity textSecurity() const {
    return static_cast<ETextSecurity>(m_rareInheritedData->textSecurity);
  }
  void setTextSecurity(ETextSecurity aTextSecurity) {
    SET_VAR(m_rareInheritedData, textSecurity, aTextSecurity);
  }

  // -webkit-text-stroke-color
  void setTextStrokeColor(const StyleColor& c) {
    SET_VAR_WITH_SETTER(m_rareInheritedData, textStrokeColor,
                        setTextStrokeColor, c);
  }

  // -webkit-text-stroke-width
  static float initialTextStrokeWidth() { return 0; }
  float textStrokeWidth() const { return m_rareInheritedData->textStrokeWidth; }
  void setTextStrokeWidth(float w) {
    SET_VAR(m_rareInheritedData, textStrokeWidth, w);
  }

  // -webkit-user-drag
  static EUserDrag initialUserDrag() { return DRAG_AUTO; }
  EUserDrag userDrag() const {
    return static_cast<EUserDrag>(m_rareNonInheritedData->userDrag);
  }
  void setUserDrag(EUserDrag d) {
    SET_VAR(m_rareNonInheritedData, userDrag, d);
  }

  // -webkit-user-modify
  static EUserModify initialUserModify() { return READ_ONLY; }
  EUserModify userModify() const {
    return static_cast<EUserModify>(m_rareInheritedData->userModify);
  }
  void setUserModify(EUserModify u) {
    SET_VAR(m_rareInheritedData, userModify, u);
  }

  // -webkit-user-select
  static EUserSelect initialUserSelect() { return SELECT_TEXT; }
  EUserSelect userSelect() const {
    return static_cast<EUserSelect>(m_rareInheritedData->userSelect);
  }
  void setUserSelect(EUserSelect s) {
    SET_VAR(m_rareInheritedData, userSelect, s);
  }

<<<<<<< HEAD
  static ERubberbandable initialRubberbandable() { return RUBBERBANDABLE_TEXT; }
  ERubberbandable rubberbandable() const {
    return static_cast<ERubberbandable>(m_rareInheritedData->rubberbandable);
  }

  void setRubberbandable(ERubberbandable r) {
    SET_VAR(m_rareInheritedData, rubberbandable, r);
=======
  // -bb-lcd-background-color
  static LcdBackgroundColorSource initialLcdBackgroundColorSource() {
    return LcdBackgroundColorSourceNone;
  }
  LcdBackgroundColorSource lcdBackgroundColorSource() const {
    return static_cast<LcdBackgroundColorSource>(
      m_rareInheritedData->lcdBackgroundColorSource);
  }
  void setLcdBackgroundColorSource(LcdBackgroundColorSource source) {
    SET_VAR(m_rareInheritedData, lcdBackgroundColorSource, source);
  }

  static Color initialLcdBackgroundColor() { return Color::transparent; }
  Color lcdBackgroundColor() const {
    return m_rareInheritedData->lcdBackgroundColor;
  }
  void setLcdBackgroundColor(const Color& c) {
    SET_VAR(m_rareInheritedData, lcdBackgroundColor, c);
>>>>>>> 44f80cc2
  }

  // Font properties.
  const Font& font() const;
  void setFont(const Font&);
  const FontDescription& getFontDescription() const;
  bool setFontDescription(const FontDescription&);
  bool hasIdenticalAscentDescentAndLineGap(const ComputedStyle& other) const;

  // font-size
  int fontSize() const;
  float specifiedFontSize() const;
  float computedFontSize() const;

  // font-size-adjust
  float fontSizeAdjust() const;
  bool hasFontSizeAdjust() const;

  // font-weight
  FontWeight fontWeight() const;

  // font-stretch
  FontStretch fontStretch() const;

  // -webkit-locale
  const AtomicString& locale() const {
    return LayoutLocale::localeString(getFontDescription().locale());
  }

  // FIXME: Remove letter-spacing/word-spacing and replace them with respective
  // FontBuilder calls.  letter-spacing
  static float initialLetterWordSpacing() { return 0.0f; }
  float letterSpacing() const;
  void setLetterSpacing(float);

  // word-spacing
  float wordSpacing() const;
  void setWordSpacing(float);

  // SVG properties.
  const SVGComputedStyle& svgStyle() const { return *m_svgStyle.get(); }
  SVGComputedStyle& accessSVGStyle() { return *m_svgStyle.access(); }

  // baseline-shift
  EBaselineShift baselineShift() const { return svgStyle().baselineShift(); }
  const Length& baselineShiftValue() const {
    return svgStyle().baselineShiftValue();
  }
  void setBaselineShiftValue(const Length& value) {
    SVGComputedStyle& svgStyle = accessSVGStyle();
    svgStyle.setBaselineShift(BS_LENGTH);
    svgStyle.setBaselineShiftValue(value);
  }

  // cx
  void setCx(const Length& cx) { accessSVGStyle().setCx(cx); }

  // cy
  void setCy(const Length& cy) { accessSVGStyle().setCy(cy); }

  // d
  void setD(PassRefPtr<StylePath> d) { accessSVGStyle().setD(std::move(d)); }

  // x
  void setX(const Length& x) { accessSVGStyle().setX(x); }

  // y
  void setY(const Length& y) { accessSVGStyle().setY(y); }

  // r
  void setR(const Length& r) { accessSVGStyle().setR(r); }

  // rx
  void setRx(const Length& rx) { accessSVGStyle().setRx(rx); }

  // ry
  void setRy(const Length& ry) { accessSVGStyle().setRy(ry); }

  // fill-opacity
  float fillOpacity() const { return svgStyle().fillOpacity(); }
  void setFillOpacity(float f) { accessSVGStyle().setFillOpacity(f); }

  // Fill utiltiy functions.
  const SVGPaintType& fillPaintType() const {
    return svgStyle().fillPaintType();
  }
  Color fillPaintColor() const { return svgStyle().fillPaintColor(); }

  // stop-color
  void setStopColor(const Color& c) { accessSVGStyle().setStopColor(c); }

  // flood-color
  void setFloodColor(const Color& c) { accessSVGStyle().setFloodColor(c); }

  // lighting-color
  void setLightingColor(const Color& c) {
    accessSVGStyle().setLightingColor(c);
  }

  // flood-opacity
  float floodOpacity() const { return svgStyle().floodOpacity(); }
  void setFloodOpacity(float f) { accessSVGStyle().setFloodOpacity(f); }

  // stop-opacity
  float stopOpacity() const { return svgStyle().stopOpacity(); }
  void setStopOpacity(float f) { accessSVGStyle().setStopOpacity(f); }

  // stroke
  const SVGPaintType& strokePaintType() const {
    return svgStyle().strokePaintType();
  }
  Color strokePaintColor() const { return svgStyle().strokePaintColor(); }

  // stroke-dasharray
  SVGDashArray* strokeDashArray() const { return svgStyle().strokeDashArray(); }
  void setStrokeDashArray(PassRefPtr<SVGDashArray> array) {
    accessSVGStyle().setStrokeDashArray(std::move(array));
  }

  // stroke-dashoffset
  const Length& strokeDashOffset() const {
    return svgStyle().strokeDashOffset();
  }
  void setStrokeDashOffset(const Length& d) {
    accessSVGStyle().setStrokeDashOffset(d);
  }

  // stroke-miterlimit
  float strokeMiterLimit() const { return svgStyle().strokeMiterLimit(); }
  void setStrokeMiterLimit(float f) { accessSVGStyle().setStrokeMiterLimit(f); }

  // stroke-opacity
  float strokeOpacity() const { return svgStyle().strokeOpacity(); }
  void setStrokeOpacity(float f) { accessSVGStyle().setStrokeOpacity(f); }

  // stroke-width
  const UnzoomedLength& strokeWidth() const { return svgStyle().strokeWidth(); }
  void setStrokeWidth(const UnzoomedLength& w) {
    accessSVGStyle().setStrokeWidth(w);
  }

  // Comparison operators
  bool operator==(const ComputedStyle& other) const;
  bool operator!=(const ComputedStyle& other) const {
    return !(*this == other);
  }

  bool inheritedEqual(const ComputedStyle&) const;
  bool nonInheritedEqual(const ComputedStyle&) const;
  inline bool independentInheritedEqual(const ComputedStyle&) const;
  inline bool nonIndependentInheritedEqual(const ComputedStyle&) const;
  bool loadingCustomFontsEqual(const ComputedStyle&) const;
  bool inheritedDataShared(const ComputedStyle&) const;

  bool hasChildDependentFlags() const {
    return emptyState() || hasExplicitlyInheritedProperties();
  }
  void copyChildDependentFlagsFrom(const ComputedStyle&);

  // Counters.
  const CounterDirectiveMap* counterDirectives() const;
  CounterDirectiveMap& accessCounterDirectives();
  const CounterDirectives getCounterDirectives(
      const AtomicString& identifier) const;
  void clearIncrementDirectives();
  void clearResetDirectives();

  // Variables.
  static StyleInheritedVariables* initialInheritedVariables() {
    return nullptr;
  }
  static StyleNonInheritedVariables* initialNonInheritedVariables() {
    return nullptr;
  }

  StyleInheritedVariables* inheritedVariables() const;
  StyleNonInheritedVariables* nonInheritedVariables() const;

  void setUnresolvedInheritedVariable(const AtomicString&,
                                      PassRefPtr<CSSVariableData>);
  void setUnresolvedNonInheritedVariable(const AtomicString&,
                                         PassRefPtr<CSSVariableData>);

  void setResolvedUnregisteredVariable(const AtomicString&,
                                       PassRefPtr<CSSVariableData>);
  void setResolvedInheritedVariable(const AtomicString&,
                                    PassRefPtr<CSSVariableData>,
                                    const CSSValue*);
  void setResolvedNonInheritedVariable(const AtomicString&,
                                       PassRefPtr<CSSVariableData>,
                                       const CSSValue*);

  void removeInheritedVariable(const AtomicString&);
  void removeNonInheritedVariable(const AtomicString&);

  // Handles both inherited and non-inherited variables
  CSSVariableData* getVariable(const AtomicString&) const;

  void setHasVariableReferenceFromNonInheritedProperty() {
    m_nonInheritedData.m_variableReference = true;
  }
  bool hasVariableReferenceFromNonInheritedProperty() const {
    return m_nonInheritedData.m_variableReference;
  }

  // Animations.
  CSSAnimationData& accessAnimations();
  const CSSAnimationData* animations() const {
    return m_rareNonInheritedData->m_animations.get();
  }

  // Transitions.
  const CSSTransitionData* transitions() const {
    return m_rareNonInheritedData->m_transitions.get();
  }
  CSSTransitionData& accessTransitions();

  // Callback selectors.
  const Vector<String>& callbackSelectors() const {
    return m_rareNonInheritedData->m_callbackSelectors;
  }
  void addCallbackSelector(const String& selector);

  // Non-property flags.
  bool hasViewportUnits() const {
    return m_nonInheritedData.m_hasViewportUnits;
  }
  void setHasViewportUnits(bool hasViewportUnits = true) const {
    m_nonInheritedData.m_hasViewportUnits = hasViewportUnits;
  }

  bool hasRemUnits() const { return m_nonInheritedData.m_hasRemUnits; }
  void setHasRemUnits() const { m_nonInheritedData.m_hasRemUnits = true; }

  bool affectedByFocus() const { return m_nonInheritedData.m_affectedByFocus; }
  void setAffectedByFocus() { m_nonInheritedData.m_affectedByFocus = true; }

  bool affectedByHover() const { return m_nonInheritedData.m_affectedByHover; }
  void setAffectedByHover() { m_nonInheritedData.m_affectedByHover = true; }

  bool affectedByActive() const {
    return m_nonInheritedData.m_affectedByActive;
  }
  void setAffectedByActive() { m_nonInheritedData.m_affectedByActive = true; }

  bool affectedByDrag() const { return m_nonInheritedData.m_affectedByDrag; }
  void setAffectedByDrag() { m_nonInheritedData.m_affectedByDrag = true; }

  bool emptyState() const { return m_nonInheritedData.m_emptyState; }
  void setEmptyState(bool b) {
    setUnique();
    m_nonInheritedData.m_emptyState = b;
  }

  bool hasInlineTransform() const {
    return m_rareNonInheritedData->m_hasInlineTransform;
  }
  void setHasInlineTransform(bool b) {
    SET_VAR(m_rareNonInheritedData, m_hasInlineTransform, b);
  }

  bool hasCompositorProxy() const {
    return m_rareNonInheritedData->m_hasCompositorProxy;
  }
  void setHasCompositorProxy(bool b) {
    SET_VAR(m_rareNonInheritedData, m_hasCompositorProxy, b);
  }

  bool isLink() const { return m_nonInheritedData.m_isLink; }
  void setIsLink(bool b) { m_nonInheritedData.m_isLink = b; }

  EInsideLink insideLink() const {
    return static_cast<EInsideLink>(m_inheritedData.m_insideLink);
  }
  void setInsideLink(EInsideLink insideLink) {
    m_inheritedData.m_insideLink = insideLink;
  }

  bool hasExplicitlyInheritedProperties() const {
    return m_nonInheritedData.m_explicitInheritance;
  }
  void setHasExplicitlyInheritedProperties() {
    m_nonInheritedData.m_explicitInheritance = true;
  }

  bool requiresAcceleratedCompositingForExternalReasons(bool b) {
    return m_rareNonInheritedData
        ->m_requiresAcceleratedCompositingForExternalReasons;
  }
  void setRequiresAcceleratedCompositingForExternalReasons(bool b) {
    SET_VAR(m_rareNonInheritedData,
            m_requiresAcceleratedCompositingForExternalReasons, b);
  }

  bool hasAuthorBackground() const {
    return m_rareNonInheritedData->m_hasAuthorBackground;
  };
  void setHasAuthorBackground(bool authorBackground) {
    SET_VAR(m_rareNonInheritedData, m_hasAuthorBackground, authorBackground);
  }

  bool hasAuthorBorder() const {
    return m_rareNonInheritedData->m_hasAuthorBorder;
  };
  void setHasAuthorBorder(bool authorBorder) {
    SET_VAR(m_rareNonInheritedData, m_hasAuthorBorder, authorBorder);
  }

  // A stacking context is painted atomically and defines a stacking order,
  // whereas a containing stacking context defines in which order the stacking
  // contexts below are painted.
  // See CSS 2.1, Appendix E (https://www.w3.org/TR/CSS21/zindex.html) for more
  // details.
  bool isStackingContext() const {
    return m_rareNonInheritedData->m_isStackingContext;
  }
  void setIsStackingContext(bool b) {
    SET_VAR(m_rareNonInheritedData, m_isStackingContext, b);
  }

  // A unique style is one that has matches something that makes it impossible
  // to share.
  bool unique() const { return m_nonInheritedData.m_unique; }
  void setUnique() { m_nonInheritedData.m_unique = true; }

  float textAutosizingMultiplier() const {
    return m_styleInheritedData->textAutosizingMultiplier;
  }
  void setTextAutosizingMultiplier(float);

  bool selfOrAncestorHasDirAutoAttribute() const {
    return m_rareInheritedData->m_selfOrAncestorHasDirAutoAttribute;
  }
  void setSelfOrAncestorHasDirAutoAttribute(bool v) {
    SET_VAR(m_rareInheritedData, m_selfOrAncestorHasDirAutoAttribute, v);
  }

  // Animation flags.
  bool hasCurrentOpacityAnimation() const {
    return m_rareNonInheritedData->m_hasCurrentOpacityAnimation;
  }
  void setHasCurrentOpacityAnimation(bool b = true) {
    SET_VAR(m_rareNonInheritedData, m_hasCurrentOpacityAnimation, b);
  }

  bool hasCurrentTransformAnimation() const {
    return m_rareNonInheritedData->m_hasCurrentTransformAnimation;
  }
  void setHasCurrentTransformAnimation(bool b = true) {
    SET_VAR(m_rareNonInheritedData, m_hasCurrentTransformAnimation, b);
  }

  bool hasCurrentFilterAnimation() const {
    return m_rareNonInheritedData->m_hasCurrentFilterAnimation;
  }
  void setHasCurrentFilterAnimation(bool b = true) {
    SET_VAR(m_rareNonInheritedData, m_hasCurrentFilterAnimation, b);
  }

  bool hasCurrentBackdropFilterAnimation() const {
    return m_rareNonInheritedData->m_hasCurrentBackdropFilterAnimation;
  }
  void setHasCurrentBackdropFilterAnimation(bool b = true) {
    SET_VAR(m_rareNonInheritedData, m_hasCurrentBackdropFilterAnimation, b);
  }

  bool isRunningOpacityAnimationOnCompositor() const {
    return m_rareNonInheritedData->m_runningOpacityAnimationOnCompositor;
  }
  void setIsRunningOpacityAnimationOnCompositor(bool b = true) {
    SET_VAR(m_rareNonInheritedData, m_runningOpacityAnimationOnCompositor, b);
  }

  bool isRunningTransformAnimationOnCompositor() const {
    return m_rareNonInheritedData->m_runningTransformAnimationOnCompositor;
  }
  void setIsRunningTransformAnimationOnCompositor(bool b = true) {
    SET_VAR(m_rareNonInheritedData, m_runningTransformAnimationOnCompositor, b);
  }

  bool isRunningFilterAnimationOnCompositor() const {
    return m_rareNonInheritedData->m_runningFilterAnimationOnCompositor;
  }
  void setIsRunningFilterAnimationOnCompositor(bool b = true) {
    SET_VAR(m_rareNonInheritedData, m_runningFilterAnimationOnCompositor, b);
  }

  bool isRunningBackdropFilterAnimationOnCompositor() const {
    return m_rareNonInheritedData->m_runningBackdropFilterAnimationOnCompositor;
  }
  void setIsRunningBackdropFilterAnimationOnCompositor(bool b = true) {
    SET_VAR(m_rareNonInheritedData,
            m_runningBackdropFilterAnimationOnCompositor, b);
  }

  // Column utility functions.
  void clearMultiCol();
  bool specifiesColumns() const {
    return !hasAutoColumnCount() || !hasAutoColumnWidth();
  }
  bool columnRuleIsTransparent() const {
    return m_rareNonInheritedData->m_multiCol->m_rule.isTransparent();
  }
  bool columnRuleEquivalent(const ComputedStyle* otherStyle) const;
  void inheritColumnPropertiesFrom(const ComputedStyle& parent) {
    m_rareNonInheritedData.access()->m_multiCol =
        parent.m_rareNonInheritedData->m_multiCol;
  }

  // Flex utility functions.
  bool isColumnFlexDirection() const {
    return flexDirection() == FlowColumn ||
           flexDirection() == FlowColumnReverse;
  }
  bool isReverseFlexDirection() const {
    return flexDirection() == FlowRowReverse ||
           flexDirection() == FlowColumnReverse;
  }
  bool hasBoxReflect() const { return boxReflect(); }
  bool reflectionDataEquivalent(const ComputedStyle* otherStyle) const {
    return m_rareNonInheritedData->reflectionDataEquivalent(
        *otherStyle->m_rareNonInheritedData);
  }

  // Mask utility functions.
  bool hasMask() const {
    return m_rareNonInheritedData->m_mask.hasImage() ||
           m_rareNonInheritedData->m_maskBoxImage.hasImage();
  }
  StyleImage* maskImage() const {
    return m_rareNonInheritedData->m_mask.image();
  }
  FillLayer& accessMaskLayers() {
    return m_rareNonInheritedData.access()->m_mask;
  }
  const FillLayer& maskLayers() const { return m_rareNonInheritedData->m_mask; }
  const NinePieceImage& maskBoxImage() const {
    return m_rareNonInheritedData->m_maskBoxImage;
  }
  bool maskBoxImageSlicesFill() const {
    return m_rareNonInheritedData->m_maskBoxImage.fill();
  }
  void adjustMaskLayers() {
    if (maskLayers().next()) {
      accessMaskLayers().cullEmptyLayers();
      accessMaskLayers().fillUnsetProperties();
    }
  }
  void setMaskBoxImage(const NinePieceImage& b) {
    SET_VAR(m_rareNonInheritedData, m_maskBoxImage, b);
  }
  void setMaskBoxImageSlicesFill(bool fill) {
    m_rareNonInheritedData.access()->m_maskBoxImage.setFill(fill);
  }

  // Text-combine utility functions.
  bool hasTextCombine() const { return getTextCombine() != TextCombineNone; }

  // Grid utility functions.
  const Vector<GridTrackSize>& gridAutoRepeatColumns() const {
    return m_rareNonInheritedData->m_grid->m_gridAutoRepeatColumns;
  }
  const Vector<GridTrackSize>& gridAutoRepeatRows() const {
    return m_rareNonInheritedData->m_grid->m_gridAutoRepeatRows;
  }
  size_t gridAutoRepeatColumnsInsertionPoint() const {
    return m_rareNonInheritedData->m_grid->m_autoRepeatColumnsInsertionPoint;
  }
  size_t gridAutoRepeatRowsInsertionPoint() const {
    return m_rareNonInheritedData->m_grid->m_autoRepeatRowsInsertionPoint;
  }
  AutoRepeatType gridAutoRepeatColumnsType() const {
    return m_rareNonInheritedData->m_grid->m_autoRepeatColumnsType;
  }
  AutoRepeatType gridAutoRepeatRowsType() const {
    return m_rareNonInheritedData->m_grid->m_autoRepeatRowsType;
  }
  const NamedGridLinesMap& namedGridColumnLines() const {
    return m_rareNonInheritedData->m_grid->m_namedGridColumnLines;
  }
  const NamedGridLinesMap& namedGridRowLines() const {
    return m_rareNonInheritedData->m_grid->m_namedGridRowLines;
  }
  const OrderedNamedGridLines& orderedNamedGridColumnLines() const {
    return m_rareNonInheritedData->m_grid->m_orderedNamedGridColumnLines;
  }
  const OrderedNamedGridLines& orderedNamedGridRowLines() const {
    return m_rareNonInheritedData->m_grid->m_orderedNamedGridRowLines;
  }
  const NamedGridLinesMap& autoRepeatNamedGridColumnLines() const {
    return m_rareNonInheritedData->m_grid->m_autoRepeatNamedGridColumnLines;
  }
  const NamedGridLinesMap& autoRepeatNamedGridRowLines() const {
    return m_rareNonInheritedData->m_grid->m_autoRepeatNamedGridRowLines;
  }
  const OrderedNamedGridLines& autoRepeatOrderedNamedGridColumnLines() const {
    return m_rareNonInheritedData->m_grid
        ->m_autoRepeatOrderedNamedGridColumnLines;
  }
  const OrderedNamedGridLines& autoRepeatOrderedNamedGridRowLines() const {
    return m_rareNonInheritedData->m_grid->m_autoRepeatOrderedNamedGridRowLines;
  }
  const NamedGridAreaMap& namedGridArea() const {
    return m_rareNonInheritedData->m_grid->m_namedGridArea;
  }
  size_t namedGridAreaRowCount() const {
    return m_rareNonInheritedData->m_grid->m_namedGridAreaRowCount;
  }
  size_t namedGridAreaColumnCount() const {
    return m_rareNonInheritedData->m_grid->m_namedGridAreaColumnCount;
  }
  GridAutoFlow getGridAutoFlow() const {
    return static_cast<GridAutoFlow>(
        m_rareNonInheritedData->m_grid->m_gridAutoFlow);
  }
  bool isGridAutoFlowDirectionRow() const {
    return (m_rareNonInheritedData->m_grid->m_gridAutoFlow &
            InternalAutoFlowDirectionRow) == InternalAutoFlowDirectionRow;
  }
  bool isGridAutoFlowDirectionColumn() const {
    return (m_rareNonInheritedData->m_grid->m_gridAutoFlow &
            InternalAutoFlowDirectionColumn) == InternalAutoFlowDirectionColumn;
  }
  bool isGridAutoFlowAlgorithmSparse() const {
    return (m_rareNonInheritedData->m_grid->m_gridAutoFlow &
            InternalAutoFlowAlgorithmSparse) == InternalAutoFlowAlgorithmSparse;
  }
  bool isGridAutoFlowAlgorithmDense() const {
    return (m_rareNonInheritedData->m_grid->m_gridAutoFlow &
            InternalAutoFlowAlgorithmDense) == InternalAutoFlowAlgorithmDense;
  }
  void setGridAutoRepeatColumns(const Vector<GridTrackSize>& trackSizes) {
    SET_NESTED_VAR(m_rareNonInheritedData, m_grid, m_gridAutoRepeatColumns,
                   trackSizes);
  }
  void setGridAutoRepeatRows(const Vector<GridTrackSize>& trackSizes) {
    SET_NESTED_VAR(m_rareNonInheritedData, m_grid, m_gridAutoRepeatRows,
                   trackSizes);
  }
  void setGridAutoRepeatColumnsInsertionPoint(const size_t insertionPoint) {
    SET_NESTED_VAR(m_rareNonInheritedData, m_grid,
                   m_autoRepeatColumnsInsertionPoint, insertionPoint);
  }
  void setGridAutoRepeatRowsInsertionPoint(const size_t insertionPoint) {
    SET_NESTED_VAR(m_rareNonInheritedData, m_grid,
                   m_autoRepeatRowsInsertionPoint, insertionPoint);
  }
  void setGridAutoRepeatColumnsType(const AutoRepeatType autoRepeatType) {
    SET_NESTED_VAR(m_rareNonInheritedData, m_grid, m_autoRepeatColumnsType,
                   autoRepeatType);
  }
  void setGridAutoRepeatRowsType(const AutoRepeatType autoRepeatType) {
    SET_NESTED_VAR(m_rareNonInheritedData, m_grid, m_autoRepeatRowsType,
                   autoRepeatType);
  }
  void setNamedGridColumnLines(const NamedGridLinesMap& namedGridColumnLines) {
    SET_NESTED_VAR(m_rareNonInheritedData, m_grid, m_namedGridColumnLines,
                   namedGridColumnLines);
  }
  void setNamedGridRowLines(const NamedGridLinesMap& namedGridRowLines) {
    SET_NESTED_VAR(m_rareNonInheritedData, m_grid, m_namedGridRowLines,
                   namedGridRowLines);
  }
  void setOrderedNamedGridColumnLines(
      const OrderedNamedGridLines& orderedNamedGridColumnLines) {
    SET_NESTED_VAR(m_rareNonInheritedData, m_grid,
                   m_orderedNamedGridColumnLines, orderedNamedGridColumnLines);
  }
  void setOrderedNamedGridRowLines(
      const OrderedNamedGridLines& orderedNamedGridRowLines) {
    SET_NESTED_VAR(m_rareNonInheritedData, m_grid, m_orderedNamedGridRowLines,
                   orderedNamedGridRowLines);
  }
  void setAutoRepeatNamedGridColumnLines(
      const NamedGridLinesMap& namedGridColumnLines) {
    SET_NESTED_VAR(m_rareNonInheritedData, m_grid,
                   m_autoRepeatNamedGridColumnLines, namedGridColumnLines);
  }
  void setAutoRepeatNamedGridRowLines(
      const NamedGridLinesMap& namedGridRowLines) {
    SET_NESTED_VAR(m_rareNonInheritedData, m_grid,
                   m_autoRepeatNamedGridRowLines, namedGridRowLines);
  }
  void setAutoRepeatOrderedNamedGridColumnLines(
      const OrderedNamedGridLines& orderedNamedGridColumnLines) {
    SET_NESTED_VAR(m_rareNonInheritedData, m_grid,
                   m_autoRepeatOrderedNamedGridColumnLines,
                   orderedNamedGridColumnLines);
  }
  void setAutoRepeatOrderedNamedGridRowLines(
      const OrderedNamedGridLines& orderedNamedGridRowLines) {
    SET_NESTED_VAR(m_rareNonInheritedData, m_grid,
                   m_autoRepeatOrderedNamedGridRowLines,
                   orderedNamedGridRowLines);
  }
  void setNamedGridArea(const NamedGridAreaMap& namedGridArea) {
    SET_NESTED_VAR(m_rareNonInheritedData, m_grid, m_namedGridArea,
                   namedGridArea);
  }
  void setNamedGridAreaRowCount(size_t rowCount) {
    SET_NESTED_VAR(m_rareNonInheritedData, m_grid, m_namedGridAreaRowCount,
                   rowCount);
  }
  void setNamedGridAreaColumnCount(size_t columnCount) {
    SET_NESTED_VAR(m_rareNonInheritedData, m_grid, m_namedGridAreaColumnCount,
                   columnCount);
  }

  // align-content utility functions.
  ContentPosition alignContentPosition() const {
    return m_rareNonInheritedData->m_alignContent.position();
  }
  ContentDistributionType alignContentDistribution() const {
    return m_rareNonInheritedData->m_alignContent.distribution();
  }
  OverflowAlignment alignContentOverflowAlignment() const {
    return m_rareNonInheritedData->m_alignContent.overflow();
  }
  void setAlignContentPosition(ContentPosition position) {
    m_rareNonInheritedData.access()->m_alignContent.setPosition(position);
  }
  void setAlignContentDistribution(ContentDistributionType distribution) {
    m_rareNonInheritedData.access()->m_alignContent.setDistribution(
        distribution);
  }
  void setAlignContentOverflow(OverflowAlignment overflow) {
    m_rareNonInheritedData.access()->m_alignContent.setOverflow(overflow);
  }

  // justify-content utility functions.
  ContentPosition justifyContentPosition() const {
    return m_rareNonInheritedData->m_justifyContent.position();
  }
  ContentDistributionType justifyContentDistribution() const {
    return m_rareNonInheritedData->m_justifyContent.distribution();
  }
  OverflowAlignment justifyContentOverflowAlignment() const {
    return m_rareNonInheritedData->m_justifyContent.overflow();
  }
  void setJustifyContentPosition(ContentPosition position) {
    m_rareNonInheritedData.access()->m_justifyContent.setPosition(position);
  }
  void setJustifyContentDistribution(ContentDistributionType distribution) {
    m_rareNonInheritedData.access()->m_justifyContent.setDistribution(
        distribution);
  }
  void setJustifyContentOverflow(OverflowAlignment overflow) {
    m_rareNonInheritedData.access()->m_justifyContent.setOverflow(overflow);
  }

  // align-items utility functions.
  ItemPosition alignItemsPosition() const {
    return m_rareNonInheritedData->m_alignItems.position();
  }
  OverflowAlignment alignItemsOverflowAlignment() const {
    return m_rareNonInheritedData->m_alignItems.overflow();
  }
  void setAlignItemsPosition(ItemPosition position) {
    m_rareNonInheritedData.access()->m_alignItems.setPosition(position);
  }
  void setAlignItemsOverflow(OverflowAlignment overflow) {
    m_rareNonInheritedData.access()->m_alignItems.setOverflow(overflow);
  }

  // justify-items utility functions.
  ItemPosition justifyItemsPosition() const {
    return m_rareNonInheritedData->m_justifyItems.position();
  }
  OverflowAlignment justifyItemsOverflowAlignment() const {
    return m_rareNonInheritedData->m_justifyItems.overflow();
  }
  ItemPositionType justifyItemsPositionType() const {
    return m_rareNonInheritedData->m_justifyItems.positionType();
  }
  void setJustifyItemsPosition(ItemPosition position) {
    m_rareNonInheritedData.access()->m_justifyItems.setPosition(position);
  }
  void setJustifyItemsOverflow(OverflowAlignment overflow) {
    m_rareNonInheritedData.access()->m_justifyItems.setOverflow(overflow);
  }
  void setJustifyItemsPositionType(ItemPositionType positionType) {
    m_rareNonInheritedData.access()->m_justifyItems.setPositionType(
        positionType);
  }

  // align-self utility functions.
  ItemPosition alignSelfPosition() const {
    return m_rareNonInheritedData->m_alignSelf.position();
  }
  OverflowAlignment alignSelfOverflowAlignment() const {
    return m_rareNonInheritedData->m_alignSelf.overflow();
  }
  void setAlignSelfPosition(ItemPosition position) {
    m_rareNonInheritedData.access()->m_alignSelf.setPosition(position);
  }
  void setAlignSelfOverflow(OverflowAlignment overflow) {
    m_rareNonInheritedData.access()->m_alignSelf.setOverflow(overflow);
  }

  // justify-self utility functions.
  ItemPosition justifySelfPosition() const {
    return m_rareNonInheritedData->m_justifySelf.position();
  }
  OverflowAlignment justifySelfOverflowAlignment() const {
    return m_rareNonInheritedData->m_justifySelf.overflow();
  }
  void setJustifySelfPosition(ItemPosition position) {
    m_rareNonInheritedData.access()->m_justifySelf.setPosition(position);
  }
  void setJustifySelfOverflow(OverflowAlignment overflow) {
    m_rareNonInheritedData.access()->m_justifySelf.setOverflow(overflow);
  }

  // Writing mode utility functions.
  bool isHorizontalWritingMode() const {
    return blink::isHorizontalWritingMode(getWritingMode());
  }
  bool isFlippedLinesWritingMode() const {
    return blink::isFlippedLinesWritingMode(getWritingMode());
  }
  bool isFlippedBlocksWritingMode() const {
    return blink::isFlippedBlocksWritingMode(getWritingMode());
  }

  // Will-change utility functions.
  bool hasWillChangeCompositingHint() const;
  bool hasWillChangeOpacityHint() const {
    return willChangeProperties().contains(CSSPropertyOpacity);
  }
  bool hasWillChangeTransformHint() const;

  // Hyphen utility functions.
  Hyphenation* getHyphenation() const;
  const AtomicString& hyphenString() const;

  // Line-height utility functions.
  const Length& specifiedLineHeight() const;
  int computedLineHeight() const;

  // Width/height utility functions.
  const Length& logicalWidth() const {
    return isHorizontalWritingMode() ? width() : height();
  }
  const Length& logicalHeight() const {
    return isHorizontalWritingMode() ? height() : width();
  }
  void setLogicalWidth(const Length& v) {
    if (isHorizontalWritingMode()) {
      SET_VAR(m_box, m_width, v);
    } else {
      SET_VAR(m_box, m_height, v);
    }
  }

  void setLogicalHeight(const Length& v) {
    if (isHorizontalWritingMode()) {
      SET_VAR(m_box, m_height, v);
    } else {
      SET_VAR(m_box, m_width, v);
    }
  }
  const Length& logicalMaxWidth() const {
    return isHorizontalWritingMode() ? maxWidth() : maxHeight();
  }
  const Length& logicalMaxHeight() const {
    return isHorizontalWritingMode() ? maxHeight() : maxWidth();
  }
  const Length& logicalMinWidth() const {
    return isHorizontalWritingMode() ? minWidth() : minHeight();
  }
  const Length& logicalMinHeight() const {
    return isHorizontalWritingMode() ? minHeight() : minWidth();
  }

  // Margin utility functions.
  bool hasMargin() const { return m_surround->margin.nonZero(); }
  bool hasMarginBeforeQuirk() const { return marginBefore().quirk(); }
  bool hasMarginAfterQuirk() const { return marginAfter().quirk(); }
  const Length& marginBefore() const {
    return m_surround->margin.before(getWritingMode());
  }
  const Length& marginAfter() const {
    return m_surround->margin.after(getWritingMode());
  }
  const Length& marginStart() const {
    return m_surround->margin.start(getWritingMode(), direction());
  }
  const Length& marginEnd() const {
    return m_surround->margin.end(getWritingMode(), direction());
  }
  const Length& marginOver() const {
    return m_surround->margin.over(getWritingMode());
  }
  const Length& marginUnder() const {
    return m_surround->margin.under(getWritingMode());
  }
  const Length& marginStartUsing(const ComputedStyle* otherStyle) const {
    return m_surround->margin.start(otherStyle->getWritingMode(),
                                    otherStyle->direction());
  }
  const Length& marginEndUsing(const ComputedStyle* otherStyle) const {
    return m_surround->margin.end(otherStyle->getWritingMode(),
                                  otherStyle->direction());
  }
  const Length& marginBeforeUsing(const ComputedStyle* otherStyle) const {
    return m_surround->margin.before(otherStyle->getWritingMode());
  }
  const Length& marginAfterUsing(const ComputedStyle* otherStyle) const {
    return m_surround->margin.after(otherStyle->getWritingMode());
  }
  void setMarginStart(const Length&);
  void setMarginEnd(const Length&);

  // Padding utility functions.
  const LengthBox& paddingBox() const { return m_surround->padding; }
  const Length& paddingBefore() const {
    return m_surround->padding.before(getWritingMode());
  }
  const Length& paddingAfter() const {
    return m_surround->padding.after(getWritingMode());
  }
  const Length& paddingStart() const {
    return m_surround->padding.start(getWritingMode(), direction());
  }
  const Length& paddingEnd() const {
    return m_surround->padding.end(getWritingMode(), direction());
  }
  const Length& paddingOver() const {
    return m_surround->padding.over(getWritingMode());
  }
  const Length& paddingUnder() const {
    return m_surround->padding.under(getWritingMode());
  }
  bool hasPadding() const { return m_surround->padding.nonZero(); }
  void resetPadding() { SET_VAR(m_surround, padding, LengthBox(Fixed)); }
  void setPaddingBox(const LengthBox& b) { SET_VAR(m_surround, padding, b); }

  // Border utility functions
  LayoutRectOutsets imageOutsets(const NinePieceImage&) const;
  bool hasBorderImageOutsets() const {
    return borderImage().hasImage() && borderImage().outset().nonZero();
  }
  LayoutRectOutsets borderImageOutsets() const {
    return imageOutsets(borderImage());
  }
  bool borderImageSlicesFill() const {
    return m_surround->border.image().fill();
  }

  void setBorderImageSlicesFill(bool);
  const BorderData& border() const { return m_surround->border; }
  const BorderValue& borderLeft() const { return m_surround->border.left(); }
  const BorderValue& borderRight() const { return m_surround->border.right(); }
  const BorderValue& borderTop() const { return m_surround->border.top(); }
  const BorderValue& borderBottom() const {
    return m_surround->border.bottom();
  }
  const BorderValue& borderBefore() const;
  const BorderValue& borderAfter() const;
  const BorderValue& borderStart() const;
  const BorderValue& borderEnd() const;
  int borderAfterWidth() const;
  int borderBeforeWidth() const;
  int borderEndWidth() const;
  int borderStartWidth() const;
  int borderOverWidth() const;
  int borderUnderWidth() const;

  bool hasBorderFill() const { return m_surround->border.hasBorderFill(); }
  bool hasBorder() const { return m_surround->border.hasBorder(); }
  bool hasBorderDecoration() const { return hasBorder() || hasBorderFill(); }
  bool hasBorderRadius() const { return m_surround->border.hasBorderRadius(); }

  void resetBorder() {
    resetBorderImage();
    resetBorderTop();
    resetBorderRight();
    resetBorderBottom();
    resetBorderLeft();
    resetBorderTopLeftRadius();
    resetBorderTopRightRadius();
    resetBorderBottomLeftRadius();
    resetBorderBottomRightRadius();
  }
  void resetBorderTop() { SET_VAR(m_surround, border.m_top, BorderValue()); }
  void resetBorderRight() {
    SET_VAR(m_surround, border.m_right, BorderValue());
  }
  void resetBorderBottom() {
    SET_VAR(m_surround, border.m_bottom, BorderValue());
  }
  void resetBorderLeft() { SET_VAR(m_surround, border.m_left, BorderValue()); }
  void resetBorderImage() {
    SET_VAR(m_surround, border.m_image, NinePieceImage());
  }
  void resetBorderTopLeftRadius() {
    SET_VAR(m_surround, border.m_topLeft, initialBorderRadius());
  }
  void resetBorderTopRightRadius() {
    SET_VAR(m_surround, border.m_topRight, initialBorderRadius());
  }
  void resetBorderBottomLeftRadius() {
    SET_VAR(m_surround, border.m_bottomLeft, initialBorderRadius());
  }
  void resetBorderBottomRightRadius() {
    SET_VAR(m_surround, border.m_bottomRight, initialBorderRadius());
  }

  void setBorderRadius(const LengthSize& s) {
    setBorderTopLeftRadius(s);
    setBorderTopRightRadius(s);
    setBorderBottomLeftRadius(s);
    setBorderBottomRightRadius(s);
  }
  void setBorderRadius(const IntSize& s) {
    setBorderRadius(
        LengthSize(Length(s.width(), Fixed), Length(s.height(), Fixed)));
  }

  FloatRoundedRect getRoundedBorderFor(
      const LayoutRect& borderRect,
      bool includeLogicalLeftEdge = true,
      bool includeLogicalRightEdge = true) const;
  FloatRoundedRect getRoundedInnerBorderFor(
      const LayoutRect& borderRect,
      bool includeLogicalLeftEdge = true,
      bool includeLogicalRightEdge = true) const;
  FloatRoundedRect getRoundedInnerBorderFor(const LayoutRect& borderRect,
                                            const LayoutRectOutsets insets,
                                            bool includeLogicalLeftEdge,
                                            bool includeLogicalRightEdge) const;

  // Float utility functions.
  bool isFloating() const { return floating() != EFloat::None; }

  // Mix-blend-mode utility functions.
  bool hasBlendMode() const { return blendMode() != WebBlendModeNormal; }

  // Motion utility functions.
  bool hasOffset() const {
    return (offsetPosition().x() != Length(Auto)) || offsetPath();
  }

  // Direction utility functions.
  bool isLeftToRightDirection() const { return direction() == LTR; }

  // Perspective utility functions.
  bool hasPerspective() const {
    return m_rareNonInheritedData->m_perspective > 0;
  }

  // Page size utility functions.
  void resetPageSizeType() {
    SET_VAR(m_rareNonInheritedData, m_pageSizeType, PAGE_SIZE_AUTO);
  }

  // Outline utility functions.
  bool hasOutline() const {
    return outlineWidth() > 0 && outlineStyle() > BorderStyleHidden;
  }
  int outlineOutsetExtent() const;
  float getOutlineStrokeWidthForFocusRing() const;

  // Position utility functions.
  bool hasOutOfFlowPosition() const {
    return position() == AbsolutePosition || position() == FixedPosition;
  }
  bool hasInFlowPosition() const {
    return position() == RelativePosition || position() == StickyPosition;
  }
  bool hasViewportConstrainedPosition() const {
    return position() == FixedPosition || position() == StickyPosition;
  }

  // Clip utility functions.
  const Length& clipLeft() const { return m_visual->clip.left(); }
  const Length& clipRight() const { return m_visual->clip.right(); }
  const Length& clipTop() const { return m_visual->clip.top(); }
  const Length& clipBottom() const { return m_visual->clip.bottom(); }

  // Offset utility functions.
  // Accessors for positioned object edges that take into account writing mode.
  const Length& logicalLeft() const {
    return m_surround->offset.logicalLeft(getWritingMode());
  }
  const Length& logicalRight() const {
    return m_surround->offset.logicalRight(getWritingMode());
  }
  const Length& logicalTop() const {
    return m_surround->offset.before(getWritingMode());
  }
  const Length& logicalBottom() const {
    return m_surround->offset.after(getWritingMode());
  }

  // Whether or not a positioned element requires normal flow x/y to be computed
  // to determine its position.
  bool hasAutoLeftAndRight() const {
    return left().isAuto() && right().isAuto();
  }
  bool hasAutoTopAndBottom() const {
    return top().isAuto() && bottom().isAuto();
  }
  bool hasStaticInlinePosition(bool horizontal) const {
    return horizontal ? hasAutoLeftAndRight() : hasAutoTopAndBottom();
  }
  bool hasStaticBlockPosition(bool horizontal) const {
    return horizontal ? hasAutoTopAndBottom() : hasAutoLeftAndRight();
  }

  // Content utility functions.
  bool contentDataEquivalent(const ComputedStyle* otherStyle) const {
    return const_cast<ComputedStyle*>(this)
        ->m_rareNonInheritedData->contentDataEquivalent(
            *const_cast<ComputedStyle*>(otherStyle)->m_rareNonInheritedData);
  }

  // Contain utility functions.
  bool containsPaint() const {
    return m_rareNonInheritedData->m_contain & ContainsPaint;
  }
  bool containsStyle() const {
    return m_rareNonInheritedData->m_contain & ContainsStyle;
  }
  bool containsLayout() const {
    return m_rareNonInheritedData->m_contain & ContainsLayout;
  }
  bool containsSize() const {
    return m_rareNonInheritedData->m_contain & ContainsSize;
  }

  // Display utility functions.
  bool isDisplayReplacedType() const {
    return isDisplayReplacedType(display());
  }
  bool isDisplayInlineType() const { return isDisplayInlineType(display()); }
  bool isOriginalDisplayInlineType() const {
    return isDisplayInlineType(originalDisplay());
  }
  bool isDisplayFlexibleOrGridBox() const {
    return isDisplayFlexibleBox(display()) || isDisplayGridBox(display());
  }
  bool isDisplayFlexibleBox() const { return isDisplayFlexibleBox(display()); }

  // Isolation utility functions.
  bool hasIsolation() const { return isolation() != IsolationAuto; }

  // Content utility functions.
  bool hasContent() const { return contentData(); }

  // Cursor utility functions.
  CursorList* cursors() const { return m_rareInheritedData->cursorData.get(); }
  void addCursor(StyleImage*,
                 bool hotSpotSpecified,
                 const IntPoint& hotSpot = IntPoint());
  void setCursorList(CursorList*);
  void clearCursorList();

  // Text decoration utility functions.
  void applyTextDecorations();
  void clearAppliedTextDecorations();
  void restoreParentTextDecorations(const ComputedStyle& parentStyle);
  const Vector<AppliedTextDecoration>& appliedTextDecorations() const;
  TextDecoration textDecorationsInEffect() const;

  // Overflow utility functions.

  EOverflow overflowInlineDirection() const {
    return isHorizontalWritingMode() ? overflowX() : overflowY();
  }
  EOverflow overflowBlockDirection() const {
    return isHorizontalWritingMode() ? overflowY() : overflowX();
  }

  // It's sufficient to just check one direction, since it's illegal to have
  // visible on only one overflow value.
  bool isOverflowVisible() const {
    DCHECK(overflowX() != OverflowVisible || overflowX() == overflowY());
    return overflowX() == OverflowVisible;
  }
  bool isOverflowPaged() const {
    return overflowY() == OverflowPagedX || overflowY() == OverflowPagedY;
  }

  // Visibility utility functions.
  bool visibleToHitTesting() const {
    return visibility() == EVisibility::Visible && pointerEvents() != PE_NONE;
  }

  // Animation utility functions.
  bool shouldCompositeForCurrentAnimations() const {
    return hasCurrentOpacityAnimation() || hasCurrentTransformAnimation() ||
           hasCurrentFilterAnimation() || hasCurrentBackdropFilterAnimation();
  }
  bool isRunningAnimationOnCompositor() const {
    return isRunningOpacityAnimationOnCompositor() ||
           isRunningTransformAnimationOnCompositor() ||
           isRunningFilterAnimationOnCompositor() ||
           isRunningBackdropFilterAnimationOnCompositor();
  }

  // Opacity utility functions.
  bool hasOpacity() const { return opacity() < 1.0f; }

  // Table layout utility functions.
  bool isFixedTableLayout() const {
    return tableLayout() == TableLayoutFixed && !logicalWidth().isAuto();
  }

  // Filter/transform utility functions.
  bool has3DTransform() const {
    return m_rareNonInheritedData->m_transform->has3DTransform();
  }
  bool hasTransform() const {
    return hasTransformOperations() || hasOffset() ||
           hasCurrentTransformAnimation() || translate() || rotate() || scale();
  }
  bool hasTransformOperations() const {
    return !m_rareNonInheritedData->m_transform->m_operations.operations()
                .isEmpty();
  }
  ETransformStyle3D usedTransformStyle3D() const {
    return hasGroupingProperty() ? TransformStyle3DFlat : transformStyle3D();
  }
  bool transformDataEquivalent(const ComputedStyle& otherStyle) const {
    return m_rareNonInheritedData->m_transform ==
           otherStyle.m_rareNonInheritedData->m_transform;
  }
  bool preserves3D() const {
    return usedTransformStyle3D() != TransformStyle3DFlat;
  }
  enum ApplyTransformOrigin { IncludeTransformOrigin, ExcludeTransformOrigin };
  enum ApplyMotionPath { IncludeMotionPath, ExcludeMotionPath };
  enum ApplyIndependentTransformProperties {
    IncludeIndependentTransformProperties,
    ExcludeIndependentTransformProperties
  };
  void applyTransform(TransformationMatrix&,
                      const LayoutSize& borderBoxSize,
                      ApplyTransformOrigin,
                      ApplyMotionPath,
                      ApplyIndependentTransformProperties) const;
  void applyTransform(TransformationMatrix&,
                      const FloatRect& boundingBox,
                      ApplyTransformOrigin,
                      ApplyMotionPath,
                      ApplyIndependentTransformProperties) const;

  // Returns |true| if any property that renders using filter operations is
  // used (including, but not limited to, 'filter' and 'box-reflect').
  bool hasFilterInducingProperty() const {
    return hasFilter() || hasBoxReflect();
  }

  // Returns |true| if opacity should be considered to have non-initial value
  // for the purpose of creating stacking contexts.
  bool hasNonInitialOpacity() const {
    return hasOpacity() || hasWillChangeOpacityHint() ||
           hasCurrentOpacityAnimation();
  }

  // Returns whether this style contains any grouping property as defined by
  // [css-transforms].  The main purpose of this is to adjust the used value of
  // transform-style property.
  // Note: We currently don't include every grouping property on the spec to
  // maintain backward compatibility.  [css-transforms]
  // https://drafts.csswg.org/css-transforms/#grouping-property-values
  bool hasGroupingProperty() const {
    return !isOverflowVisible() || hasFilterInducingProperty() ||
           hasNonInitialOpacity();
  }

  // Return true if any transform related property (currently
  // transform/motionPath, transformStyle3D, perspective, or
  // will-change:transform) indicates that we are transforming.
  // will-change:transform should result in the same rendering behavior as
  // having a transform, including the creation of a containing block for fixed
  // position descendants.
  bool hasTransformRelatedProperty() const {
    return hasTransform() || preserves3D() || hasPerspective() ||
           hasWillChangeTransformHint();
  }

  // Paint utility functions.
  void addPaintImage(StyleImage*);

  // FIXME: reflections should belong to this helper function but they are
  // currently handled through their self-painting layers. So the layout code
  // doesn't account for them.
  bool hasVisualOverflowingEffect() const {
    return boxShadow() || hasBorderImageOutsets() || hasOutline();
  }

  // Stacking contexts and positioned elements[1] are stacked (sorted in
  // negZOrderList
  // and posZOrderList) in their enclosing stacking contexts.
  //
  // [1] According to CSS2.1, Appendix E.2.8
  // (https://www.w3.org/TR/CSS21/zindex.html),
  // positioned elements with 'z-index: auto' are "treated as if it created a
  // new stacking context" and z-ordered together with other elements with
  // 'z-index: 0'.  The difference of them from normal stacking contexts is that
  // they don't determine the stacking of the elements underneath them.  (Note:
  // There are also other elements treated as stacking context during painting,
  // but not managed in stacks. See ObjectPainter::paintAllPhasesAtomically().)
  void updateIsStackingContext(bool isDocumentElement, bool isInTopLayer);
  bool isStacked() const {
    return isStackingContext() || position() != StaticPosition;
  }

  // Pseudo-styles
  bool hasAnyPublicPseudoStyles() const;
  bool hasPseudoStyle(PseudoId) const;
  void setHasPseudoStyle(PseudoId);
  bool hasUniquePseudoStyle() const;
  bool hasPseudoElementStyle() const;

  // Note: canContainAbsolutePositionObjects should return true if
  // canContainFixedPositionObjects.  We currently never use this value
  // directly, always OR'ing it with canContainFixedPositionObjects.
  bool canContainAbsolutePositionObjects() const {
    return position() != StaticPosition;
  }
  bool canContainFixedPositionObjects() const {
    return hasTransformRelatedProperty() || containsPaint();
  }

  // Whitespace utility functions.
  static bool autoWrap(EWhiteSpace ws) {
    // Nowrap and pre don't automatically wrap.
    return ws != NOWRAP && ws != PRE;
  }

  bool autoWrap() const { return autoWrap(whiteSpace()); }

  static bool preserveNewline(EWhiteSpace ws) {
    // Normal and nowrap do not preserve newlines.
    return ws != NORMAL && ws != NOWRAP;
  }

  bool preserveNewline() const { return preserveNewline(whiteSpace()); }

  static bool collapseWhiteSpace(EWhiteSpace ws) {
    // Pre, prewrap and -bb-pre-wrap-text do not collapse whitespace.
    return ws != PRE && ws != PRE_WRAP && ws != BB_PRE_WRAP_TEXT;
  }

  bool collapseWhiteSpace() const { return collapseWhiteSpace(whiteSpace()); }

  bool isCollapsibleWhiteSpace(UChar c) const {
    switch (c) {
      case ' ':
      case '\t':
        return collapseWhiteSpace();
      case '\n':
        return !preserveNewline();
    }
    return false;
  }
  bool breakOnlyAfterWhiteSpace() const {
    return whiteSpace() == PRE_WRAP || whiteSpace() == BB_PRE_WRAP_TEXT ||
           getLineBreak() == LineBreakAfterWhiteSpace;
  }

  bool breakWords() const {
    return (wordBreak() == BreakWordBreak ||
            overflowWrap() == BreakOverflowWrap) &&
           whiteSpace() != PRE && whiteSpace() != NOWRAP;
  }

  // Text direction utility functions.
  bool shouldPlaceBlockDirectionScrollbarOnLogicalLeft() const {
    return !isLeftToRightDirection() && isHorizontalWritingMode();
  }
  bool hasInlinePaginationAxis() const {
    // If the pagination axis is parallel with the writing mode inline axis,
    // columns may be laid out along the inline axis, just like for regular
    // multicol. Otherwise, we need to lay out along the block axis.
    if (isOverflowPaged())
      return (overflowY() == OverflowPagedX) == isHorizontalWritingMode();
    return false;
  }

  // Border utility functions.
  bool borderObscuresBackground() const;
  void getBorderEdgeInfo(BorderEdge edges[],
                         bool includeLogicalLeftEdge = true,
                         bool includeLogicalRightEdge = true) const;

  bool hasBoxDecorations() const {
    return hasBorderDecoration() || hasBorderRadius() || hasOutline() ||
           hasAppearance() || boxShadow() || hasFilterInducingProperty() ||
           hasBackdropFilter() || resize() != RESIZE_NONE;
  }

  // "Box decoration background" includes all box decorations and backgrounds
  // that are painted as the background of the object. It includes borders,
  // box-shadows, background-color and background-image, etc.
  bool hasBoxDecorationBackground() const {
    return hasBackground() || hasBorderDecoration() || hasAppearance() ||
           boxShadow();
  }

  // Background utility functions.
  FillLayer& accessBackgroundLayers() {
    return m_background.access()->m_background;
  }
  const FillLayer& backgroundLayers() const {
    return m_background->background();
  }
  void adjustBackgroundLayers() {
    if (backgroundLayers().next()) {
      accessBackgroundLayers().cullEmptyLayers();
      accessBackgroundLayers().fillUnsetProperties();
    }
  }
  bool hasBackgroundRelatedColorReferencingCurrentColor() const {
    if (backgroundColor().isCurrentColor() ||
        visitedLinkBackgroundColor().isCurrentColor())
      return true;
    if (!boxShadow())
      return false;
    return shadowListHasCurrentColor(boxShadow());
  }
  bool hasBackground() const {
    Color color = visitedDependentColor(CSSPropertyBackgroundColor);
    if (color.alpha())
      return true;
    return hasBackgroundImage();
  }

  // Color utility functions.
  // TODO(sashab): Rename this to just getColor(), and add a comment explaining
  // how it works.
  Color visitedDependentColor(int colorProperty) const;

  // -webkit-appearance utility functions.
  bool hasAppearance() const { return appearance() != NoControlPart; }

  // Other utility functions.
  bool isStyleAvailable() const;
  bool isSharable() const;

 private:
  void setVisitedLinkColor(const Color&);
  void setVisitedLinkBackgroundColor(const StyleColor& v) {
    SET_VAR(m_rareNonInheritedData, m_visitedLinkBackgroundColor, v);
  }
  void setVisitedLinkBorderLeftColor(const StyleColor& v) {
    SET_VAR(m_rareNonInheritedData, m_visitedLinkBorderLeftColor, v);
  }
  void setVisitedLinkBorderRightColor(const StyleColor& v) {
    SET_VAR(m_rareNonInheritedData, m_visitedLinkBorderRightColor, v);
  }
  void setVisitedLinkBorderBottomColor(const StyleColor& v) {
    SET_VAR(m_rareNonInheritedData, m_visitedLinkBorderBottomColor, v);
  }
  void setVisitedLinkBorderTopColor(const StyleColor& v) {
    SET_VAR(m_rareNonInheritedData, m_visitedLinkBorderTopColor, v);
  }
  void setVisitedLinkOutlineColor(const StyleColor& v) {
    SET_VAR(m_rareNonInheritedData, m_visitedLinkOutlineColor, v);
  }
  void setVisitedLinkColumnRuleColor(const StyleColor& v) {
    SET_NESTED_VAR(m_rareNonInheritedData, m_multiCol,
                   m_visitedLinkColumnRuleColor, v);
  }
  void setVisitedLinkTextDecorationColor(const StyleColor& v) {
    SET_VAR(m_rareNonInheritedData, m_visitedLinkTextDecorationColor, v);
  }
  void setVisitedLinkTextEmphasisColor(const StyleColor& v) {
    SET_VAR_WITH_SETTER(m_rareInheritedData, visitedLinkTextEmphasisColor,
                        setVisitedLinkTextEmphasisColor, v);
  }
  void setVisitedLinkTextFillColor(const StyleColor& v) {
    SET_VAR_WITH_SETTER(m_rareInheritedData, visitedLinkTextFillColor,
                        setVisitedLinkTextFillColor, v);
  }
  void setVisitedLinkTextStrokeColor(const StyleColor& v) {
    SET_VAR_WITH_SETTER(m_rareInheritedData, visitedLinkTextStrokeColor,
                        setVisitedLinkTextStrokeColor, v);
  }

  void inheritUnicodeBidiFrom(const ComputedStyle& parent) {
    m_nonInheritedData.m_unicodeBidi = parent.m_nonInheritedData.m_unicodeBidi;
  }

  static bool isDisplayFlexibleBox(EDisplay display) {
    return display == EDisplay::Flex || display == EDisplay::InlineFlex;
  }

  static bool isDisplayGridBox(EDisplay display) {
    return display == EDisplay::Grid || display == EDisplay::InlineGrid;
  }

  static bool isDisplayReplacedType(EDisplay display) {
    return display == EDisplay::InlineBlock || display == EDisplay::InlineBox ||
           display == EDisplay::InlineFlex ||
           display == EDisplay::InlineTable || display == EDisplay::InlineGrid;
  }

  static bool isDisplayInlineType(EDisplay display) {
    return display == EDisplay::Inline || isDisplayReplacedType(display);
  }

  static bool isDisplayTableType(EDisplay display) {
    return display == EDisplay::Table || display == EDisplay::InlineTable ||
           display == EDisplay::TableRowGroup ||
           display == EDisplay::TableHeaderGroup ||
           display == EDisplay::TableFooterGroup ||
           display == EDisplay::TableRow ||
           display == EDisplay::TableColumnGroup ||
           display == EDisplay::TableColumn || display == EDisplay::TableCell ||
           display == EDisplay::TableCaption;
  }

  // Color accessors are all private to make sure callers use
  // visitedDependentColor instead to access them.
  StyleColor borderLeftColor() const {
    return m_surround->border.left().color();
  }
  StyleColor borderRightColor() const {
    return m_surround->border.right().color();
  }
  StyleColor borderTopColor() const { return m_surround->border.top().color(); }
  StyleColor borderBottomColor() const {
    return m_surround->border.bottom().color();
  }
  StyleColor backgroundColor() const { return m_background->color(); }
  Color color() const;
  StyleColor columnRuleColor() const {
    return m_rareNonInheritedData->m_multiCol->m_rule.color();
  }
  StyleColor outlineColor() const {
    return m_rareNonInheritedData->m_outline.color();
  }
  StyleColor textEmphasisColor() const {
    return m_rareInheritedData->textEmphasisColor();
  }
  StyleColor textFillColor() const {
    return m_rareInheritedData->textFillColor();
  }
  StyleColor textStrokeColor() const {
    return m_rareInheritedData->textStrokeColor();
  }
  Color visitedLinkColor() const;
  StyleColor visitedLinkBackgroundColor() const {
    return m_rareNonInheritedData->m_visitedLinkBackgroundColor;
  }
  StyleColor visitedLinkBorderLeftColor() const {
    return m_rareNonInheritedData->m_visitedLinkBorderLeftColor;
  }
  StyleColor visitedLinkBorderRightColor() const {
    return m_rareNonInheritedData->m_visitedLinkBorderRightColor;
  }
  StyleColor visitedLinkBorderBottomColor() const {
    return m_rareNonInheritedData->m_visitedLinkBorderBottomColor;
  }
  StyleColor visitedLinkBorderTopColor() const {
    return m_rareNonInheritedData->m_visitedLinkBorderTopColor;
  }
  StyleColor visitedLinkOutlineColor() const {
    return m_rareNonInheritedData->m_visitedLinkOutlineColor;
  }
  StyleColor visitedLinkColumnRuleColor() const {
    return m_rareNonInheritedData->m_multiCol->m_visitedLinkColumnRuleColor;
  }
  StyleColor textDecorationColor() const {
    return m_rareNonInheritedData->m_textDecorationColor;
  }
  StyleColor visitedLinkTextDecorationColor() const {
    return m_rareNonInheritedData->m_visitedLinkTextDecorationColor;
  }
  StyleColor visitedLinkTextEmphasisColor() const {
    return m_rareInheritedData->visitedLinkTextEmphasisColor();
  }
  StyleColor visitedLinkTextFillColor() const {
    return m_rareInheritedData->visitedLinkTextFillColor();
  }
  StyleColor visitedLinkTextStrokeColor() const {
    return m_rareInheritedData->visitedLinkTextStrokeColor();
  }

  StyleColor decorationColorIncludingFallback(bool visitedLink) const;
  Color colorIncludingFallback(int colorProperty, bool visitedLink) const;

  Color stopColor() const { return svgStyle().stopColor(); }
  Color floodColor() const { return svgStyle().floodColor(); }
  Color lightingColor() const { return svgStyle().lightingColor(); }

  void addAppliedTextDecoration(const AppliedTextDecoration&);
  void applyMotionPathTransform(float originX,
                                float originY,
                                const FloatRect& boundingBox,
                                TransformationMatrix&) const;

  bool scrollAnchorDisablingPropertyChanged(const ComputedStyle& other,
                                            StyleDifference&) const;
  bool diffNeedsFullLayoutAndPaintInvalidation(
      const ComputedStyle& other) const;
  bool diffNeedsFullLayout(const ComputedStyle& other) const;
  bool diffNeedsPaintInvalidationSubtree(const ComputedStyle& other) const;
  bool diffNeedsPaintInvalidationObject(const ComputedStyle& other) const;
  bool diffNeedsPaintInvalidationObjectForPaintImage(
      const StyleImage*,
      const ComputedStyle& other) const;
  void updatePropertySpecificDifferences(const ComputedStyle& other,
                                         StyleDifference&) const;

  bool requireTransformOrigin(ApplyTransformOrigin applyOrigin,
                              ApplyMotionPath) const;
  static bool shadowListHasCurrentColor(const ShadowList*);

  StyleInheritedVariables& mutableInheritedVariables();
  StyleNonInheritedVariables& mutableNonInheritedVariables();
};

// FIXME: Reduce/remove the dependency on zoom adjusted int values.
// The float or LayoutUnit versions of layout values should be used.
int adjustForAbsoluteZoom(int value, float zoomFactor);

inline int adjustForAbsoluteZoom(int value, const ComputedStyle* style) {
  float zoomFactor = style->effectiveZoom();
  if (zoomFactor == 1)
    return value;
  return adjustForAbsoluteZoom(value, zoomFactor);
}

inline float adjustFloatForAbsoluteZoom(float value,
                                        const ComputedStyle& style) {
  return value / style.effectiveZoom();
}

inline double adjustDoubleForAbsoluteZoom(double value,
                                          const ComputedStyle& style) {
  return value / style.effectiveZoom();
}

inline LayoutUnit adjustLayoutUnitForAbsoluteZoom(LayoutUnit value,
                                                  const ComputedStyle& style) {
  return LayoutUnit(value / style.effectiveZoom());
}

inline float adjustScrollForAbsoluteZoom(float scrollOffset, float zoomFactor) {
  return scrollOffset / zoomFactor;
}

inline float adjustScrollForAbsoluteZoom(float scrollOffset,
                                         const ComputedStyle& style) {
  return adjustScrollForAbsoluteZoom(scrollOffset, style.effectiveZoom());
}

inline bool ComputedStyle::setZoom(float f) {
  if (compareEqual(m_visual->m_zoom, f))
    return false;
  m_visual.access()->m_zoom = f;
  setEffectiveZoom(effectiveZoom() * zoom());
  return true;
}

inline bool ComputedStyle::setEffectiveZoom(float f) {
  // Clamp the effective zoom value to a smaller (but hopeful still large
  // enough) range, to avoid overflow in derived computations.
  float clampedEffectiveZoom = clampTo<float>(f, 1e-6, 1e6);
  if (compareEqual(m_rareInheritedData->m_effectiveZoom, clampedEffectiveZoom))
    return false;
  m_rareInheritedData.access()->m_effectiveZoom = clampedEffectiveZoom;
  return true;
}

inline bool ComputedStyle::isSharable() const {
  if (unique())
    return false;
  if (hasUniquePseudoStyle())
    return false;
  return true;
}

inline bool ComputedStyle::setTextOrientation(TextOrientation textOrientation) {
  if (compareEqual(m_rareInheritedData->m_textOrientation, textOrientation))
    return false;

  m_rareInheritedData.access()->m_textOrientation = textOrientation;
  return true;
}

inline bool ComputedStyle::hasAnyPublicPseudoStyles() const {
  return PublicPseudoIdMask & m_nonInheritedData.m_pseudoBits;
}

inline bool ComputedStyle::hasPseudoStyle(PseudoId pseudo) const {
  ASSERT(pseudo > PseudoIdNone);
  ASSERT(pseudo < FirstInternalPseudoId);
  return (1 << (pseudo - 1)) & m_nonInheritedData.m_pseudoBits;
}

inline void ComputedStyle::setHasPseudoStyle(PseudoId pseudo) {
  ASSERT(pseudo > PseudoIdNone);
  ASSERT(pseudo < FirstInternalPseudoId);
  m_nonInheritedData.m_pseudoBits |= 1 << (pseudo - 1);
}

inline bool ComputedStyle::hasPseudoElementStyle() const {
  return m_nonInheritedData.m_pseudoBits & ElementPseudoIdMask;
}

}  // namespace blink

#endif  // ComputedStyle_h<|MERGE_RESOLUTION|>--- conflicted
+++ resolved
@@ -2522,7 +2522,6 @@
     SET_VAR(m_rareInheritedData, userSelect, s);
   }
 
-<<<<<<< HEAD
   static ERubberbandable initialRubberbandable() { return RUBBERBANDABLE_TEXT; }
   ERubberbandable rubberbandable() const {
     return static_cast<ERubberbandable>(m_rareInheritedData->rubberbandable);
@@ -2530,7 +2529,8 @@
 
   void setRubberbandable(ERubberbandable r) {
     SET_VAR(m_rareInheritedData, rubberbandable, r);
-=======
+  }
+
   // -bb-lcd-background-color
   static LcdBackgroundColorSource initialLcdBackgroundColorSource() {
     return LcdBackgroundColorSourceNone;
@@ -2549,7 +2549,6 @@
   }
   void setLcdBackgroundColor(const Color& c) {
     SET_VAR(m_rareInheritedData, lcdBackgroundColor, c);
->>>>>>> 44f80cc2
   }
 
   // Font properties.
