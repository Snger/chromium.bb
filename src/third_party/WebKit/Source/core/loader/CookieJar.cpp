--- conflicted
+++ resolved
@@ -34,11 +34,7 @@
 #include "core/dom/Document.h"
 #include "core/loader/FrameLoaderClient.h"
 #include "core/frame/Frame.h"
-<<<<<<< HEAD
-#include "core/platform/Cookie.h"
-=======
 #include "platform/Cookie.h"
->>>>>>> 8c15b39e
 #include "public/platform/Platform.h"
 #include "public/platform/WebCookie.h"
 #include "public/platform/WebCookieJar.h"
@@ -51,11 +47,7 @@
 {
     if (!document || !document->frame())
         return 0;
-<<<<<<< HEAD
-    WebKit::WebCookieJar* cookieJar = document->frame()->loader().client()->cookieJar();
-=======
     blink::WebCookieJar* cookieJar = document->frame()->loader().client()->cookieJar();
->>>>>>> 8c15b39e
     // FIXME: DRT depends on being able to get a cookie jar from Platform rather than
     // FrameLoaderClient. Delete this when DRT is deleted.
     if (!cookieJar)
