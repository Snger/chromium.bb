/*
 * Copyright (C) 2006, 2007, 2008, 2009, 2010, 2011 Apple Inc. All rights reserved.
 * Copyright (C) 2008 Nokia Corporation and/or its subsidiary(-ies)
 * Copyright (C) 2008, 2009 Torch Mobile Inc. All rights reserved. (http://www.torchmobile.com/)
 * Copyright (C) 2008 Alp Toker <alp@atoker.com>
 * Copyright (C) Research In Motion Limited 2009. All rights reserved.
 * Copyright (C) 2011 Kris Jordan <krisjordan@gmail.com>
 * Copyright (C) 2011 Google Inc. All rights reserved.
 *
 * Redistribution and use in source and binary forms, with or without
 * modification, are permitted provided that the following conditions
 * are met:
 *
 * 1.  Redistributions of source code must retain the above copyright
 *     notice, this list of conditions and the following disclaimer.
 * 2.  Redistributions in binary form must reproduce the above copyright
 *     notice, this list of conditions and the following disclaimer in the
 *     documentation and/or other materials provided with the distribution.
 * 3.  Neither the name of Apple Computer, Inc. ("Apple") nor the names of
 *     its contributors may be used to endorse or promote products derived
 *     from this software without specific prior written permission.
 *
 * THIS SOFTWARE IS PROVIDED BY APPLE AND ITS CONTRIBUTORS "AS IS" AND ANY
 * EXPRESS OR IMPLIED WARRANTIES, INCLUDING, BUT NOT LIMITED TO, THE IMPLIED
 * WARRANTIES OF MERCHANTABILITY AND FITNESS FOR A PARTICULAR PURPOSE ARE
 * DISCLAIMED. IN NO EVENT SHALL APPLE OR ITS CONTRIBUTORS BE LIABLE FOR ANY
 * DIRECT, INDIRECT, INCIDENTAL, SPECIAL, EXEMPLARY, OR CONSEQUENTIAL DAMAGES
 * (INCLUDING, BUT NOT LIMITED TO, PROCUREMENT OF SUBSTITUTE GOODS OR SERVICES;
 * LOSS OF USE, DATA, OR PROFITS; OR BUSINESS INTERRUPTION) HOWEVER CAUSED AND
 * ON ANY THEORY OF LIABILITY, WHETHER IN CONTRACT, STRICT LIABILITY, OR TORT
 * (INCLUDING NEGLIGENCE OR OTHERWISE) ARISING IN ANY WAY OUT OF THE USE OF
 * THIS SOFTWARE, EVEN IF ADVISED OF THE POSSIBILITY OF SUCH DAMAGE.
 */

#include "config.h"
#include "core/loader/FrameLoader.h"

#include "HTMLNames.h"
#include "bindings/v8/DOMWrapperWorld.h"
#include "bindings/v8/ScriptController.h"
#include "bindings/v8/SerializedScriptValue.h"
#include "core/dom/Document.h"
#include "core/dom/Element.h"
#include "core/editing/Editor.h"
<<<<<<< HEAD
=======
#include "core/editing/UndoStack.h"
>>>>>>> 8c15b39e
#include "core/events/Event.h"
#include "core/events/PageTransitionEvent.h"
#include "core/events/ThreadLocalEventNames.h"
#include "core/fetch/FetchContext.h"
#include "core/fetch/ResourceFetcher.h"
#include "core/fetch/ResourceLoader.h"
#include "core/frame/ContentSecurityPolicy.h"
#include "core/frame/ContentSecurityPolicyResponseHeaders.h"
#include "core/frame/DOMWindow.h"
#include "core/frame/Frame.h"
#include "core/frame/FrameView.h"
<<<<<<< HEAD
#include "core/history/HistoryItem.h"
=======
>>>>>>> 8c15b39e
#include "core/html/HTMLFormElement.h"
#include "core/html/HTMLFrameOwnerElement.h"
#include "core/html/parser/HTMLParserIdioms.h"
#include "core/inspector/InspectorController.h"
#include "core/inspector/InspectorInstrumentation.h"
#include "core/loader/DocumentLoadTiming.h"
#include "core/loader/DocumentLoader.h"
#include "core/loader/FormState.h"
#include "core/loader/FormSubmission.h"
#include "core/loader/FrameFetchContext.h"
#include "core/loader/FrameLoadRequest.h"
#include "core/loader/FrameLoaderClient.h"
#include "core/loader/ProgressTracker.h"
#include "core/loader/UniqueIdentifier.h"
#include "core/loader/appcache/ApplicationCacheHost.h"
#include "core/page/BackForwardClient.h"
#include "core/page/Chrome.h"
#include "core/page/ChromeClient.h"
<<<<<<< HEAD
=======
#include "core/page/CreateWindow.h"
>>>>>>> 8c15b39e
#include "core/page/EventHandler.h"
#include "core/page/FrameTree.h"
#include "core/page/Page.h"
#include "core/frame/Settings.h"
#include "core/page/WindowFeatures.h"
<<<<<<< HEAD
#include "core/platform/ScrollAnimator.h"
=======
#include "core/page/scrolling/ScrollingCoordinator.h"
>>>>>>> 8c15b39e
#include "core/xml/parser/XMLDocumentParser.h"
#include "modules/webdatabase/DatabaseManager.h"
#include "platform/Logging.h"
#include "platform/UserGestureIndicator.h"
#include "platform/geometry/FloatRect.h"
#include "platform/network/HTTPParsers.h"
#include "platform/network/ResourceRequest.h"
<<<<<<< HEAD
#include "weborigin/SecurityOrigin.h"
#include "weborigin/SecurityPolicy.h"
=======
#include "platform/scroll/ScrollAnimator.h"
#include "platform/weborigin/SecurityOrigin.h"
#include "platform/weborigin/SecurityPolicy.h"
>>>>>>> 8c15b39e
#include "wtf/TemporaryChange.h"
#include "wtf/text/CString.h"
#include "wtf/text/WTFString.h"

namespace WebCore {

using namespace HTMLNames;

static const char defaultAcceptHeader[] = "text/html,application/xhtml+xml,application/xml;q=0.9,image/webp,*/*;q=0.8";

bool isBackForwardLoadType(FrameLoadType type)
{
    return type == FrameLoadTypeBackForward;
}

class FrameLoader::FrameProgressTracker {
public:
    static PassOwnPtr<FrameProgressTracker> create(Frame* frame) { return adoptPtr(new FrameProgressTracker(frame)); }
    ~FrameProgressTracker()
    {
        ASSERT(!m_inProgress || m_frame->page());
        if (m_inProgress)
            m_frame->page()->progress().progressCompleted(m_frame);
    }

    void progressStarted()
    {
        ASSERT(m_frame->page());
        if (!m_inProgress)
            m_frame->page()->progress().progressStarted(m_frame);
        m_inProgress = true;
    }

    void progressCompleted()
    {
        ASSERT(m_inProgress);
        ASSERT(m_frame->page());
        m_inProgress = false;
        m_frame->page()->progress().progressCompleted(m_frame);
    }

private:
    FrameProgressTracker(Frame* frame)
        : m_frame(frame)
        , m_inProgress(false)
    {
    }

    Frame* m_frame;
    bool m_inProgress;
};

FrameLoader::FrameLoader(Frame* frame, FrameLoaderClient* client)
    : m_frame(frame)
    , m_client(client)
<<<<<<< HEAD
    , m_history(frame)
    , m_icon(adoptPtr(new IconController(frame)))
=======
>>>>>>> 8c15b39e
    , m_mixedContentChecker(frame)
    , m_state(FrameStateProvisional)
    , m_loadType(FrameLoadTypeStandard)
    , m_fetchContext(FrameFetchContext::create(frame))
    , m_inStopAllLoaders(false)
    , m_isComplete(false)
    , m_checkTimer(this, &FrameLoader::checkTimerFired)
    , m_shouldCallCheckCompleted(false)
    , m_opener(0)
    , m_didAccessInitialDocument(false)
    , m_didAccessInitialDocumentTimer(this, &FrameLoader::didAccessInitialDocumentTimerFired)
<<<<<<< HEAD
    , m_suppressOpenerInNewFrame(false)
=======
>>>>>>> 8c15b39e
    , m_forcedSandboxFlags(SandboxNone)
{
}

FrameLoader::~FrameLoader()
{
    setOpener(0);

    HashSet<Frame*>::iterator end = m_openedFrames.end();
    for (HashSet<Frame*>::iterator it = m_openedFrames.begin(); it != end; ++it)
        (*it)->loader().m_opener = 0;

    m_client->frameLoaderDestroyed();
}

void FrameLoader::init()
{
    // This somewhat odd set of steps gives the frame an initial empty document.
    m_provisionalDocumentLoader = m_client->createDocumentLoader(ResourceRequest(KURL(ParsedURLString, emptyString())), SubstituteData());
    m_provisionalDocumentLoader->setFrame(m_frame);
    m_provisionalDocumentLoader->startLoadingMainResource();
    m_frame->document()->cancelParsing();
    m_stateMachine.advanceTo(FrameLoaderStateMachine::DisplayingInitialEmptyDocument);
    m_progressTracker = FrameProgressTracker::create(m_frame);
}

void FrameLoader::setDefersLoading(bool defers)
{
    if (m_documentLoader)
        m_documentLoader->setDefersLoading(defers);
    if (m_provisionalDocumentLoader)
        m_provisionalDocumentLoader->setDefersLoading(defers);
    if (m_policyDocumentLoader)
        m_policyDocumentLoader->setDefersLoading(defers);

    if (!defers) {
        m_frame->navigationScheduler().startTimer();
        startCheckCompleteTimer();
    }
}

void FrameLoader::stopLoading()
{
    m_isComplete = true; // to avoid calling completed() in finishedParsing()

    if (m_frame->document() && m_frame->document()->parsing()) {
        finishedParsing();
        m_frame->document()->setParsing(false);
    }

    if (Document* doc = m_frame->document()) {
        // FIXME: HTML5 doesn't tell us to set the state to complete when aborting, but we do anyway to match legacy behavior.
        // http://www.w3.org/Bugs/Public/show_bug.cgi?id=10537
        doc->setReadyState(Document::Complete);

        // FIXME: Should the DatabaseManager watch for something like ActiveDOMObject::stop() rather than being special-cased here?
        DatabaseManager::manager().stopDatabases(doc, 0);
    }

    // FIXME: This will cancel redirection timer, which really needs to be restarted when restoring the frame from b/f cache.
    m_frame->navigationScheduler().cancel();
<<<<<<< HEAD
=======
}

void FrameLoader::saveDocumentAndScrollState()
{
    if (!m_currentItem)
        return;

    Document* document = m_frame->document();
    if (m_currentItem->isCurrentDocument(document) && document->isActive())
        m_currentItem->setDocumentState(document->formElementsState());

    if (!m_frame->view())
        return;

    m_currentItem->setScrollPoint(m_frame->view()->scrollPosition());
    if (m_frame->isMainFrame() && !m_frame->page()->inspectorController().deviceEmulationEnabled())
        m_currentItem->setPageScaleFactor(m_frame->page()->pageScaleFactor());
}

void FrameLoader::clearScrollPositionAndViewState()
{
    ASSERT(m_frame->isMainFrame());
    if (!m_currentItem)
        return;
    m_currentItem->clearScrollPoint();
    m_currentItem->setPageScaleFactor(0);
>>>>>>> 8c15b39e
}

bool FrameLoader::closeURL()
{
<<<<<<< HEAD
    history()->saveDocumentAndScrollState();
=======
    // This is done when a back/forward navigation begins (and the current item
    // changes) in loadHistoryItem(). Saving now will save the state will save
    // to the wrong item if the navigation is back/forward.
    if (m_loadType != FrameLoadTypeBackForward)
        saveDocumentAndScrollState();
>>>>>>> 8c15b39e

    // Should only send the pagehide event here if the current document exists.
    if (m_frame->document())
        m_frame->document()->dispatchUnloadEvents();
    stopLoading();

    if (Page* page = m_frame->page())
        page->undoStack().didUnloadFrame(*m_frame);
    return true;
}

void FrameLoader::didExplicitOpen()
{
    m_isComplete = false;

    // Calling document.open counts as committing the first real document load.
    if (!m_stateMachine.committedFirstRealDocumentLoad())
        m_stateMachine.advanceTo(FrameLoaderStateMachine::CommittedFirstRealLoad);

    // Prevent window.open(url) -- eg window.open("about:blank") -- from blowing away results
    // from a subsequent window.document.open / window.document.write call.
    // Canceling redirection here works for all cases because document.open
    // implicitly precedes document.write.
    m_frame->navigationScheduler().cancel();
}

void FrameLoader::clear(ClearOptions options)
{
    if (m_stateMachine.creatingInitialEmptyDocument())
        return;

    m_frame->editor().clear();
    m_frame->document()->cancelParsing();
    m_frame->document()->prepareForDestruction();
    m_frame->document()->removeFocusedElementOfSubtree(m_frame->document());

    // Do this after detaching the document so that the unload event works.
    if (options & ClearWindowProperties) {
        InspectorInstrumentation::frameWindowDiscarded(m_frame, m_frame->domWindow());
        m_frame->domWindow()->reset();
        m_frame->script().clearWindowShell();
    }

    m_frame->selection().prepareForDestruction();
    m_frame->eventHandler().clear();
    if (m_frame->view())
        m_frame->view()->clear();

    if (options & ClearWindowObject) {
        // Do not drop the DOMWindow (and Document) before the ScriptController and view are cleared
        // as some destructors might still try to access the document.
        m_frame->setDOMWindow(0);
    }

    if (options & ClearScriptObjects)
        m_frame->script().clearScriptObjects();

    m_frame->script().enableEval();

    m_frame->navigationScheduler().clear();

    m_checkTimer.stop();
    m_shouldCallCheckCompleted = false;

    if (m_stateMachine.isDisplayingInitialEmptyDocument())
        m_stateMachine.advanceTo(FrameLoaderStateMachine::CommittedFirstRealLoad);
}

void FrameLoader::setHistoryItemStateForCommit(HistoryItemPolicy historyItemPolicy)
{
    if (!m_currentItem || historyItemPolicy == CreateNewHistoryItem || m_currentItem->url() != m_documentLoader->url()) {
        if (!m_currentItem || historyItemPolicy == CreateNewHistoryItem)
            m_currentItem = HistoryItem::create();
        else
            m_currentItem->reset();
        const KURL& unreachableURL = m_documentLoader->unreachableURL();
        const KURL& url = unreachableURL.isEmpty() ? m_documentLoader->requestURL() : unreachableURL;
        const KURL& originalURL = unreachableURL.isEmpty() ? m_documentLoader->originalURL() : unreachableURL;
        m_currentItem->setURL(url);
        m_currentItem->setTarget(m_frame->tree().uniqueName());
        m_currentItem->setTargetFrameID(m_frame->frameID());
        m_currentItem->setOriginalURLString(originalURL.string());
    }
    m_currentItem->setFormInfoFromRequest(m_documentLoader->request());
}

void FrameLoader::receivedFirstData()
{
    if (m_stateMachine.creatingInitialEmptyDocument())
        return;
    NavigationHistoryPolicy navigationHistoryPolicy = NavigationReusedHistoryEntry;
    if (m_loadType == FrameLoadTypeStandard && m_documentLoader->isURLValidForNewHistoryEntry())
        navigationHistoryPolicy = NavigationCreatedHistoryEntry;
<<<<<<< HEAD
    m_client->dispatchDidCommitLoad(navigationHistoryPolicy);
=======
    HistoryItemPolicy historyItemPolicy = DoNotCreateNewHistoryItem;
    if (m_loadType == FrameLoadTypeInitialInChildFrame || navigationHistoryPolicy == NavigationCreatedHistoryEntry)
        historyItemPolicy = CreateNewHistoryItem;
    setHistoryItemStateForCommit(historyItemPolicy);

    if (!m_stateMachine.committedMultipleRealLoads() && navigationHistoryPolicy == NavigationCreatedHistoryEntry)
        m_stateMachine.advanceTo(FrameLoaderStateMachine::CommittedMultipleRealLoads);

    m_client->dispatchDidCommitLoad(m_frame, m_currentItem.get(), navigationHistoryPolicy);

>>>>>>> 8c15b39e
    InspectorInstrumentation::didCommitLoad(m_frame, m_documentLoader.get());
    m_frame->page()->didCommitLoad(m_frame);
    dispatchDidClearWindowObjectsInAllWorlds();
}

void FrameLoader::didBeginDocument(bool dispatch)
{
    m_isComplete = false;
    m_frame->document()->setReadyState(Document::Loading);

<<<<<<< HEAD
    if (history()->currentItem() && m_loadType == FrameLoadTypeBackForward)
        m_frame->domWindow()->statePopped(history()->currentItem()->stateObject());
=======
    if (m_currentItem && m_loadType == FrameLoadTypeBackForward)
        m_frame->domWindow()->statePopped(m_currentItem->stateObject());
>>>>>>> 8c15b39e

    if (dispatch)
        dispatchDidClearWindowObjectsInAllWorlds();

    m_frame->document()->initContentSecurityPolicy(m_documentLoader ? ContentSecurityPolicyResponseHeaders(m_documentLoader->response()) : ContentSecurityPolicyResponseHeaders());

    Settings* settings = m_frame->document()->settings();
    if (settings) {
        m_frame->document()->fetcher()->setImagesEnabled(settings->imagesEnabled());
        m_frame->document()->fetcher()->setAutoLoadImages(settings->loadsImagesAutomatically());
    }

    if (m_documentLoader) {
        const AtomicString& dnsPrefetchControl = m_documentLoader->response().httpHeaderField("X-DNS-Prefetch-Control");
        if (!dnsPrefetchControl.isEmpty())
            m_frame->document()->parseDNSPrefetchControlHeader(dnsPrefetchControl);

        String headerContentLanguage = m_documentLoader->response().httpHeaderField("Content-Language");
        if (!headerContentLanguage.isEmpty()) {
            size_t commaIndex = headerContentLanguage.find(',');
            headerContentLanguage.truncate(commaIndex); // kNotFound == -1 == don't truncate
            headerContentLanguage = headerContentLanguage.stripWhiteSpace(isHTMLSpace<UChar>);
            if (!headerContentLanguage.isEmpty())
                m_frame->document()->setContentLanguage(AtomicString(headerContentLanguage));
        }
    }

    if (m_currentItem && m_loadType == FrameLoadTypeBackForward)
        m_frame->document()->setStateForNewFormElements(m_currentItem->documentState());
}

void FrameLoader::finishedParsing()
{
    if (m_stateMachine.creatingInitialEmptyDocument())
        return;

    // This can be called from the Frame's destructor, in which case we shouldn't protect ourselves
    // because doing so will cause us to re-enter the destructor when protector goes out of scope.
    // Null-checking the FrameView indicates whether or not we're in the destructor.
    RefPtr<Frame> protector = m_frame->view() ? m_frame : 0;

    m_client->dispatchDidFinishDocumentLoad();

    checkCompleted();

    if (!m_frame->view())
        return; // We are being destroyed by something checkCompleted called.

    // Check if the scrollbars are really needed for the content.
    // If not, remove them, relayout, and repaint.
    m_frame->view()->restoreScrollbar();
    scrollToFragmentWithParentBoundary(m_frame->document()->url());
}

void FrameLoader::loadDone()
{
    checkCompleted();
}

bool FrameLoader::allChildrenAreComplete() const
{
    for (Frame* child = m_frame->tree().firstChild(); child; child = child->tree().nextSibling()) {
        if (!child->loader().m_isComplete)
            return false;
    }
    return true;
}

bool FrameLoader::allAncestorsAreComplete() const
{
    for (Frame* ancestor = m_frame; ancestor; ancestor = ancestor->tree().parent()) {
        if (!ancestor->document()->loadEventFinished())
            return false;
    }
    return true;
}

void FrameLoader::checkCompleted()
{
    RefPtr<Frame> protect(m_frame);
    m_shouldCallCheckCompleted = false;

    if (m_frame->view())
        m_frame->view()->handleLoadCompleted();

    // Have we completed before?
    if (m_isComplete)
        return;

    // Are we still parsing?
    if (m_frame->document()->parsing())
        return;

    // Still waiting for images/scripts?
    if (m_frame->document()->fetcher()->requestCount())
        return;

    // Still waiting for elements that don't go through a FrameLoader?
    if (m_frame->document()->isDelayingLoadEvent())
        return;

    // Any frame that hasn't completed yet?
    if (!allChildrenAreComplete())
        return;

    // OK, completed.
    m_isComplete = true;
    m_frame->document()->setReadyState(Document::Complete);
    if (m_frame->document()->loadEventStillNeeded())
        m_frame->document()->implicitClose();

    m_frame->navigationScheduler().startTimer();

    completed();
    if (m_frame->page())
        checkLoadComplete();

    if (m_frame->view())
        m_frame->view()->handleLoadCompleted();
}

void FrameLoader::checkTimerFired(Timer<FrameLoader>*)
{
    RefPtr<Frame> protect(m_frame);

    if (Page* page = m_frame->page()) {
        if (page->defersLoading())
            return;
    }
    if (m_shouldCallCheckCompleted)
        checkCompleted();
}

void FrameLoader::startCheckCompleteTimer()
{
    if (!m_shouldCallCheckCompleted)
        return;
    if (m_checkTimer.isActive())
        return;
    m_checkTimer.startOneShot(0);
}

void FrameLoader::scheduleCheckCompleted()
{
    m_shouldCallCheckCompleted = true;
    startCheckCompleteTimer();
}

<<<<<<< HEAD
String FrameLoader::outgoingReferrer() const
{
    // See http://www.whatwg.org/specs/web-apps/current-work/#fetching-resources
    // for why we walk the parent chain for srcdoc documents.
    Frame* frame = m_frame;
    while (frame->document()->isSrcdocDocument()) {
        frame = frame->tree().parent();
        // Srcdoc documents cannot be top-level documents, by definition,
        // because they need to be contained in iframes with the srcdoc.
        ASSERT(frame);
    }
    return frame->loader().m_outgoingReferrer;
}

String FrameLoader::outgoingOrigin() const
{
    return m_frame->document()->securityOrigin()->toString();
}

=======
>>>>>>> 8c15b39e
Frame* FrameLoader::opener()
{
    return m_opener;
}

void FrameLoader::setOpener(Frame* opener)
{
    if (m_opener && !opener)
        m_client->didDisownOpener();

    if (m_opener)
        m_opener->loader().m_openedFrames.remove(m_frame);
    if (opener)
        opener->loader().m_openedFrames.add(m_frame);
    m_opener = opener;

    if (m_frame->document())
        m_frame->document()->initSecurityContext();
}

bool FrameLoader::allowPlugins(ReasonForCallingAllowPlugins reason)
{
    Settings* settings = m_frame->settings();
    bool allowed = m_client->allowPlugins(settings && settings->pluginsEnabled());
    if (!allowed && reason == AboutToInstantiatePlugin)
        m_client->didNotAllowPlugins();
    return allowed;
}

void FrameLoader::updateForSameDocumentNavigation(const KURL& newURL, SameDocumentNavigationSource sameDocumentNavigationSource, PassRefPtr<SerializedScriptValue> data, UpdateBackForwardListPolicy updateBackForwardList)
{
    // Update the data source's request with the new URL to fake the URL change
    m_frame->document()->setURL(newURL);
<<<<<<< HEAD
    setOutgoingReferrer(newURL);
    documentLoader()->replaceRequestURLForSameDocumentNavigation(newURL);

    // updateBackForwardListForFragmentScroll() must happen after
    // replaceRequestURLForSameDocumentNavigation(), since we add based on
    // the current request.
    if (updateBackForwardList == UpdateBackForwardList)
        history()->updateBackForwardListForFragmentScroll();

    if (sameDocumentNavigationSource == SameDocumentNavigationDefault)
        history()->updateForSameDocumentNavigation();
    else if (sameDocumentNavigationSource == SameDocumentNavigationPushState)
        history()->pushState(data, newURL.string());
    else if (sameDocumentNavigationSource == SameDocumentNavigationReplaceState)
        history()->replaceState(data, newURL.string());
    else
        ASSERT_NOT_REACHED();
=======
    documentLoader()->updateForSameDocumentNavigation(newURL);
>>>>>>> 8c15b39e

    // Generate start and stop notifications only when loader is completed so that we
    // don't fire them for fragment redirection that happens in window.onload handler.
    // See https://bugs.webkit.org/show_bug.cgi?id=31838
    if (m_frame->document()->loadEventFinished())
        m_client->postProgressStartedNotification();

<<<<<<< HEAD
    m_documentLoader->clearRedirectChain();
    if (m_documentLoader->isClientRedirect())
        m_documentLoader->appendRedirect(oldURL);
    m_documentLoader->appendRedirect(newURL);

    NavigationHistoryPolicy navigationHistoryPolicy = NavigationReusedHistoryEntry;
    if (updateBackForwardList == UpdateBackForwardList || sameDocumentNavigationSource == SameDocumentNavigationPushState)
        navigationHistoryPolicy = NavigationCreatedHistoryEntry;
    m_client->dispatchDidNavigateWithinPage(navigationHistoryPolicy);
=======
    NavigationHistoryPolicy navigationHistoryPolicy = NavigationReusedHistoryEntry;
    if (updateBackForwardList == UpdateBackForwardList || (sameDocumentNavigationSource == SameDocumentNavigationPushState && m_currentItem)) {
        navigationHistoryPolicy = NavigationCreatedHistoryEntry;
        setHistoryItemStateForCommit(CreateNewHistoryItem);
    }
    m_client->dispatchDidNavigateWithinPage(navigationHistoryPolicy, m_currentItem.get());
>>>>>>> 8c15b39e
    m_client->dispatchDidReceiveTitle(m_frame->document()->title());

    if (m_currentItem) {
        m_currentItem->setURL(newURL);
        if (sameDocumentNavigationSource != SameDocumentNavigationDefault) {
            m_currentItem->setStateObject(data);
            m_currentItem->setFormData(0);
            m_currentItem->setFormContentType(nullAtom);
        }
    }

    if (m_frame->document()->loadEventFinished())
        m_client->postProgressFinishedNotification();
}

void FrameLoader::loadInSameDocument(const KURL& url, PassRefPtr<SerializedScriptValue> stateObject, bool isNewNavigation, ClientRedirectPolicy clientRedirect)
{
    // If we have a state object, we cannot also be a new navigation.
    ASSERT(!stateObject || (stateObject && !isNewNavigation));

    KURL oldURL = m_frame->document()->url();
    // If we were in the autoscroll/panScroll mode we want to stop it before following the link to the anchor
    bool hashChange = equalIgnoringFragmentIdentifier(url, oldURL) && url.fragmentIdentifier() != oldURL.fragmentIdentifier();
    if (hashChange) {
        m_frame->eventHandler().stopAutoscroll();
        m_frame->domWindow()->enqueueHashchangeEvent(oldURL, url);
    }
    m_documentLoader->setIsClientRedirect((clientRedirect == ClientRedirect && !isNewNavigation) || !UserGestureIndicator::processingUserGesture());
    m_documentLoader->setReplacesCurrentHistoryItem(!isNewNavigation);
    UpdateBackForwardListPolicy updateBackForwardList = isNewNavigation && !shouldTreatURLAsSameAsCurrent(url) && !stateObject ? UpdateBackForwardList : DoNotUpdateBackForwardList;
    updateForSameDocumentNavigation(url, SameDocumentNavigationDefault, 0, updateBackForwardList);

    // It's important to model this as a load that starts and immediately finishes.
    // Otherwise, the parent frame may think we never finished loading.
    started();

    // We need to scroll to the fragment whether or not a hash change occurred, since
    // the user might have scrolled since the previous navigation.
    scrollToFragmentWithParentBoundary(url);

    m_isComplete = false;
    checkCompleted();

    m_frame->domWindow()->statePopped(stateObject ? stateObject : SerializedScriptValue::nullValue());
}

void FrameLoader::completed()
{
    RefPtr<Frame> protect(m_frame);

    for (Frame* descendant = m_frame->tree().traverseNext(m_frame); descendant; descendant = descendant->tree().traverseNext(m_frame))
        descendant->navigationScheduler().startTimer();

    if (Frame* parent = m_frame->tree().parent())
        parent->loader().checkCompleted();

    if (m_frame->view())
        m_frame->view()->maintainScrollPositionAtAnchor(0);
}

void FrameLoader::started()
{
    for (Frame* frame = m_frame; frame; frame = frame->tree().parent())
        frame->loader().m_isComplete = false;
}

void FrameLoader::setReferrerForFrameRequest(ResourceRequest& request, ShouldSendReferrer shouldSendReferrer, Document* originDocument)
{
    if (shouldSendReferrer == NeverSendReferrer) {
        request.clearHTTPReferrer();
        return;
    }

    // Always use the initiating document to generate the referrer.
    // We need to generateReferrerHeader(), because we might not have enforced ReferrerPolicy or https->http
    // referrer suppression yet.
    String argsReferrer(request.httpReferrer());
    if (argsReferrer.isEmpty())
        argsReferrer = originDocument->outgoingReferrer();
    String referrer = SecurityPolicy::generateReferrerHeader(originDocument->referrerPolicy(), request.url(), argsReferrer);

    request.setHTTPReferrer(referrer);
    RefPtr<SecurityOrigin> referrerOrigin = SecurityOrigin::createFromString(referrer);
    addHTTPOriginIfNeeded(request, referrerOrigin->toString());
}

bool FrameLoader::isScriptTriggeredFormSubmissionInChildFrame(const FrameLoadRequest& request) const
{
    // If this is a child frame and the form submission was triggered by a script, lock the back/forward list
    // to match IE and Opera.
    // See https://bugs.webkit.org/show_bug.cgi?id=32383 for the original motivation for this.
    if (!m_frame->tree().parent() || UserGestureIndicator::processingUserGesture())
        return false;
    return request.formState() && request.formState()->formSubmissionTrigger() == SubmittedByJavaScript;
}

FrameLoadType FrameLoader::determineFrameLoadType(const FrameLoadRequest& request)
{
    if (m_frame->tree().parent() && !m_stateMachine.startedFirstRealLoad())
        return FrameLoadTypeInitialInChildFrame;
<<<<<<< HEAD
    if (!m_frame->tree().parent() && !history()->currentItem())
=======
    if (!m_frame->tree().parent() && !m_frame->page()->backForward().backForwardListCount())
>>>>>>> 8c15b39e
        return FrameLoadTypeStandard;
    if (request.resourceRequest().cachePolicy() == ReloadIgnoringCacheData)
        return FrameLoadTypeReload;
    if (request.lockBackForwardList() || isScriptTriggeredFormSubmissionInChildFrame(request))
        return FrameLoadTypeRedirectWithLockedBackForwardList;
    if (!request.originDocument() && shouldTreatURLAsSameAsCurrent(request.resourceRequest().url()))
        return FrameLoadTypeSame;
    if (shouldTreatURLAsSameAsCurrent(request.substituteData().failingURL()) && m_loadType == FrameLoadTypeReload)
        return FrameLoadTypeReload;
    return FrameLoadTypeStandard;
}

bool FrameLoader::prepareRequestForThisFrame(FrameLoadRequest& request)
{
    // If no origin Document* was specified, skip security checks and assume the caller has fully initialized the FrameLoadRequest.
    if (!request.originDocument())
        return true;

    KURL url = request.resourceRequest().url();
    if (m_frame->script().executeScriptIfJavaScriptURL(url))
        return false;

    if (!request.originDocument()->securityOrigin()->canDisplay(url)) {
        reportLocalLoadFailed(m_frame, url.elidedString());
        return false;
    }

    if (!request.formState() && request.frameName().isEmpty())
        request.setFrameName(m_frame->document()->baseTarget());

<<<<<<< HEAD
    // If the requesting SecurityOrigin is not this Frame's SecurityOrigin, the request was initiated by a different frame that should
    // have already set the referrer.
    // FIXME: Not clear that this is a valid assumption.
    if (request.requester()->equal(m_frame->document()->securityOrigin()))
        setReferrerForFrameRequest(request.resourceRequest(), request.shouldSendReferrer());
=======
    setReferrerForFrameRequest(request.resourceRequest(), request.shouldSendReferrer(), request.originDocument());
>>>>>>> 8c15b39e
    return true;
}

void FrameLoader::load(const FrameLoadRequest& passedRequest)
{
    ASSERT(m_frame->document());

    // Protect frame from getting blown away inside dispatchBeforeLoadEvent in loadWithDocumentLoader.
    RefPtr<Frame> protect(m_frame);

    if (m_inStopAllLoaders)
        return;

    FrameLoadRequest request(passedRequest);
    if (!prepareRequestForThisFrame(request))
        return;

    RefPtr<Frame> targetFrame = request.formState() ? 0 : findFrameForNavigation(request.frameName(), request.formState() ? request.formState()->sourceDocument() : m_frame->document());
    if (targetFrame && targetFrame != m_frame) {
        request.setFrameName("_self");
        targetFrame->loader().load(request);
        if (Page* page = targetFrame->page())
            page->chrome().focus();
        return;
    }

    FrameLoadType newLoadType = determineFrameLoadType(request);
    NavigationAction action(request.resourceRequest(), newLoadType, request.formState(), request.triggeringEvent());
    if ((!targetFrame && !request.frameName().isEmpty()) || action.shouldOpenInNewWindow()) {
        if (action.policy() == NavigationPolicyDownload)
            m_client->loadURLExternally(action.resourceRequest(), NavigationPolicyDownload);
        else
            createWindowForRequest(request, m_frame, action.policy(), request.shouldSendReferrer());
        return;
    }

    if (shouldPerformFragmentNavigation(request.formState(), request.resourceRequest().httpMethod(), newLoadType, request.resourceRequest().url())) {
        checkNavigationPolicyAndContinueFragmentScroll(action, newLoadType != FrameLoadTypeRedirectWithLockedBackForwardList, request.clientRedirect());
        return;
    }
    bool sameURL = shouldTreatURLAsSameAsCurrent(request.resourceRequest().url());
<<<<<<< HEAD
    loadWithNavigationAction(request.resourceRequest(), action, newLoadType, request.formState(), request.substituteData(), request.clientRedirect());
=======
    loadWithNavigationAction(action, newLoadType, request.formState(), request.substituteData(), request.clientRedirect());
>>>>>>> 8c15b39e
    // Example of this case are sites that reload the same URL with a different cookie
    // driving the generated content, or a master frame with links that drive a target
    // frame, where the user has clicked on the same link repeatedly.
    if (sameURL && newLoadType != FrameLoadTypeReload && newLoadType != FrameLoadTypeReloadFromOrigin && request.resourceRequest().httpMethod() != "POST")
        m_loadType = FrameLoadTypeSame;
}

SubstituteData FrameLoader::defaultSubstituteDataForURL(const KURL& url)
{
    if (!shouldTreatURLAsSrcdocDocument(url))
        return SubstituteData();
    String srcdoc = m_frame->ownerElement()->fastGetAttribute(srcdocAttr);
    ASSERT(!srcdoc.isNull());
    CString encodedSrcdoc = srcdoc.utf8();
    return SubstituteData(SharedBuffer::create(encodedSrcdoc.data(), encodedSrcdoc.length()), "text/html", "UTF-8", KURL());
}

void FrameLoader::reportLocalLoadFailed(Frame* frame, const String& url)
{
    ASSERT(!url.isEmpty());
    if (!frame)
        return;

    frame->document()->addConsoleMessage(SecurityMessageSource, ErrorMessageLevel, "Not allowed to load local resource: " + url);
}

void FrameLoader::reload(ReloadPolicy reloadPolicy, const KURL& overrideURL, const AtomicString& overrideEncoding)
{
    DocumentLoader* documentLoader = activeDocumentLoader();
    if (!documentLoader)
        return;

<<<<<<< HEAD
    if (m_state == FrameStateProvisional)
        insertDummyHistoryItem();

=======
>>>>>>> 8c15b39e
    ResourceRequest request = documentLoader->request();
    // FIXME: We need to reset cache policy to prevent it from being incorrectly propagted to the reload.
    // Do we need to propagate anything other than the url?
    request.setCachePolicy(UseProtocolCachePolicy);
    if (!overrideURL.isEmpty())
        request.setURL(overrideURL);
    else if (!documentLoader->unreachableURL().isEmpty())
        request.setURL(documentLoader->unreachableURL());

    FrameLoadType type = reloadPolicy == EndToEndReload ? FrameLoadTypeReloadFromOrigin : FrameLoadTypeReload;
    NavigationAction action(request, type, request.httpMethod() == "POST");
<<<<<<< HEAD
    loadWithNavigationAction(request, action, type, 0, SubstituteData(), NotClientRedirect, overrideEncoding);
=======
    loadWithNavigationAction(action, type, 0, SubstituteData(), NotClientRedirect, overrideEncoding);
>>>>>>> 8c15b39e
}

void FrameLoader::stopAllLoaders()
{
    if (m_frame->document()->pageDismissalEventBeingDispatched() != Document::NoDismissal)
        return;

    // If this method is called from within this method, infinite recursion can occur (3442218). Avoid this.
    if (m_inStopAllLoaders)
        return;

    // Calling stopLoading() on the provisional document loader can blow away
    // the frame from underneath.
    RefPtr<Frame> protect(m_frame);

    m_inStopAllLoaders = true;

    for (RefPtr<Frame> child = m_frame->tree().firstChild(); child; child = child->tree().nextSibling())
        child->loader().stopAllLoaders();
    if (m_provisionalDocumentLoader)
        m_provisionalDocumentLoader->stopLoading();
    if (m_documentLoader)
        m_documentLoader->stopLoading();

    if (m_provisionalDocumentLoader)
        m_provisionalDocumentLoader->detachFromFrame();
    m_provisionalDocumentLoader = 0;

    m_checkTimer.stop();

    m_inStopAllLoaders = false;

    m_client->didStopAllLoaders();
}

DocumentLoader* FrameLoader::activeDocumentLoader() const
{
    if (m_state == FrameStateProvisional)
        return m_provisionalDocumentLoader.get();
    return m_documentLoader.get();
}

void FrameLoader::didAccessInitialDocument()
{
    // We only need to notify the client once, and only for the main frame.
    if (isLoadingMainFrame() && !m_didAccessInitialDocument) {
        m_didAccessInitialDocument = true;
        // Notify asynchronously, since this is called within a JavaScript security check.
        m_didAccessInitialDocumentTimer.startOneShot(0);
    }
}

void FrameLoader::didAccessInitialDocumentTimerFired(Timer<FrameLoader>*)
{
    m_client->didAccessInitialDocument();
}

void FrameLoader::notifyIfInitialDocumentAccessed()
{
    if (m_didAccessInitialDocumentTimer.isActive()) {
        m_didAccessInitialDocumentTimer.stop();
        didAccessInitialDocumentTimerFired(0);
    }
}

bool FrameLoader::isLoading() const
{
    DocumentLoader* docLoader = activeDocumentLoader();
    if (!docLoader)
        return false;
    return docLoader->isLoading();
}

void FrameLoader::commitProvisionalLoad()
{
    ASSERT(m_client->hasWebView());
    ASSERT(m_state == FrameStateProvisional);
    RefPtr<DocumentLoader> pdl = m_provisionalDocumentLoader;
    RefPtr<Frame> protect(m_frame);

    closeOldDataSources();

    // Check if the destination page is allowed to access the previous page's timing information.
    if (m_frame->document()) {
        RefPtr<SecurityOrigin> securityOrigin = SecurityOrigin::create(pdl->request().url());
        pdl->timing()->setHasSameOriginAsPreviousDocument(securityOrigin->canRequest(m_frame->document()->url()));
    }

    // The call to closeURL() invokes the unload event handler, which can execute arbitrary
    // JavaScript. If the script initiates a new load, we need to abandon the current load,
    // or the two will stomp each other.
    // detachChildren will similarly trigger child frame unload event handlers.
    if (m_documentLoader)
        closeURL();
    detachChildren();
    if (pdl != m_provisionalDocumentLoader)
        return;
    if (m_documentLoader)
        m_documentLoader->detachFromFrame();
    m_documentLoader = m_provisionalDocumentLoader.release();
    m_state = FrameStateCommittedPage;

    if (isLoadingMainFrame())
        m_frame->page()->chrome().client().needTouchEvents(false);

    m_client->transitionToCommittedForNewPage();
<<<<<<< HEAD

=======
>>>>>>> 8c15b39e
    m_frame->navigationScheduler().cancel();
    m_frame->editor().clearLastEditCommand();

    // If we are still in the process of initializing an empty document then
    // its frame is not in a consistent state for rendering, so avoid setJSStatusBarText
    // since it may cause clients to attempt to render the frame.
    if (!m_stateMachine.creatingInitialEmptyDocument()) {
        DOMWindow* window = m_frame->domWindow();
        window->setStatus(String());
        window->setDefaultStatus(String());
    }
    started();
}

void FrameLoader::closeOldDataSources()
{
    // FIXME: Is it important for this traversal to be postorder instead of preorder?
    // If so, add helpers for postorder traversal, and use them. If not, then lets not
    // use a recursive algorithm here.
    for (Frame* child = m_frame->tree().firstChild(); child; child = child->tree().nextSibling())
        child->loader().closeOldDataSources();

    if (m_documentLoader)
        m_client->dispatchWillClose();
}

bool FrameLoader::isLoadingMainFrame() const
{
    return m_frame->isMainFrame();
}

bool FrameLoader::subframeIsLoading() const
{
    // It's most likely that the last added frame is the last to load so we walk backwards.
    for (Frame* child = m_frame->tree().lastChild(); child; child = child->tree().previousSibling()) {
        const FrameLoader& childLoader = child->loader();
        DocumentLoader* documentLoader = childLoader.documentLoader();
        if (documentLoader && documentLoader->isLoadingInAPISense())
            return true;
        documentLoader = childLoader.provisionalDocumentLoader();
        if (documentLoader && documentLoader->isLoadingInAPISense())
            return true;
        documentLoader = childLoader.policyDocumentLoader();
        if (documentLoader)
            return true;
    }
    return false;
}

FrameLoadType FrameLoader::loadType() const
{
    return m_loadType;
}

<<<<<<< HEAD
CachePolicy FrameLoader::subresourceCachePolicy() const
{
    if (m_frame->document()->loadEventFinished())
        return CachePolicyVerify;

    if (m_loadType == FrameLoadTypeReloadFromOrigin)
        return CachePolicyReload;

    if (Frame* parentFrame = m_frame->tree().parent()) {
        CachePolicy parentCachePolicy = parentFrame->loader().subresourceCachePolicy();
        if (parentCachePolicy != CachePolicyVerify)
            return parentCachePolicy;
    }

    if (m_loadType == FrameLoadTypeReload)
        return CachePolicyRevalidate;

    const ResourceRequest& request(documentLoader()->request());

    if (request.cachePolicy() == ReturnCacheDataElseLoad)
        return CachePolicyHistoryBuffer;

    return CachePolicyVerify;
}

=======
>>>>>>> 8c15b39e
void FrameLoader::checkLoadCompleteForThisFrame()
{
    ASSERT(m_client->hasWebView());

    if (m_state == FrameStateProvisional && m_provisionalDocumentLoader) {
        const ResourceError& error = m_provisionalDocumentLoader->mainDocumentError();
        if (error.isNull())
            return;
        RefPtr<DocumentLoader> loader = m_provisionalDocumentLoader;
        m_client->dispatchDidFailProvisionalLoad(error);
        if (loader != m_provisionalDocumentLoader)
            return;
        m_provisionalDocumentLoader->detachFromFrame();
        m_provisionalDocumentLoader = 0;
        m_progressTracker->progressCompleted();
        m_state = FrameStateComplete;
    }

    if (m_state != FrameStateCommittedPage)
        return;

    if (!m_documentLoader || (m_documentLoader->isLoadingInAPISense() && !m_inStopAllLoaders))
        return;

    m_state = FrameStateComplete;

    // FIXME: Is this subsequent work important if we already navigated away?
    // Maybe there are bugs because of that, or extra work we can skip because
    // the new page is ready.

    // If the user had a scroll point, scroll to it, overriding the anchor point if any.
    restoreScrollPositionAndViewState();

    if (!m_stateMachine.committedFirstRealDocumentLoad())
        return;

    m_progressTracker->progressCompleted();

    const ResourceError& error = m_documentLoader->mainDocumentError();
    if (!error.isNull())
        m_client->dispatchDidFailLoad(error);
    else
        m_client->dispatchDidFinishLoad();
    m_loadType = FrameLoadTypeStandard;
}

<<<<<<< HEAD
void FrameLoader::didFirstLayout()
{
    if (!m_frame->page())
        return;

    if (isBackForwardLoadType(m_loadType) || m_loadType == FrameLoadTypeReload || m_loadType == FrameLoadTypeReloadFromOrigin)
        history()->restoreScrollPositionAndViewState();
=======
// There is a race condition between the layout and load completion that affects restoring the scroll position.
// We try to restore the scroll position at both the first layout and upon load completion.
// 1) If first layout happens before the load completes, we want to restore the scroll position then so that the
// first time we draw the page is already scrolled to the right place, instead of starting at the top and later
// jumping down. It is possible that the old scroll position is past the part of the doc laid out so far, in
// which case the restore silent fails and we will fix it in when we try to restore on doc completion.
// 2) If the layout happens after the load completes, the attempt to restore at load completion time silently
// fails. We then successfully restore it when the layout happens.
void FrameLoader::restoreScrollPositionAndViewState(RestorePolicy restorePolicy)
{
    if (!isBackForwardLoadType(m_loadType) && m_loadType != FrameLoadTypeReload && m_loadType != FrameLoadTypeReloadFromOrigin && restorePolicy != ForcedRestoreForSameDocumentHistoryNavigation)
        return;
    if (!m_frame->page() || !m_currentItem || !m_stateMachine.committedFirstRealDocumentLoad())
        return;

    if (FrameView* view = m_frame->view()) {
        if (m_frame->isMainFrame()) {
            if (ScrollingCoordinator* scrollingCoordinator = m_frame->page()->scrollingCoordinator())
                scrollingCoordinator->frameViewRootLayerDidChange(view);
        }

        if (!view->wasScrolledByUser() || restorePolicy == ForcedRestoreForSameDocumentHistoryNavigation) {
            if (m_frame->isMainFrame() && m_currentItem->pageScaleFactor())
                m_frame->page()->setPageScaleFactor(m_currentItem->pageScaleFactor(), m_currentItem->scrollPoint());
            else
                view->setScrollPositionNonProgrammatically(m_currentItem->scrollPoint());
        }
    }
}

void FrameLoader::didFirstLayout()
{
    restoreScrollPositionAndViewState();
>>>>>>> 8c15b39e
}

void FrameLoader::detachChildren()
{
    typedef Vector<RefPtr<Frame> > FrameVector;
    FrameVector childrenToDetach;
    childrenToDetach.reserveCapacity(m_frame->tree().childCount());
    for (Frame* child = m_frame->tree().lastChild(); child; child = child->tree().previousSibling())
        childrenToDetach.append(child);
    FrameVector::iterator end = childrenToDetach.end();
    for (FrameVector::iterator it = childrenToDetach.begin(); it != end; it++)
        (*it)->loader().detachFromParent();
}

void FrameLoader::closeAndRemoveChild(Frame* child)
{
    child->tree().detachFromParent();

    child->setView(0);
    if (child->ownerElement() && child->page())
        child->page()->decrementSubframeCount();
    child->willDetachPage();
    child->detachFromPage();

    m_frame->tree().removeChild(child);
}

// Called every time a resource is completely loaded or an error is received.
void FrameLoader::checkLoadComplete()
{
    ASSERT(m_client->hasWebView());

    // FIXME: Always traversing the entire frame tree is a bit inefficient, but
    // is currently needed in order to null out the previous history item for all frames.
    if (Page* page = m_frame->page()) {
        Vector<RefPtr<Frame>, 10> frames;
        for (RefPtr<Frame> frame = page->mainFrame(); frame; frame = frame->tree().traverseNext())
            frames.append(frame);
        // To process children before their parents, iterate the vector backwards.
        for (size_t i = frames.size(); i; --i)
            frames[i - 1]->loader().checkLoadCompleteForThisFrame();
    }
}

void FrameLoader::checkLoadComplete(DocumentLoader* documentLoader)
{
    if (documentLoader)
        documentLoader->checkLoadComplete();
    checkLoadComplete();
}

int FrameLoader::numPendingOrLoadingRequests(bool recurse) const
{
    if (!recurse)
        return m_frame->document()->fetcher()->requestCount();

    int count = 0;
    for (Frame* frame = m_frame; frame; frame = frame->tree().traverseNext(m_frame))
        count += frame->document()->fetcher()->requestCount();
    return count;
}

String FrameLoader::userAgent(const KURL& url) const
{
    String userAgent = m_client->userAgent(url);
    InspectorInstrumentation::applyUserAgentOverride(m_frame, &userAgent);
    return userAgent;
}

void FrameLoader::frameDetached()
{
    // stopAllLoaders can detach the Frame, so protect it.
    RefPtr<Frame> protect(m_frame);
    stopAllLoaders();
    detachFromParent();
}

void FrameLoader::detachFromParent()
{
    // stopAllLoaders can detach the Frame, so protect it.
    RefPtr<Frame> protect(m_frame);

    closeURL();
    detachChildren();
    // stopAllLoaders() needs to be called after detachChildren(), because detachedChildren()
    // will trigger the unload event handlers of any child frames, and those event
    // handlers might start a new subresource load in this frame.
    stopAllLoaders();

    InspectorInstrumentation::frameDetachedFromParent(m_frame);

    if (m_documentLoader)
        m_documentLoader->detachFromFrame();
    m_documentLoader = 0;
    m_client->detachedFromParent();

    m_progressTracker.clear();

    if (Frame* parent = m_frame->tree().parent()) {
        parent->loader().closeAndRemoveChild(m_frame);
        parent->loader().scheduleCheckCompleted();
    } else {
        m_frame->setView(0);
        m_frame->willDetachPage();
        m_frame->detachFromPage();
    }
}

void FrameLoader::addExtraFieldsToRequest(ResourceRequest& request)
{
    bool isMainResource = (request.targetType() == ResourceRequest::TargetIsMainFrame) || (request.targetType() == ResourceRequest::TargetIsSubframe);

    if (isMainResource && isLoadingMainFrame())
        request.setFirstPartyForCookies(request.url());
    else
        request.setFirstPartyForCookies(m_frame->document()->firstPartyForCookies());

    // The remaining modifications are only necessary for HTTP and HTTPS.
    if (!request.url().isEmpty() && !request.url().protocolIsInHTTPFamily())
        return;

    applyUserAgent(request);

    if (request.cachePolicy() == ReloadIgnoringCacheData) {
        if (m_loadType == FrameLoadTypeReload)
            request.setHTTPHeaderField("Cache-Control", "max-age=0");
        else if (m_loadType == FrameLoadTypeReloadFromOrigin) {
            request.setHTTPHeaderField("Cache-Control", "no-cache");
            request.setHTTPHeaderField("Pragma", "no-cache");
        }
    }

    if (isMainResource)
        request.setHTTPAccept(defaultAcceptHeader);

    // Make sure we send the Origin header.
    addHTTPOriginIfNeeded(request, nullAtom);
}

void FrameLoader::addHTTPOriginIfNeeded(ResourceRequest& request, const AtomicString& origin)
{
    if (!request.httpOrigin().isEmpty())
        return;  // Request already has an Origin header.

    // Don't send an Origin header for GET or HEAD to avoid privacy issues.
    // For example, if an intranet page has a hyperlink to an external web
    // site, we don't want to include the Origin of the request because it
    // will leak the internal host name. Similar privacy concerns have lead
    // to the widespread suppression of the Referer header at the network
    // layer.
    if (request.httpMethod() == "GET" || request.httpMethod() == "HEAD")
        return;

    // For non-GET and non-HEAD methods, always send an Origin header so the
    // server knows we support this feature.

    if (origin.isEmpty()) {
        // If we don't know what origin header to attach, we attach the value
        // for an empty origin.
        request.setHTTPOrigin(SecurityOrigin::createUnique()->toString());
        return;
    }

    request.setHTTPOrigin(origin);
}

const ResourceRequest& FrameLoader::originalRequest() const
{
    return activeDocumentLoader()->originalRequestCopy();
}

void FrameLoader::receivedMainResourceError(const ResourceError& error)
{
    // Retain because the stop may release the last reference to it.
    RefPtr<Frame> protect(m_frame);

    RefPtr<DocumentLoader> loader = activeDocumentLoader();
    if (m_frame->document()->parser())
        m_frame->document()->parser()->stopParsing();

    // FIXME: We really ought to be able to just check for isCancellation() here, but there are some
    // ResourceErrors that setIsCancellation() but aren't created by ResourceError::cancelledError().
    ResourceError c(ResourceError::cancelledError(KURL()));
    if ((error.errorCode() != c.errorCode() || error.domain() != c.domain()) && m_frame->ownerElement())
        m_frame->ownerElement()->renderFallbackContent();

    checkCompleted();
    if (m_frame->page())
        checkLoadComplete();
}

void FrameLoader::checkNavigationPolicyAndContinueFragmentScroll(const NavigationAction& action, bool isNewNavigation, ClientRedirectPolicy clientRedirect)
{
    m_documentLoader->setTriggeringAction(action);

    const ResourceRequest& request = action.resourceRequest();
    if (!m_documentLoader->shouldContinueForNavigationPolicy(request, DocumentLoader::PolicyCheckFragment))
        return;

    // If we have a provisional request for a different document, a fragment scroll should cancel it.
    if (m_provisionalDocumentLoader && !equalIgnoringFragmentIdentifier(m_provisionalDocumentLoader->request().url(), request.url())) {
        m_provisionalDocumentLoader->stopLoading();
        if (m_provisionalDocumentLoader)
            m_provisionalDocumentLoader->detachFromFrame();
        m_provisionalDocumentLoader = 0;
    }
<<<<<<< HEAD
    history()->setProvisionalItem(0);
=======
    saveDocumentAndScrollState();
>>>>>>> 8c15b39e
    loadInSameDocument(request.url(), 0, isNewNavigation, clientRedirect);
}

bool FrameLoader::shouldPerformFragmentNavigation(bool isFormSubmission, const String& httpMethod, FrameLoadType loadType, const KURL& url)
{
    ASSERT(loadType != FrameLoadTypeBackForward);
    ASSERT(loadType != FrameLoadTypeReloadFromOrigin);
    // We don't do this if we are submitting a form with method other than "GET", explicitly reloading,
    // currently displaying a frameset, or if the URL does not have a fragment.
    return (!isFormSubmission || equalIgnoringCase(httpMethod, "GET"))
        && loadType != FrameLoadTypeReload
        && loadType != FrameLoadTypeSame
        && url.hasFragmentIdentifier()
        && equalIgnoringFragmentIdentifier(m_frame->document()->url(), url)
        // We don't want to just scroll if a link from within a
        // frameset is trying to reload the frameset into _top.
        && !m_frame->document()->isFrameSet();
}

void FrameLoader::scrollToFragmentWithParentBoundary(const KURL& url)
{
    FrameView* view = m_frame->view();
    if (!view)
        return;

    // Leaking scroll position to a cross-origin ancestor would permit the so-called "framesniffing" attack.
    RefPtr<Frame> boundaryFrame(url.hasFragmentIdentifier() ? m_frame->document()->findUnsafeParentScrollPropagationBoundary() : 0);

    if (boundaryFrame)
        boundaryFrame->view()->setSafeToPropagateScrollToParent(false);

    view->scrollToFragment(url);

    if (boundaryFrame)
        boundaryFrame->view()->setSafeToPropagateScrollToParent(true);
}

bool FrameLoader::shouldClose()
{
    Page* page = m_frame->page();
    if (!page || !page->chrome().canRunBeforeUnloadConfirmPanel())
        return true;

    // Store all references to each subframe in advance since beforeunload's event handler may modify frame
    Vector<RefPtr<Frame> > targetFrames;
    targetFrames.append(m_frame);
    for (Frame* child = m_frame->tree().firstChild(); child; child = child->tree().traverseNext(m_frame))
        targetFrames.append(child);

    bool shouldClose = false;
    {
        NavigationDisablerForBeforeUnload navigationDisabler;
        size_t i;

        bool didAllowNavigation = false;
        for (i = 0; i < targetFrames.size(); i++) {
            if (!targetFrames[i]->tree().isDescendantOf(m_frame))
                continue;
            if (!targetFrames[i]->document()->dispatchBeforeUnloadEvent(page->chrome(), didAllowNavigation))
                break;
        }

        if (i == targetFrames.size())
            shouldClose = true;
    }
    return shouldClose;
}

<<<<<<< HEAD
void FrameLoader::loadWithNavigationAction(const ResourceRequest& request, const NavigationAction& action, FrameLoadType type, PassRefPtr<FormState> formState, const SubstituteData& substituteData, ClientRedirectPolicy clientRedirect, const String& overrideEncoding)
=======
void FrameLoader::loadWithNavigationAction(const NavigationAction& action, FrameLoadType type, PassRefPtr<FormState> formState, const SubstituteData& substituteData, ClientRedirectPolicy clientRedirect, const AtomicString& overrideEncoding)
>>>>>>> 8c15b39e
{
    ASSERT(m_client->hasWebView());
    if (m_frame->document()->pageDismissalEventBeingDispatched() != Document::NoDismissal)
        return;

    // We skip dispatching the beforeload event on the frame owner if we've already committed a real
    // document load because the event would leak subsequent activity by the frame which the parent
    // frame isn't supposed to learn. For example, if the child frame navigated to  a new URL, the
    // parent frame shouldn't learn the URL.
    const ResourceRequest& request = action.resourceRequest();
    if (!m_stateMachine.committedFirstRealDocumentLoad() && m_frame->ownerElement() && !m_frame->ownerElement()->dispatchBeforeLoadEvent(request.url().string()))
        return;

    if (!m_stateMachine.startedFirstRealLoad())
        m_stateMachine.advanceTo(FrameLoaderStateMachine::StartedFirstRealLoad);

    // The current load should replace the history item if it is the first real
<<<<<<< HEAD
    // load of the frame. FrameLoadTypeRedirectWithLockedBackForwardList is a
    // proxy for history()->currentItemShouldBeReplaced().
=======
    // load of the frame.
>>>>>>> 8c15b39e
    bool replacesCurrentHistoryItem = false;
    if (type == FrameLoadTypeRedirectWithLockedBackForwardList
        || !m_stateMachine.committedFirstRealDocumentLoad()) {
        replacesCurrentHistoryItem = true;
    }

    m_policyDocumentLoader = m_client->createDocumentLoader(request, substituteData.isValid() ? substituteData : defaultSubstituteDataForURL(request.url()));
    m_policyDocumentLoader->setFrame(m_frame);
    m_policyDocumentLoader->setTriggeringAction(action);
    m_policyDocumentLoader->setReplacesCurrentHistoryItem(replacesCurrentHistoryItem);
    m_policyDocumentLoader->setIsClientRedirect(clientRedirect == ClientRedirect);

    if (Frame* parent = m_frame->tree().parent())
        m_policyDocumentLoader->setOverrideEncoding(parent->loader().documentLoader()->overrideEncoding());
    else if (!overrideEncoding.isEmpty())
        m_policyDocumentLoader->setOverrideEncoding(overrideEncoding);
    else if (m_documentLoader)
        m_policyDocumentLoader->setOverrideEncoding(m_documentLoader->overrideEncoding());

    // stopAllLoaders can detach the Frame, so protect it.
    RefPtr<Frame> protect(m_frame);
    if ((!m_policyDocumentLoader->shouldContinueForNavigationPolicy(request, DocumentLoader::PolicyCheckStandard) || !shouldClose()) && m_policyDocumentLoader) {
        m_policyDocumentLoader->detachFromFrame();
        m_policyDocumentLoader = 0;
        return;
    }

    // A new navigation is in progress, so don't clear the history's provisional item.
    stopAllLoaders();

    // <rdar://problem/6250856> - In certain circumstances on pages with multiple frames, stopAllLoaders()
    // might detach the current FrameLoader, in which case we should bail on this newly defunct load.
    if (!m_frame->page() || !m_policyDocumentLoader)
        return;

    if (isLoadingMainFrame())
        m_frame->page()->inspectorController().resume();
    m_frame->navigationScheduler().cancel();

    m_provisionalDocumentLoader = m_policyDocumentLoader.release();
    m_loadType = type;
    m_state = FrameStateProvisional;

    if (formState)
        m_client->dispatchWillSubmitForm(formState);

    m_progressTracker->progressStarted();
    if (m_provisionalDocumentLoader->isClientRedirect())
        m_provisionalDocumentLoader->appendRedirect(m_frame->document()->url());
    m_provisionalDocumentLoader->appendRedirect(m_provisionalDocumentLoader->request().url());
    m_client->dispatchDidStartProvisionalLoad();
    ASSERT(m_provisionalDocumentLoader);
    m_provisionalDocumentLoader->startLoadingMainResource();
}

<<<<<<< HEAD
void FrameLoader::checkNewWindowPolicyAndContinue(PassRefPtr<FormState> formState, const String& frameName, const NavigationAction& action)
{
    if (m_frame->document()->pageDismissalEventBeingDispatched() != Document::NoDismissal)
        return;

    if (m_frame->document() && m_frame->document()->isSandboxed(SandboxPopups))
        return;

    if (!DOMWindow::allowPopUp(m_frame))
        return;

    NavigationPolicy navigationPolicy = NavigationPolicyNewForegroundTab;
    action.specifiesNavigationPolicy(&navigationPolicy);

    if (navigationPolicy == NavigationPolicyDownload) {
        m_client->loadURLExternally(action.resourceRequest(), navigationPolicy);
        return;
    }

    RefPtr<Frame> frame = m_frame;
    RefPtr<Frame> mainFrame = m_frame;

    if (!m_frame->settings() || m_frame->settings()->supportsMultipleWindows()) {
        struct WindowFeatures features;
        Page* newPage = m_frame->page()->chrome().client().createWindow(m_frame, FrameLoadRequest(m_frame->document()->securityOrigin(), action.resourceRequest()),
            features, navigationPolicy);

        // createWindow can return null (e.g., popup blocker denies the window).
        if (!newPage)
            return;
        mainFrame = newPage->mainFrame();
    }

    if (frameName != "_blank")
        mainFrame->tree().setName(frameName);

    mainFrame->page()->setOpenedByDOM();
    mainFrame->page()->chrome().show(navigationPolicy);
    if (!m_suppressOpenerInNewFrame) {
        mainFrame->loader().setOpener(frame.get());
        mainFrame->document()->setReferrerPolicy(frame->document()->referrerPolicy());
    }

    // FIXME: We can't just send our NavigationAction to the new FrameLoader's loadWithNavigationAction(), we need to
    // create a new one with a default NavigationType and no triggering event. We should figure out why.
    mainFrame->loader().loadWithNavigationAction(action.resourceRequest(), NavigationAction(action.resourceRequest()), FrameLoadTypeStandard, formState, SubstituteData());
}

=======
>>>>>>> 8c15b39e
void FrameLoader::applyUserAgent(ResourceRequest& request)
{
    String userAgent = this->userAgent(request.url());
    ASSERT(!userAgent.isNull());
    request.setHTTPUserAgent(userAgent);
}

bool FrameLoader::shouldInterruptLoadForXFrameOptions(const String& content, const KURL& url, unsigned long requestIdentifier)
{
    UseCounter::count(m_frame->domWindow(), UseCounter::XFrameOptions);

    Frame* topFrame = m_frame->tree().top();
    if (m_frame == topFrame)
        return false;

    XFrameOptionsDisposition disposition = parseXFrameOptionsHeader(content);

    switch (disposition) {
    case XFrameOptionsSameOrigin: {
        UseCounter::count(m_frame->domWindow(), UseCounter::XFrameOptionsSameOrigin);
        RefPtr<SecurityOrigin> origin = SecurityOrigin::create(url);
        if (!origin->isSameSchemeHostPort(topFrame->document()->securityOrigin()))
            return true;
        for (Frame* frame = m_frame->tree().parent(); frame; frame = frame->tree().parent()) {
            if (!origin->isSameSchemeHostPort(frame->document()->securityOrigin())) {
                UseCounter::count(m_frame->domWindow(), UseCounter::XFrameOptionsSameOriginWithBadAncestorChain);
                break;
            }
        }
        return false;
    }
    case XFrameOptionsDeny:
        return true;
    case XFrameOptionsAllowAll:
        return false;
    case XFrameOptionsConflict:
        m_frame->document()->addConsoleMessageWithRequestIdentifier(JSMessageSource, ErrorMessageLevel, "Multiple 'X-Frame-Options' headers with conflicting values ('" + content + "') encountered when loading '" + url.elidedString() + "'. Falling back to 'DENY'.", requestIdentifier);
        return true;
    case XFrameOptionsInvalid:
        m_frame->document()->addConsoleMessageWithRequestIdentifier(JSMessageSource, ErrorMessageLevel, "Invalid 'X-Frame-Options' header encountered when loading '" + url.elidedString() + "': '" + content + "' is not a recognized directive. The header will be ignored.", requestIdentifier);
        return false;
    default:
        ASSERT_NOT_REACHED();
        return false;
    }
}

bool FrameLoader::shouldTreatURLAsSameAsCurrent(const KURL& url) const
{
    if (!m_currentItem)
        return false;
    return url == m_currentItem->url() || url == m_currentItem->originalURL();
}

bool FrameLoader::shouldTreatURLAsSrcdocDocument(const KURL& url) const
{
    if (!equalIgnoringCase(url.string(), "about:srcdoc"))
        return false;
    HTMLFrameOwnerElement* ownerElement = m_frame->ownerElement();
    if (!ownerElement)
        return false;
    if (!ownerElement->hasTagName(iframeTag))
        return false;
    return ownerElement->fastHasAttribute(srcdocAttr);
}

Frame* FrameLoader::findFrameForNavigation(const AtomicString& name, Document* activeDocument)
{
    ASSERT(activeDocument);
    Frame* frame = m_frame->tree().find(name);

    // From http://www.whatwg.org/specs/web-apps/current-work/#seamlessLinks:
    //
    // If the source browsing context is the same as the browsing context
    // being navigated, and this browsing context has its seamless browsing
    // context flag set, and the browsing context being navigated was not
    // chosen using an explicit self-navigation override, then find the
    // nearest ancestor browsing context that does not have its seamless
    // browsing context flag set, and continue these steps as if that
    // browsing context was the one that was going to be navigated instead.
    if (frame == m_frame && name != "_self" && m_frame->document()->shouldDisplaySeamlesslyWithParent()) {
        for (Frame* ancestor = m_frame; ancestor; ancestor = ancestor->tree().parent()) {
            if (!ancestor->document()->shouldDisplaySeamlesslyWithParent()) {
                frame = ancestor;
                break;
            }
        }
        ASSERT(frame != m_frame);
    }

    if (!activeDocument->canNavigate(frame))
        return 0;
    return frame;
}

void FrameLoader::loadHistoryItem(HistoryItem* item, HistoryLoadType historyLoadType)
{
<<<<<<< HEAD
    HistoryItem* currentItem = history()->currentItem();

    if (currentItem && item->shouldDoSameDocumentNavigationTo(currentItem)) {
        history()->setCurrentItem(item);
        loadInSameDocument(item->url(), item->stateObject(), false, NotClientRedirect);
=======
    saveDocumentAndScrollState();
    m_currentItem = item;
    if (historyLoadType == HistorySameDocumentLoad) {
        loadInSameDocument(item->url(), item->stateObject(), false, NotClientRedirect);
        restoreScrollPositionAndViewState(ForcedRestoreForSameDocumentHistoryNavigation);
>>>>>>> 8c15b39e
        return;
    }

    RefPtr<FormData> formData = item->formData();
    ResourceRequest request(item->url());
    request.setHTTPReferrer(item->referrer());
    if (formData) {
        request.setHTTPMethod("POST");
        request.setHTTPBody(formData);
        request.setHTTPContentType(item->formContentType());
        RefPtr<SecurityOrigin> securityOrigin = SecurityOrigin::createFromString(item->referrer());
        addHTTPOriginIfNeeded(request, securityOrigin->toString());
    }

<<<<<<< HEAD
    loadWithNavigationAction(request, NavigationAction(request, FrameLoadTypeBackForward, formData), FrameLoadTypeBackForward, 0, SubstituteData());
}

void FrameLoader::insertDummyHistoryItem()
{
    RefPtr<HistoryItem> currentItem = HistoryItem::create();
    history()->setCurrentItem(currentItem.get());
=======
    loadWithNavigationAction(NavigationAction(request, FrameLoadTypeBackForward, formData), FrameLoadTypeBackForward, 0, SubstituteData());
>>>>>>> 8c15b39e
}

void FrameLoader::dispatchDocumentElementAvailable()
{
    m_client->documentElementAvailable();
}

void FrameLoader::dispatchDidClearWindowObjectsInAllWorlds()
{
    if (!m_frame->script().canExecuteScripts(NotAboutToExecuteScript))
        return;

    Vector<RefPtr<DOMWrapperWorld> > worlds;
    DOMWrapperWorld::getAllWorlds(worlds);
    for (size_t i = 0; i < worlds.size(); ++i)
        dispatchDidClearWindowObjectInWorld(worlds[i].get());
}

void FrameLoader::dispatchDidClearWindowObjectInWorld(DOMWrapperWorld* world)
{
    if (!m_frame->script().canExecuteScripts(NotAboutToExecuteScript) || !m_frame->script().existingWindowShell(world))
        return;

    m_client->dispatchDidClearWindowObjectInWorld(world);

    if (Page* page = m_frame->page())
        page->inspectorController().didClearWindowObjectInWorld(m_frame, world);

    InspectorInstrumentation::didClearWindowObjectInWorld(m_frame, world);
}

SandboxFlags FrameLoader::effectiveSandboxFlags() const
{
    SandboxFlags flags = m_forcedSandboxFlags;
    if (Frame* parentFrame = m_frame->tree().parent())
        flags |= parentFrame->document()->sandboxFlags();
    if (HTMLFrameOwnerElement* ownerElement = m_frame->ownerElement())
        flags |= ownerElement->sandboxFlags();
    return flags;
}

} // namespace WebCore<|MERGE_RESOLUTION|>--- conflicted
+++ resolved
@@ -42,10 +42,7 @@
 #include "core/dom/Document.h"
 #include "core/dom/Element.h"
 #include "core/editing/Editor.h"
-<<<<<<< HEAD
-=======
 #include "core/editing/UndoStack.h"
->>>>>>> 8c15b39e
 #include "core/events/Event.h"
 #include "core/events/PageTransitionEvent.h"
 #include "core/events/ThreadLocalEventNames.h"
@@ -57,10 +54,6 @@
 #include "core/frame/DOMWindow.h"
 #include "core/frame/Frame.h"
 #include "core/frame/FrameView.h"
-<<<<<<< HEAD
-#include "core/history/HistoryItem.h"
-=======
->>>>>>> 8c15b39e
 #include "core/html/HTMLFormElement.h"
 #include "core/html/HTMLFrameOwnerElement.h"
 #include "core/html/parser/HTMLParserIdioms.h"
@@ -79,20 +72,13 @@
 #include "core/page/BackForwardClient.h"
 #include "core/page/Chrome.h"
 #include "core/page/ChromeClient.h"
-<<<<<<< HEAD
-=======
 #include "core/page/CreateWindow.h"
->>>>>>> 8c15b39e
 #include "core/page/EventHandler.h"
 #include "core/page/FrameTree.h"
 #include "core/page/Page.h"
 #include "core/frame/Settings.h"
 #include "core/page/WindowFeatures.h"
-<<<<<<< HEAD
-#include "core/platform/ScrollAnimator.h"
-=======
 #include "core/page/scrolling/ScrollingCoordinator.h"
->>>>>>> 8c15b39e
 #include "core/xml/parser/XMLDocumentParser.h"
 #include "modules/webdatabase/DatabaseManager.h"
 #include "platform/Logging.h"
@@ -100,14 +86,9 @@
 #include "platform/geometry/FloatRect.h"
 #include "platform/network/HTTPParsers.h"
 #include "platform/network/ResourceRequest.h"
-<<<<<<< HEAD
-#include "weborigin/SecurityOrigin.h"
-#include "weborigin/SecurityPolicy.h"
-=======
 #include "platform/scroll/ScrollAnimator.h"
 #include "platform/weborigin/SecurityOrigin.h"
 #include "platform/weborigin/SecurityPolicy.h"
->>>>>>> 8c15b39e
 #include "wtf/TemporaryChange.h"
 #include "wtf/text/CString.h"
 #include "wtf/text/WTFString.h"
@@ -163,11 +144,6 @@
 FrameLoader::FrameLoader(Frame* frame, FrameLoaderClient* client)
     : m_frame(frame)
     , m_client(client)
-<<<<<<< HEAD
-    , m_history(frame)
-    , m_icon(adoptPtr(new IconController(frame)))
-=======
->>>>>>> 8c15b39e
     , m_mixedContentChecker(frame)
     , m_state(FrameStateProvisional)
     , m_loadType(FrameLoadTypeStandard)
@@ -179,10 +155,6 @@
     , m_opener(0)
     , m_didAccessInitialDocument(false)
     , m_didAccessInitialDocumentTimer(this, &FrameLoader::didAccessInitialDocumentTimerFired)
-<<<<<<< HEAD
-    , m_suppressOpenerInNewFrame(false)
-=======
->>>>>>> 8c15b39e
     , m_forcedSandboxFlags(SandboxNone)
 {
 }
@@ -244,8 +216,6 @@
 
     // FIXME: This will cancel redirection timer, which really needs to be restarted when restoring the frame from b/f cache.
     m_frame->navigationScheduler().cancel();
-<<<<<<< HEAD
-=======
 }
 
 void FrameLoader::saveDocumentAndScrollState()
@@ -272,20 +242,15 @@
         return;
     m_currentItem->clearScrollPoint();
     m_currentItem->setPageScaleFactor(0);
->>>>>>> 8c15b39e
 }
 
 bool FrameLoader::closeURL()
 {
-<<<<<<< HEAD
-    history()->saveDocumentAndScrollState();
-=======
     // This is done when a back/forward navigation begins (and the current item
     // changes) in loadHistoryItem(). Saving now will save the state will save
     // to the wrong item if the navigation is back/forward.
     if (m_loadType != FrameLoadTypeBackForward)
         saveDocumentAndScrollState();
->>>>>>> 8c15b39e
 
     // Should only send the pagehide event here if the current document exists.
     if (m_frame->document())
@@ -379,9 +344,6 @@
     NavigationHistoryPolicy navigationHistoryPolicy = NavigationReusedHistoryEntry;
     if (m_loadType == FrameLoadTypeStandard && m_documentLoader->isURLValidForNewHistoryEntry())
         navigationHistoryPolicy = NavigationCreatedHistoryEntry;
-<<<<<<< HEAD
-    m_client->dispatchDidCommitLoad(navigationHistoryPolicy);
-=======
     HistoryItemPolicy historyItemPolicy = DoNotCreateNewHistoryItem;
     if (m_loadType == FrameLoadTypeInitialInChildFrame || navigationHistoryPolicy == NavigationCreatedHistoryEntry)
         historyItemPolicy = CreateNewHistoryItem;
@@ -392,7 +354,6 @@
 
     m_client->dispatchDidCommitLoad(m_frame, m_currentItem.get(), navigationHistoryPolicy);
 
->>>>>>> 8c15b39e
     InspectorInstrumentation::didCommitLoad(m_frame, m_documentLoader.get());
     m_frame->page()->didCommitLoad(m_frame);
     dispatchDidClearWindowObjectsInAllWorlds();
@@ -403,13 +364,8 @@
     m_isComplete = false;
     m_frame->document()->setReadyState(Document::Loading);
 
-<<<<<<< HEAD
-    if (history()->currentItem() && m_loadType == FrameLoadTypeBackForward)
-        m_frame->domWindow()->statePopped(history()->currentItem()->stateObject());
-=======
     if (m_currentItem && m_loadType == FrameLoadTypeBackForward)
         m_frame->domWindow()->statePopped(m_currentItem->stateObject());
->>>>>>> 8c15b39e
 
     if (dispatch)
         dispatchDidClearWindowObjectsInAllWorlds();
@@ -558,28 +514,6 @@
     startCheckCompleteTimer();
 }
 
-<<<<<<< HEAD
-String FrameLoader::outgoingReferrer() const
-{
-    // See http://www.whatwg.org/specs/web-apps/current-work/#fetching-resources
-    // for why we walk the parent chain for srcdoc documents.
-    Frame* frame = m_frame;
-    while (frame->document()->isSrcdocDocument()) {
-        frame = frame->tree().parent();
-        // Srcdoc documents cannot be top-level documents, by definition,
-        // because they need to be contained in iframes with the srcdoc.
-        ASSERT(frame);
-    }
-    return frame->loader().m_outgoingReferrer;
-}
-
-String FrameLoader::outgoingOrigin() const
-{
-    return m_frame->document()->securityOrigin()->toString();
-}
-
-=======
->>>>>>> 8c15b39e
 Frame* FrameLoader::opener()
 {
     return m_opener;
@@ -613,27 +547,7 @@
 {
     // Update the data source's request with the new URL to fake the URL change
     m_frame->document()->setURL(newURL);
-<<<<<<< HEAD
-    setOutgoingReferrer(newURL);
-    documentLoader()->replaceRequestURLForSameDocumentNavigation(newURL);
-
-    // updateBackForwardListForFragmentScroll() must happen after
-    // replaceRequestURLForSameDocumentNavigation(), since we add based on
-    // the current request.
-    if (updateBackForwardList == UpdateBackForwardList)
-        history()->updateBackForwardListForFragmentScroll();
-
-    if (sameDocumentNavigationSource == SameDocumentNavigationDefault)
-        history()->updateForSameDocumentNavigation();
-    else if (sameDocumentNavigationSource == SameDocumentNavigationPushState)
-        history()->pushState(data, newURL.string());
-    else if (sameDocumentNavigationSource == SameDocumentNavigationReplaceState)
-        history()->replaceState(data, newURL.string());
-    else
-        ASSERT_NOT_REACHED();
-=======
     documentLoader()->updateForSameDocumentNavigation(newURL);
->>>>>>> 8c15b39e
 
     // Generate start and stop notifications only when loader is completed so that we
     // don't fire them for fragment redirection that happens in window.onload handler.
@@ -641,24 +555,12 @@
     if (m_frame->document()->loadEventFinished())
         m_client->postProgressStartedNotification();
 
-<<<<<<< HEAD
-    m_documentLoader->clearRedirectChain();
-    if (m_documentLoader->isClientRedirect())
-        m_documentLoader->appendRedirect(oldURL);
-    m_documentLoader->appendRedirect(newURL);
-
-    NavigationHistoryPolicy navigationHistoryPolicy = NavigationReusedHistoryEntry;
-    if (updateBackForwardList == UpdateBackForwardList || sameDocumentNavigationSource == SameDocumentNavigationPushState)
-        navigationHistoryPolicy = NavigationCreatedHistoryEntry;
-    m_client->dispatchDidNavigateWithinPage(navigationHistoryPolicy);
-=======
     NavigationHistoryPolicy navigationHistoryPolicy = NavigationReusedHistoryEntry;
     if (updateBackForwardList == UpdateBackForwardList || (sameDocumentNavigationSource == SameDocumentNavigationPushState && m_currentItem)) {
         navigationHistoryPolicy = NavigationCreatedHistoryEntry;
         setHistoryItemStateForCommit(CreateNewHistoryItem);
     }
     m_client->dispatchDidNavigateWithinPage(navigationHistoryPolicy, m_currentItem.get());
->>>>>>> 8c15b39e
     m_client->dispatchDidReceiveTitle(m_frame->document()->title());
 
     if (m_currentItem) {
@@ -759,11 +661,7 @@
 {
     if (m_frame->tree().parent() && !m_stateMachine.startedFirstRealLoad())
         return FrameLoadTypeInitialInChildFrame;
-<<<<<<< HEAD
-    if (!m_frame->tree().parent() && !history()->currentItem())
-=======
     if (!m_frame->tree().parent() && !m_frame->page()->backForward().backForwardListCount())
->>>>>>> 8c15b39e
         return FrameLoadTypeStandard;
     if (request.resourceRequest().cachePolicy() == ReloadIgnoringCacheData)
         return FrameLoadTypeReload;
@@ -794,15 +692,7 @@
     if (!request.formState() && request.frameName().isEmpty())
         request.setFrameName(m_frame->document()->baseTarget());
 
-<<<<<<< HEAD
-    // If the requesting SecurityOrigin is not this Frame's SecurityOrigin, the request was initiated by a different frame that should
-    // have already set the referrer.
-    // FIXME: Not clear that this is a valid assumption.
-    if (request.requester()->equal(m_frame->document()->securityOrigin()))
-        setReferrerForFrameRequest(request.resourceRequest(), request.shouldSendReferrer());
-=======
     setReferrerForFrameRequest(request.resourceRequest(), request.shouldSendReferrer(), request.originDocument());
->>>>>>> 8c15b39e
     return true;
 }
 
@@ -844,11 +734,7 @@
         return;
     }
     bool sameURL = shouldTreatURLAsSameAsCurrent(request.resourceRequest().url());
-<<<<<<< HEAD
-    loadWithNavigationAction(request.resourceRequest(), action, newLoadType, request.formState(), request.substituteData(), request.clientRedirect());
-=======
     loadWithNavigationAction(action, newLoadType, request.formState(), request.substituteData(), request.clientRedirect());
->>>>>>> 8c15b39e
     // Example of this case are sites that reload the same URL with a different cookie
     // driving the generated content, or a master frame with links that drive a target
     // frame, where the user has clicked on the same link repeatedly.
@@ -881,12 +767,6 @@
     if (!documentLoader)
         return;
 
-<<<<<<< HEAD
-    if (m_state == FrameStateProvisional)
-        insertDummyHistoryItem();
-
-=======
->>>>>>> 8c15b39e
     ResourceRequest request = documentLoader->request();
     // FIXME: We need to reset cache policy to prevent it from being incorrectly propagted to the reload.
     // Do we need to propagate anything other than the url?
@@ -898,11 +778,7 @@
 
     FrameLoadType type = reloadPolicy == EndToEndReload ? FrameLoadTypeReloadFromOrigin : FrameLoadTypeReload;
     NavigationAction action(request, type, request.httpMethod() == "POST");
-<<<<<<< HEAD
-    loadWithNavigationAction(request, action, type, 0, SubstituteData(), NotClientRedirect, overrideEncoding);
-=======
     loadWithNavigationAction(action, type, 0, SubstituteData(), NotClientRedirect, overrideEncoding);
->>>>>>> 8c15b39e
 }
 
 void FrameLoader::stopAllLoaders()
@@ -1009,10 +885,6 @@
         m_frame->page()->chrome().client().needTouchEvents(false);
 
     m_client->transitionToCommittedForNewPage();
-<<<<<<< HEAD
-
-=======
->>>>>>> 8c15b39e
     m_frame->navigationScheduler().cancel();
     m_frame->editor().clearLastEditCommand();
 
@@ -1067,34 +939,6 @@
     return m_loadType;
 }
 
-<<<<<<< HEAD
-CachePolicy FrameLoader::subresourceCachePolicy() const
-{
-    if (m_frame->document()->loadEventFinished())
-        return CachePolicyVerify;
-
-    if (m_loadType == FrameLoadTypeReloadFromOrigin)
-        return CachePolicyReload;
-
-    if (Frame* parentFrame = m_frame->tree().parent()) {
-        CachePolicy parentCachePolicy = parentFrame->loader().subresourceCachePolicy();
-        if (parentCachePolicy != CachePolicyVerify)
-            return parentCachePolicy;
-    }
-
-    if (m_loadType == FrameLoadTypeReload)
-        return CachePolicyRevalidate;
-
-    const ResourceRequest& request(documentLoader()->request());
-
-    if (request.cachePolicy() == ReturnCacheDataElseLoad)
-        return CachePolicyHistoryBuffer;
-
-    return CachePolicyVerify;
-}
-
-=======
->>>>>>> 8c15b39e
 void FrameLoader::checkLoadCompleteForThisFrame()
 {
     ASSERT(m_client->hasWebView());
@@ -1141,15 +985,6 @@
     m_loadType = FrameLoadTypeStandard;
 }
 
-<<<<<<< HEAD
-void FrameLoader::didFirstLayout()
-{
-    if (!m_frame->page())
-        return;
-
-    if (isBackForwardLoadType(m_loadType) || m_loadType == FrameLoadTypeReload || m_loadType == FrameLoadTypeReloadFromOrigin)
-        history()->restoreScrollPositionAndViewState();
-=======
 // There is a race condition between the layout and load completion that affects restoring the scroll position.
 // We try to restore the scroll position at both the first layout and upon load completion.
 // 1) If first layout happens before the load completes, we want to restore the scroll position then so that the
@@ -1183,7 +1018,6 @@
 void FrameLoader::didFirstLayout()
 {
     restoreScrollPositionAndViewState();
->>>>>>> 8c15b39e
 }
 
 void FrameLoader::detachChildren()
@@ -1390,11 +1224,7 @@
             m_provisionalDocumentLoader->detachFromFrame();
         m_provisionalDocumentLoader = 0;
     }
-<<<<<<< HEAD
-    history()->setProvisionalItem(0);
-=======
     saveDocumentAndScrollState();
->>>>>>> 8c15b39e
     loadInSameDocument(request.url(), 0, isNewNavigation, clientRedirect);
 }
 
@@ -1463,11 +1293,7 @@
     return shouldClose;
 }
 
-<<<<<<< HEAD
-void FrameLoader::loadWithNavigationAction(const ResourceRequest& request, const NavigationAction& action, FrameLoadType type, PassRefPtr<FormState> formState, const SubstituteData& substituteData, ClientRedirectPolicy clientRedirect, const String& overrideEncoding)
-=======
 void FrameLoader::loadWithNavigationAction(const NavigationAction& action, FrameLoadType type, PassRefPtr<FormState> formState, const SubstituteData& substituteData, ClientRedirectPolicy clientRedirect, const AtomicString& overrideEncoding)
->>>>>>> 8c15b39e
 {
     ASSERT(m_client->hasWebView());
     if (m_frame->document()->pageDismissalEventBeingDispatched() != Document::NoDismissal)
@@ -1485,12 +1311,7 @@
         m_stateMachine.advanceTo(FrameLoaderStateMachine::StartedFirstRealLoad);
 
     // The current load should replace the history item if it is the first real
-<<<<<<< HEAD
-    // load of the frame. FrameLoadTypeRedirectWithLockedBackForwardList is a
-    // proxy for history()->currentItemShouldBeReplaced().
-=======
     // load of the frame.
->>>>>>> 8c15b39e
     bool replacesCurrentHistoryItem = false;
     if (type == FrameLoadTypeRedirectWithLockedBackForwardList
         || !m_stateMachine.committedFirstRealDocumentLoad()) {
@@ -1546,57 +1367,6 @@
     m_provisionalDocumentLoader->startLoadingMainResource();
 }
 
-<<<<<<< HEAD
-void FrameLoader::checkNewWindowPolicyAndContinue(PassRefPtr<FormState> formState, const String& frameName, const NavigationAction& action)
-{
-    if (m_frame->document()->pageDismissalEventBeingDispatched() != Document::NoDismissal)
-        return;
-
-    if (m_frame->document() && m_frame->document()->isSandboxed(SandboxPopups))
-        return;
-
-    if (!DOMWindow::allowPopUp(m_frame))
-        return;
-
-    NavigationPolicy navigationPolicy = NavigationPolicyNewForegroundTab;
-    action.specifiesNavigationPolicy(&navigationPolicy);
-
-    if (navigationPolicy == NavigationPolicyDownload) {
-        m_client->loadURLExternally(action.resourceRequest(), navigationPolicy);
-        return;
-    }
-
-    RefPtr<Frame> frame = m_frame;
-    RefPtr<Frame> mainFrame = m_frame;
-
-    if (!m_frame->settings() || m_frame->settings()->supportsMultipleWindows()) {
-        struct WindowFeatures features;
-        Page* newPage = m_frame->page()->chrome().client().createWindow(m_frame, FrameLoadRequest(m_frame->document()->securityOrigin(), action.resourceRequest()),
-            features, navigationPolicy);
-
-        // createWindow can return null (e.g., popup blocker denies the window).
-        if (!newPage)
-            return;
-        mainFrame = newPage->mainFrame();
-    }
-
-    if (frameName != "_blank")
-        mainFrame->tree().setName(frameName);
-
-    mainFrame->page()->setOpenedByDOM();
-    mainFrame->page()->chrome().show(navigationPolicy);
-    if (!m_suppressOpenerInNewFrame) {
-        mainFrame->loader().setOpener(frame.get());
-        mainFrame->document()->setReferrerPolicy(frame->document()->referrerPolicy());
-    }
-
-    // FIXME: We can't just send our NavigationAction to the new FrameLoader's loadWithNavigationAction(), we need to
-    // create a new one with a default NavigationType and no triggering event. We should figure out why.
-    mainFrame->loader().loadWithNavigationAction(action.resourceRequest(), NavigationAction(action.resourceRequest()), FrameLoadTypeStandard, formState, SubstituteData());
-}
-
-=======
->>>>>>> 8c15b39e
 void FrameLoader::applyUserAgent(ResourceRequest& request)
 {
     String userAgent = this->userAgent(request.url());
@@ -1694,19 +1464,11 @@
 
 void FrameLoader::loadHistoryItem(HistoryItem* item, HistoryLoadType historyLoadType)
 {
-<<<<<<< HEAD
-    HistoryItem* currentItem = history()->currentItem();
-
-    if (currentItem && item->shouldDoSameDocumentNavigationTo(currentItem)) {
-        history()->setCurrentItem(item);
-        loadInSameDocument(item->url(), item->stateObject(), false, NotClientRedirect);
-=======
     saveDocumentAndScrollState();
     m_currentItem = item;
     if (historyLoadType == HistorySameDocumentLoad) {
         loadInSameDocument(item->url(), item->stateObject(), false, NotClientRedirect);
         restoreScrollPositionAndViewState(ForcedRestoreForSameDocumentHistoryNavigation);
->>>>>>> 8c15b39e
         return;
     }
 
@@ -1721,17 +1483,7 @@
         addHTTPOriginIfNeeded(request, securityOrigin->toString());
     }
 
-<<<<<<< HEAD
-    loadWithNavigationAction(request, NavigationAction(request, FrameLoadTypeBackForward, formData), FrameLoadTypeBackForward, 0, SubstituteData());
-}
-
-void FrameLoader::insertDummyHistoryItem()
-{
-    RefPtr<HistoryItem> currentItem = HistoryItem::create();
-    history()->setCurrentItem(currentItem.get());
-=======
     loadWithNavigationAction(NavigationAction(request, FrameLoadTypeBackForward, formData), FrameLoadTypeBackForward, 0, SubstituteData());
->>>>>>> 8c15b39e
 }
 
 void FrameLoader::dispatchDocumentElementAvailable()
