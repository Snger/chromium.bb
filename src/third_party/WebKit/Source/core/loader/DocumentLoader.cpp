--- conflicted
+++ resolved
@@ -45,22 +45,11 @@
 #include "core/loader/FrameLoaderClient.h"
 #include "core/loader/UniqueIdentifier.h"
 #include "core/loader/appcache/ApplicationCacheHost.h"
-<<<<<<< HEAD
-#include "core/loader/archive/ArchiveResourceCollection.h"
-#include "core/loader/archive/MHTMLArchive.h"
-=======
->>>>>>> 8c15b39e
 #include "core/frame/ContentSecurityPolicy.h"
 #include "core/frame/DOMWindow.h"
 #include "core/frame/Frame.h"
 #include "core/page/FrameTree.h"
 #include "core/page/Page.h"
-<<<<<<< HEAD
-#include "core/page/Settings.h"
-#include "core/plugins/PluginData.h"
-#include "platform/Logging.h"
-#include "platform/UserGestureIndicator.h"
-=======
 #include "core/frame/Settings.h"
 #include "platform/Logging.h"
 #include "platform/UserGestureIndicator.h"
@@ -69,7 +58,6 @@
 #include "platform/plugins/PluginData.h"
 #include "platform/weborigin/SchemeRegistry.h"
 #include "platform/weborigin/SecurityPolicy.h"
->>>>>>> 8c15b39e
 #include "public/platform/Platform.h"
 #include "public/platform/WebMimeRegistry.h"
 #include "wtf/Assertions.h"
@@ -183,11 +171,6 @@
     return !originalRequest().url().isEmpty() || !unreachableURL().isEmpty();
 }
 
-bool DocumentLoader::isURLValidForNewHistoryEntry() const
-{
-    return !originalRequest().url().isEmpty() || !unreachableURL().isEmpty();
-}
-
 void DocumentLoader::setRequest(const ResourceRequest& req)
 {
     // Replacing an unreachable URL with alternate content looks like a server-side
@@ -585,11 +568,7 @@
     if (m_writer)
         return;
 
-<<<<<<< HEAD
-    String encoding = overrideEncoding().isNull() ? response().textEncodingName().impl() : overrideEncoding();
-=======
     const AtomicString& encoding = overrideEncoding().isNull() ? response().textEncodingName() : overrideEncoding();
->>>>>>> 8c15b39e
     m_writer = createWriterFor(m_frame, 0, requestURL(), mimeType, encoding, false, false);
     m_writer->setDocumentWasLoadedAsPartOfNavigation();
     // This should be set before receivedFirstData().
@@ -939,10 +918,6 @@
     if (!shouldReuseDefaultView)
         frame->setDOMWindow(DOMWindow::create(frame));
 
-<<<<<<< HEAD
-    frame->loader().setOutgoingReferrer(url);
-=======
->>>>>>> 8c15b39e
     RefPtr<Document> document = frame->domWindow()->installNewDocument(mimeType, init);
     if (ownerDocument) {
         document->setCookieURL(ownerDocument->cookieURL());
@@ -973,11 +948,7 @@
 void DocumentLoader::replaceDocument(const String& source, Document* ownerDocument)
 {
     m_frame->loader().stopAllLoaders();
-<<<<<<< HEAD
-    m_writer = createWriterFor(m_frame, ownerDocument, m_frame->document()->url(), mimeType(), m_writer ? m_writer->encoding() : "",  m_writer ? m_writer->encodingWasChosenByUser() : false, true);
-=======
     m_writer = createWriterFor(m_frame, ownerDocument, m_frame->document()->url(), mimeType(), m_writer ? m_writer->encoding() : emptyAtom,  m_writer ? m_writer->encodingWasChosenByUser() : false, true);
->>>>>>> 8c15b39e
     if (!source.isNull())
         m_writer->appendReplacingData(source);
     endWriting(m_writer.get());
