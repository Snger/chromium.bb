/*
 * Copyright (c) 2006, Google Inc. All rights reserved.
 *
 * Redistribution and use in source and binary forms, with or without
 * modification, are permitted provided that the following conditions are
 * met:
 *
 *     * Redistributions of source code must retain the above copyright
 * notice, this list of conditions and the following disclaimer.
 *     * Redistributions in binary form must reproduce the above
 * copyright notice, this list of conditions and the following disclaimer
 * in the documentation and/or other materials provided with the
 * distribution.
 *     * Neither the name of Google Inc. nor the names of its
 * contributors may be used to endorse or promote products derived from
 * this software without specific prior written permission.
 *
 * THIS SOFTWARE IS PROVIDED BY THE COPYRIGHT HOLDERS AND CONTRIBUTORS
 * "AS IS" AND ANY EXPRESS OR IMPLIED WARRANTIES, INCLUDING, BUT NOT
 * LIMITED TO, THE IMPLIED WARRANTIES OF MERCHANTABILITY AND FITNESS FOR
 * A PARTICULAR PURPOSE ARE DISCLAIMED. IN NO EVENT SHALL THE COPYRIGHT
 * OWNER OR CONTRIBUTORS BE LIABLE FOR ANY DIRECT, INDIRECT, INCIDENTAL,
 * SPECIAL, EXEMPLARY, OR CONSEQUENTIAL DAMAGES (INCLUDING, BUT NOT
 * LIMITED TO, PROCUREMENT OF SUBSTITUTE GOODS OR SERVICES; LOSS OF USE,
 * DATA, OR PROFITS; OR BUSINESS INTERRUPTION) HOWEVER CAUSED AND ON ANY
 * THEORY OF LIABILITY, WHETHER IN CONTRACT, STRICT LIABILITY, OR TORT
 * (INCLUDING NEGLIGENCE OR OTHERWISE) ARISING IN ANY WAY OUT OF THE USE
 * OF THIS SOFTWARE, EVEN IF ADVISED OF THE POSSIBILITY OF SUCH DAMAGE.
 */

#include "config.h"
#include "GraphicsContext.h"

#include "AffineTransform.h"
#include "Color.h"
#include "FloatRect.h"
#include "Gradient.h"
#include "ImageBuffer.h"
#include "IntRect.h"
#include "KURL.h"
#include "NativeImageSkia.h"
#include "NotImplemented.h"
#include "PlatformContextSkia.h"

#include "SkAnnotation.h"
#include "SkBitmap.h"
#include "SkBlurMaskFilter.h"
#include "SkColorFilter.h"
#include "SkCornerPathEffect.h"
#include "SkData.h"
#include "SkLayerDrawLooper.h"
#include "SkShader.h"
#include "SkiaUtils.h"
#include "skia/ext/platform_canvas.h"

#include <math.h>
#include <wtf/Assertions.h>
#include <wtf/MathExtras.h>
#include <wtf/UnusedParam.h>

#include <map>

#if PLATFORM(CHROMIUM) && OS(DARWIN)
#include <ApplicationServices/ApplicationServices.h>
#endif

using namespace std;

namespace WebCore {

namespace {

// Return value % max, but account for value possibly being negative.
inline int fastMod(int value, int max)
{
    bool isNeg = false;
    if (value < 0) {
        value = -value;
        isNeg = true;
    }
    if (value >= max)
        value %= max;
    if (isNeg)
        value = -value;
    return value;
}

}  // namespace

// Local helper functions ------------------------------------------------------

void addCornerArc(SkPath* path, const SkRect& rect, const IntSize& size, int startAngle)
{
    SkIRect ir;
    int rx = SkMin32(SkScalarRound(rect.width()), size.width());
    int ry = SkMin32(SkScalarRound(rect.height()), size.height());

    ir.set(-rx, -ry, rx, ry);
    switch (startAngle) {
    case 0:
        ir.offset(rect.fRight - ir.fRight, rect.fBottom - ir.fBottom);
        break;
    case 90:
        ir.offset(rect.fLeft - ir.fLeft, rect.fBottom - ir.fBottom);
        break;
    case 180:
        ir.offset(rect.fLeft - ir.fLeft, rect.fTop - ir.fTop);
        break;
    case 270:
        ir.offset(rect.fRight - ir.fRight, rect.fTop - ir.fTop);
        break;
    default:
        ASSERT(0);
    }

    SkRect r;
    r.set(ir);
    path->arcTo(r, SkIntToScalar(startAngle), SkIntToScalar(90), false);
}

void draw2xMarker(SkBitmap* bitmap, int index)
{

    static const SkPMColor lineColors[2] = {
        SkPreMultiplyARGB(0xFF, 0xFF, 0x00, 0x00), // Opaque red.
        SkPreMultiplyARGB(0xFF, 0xC0, 0xC0, 0xC0), // Opaque gray.
    };
    static const SkPMColor antiColors1[2] = {
        SkPreMultiplyARGB(0xB0, 0xFF, 0x00, 0x00), // Semitransparent red
        SkPreMultiplyARGB(0xB0, 0xC0, 0xC0, 0xC0), // Semitransparent gray
    };
    static const SkPMColor antiColors2[2] = {
        SkPreMultiplyARGB(0x60, 0xFF, 0x00, 0x00), // More transparent red
        SkPreMultiplyARGB(0x60, 0xC0, 0xC0, 0xC0), // More transparent gray
    };

    const SkPMColor lineColor = lineColors[index];
    const SkPMColor antiColor1 = antiColors1[index];
    const SkPMColor antiColor2 = antiColors2[index];

    uint32_t* row1 = bitmap->getAddr32(0, 0);
    uint32_t* row2 = bitmap->getAddr32(0, 1);
    uint32_t* row3 = bitmap->getAddr32(0, 2);
    uint32_t* row4 = bitmap->getAddr32(0, 3);

    // Pattern: X0o   o0X0o   o0
    //          XX0o o0XXX0o o0X
    //           o0XXX0o o0XXX0o
    //            o0X0o   o0X0o
    const SkPMColor row1Color[] = { lineColor, antiColor1, antiColor2, 0,          0,         0,          antiColor2, antiColor1 };
    const SkPMColor row2Color[] = { lineColor, lineColor,  antiColor1, antiColor2, 0,         antiColor2, antiColor1, lineColor };
    const SkPMColor row3Color[] = { 0,         antiColor2, antiColor1, lineColor,  lineColor, lineColor,  antiColor1, antiColor2 };
    const SkPMColor row4Color[] = { 0,         0,          antiColor2, antiColor1, lineColor, antiColor1, antiColor2, 0 };

    for (int x = 0; x < bitmap->width() + 8; x += 8) {
        int count = min(bitmap->width() - x, 8);
        if (count > 0) {
            memcpy(row1 + x, row1Color, count * sizeof(SkPMColor));
            memcpy(row2 + x, row2Color, count * sizeof(SkPMColor));
            memcpy(row3 + x, row3Color, count * sizeof(SkPMColor));
            memcpy(row4 + x, row4Color, count * sizeof(SkPMColor));
        }
    }
}

void draw1xMarker(SkBitmap* bitmap, int index)
{
    static const uint32_t lineColors[2] = {
        0xFF << SK_A32_SHIFT | 0xFF << SK_R32_SHIFT, // Opaque red.
        0xFF << SK_A32_SHIFT | 0xC0 << SK_R32_SHIFT | 0xC0 << SK_G32_SHIFT | 0xC0 << SK_B32_SHIFT, // Opaque gray.
    };
    static const uint32_t antiColors[2] = {
        0x60 << SK_A32_SHIFT | 0x60 << SK_R32_SHIFT, // Semitransparent red
        0xFF << SK_A32_SHIFT | 0xC0 << SK_R32_SHIFT | 0xC0 << SK_G32_SHIFT | 0xC0 << SK_B32_SHIFT, // Semitransparent gray
    };

    const uint32_t lineColor = lineColors[index];
    const uint32_t antiColor = antiColors[index];

    // Pattern: X o   o X o   o X
    //            o X o   o X o
    uint32_t* row1 = bitmap->getAddr32(0, 0);
    uint32_t* row2 = bitmap->getAddr32(0, 1);
    for (int x = 0; x < bitmap->width(); x++) {
        switch (x % 4) {
        case 0:
            row1[x] = lineColor;
            break;
        case 1:
            row1[x] = antiColor;
            row2[x] = antiColor;
            break;
        case 2:
            row2[x] = lineColor;
            break;
        case 3:
            row1[x] = antiColor;
            row2[x] = antiColor;
            break;
        }
    }
}

// -----------------------------------------------------------------------------

// This may be called with a NULL pointer to create a graphics context that has
// no painting.
void GraphicsContext::platformInit(PlatformGraphicsContext* gc)
{
    if (gc)
        gc->setGraphicsContext(this);

    // the caller owns the gc
    m_data = gc;
    setPaintingDisabled(!gc || !gc->canvas());
}

void GraphicsContext::platformDestroy()
{
}

PlatformGraphicsContext* GraphicsContext::platformContext() const
{
    ASSERT(!paintingDisabled());
    return m_data;
}

// State saving ----------------------------------------------------------------

void GraphicsContext::savePlatformState()
{
    if (paintingDisabled())
        return;

    // Save our private State.
    platformContext()->save();
}

void GraphicsContext::restorePlatformState()
{
    if (paintingDisabled())
        return;

    // Restore our private State.
    platformContext()->restore();
}

void GraphicsContext::beginPlatformTransparencyLayer(float opacity)
{
    if (paintingDisabled())
        return;

    // We need the "alpha" layer flag here because the base layer is opaque
    // (the surface of the page) but layers on top may have transparent parts.
    // Without explicitly setting the alpha flag, the layer will inherit the
    // opaque setting of the base and some things won't work properly.
    SkCanvas::SaveFlags saveFlags = static_cast<SkCanvas::SaveFlags>(SkCanvas::kHasAlphaLayer_SaveFlag | SkCanvas::kFullColorLayer_SaveFlag);

    SkPaint layerPaint;
    layerPaint.setAlpha(static_cast<unsigned char>(opacity * 255));
    layerPaint.setXfermodeMode(platformContext()->getXfermodeMode());

    platformContext()->saveLayer(0, &layerPaint, saveFlags);
}

void GraphicsContext::endPlatformTransparencyLayer()
{
    if (paintingDisabled())
        return;
    platformContext()->restoreLayer();
}

bool GraphicsContext::supportsTransparencyLayers()
{
    return true;
}

// Graphics primitives ---------------------------------------------------------

void GraphicsContext::addInnerRoundedRectClip(const IntRect& rect, int thickness)
{
    if (paintingDisabled())
        return;

    SkRect r(rect);
    SkPath path;
    path.addOval(r, SkPath::kCW_Direction);
    // only perform the inset if we won't invert r
    if (2 * thickness < rect.width() && 2 * thickness < rect.height()) {
        // Adding one to the thickness doesn't make the border too thick as
        // it's painted over afterwards. But without this adjustment the
        // border appears a little anemic after anti-aliasing.
        r.inset(SkIntToScalar(thickness + 1), SkIntToScalar(thickness + 1));
        path.addOval(r, SkPath::kCCW_Direction);
    }
    platformContext()->clipPathAntiAliased(path);
}

void GraphicsContext::clearPlatformShadow()
{
    if (paintingDisabled())
        return;
    platformContext()->setDrawLooper(0);
}

void GraphicsContext::clearRect(const FloatRect& rect)
{
    if (paintingDisabled())
        return;

    SkRect r = rect;
    SkPaint paint;
    platformContext()->setupPaintForFilling(&paint);
    paint.setXfermodeMode(SkXfermode::kClear_Mode);
    platformContext()->canvas()->drawRect(r, paint);
    platformContext()->didDrawRect(r, paint);
}

void GraphicsContext::clip(const FloatRect& rect)
{
    if (paintingDisabled())
        return;

    platformContext()->canvas()->clipRect(rect);
}

void GraphicsContext::clip(const Path& path)
{
    if (paintingDisabled() || path.isEmpty())
        return;

    platformContext()->clipPathAntiAliased(*path.platformPath());
}

void GraphicsContext::canvasClip(const Path& path)
{
    if (paintingDisabled())
        return;

    platformContext()->canvasClipPath(path.isNull() ? SkPath() : *path.platformPath());
}

void GraphicsContext::clipOut(const IntRect& rect)
{
    if (paintingDisabled())
        return;

    platformContext()->canvas()->clipRect(rect, SkRegion::kDifference_Op);
}

void GraphicsContext::clipOut(const Path& p)
{
    if (paintingDisabled())
        return;

    // We must make a copy of the path, to mark it as inverse-filled.
    SkPath path(p.isNull() ? SkPath() : *p.platformPath());
    path.toggleInverseFillType();
    platformContext()->clipPathAntiAliased(path);
}

void GraphicsContext::clipPath(const Path& pathToClip, WindRule clipRule)
{
    if (paintingDisabled())
        return;

    const SkPath* path = pathToClip.platformPath();
    SkPath::FillType ftype = (clipRule == RULE_EVENODD) ? SkPath::kEvenOdd_FillType : SkPath::kWinding_FillType;
    SkPath storage;
    if (!path)
        path = &storage;
    else if (path->getFillType() != ftype) {
        storage = *path;
        storage.setFillType(ftype);
        path = &storage;
    }
    platformContext()->clipPathAntiAliased(*path);
}

void GraphicsContext::concatCTM(const AffineTransform& affine)
{
    if (paintingDisabled())
        return;

    platformContext()->canvas()->concat(affine);
}

void GraphicsContext::setCTM(const AffineTransform& affine)
{
    if (paintingDisabled())
        return;

    platformContext()->canvas()->setMatrix(affine);
}

static void setPathFromConvexPoints(SkPath* path, size_t numPoints, const FloatPoint* points)
{
    path->incReserve(numPoints);
    path->moveTo(WebCoreFloatToSkScalar(points[0].x()),
                 WebCoreFloatToSkScalar(points[0].y()));
    for (size_t i = 1; i < numPoints; ++i) {
        path->lineTo(WebCoreFloatToSkScalar(points[i].x()),
                     WebCoreFloatToSkScalar(points[i].y()));
    }

    /*  The code used to just blindly call this
            path->setIsConvex(true);
        But webkit can sometimes send us non-convex 4-point values, so we mark the path's
        convexity as unknown, so it will get computed by skia at draw time.
        See crbug.com 108605
    */
    SkPath::Convexity convexity = SkPath::kConvex_Convexity;
    if (numPoints == 4)
        convexity = SkPath::kUnknown_Convexity;
    path->setConvexity(convexity);
}

void GraphicsContext::drawConvexPolygon(size_t numPoints,
                                        const FloatPoint* points,
                                        bool shouldAntialias)
{
    if (paintingDisabled())
        return;

    if (numPoints <= 1)
        return;

    SkPath path;
    setPathFromConvexPoints(&path, numPoints, points);

    SkPaint paint;
    platformContext()->setupPaintForFilling(&paint);
    paint.setAntiAlias(shouldAntialias);
    platformContext()->canvas()->drawPath(path, paint);
    platformContext()->didDrawPath(path, paint);

    if (strokeStyle() != NoStroke) {
        paint.reset();
        platformContext()->setupPaintForStroking(&paint, 0, 0);
        platformContext()->canvas()->drawPath(path, paint);
        platformContext()->didDrawPath(path, paint);
    }
}

void GraphicsContext::clipConvexPolygon(size_t numPoints, const FloatPoint* points, bool antialiased)
{
    if (paintingDisabled())
        return;

    if (numPoints <= 1)
        return;

    SkPath path;
    setPathFromConvexPoints(&path, numPoints, points);
    if (antialiased)
        platformContext()->clipPathAntiAliased(path);
    else
        platformContext()->canvas()->clipPath(path);
}

// This method is only used to draw the little circles used in lists.
void GraphicsContext::drawEllipse(const IntRect& elipseRect)
{
    if (paintingDisabled())
        return;

    SkRect rect = elipseRect;
    SkPaint paint;
    platformContext()->setupPaintForFilling(&paint);
    platformContext()->canvas()->drawOval(rect, paint);
    platformContext()->didDrawBounded(rect, paint);

    if (strokeStyle() != NoStroke) {
        paint.reset();
        platformContext()->setupPaintForStroking(&paint, &rect, 0);
        platformContext()->canvas()->drawOval(rect, paint);
        platformContext()->didDrawBounded(rect, paint);
    }
}

void GraphicsContext::drawFocusRing(const Path& path, int width, int offset, const Color& color)
{
    // FIXME: implement
}

static inline void drawOuterPath(PlatformContextSkia* context, const SkPath& path, SkPaint& paint, int width)
{
#if PLATFORM(CHROMIUM) && OS(DARWIN)
    paint.setAlpha(64);
    paint.setStrokeWidth(width);
    paint.setPathEffect(new SkCornerPathEffect((width - 1) * 0.5f))->unref();
#else
    paint.setStrokeWidth(1);
    paint.setPathEffect(new SkCornerPathEffect(1))->unref();
#endif
    context->canvas()->drawPath(path, paint);
    context->didDrawPath(path, paint);
}

static inline void drawInnerPath(PlatformContextSkia* context, const SkPath& path, SkPaint& paint, int width)
{
#if PLATFORM(CHROMIUM) && OS(DARWIN)
    paint.setAlpha(128);
    paint.setStrokeWidth(width * 0.5f);
    context->canvas()->drawPath(path, paint);
    context->didDrawPath(path, paint);
#endif
}

static inline int getFocusRingOutset(int offset)
{
#if PLATFORM(CHROMIUM) && OS(DARWIN)
    return offset + 2;
#else
    return 0;
#endif
}

void GraphicsContext::drawFocusRing(const Vector<IntRect>& rects, int width, int offset, const Color& color)
{
    if (paintingDisabled())
        return;

    unsigned rectCount = rects.size();
    if (!rectCount)
        return;

    SkRegion focusRingRegion;
    const int focusRingOutset = getFocusRingOutset(offset);
    for (unsigned i = 0; i < rectCount; i++) {
        SkIRect r = rects[i];
        r.inset(-focusRingOutset, -focusRingOutset);
        focusRingRegion.op(r, SkRegion::kUnion_Op);
    }

    SkPath path;
    SkPaint paint;
    paint.setAntiAlias(true);
    paint.setStyle(SkPaint::kStroke_Style);

    paint.setColor(color.rgb());
    focusRingRegion.getBoundaryPath(&path);
    drawOuterPath(platformContext(), path, paint, width);
    drawInnerPath(platformContext(), path, paint, width);
}

// This is only used to draw borders.
void GraphicsContext::drawLine(const IntPoint& point1, const IntPoint& point2)
{
    if (paintingDisabled())
        return;

    StrokeStyle penStyle = strokeStyle();
    if (penStyle == NoStroke)
        return;

    SkPaint paint;
    FloatPoint p1 = point1;
    FloatPoint p2 = point2;
    bool isVerticalLine = (p1.x() == p2.x());
    int width = roundf(strokeThickness());

    // We know these are vertical or horizontal lines, so the length will just
    // be the sum of the displacement component vectors give or take 1 -
    // probably worth the speed up of no square root, which also won't be exact.
    FloatSize disp = p2 - p1;
    int length = SkScalarRound(disp.width() + disp.height());
    platformContext()->setupPaintForStroking(&paint, 0, length);

    if (strokeStyle() == DottedStroke || strokeStyle() == DashedStroke) {
        // Do a rect fill of our endpoints.  This ensures we always have the
        // appearance of being a border.  We then draw the actual dotted/dashed line.

        SkRect r1, r2;
        r1.set(p1.x(), p1.y(), p1.x() + width, p1.y() + width);
        r2.set(p2.x(), p2.y(), p2.x() + width, p2.y() + width);

        if (isVerticalLine) {
            r1.offset(-width / 2, 0);
            r2.offset(-width / 2, -width);
        } else {
            r1.offset(0, -width / 2);
            r2.offset(-width, -width / 2);
        }
        SkPaint fillPaint;
        fillPaint.setColor(paint.getColor());
        platformContext()->canvas()->drawRect(r1, fillPaint);
        platformContext()->canvas()->drawRect(r2, fillPaint);
        platformContext()->didDrawRect(r1, fillPaint);
        platformContext()->didDrawRect(r2, fillPaint);
    }

    adjustLineToPixelBoundaries(p1, p2, width, penStyle);
    SkPoint pts[2] = { (SkPoint)p1, (SkPoint)p2 };

    platformContext()->canvas()->drawPoints(SkCanvas::kLines_PointMode, 2, pts, paint);
    platformContext()->didDrawPoints(SkCanvas::kLines_PointMode, 2, pts, paint);
}

void GraphicsContext::drawLineForDocumentMarker(const FloatPoint& pt, float width, DocumentMarkerLineStyle style, const Color& markerColor)
{
    if (paintingDisabled() || markerColor.alpha() == 0)
        return;

    int deviceScaleFactor = SkScalarRoundToInt(WebCoreFloatToSkScalar(platformContext()->deviceScaleFactor()));
    ASSERT(deviceScaleFactor == 1 || deviceScaleFactor == 2);

    // Create the pattern we'll use to draw the underline.
<<<<<<< HEAD
    int index = style == DocumentMarkerGrammarLineStyle ? 1 : 0;
    static SkBitmap* misspellBitmap1x[2] = { 0, 0 };
    static SkBitmap* misspellBitmap2x[2] = { 0, 0 };
    SkBitmap** misspellBitmap = deviceScaleFactor == 2 ? misspellBitmap2x : misspellBitmap1x;
=======
    // SHEZ: the rendering becomes weird if alpha is non-opaque.. force it to
    // SHEZ: be opaque for now, ignoring the alpha component in markerColor
    const uint32_t lineColor = 0xFF << SK_A32_SHIFT
                                | markerColor.red() << SK_R32_SHIFT
                                | markerColor.green() << SK_G32_SHIFT
                                | markerColor.blue() << SK_B32_SHIFT;
    const uint32_t antiAlpha = 0x60;
    const uint32_t antiRed = uint32_t(float(markerColor.red()) * 0.375);
    const uint32_t antiGreen = uint32_t(float(markerColor.green()) * 0.375);
    const uint32_t antiBlue = uint32_t(float(markerColor.blue()) * 0.375);
    const uint32_t antiColor = antiAlpha << SK_A32_SHIFT
                                | antiRed << SK_R32_SHIFT
                                | antiGreen << SK_G32_SHIFT
                                | antiBlue << SK_B32_SHIFT;

    static map<uint32_t, SkBitmap*> misspellBitmaps;
    SkBitmap* misspellBitmapTmp = misspellBitmaps[lineColor];

    int index = 0;
    SkBitmap* misspellBitmap[2] = { misspellBitmapTmp, 0 };
>>>>>>> 3b5d3727
    if (!misspellBitmap[index]) {
#if PLATFORM(CHROMIUM) && OS(DARWIN)
        // Match the artwork used by the Mac.
        const int rowPixels = 4 * deviceScaleFactor;
        const int colPixels = 3 * deviceScaleFactor;
        misspellBitmap[index] = new SkBitmap;
        misspellBitmaps[lineColor] = misspellBitmap[index];
        misspellBitmap[index]->setConfig(SkBitmap::kARGB_8888_Config,
                                         rowPixels, colPixels);
        misspellBitmap[index]->allocPixels();

        misspellBitmap[index]->eraseARGB(0, 0, 0, 0);
        const uint32_t transparentColor = 0x00000000;

<<<<<<< HEAD
        if (deviceScaleFactor == 1) {
            const uint32_t colors[2][6] = {
                { 0x2A2A0600, 0x57571000,  0xA8A81B00, 0xBFBF1F00,  0x70701200, 0xE0E02400 },
                { 0x2A001503, 0x57002A08,  0xA800540D, 0xBF005F0F,  0x70003809, 0xE0007012 }
            };

            // Pattern: a b a   a b a
            //          c d c   c d c
            //          e f e   e f e
            for (int x = 0; x < colPixels; ++x) {
                uint32_t* row = misspellBitmap[index]->getAddr32(0, x);
                row[0] = colors[index][x * 2];
                row[1] = colors[index][x * 2 + 1];
                row[2] = colors[index][x * 2];
                row[3] = transparentColor;
=======
        // Pattern: a b a   a b a
        //          c d c   c d c
        //          e f e   e f e
        for (int x = 0; x < colPixels; ++x) {
            uint32_t* row = misspellBitmap[index]->getAddr32(0, x);
            row[0] = colors[index][x * 2];
            row[1] = colors[index][x * 2 + 1];
            row[2] = colors[index][x * 2];
            row[3] = transparentColor;
        }
#else
        
        

        // Pattern:  X o   o X o   o X
        //             o X o   o X o
        uint32_t* row1 = misspellBitmap[index]->getAddr32(0, 0);
        uint32_t* row2 = misspellBitmap[index]->getAddr32(0, 1);
        for (int x = 0; x < rowPixels; x++) {
            switch (x % 4) {
            case 0:
                row1[x] = lineColor;
                break;
            case 1:
                row1[x] = antiColor;
                row2[x] = antiColor;
                break;
            case 2:
                row2[x] = lineColor;
                break;
            case 3:
                row1[x] = antiColor;
                row2[x] = antiColor;
                break;
>>>>>>> 3b5d3727
            }
        } else if (deviceScaleFactor == 2) {
            const uint32_t colors[2][18] = {
                { 0x0a090101, 0x33320806, 0x55540f0a,  0x37360906, 0x6e6c120c, 0x6e6c120c,  0x7674140d, 0x8d8b1810, 0x8d8b1810,
                  0x96941a11, 0xb3b01f15, 0xb3b01f15,  0x6d6b130c, 0xd9d62619, 0xd9d62619,  0x19180402, 0x7c7a150e, 0xcecb2418 },
                { 0x0a000400, 0x33031b06, 0x55062f0b,  0x37041e06, 0x6e083d0d, 0x6e083d0d,  0x7608410e, 0x8d094e11, 0x8d094e11,
                  0x960a5313, 0xb30d6417, 0xb30d6417,  0x6d073c0d, 0xd90f781c, 0xd90f781c,  0x19010d03, 0x7c094510, 0xce0f731a }
            };

            // Pattern: a b c c b a
            //          d e f f e d
            //          g h j j h g
            //          k l m m l k
            //          n o p p o n
            //          q r s s r q
            for (int x = 0; x < colPixels; ++x) {
                uint32_t* row = misspellBitmap[index]->getAddr32(0, x);
                row[0] = colors[index][x * 3];
                row[1] = colors[index][x * 3 + 1];
                row[2] = colors[index][x * 3 + 2];
                row[3] = colors[index][x * 3 + 2];
                row[4] = colors[index][x * 3 + 1];
                row[5] = colors[index][x * 3];
                row[6] = transparentColor;
                row[7] = transparentColor;
            }
        } else
            ASSERT_NOT_REACHED();
#else
        // We use a 2-pixel-high misspelling indicator because that seems to be
        // what WebKit is designed for, and how much room there is in a typical
        // page for it.
        const int rowPixels = 32 * deviceScaleFactor; // Must be multiple of 4 for pattern below.
        const int colPixels = 2 * deviceScaleFactor;
        misspellBitmap[index] = new SkBitmap;
        misspellBitmap[index]->setConfig(SkBitmap::kARGB_8888_Config, rowPixels, colPixels);
        misspellBitmap[index]->allocPixels();

        misspellBitmap[index]->eraseARGB(0, 0, 0, 0);
        if (deviceScaleFactor == 1)
            draw1xMarker(misspellBitmap[index], index);
        else if (deviceScaleFactor == 2)
            draw2xMarker(misspellBitmap[index], index);
        else
            ASSERT_NOT_REACHED();
#endif
    }

#if PLATFORM(CHROMIUM) && OS(DARWIN)
    SkScalar originX = WebCoreFloatToSkScalar(pt.x()) * deviceScaleFactor;
    SkScalar originY = WebCoreFloatToSkScalar(pt.y()) * deviceScaleFactor;

    // Make sure to draw only complete dots.
    int rowPixels = misspellBitmap[index]->width();
    float widthMod = fmodf(width * deviceScaleFactor, rowPixels);
    if (rowPixels - widthMod > deviceScaleFactor)
        width -= widthMod / deviceScaleFactor;
#else
    SkScalar originX = WebCoreFloatToSkScalar(pt.x());

    // Offset it vertically by 1 so that there's some space under the text.
    SkScalar originY = WebCoreFloatToSkScalar(pt.y()) + 1;
    originX *= deviceScaleFactor;
    originY *= deviceScaleFactor;
#endif

    // Make a shader for the bitmap with an origin of the box we'll draw. This
    // shader is refcounted and will have an initial refcount of 1.
    SkShader* shader = SkShader::CreateBitmapShader(
        *misspellBitmap[index], SkShader::kRepeat_TileMode,
        SkShader::kRepeat_TileMode);
    SkMatrix matrix;
    matrix.setTranslate(originX, originY);
    shader->setLocalMatrix(matrix);

    // Assign the shader to the paint & release our reference. The paint will
    // now own the shader and the shader will be destroyed when the paint goes
    // out of scope.
    SkPaint paint;
    paint.setShader(shader)->unref();

    SkRect rect;
    rect.set(originX, originY, originX + WebCoreFloatToSkScalar(width) * deviceScaleFactor, originY + SkIntToScalar(misspellBitmap[index]->height()));

    if (deviceScaleFactor == 2) {
        platformContext()->canvas()->save();
        platformContext()->canvas()->scale(SK_ScalarHalf, SK_ScalarHalf);
    }
    platformContext()->canvas()->drawRect(rect, paint);
    if (deviceScaleFactor == 2)
        platformContext()->canvas()->restore();

    platformContext()->didDrawRect(rect, paint);
}

void GraphicsContext::drawLineForText(const FloatPoint& pt,
                                      float width,
                                      bool printing)
{
    if (paintingDisabled())
        return;

    if (width <= 0)
        return;

    int thickness = SkMax32(static_cast<int>(strokeThickness()), 1);
    SkRect r;
    r.fLeft = WebCoreFloatToSkScalar(pt.x());
    // Avoid anti-aliasing lines. Currently, these are always horizontal.
    r.fTop = WebCoreFloatToSkScalar(floorf(pt.y()));
    r.fRight = r.fLeft + WebCoreFloatToSkScalar(width);
    r.fBottom = r.fTop + SkIntToScalar(thickness);

    SkPaint paint;
    platformContext()->setupPaintForFilling(&paint);
    // Text lines are drawn using the stroke color.
    paint.setColor(platformContext()->effectiveStrokeColor());
    platformContext()->canvas()->drawRect(r, paint);
    platformContext()->didDrawRect(r, paint);
}

// Draws a filled rectangle with a stroked border.
void GraphicsContext::drawRect(const IntRect& rect)
{
    if (paintingDisabled())
        return;

    ASSERT(!rect.isEmpty());
    if (rect.isEmpty())
        return;

    platformContext()->drawRect(rect);
}

void GraphicsContext::fillPath(const Path& pathToFill)
{
    if (paintingDisabled() || pathToFill.isEmpty())
        return;

    const GraphicsContextState& state = m_state;
    SkPath::FillType ftype = state.fillRule == RULE_EVENODD ?
        SkPath::kEvenOdd_FillType : SkPath::kWinding_FillType;

    const SkPath* path = pathToFill.platformPath();
    SkPath storage;
    if (path->getFillType() != ftype) {
        storage = *path;
        storage.setFillType(ftype);
        path = &storage;
    }

    SkPaint paint;
    platformContext()->setupPaintForFilling(&paint);

    platformContext()->canvas()->drawPath(*path, paint);
    platformContext()->didDrawPath(*path, paint);
}

void GraphicsContext::fillRect(const FloatRect& rect)
{
    if (paintingDisabled())
        return;

    SkRect r = rect;

    SkPaint paint;
    platformContext()->setupPaintForFilling(&paint);
    platformContext()->canvas()->drawRect(r, paint);
    platformContext()->didDrawRect(r, paint);
}

void GraphicsContext::fillRect(const FloatRect& rect, const Color& color, ColorSpace colorSpace)
{
    if (paintingDisabled())
        return;

    SkRect r = rect;
    SkPaint paint;
    platformContext()->setupPaintCommon(&paint);
    paint.setColor(color.rgb());
    platformContext()->canvas()->drawRect(r, paint);
    platformContext()->didDrawRect(r, paint);
}

void GraphicsContext::fillRoundedRect(const IntRect& rect,
                                      const IntSize& topLeft,
                                      const IntSize& topRight,
                                      const IntSize& bottomLeft,
                                      const IntSize& bottomRight,
                                      const Color& color,
                                      ColorSpace colorSpace)
{
    if (paintingDisabled())
        return;

    if (topLeft.width() + topRight.width() > rect.width()
            || bottomLeft.width() + bottomRight.width() > rect.width()
            || topLeft.height() + bottomLeft.height() > rect.height()
            || topRight.height() + bottomRight.height() > rect.height()) {
        // Not all the radii fit, return a rect. This matches the behavior of
        // Path::createRoundedRectangle. Without this we attempt to draw a round
        // shadow for a square box.
        fillRect(rect, color, colorSpace);
        return;
    }

    SkRect r = rect;
    SkPath path;
    addCornerArc(&path, r, topRight, 270);
    addCornerArc(&path, r, bottomRight, 0);
    addCornerArc(&path, r, bottomLeft, 90);
    addCornerArc(&path, r, topLeft, 180);

    SkPaint paint;
    platformContext()->setupPaintForFilling(&paint);
    paint.setColor(color.rgb());
    platformContext()->canvas()->drawPath(path, paint);
    platformContext()->didDrawPath(path, paint);
}

AffineTransform GraphicsContext::getCTM(IncludeDeviceScale) const
{
    if (paintingDisabled())
        return AffineTransform();

    const SkMatrix& m = platformContext()->canvas()->getTotalMatrix();
    return AffineTransform(SkScalarToDouble(m.getScaleX()),
                           SkScalarToDouble(m.getSkewY()),
                           SkScalarToDouble(m.getSkewX()),
                           SkScalarToDouble(m.getScaleY()),
                           SkScalarToDouble(m.getTranslateX()),
                           SkScalarToDouble(m.getTranslateY()));
}

FloatRect GraphicsContext::roundToDevicePixels(const FloatRect& rect, RoundingMode)
{
    return rect;
}

void GraphicsContext::scale(const FloatSize& size)
{
    if (paintingDisabled())
        return;

    platformContext()->canvas()->scale(WebCoreFloatToSkScalar(size.width()),
        WebCoreFloatToSkScalar(size.height()));
}

void GraphicsContext::setAlpha(float alpha)
{
    if (paintingDisabled())
        return;

    platformContext()->setAlpha(alpha);
}

void GraphicsContext::setPlatformCompositeOperation(CompositeOperator op)
{
    if (paintingDisabled())
        return;

    platformContext()->setXfermodeMode(WebCoreCompositeToSkiaComposite(op));
}

InterpolationQuality GraphicsContext::imageInterpolationQuality() const
{
    return platformContext()->interpolationQuality();
}

void GraphicsContext::setImageInterpolationQuality(InterpolationQuality q)
{
    platformContext()->setInterpolationQuality(q);
}

void GraphicsContext::setLineCap(LineCap cap)
{
    if (paintingDisabled())
        return;
    switch (cap) {
    case ButtCap:
        platformContext()->setLineCap(SkPaint::kButt_Cap);
        break;
    case RoundCap:
        platformContext()->setLineCap(SkPaint::kRound_Cap);
        break;
    case SquareCap:
        platformContext()->setLineCap(SkPaint::kSquare_Cap);
        break;
    default:
        ASSERT(0);
        break;
    }
}

void GraphicsContext::setLineDash(const DashArray& dashes, float dashOffset)
{
    if (paintingDisabled())
        return;

    // FIXME: This is lifted directly off SkiaSupport, lines 49-74
    // so it is not guaranteed to work correctly.
    size_t dashLength = dashes.size();
    if (!dashLength) {
        // If no dash is set, revert to solid stroke
        // FIXME: do we need to set NoStroke in some cases?
        platformContext()->setStrokeStyle(SolidStroke);
        platformContext()->setDashPathEffect(0);
        return;
    }

    size_t count = !(dashLength % 2) ? dashLength : dashLength * 2;
    SkScalar* intervals = new SkScalar[count];

    for (unsigned int i = 0; i < count; i++)
        intervals[i] = dashes[i % dashLength];

    platformContext()->setDashPathEffect(new SkDashPathEffect(intervals, count, dashOffset));

    delete[] intervals;
}

void GraphicsContext::setLineJoin(LineJoin join)
{
    if (paintingDisabled())
        return;
    switch (join) {
    case MiterJoin:
        platformContext()->setLineJoin(SkPaint::kMiter_Join);
        break;
    case RoundJoin:
        platformContext()->setLineJoin(SkPaint::kRound_Join);
        break;
    case BevelJoin:
        platformContext()->setLineJoin(SkPaint::kBevel_Join);
        break;
    default:
        ASSERT(0);
        break;
    }
}

void GraphicsContext::setMiterLimit(float limit)
{
    if (paintingDisabled())
        return;
    platformContext()->setMiterLimit(limit);
}

void GraphicsContext::setPlatformFillColor(const Color& color, ColorSpace colorSpace)
{
    if (paintingDisabled())
        return;

    platformContext()->setFillColor(color.rgb());
}

void GraphicsContext::setPlatformShadow(const FloatSize& size,
                                        float blurFloat,
                                        const Color& color,
                                        ColorSpace colorSpace)
{
    if (paintingDisabled())
        return;

    // Detect when there's no effective shadow and clear the looper.
    if (!size.width() && !size.height() && !blurFloat) {
        platformContext()->setDrawLooper(0);
        return;
    }

    double width = size.width();
    double height = size.height();
    double blur = blurFloat;

    uint32_t mfFlags = SkBlurMaskFilter::kHighQuality_BlurFlag;
    SkXfermode::Mode colorMode = SkXfermode::kSrc_Mode;

    if (m_state.shadowsIgnoreTransforms)  {
        // Currently only the GraphicsContext associated with the
        // CanvasRenderingContext for HTMLCanvasElement have shadows ignore
        // Transforms. So with this flag set, we know this state is associated
        // with a CanvasRenderingContext.
        mfFlags |= SkBlurMaskFilter::kIgnoreTransform_BlurFlag;

        // CSS wants us to ignore the original's alpha, but Canvas wants us to
        // modulate with it. Using shadowsIgnoreTransforms to tell us that we're
        // in a Canvas, we change the colormode to kDst_Mode, so we don't overwrite
        // it with our layer's (default opaque-black) color.
        colorMode = SkXfermode::kDst_Mode;

        // CG uses natural orientation for Y axis, but the HTML5 canvas spec
        // does not.
        // So we now flip the height since it was flipped in
        // CanvasRenderingContext in order to work with CG.
        height = -height;
    }

    SkColor c;
    if (color.isValid())
        c = color.rgb();
    else
        c = SkColorSetARGB(0xFF/3, 0, 0, 0);    // "std" apple shadow color.

    // TODO(tc): Should we have a max value for the blur?  CG clamps at 1000.0
    // for perf reasons.

    SkLayerDrawLooper* dl = new SkLayerDrawLooper;
    SkAutoUnref aur(dl);

    // top layer, we just draw unchanged
    dl->addLayer();

    // lower layer contains our offset, blur, and colorfilter
    SkLayerDrawLooper::LayerInfo info;

    info.fPaintBits |= SkLayerDrawLooper::kMaskFilter_Bit; // our blur
    info.fPaintBits |= SkLayerDrawLooper::kColorFilter_Bit;
    info.fColorMode = colorMode;
    info.fOffset.set(width, height);
    info.fPostTranslate = m_state.shadowsIgnoreTransforms;

    SkMaskFilter* mf = SkBlurMaskFilter::Create(blur / 2, SkBlurMaskFilter::kNormal_BlurStyle, mfFlags);

    SkColorFilter* cf = SkColorFilter::CreateModeFilter(c, SkXfermode::kSrcIn_Mode);

    SkPaint* paint = dl->addLayer(info);
    SkSafeUnref(paint->setMaskFilter(mf));
    SkSafeUnref(paint->setColorFilter(cf));

    // dl is now built, just install it
    platformContext()->setDrawLooper(dl);
}

void GraphicsContext::setPlatformStrokeColor(const Color& strokecolor, ColorSpace colorSpace)
{
    if (paintingDisabled())
        return;

    platformContext()->setStrokeColor(strokecolor.rgb());
}

void GraphicsContext::setPlatformStrokeStyle(StrokeStyle stroke)
{
    if (paintingDisabled())
        return;

    platformContext()->setStrokeStyle(stroke);
}

void GraphicsContext::setPlatformStrokeThickness(float thickness)
{
    if (paintingDisabled())
        return;

    platformContext()->setStrokeThickness(thickness);
}

void GraphicsContext::setPlatformTextDrawingMode(TextDrawingModeFlags mode)
{
    if (paintingDisabled())
        return;

    platformContext()->setTextDrawingMode(mode);
}

void GraphicsContext::setURLForRect(const KURL& link, const IntRect& destRect)
{
    if (paintingDisabled())
        return;

    SkAutoDataUnref url(SkData::NewWithCString(link.string().utf8().data()));
    SkAnnotateRectWithURL(platformContext()->canvas(), destRect, url.get());
}

void GraphicsContext::setPlatformShouldAntialias(bool enable)
{
    if (paintingDisabled())
        return;

    platformContext()->setUseAntialiasing(enable);
}

void GraphicsContext::strokeArc(const IntRect& r, int startAngle, int angleSpan)
{
    if (paintingDisabled())
        return;

    SkPaint paint;
    SkRect oval = r;
    if (strokeStyle() == NoStroke) {
        // Stroke using the fill color.
        // TODO(brettw) is this really correct? It seems unreasonable.
        platformContext()->setupPaintForFilling(&paint);
        paint.setStyle(SkPaint::kStroke_Style);
        paint.setStrokeWidth(WebCoreFloatToSkScalar(strokeThickness()));
    } else
        platformContext()->setupPaintForStroking(&paint, 0, 0);

    // We do this before converting to scalar, so we don't overflow SkFixed.
    startAngle = fastMod(startAngle, 360);
    angleSpan = fastMod(angleSpan, 360);

    SkPath path;
    path.addArc(oval, SkIntToScalar(-startAngle), SkIntToScalar(-angleSpan));
    platformContext()->canvas()->drawPath(path, paint);
    platformContext()->didDrawPath(path, paint);
}

void GraphicsContext::strokePath(const Path& pathToStroke)
{
    if (paintingDisabled() || pathToStroke.isEmpty())
        return;

    const SkPath& path = *pathToStroke.platformPath();
    SkPaint paint;
    platformContext()->setupPaintForStroking(&paint, 0, 0);
    platformContext()->canvas()->drawPath(path, paint);
    platformContext()->didDrawPath(path, paint);
}

void GraphicsContext::strokeRect(const FloatRect& rect, float lineWidth)
{
    if (paintingDisabled())
        return;

    SkPaint paint;
    platformContext()->setupPaintForStroking(&paint, 0, 0);
    paint.setStrokeWidth(WebCoreFloatToSkScalar(lineWidth));
    // strokerect has special rules for CSS when the rect is degenerate:
    // if width==0 && height==0, do nothing
    // if width==0 || height==0, then just draw line for the other dimension
    SkRect r(rect);
    bool validW = r.width() > 0;
    bool validH = r.height() > 0;
    SkCanvas* canvas = platformContext()->canvas();
    if (validW && validH) {
        canvas->drawRect(r, paint);
        platformContext()->didDrawRect(r, paint);
    } else if (validW || validH) {
        // we are expected to respect the lineJoin, so we can't just call
        // drawLine -- we have to create a path that doubles back on itself.
        SkPath path;
        path.moveTo(r.fLeft, r.fTop);
        path.lineTo(r.fRight, r.fBottom);
        path.close();
        canvas->drawPath(path, paint);
        platformContext()->didDrawPath(path, paint);
    }
}

void GraphicsContext::rotate(float angleInRadians)
{
    if (paintingDisabled())
        return;

    platformContext()->canvas()->rotate(WebCoreFloatToSkScalar(
        angleInRadians * (180.0f / 3.14159265f)));
}

void GraphicsContext::translate(float w, float h)
{
    if (paintingDisabled())
        return;

    platformContext()->canvas()->translate(WebCoreFloatToSkScalar(w),
                                           WebCoreFloatToSkScalar(h));
}

bool GraphicsContext::isAcceleratedContext() const
{
    return platformContext()->isAccelerated();
}

#if PLATFORM(CHROMIUM) && OS(DARWIN)
CGColorSpaceRef deviceRGBColorSpaceRef()
{
    static CGColorSpaceRef deviceSpace = CGColorSpaceCreateDeviceRGB();
    return deviceSpace;
}
#endif

void GraphicsContext::platformFillEllipse(const FloatRect& ellipse)
{
    if (paintingDisabled())
        return;

    SkRect rect = ellipse;
    SkPaint paint;
    platformContext()->setupPaintForFilling(&paint);
    platformContext()->canvas()->drawOval(rect, paint);
    platformContext()->didDrawBounded(rect, paint);
}

void GraphicsContext::platformStrokeEllipse(const FloatRect& ellipse)
{
    if (paintingDisabled())
        return;

    SkRect rect(ellipse);
    SkPaint paint;
    platformContext()->setupPaintForStroking(&paint, 0, 0);
    platformContext()->canvas()->drawOval(rect, paint);
    platformContext()->didDrawBounded(rect, paint);
}

}  // namespace WebCore<|MERGE_RESOLUTION|>--- conflicted
+++ resolved
@@ -163,20 +163,8 @@
     }
 }
 
-void draw1xMarker(SkBitmap* bitmap, int index)
-{
-    static const uint32_t lineColors[2] = {
-        0xFF << SK_A32_SHIFT | 0xFF << SK_R32_SHIFT, // Opaque red.
-        0xFF << SK_A32_SHIFT | 0xC0 << SK_R32_SHIFT | 0xC0 << SK_G32_SHIFT | 0xC0 << SK_B32_SHIFT, // Opaque gray.
-    };
-    static const uint32_t antiColors[2] = {
-        0x60 << SK_A32_SHIFT | 0x60 << SK_R32_SHIFT, // Semitransparent red
-        0xFF << SK_A32_SHIFT | 0xC0 << SK_R32_SHIFT | 0xC0 << SK_G32_SHIFT | 0xC0 << SK_B32_SHIFT, // Semitransparent gray
-    };
-
-    const uint32_t lineColor = lineColors[index];
-    const uint32_t antiColor = antiColors[index];
-
+void draw1xMarker(SkBitmap* bitmap, const uint32_t lineColor, const uint32_t antiColor)
+{
     // Pattern: X o   o X o   o X
     //            o X o   o X o
     uint32_t* row1 = bitmap->getAddr32(0, 0);
@@ -606,12 +594,6 @@
     ASSERT(deviceScaleFactor == 1 || deviceScaleFactor == 2);
 
     // Create the pattern we'll use to draw the underline.
-<<<<<<< HEAD
-    int index = style == DocumentMarkerGrammarLineStyle ? 1 : 0;
-    static SkBitmap* misspellBitmap1x[2] = { 0, 0 };
-    static SkBitmap* misspellBitmap2x[2] = { 0, 0 };
-    SkBitmap** misspellBitmap = deviceScaleFactor == 2 ? misspellBitmap2x : misspellBitmap1x;
-=======
     // SHEZ: the rendering becomes weird if alpha is non-opaque.. force it to
     // SHEZ: be opaque for now, ignoring the alpha component in markerColor
     const uint32_t lineColor = 0xFF << SK_A32_SHIFT
@@ -627,19 +609,20 @@
                                 | antiGreen << SK_G32_SHIFT
                                 | antiBlue << SK_B32_SHIFT;
 
-    static map<uint32_t, SkBitmap*> misspellBitmaps;
-    SkBitmap* misspellBitmapTmp = misspellBitmaps[lineColor];
+    static map<uint32_t, SkBitmap*> misspellBitmaps1x;
+    static map<uint32_t, SkBitmap*> misspellBitmaps2x;
+    map<uint32_t, SkBitmap*>* misspellBitmaps = deviceScaleFactor == 2 ? &misspellBitmaps2x : &misspellBitmaps1x;
+    SkBitmap* misspellBitmapTmp = (*misspellBitmaps)[lineColor];
 
     int index = 0;
     SkBitmap* misspellBitmap[2] = { misspellBitmapTmp, 0 };
->>>>>>> 3b5d3727
     if (!misspellBitmap[index]) {
 #if PLATFORM(CHROMIUM) && OS(DARWIN)
         // Match the artwork used by the Mac.
         const int rowPixels = 4 * deviceScaleFactor;
         const int colPixels = 3 * deviceScaleFactor;
         misspellBitmap[index] = new SkBitmap;
-        misspellBitmaps[lineColor] = misspellBitmap[index];
+        (*misspellBitmaps)[lineColor] = misspellBitmap[index];
         misspellBitmap[index]->setConfig(SkBitmap::kARGB_8888_Config,
                                          rowPixels, colPixels);
         misspellBitmap[index]->allocPixels();
@@ -647,7 +630,6 @@
         misspellBitmap[index]->eraseARGB(0, 0, 0, 0);
         const uint32_t transparentColor = 0x00000000;
 
-<<<<<<< HEAD
         if (deviceScaleFactor == 1) {
             const uint32_t colors[2][6] = {
                 { 0x2A2A0600, 0x57571000,  0xA8A81B00, 0xBFBF1F00,  0x70701200, 0xE0E02400 },
@@ -663,42 +645,6 @@
                 row[1] = colors[index][x * 2 + 1];
                 row[2] = colors[index][x * 2];
                 row[3] = transparentColor;
-=======
-        // Pattern: a b a   a b a
-        //          c d c   c d c
-        //          e f e   e f e
-        for (int x = 0; x < colPixels; ++x) {
-            uint32_t* row = misspellBitmap[index]->getAddr32(0, x);
-            row[0] = colors[index][x * 2];
-            row[1] = colors[index][x * 2 + 1];
-            row[2] = colors[index][x * 2];
-            row[3] = transparentColor;
-        }
-#else
-        
-        
-
-        // Pattern:  X o   o X o   o X
-        //             o X o   o X o
-        uint32_t* row1 = misspellBitmap[index]->getAddr32(0, 0);
-        uint32_t* row2 = misspellBitmap[index]->getAddr32(0, 1);
-        for (int x = 0; x < rowPixels; x++) {
-            switch (x % 4) {
-            case 0:
-                row1[x] = lineColor;
-                break;
-            case 1:
-                row1[x] = antiColor;
-                row2[x] = antiColor;
-                break;
-            case 2:
-                row2[x] = lineColor;
-                break;
-            case 3:
-                row1[x] = antiColor;
-                row2[x] = antiColor;
-                break;
->>>>>>> 3b5d3727
             }
         } else if (deviceScaleFactor == 2) {
             const uint32_t colors[2][18] = {
@@ -734,13 +680,15 @@
         const int rowPixels = 32 * deviceScaleFactor; // Must be multiple of 4 for pattern below.
         const int colPixels = 2 * deviceScaleFactor;
         misspellBitmap[index] = new SkBitmap;
+        (*misspellBitmaps)[lineColor] = misspellBitmap[index];
         misspellBitmap[index]->setConfig(SkBitmap::kARGB_8888_Config, rowPixels, colPixels);
         misspellBitmap[index]->allocPixels();
 
         misspellBitmap[index]->eraseARGB(0, 0, 0, 0);
         if (deviceScaleFactor == 1)
-            draw1xMarker(misspellBitmap[index], index);
+            draw1xMarker(misspellBitmap[index], lineColor, antiColor);
         else if (deviceScaleFactor == 2)
+            // TODO(shez): support custom color markers in 2x scale factor
             draw2xMarker(misspellBitmap[index], index);
         else
             ASSERT_NOT_REACHED();
