/*
 * Copyright (c) 2006, Google Inc. All rights reserved.
 *
 * Redistribution and use in source and binary forms, with or without
 * modification, are permitted provided that the following conditions are
 * met:
 *
 *     * Redistributions of source code must retain the above copyright
 * notice, this list of conditions and the following disclaimer.
 *     * Redistributions in binary form must reproduce the above
 * copyright notice, this list of conditions and the following disclaimer
 * in the documentation and/or other materials provided with the
 * distribution.
 *     * Neither the name of Google Inc. nor the names of its
 * contributors may be used to endorse or promote products derived from
 * this software without specific prior written permission.
 *
 * THIS SOFTWARE IS PROVIDED BY THE COPYRIGHT HOLDERS AND CONTRIBUTORS
 * "AS IS" AND ANY EXPRESS OR IMPLIED WARRANTIES, INCLUDING, BUT NOT
 * LIMITED TO, THE IMPLIED WARRANTIES OF MERCHANTABILITY AND FITNESS FOR
 * A PARTICULAR PURPOSE ARE DISCLAIMED. IN NO EVENT SHALL THE COPYRIGHT
 * OWNER OR CONTRIBUTORS BE LIABLE FOR ANY DIRECT, INDIRECT, INCIDENTAL,
 * SPECIAL, EXEMPLARY, OR CONSEQUENTIAL DAMAGES (INCLUDING, BUT NOT
 * LIMITED TO, PROCUREMENT OF SUBSTITUTE GOODS OR SERVICES; LOSS OF USE,
 * DATA, OR PROFITS; OR BUSINESS INTERRUPTION) HOWEVER CAUSED AND ON ANY
 * THEORY OF LIABILITY, WHETHER IN CONTRACT, STRICT LIABILITY, OR TORT
 * (INCLUDING NEGLIGENCE OR OTHERWISE) ARISING IN ANY WAY OUT OF THE USE
 * OF THIS SOFTWARE, EVEN IF ADVISED OF THE POSSIBILITY OF SUCH DAMAGE.
 */

#include "config.h"
#include "GraphicsContext.h"

#include "AffineTransform.h"
#include "Color.h"
#include "FloatRect.h"
#include "Gradient.h"
#include "ImageBuffer.h"
#include "IntRect.h"
#include "NativeImageSkia.h"
#include "NotImplemented.h"
#include "PlatformContextSkia.h"

#include "SkBitmap.h"
#include "SkBlurMaskFilter.h"
#include "SkColorFilter.h"
#include "SkCornerPathEffect.h"
#include "SkLayerDrawLooper.h"
#include "SkShader.h"
#include "SkiaUtils.h"
#include "skia/ext/platform_canvas.h"

#include <math.h>
#include <wtf/Assertions.h>
#include <wtf/MathExtras.h>
#include <wtf/UnusedParam.h>

#include <map>

#if PLATFORM(CHROMIUM) && OS(DARWIN)
#include <ApplicationServices/ApplicationServices.h>
#endif

using namespace std;

namespace WebCore {

namespace {

inline int fastMod(int value, int max)
{
    int sign = SkExtractSign(value);

    value = SkApplySign(value, sign);
    if (value >= max)
        value %= max;
    return SkApplySign(value, sign);
}

inline float square(float n)
{
    return n * n;
}

}  // namespace

// Local helper functions ------------------------------------------------------

void addCornerArc(SkPath* path, const SkRect& rect, const IntSize& size, int startAngle)
{
    SkIRect ir;
    int rx = SkMin32(SkScalarRound(rect.width()), size.width());
    int ry = SkMin32(SkScalarRound(rect.height()), size.height());

    ir.set(-rx, -ry, rx, ry);
    switch (startAngle) {
    case 0:
        ir.offset(rect.fRight - ir.fRight, rect.fBottom - ir.fBottom);
        break;
    case 90:
        ir.offset(rect.fLeft - ir.fLeft, rect.fBottom - ir.fBottom);
        break;
    case 180:
        ir.offset(rect.fLeft - ir.fLeft, rect.fTop - ir.fTop);
        break;
    case 270:
        ir.offset(rect.fRight - ir.fRight, rect.fTop - ir.fTop);
        break;
    default:
        ASSERT(0);
    }

    SkRect r;
    r.set(ir);
    path->arcTo(r, SkIntToScalar(startAngle), SkIntToScalar(90), false);
}

// -----------------------------------------------------------------------------

// This may be called with a NULL pointer to create a graphics context that has
// no painting.
void GraphicsContext::platformInit(PlatformGraphicsContext* gc)
{
    if (gc)
        gc->setGraphicsContext(this);

    // the caller owns the gc
    m_data = gc;
    setPaintingDisabled(!gc || !gc->canvas());
}

void GraphicsContext::platformDestroy()
{
}

PlatformGraphicsContext* GraphicsContext::platformContext() const
{
    ASSERT(!paintingDisabled());
    return m_data;
}

// State saving ----------------------------------------------------------------

void GraphicsContext::savePlatformState()
{
    if (paintingDisabled())
        return;

    // Save our private State.
    platformContext()->save();
}

void GraphicsContext::restorePlatformState()
{
    if (paintingDisabled())
        return;

    // Restore our private State.
    platformContext()->restore();
}

void GraphicsContext::beginPlatformTransparencyLayer(float opacity)
{
    if (paintingDisabled())
        return;

    // We need the "alpha" layer flag here because the base layer is opaque
    // (the surface of the page) but layers on top may have transparent parts.
    // Without explicitly setting the alpha flag, the layer will inherit the
    // opaque setting of the base and some things won't work properly.
    SkCanvas::SaveFlags saveFlags = static_cast<SkCanvas::SaveFlags>(SkCanvas::kHasAlphaLayer_SaveFlag | SkCanvas::kFullColorLayer_SaveFlag);

    SkPaint layerPaint;
    layerPaint.setAlpha(static_cast<unsigned char>(opacity * 255));
    layerPaint.setXfermodeMode(platformContext()->getXfermodeMode());

    platformContext()->saveLayer(0, &layerPaint, saveFlags);
}

void GraphicsContext::endPlatformTransparencyLayer()
{
    if (paintingDisabled())
        return;
    platformContext()->restoreLayer();
}

bool GraphicsContext::supportsTransparencyLayers()
{
    return true;
}

// Graphics primitives ---------------------------------------------------------

void GraphicsContext::addInnerRoundedRectClip(const IntRect& rect, int thickness)
{
    if (paintingDisabled())
        return;

    SkRect r(rect);
    SkPath path;
    path.addOval(r, SkPath::kCW_Direction);
    // only perform the inset if we won't invert r
    if (2 * thickness < rect.width() && 2 * thickness < rect.height()) {
        // Adding one to the thickness doesn't make the border too thick as
        // it's painted over afterwards. But without this adjustment the
        // border appears a little anemic after anti-aliasing.
        r.inset(SkIntToScalar(thickness + 1), SkIntToScalar(thickness + 1));
        path.addOval(r, SkPath::kCCW_Direction);
    }
    platformContext()->clipPathAntiAliased(path);
}

void GraphicsContext::clearPlatformShadow()
{
    if (paintingDisabled())
        return;
    platformContext()->setDrawLooper(0);
}

void GraphicsContext::clearRect(const FloatRect& rect)
{
    if (paintingDisabled())
        return;

    SkRect r = rect;
    SkPaint paint;
    platformContext()->setupPaintForFilling(&paint);
    paint.setXfermodeMode(SkXfermode::kClear_Mode);
    platformContext()->canvas()->drawRect(r, paint);
    platformContext()->didDrawRect(r, paint);
}

void GraphicsContext::clip(const FloatRect& rect)
{
    if (paintingDisabled())
        return;

    platformContext()->canvas()->clipRect(rect);
}

void GraphicsContext::clip(const Path& path)
{
    if (paintingDisabled())
        return;

    platformContext()->clipPathAntiAliased(*path.platformPath());
}

void GraphicsContext::canvasClip(const Path& path)
{
    if (paintingDisabled())
        return;

    platformContext()->canvasClipPath(*path.platformPath());
}

void GraphicsContext::clipOut(const IntRect& rect)
{
    if (paintingDisabled())
        return;

    platformContext()->canvas()->clipRect(rect, SkRegion::kDifference_Op);
}

void GraphicsContext::clipOut(const Path& p)
{
    if (paintingDisabled())
        return;

    // We must make a copy of the path, to mark it as inverse-filled.
    SkPath path(*p.platformPath());
    path.toggleInverseFillType();
    platformContext()->clipPathAntiAliased(path);
}

void GraphicsContext::clipPath(const Path& pathToClip, WindRule clipRule)
{
    if (paintingDisabled())
        return;

    const SkPath* path = pathToClip.platformPath();
    SkPath::FillType ftype = (clipRule == RULE_EVENODD) ? SkPath::kEvenOdd_FillType : SkPath::kWinding_FillType;
    SkPath storage;
    if (path->getFillType() != ftype) {
        storage = *path;
        storage.setFillType(ftype);
        path = &storage;
    }
    platformContext()->clipPathAntiAliased(*path);
}

void GraphicsContext::concatCTM(const AffineTransform& affine)
{
    if (paintingDisabled())
        return;

    platformContext()->canvas()->concat(affine);
}

void GraphicsContext::setCTM(const AffineTransform& affine)
{
    if (paintingDisabled())
        return;

    platformContext()->canvas()->setMatrix(affine);
}

static void setPathFromConvexPoints(SkPath* path, size_t numPoints, const FloatPoint* points)
{
    path->incReserve(numPoints);
    path->moveTo(WebCoreFloatToSkScalar(points[0].x()),
                 WebCoreFloatToSkScalar(points[0].y()));
    for (size_t i = 1; i < numPoints; ++i) {
        path->lineTo(WebCoreFloatToSkScalar(points[i].x()),
                     WebCoreFloatToSkScalar(points[i].y()));
    }

    /*  The code used to just blindly call this
            path->setIsConvex(true);
        But webkit can sometimes send us non-convex 4-point values, so we mark the path's
        convexity as unknown, so it will get computed by skia at draw time.
        See crbug.com 108605
    */
    SkPath::Convexity convexity = SkPath::kConvex_Convexity;
    if (numPoints == 4)
        convexity = SkPath::kUnknown_Convexity;
    path->setConvexity(convexity);
}

void GraphicsContext::drawConvexPolygon(size_t numPoints,
                                        const FloatPoint* points,
                                        bool shouldAntialias)
{
    if (paintingDisabled())
        return;

    if (numPoints <= 1)
        return;

    SkPath path;
    setPathFromConvexPoints(&path, numPoints, points);

    SkPaint paint;
    platformContext()->setupPaintForFilling(&paint);
    paint.setAntiAlias(shouldAntialias);
    platformContext()->canvas()->drawPath(path, paint);
    platformContext()->didDrawPath(path, paint);

    if (strokeStyle() != NoStroke) {
        paint.reset();
        platformContext()->setupPaintForStroking(&paint, 0, 0);
        platformContext()->canvas()->drawPath(path, paint);
        platformContext()->didDrawPath(path, paint);
    }
}

void GraphicsContext::clipConvexPolygon(size_t numPoints, const FloatPoint* points, bool antialiased)
{
    if (paintingDisabled())
        return;

    if (numPoints <= 1)
        return;

    SkPath path;
    setPathFromConvexPoints(&path, numPoints, points);
    if (antialiased)
        platformContext()->clipPathAntiAliased(path);
    else
        platformContext()->canvas()->clipPath(path);
}

// This method is only used to draw the little circles used in lists.
void GraphicsContext::drawEllipse(const IntRect& elipseRect)
{
    if (paintingDisabled())
        return;

    SkRect rect = elipseRect;
    SkPaint paint;
    platformContext()->setupPaintForFilling(&paint);
    platformContext()->canvas()->drawOval(rect, paint);
    platformContext()->didDrawBounded(rect, paint);

    if (strokeStyle() != NoStroke) {
        paint.reset();
        platformContext()->setupPaintForStroking(&paint, &rect, 0);
        platformContext()->canvas()->drawOval(rect, paint);
        platformContext()->didDrawBounded(rect, paint);
    }
}

void GraphicsContext::drawFocusRing(const Path& path, int width, int offset, const Color& color)
{
    // FIXME: implement
}

static inline void drawOuterPath(PlatformContextSkia* context, const SkPath& path, SkPaint& paint, int width)
{
#if PLATFORM(CHROMIUM) && OS(DARWIN)
    paint.setAlpha(64);
    paint.setStrokeWidth(width);
    paint.setPathEffect(new SkCornerPathEffect((width - 1) * 0.5f))->unref();
#else
    paint.setStrokeWidth(1);
    paint.setPathEffect(new SkCornerPathEffect(1))->unref();
#endif
    context->canvas()->drawPath(path, paint);
    context->didDrawPath(path, paint);
}

static inline void drawInnerPath(PlatformContextSkia* context, const SkPath& path, SkPaint& paint, int width)
{
#if PLATFORM(CHROMIUM) && OS(DARWIN)
    paint.setAlpha(128);
    paint.setStrokeWidth(width * 0.5f);
    context->canvas()->drawPath(path, paint);
    context->didDrawPath(path, paint);
#endif
}

static inline int getFocusRingOutset(int offset)
{
#if PLATFORM(CHROMIUM) && OS(DARWIN)
    return offset + 2;
#else
    return 0;
#endif
}

void GraphicsContext::drawFocusRing(const Vector<IntRect>& rects, int width, int offset, const Color& color)
{
    if (paintingDisabled())
        return;

    unsigned rectCount = rects.size();
    if (!rectCount)
        return;

    SkRegion focusRingRegion;
    const int focusRingOutset = getFocusRingOutset(offset);
    for (unsigned i = 0; i < rectCount; i++) {
        SkIRect r = rects[i];
        r.inset(-focusRingOutset, -focusRingOutset);
        focusRingRegion.op(r, SkRegion::kUnion_Op);
    }

    SkPath path;
    SkPaint paint;
    paint.setAntiAlias(true);
    paint.setStyle(SkPaint::kStroke_Style);

    paint.setColor(color.rgb());
    focusRingRegion.getBoundaryPath(&path);
    drawOuterPath(platformContext(), path, paint, width);
    drawInnerPath(platformContext(), path, paint, width);
}

// This is only used to draw borders.
void GraphicsContext::drawLine(const IntPoint& point1, const IntPoint& point2)
{
    if (paintingDisabled())
        return;

    StrokeStyle penStyle = strokeStyle();
    if (penStyle == NoStroke)
        return;

    SkPaint paint;
    FloatPoint p1 = point1;
    FloatPoint p2 = point2;
    bool isVerticalLine = (p1.x() == p2.x());
    int width = roundf(strokeThickness());

    // We know these are vertical or horizontal lines, so the length will just
    // be the sum of the displacement component vectors give or take 1 -
    // probably worth the speed up of no square root, which also won't be exact.
    FloatSize disp = p2 - p1;
    int length = SkScalarRound(disp.width() + disp.height());
    platformContext()->setupPaintForStroking(&paint, 0, length);

    if (strokeStyle() == DottedStroke || strokeStyle() == DashedStroke) {
        // Do a rect fill of our endpoints.  This ensures we always have the
        // appearance of being a border.  We then draw the actual dotted/dashed line.

        SkRect r1, r2;
        r1.set(p1.x(), p1.y(), p1.x() + width, p1.y() + width);
        r2.set(p2.x(), p2.y(), p2.x() + width, p2.y() + width);

        if (isVerticalLine) {
            r1.offset(-width / 2, 0);
            r2.offset(-width / 2, -width);
        } else {
            r1.offset(0, -width / 2);
            r2.offset(-width, -width / 2);
        }
        SkPaint fillPaint;
        fillPaint.setColor(paint.getColor());
        platformContext()->canvas()->drawRect(r1, fillPaint);
        platformContext()->canvas()->drawRect(r2, fillPaint);
        platformContext()->didDrawRect(r1, fillPaint);
        platformContext()->didDrawRect(r2, fillPaint);
    }

    adjustLineToPixelBoundaries(p1, p2, width, penStyle);
    SkPoint pts[2] = { (SkPoint)p1, (SkPoint)p2 };

    platformContext()->canvas()->drawPoints(SkCanvas::kLines_PointMode, 2, pts, paint);
    platformContext()->didDrawPoints(SkCanvas::kLines_PointMode, 2, pts, paint);
}

void GraphicsContext::drawLineForDocumentMarker(const FloatPoint& pt, float width, DocumentMarkerLineStyle style, const Color& markerColor)
{
    if (paintingDisabled() || markerColor.alpha() == 0)
        return;

    // Create the pattern we'll use to draw the underline.
<<<<<<< HEAD
    int index = style == DocumentMarkerGrammarLineStyle ? 1 : 0;
    static SkBitmap* misspellBitmap[2] = { 0, 0 };
    if (!misspellBitmap[index]) {
=======
    // SHEZ: the rendering becomes weird if alpha is non-opaque.. force it to
    // SHEZ: be opaque for now, ignoring the alpha component in markerColor
    const uint32_t lineColor = 0xFF << SK_A32_SHIFT
                                | markerColor.red() << SK_R32_SHIFT
                                | markerColor.green() << SK_G32_SHIFT
                                | markerColor.blue() << SK_B32_SHIFT;
    const uint32_t antiAlpha = 0x60;
    const uint32_t antiRed = uint32_t(float(markerColor.red()) * 0.375);
    const uint32_t antiGreen = uint32_t(float(markerColor.green()) * 0.375);
    const uint32_t antiBlue = uint32_t(float(markerColor.blue()) * 0.375);
    const uint32_t antiColor = antiAlpha << SK_A32_SHIFT
                                | antiRed << SK_R32_SHIFT
                                | antiGreen << SK_G32_SHIFT
                                | antiBlue << SK_B32_SHIFT;

    static map<uint32_t, SkBitmap*> misspellBitmaps;
    SkBitmap* misspellBitmap = misspellBitmaps[lineColor];
    if (!misspellBitmap) {
>>>>>>> f6524f09
#if PLATFORM(CHROMIUM) && OS(DARWIN)
        // Match the artwork used by the Mac.
        const int rowPixels = 4;
        const int colPixels = 3;
#else
        // We use a 2-pixel-high misspelling indicator because that seems to be
        // what WebKit is designed for, and how much room there is in a typical
        // page for it.
        const int rowPixels = 32;  // Must be multiple of 4 for pattern below.
        const int colPixels = 2;
#endif
<<<<<<< HEAD
        misspellBitmap[index] = new SkBitmap;
        misspellBitmap[index]->setConfig(SkBitmap::kARGB_8888_Config,
                                         rowPixels, colPixels);
        misspellBitmap[index]->allocPixels();
=======
        misspellBitmap = new SkBitmap;
        misspellBitmaps[lineColor] = misspellBitmap;
        misspellBitmap->setConfig(SkBitmap::kARGB_8888_Config,
                                   rowPixels, colPixels);
        misspellBitmap->allocPixels();
>>>>>>> f6524f09

        misspellBitmap[index]->eraseARGB(0, 0, 0, 0);
#if PLATFORM(CHROMIUM) && OS(DARWIN)
        const uint32_t colors[2][6] = {
            { 0x2A2A0600, 0x57571000, 0xA8A81B00, 0xBFBF1F00, 0x70701200, 0xE0E02400 },
            { 0x2A001503, 0x57002A08, 0xA800540D, 0xBF005F0F, 0x70003809, 0xE0007012 }
        };
        const uint32_t transparentColor = 0x00000000;

        // Pattern: a b a   a b a
        //          c d c   c d c
        //          e f e   e f e
        for (int x = 0; x < colPixels; ++x) {
            uint32_t* row = misspellBitmap[index]->getAddr32(0, x);
            row[0] = colors[index][x * 2];
            row[1] = colors[index][x * 2 + 1];
            row[2] = colors[index][x * 2];
            row[3] = transparentColor;
        }
#else
<<<<<<< HEAD
        static const uint32_t lineColors[2] = {
            0xFF << SK_A32_SHIFT | 0xFF << SK_R32_SHIFT, // Opaque red.
            0xFF << SK_A32_SHIFT | 0xC0 << SK_R32_SHIFT | 0xC0 << SK_G32_SHIFT | 0xC0 << SK_B32_SHIFT, // Opaque gray.
        };
        static const uint32_t antiColors[2] = {
            0x60 << SK_A32_SHIFT | 0x60 << SK_R32_SHIFT, // Semitransparent red
            0xFF << SK_A32_SHIFT | 0xC0 << SK_R32_SHIFT | 0xC0 << SK_G32_SHIFT | 0xC0 << SK_B32_SHIFT, // Semitransparent gray
        };
        const uint32_t lineColor = lineColors[index];
        const uint32_t antiColor = antiColors[index];
=======
        
        
>>>>>>> f6524f09

        // Pattern:  X o   o X o   o X
        //             o X o   o X o
        uint32_t* row1 = misspellBitmap[index]->getAddr32(0, 0);
        uint32_t* row2 = misspellBitmap[index]->getAddr32(0, 1);
        for (int x = 0; x < rowPixels; x++) {
            switch (x % 4) {
            case 0:
                row1[x] = lineColor;
                break;
            case 1:
                row1[x] = antiColor;
                row2[x] = antiColor;
                break;
            case 2:
                row2[x] = lineColor;
                break;
            case 3:
                row1[x] = antiColor;
                row2[x] = antiColor;
                break;
            }
        }
#endif
    }

    SkScalar originX = WebCoreFloatToSkScalar(pt.x());
#if PLATFORM(CHROMIUM) && OS(DARWIN)
    SkScalar originY = WebCoreFloatToSkScalar(pt.y());
    // Make sure to draw only complete dots.
    int rowPixels = misspellBitmap[index]->width();
    float widthMod = fmodf(width, rowPixels);
    if (rowPixels - widthMod > 1)
        width -= widthMod;
#else
    // Offset it vertically by 1 so that there's some space under the text.
    SkScalar originY = WebCoreFloatToSkScalar(pt.y()) + 1;
#endif

    // Make a shader for the bitmap with an origin of the box we'll draw. This
    // shader is refcounted and will have an initial refcount of 1.
    SkShader* shader = SkShader::CreateBitmapShader(
        *misspellBitmap[index], SkShader::kRepeat_TileMode,
        SkShader::kRepeat_TileMode);
    SkMatrix matrix;
    matrix.reset();
    matrix.postTranslate(originX, originY);
    shader->setLocalMatrix(matrix);

    // Assign the shader to the paint & release our reference. The paint will
    // now own the shader and the shader will be destroyed when the paint goes
    // out of scope.
    SkPaint paint;
    paint.setShader(shader);
    shader->unref();

    SkRect rect;
    rect.set(originX,
             originY,
             originX + WebCoreFloatToSkScalar(width),
             originY + SkIntToScalar(misspellBitmap[index]->height()));
    platformContext()->canvas()->drawRect(rect, paint);
    platformContext()->didDrawRect(rect, paint);
}

void GraphicsContext::drawLineForText(const FloatPoint& pt,
                                      float width,
                                      bool printing)
{
    if (paintingDisabled())
        return;

    if (width <= 0)
        return;

    int thickness = SkMax32(static_cast<int>(strokeThickness()), 1);
    SkRect r;
    r.fLeft = WebCoreFloatToSkScalar(pt.x());
    // Avoid anti-aliasing lines. Currently, these are always horizontal.
    r.fTop = WebCoreFloatToSkScalar(floorf(pt.y()));
    r.fRight = r.fLeft + WebCoreFloatToSkScalar(width);
    r.fBottom = r.fTop + SkIntToScalar(thickness);

    SkPaint paint;
    platformContext()->setupPaintForFilling(&paint);
    // Text lines are drawn using the stroke color.
    paint.setColor(platformContext()->effectiveStrokeColor());
    platformContext()->canvas()->drawRect(r, paint);
    platformContext()->didDrawRect(r, paint);
}

// Draws a filled rectangle with a stroked border.
void GraphicsContext::drawRect(const IntRect& rect)
{
    if (paintingDisabled())
        return;

    platformContext()->drawRect(rect);
}

void GraphicsContext::fillPath(const Path& pathToFill)
{
    if (paintingDisabled())
        return;

    const GraphicsContextState& state = m_state;
    SkPath::FillType ftype = state.fillRule == RULE_EVENODD ?
        SkPath::kEvenOdd_FillType : SkPath::kWinding_FillType;

    const SkPath* path = pathToFill.platformPath();
    SkPath storage;
    if (path->getFillType() != ftype) {
        storage = *path;
        storage.setFillType(ftype);
        path = &storage;
    }

    SkPaint paint;
    platformContext()->setupPaintForFilling(&paint);

    platformContext()->canvas()->drawPath(*path, paint);
    platformContext()->didDrawPath(*path, paint);
}

void GraphicsContext::fillRect(const FloatRect& rect)
{
    if (paintingDisabled())
        return;

    SkRect r = rect;

    SkPaint paint;
    platformContext()->setupPaintForFilling(&paint);
    platformContext()->canvas()->drawRect(r, paint);
    platformContext()->didDrawRect(r, paint);
}

void GraphicsContext::fillRect(const FloatRect& rect, const Color& color, ColorSpace colorSpace)
{
    if (paintingDisabled())
        return;

    SkRect r = rect;
    SkPaint paint;
    platformContext()->setupPaintCommon(&paint);
    paint.setColor(color.rgb());
    platformContext()->canvas()->drawRect(r, paint);
    platformContext()->didDrawRect(r, paint);
}

void GraphicsContext::fillRoundedRect(const IntRect& rect,
                                      const IntSize& topLeft,
                                      const IntSize& topRight,
                                      const IntSize& bottomLeft,
                                      const IntSize& bottomRight,
                                      const Color& color,
                                      ColorSpace colorSpace)
{
    if (paintingDisabled())
        return;

    if (topLeft.width() + topRight.width() > rect.width()
            || bottomLeft.width() + bottomRight.width() > rect.width()
            || topLeft.height() + bottomLeft.height() > rect.height()
            || topRight.height() + bottomRight.height() > rect.height()) {
        // Not all the radii fit, return a rect. This matches the behavior of
        // Path::createRoundedRectangle. Without this we attempt to draw a round
        // shadow for a square box.
        fillRect(rect, color, colorSpace);
        return;
    }

    SkRect r = rect;
    SkPath path;
    addCornerArc(&path, r, topRight, 270);
    addCornerArc(&path, r, bottomRight, 0);
    addCornerArc(&path, r, bottomLeft, 90);
    addCornerArc(&path, r, topLeft, 180);

    SkPaint paint;
    platformContext()->setupPaintForFilling(&paint);
    paint.setColor(color.rgb());
    platformContext()->canvas()->drawPath(path, paint);
    platformContext()->didDrawPath(path, paint);
}

AffineTransform GraphicsContext::getCTM() const
{
    if (paintingDisabled())
        return AffineTransform();

    const SkMatrix& m = platformContext()->canvas()->getTotalMatrix();
    return AffineTransform(SkScalarToDouble(m.getScaleX()),
                           SkScalarToDouble(m.getSkewY()),
                           SkScalarToDouble(m.getSkewX()),
                           SkScalarToDouble(m.getScaleY()),
                           SkScalarToDouble(m.getTranslateX()),
                           SkScalarToDouble(m.getTranslateY()));
}

FloatRect GraphicsContext::roundToDevicePixels(const FloatRect& rect, RoundingMode)
{
    return rect;
}

void GraphicsContext::scale(const FloatSize& size)
{
    if (paintingDisabled())
        return;

    platformContext()->canvas()->scale(WebCoreFloatToSkScalar(size.width()),
        WebCoreFloatToSkScalar(size.height()));
}

void GraphicsContext::setAlpha(float alpha)
{
    if (paintingDisabled())
        return;

    platformContext()->setAlpha(alpha);
}

void GraphicsContext::setPlatformCompositeOperation(CompositeOperator op)
{
    if (paintingDisabled())
        return;

    platformContext()->setXfermodeMode(WebCoreCompositeToSkiaComposite(op));
}

InterpolationQuality GraphicsContext::imageInterpolationQuality() const
{
    return platformContext()->interpolationQuality();
}

void GraphicsContext::setImageInterpolationQuality(InterpolationQuality q)
{
    platformContext()->setInterpolationQuality(q);
}

void GraphicsContext::setLineCap(LineCap cap)
{
    if (paintingDisabled())
        return;
    switch (cap) {
    case ButtCap:
        platformContext()->setLineCap(SkPaint::kButt_Cap);
        break;
    case RoundCap:
        platformContext()->setLineCap(SkPaint::kRound_Cap);
        break;
    case SquareCap:
        platformContext()->setLineCap(SkPaint::kSquare_Cap);
        break;
    default:
        ASSERT(0);
        break;
    }
}

void GraphicsContext::setLineDash(const DashArray& dashes, float dashOffset)
{
    if (paintingDisabled())
        return;

    // FIXME: This is lifted directly off SkiaSupport, lines 49-74
    // so it is not guaranteed to work correctly.
    size_t dashLength = dashes.size();
    if (!dashLength) {
        // If no dash is set, revert to solid stroke
        // FIXME: do we need to set NoStroke in some cases?
        platformContext()->setStrokeStyle(SolidStroke);
        platformContext()->setDashPathEffect(0);
        return;
    }

    size_t count = !(dashLength % 2) ? dashLength : dashLength * 2;
    SkScalar* intervals = new SkScalar[count];

    for (unsigned int i = 0; i < count; i++)
        intervals[i] = dashes[i % dashLength];

    platformContext()->setDashPathEffect(new SkDashPathEffect(intervals, count, dashOffset));

    delete[] intervals;
}

void GraphicsContext::setLineJoin(LineJoin join)
{
    if (paintingDisabled())
        return;
    switch (join) {
    case MiterJoin:
        platformContext()->setLineJoin(SkPaint::kMiter_Join);
        break;
    case RoundJoin:
        platformContext()->setLineJoin(SkPaint::kRound_Join);
        break;
    case BevelJoin:
        platformContext()->setLineJoin(SkPaint::kBevel_Join);
        break;
    default:
        ASSERT(0);
        break;
    }
}

void GraphicsContext::setMiterLimit(float limit)
{
    if (paintingDisabled())
        return;
    platformContext()->setMiterLimit(limit);
}

void GraphicsContext::setPlatformFillColor(const Color& color, ColorSpace colorSpace)
{
    if (paintingDisabled())
        return;

    platformContext()->setFillColor(color.rgb());
}

void GraphicsContext::setPlatformShadow(const FloatSize& size,
                                        float blurFloat,
                                        const Color& color,
                                        ColorSpace colorSpace)
{
    if (paintingDisabled())
        return;

    // Detect when there's no effective shadow and clear the looper.
    if (!size.width() && !size.height() && !blurFloat) {
        platformContext()->setDrawLooper(0);
        return;
    }

    double width = size.width();
    double height = size.height();
    double blur = blurFloat;

    uint32_t mfFlags = SkBlurMaskFilter::kHighQuality_BlurFlag;
    SkXfermode::Mode colorMode = SkXfermode::kSrc_Mode;

    if (m_state.shadowsIgnoreTransforms)  {
        // Currently only the GraphicsContext associated with the
        // CanvasRenderingContext for HTMLCanvasElement have shadows ignore
        // Transforms. So with this flag set, we know this state is associated
        // with a CanvasRenderingContext.
        mfFlags |= SkBlurMaskFilter::kIgnoreTransform_BlurFlag;

        // CSS wants us to ignore the original's alpha, but Canvas wants us to
        // modulate with it. Using shadowsIgnoreTransforms to tell us that we're
        // in a Canvas, we change the colormode to kDst_Mode, so we don't overwrite
        // it with our layer's (default opaque-black) color.
        colorMode = SkXfermode::kDst_Mode;

        // CG uses natural orientation for Y axis, but the HTML5 canvas spec
        // does not.
        // So we now flip the height since it was flipped in
        // CanvasRenderingContext in order to work with CG.
        height = -height;
    }

    SkColor c;
    if (color.isValid())
        c = color.rgb();
    else
        c = SkColorSetARGB(0xFF/3, 0, 0, 0);    // "std" apple shadow color.

    // TODO(tc): Should we have a max value for the blur?  CG clamps at 1000.0
    // for perf reasons.

    SkLayerDrawLooper* dl = new SkLayerDrawLooper;
    SkAutoUnref aur(dl);

    // top layer, we just draw unchanged
    dl->addLayer();

    // lower layer contains our offset, blur, and colorfilter
    SkLayerDrawLooper::LayerInfo info;

    info.fPaintBits |= SkLayerDrawLooper::kMaskFilter_Bit; // our blur
    info.fPaintBits |= SkLayerDrawLooper::kColorFilter_Bit;
    info.fColorMode = colorMode;
    info.fOffset.set(width, height);
    info.fPostTranslate = m_state.shadowsIgnoreTransforms;

    SkMaskFilter* mf = SkBlurMaskFilter::Create(blur / 2, SkBlurMaskFilter::kNormal_BlurStyle, mfFlags);

    SkColorFilter* cf = SkColorFilter::CreateModeFilter(c, SkXfermode::kSrcIn_Mode);

    SkPaint* paint = dl->addLayer(info);
    SkSafeUnref(paint->setMaskFilter(mf));
    SkSafeUnref(paint->setColorFilter(cf));

    // dl is now built, just install it
    platformContext()->setDrawLooper(dl);
}

void GraphicsContext::setPlatformStrokeColor(const Color& strokecolor, ColorSpace colorSpace)
{
    if (paintingDisabled())
        return;

    platformContext()->setStrokeColor(strokecolor.rgb());
}

void GraphicsContext::setPlatformStrokeStyle(StrokeStyle stroke)
{
    if (paintingDisabled())
        return;

    platformContext()->setStrokeStyle(stroke);
}

void GraphicsContext::setPlatformStrokeThickness(float thickness)
{
    if (paintingDisabled())
        return;

    platformContext()->setStrokeThickness(thickness);
}

void GraphicsContext::setPlatformTextDrawingMode(TextDrawingModeFlags mode)
{
    if (paintingDisabled())
        return;

    platformContext()->setTextDrawingMode(mode);
}

void GraphicsContext::setURLForRect(const KURL& link, const IntRect& destRect)
{
}

void GraphicsContext::setPlatformShouldAntialias(bool enable)
{
    if (paintingDisabled())
        return;

    platformContext()->setUseAntialiasing(enable);
}

void GraphicsContext::strokeArc(const IntRect& r, int startAngle, int angleSpan)
{
    if (paintingDisabled())
        return;

    SkPaint paint;
    SkRect oval = r;
    if (strokeStyle() == NoStroke) {
        // Stroke using the fill color.
        // TODO(brettw) is this really correct? It seems unreasonable.
        platformContext()->setupPaintForFilling(&paint);
        paint.setStyle(SkPaint::kStroke_Style);
        paint.setStrokeWidth(WebCoreFloatToSkScalar(strokeThickness()));
    } else
        platformContext()->setupPaintForStroking(&paint, 0, 0);

    // We do this before converting to scalar, so we don't overflow SkFixed.
    startAngle = fastMod(startAngle, 360);
    angleSpan = fastMod(angleSpan, 360);

    SkPath path;
    path.addArc(oval, SkIntToScalar(-startAngle), SkIntToScalar(-angleSpan));
    platformContext()->canvas()->drawPath(path, paint);
    platformContext()->didDrawPath(path, paint);
}

void GraphicsContext::strokePath(const Path& pathToStroke)
{
    if (paintingDisabled())
        return;

    const SkPath& path = *pathToStroke.platformPath();
    SkPaint paint;
    platformContext()->setupPaintForStroking(&paint, 0, 0);
    platformContext()->canvas()->drawPath(path, paint);
    platformContext()->didDrawPath(path, paint);
}

void GraphicsContext::strokeRect(const FloatRect& rect, float lineWidth)
{
    if (paintingDisabled())
        return;

    SkPaint paint;
    platformContext()->setupPaintForStroking(&paint, 0, 0);
    paint.setStrokeWidth(WebCoreFloatToSkScalar(lineWidth));
    // strokerect has special rules for CSS when the rect is degenerate:
    // if width==0 && height==0, do nothing
    // if width==0 || height==0, then just draw line for the other dimension
    SkRect r(rect);
    bool validW = r.width() > 0;
    bool validH = r.height() > 0;
    SkCanvas* canvas = platformContext()->canvas();
    if (validW && validH) {
        canvas->drawRect(r, paint);
        platformContext()->didDrawRect(r, paint);
    } else if (validW || validH) {
        // we are expected to respect the lineJoin, so we can't just call
        // drawLine -- we have to create a path that doubles back on itself.
        SkPath path;
        path.moveTo(r.fLeft, r.fTop);
        path.lineTo(r.fRight, r.fBottom);
        path.close();
        canvas->drawPath(path, paint);
        platformContext()->didDrawPath(path, paint);
    }
}

void GraphicsContext::rotate(float angleInRadians)
{
    if (paintingDisabled())
        return;

    platformContext()->canvas()->rotate(WebCoreFloatToSkScalar(
        angleInRadians * (180.0f / 3.14159265f)));
}

void GraphicsContext::translate(float w, float h)
{
    if (paintingDisabled())
        return;

    platformContext()->canvas()->translate(WebCoreFloatToSkScalar(w),
                                           WebCoreFloatToSkScalar(h));
}

bool GraphicsContext::isAcceleratedContext() const
{
    return platformContext()->isAccelerated();
}

#if PLATFORM(CHROMIUM) && OS(DARWIN)
CGColorSpaceRef deviceRGBColorSpaceRef()
{
    static CGColorSpaceRef deviceSpace = CGColorSpaceCreateDeviceRGB();
    return deviceSpace;
}
#endif

void GraphicsContext::platformFillEllipse(const FloatRect& ellipse)
{
    if (paintingDisabled())
        return;

    SkRect rect = ellipse;
    SkPaint paint;
    platformContext()->setupPaintForFilling(&paint);
    platformContext()->canvas()->drawOval(rect, paint);
    platformContext()->didDrawBounded(rect, paint);
}

void GraphicsContext::platformStrokeEllipse(const FloatRect& ellipse)
{
    if (paintingDisabled())
        return;

    SkRect rect(ellipse);
    SkPaint paint;
    platformContext()->setupPaintForStroking(&paint, 0, 0);
    platformContext()->canvas()->drawOval(rect, paint);
    platformContext()->didDrawBounded(rect, paint);
}

}  // namespace WebCore<|MERGE_RESOLUTION|>--- conflicted
+++ resolved
@@ -515,11 +515,6 @@
         return;
 
     // Create the pattern we'll use to draw the underline.
-<<<<<<< HEAD
-    int index = style == DocumentMarkerGrammarLineStyle ? 1 : 0;
-    static SkBitmap* misspellBitmap[2] = { 0, 0 };
-    if (!misspellBitmap[index]) {
-=======
     // SHEZ: the rendering becomes weird if alpha is non-opaque.. force it to
     // SHEZ: be opaque for now, ignoring the alpha component in markerColor
     const uint32_t lineColor = 0xFF << SK_A32_SHIFT
@@ -536,9 +531,11 @@
                                 | antiBlue << SK_B32_SHIFT;
 
     static map<uint32_t, SkBitmap*> misspellBitmaps;
-    SkBitmap* misspellBitmap = misspellBitmaps[lineColor];
-    if (!misspellBitmap) {
->>>>>>> f6524f09
+    SkBitmap* misspellBitmapTmp = misspellBitmaps[lineColor];
+
+    int index = 0;
+    SkBitmap* misspellBitmap[2] = { misspellBitmapTmp, 0 };
+    if (!misspellBitmap[index]) {
 #if PLATFORM(CHROMIUM) && OS(DARWIN)
         // Match the artwork used by the Mac.
         const int rowPixels = 4;
@@ -550,18 +547,11 @@
         const int rowPixels = 32;  // Must be multiple of 4 for pattern below.
         const int colPixels = 2;
 #endif
-<<<<<<< HEAD
         misspellBitmap[index] = new SkBitmap;
+        misspellBitmaps[lineColor] = misspellBitmap[index];
         misspellBitmap[index]->setConfig(SkBitmap::kARGB_8888_Config,
                                          rowPixels, colPixels);
         misspellBitmap[index]->allocPixels();
-=======
-        misspellBitmap = new SkBitmap;
-        misspellBitmaps[lineColor] = misspellBitmap;
-        misspellBitmap->setConfig(SkBitmap::kARGB_8888_Config,
-                                   rowPixels, colPixels);
-        misspellBitmap->allocPixels();
->>>>>>> f6524f09
 
         misspellBitmap[index]->eraseARGB(0, 0, 0, 0);
 #if PLATFORM(CHROMIUM) && OS(DARWIN)
@@ -582,21 +572,8 @@
             row[3] = transparentColor;
         }
 #else
-<<<<<<< HEAD
-        static const uint32_t lineColors[2] = {
-            0xFF << SK_A32_SHIFT | 0xFF << SK_R32_SHIFT, // Opaque red.
-            0xFF << SK_A32_SHIFT | 0xC0 << SK_R32_SHIFT | 0xC0 << SK_G32_SHIFT | 0xC0 << SK_B32_SHIFT, // Opaque gray.
-        };
-        static const uint32_t antiColors[2] = {
-            0x60 << SK_A32_SHIFT | 0x60 << SK_R32_SHIFT, // Semitransparent red
-            0xFF << SK_A32_SHIFT | 0xC0 << SK_R32_SHIFT | 0xC0 << SK_G32_SHIFT | 0xC0 << SK_B32_SHIFT, // Semitransparent gray
-        };
-        const uint32_t lineColor = lineColors[index];
-        const uint32_t antiColor = antiColors[index];
-=======
         
         
->>>>>>> f6524f09
 
         // Pattern:  X o   o X o   o X
         //             o X o   o X o
