/*
* Copyright (C) 2009 Google Inc. All rights reserved.
* Copyright (C) 2012 Ericsson AB. All rights reserved.
*
* Redistribution and use in source and binary forms, with or without
* modification, are permitted provided that the following conditions are
* met:
*
*     * Redistributions of source code must retain the above copyright
* notice, this list of conditions and the following disclaimer.
*     * Redistributions in binary form must reproduce the above
* copyright notice, this list of conditions and the following disclaimer
* in the documentation and/or other materials provided with the
* distribution.
*     * Neither the name of Google Inc. nor the names of its
* contributors may be used to endorse or promote products derived from
* this software without specific prior written permission.
*
* THIS SOFTWARE IS PROVIDED BY THE COPYRIGHT HOLDERS AND CONTRIBUTORS
* "AS IS" AND ANY EXPRESS OR IMPLIED WARRANTIES, INCLUDING, BUT NOT
* LIMITED TO, THE IMPLIED WARRANTIES OF MERCHANTABILITY AND FITNESS FOR
* A PARTICULAR PURPOSE ARE DISCLAIMED. IN NO EVENT SHALL THE COPYRIGHT
* OWNER OR CONTRIBUTORS BE LIABLE FOR ANY DIRECT, INDIRECT, INCIDENTAL,
* SPECIAL, EXEMPLARY, OR CONSEQUENTIAL DAMAGES (INCLUDING, BUT NOT
* LIMITED TO, PROCUREMENT OF SUBSTITUTE GOODS OR SERVICES; LOSS OF USE,
* DATA, OR PROFITS; OR BUSINESS INTERRUPTION) HOWEVER CAUSED AND ON ANY
* THEORY OF LIABILITY, WHETHER IN CONTRACT, STRICT LIABILITY, OR TORT
* (INCLUDING NEGLIGENCE OR OTHERWISE) ARISING IN ANY WAY OUT OF THE USE
* OF THIS SOFTWARE, EVEN IF ADVISED OF THE POSSIBILITY OF SUCH DAMAGE.
*/

#ifndef V8Binding_h
#define V8Binding_h

#include "BindingSecurity.h"
#include "DOMWrapperWorld.h"
#include "Document.h"
#include "NodeFilter.h"
#include "V8BindingMacros.h"
#include "V8DOMConfiguration.h"
#include "V8DOMWrapper.h"
#include "V8HiddenPropertyName.h"
#include "V8ObjectConstructor.h"
#include "V8PerIsolateData.h"
#include "V8StringResource.h"
#include "V8ThrowException.h"
#include "V8ValueCache.h"
#include <wtf/Noncopyable.h>
#include <wtf/text/AtomicString.h>
#include <v8.h>

namespace WebCore {

    class DOMStringList;
    class ScriptExecutionContext;
    class WorldContextHandle;

    const int kMaxRecursionDepth = 22;

    // Schedule a DOM exception to be thrown, if the exception code is different
    // from zero.
    v8::Handle<v8::Value> setDOMException(int, v8::Isolate*);

    // Schedule a JavaScript error to be thrown.
    v8::Handle<v8::Value> throwError(V8ErrorType, const char*, v8::Isolate*);

    // Schedule a JavaScript error to be thrown.
    v8::Handle<v8::Value> throwError(v8::Local<v8::Value>, v8::Isolate*);

    // A helper for throwing JavaScript TypeError.
    v8::Handle<v8::Value> throwTypeError(const char*, v8::Isolate*);

    // A helper for throwing JavaScript TypeError for not enough arguments.
    v8::Handle<v8::Value> throwNotEnoughArgumentsError(v8::Isolate*);

    inline v8::Handle<v8::Value> argumentOrNull(const v8::Arguments& args, int index)
    {
        return index >= args.Length() ? v8::Local<v8::Value>() : args[index];
    }

    // A fast accessor for v8::Null(isolate). isolate must not be 0.
    // If isolate can be 0, use v8NullWithCheck().
    inline v8::Handle<v8::Value> v8Null(v8::Isolate* isolate)
    {
        ASSERT(isolate);
        return V8PerIsolateData::from(isolate)->v8Null();
    }

    // Since v8::Null(isolate) crashes if we pass a null isolate,
    // we need to use v8NullWithCheck(isolate) if an isolate can be null.
    //
    // FIXME: Remove all null isolates from V8 bindings, and remove v8NullWithCheck(isolate).
    inline v8::Handle<v8::Value> v8NullWithCheck(v8::Isolate* isolate)
    {
        return isolate ? v8Null(isolate) : v8::Handle<v8::Value>(v8::Null());
    }

    // Convert v8 types to a WTF::String. If the V8 string is not already
    // an external string then it is transformed into an external string at this
    // point to avoid repeated conversions.
    //
    // FIXME: Replace all the call sites with V8TRYCATCH_FOR_V8STRINGRESOURCE().
    // Using this method will lead to a wrong behavior, because you cannot stop the
    // execution when an exception is thrown inside stringResource.prepare().
    inline String toWebCoreString(v8::Handle<v8::Value> value)
    {
        V8StringResource<> stringResource(value);
        if (!stringResource.prepare())
            return String();
        return stringResource;
    }

    // FIXME: See the above comment.
    inline String toWebCoreStringWithNullCheck(v8::Handle<v8::Value> value)
    {
        V8StringResource<WithNullCheck> stringResource(value);
        if (!stringResource.prepare())
            return String();
        return stringResource;
    }

    // FIXME: See the above comment.
    inline String toWebCoreStringWithUndefinedOrNullCheck(v8::Handle<v8::Value> value)
    {
        V8StringResource<WithUndefinedOrNullCheck> stringResource(value);
        if (!stringResource.prepare())
            return String();
        return stringResource;
    }

    // FIXME: See the above comment.
    inline AtomicString toWebCoreAtomicString(v8::Handle<v8::Value> value)
    {
        V8StringResource<> stringResource(value);
        if (!stringResource.prepare())
            return AtomicString();
        return stringResource;
    }

    // FIXME: See the above comment.
    inline AtomicString toWebCoreAtomicStringWithNullCheck(v8::Handle<v8::Value> value)
    {
        V8StringResource<WithNullCheck> stringResource(value);
        if (!stringResource.prepare())
            return AtomicString();
        return stringResource;
    }

    // Convert a string to a V8 string.
    // Return a V8 external string that shares the underlying buffer with the given
    // WebCore string. The reference counting mechanism is used to keep the
    // underlying buffer alive while the string is still live in the V8 engine.
    inline v8::Handle<v8::String> v8String(const String& string, v8::Isolate* isolate, ReturnHandleType handleType = ReturnLocalHandle)
    {
        if (string.isNull())
            return v8::String::Empty(isolate);
        return V8PerIsolateData::from(isolate)->stringCache()->v8ExternalString(string.impl(), handleType, isolate);
    }

    inline v8::Handle<v8::Value> v8StringOrNull(const String& string, v8::Isolate* isolate, ReturnHandleType handleType = ReturnLocalHandle)
    {
        ASSERT(isolate);
        if (string.isNull())
            return v8Null(isolate);
        return V8PerIsolateData::from(isolate)->stringCache()->v8ExternalString(string.impl(), handleType, isolate);
    }

    inline v8::Handle<v8::Value> v8StringOrUndefined(const String& string, v8::Isolate* isolate, ReturnHandleType handleType = ReturnLocalHandle)
    {
        ASSERT(isolate);
        if (string.isNull())
            return v8::Undefined(isolate);
        return V8PerIsolateData::from(isolate)->stringCache()->v8ExternalString(string.impl(), handleType, isolate);
    }

    inline v8::Handle<v8::Integer> v8Integer(int value, v8::Isolate* isolate)
    {
        return V8PerIsolateData::from(isolate)->integerCache()->v8Integer(value, isolate);
    }

    inline v8::Handle<v8::Integer> v8UnsignedInteger(unsigned value, v8::Isolate* isolate)
    {
        ASSERT(isolate);
        return V8PerIsolateData::from(isolate)->integerCache()->v8UnsignedInteger(value, isolate);
    }

    inline v8::Handle<v8::Value> v8Undefined()
    {
        return v8::Handle<v8::Value>();
    }

    template <class T>
    struct V8ValueTraits {
        static inline v8::Handle<v8::Value> arrayV8Value(const T& value, v8::Isolate* isolate)
        {
            return toV8(WTF::getPtr(value), v8::Handle<v8::Object>(), isolate);
        }
    };

    template<>
    struct V8ValueTraits<String> {
        static inline v8::Handle<v8::Value> arrayV8Value(const String& value, v8::Isolate* isolate)
        {
            return v8String(value, isolate);
        }
    };

    template<>
    struct V8ValueTraits<unsigned long> {
        static inline v8::Handle<v8::Value> arrayV8Value(const unsigned long& value, v8::Isolate* isolate)
        {
            return v8UnsignedInteger(value, isolate);
        }
    };

    template<>
    struct V8ValueTraits<float> {
        static inline v8::Handle<v8::Value> arrayV8Value(const float& value, v8::Isolate*)
        {
            return v8::Number::New(value);
        }
    };

    template<>
    struct V8ValueTraits<double> {
        static inline v8::Handle<v8::Value> arrayV8Value(const double& value, v8::Isolate*)
        {
            return v8::Number::New(value);
        }
    };

    template<typename T>
    v8::Handle<v8::Value> v8Array(const Vector<T>& iterator, v8::Isolate* isolate)
    {
        v8::Local<v8::Array> result = v8::Array::New(iterator.size());
        int index = 0;
        typename Vector<T>::const_iterator end = iterator.end();
        typedef V8ValueTraits<T> TraitsType;
        for (typename Vector<T>::const_iterator iter = iterator.begin(); iter != end; ++iter)
            result->Set(v8Integer(index++, isolate), TraitsType::arrayV8Value(*iter, isolate));
        return result;
    }

    v8::Handle<v8::Value> v8Array(PassRefPtr<DOMStringList>, v8::Isolate*);

    // Conversion flags, used in toIntXX/toUIntXX.
    enum IntegerConversionConfiguration {
        NormalConversion,
        EnforceRange,
        // FIXME: Implement Clamp
    };

    // Convert a value to a 32-bit signed integer. The conversion fails if the
    // value cannot be converted to a number or the range violated per WebIDL:
    // http://www.w3.org/TR/WebIDL/#es-long
    int32_t toInt32(v8::Handle<v8::Value>, IntegerConversionConfiguration, bool& ok);
    inline int32_t toInt32(v8::Handle<v8::Value> value, bool& ok) { return toInt32(value, NormalConversion, ok); }

    // Convert a value to a 32-bit integer assuming the conversion cannot fail.
    inline int32_t toInt32(v8::Handle<v8::Value> value)
    {
        bool ok;
        return toInt32(value, NormalConversion, ok);
    }

    // Convert a value to a 32-bit unsigned integer. The conversion fails if the
    // value cannot be converted to a number or the range violated per WebIDL:
    // http://www.w3.org/TR/WebIDL/#es-unsigned-long
    uint32_t toUInt32(v8::Handle<v8::Value>, IntegerConversionConfiguration, bool& ok);
    inline uint32_t toUInt32(v8::Handle<v8::Value> value, bool& ok) { return toUInt32(value, NormalConversion, ok); }

    // Convert a value to a 32-bit unsigned integer assuming the conversion cannot fail.
    inline uint32_t toUInt32(v8::Handle<v8::Value> value)
    {
        bool ok;
        return toUInt32(value, NormalConversion, ok);
    }

    // Convert a value to a 64-bit signed integer. The conversion fails if the
    // value cannot be converted to a number or the range violated per WebIDL:
    // http://www.w3.org/TR/WebIDL/#es-long-long
    int64_t toInt64(v8::Handle<v8::Value>, IntegerConversionConfiguration, bool& ok);

    // Convert a value to a 64-bit integer assuming the conversion cannot fail.
    inline int64_t toInt64(v8::Handle<v8::Value> value)
    {
        bool ok;
        return toInt64(value, NormalConversion, ok);
    }

    // Convert a value to a 64-bit unsigned integer. The conversion fails if the
    // value cannot be converted to a number or the range violated per WebIDL:
    // http://www.w3.org/TR/WebIDL/#es-unsigned-long-long
    uint64_t toUInt64(v8::Handle<v8::Value>, IntegerConversionConfiguration, bool& ok);

    // Convert a value to a 64-bit unsigned integer assuming the conversion cannot fail.
    inline uint64_t toUInt64(v8::Handle<v8::Value> value)
    {
        bool ok;
        return toUInt64(value, NormalConversion, ok);
    }

    inline float toFloat(v8::Local<v8::Value> value)
    {
        return static_cast<float>(value->NumberValue());
    }

    WrapperWorldType worldType(v8::Isolate*);
    WrapperWorldType worldTypeInMainThread(v8::Isolate*);

    template<class T> struct NativeValueTraits;

    template<>
    struct NativeValueTraits<String> {
        static inline String nativeValue(const v8::Handle<v8::Value>& value)
        {
            return toWebCoreString(value);
        }
    };

    template<>
    struct NativeValueTraits<unsigned> {
        static inline unsigned nativeValue(const v8::Handle<v8::Value>& value)
        {
            return toUInt32(value);
        }
    };

    template<>
    struct NativeValueTraits<float> {
        static inline float nativeValue(const v8::Handle<v8::Value>& value)
        {
            return static_cast<float>(value->NumberValue());
        }
    };

    template<>
    struct NativeValueTraits<double> {
        static inline double nativeValue(const v8::Handle<v8::Value>& value)
        {
            return static_cast<double>(value->NumberValue());
        }
    };

    template <class T, class V8T>
    Vector<RefPtr<T> > toRefPtrNativeArray(v8::Handle<v8::Value> value, v8::Isolate* isolate)
    {
        if (!value->IsArray())
            return Vector<RefPtr<T> >();

        Vector<RefPtr<T> > result;
        v8::Local<v8::Value> v8Value(v8::Local<v8::Value>::New(value));
        v8::Local<v8::Array> array = v8::Local<v8::Array>::Cast(v8Value);
        size_t length = array->Length();
        for (size_t i = 0; i < length; ++i) {
            v8::Handle<v8::Value> element = array->Get(i);

            if (V8T::HasInstance(element, isolate, worldType(isolate))) {
                v8::Handle<v8::Object> object = v8::Handle<v8::Object>::Cast(element);
                result.append(V8T::toNative(object));
            } else {
                throwTypeError("Invalid Array element type", isolate);
                return Vector<RefPtr<T> >();
            }
        }
        return result;
    }

    template <class T>
    Vector<T> toNativeArray(v8::Handle<v8::Value> value)
    {
        if (!value->IsArray())
            return Vector<T>();

        Vector<T> result;
        typedef NativeValueTraits<T> TraitsType;
        v8::Local<v8::Value> v8Value(v8::Local<v8::Value>::New(value));
        v8::Local<v8::Array> array = v8::Local<v8::Array>::Cast(v8Value);
        size_t length = array->Length();
        for (size_t i = 0; i < length; ++i)
            result.append(TraitsType::nativeValue(array->Get(i)));
        return result;
    }

    template <class T>
    Vector<T> toNativeArguments(const v8::Arguments& args, int startIndex)
    {
        ASSERT(startIndex <= args.Length());
        Vector<T> result;
        typedef NativeValueTraits<T> TraitsType;
        int length = args.Length();
        for (int i = startIndex; i < length; ++i)
            result.append(TraitsType::nativeValue(args[i]));
        return result;
    }

    // Validates that the passed object is a sequence type per WebIDL spec
    // http://www.w3.org/TR/2012/WD-WebIDL-20120207/#es-sequence
    inline v8::Handle<v8::Value> toV8Sequence(v8::Handle<v8::Value> value, uint32_t& length, v8::Isolate* isolate)
    {
        if (!value->IsObject()) {
            throwTypeError(0, isolate);
            return v8Undefined();
        }

        v8::Local<v8::Value> v8Value(v8::Local<v8::Value>::New(value));
        v8::Local<v8::Object> object = v8::Local<v8::Object>::Cast(v8Value);

        V8TRYCATCH(v8::Local<v8::Value>, lengthValue, object->Get(v8::String::NewSymbol("length")));

        if (lengthValue->IsUndefined() || lengthValue->IsNull()) {
            throwTypeError(0, isolate);
            return v8Undefined();
        }

        V8TRYCATCH(uint32_t, sequenceLength, lengthValue->Int32Value());
        length = sequenceLength;

        return v8Value;
    }

    PassRefPtr<NodeFilter> toNodeFilter(v8::Handle<v8::Value>);

    inline bool isUndefinedOrNull(v8::Handle<v8::Value> value)
    {
        return value->IsNull() || value->IsUndefined();
    }

    // Returns true if the provided object is to be considered a 'host object', as used in the
    // HTML5 structured clone algorithm.
    inline bool isHostObject(v8::Handle<v8::Object> object)
    {
        // If the object has any internal fields, then we won't be able to serialize or deserialize
        // them; conveniently, this is also a quick way to detect DOM wrapper objects, because
        // the mechanism for these relies on data stored in these fields. We should
        // catch external array data as a special case.
        return object->InternalFieldCount() || object->HasIndexedPropertiesInExternalArrayData();
    }

    inline v8::Handle<v8::Boolean> v8Boolean(bool value)
    {
        return value ? v8::True() : v8::False();
    }

    inline v8::Handle<v8::Boolean> v8Boolean(bool value, v8::Isolate* isolate)
    {
        return value ? v8::True(isolate) : v8::False(isolate);
    }

    // Since v8Boolean(value, isolate) crashes if we pass a null isolate,
    // we need to use v8BooleanWithCheck(value, isolate) if an isolate can be null.
    //
    // FIXME: Remove all null isolates from V8 bindings, and remove v8BooleanWithCheck(value, isolate).
    inline v8::Handle<v8::Boolean> v8BooleanWithCheck(bool value, v8::Isolate* isolate)
    {
        return isolate ? v8Boolean(value, isolate) : v8Boolean(value);
    }

    inline double toWebCoreDate(v8::Handle<v8::Value> object)
    {
        return (object->IsDate() || object->IsNumber()) ? object->NumberValue() : std::numeric_limits<double>::quiet_NaN();
    }

    inline v8::Handle<v8::Value> v8DateOrNull(double value, v8::Isolate* isolate)
    {
        ASSERT(isolate);
        return std::isfinite(value) ? v8::Date::New(value) : v8NullWithCheck(isolate);
    }

    v8::Persistent<v8::FunctionTemplate> createRawTemplate(v8::Isolate*);

    PassRefPtr<DOMStringList> toDOMStringList(v8::Handle<v8::Value>, v8::Isolate*);
    PassRefPtr<XPathNSResolver> toXPathNSResolver(v8::Handle<v8::Value>, v8::Isolate*);

    v8::Handle<v8::Object> toInnerGlobalObject(v8::Handle<v8::Context>);
    DOMWindow* toDOMWindow(v8::Handle<v8::Context>);
    ScriptExecutionContext* toScriptExecutionContext(v8::Handle<v8::Context>);

    // Returns the context associated with a ScriptExecutionContext.
    v8::Local<v8::Context> toV8Context(ScriptExecutionContext*, const WorldContextHandle&);
    v8::Local<v8::Context> toV8Context(ScriptExecutionContext*, DOMWrapperWorld*);

    // Returns the frame object of the window object associated with
    // a context, if the window is currently being displayed in the Frame.
    Frame* toFrameIfNotDetached(v8::Handle<v8::Context>);

<<<<<<< HEAD
    inline DOMWrapperWorld* isolatedWorldForEnteredContext()
=======
    inline DOMWrapperWorld* worldForEnteredContext()
    {
        v8::Handle<v8::Context> context = v8::Context::GetEntered();
        if (context.IsEmpty())
            return 0;
        if (!DOMWrapperWorld::contextHasCorrectPrototype(context))
            return 0;
        return DOMWrapperWorld::getWorld(context);
    }

    // This is a slightly different version of worldForEnteredContext().
    // The difference is just that worldForEnteredContextWithoutContextCheck()
    // does not call assertContextHasCorrectPrototype() (which is enabled on
    // Debug builds only). Because assertContextHasCorrectPrototype() crashes
    // if it is called when a current context is not completely initialized,
    // you have to use worldForEnteredContextWithoutContextCheck() if you need
    // to get a DOMWrapperWorld while a current context is being initialized.
    // See https://bugs.webkit.org/show_bug.cgi?id=108579#c15 for more details.
    inline DOMWrapperWorld* worldForEnteredContextWithoutContextCheck()
>>>>>>> bbd7779f
    {
        v8::Handle<v8::Context> context = v8::Context::GetEntered();
        if (context.IsEmpty())
            return 0;
        return DOMWrapperWorld::isolatedWorld(context);
    }

    // If the current context causes out of memory, JavaScript setting
    // is disabled and it returns true.
    bool handleOutOfMemory();
    // FIXME: This should receive an Isolate.
    v8::Local<v8::Value> handleMaxRecursionDepthExceeded();

    void crashIfV8IsDead();

} // namespace WebCore

#endif // V8Binding_h<|MERGE_RESOLUTION|>--- conflicted
+++ resolved
@@ -484,33 +484,13 @@
     // a context, if the window is currently being displayed in the Frame.
     Frame* toFrameIfNotDetached(v8::Handle<v8::Context>);
 
-<<<<<<< HEAD
     inline DOMWrapperWorld* isolatedWorldForEnteredContext()
-=======
-    inline DOMWrapperWorld* worldForEnteredContext()
     {
         v8::Handle<v8::Context> context = v8::Context::GetEntered();
         if (context.IsEmpty())
             return 0;
         if (!DOMWrapperWorld::contextHasCorrectPrototype(context))
             return 0;
-        return DOMWrapperWorld::getWorld(context);
-    }
-
-    // This is a slightly different version of worldForEnteredContext().
-    // The difference is just that worldForEnteredContextWithoutContextCheck()
-    // does not call assertContextHasCorrectPrototype() (which is enabled on
-    // Debug builds only). Because assertContextHasCorrectPrototype() crashes
-    // if it is called when a current context is not completely initialized,
-    // you have to use worldForEnteredContextWithoutContextCheck() if you need
-    // to get a DOMWrapperWorld while a current context is being initialized.
-    // See https://bugs.webkit.org/show_bug.cgi?id=108579#c15 for more details.
-    inline DOMWrapperWorld* worldForEnteredContextWithoutContextCheck()
->>>>>>> bbd7779f
-    {
-        v8::Handle<v8::Context> context = v8::Context::GetEntered();
-        if (context.IsEmpty())
-            return 0;
         return DOMWrapperWorld::isolatedWorld(context);
     }
 
