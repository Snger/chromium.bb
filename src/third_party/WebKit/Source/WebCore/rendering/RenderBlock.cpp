--- conflicted
+++ resolved
@@ -195,9 +195,6 @@
 
 // -------------------------------------------------------------------------------------------------------
 
-<<<<<<< HEAD
-RenderBlock::RenderBlock(ContainerNode* node)
-=======
 static bool isSpanningHeader(RenderObject* ro)
 {
 	return ro->style()->columnSpan() > 1 && !ro->style()->hasSpanAllColumns();
@@ -246,8 +243,7 @@
 	return logicalTop;
 }
 
-RenderBlock::RenderBlock(Node* node)
->>>>>>> 4cda7b69
+RenderBlock::RenderBlock(ContainerNode* node)
       : RenderBox(node)
       , m_lineHeight(-1)
       , m_beingDestroyed(false)
