/*
 * Copyright (C) 1999 Lars Knoll (knoll@kde.org)
 *           (C) 1999 Antti Koivisto (koivisto@kde.org)
 *           (C) 2007 David Smith (catfish.man@gmail.com)
 * Copyright (C) 2003, 2004, 2005, 2006, 2007, 2008, 2009, 2010, 2011 Apple Inc. All rights reserved.
 * Copyright (C) Research In Motion Limited 2010. All rights reserved.
 *
 * This library is free software; you can redistribute it and/or
 * modify it under the terms of the GNU Library General Public
 * License as published by the Free Software Foundation; either
 * version 2 of the License, or (at your option) any later version.
 *
 * This library is distributed in the hope that it will be useful,
 * but WITHOUT ANY WARRANTY; without even the implied warranty of
 * MERCHANTABILITY or FITNESS FOR A PARTICULAR PURPOSE.  See the GNU
 * Library General Public License for more details.
 *
 * You should have received a copy of the GNU Library General Public License
 * along with this library; see the file COPYING.LIB.  If not, write to
 * the Free Software Foundation, Inc., 51 Franklin Street, Fifth Floor,
 * Boston, MA 02110-1301, USA.
 */

#include "config.h"
#include "RenderBlock.h"

#include "ColumnInfo.h"
#include "Document.h"
#include "Element.h"
#include "FloatQuad.h"
#include "Frame.h"
#include "FrameSelection.h"
#include "FrameView.h"
#include "GraphicsContext.h"
#include "HTMLFormElement.h"
#include "HTMLNames.h"
#include "HitTestResult.h"
#include "InlineIterator.h"
#include "InlineTextBox.h"
#include "LayoutRepainter.h"
#include "OverflowEvent.h"
#include "PODFreeListArena.h"
#include "Page.h"
#include "PaintInfo.h"
#include "RenderBoxRegionInfo.h"
#include "RenderCombineText.h"
#include "RenderDeprecatedFlexibleBox.h"
#include "RenderImage.h"
#include "RenderInline.h"
#include "RenderLayer.h"
#include "RenderMarquee.h"
#include "RenderNamedFlowThread.h"
#include "RenderRegion.h"
#include "RenderReplica.h"
#include "RenderTableCell.h"
#include "RenderTextFragment.h"
#include "RenderTheme.h"
#include "RenderView.h"
#include "Settings.h"
#include "SVGTextRunRenderingContext.h"
#include "ShadowRoot.h"
#include "TransformState.h"
#include <wtf/StdLibExtras.h>

using namespace std;
using namespace WTF;
using namespace Unicode;

namespace WebCore {

using namespace HTMLNames;

struct SameSizeAsRenderBlock : public RenderBox {
    void* pointers[3];
    RenderObjectChildList children;
    RenderLineBoxList lineBoxes;
    uint32_t bitfields;
};

COMPILE_ASSERT(sizeof(RenderBlock) == sizeof(SameSizeAsRenderBlock), RenderBlock_should_stay_small);

struct SameSizeAsFloatingObject {
    void* pointers[2];
    LayoutRect rect;
    int paginationStrut;
    uint32_t bitfields : 8;
};

COMPILE_ASSERT(sizeof(RenderBlock::MarginValues) == sizeof(LayoutUnit[4]), MarginValues_should_stay_small);

struct SameSizeAsMarginInfo {
    uint32_t bitfields : 16;
    LayoutUnit margins[2];
};

typedef WTF::HashMap<const RenderBox*, ColumnInfo*> ColumnInfoMap;
static ColumnInfoMap* gColumnInfoMap = 0;

typedef WTF::HashMap<const RenderBlock*, HashSet<RenderBox*>*> PercentHeightDescendantsMap;
static PercentHeightDescendantsMap* gPercentHeightDescendantsMap = 0;

typedef WTF::HashMap<const RenderBox*, HashSet<RenderBlock*>*> PercentHeightContainerMap;
static PercentHeightContainerMap* gPercentHeightContainerMap = 0;
    
typedef WTF::HashMap<RenderBlock*, ListHashSet<RenderInline*>*> ContinuationOutlineTableMap;

typedef WTF::HashSet<RenderBlock*> DelayedUpdateScrollInfoSet;
static int gDelayUpdateScrollInfo = 0;
static DelayedUpdateScrollInfoSet* gDelayedUpdateScrollInfoSet = 0;

bool RenderBlock::s_canPropagateFloatIntoSibling = false;

// This class helps dispatching the 'overflow' event on layout change. overflow can be set on RenderBoxes, yet the existing code
// only works on RenderBlocks. If this change, this class should be shared with other RenderBoxes.
class OverflowEventDispatcher {
    WTF_MAKE_NONCOPYABLE(OverflowEventDispatcher);
public:
    OverflowEventDispatcher(const RenderBlock* block)
        : m_block(block)
        , m_hadHorizontalLayoutOverflow(false)
        , m_hadVerticalLayoutOverflow(false)
    {
        m_shouldDispatchEvent = !m_block->isAnonymous() && m_block->hasOverflowClip() && m_block->document()->hasListenerType(Document::OVERFLOWCHANGED_LISTENER);
        if (m_shouldDispatchEvent) {
            m_hadHorizontalLayoutOverflow = m_block->hasHorizontalLayoutOverflow();
            m_hadVerticalLayoutOverflow = m_block->hasVerticalLayoutOverflow();
        }
    }

    ~OverflowEventDispatcher()
    {
        if (!m_shouldDispatchEvent)
            return;

        bool hasHorizontalLayoutOverflow = m_block->hasHorizontalLayoutOverflow();
        bool hasVerticalLayoutOverflow = m_block->hasVerticalLayoutOverflow();

        bool horizontalLayoutOverflowChanged = hasHorizontalLayoutOverflow != m_hadHorizontalLayoutOverflow;
        bool verticalLayoutOverflowChanged = hasVerticalLayoutOverflow != m_hadVerticalLayoutOverflow;
        if (horizontalLayoutOverflowChanged || verticalLayoutOverflowChanged) {
            if (FrameView* frameView = m_block->document()->view())
                frameView->scheduleEvent(OverflowEvent::create(horizontalLayoutOverflowChanged, hasHorizontalLayoutOverflow, verticalLayoutOverflowChanged, hasVerticalLayoutOverflow), m_block->node());
        }
    }

private:
    const RenderBlock* m_block;
    bool m_shouldDispatchEvent;
    bool m_hadHorizontalLayoutOverflow;
    bool m_hadVerticalLayoutOverflow;
};

// Our MarginInfo state used when laying out block children.
RenderBlock::MarginInfo::MarginInfo(RenderBlock* block, LayoutUnit beforeBorderPadding, LayoutUnit afterBorderPadding)
    : m_atBeforeSideOfBlock(true)
    , m_atAfterSideOfBlock(false)
    , m_marginBeforeQuirk(false)
    , m_marginAfterQuirk(false)
    , m_determinedMarginBeforeQuirk(false)
{
    // Whether or not we can collapse our own margins with our children.  We don't do this
    // if we had any border/padding (obviously), if we're the root or HTML elements, or if
    // we're positioned, floating, a table cell.
    RenderStyle* blockStyle = block->style();
    m_canCollapseWithChildren = !block->isRenderView() && !block->isRoot() && !block->isPositioned()
        && !block->isFloating() && !block->isTableCell() && !block->hasOverflowClip() && !block->isInlineBlockOrInlineTable()
        && !block->isWritingModeRoot() && blockStyle->hasAutoColumnCount() && blockStyle->hasAutoColumnWidth()
        && !blockStyle->hasSpanAllColumns();

    m_canCollapseMarginBeforeWithChildren = m_canCollapseWithChildren && !beforeBorderPadding && blockStyle->marginBeforeCollapse() != MSEPARATE;

    // If any height other than auto is specified in CSS, then we don't collapse our bottom
    // margins with our children's margins.  To do otherwise would be to risk odd visual
    // effects when the children overflow out of the parent block and yet still collapse
    // with it.  We also don't collapse if we have any bottom border/padding.
    m_canCollapseMarginAfterWithChildren = m_canCollapseWithChildren && (afterBorderPadding == 0) &&
        (blockStyle->logicalHeight().isAuto() && !blockStyle->logicalHeight().value()) && blockStyle->marginAfterCollapse() != MSEPARATE;
    
    m_quirkContainer = block->isTableCell() || block->isBody() || blockStyle->marginBeforeCollapse() == MDISCARD
        || blockStyle->marginAfterCollapse() == MDISCARD;

    m_positiveMargin = m_canCollapseMarginBeforeWithChildren ? block->maxPositiveMarginBefore() : ZERO_LAYOUT_UNIT;
    m_negativeMargin = m_canCollapseMarginBeforeWithChildren ? block->maxNegativeMarginBefore() : ZERO_LAYOUT_UNIT;
}

// -------------------------------------------------------------------------------------------------------

RenderBlock::RenderBlock(Node* node)
      : RenderBox(node)
      , m_lineHeight(-1)
      , m_beingDestroyed(false)
      , m_hasMarkupTruncation(false)
{
    setChildrenInline(true);
    COMPILE_ASSERT(sizeof(RenderBlock::FloatingObject) == sizeof(SameSizeAsFloatingObject), FloatingObject_should_stay_small);
    COMPILE_ASSERT(sizeof(RenderBlock::MarginInfo) == sizeof(SameSizeAsMarginInfo), MarginInfo_should_stay_small);
}

RenderBlock::~RenderBlock()
{
    if (m_floatingObjects)
        deleteAllValues(m_floatingObjects->set());
    
    if (hasColumns())
        delete gColumnInfoMap->take(this);

    if (gPercentHeightDescendantsMap) {
        if (HashSet<RenderBox*>* descendantSet = gPercentHeightDescendantsMap->take(this)) {
            HashSet<RenderBox*>::iterator end = descendantSet->end();
            for (HashSet<RenderBox*>::iterator descendant = descendantSet->begin(); descendant != end; ++descendant) {
                HashSet<RenderBlock*>* containerSet = gPercentHeightContainerMap->get(*descendant);
                ASSERT(containerSet);
                if (!containerSet)
                    continue;
                ASSERT(containerSet->contains(this));
                containerSet->remove(this);
                if (containerSet->isEmpty()) {
                    gPercentHeightContainerMap->remove(*descendant);
                    delete containerSet;
                }
            }
            delete descendantSet;
        }
    }
}

void RenderBlock::willBeDestroyed()
{
    // Mark as being destroyed to avoid trouble with merges in removeChild().
    m_beingDestroyed = true;

    // Make sure to destroy anonymous children first while they are still connected to the rest of the tree, so that they will
    // properly dirty line boxes that they are removed from. Effects that do :before/:after only on hover could crash otherwise.
    children()->destroyLeftoverChildren();

    // Destroy our continuation before anything other than anonymous children.
    // The reason we don't destroy it before anonymous children is that they may
    // have continuations of their own that are anonymous children of our continuation.
    RenderBoxModelObject* continuation = this->continuation();
    if (continuation) {
        continuation->destroy();
        setContinuation(0);
    }
    
    if (!documentBeingDestroyed()) {
        if (firstLineBox()) {
            // We can't wait for RenderBox::destroy to clear the selection,
            // because by then we will have nuked the line boxes.
            // FIXME: The FrameSelection should be responsible for this when it
            // is notified of DOM mutations.
            if (isSelectionBorder())
                view()->clearSelection();

            // If we are an anonymous block, then our line boxes might have children
            // that will outlast this block. In the non-anonymous block case those
            // children will be destroyed by the time we return from this function.
            if (isAnonymousBlock()) {
                for (InlineFlowBox* box = firstLineBox(); box; box = box->nextLineBox()) {
                    while (InlineBox* childBox = box->firstChild())
                        childBox->remove();
                }
            }
        } else if (parent())
            parent()->dirtyLinesFromChangedChild(this);
    }

    m_lineBoxes.deleteLineBoxes(renderArena());

    if (lineGridBox())
        lineGridBox()->destroy(renderArena());

    if (UNLIKELY(gDelayedUpdateScrollInfoSet != 0))
        gDelayedUpdateScrollInfoSet->remove(this);

    RenderBox::willBeDestroyed();
}

void RenderBlock::styleWillChange(StyleDifference diff, const RenderStyle* newStyle)
{
    RenderStyle* oldStyle = style();
    s_canPropagateFloatIntoSibling = oldStyle ? !isFloatingOrPositioned() && !avoidsFloats() : false;

    setReplaced(newStyle->isDisplayInlineType());
    
    if (oldStyle && parent() && diff == StyleDifferenceLayout && oldStyle->position() != newStyle->position()) {
        if (newStyle->position() == StaticPosition)
            // Clear our positioned objects list. Our absolutely positioned descendants will be
            // inserted into our containing block's positioned objects list during layout.
            removePositionedObjects(0);
        else if (oldStyle->position() == StaticPosition) {
            // Remove our absolutely positioned descendants from their current containing block.
            // They will be inserted into our positioned objects list during layout.
            RenderObject* cb = parent();
            while (cb && (cb->style()->position() == StaticPosition || (cb->isInline() && !cb->isReplaced())) && !cb->isRenderView()) {
                if (cb->style()->position() == RelativePosition && cb->isInline() && !cb->isReplaced()) {
                    cb = cb->containingBlock();
                    break;
                }
                cb = cb->parent();
            }
            
            if (cb->isRenderBlock())
                toRenderBlock(cb)->removePositionedObjects(this);
        }

        if (containsFloats() && !isFloating() && !isPositioned() && (newStyle->position() == AbsolutePosition || newStyle->position() == FixedPosition))
            markAllDescendantsWithFloatsForLayout();
    }

    RenderBox::styleWillChange(diff, newStyle);
}

void RenderBlock::styleDidChange(StyleDifference diff, const RenderStyle* oldStyle)
{
    RenderBox::styleDidChange(diff, oldStyle);

    if (!isAnonymousBlock()) {
        // Ensure that all of our continuation blocks pick up the new style.
        for (RenderBlock* currCont = blockElementContinuation(); currCont; currCont = currCont->blockElementContinuation()) {
            RenderBoxModelObject* nextCont = currCont->continuation();
            currCont->setContinuation(0);
            currCont->setStyle(style());
            currCont->setContinuation(nextCont);
        }
    }

    propagateStyleToAnonymousChildren(true);    
    m_lineHeight = -1;

    // Update pseudos for :before and :after now.
    if (!isAnonymous() && document()->usesBeforeAfterRules() && canHaveGeneratedChildren()) {
        updateBeforeAfterContent(BEFORE);
        updateBeforeAfterContent(AFTER);
    }

    // After our style changed, if we lose our ability to propagate floats into next sibling
    // blocks, then we need to find the top most parent containing that overhanging float and
    // then mark its descendants with floats for layout and clear all floats from its next
    // sibling blocks that exist in our floating objects list. See bug 56299 and 62875.
    bool canPropagateFloatIntoSibling = !isFloatingOrPositioned() && !avoidsFloats();
    if (diff == StyleDifferenceLayout && s_canPropagateFloatIntoSibling && !canPropagateFloatIntoSibling && hasOverhangingFloats()) {
        RenderBlock* parentBlock = this;
        const FloatingObjectSet& floatingObjectSet = m_floatingObjects->set();
        FloatingObjectSetIterator end = floatingObjectSet.end();

        for (RenderObject* curr = parent(); curr && !curr->isRenderView(); curr = curr->parent()) {
            if (curr->isRenderBlock()) {
                RenderBlock* currBlock = toRenderBlock(curr);

                if (currBlock->hasOverhangingFloats()) {
                    for (FloatingObjectSetIterator it = floatingObjectSet.begin(); it != end; ++it) {
                        RenderBox* renderer = (*it)->renderer();
                        if (currBlock->hasOverhangingFloat(renderer)) {
                            parentBlock = currBlock;
                            break;
                        }
                    }
                }
            }
        }
              
        parentBlock->markAllDescendantsWithFloatsForLayout();
        parentBlock->markSiblingsWithFloatsForLayout();
    }
}

void RenderBlock::updateBeforeAfterContent(PseudoId pseudoId)
{
    // If this is an anonymous wrapper, then the parent applies its own pseudo-element style to it.
    if (parent() && parent()->createsAnonymousWrapper())
        return;
    children()->updateBeforeAfterContent(this, pseudoId);
}

RenderBlock* RenderBlock::continuationBefore(RenderObject* beforeChild)
{
    if (beforeChild && beforeChild->parent() == this)
        return this;

    RenderBlock* curr = toRenderBlock(continuation());
    RenderBlock* nextToLast = this;
    RenderBlock* last = this;
    while (curr) {
        if (beforeChild && beforeChild->parent() == curr) {
            if (curr->firstChild() == beforeChild)
                return last;
            return curr;
        }

        nextToLast = last;
        last = curr;
        curr = toRenderBlock(curr->continuation());
    }

    if (!beforeChild && !last->firstChild())
        return nextToLast;
    return last;
}

void RenderBlock::addChildToContinuation(RenderObject* newChild, RenderObject* beforeChild)
{
    RenderBlock* flow = continuationBefore(beforeChild);
    ASSERT(!beforeChild || beforeChild->parent()->isAnonymousColumnSpanBlock() || beforeChild->parent()->isRenderBlock());
    RenderBoxModelObject* beforeChildParent = 0;
    if (beforeChild)
        beforeChildParent = toRenderBoxModelObject(beforeChild->parent());
    else {
        RenderBoxModelObject* cont = flow->continuation();
        if (cont)
            beforeChildParent = cont;
        else
            beforeChildParent = flow;
    }

    if (newChild->isFloatingOrPositioned()) {
        beforeChildParent->addChildIgnoringContinuation(newChild, beforeChild);
        return;
    }

    // A continuation always consists of two potential candidates: a block or an anonymous
    // column span box holding column span children.
    bool childIsNormal = newChild->isInline() || !newChild->style()->hasSpanAllColumns();
    bool bcpIsNormal = beforeChildParent->isInline() || !beforeChildParent->style()->hasSpanAllColumns();
    bool flowIsNormal = flow->isInline() || !flow->style()->hasSpanAllColumns();

    if (flow == beforeChildParent) {
        flow->addChildIgnoringContinuation(newChild, beforeChild);
        return;
    }
    
    // The goal here is to match up if we can, so that we can coalesce and create the
    // minimal # of continuations needed for the inline.
    if (childIsNormal == bcpIsNormal) {
        beforeChildParent->addChildIgnoringContinuation(newChild, beforeChild);
        return;
    }
    if (flowIsNormal == childIsNormal) {
        flow->addChildIgnoringContinuation(newChild, 0); // Just treat like an append.
        return;
    }
    beforeChildParent->addChildIgnoringContinuation(newChild, beforeChild);
}


void RenderBlock::addChildToAnonymousColumnBlocks(RenderObject* newChild, RenderObject* beforeChild)
{
    ASSERT(!continuation()); // We don't yet support column spans that aren't immediate children of the multi-column block.
        
    // The goal is to locate a suitable box in which to place our child.
    RenderBlock* beforeChildParent = 0;
    if (beforeChild) {
        RenderObject* curr = beforeChild;
        while (curr && curr->parent() != this)
            curr = curr->parent();
        beforeChildParent = toRenderBlock(curr);
        ASSERT(beforeChildParent);
        ASSERT(beforeChildParent->isAnonymousColumnsBlock() || beforeChildParent->isAnonymousColumnSpanBlock());
    } else
        beforeChildParent = toRenderBlock(lastChild());

    // If the new child is floating or positioned it can just go in that block.
    if (newChild->isFloatingOrPositioned()) {
        beforeChildParent->addChildIgnoringAnonymousColumnBlocks(newChild, beforeChild);
        return;
    }

    // See if the child can be placed in the box.
    bool newChildHasColumnSpan = newChild->style()->hasSpanAllColumns() && !newChild->isInline();
    bool beforeChildParentHoldsColumnSpans = beforeChildParent->isAnonymousColumnSpanBlock();

    if (newChildHasColumnSpan == beforeChildParentHoldsColumnSpans) {
        beforeChildParent->addChildIgnoringAnonymousColumnBlocks(newChild, beforeChild);
        return;
    }

    if (!beforeChild) {
        // Create a new block of the correct type.
        RenderBlock* newBox = newChildHasColumnSpan ? createAnonymousColumnSpanBlock() : createAnonymousColumnsBlock();
        children()->appendChildNode(this, newBox);
        newBox->addChildIgnoringAnonymousColumnBlocks(newChild, 0);
        return;
    }

    RenderObject* immediateChild = beforeChild;
    bool isPreviousBlockViable = true;
    while (immediateChild->parent() != this) {
        if (isPreviousBlockViable)
            isPreviousBlockViable = !immediateChild->previousSibling();
        immediateChild = immediateChild->parent();
    }
    if (isPreviousBlockViable && immediateChild->previousSibling()) {
        toRenderBlock(immediateChild->previousSibling())->addChildIgnoringAnonymousColumnBlocks(newChild, 0); // Treat like an append.
        return;
    }
        
    // Split our anonymous blocks.
    RenderObject* newBeforeChild = splitAnonymousBoxesAroundChild(beforeChild);

    
    // Create a new anonymous box of the appropriate type.
    RenderBlock* newBox = newChildHasColumnSpan ? createAnonymousColumnSpanBlock() : createAnonymousColumnsBlock();
    children()->insertChildNode(this, newBox, newBeforeChild);
    newBox->addChildIgnoringAnonymousColumnBlocks(newChild, 0);
    return;
}

RenderBlock* RenderBlock::containingColumnsBlock(bool allowAnonymousColumnBlock)
{
    RenderBlock* firstChildIgnoringAnonymousWrappers = 0;
    for (RenderObject* curr = this; curr; curr = curr->parent()) {
        if (!curr->isRenderBlock() || curr->isFloatingOrPositioned() || curr->isTableCell() || curr->isRoot() || curr->isRenderView() || curr->hasOverflowClip()
            || curr->isInlineBlockOrInlineTable())
            return 0;

        // FIXME: Table manages its own table parts, most of which are RenderBoxes.
        // Multi-column code cannot handle splitting the flow in table. Disabling it
        // to prevent crashes.
        if (curr->isTable())
            return 0;
        
        RenderBlock* currBlock = toRenderBlock(curr);
        if (!currBlock->createsAnonymousWrapper())
            firstChildIgnoringAnonymousWrappers = currBlock;

        if (currBlock->style()->specifiesColumns() && (allowAnonymousColumnBlock || !currBlock->isAnonymousColumnsBlock()))
            return firstChildIgnoringAnonymousWrappers;
            
        if (currBlock->isAnonymousColumnSpanBlock())
            return 0;
    }
    return 0;
}

RenderBlock* RenderBlock::clone() const
{
    RenderBlock* cloneBlock;
    if (isAnonymousBlock()) {
        cloneBlock = createAnonymousBlock();
        cloneBlock->setChildrenInline(childrenInline());
    }
    else {
        RenderObject* cloneRenderer = node()->createRenderer(renderArena(), style());
        cloneBlock = toRenderBlock(cloneRenderer);
        cloneBlock->setStyle(style());

        // This takes care of setting the right value of childrenInline in case
        // generated content is added to cloneBlock and 'this' does not have
        // generated content added yet.
        cloneBlock->setChildrenInline(cloneBlock->firstChild() ? cloneBlock->firstChild()->isInline() : childrenInline());
    }
    return cloneBlock;
}

void RenderBlock::splitBlocks(RenderBlock* fromBlock, RenderBlock* toBlock,
                              RenderBlock* middleBlock,
                              RenderObject* beforeChild, RenderBoxModelObject* oldCont)
{
    // Create a clone of this inline.
    RenderBlock* cloneBlock = clone();
    if (!isAnonymousBlock())
        cloneBlock->setContinuation(oldCont);

    if (!beforeChild && isAfterContent(lastChild()))
        beforeChild = lastChild();

    // If we are moving inline children from |this| to cloneBlock, then we need
    // to clear our line box tree.
    if (beforeChild && childrenInline())
        deleteLineBoxTree();

    // Now take all of the children from beforeChild to the end and remove
    // them from |this| and place them in the clone.
    moveChildrenTo(cloneBlock, beforeChild, 0, true);
    
    // Hook |clone| up as the continuation of the middle block.
    if (!cloneBlock->isAnonymousBlock())
        middleBlock->setContinuation(cloneBlock);

    // We have been reparented and are now under the fromBlock.  We need
    // to walk up our block parent chain until we hit the containing anonymous columns block.
    // Once we hit the anonymous columns block we're done.
    RenderBoxModelObject* curr = toRenderBoxModelObject(parent());
    RenderBoxModelObject* currChild = this;
    RenderObject* currChildNextSibling = currChild->nextSibling();
    bool documentUsesBeforeAfterRules = document()->usesBeforeAfterRules(); 

    // Note: |this| can be destroyed inside this loop if it is an empty anonymous
    // block and we try to call updateBeforeAfterContent inside which removes the
    // generated content and additionally cleans up |this| empty anonymous block.
    // See RenderBlock::removeChild(). DO NOT reference any local variables to |this|
    // after this point.
    while (curr && curr != fromBlock) {
        ASSERT(curr->isRenderBlock());
        
        RenderBlock* blockCurr = toRenderBlock(curr);
        
        // Create a new clone.
        RenderBlock* cloneChild = cloneBlock;
        cloneBlock = blockCurr->clone();

        // Insert our child clone as the first child.
        cloneBlock->addChildIgnoringContinuation(cloneChild, 0);

        // Hook the clone up as a continuation of |curr|.  Note we do encounter
        // anonymous blocks possibly as we walk up the block chain.  When we split an
        // anonymous block, there's no need to do any continuation hookup, since we haven't
        // actually split a real element.
        if (!blockCurr->isAnonymousBlock()) {
            oldCont = blockCurr->continuation();
            blockCurr->setContinuation(cloneBlock);
            cloneBlock->setContinuation(oldCont);
        }

        // Someone may have indirectly caused a <q> to split.  When this happens, the :after content
        // has to move into the inline continuation.  Call updateBeforeAfterContent to ensure that the inline's :after
        // content gets properly destroyed.
        bool isLastChild = (currChildNextSibling == blockCurr->lastChild());
        if (documentUsesBeforeAfterRules)
            blockCurr->children()->updateBeforeAfterContent(blockCurr, AFTER);
        if (isLastChild && currChildNextSibling != blockCurr->lastChild())
            currChildNextSibling = 0; // We destroyed the last child, so now we need to update
                                      // the value of currChildNextSibling.

        // Now we need to take all of the children starting from the first child
        // *after* currChild and append them all to the clone.
        blockCurr->moveChildrenTo(cloneBlock, currChildNextSibling, 0, true);

        // Keep walking up the chain.
        currChild = curr;
        currChildNextSibling = currChild->nextSibling();
        curr = toRenderBoxModelObject(curr->parent());
    }

    // Now we are at the columns block level. We need to put the clone into the toBlock.
    toBlock->children()->appendChildNode(toBlock, cloneBlock);

    // Now take all the children after currChild and remove them from the fromBlock
    // and put them in the toBlock.
    fromBlock->moveChildrenTo(toBlock, currChildNextSibling, 0, true);
}

void RenderBlock::splitFlow(RenderObject* beforeChild, RenderBlock* newBlockBox,
                            RenderObject* newChild, RenderBoxModelObject* oldCont)
{
    RenderBlock* pre = 0;
    RenderBlock* block = containingColumnsBlock();
    
    // Delete our line boxes before we do the inline split into continuations.
    block->deleteLineBoxTree();
    
    bool madeNewBeforeBlock = false;
    if (block->isAnonymousColumnsBlock()) {
        // We can reuse this block and make it the preBlock of the next continuation.
        pre = block;
        pre->removePositionedObjects(0);
        block = toRenderBlock(block->parent());
    } else {
        // No anonymous block available for use.  Make one.
        pre = block->createAnonymousColumnsBlock();
        pre->setChildrenInline(false);
        madeNewBeforeBlock = true;
    }

    RenderBlock* post = block->createAnonymousColumnsBlock();
    post->setChildrenInline(false);

    RenderObject* boxFirst = madeNewBeforeBlock ? block->firstChild() : pre->nextSibling();
    if (madeNewBeforeBlock)
        block->children()->insertChildNode(block, pre, boxFirst);
    block->children()->insertChildNode(block, newBlockBox, boxFirst);
    block->children()->insertChildNode(block, post, boxFirst);
    block->setChildrenInline(false);
    
    if (madeNewBeforeBlock)
        block->moveChildrenTo(pre, boxFirst, 0, true);

    splitBlocks(pre, post, newBlockBox, beforeChild, oldCont);

    // We already know the newBlockBox isn't going to contain inline kids, so avoid wasting
    // time in makeChildrenNonInline by just setting this explicitly up front.
    newBlockBox->setChildrenInline(false);

    // We delayed adding the newChild until now so that the |newBlockBox| would be fully
    // connected, thus allowing newChild access to a renderArena should it need
    // to wrap itself in additional boxes (e.g., table construction).
    newBlockBox->addChild(newChild);

    // Always just do a full layout in order to ensure that line boxes (especially wrappers for images)
    // get deleted properly.  Because objects moves from the pre block into the post block, we want to
    // make new line boxes instead of leaving the old line boxes around.
    pre->setNeedsLayoutAndPrefWidthsRecalc();
    block->setNeedsLayoutAndPrefWidthsRecalc();
    post->setNeedsLayoutAndPrefWidthsRecalc();
}

void RenderBlock::makeChildrenAnonymousColumnBlocks(RenderObject* beforeChild, RenderBlock* newBlockBox, RenderObject* newChild)
{
    RenderBlock* pre = 0;
    RenderBlock* post = 0;
    RenderBlock* block = this; // Eventually block will not just be |this|, but will also be a block nested inside |this|.  Assign to a variable
                               // so that we don't have to patch all of the rest of the code later on.
    
    // Delete the block's line boxes before we do the split.
    block->deleteLineBoxTree();

    if (beforeChild && beforeChild->parent() != this)
        beforeChild = splitAnonymousBoxesAroundChild(beforeChild);

    if (beforeChild != firstChild()) {
        pre = block->createAnonymousColumnsBlock();
        pre->setChildrenInline(block->childrenInline());
    }

    if (beforeChild) {
        post = block->createAnonymousColumnsBlock();
        post->setChildrenInline(block->childrenInline());
    }

    RenderObject* boxFirst = block->firstChild();
    if (pre)
        block->children()->insertChildNode(block, pre, boxFirst);
    block->children()->insertChildNode(block, newBlockBox, boxFirst);
    if (post)
        block->children()->insertChildNode(block, post, boxFirst);
    block->setChildrenInline(false);
    
    // The pre/post blocks always have layers, so we know to always do a full insert/remove (so we pass true as the last argument).
    block->moveChildrenTo(pre, boxFirst, beforeChild, true);
    block->moveChildrenTo(post, beforeChild, 0, true);

    // We already know the newBlockBox isn't going to contain inline kids, so avoid wasting
    // time in makeChildrenNonInline by just setting this explicitly up front.
    newBlockBox->setChildrenInline(false);

    // We delayed adding the newChild until now so that the |newBlockBox| would be fully
    // connected, thus allowing newChild access to a renderArena should it need
    // to wrap itself in additional boxes (e.g., table construction).
    newBlockBox->addChild(newChild);

    // Always just do a full layout in order to ensure that line boxes (especially wrappers for images)
    // get deleted properly.  Because objects moved from the pre block into the post block, we want to
    // make new line boxes instead of leaving the old line boxes around.
    if (pre)
        pre->setNeedsLayoutAndPrefWidthsRecalc();
    block->setNeedsLayoutAndPrefWidthsRecalc();
    if (post)
        post->setNeedsLayoutAndPrefWidthsRecalc();
}

RenderBlock* RenderBlock::columnsBlockForSpanningElement(RenderObject* newChild)
{
    // FIXME: This function is the gateway for the addition of column-span support.  It will
    // be added to in three stages:
    // (1) Immediate children of a multi-column block can span.
    // (2) Nested block-level children with only block-level ancestors between them and the multi-column block can span.
    // (3) Nested children with block or inline ancestors between them and the multi-column block can span (this is when we
    // cross the streams and have to cope with both types of continuations mixed together).
    // This function currently supports (1) and (2).
    RenderBlock* columnsBlockAncestor = 0;
    if (!newChild->isText() && newChild->style()->hasSpanAllColumns() && !newChild->isBeforeOrAfterContent()
        && !newChild->isFloatingOrPositioned() && !newChild->isInline() && !isAnonymousColumnSpanBlock()) {
        columnsBlockAncestor = containingColumnsBlock(false);
        if (columnsBlockAncestor) {
            // Make sure that none of the parent ancestors have a continuation.
            // If yes, we do not want split the block into continuations.
            RenderObject* curr = this;
            while (curr && curr != columnsBlockAncestor) {
                if (curr->isRenderBlock() && toRenderBlock(curr)->continuation()) {
                    columnsBlockAncestor = 0;
                    break;
                }
                curr = curr->parent();
            }
        }
    }
    return columnsBlockAncestor;
}

void RenderBlock::addChildIgnoringAnonymousColumnBlocks(RenderObject* newChild, RenderObject* beforeChild)
{
    // Make sure we don't append things after :after-generated content if we have it.
    if (!beforeChild)
        beforeChild = afterPseudoElementRenderer();

    if (beforeChild && beforeChild->parent() != this) {
        RenderObject* beforeChildContainer = beforeChild->parent();
        while (beforeChildContainer->parent() != this)
            beforeChildContainer = beforeChildContainer->parent();
        ASSERT(beforeChildContainer);

        if (beforeChildContainer->isAnonymous()) {
            // If the requested beforeChild is not one of our children, then this is because
            // there is an anonymous container within this object that contains the beforeChild.
            RenderObject* beforeChildAnonymousContainer = beforeChildContainer;
            if (beforeChildAnonymousContainer->isAnonymousBlock()
#if ENABLE(FULLSCREEN_API)
                // Full screen renderers and full screen placeholders act as anonymous blocks, not tables:
                || beforeChildAnonymousContainer->isRenderFullScreen()
                || beforeChildAnonymousContainer->isRenderFullScreenPlaceholder()
#endif
                ) {
                // Insert the child into the anonymous block box instead of here.
                if (newChild->isInline() || beforeChild->parent()->firstChild() != beforeChild)
                    beforeChild->parent()->addChild(newChild, beforeChild);
                else
                    addChild(newChild, beforeChild->parent());
                return;
            }

            ASSERT(beforeChildAnonymousContainer->isTable());
            if (newChild->isTablePart()) {
                // Insert into the anonymous table.
                beforeChildAnonymousContainer->addChild(newChild, beforeChild);
                return;
            }

            beforeChild = splitAnonymousBoxesAroundChild(beforeChild);

            ASSERT(beforeChild->parent() == this);
            if (beforeChild->parent() != this) {
                // We should never reach here. If we do, we need to use the
                // safe fallback to use the topmost beforeChild container.
                beforeChild = beforeChildContainer;
            }
        } else {
            // We will reach here when beforeChild is a run-in element.
            // If run-in element precedes a block-level element, it becomes the
            // the first inline child of that block level element. The insertion
            // point will be before that block-level element.
            ASSERT(beforeChild->isRunIn());
            beforeChild = beforeChildContainer;
        }
    }

    // Nothing goes before the intruded run-in.
    if (beforeChild && beforeChild->isRunIn() && runInIsPlacedIntoSiblingBlock(beforeChild))
        beforeChild = beforeChild->nextSibling();

    // Check for a spanning element in columns.
    RenderBlock* columnsBlockAncestor = columnsBlockForSpanningElement(newChild);
    if (columnsBlockAncestor) {
        // We are placing a column-span element inside a block. 
        RenderBlock* newBox = createAnonymousColumnSpanBlock();
        
        if (columnsBlockAncestor != this) {
            // We are nested inside a multi-column element and are being split by the span.  We have to break up
            // our block into continuations.
            RenderBoxModelObject* oldContinuation = continuation();

            // When we split an anonymous block, there's no need to do any continuation hookup,
            // since we haven't actually split a real element.
            if (!isAnonymousBlock())
                setContinuation(newBox);

            // Someone may have put a <p> inside a <q>, causing a split.  When this happens, the :after content
            // has to move into the inline continuation.  Call updateBeforeAfterContent to ensure that our :after
            // content gets properly destroyed.
            bool isFirstChild = (beforeChild == firstChild());
            bool isLastChild = (beforeChild == lastChild());
            if (document()->usesBeforeAfterRules())
                children()->updateBeforeAfterContent(this, AFTER);
            if (isLastChild && beforeChild != lastChild()) {
                // We destroyed the last child, so now we need to update our insertion
                // point to be 0. It's just a straight append now.
                beforeChild = 0;
            } else if (isFirstChild && beforeChild != firstChild()) {
                // If beforeChild was the last anonymous block that collapsed,
                // then we need to update its value.
                beforeChild = firstChild();
            }

            splitFlow(beforeChild, newBox, newChild, oldContinuation);
            return;
        }

        // We have to perform a split of this block's children.  This involves creating an anonymous block box to hold
        // the column-spanning |newChild|.  We take all of the children from before |newChild| and put them into
        // one anonymous columns block, and all of the children after |newChild| go into another anonymous block.
        makeChildrenAnonymousColumnBlocks(beforeChild, newBox, newChild);
        return;
    }

    bool madeBoxesNonInline = false;

    // A block has to either have all of its children inline, or all of its children as blocks.
    // So, if our children are currently inline and a block child has to be inserted, we move all our
    // inline children into anonymous block boxes.
    if (childrenInline() && !newChild->isInline() && !newChild->isFloatingOrPositioned()) {
        // This is a block with inline content. Wrap the inline content in anonymous blocks.
        makeChildrenNonInline(beforeChild);
        madeBoxesNonInline = true;

        if (beforeChild && beforeChild->parent() != this) {
            beforeChild = beforeChild->parent();
            ASSERT(beforeChild->isAnonymousBlock());
            ASSERT(beforeChild->parent() == this);
        }
    } else if (!childrenInline() && (newChild->isFloatingOrPositioned() || newChild->isInline())) {
        // If we're inserting an inline child but all of our children are blocks, then we have to make sure
        // it is put into an anomyous block box. We try to use an existing anonymous box if possible, otherwise
        // a new one is created and inserted into our list of children in the appropriate position.
        RenderObject* afterChild = beforeChild ? beforeChild->previousSibling() : lastChild();

        if (afterChild && afterChild->isAnonymousBlock()) {
            afterChild->addChild(newChild);
            return;
        }

        if (newChild->isInline()) {
            // No suitable existing anonymous box - create a new one.
            RenderBlock* newBox = createAnonymousBlock();
            RenderBox::addChild(newBox, beforeChild);
            newBox->addChild(newChild);
            return;
        }
    }

    RenderBox::addChild(newChild, beforeChild);
 
    // Handle placement of run-ins.
    placeRunInIfNeeded(newChild, DoNotPlaceGeneratedRunIn);

    if (madeBoxesNonInline && parent() && isAnonymousBlock() && parent()->isRenderBlock())
        toRenderBlock(parent())->removeLeftoverAnonymousBlock(this);
    // this object may be dead here
}

void RenderBlock::addChild(RenderObject* newChild, RenderObject* beforeChild)
{
    if (continuation() && !isAnonymousBlock())
        addChildToContinuation(newChild, beforeChild);
    else
        addChildIgnoringContinuation(newChild, beforeChild);
}

void RenderBlock::addChildIgnoringContinuation(RenderObject* newChild, RenderObject* beforeChild)
{
    if (!isAnonymousBlock() && firstChild() && (firstChild()->isAnonymousColumnsBlock() || firstChild()->isAnonymousColumnSpanBlock()))
        addChildToAnonymousColumnBlocks(newChild, beforeChild);
    else
        addChildIgnoringAnonymousColumnBlocks(newChild, beforeChild);
}

static void getInlineRun(RenderObject* start, RenderObject* boundary,
                         RenderObject*& inlineRunStart,
                         RenderObject*& inlineRunEnd)
{
    // Beginning at |start| we find the largest contiguous run of inlines that
    // we can.  We denote the run with start and end points, |inlineRunStart|
    // and |inlineRunEnd|.  Note that these two values may be the same if
    // we encounter only one inline.
    //
    // We skip any non-inlines we encounter as long as we haven't found any
    // inlines yet.
    //
    // |boundary| indicates a non-inclusive boundary point.  Regardless of whether |boundary|
    // is inline or not, we will not include it in a run with inlines before it.  It's as though we encountered
    // a non-inline.
    
    // Start by skipping as many non-inlines as we can.
    RenderObject * curr = start;
    bool sawInline;
    do {
        while (curr && !(curr->isInline() || curr->isFloatingOrPositioned()))
            curr = curr->nextSibling();
        
        inlineRunStart = inlineRunEnd = curr;
        
        if (!curr)
            return; // No more inline children to be found.
        
        sawInline = curr->isInline();
        
        curr = curr->nextSibling();
        while (curr && (curr->isInline() || curr->isFloatingOrPositioned()) && (curr != boundary)) {
            inlineRunEnd = curr;
            if (curr->isInline())
                sawInline = true;
            curr = curr->nextSibling();
        }
    } while (!sawInline);
}

void RenderBlock::deleteLineBoxTree()
{
    if (containsFloats()) {
        // Clear references to originating lines, since the lines are being deleted
        const FloatingObjectSet& floatingObjectSet = m_floatingObjects->set();
        FloatingObjectSetIterator end = floatingObjectSet.end();
        for (FloatingObjectSetIterator it = floatingObjectSet.begin(); it != end; ++it) {
            ASSERT(!((*it)->m_originatingLine) || (*it)->m_originatingLine->renderer() == this);
            (*it)->m_originatingLine = 0;
        }
    }
    m_lineBoxes.deleteLineBoxTree(renderArena());
}

RootInlineBox* RenderBlock::createRootInlineBox() 
{
    return new (renderArena()) RootInlineBox(this);
}

RootInlineBox* RenderBlock::createAndAppendRootInlineBox()
{
    RootInlineBox* rootBox = createRootInlineBox();
    m_lineBoxes.appendLineBox(rootBox);
    return rootBox;
}

void RenderBlock::makeChildrenNonInline(RenderObject *insertionPoint)
{    
    // makeChildrenNonInline takes a block whose children are *all* inline and it
    // makes sure that inline children are coalesced under anonymous
    // blocks.  If |insertionPoint| is defined, then it represents the insertion point for
    // the new block child that is causing us to have to wrap all the inlines.  This
    // means that we cannot coalesce inlines before |insertionPoint| with inlines following
    // |insertionPoint|, because the new child is going to be inserted in between the inlines,
    // splitting them.
    ASSERT(isInlineBlockOrInlineTable() || !isInline());
    ASSERT(!insertionPoint || insertionPoint->parent() == this);

    setChildrenInline(false);

    RenderObject *child = firstChild();
    if (!child)
        return;

    deleteLineBoxTree();

    // Since we are going to have block children, we have to move
    // back the run-in to its original place.
    if (child->isRunIn()) {
        moveRunInToOriginalPosition(child);
        child = firstChild();
    }

    while (child) {
        RenderObject *inlineRunStart, *inlineRunEnd;
        getInlineRun(child, insertionPoint, inlineRunStart, inlineRunEnd);

        if (!inlineRunStart)
            break;

        child = inlineRunEnd->nextSibling();

        RenderBlock* block = createAnonymousBlock();
        children()->insertChildNode(this, block, inlineRunStart);
        moveChildrenTo(block, inlineRunStart, child);
    }

#ifndef NDEBUG
    for (RenderObject *c = firstChild(); c; c = c->nextSibling())
        ASSERT(!c->isInline());
#endif

    repaint();
}

void RenderBlock::removeLeftoverAnonymousBlock(RenderBlock* child)
{
    ASSERT(child->isAnonymousBlock());
    ASSERT(!child->childrenInline());
    
    if (child->continuation() || (child->firstChild() && (child->isAnonymousColumnSpanBlock() || child->isAnonymousColumnsBlock())))
        return;
    
    RenderObject* firstAnChild = child->m_children.firstChild();
    RenderObject* lastAnChild = child->m_children.lastChild();
    if (firstAnChild) {
        RenderObject* o = firstAnChild;
        while (o) {
            o->setParent(this);
            o = o->nextSibling();
        }
        firstAnChild->setPreviousSibling(child->previousSibling());
        lastAnChild->setNextSibling(child->nextSibling());
        if (child->previousSibling())
            child->previousSibling()->setNextSibling(firstAnChild);
        if (child->nextSibling())
            child->nextSibling()->setPreviousSibling(lastAnChild);
            
        if (child == m_children.firstChild())
            m_children.setFirstChild(firstAnChild);
        if (child == m_children.lastChild())
            m_children.setLastChild(lastAnChild);
    } else {
        if (child == m_children.firstChild())
            m_children.setFirstChild(child->nextSibling());
        if (child == m_children.lastChild())
            m_children.setLastChild(child->previousSibling());

        if (child->previousSibling())
            child->previousSibling()->setNextSibling(child->nextSibling());
        if (child->nextSibling())
            child->nextSibling()->setPreviousSibling(child->previousSibling());
    }
    child->setParent(0);
    child->setPreviousSibling(0);
    child->setNextSibling(0);
    
    child->children()->setFirstChild(0);
    child->m_next = 0;

    child->destroy();
}

static bool canMergeContiguousAnonymousBlocks(RenderObject* oldChild, RenderObject* prev, RenderObject* next)
{
    if (oldChild->documentBeingDestroyed() || oldChild->isInline() || oldChild->virtualContinuation())
        return false;

    if ((prev && (!prev->isAnonymousBlock() || toRenderBlock(prev)->continuation() || toRenderBlock(prev)->beingDestroyed()))
        || (next && (!next->isAnonymousBlock() || toRenderBlock(next)->continuation() || toRenderBlock(next)->beingDestroyed())))
        return false;

    // FIXME: This check isn't required when inline run-ins can't be split into continuations.
    if (prev && prev->firstChild() && prev->firstChild()->isInline() && prev->firstChild()->isRunIn())
        return false;

    if ((prev && (prev->isRubyRun() || prev->isRubyBase()))
        || (next && (next->isRubyRun() || next->isRubyBase())))
        return false;

    if (!prev || !next)
        return true;

    // Make sure the types of the anonymous blocks match up.
    return prev->isAnonymousColumnsBlock() == next->isAnonymousColumnsBlock()
           && prev->isAnonymousColumnSpanBlock() == next->isAnonymousColumnSpanBlock();
}

void RenderBlock::collapseAnonymousBoxChild(RenderBlock* parent, RenderObject* child)
{
    parent->setNeedsLayoutAndPrefWidthsRecalc();
    parent->setChildrenInline(child->childrenInline());
    RenderObject* nextSibling = child->nextSibling();

    RenderFlowThread* childFlowThread = child->enclosingRenderFlowThread();
    RenderBlock* anonBlock = toRenderBlock(parent->children()->removeChildNode(parent, child, child->hasLayer()));
    anonBlock->moveAllChildrenTo(parent, nextSibling, child->hasLayer());
    // Delete the now-empty block's lines and nuke it.
    if (!parent->documentBeingDestroyed())
        anonBlock->deleteLineBoxTree();
    if (!parent->documentBeingDestroyed() && childFlowThread && childFlowThread->isRenderNamedFlowThread())
        toRenderNamedFlowThread(childFlowThread)->removeFlowChildInfo(anonBlock);
    anonBlock->destroy();
}

void RenderBlock::removeChild(RenderObject* oldChild)
{
    // If this child is a block, and if our previous and next siblings are
    // both anonymous blocks with inline content, then we can go ahead and
    // fold the inline content back together.
    RenderObject* prev = oldChild->previousSibling();
    RenderObject* next = oldChild->nextSibling();
    bool canMergeAnonymousBlocks = canMergeContiguousAnonymousBlocks(oldChild, prev, next);
    if (canMergeAnonymousBlocks && prev && next) {
        prev->setNeedsLayoutAndPrefWidthsRecalc();
        RenderBlock* nextBlock = toRenderBlock(next);
        RenderBlock* prevBlock = toRenderBlock(prev);
       
        if (prev->childrenInline() != next->childrenInline()) {
            RenderBlock* inlineChildrenBlock = prev->childrenInline() ? prevBlock : nextBlock;
            RenderBlock* blockChildrenBlock = prev->childrenInline() ? nextBlock : prevBlock;
            
            // Place the inline children block inside of the block children block instead of deleting it.
            // In order to reuse it, we have to reset it to just be a generic anonymous block.  Make sure
            // to clear out inherited column properties by just making a new style, and to also clear the
            // column span flag if it is set.
            ASSERT(!inlineChildrenBlock->continuation());
            RefPtr<RenderStyle> newStyle = RenderStyle::createAnonymousStyleWithDisplay(style(), BLOCK);
            children()->removeChildNode(this, inlineChildrenBlock, inlineChildrenBlock->hasLayer());
            inlineChildrenBlock->setStyle(newStyle);
            
            // Now just put the inlineChildrenBlock inside the blockChildrenBlock.
            blockChildrenBlock->children()->insertChildNode(blockChildrenBlock, inlineChildrenBlock, prev == inlineChildrenBlock ? blockChildrenBlock->firstChild() : 0,
                                                            inlineChildrenBlock->hasLayer() || blockChildrenBlock->hasLayer());
            next->setNeedsLayoutAndPrefWidthsRecalc();
            
            // inlineChildrenBlock got reparented to blockChildrenBlock, so it is no longer a child
            // of "this". we null out prev or next so that is not used later in the function.
            if (inlineChildrenBlock == prevBlock)
                prev = 0;
            else
                next = 0;
        } else {
            // Take all the children out of the |next| block and put them in
            // the |prev| block.
            nextBlock->moveAllChildrenTo(prevBlock, nextBlock->hasLayer() || prevBlock->hasLayer());        
            
            // Delete the now-empty block's lines and nuke it.
            nextBlock->deleteLineBoxTree();
            nextBlock->destroy();
            next = 0;
        }
    }

    RenderBox::removeChild(oldChild);

    RenderObject* child = prev ? prev : next;
    if (canMergeAnonymousBlocks && child && !child->previousSibling() && !child->nextSibling() && !isFlexibleBoxIncludingDeprecated()) {
        // The removal has knocked us down to containing only a single anonymous
        // box.  We can go ahead and pull the content right back up into our
        // box.
        collapseAnonymousBoxChild(this, child);
    } else if (((prev && prev->isAnonymousBlock()) || (next && next->isAnonymousBlock())) && !isFlexibleBoxIncludingDeprecated()) {
        // It's possible that the removal has knocked us down to a single anonymous
        // block with pseudo-style element siblings (e.g. first-letter). If these
        // are floating, then we need to pull the content up also.
        RenderBlock* anonBlock = toRenderBlock((prev && prev->isAnonymousBlock()) ? prev : next);
        if ((anonBlock->previousSibling() || anonBlock->nextSibling())
            && (!anonBlock->previousSibling() || (anonBlock->previousSibling()->style()->styleType() != NOPSEUDO && anonBlock->previousSibling()->isFloating() && !anonBlock->previousSibling()->previousSibling()))
            && (!anonBlock->nextSibling() || (anonBlock->nextSibling()->style()->styleType() != NOPSEUDO && anonBlock->nextSibling()->isFloating() && !anonBlock->nextSibling()->nextSibling()))) {
            collapseAnonymousBoxChild(this, anonBlock);
        }
    }

    if (!firstChild() && !documentBeingDestroyed()) {
        // If this was our last child be sure to clear out our line boxes.
        if (childrenInline())
            deleteLineBoxTree();

        // If we are an empty anonymous block in the continuation chain,
        // we need to remove ourself and fix the continuation chain.
        if (!beingDestroyed() && isAnonymousBlockContinuation()) {
            RenderObject* containingBlockIgnoringAnonymous = containingBlock();
            while (containingBlockIgnoringAnonymous && containingBlockIgnoringAnonymous->isAnonymousBlock())
                containingBlockIgnoringAnonymous = containingBlockIgnoringAnonymous->containingBlock();
            for (RenderObject* curr = this; curr; curr = curr->previousInPreOrder(containingBlockIgnoringAnonymous)) {
                if (curr->virtualContinuation() != this)
                    continue;

                // Found our previous continuation. We just need to point it to
                // |this|'s next continuation.
                RenderBoxModelObject* nextContinuation = continuation();
                if (curr->isRenderInline())
                    toRenderInline(curr)->setContinuation(nextContinuation);
                else if (curr->isRenderBlock())
                    toRenderBlock(curr)->setContinuation(nextContinuation);
                else
                    ASSERT_NOT_REACHED();

                break;
            }
            setContinuation(0);
            destroy();
        }
    }
}

bool RenderBlock::isSelfCollapsingBlock() const
{
    // We are not self-collapsing if we
    // (a) have a non-zero height according to layout (an optimization to avoid wasting time)
    // (b) are a table,
    // (c) have border/padding,
    // (d) have a min-height
    // (e) have specified that one of our margins can't collapse using a CSS extension
    if (logicalHeight() > ZERO_LAYOUT_UNIT
        || isTable() || borderAndPaddingLogicalHeight()
        || style()->logicalMinHeight().isPositive()
        || style()->marginBeforeCollapse() == MSEPARATE || style()->marginAfterCollapse() == MSEPARATE)
        return false;

    Length logicalHeightLength = style()->logicalHeight();
    bool hasAutoHeight = logicalHeightLength.isAuto();
    if (logicalHeightLength.isPercent() && !document()->inQuirksMode()) {
        hasAutoHeight = true;
        for (RenderBlock* cb = containingBlock(); !cb->isRenderView(); cb = cb->containingBlock()) {
            if (cb->style()->logicalHeight().isFixed() || cb->isTableCell())
                hasAutoHeight = false;
        }
    }

    // If the height is 0 or auto, then whether or not we are a self-collapsing block depends
    // on whether we have content that is all self-collapsing or not.
    if (hasAutoHeight || ((logicalHeightLength.isFixed() || logicalHeightLength.isPercent()) && logicalHeightLength.isZero())) {
        // If the block has inline children, see if we generated any line boxes.  If we have any
        // line boxes, then we can't be self-collapsing, since we have content.
        if (childrenInline())
            return !firstLineBox();
        
        // Whether or not we collapse is dependent on whether all our normal flow children
        // are also self-collapsing.
        for (RenderBox* child = firstChildBox(); child; child = child->nextSiblingBox()) {
            if (child->isFloatingOrPositioned())
                continue;
            if (!child->isSelfCollapsingBlock())
                return false;
        }
        return true;
    }
    return false;
}

void RenderBlock::startDelayUpdateScrollInfo()
{
    if (gDelayUpdateScrollInfo == 0) {
        ASSERT(!gDelayedUpdateScrollInfoSet);
        gDelayedUpdateScrollInfoSet = new DelayedUpdateScrollInfoSet;
    }
    ASSERT(gDelayedUpdateScrollInfoSet);
    ++gDelayUpdateScrollInfo;
}

void RenderBlock::finishDelayUpdateScrollInfo()
{
    --gDelayUpdateScrollInfo;
    ASSERT(gDelayUpdateScrollInfo >= 0);
    if (gDelayUpdateScrollInfo == 0) {
        ASSERT(gDelayedUpdateScrollInfoSet);

        OwnPtr<DelayedUpdateScrollInfoSet> infoSet(adoptPtr(gDelayedUpdateScrollInfoSet));
        gDelayedUpdateScrollInfoSet = 0;

        for (DelayedUpdateScrollInfoSet::iterator it = infoSet->begin(); it != infoSet->end(); ++it) {
            RenderBlock* block = *it;
            if (block->hasOverflowClip()) {
                block->layer()->updateScrollInfoAfterLayout();
            }
        }
    }
}

void RenderBlock::updateScrollInfoAfterLayout()
{
    if (hasOverflowClip()) {
        if (gDelayUpdateScrollInfo)
            gDelayedUpdateScrollInfoSet->add(this);
        else
            layer()->updateScrollInfoAfterLayout();
    }
}

void RenderBlock::layout()
{
    OverflowEventDispatcher dispatcher(this);

    // Update our first letter info now.
    updateFirstLetter();

    // Table cells call layoutBlock directly, so don't add any logic here.  Put code into
    // layoutBlock().
    layoutBlock(false);
    
    // It's safe to check for control clip here, since controls can never be table cells.
    // If we have a lightweight clip, there can never be any overflow from children.
    if (hasControlClip() && m_overflow)
        clearLayoutOverflow();
}

void RenderBlock::computeInitialRegionRangeForBlock()
{
    if (inRenderFlowThread()) {
        // Set our start and end regions. No regions above or below us will be considered by our children. They are
        // effectively clamped to our region range.
        LayoutUnit oldHeight =  logicalHeight();
        LayoutUnit oldLogicalTop = logicalTop();
        setLogicalHeight(MAX_LAYOUT_UNIT / 2);
        computeLogicalHeight();
        enclosingRenderFlowThread()->setRegionRangeForBox(this, offsetFromLogicalTopOfFirstPage());
        setLogicalHeight(oldHeight);
        setLogicalTop(oldLogicalTop);
    }
}

void RenderBlock::computeRegionRangeForBlock()
{
    if (inRenderFlowThread())
        enclosingRenderFlowThread()->setRegionRangeForBox(this, offsetFromLogicalTopOfFirstPage());
}

bool RenderBlock::recomputeLogicalWidth()
{
    LayoutUnit oldWidth = logicalWidth();
    LayoutUnit oldColumnWidth = desiredColumnWidth();

    computeLogicalWidth();
    calcColumnWidth();

    return oldWidth != logicalWidth() || oldColumnWidth != desiredColumnWidth();
}

void RenderBlock::checkForPaginationLogicalHeightChange(LayoutUnit& pageLogicalHeight, bool& pageLogicalHeightChanged, bool& hasSpecifiedPageLogicalHeight)
{
    ColumnInfo* colInfo = columnInfo();
    if (hasColumns()) {
        if (!pageLogicalHeight) {
            // We need to go ahead and set our explicit page height if one exists, so that we can
            // avoid doing two layout passes.
            computeLogicalHeight();
            LayoutUnit columnHeight = contentLogicalHeight();
            if (columnHeight > ZERO_LAYOUT_UNIT) {
                pageLogicalHeight = columnHeight;
                hasSpecifiedPageLogicalHeight = true;
            }
            setLogicalHeight(ZERO_LAYOUT_UNIT);
        }
        if (colInfo->columnHeight() != pageLogicalHeight && everHadLayout()) {
            colInfo->setColumnHeight(pageLogicalHeight);
            pageLogicalHeightChanged = true;
        }
        
        if (!hasSpecifiedPageLogicalHeight && !pageLogicalHeight)
            colInfo->clearForcedBreaks();

        colInfo->setPaginationUnit(paginationUnit());
    }
}

void RenderBlock::layoutBlock(bool relayoutChildren, LayoutUnit pageLogicalHeight)
{
    ASSERT(needsLayout());

    if (isInline() && !isInlineBlockOrInlineTable()) // Inline <form>s inside various table elements can
        return;                                      // cause us to come in here.  Just bail.

    if (!relayoutChildren && simplifiedLayout())
        return;

    LayoutRepainter repainter(*this, everHadLayout() && checkForRepaintDuringLayout());

    if (recomputeLogicalWidth())
        relayoutChildren = true;

    m_overflow.clear();

    clearFloats();

    LayoutUnit previousHeight = logicalHeight();
    setLogicalHeight(ZERO_LAYOUT_UNIT);

    bool pageLogicalHeightChanged = false;
    bool hasSpecifiedPageLogicalHeight = false;
    checkForPaginationLogicalHeightChange(pageLogicalHeight, pageLogicalHeightChanged, hasSpecifiedPageLogicalHeight);

    RenderView* renderView = view();
    RenderStyle* styleToUse = style();
    LayoutStateMaintainer statePusher(renderView, this, locationOffset(), hasColumns() || hasTransform() || hasReflection() || styleToUse->isFlippedBlocksWritingMode(), pageLogicalHeight, pageLogicalHeightChanged, columnInfo());

    if (inRenderFlowThread()) {
        // Regions changing widths can force us to relayout our children.
        if (logicalWidthChangedInRegions())
            relayoutChildren = true;
    }
    computeInitialRegionRangeForBlock();

    // We use four values, maxTopPos, maxTopNeg, maxBottomPos, and maxBottomNeg, to track
    // our current maximal positive and negative margins.  These values are used when we
    // are collapsed with adjacent blocks, so for example, if you have block A and B
    // collapsing together, then you'd take the maximal positive margin from both A and B
    // and subtract it from the maximal negative margin from both A and B to get the
    // true collapsed margin.  This algorithm is recursive, so when we finish layout()
    // our block knows its current maximal positive/negative values.
    //
    // Start out by setting our margin values to our current margins.  Table cells have
    // no margins, so we don't fill in the values for table cells.
    bool isCell = isTableCell();
    if (!isCell) {
        initMaxMarginValues();
        
        setMarginBeforeQuirk(styleToUse->marginBefore().quirk());
        setMarginAfterQuirk(styleToUse->marginAfter().quirk());

        Node* n = node();
        if (n && n->hasTagName(formTag) && static_cast<HTMLFormElement*>(n)->isMalformed()) {
            // See if this form is malformed (i.e., unclosed). If so, don't give the form
            // a bottom margin.
            setMaxMarginAfterValues(0, 0);
        }
        
        setPaginationStrut(0);
    }

    // For overflow:scroll blocks, ensure we have both scrollbars in place always.
    if (scrollsOverflow() && style()->appearance() != ListboxPart) {
        if (styleToUse->overflowX() == OSCROLL)
            layer()->setHasHorizontalScrollbar(true);
        if (styleToUse->overflowY() == OSCROLL)
            layer()->setHasVerticalScrollbar(true);
    }

    LayoutUnit repaintLogicalTop = ZERO_LAYOUT_UNIT;
    LayoutUnit repaintLogicalBottom = ZERO_LAYOUT_UNIT;
    LayoutUnit maxFloatLogicalBottom = ZERO_LAYOUT_UNIT;
    if (!firstChild() && !isAnonymousBlock())
        setChildrenInline(true);
    if (childrenInline())
        layoutInlineChildren(relayoutChildren, repaintLogicalTop, repaintLogicalBottom);
    else
        layoutBlockChildren(relayoutChildren, maxFloatLogicalBottom);

    // Expand our intrinsic height to encompass floats.
    LayoutUnit toAdd = borderAfter() + paddingAfter() + scrollbarLogicalHeight();
    if (lowestFloatLogicalBottom() > (logicalHeight() - toAdd) && expandsToEncloseOverhangingFloats())
        setLogicalHeight(lowestFloatLogicalBottom() + toAdd);
    
    if (relayoutForPagination(hasSpecifiedPageLogicalHeight, pageLogicalHeight, statePusher))
        return;
 
    // Calculate our new height.
    LayoutUnit oldHeight = logicalHeight();
    LayoutUnit oldClientAfterEdge = clientLogicalBottom();
    computeLogicalHeight();
    LayoutUnit newHeight = logicalHeight();
    if (oldHeight != newHeight) {
        if (oldHeight > newHeight && maxFloatLogicalBottom > newHeight && !childrenInline()) {
            // One of our children's floats may have become an overhanging float for us. We need to look for it.
            for (RenderObject* child = firstChild(); child; child = child->nextSibling()) {
                if (child->isBlockFlow() && !child->isFloatingOrPositioned()) {
                    RenderBlock* block = toRenderBlock(child);
                    if (block->lowestFloatLogicalBottom() + block->logicalTop() > newHeight)
                        addOverhangingFloats(block, false);
                }
            }
        }
    }

    if (previousHeight != newHeight)
        relayoutChildren = true;

    layoutPositionedObjects(relayoutChildren || isRoot());

    computeRegionRangeForBlock();

    // Add overflow from children (unless we're multi-column, since in that case all our child overflow is clipped anyway).
    computeOverflow(oldClientAfterEdge);
    
    statePusher.pop();

    if (renderView->layoutState()->m_pageLogicalHeight)
        setPageLogicalOffset(renderView->layoutState()->pageLogicalOffset(this, logicalTop()));

    updateLayerTransform();

    // Update our scroll information if we're overflow:auto/scroll/hidden now that we know if
    // we overflow or not.
    updateScrollInfoAfterLayout();

    // FIXME: This repaint logic should be moved into a separate helper function!
    // Repaint with our new bounds if they are different from our old bounds.
    bool didFullRepaint = repainter.repaintAfterLayout();
    if (!didFullRepaint && repaintLogicalTop != repaintLogicalBottom && (styleToUse->visibility() == VISIBLE || enclosingLayer()->hasVisibleContent())) {
        // FIXME: We could tighten up the left and right invalidation points if we let layoutInlineChildren fill them in based off the particular lines
        // it had to lay out.  We wouldn't need the hasOverflowClip() hack in that case either.
        LayoutUnit repaintLogicalLeft = logicalLeftVisualOverflow();
        LayoutUnit repaintLogicalRight = logicalRightVisualOverflow();
        if (hasOverflowClip()) {
            // If we have clipped overflow, we should use layout overflow as well, since visual overflow from lines didn't propagate to our block's overflow.
            // Note the old code did this as well but even for overflow:visible.  The addition of hasOverflowClip() at least tightens up the hack a bit.
            // layoutInlineChildren should be patched to compute the entire repaint rect.
            repaintLogicalLeft = min(repaintLogicalLeft, logicalLeftLayoutOverflow());
            repaintLogicalRight = max(repaintLogicalRight, logicalRightLayoutOverflow());
        }
        
        LayoutRect repaintRect;
        if (isHorizontalWritingMode())
            repaintRect = LayoutRect(repaintLogicalLeft, repaintLogicalTop, repaintLogicalRight - repaintLogicalLeft, repaintLogicalBottom - repaintLogicalTop);
        else
            repaintRect = LayoutRect(repaintLogicalTop, repaintLogicalLeft, repaintLogicalBottom - repaintLogicalTop, repaintLogicalRight - repaintLogicalLeft);

        // The repaint rect may be split across columns, in which case adjustRectForColumns() will return the union.
        adjustRectForColumns(repaintRect);

        repaintRect.inflate(maximalOutlineSize(PaintPhaseOutline));
        
        if (hasOverflowClip()) {
            // Adjust repaint rect for scroll offset
            repaintRect.move(-scrolledContentOffset());

            // Don't allow this rect to spill out of our overflow box.
            repaintRect.intersect(LayoutRect(LayoutPoint(), size()));
        }

        // Make sure the rect is still non-empty after intersecting for overflow above
        if (!repaintRect.isEmpty()) {
            repaintRectangle(repaintRect); // We need to do a partial repaint of our content.
            if (hasReflection())
                repaintRectangle(reflectedRect(repaintRect));
        }
    }
    
    setNeedsLayout(false);
}

void RenderBlock::addOverflowFromChildren()
{
    if (!hasColumns()) {
        if (childrenInline())
            addOverflowFromInlineChildren();
        else
            addOverflowFromBlockChildren();
    } else {
        ColumnInfo* colInfo = columnInfo();
        if (columnCount(colInfo)) {
            LayoutRect lastRect = columnRectAt(colInfo, columnCount(colInfo) - 1);
            addLayoutOverflow(lastRect);
            if (!hasOverflowClip())
                addVisualOverflow(lastRect);
        }
    }
}

void RenderBlock::computeOverflow(LayoutUnit oldClientAfterEdge, bool recomputeFloats)
{
    // Add overflow from children.
    addOverflowFromChildren();

    if (!hasColumns() && (recomputeFloats || isRoot() || expandsToEncloseOverhangingFloats() || hasSelfPaintingLayer()))
        addOverflowFromFloats();

    // Add in the overflow from positioned objects.
    addOverflowFromPositionedObjects();

    if (hasOverflowClip()) {
        // When we have overflow clip, propagate the original spillout since it will include collapsed bottom margins
        // and bottom padding.  Set the axis we don't care about to be 1, since we want this overflow to always
        // be considered reachable.
        LayoutRect clientRect(clientBoxRect());
        LayoutRect rectToApply;
        if (isHorizontalWritingMode())
            rectToApply = LayoutRect(clientRect.x(), clientRect.y(), 1, max(ZERO_LAYOUT_UNIT, oldClientAfterEdge - clientRect.y()));
        else
            rectToApply = LayoutRect(clientRect.x(), clientRect.y(), max(ZERO_LAYOUT_UNIT, oldClientAfterEdge - clientRect.x()), 1);
        addLayoutOverflow(rectToApply);
    }
        
    // Add visual overflow from box-shadow and border-image-outset.
    addVisualEffectOverflow();

    // Add visual overflow from theme.
    addVisualOverflowFromTheme();

    if (isRenderFlowThread())
        enclosingRenderFlowThread()->computeOverflowStateForRegions(oldClientAfterEdge);
}

void RenderBlock::addOverflowFromBlockChildren()
{
    for (RenderBox* child = firstChildBox(); child; child = child->nextSiblingBox()) {
        if (!child->isFloatingOrPositioned())
            addOverflowFromChild(child);
    }
}

void RenderBlock::addOverflowFromFloats()
{
    if (!m_floatingObjects)
        return;

    const FloatingObjectSet& floatingObjectSet = m_floatingObjects->set();
    FloatingObjectSetIterator end = floatingObjectSet.end();
    for (FloatingObjectSetIterator it = floatingObjectSet.begin(); it != end; ++it) {
        FloatingObject* r = *it;
        if (r->isDescendant())
            addOverflowFromChild(r->m_renderer, IntSize(xPositionForFloatIncludingMargin(r), yPositionForFloatIncludingMargin(r)));
    }
    return;
}

void RenderBlock::addOverflowFromPositionedObjects()
{
    if (!m_positionedObjects)
        return;

    RenderBox* positionedObject;
    Iterator end = m_positionedObjects->end();
    for (Iterator it = m_positionedObjects->begin(); it != end; ++it) {
        positionedObject = *it;
        
        // Fixed positioned elements don't contribute to layout overflow, since they don't scroll with the content.
        if (positionedObject->style()->position() != FixedPosition) {
            int x = positionedObject->x();
            if (style()->shouldPlaceBlockDirectionScrollbarOnLogicalLeft())
                x -= verticalScrollbarWidth();
            addOverflowFromChild(positionedObject, IntSize(x, positionedObject->y()));
        }
    }
}

void RenderBlock::addVisualOverflowFromTheme()
{
    if (!style()->hasAppearance())
        return;

    IntRect inflatedRect = pixelSnappedBorderBoxRect();
    theme()->adjustRepaintRect(this, inflatedRect);
    addVisualOverflow(inflatedRect);
}

bool RenderBlock::expandsToEncloseOverhangingFloats() const
{
    return isInlineBlockOrInlineTable() || isFloatingOrPositioned() || hasOverflowClip() || (parent() && parent()->isDeprecatedFlexibleBox())
           || hasColumns() || isTableCell() || isTableCaption() || isFieldset() || isWritingModeRoot() || isRoot();
}

void RenderBlock::adjustPositionedBlock(RenderBox* child, const MarginInfo& marginInfo)
{
    bool isHorizontal = isHorizontalWritingMode();
    bool hasStaticBlockPosition = child->style()->hasStaticBlockPosition(isHorizontal);
    
    LayoutUnit logicalTop = logicalHeight();
    setStaticInlinePositionForChild(child, logicalTop, startOffsetForContent(logicalTop));

    if (!marginInfo.canCollapseWithMarginBefore()) {
        child->computeBlockDirectionMargins(this);
        LayoutUnit marginBefore = marginBeforeForChild(child);
        LayoutUnit collapsedBeforePos = marginInfo.positiveMargin();
        LayoutUnit collapsedBeforeNeg = marginInfo.negativeMargin();
        if (marginBefore > 0) {
            if (marginBefore > collapsedBeforePos)
                collapsedBeforePos = marginBefore;
        } else {
            if (-marginBefore > collapsedBeforeNeg)
                collapsedBeforeNeg = -marginBefore;
        }
        logicalTop += (collapsedBeforePos - collapsedBeforeNeg) - marginBefore;
    }
    
    RenderLayer* childLayer = child->layer();
    if (childLayer->staticBlockPosition() != logicalTop) {
        childLayer->setStaticBlockPosition(logicalTop);
        if (hasStaticBlockPosition)
            child->setChildNeedsLayout(true, MarkOnlyThis);
    }
}

void RenderBlock::adjustFloatingBlock(const MarginInfo& marginInfo)
{
    // The float should be positioned taking into account the bottom margin
    // of the previous flow.  We add that margin into the height, get the
    // float positioned properly, and then subtract the margin out of the
    // height again.  In the case of self-collapsing blocks, we always just
    // use the top margins, since the self-collapsing block collapsed its
    // own bottom margin into its top margin.
    //
    // Note also that the previous flow may collapse its margin into the top of
    // our block.  If this is the case, then we do not add the margin in to our
    // height when computing the position of the float.   This condition can be tested
    // for by simply calling canCollapseWithMarginBefore.  See
    // http://www.hixie.ch/tests/adhoc/css/box/block/margin-collapse/046.html for
    // an example of this scenario.
    LayoutUnit marginOffset = marginInfo.canCollapseWithMarginBefore() ? ZERO_LAYOUT_UNIT : marginInfo.margin();
    setLogicalHeight(logicalHeight() + marginOffset);
    positionNewFloats();
    setLogicalHeight(logicalHeight() - marginOffset);
}

bool RenderBlock::handleSpecialChild(RenderBox* child, const MarginInfo& marginInfo)
{
    // Handle in the given order
    return handlePositionedChild(child, marginInfo)
        || handleFloatingChild(child, marginInfo);
}


bool RenderBlock::handlePositionedChild(RenderBox* child, const MarginInfo& marginInfo)
{
    if (child->isPositioned()) {
        child->containingBlock()->insertPositionedObject(child);
        adjustPositionedBlock(child, marginInfo);
        return true;
    }
    return false;
}

bool RenderBlock::handleFloatingChild(RenderBox* child, const MarginInfo& marginInfo)
{
    if (child->isFloating()) {
        insertFloatingObject(child);
        adjustFloatingBlock(marginInfo);
        return true;
    }
    return false;
}

static void destroyRunIn(RenderBoxModelObject* runIn)
{
    ASSERT(runIn->isRunIn());
    ASSERT(!runIn->firstChild());

    // Delete our line box tree. This is needed as our children got moved
    // and our line box tree is no longer valid.
    if (runIn->isRenderBlock())
        toRenderBlock(runIn)->deleteLineBoxTree();
    else if (runIn->isRenderInline())
        toRenderInline(runIn)->deleteLineBoxTree();
    else
        ASSERT_NOT_REACHED();

    runIn->destroy();
}

void RenderBlock::placeRunInIfNeeded(RenderObject* newChild, PlaceGeneratedRunInFlag flag)
{
    if (newChild->isRunIn() && (flag == PlaceGeneratedRunIn || !newChild->isBeforeOrAfterContent()))
        moveRunInUnderSiblingBlockIfNeeded(newChild);
    else if (RenderObject* prevSibling = newChild->previousSibling()) {
        if (prevSibling->isRunIn() && (flag == PlaceGeneratedRunIn || !newChild->isBeforeOrAfterContent()))
            moveRunInUnderSiblingBlockIfNeeded(prevSibling);
    }
}

RenderBoxModelObject* RenderBlock::createReplacementRunIn(RenderBoxModelObject* runIn)
{
    ASSERT(runIn->isRunIn());

    // First we destroy any :before/:after content. It will be regenerated by the new run-in.
    // Exception is if the run-in itself is generated.
    if (runIn->style()->styleType() != BEFORE && runIn->style()->styleType() != AFTER) {
        RenderObject* generatedContent;
        if (runIn->getCachedPseudoStyle(BEFORE) && (generatedContent = runIn->beforePseudoElementRenderer()))
            generatedContent->destroy();
        if (runIn->getCachedPseudoStyle(AFTER) && (generatedContent = runIn->afterPseudoElementRenderer()))
            generatedContent->destroy();
    }

    bool newRunInShouldBeBlock = !runIn->isRenderBlock();
    Node* runInNode = runIn->node();
    RenderBoxModelObject* newRunIn = 0;
    if (newRunInShouldBeBlock)
        newRunIn = new (renderArena()) RenderBlock(runInNode ? runInNode : document());
    else
        newRunIn = new (renderArena()) RenderInline(runInNode ? runInNode : document());
    newRunIn->setStyle(runIn->style());
 
    runIn->moveAllChildrenTo(newRunIn, true);

    // If the run-in had an element, we need to set the new renderer.
    if (runInNode)
        runInNode->setRenderer(newRunIn);

    return newRunIn;
}

void RenderBlock::moveRunInUnderSiblingBlockIfNeeded(RenderObject* runIn)
{
    ASSERT(runIn->isRunIn());

    // See if we have inline children. If the children aren't inline,
    // then just treat the run-in as a normal block.
    if (!runIn->childrenInline())
        return;

    // FIXME: We don't handle non-block elements with run-in for now.
    if (!runIn->isRenderBlock())
        return;

    // FIXME: We don't support run-ins with or as part of a continuation
    // as it makes the back-and-forth placing complex.
    if (runIn->isElementContinuation() || runIn->virtualContinuation())
        return;

    // Check if this node is allowed to run-in. E.g. <select> expects its renderer to
    // be a RenderListBox or RenderMenuList, and hence cannot be a RenderInline run-in.
    Node* runInNode = runIn->node();
    if (runInNode && runInNode->hasTagName(selectTag))
        return;

    if (runInNode && runInNode->hasTagName(progressTag))
        return;

    RenderObject* curr = runIn->nextSibling();
    if (!curr || !curr->isRenderBlock() || !curr->childrenInline())
        return;

    // Per CSS3, "A run-in cannot run in to a block that already starts with a
    // run-in or that itself is a run-in".
    if (curr->isRunIn() || (curr->firstChild() && curr->firstChild()->isRunIn()))
        return;

    if (curr->isAnonymous() || curr->isFloatingOrPositioned())
        return;

    RenderBoxModelObject* oldRunIn = toRenderBoxModelObject(runIn);
    RenderBoxModelObject* newRunIn = createReplacementRunIn(oldRunIn);
    destroyRunIn(oldRunIn);

    // Now insert the new child under |curr| block. Use addChild instead of insertChildNode
    // since it handles correct placement of the children, especially where we cannot insert
    // anything before the first child. e.g. details tag. See https://bugs.webkit.org/show_bug.cgi?id=58228.
    curr->addChild(newRunIn, curr->firstChild());

    // Make sure that |this| get a layout since its run-in child moved.
    curr->setNeedsLayoutAndPrefWidthsRecalc();
}

bool RenderBlock::runInIsPlacedIntoSiblingBlock(RenderObject* runIn)
{
    ASSERT(runIn->isRunIn());

    // If we don't have a parent, we can't be moved into our sibling block.
    if (!parent())
        return false;

    // An intruded run-in needs to be an inline.
    if (!runIn->isRenderInline())
        return false;

    return true;
}

void RenderBlock::moveRunInToOriginalPosition(RenderObject* runIn)
{
    ASSERT(runIn->isRunIn());

    if (!runInIsPlacedIntoSiblingBlock(runIn))
        return;

    // FIXME: Run-in that are now placed in sibling block can break up into continuation
    // chains when new children are added to it. We cannot easily send them back to their
    // original place since that requires writing integration logic with RenderInline::addChild
    // and all other places that might cause continuations to be created (without blowing away
    // |this|). Disabling this feature for now to prevent crashes.
    if (runIn->isElementContinuation() || runIn->virtualContinuation())
        return;

    RenderBoxModelObject* oldRunIn = toRenderBoxModelObject(runIn);
    RenderBoxModelObject* newRunIn = createReplacementRunIn(oldRunIn);
    destroyRunIn(oldRunIn);

    // Add the run-in block as our previous sibling.
    parent()->addChild(newRunIn, this);

    // Make sure that the parent holding the new run-in gets layout.
    parent()->setNeedsLayoutAndPrefWidthsRecalc();
}

LayoutUnit RenderBlock::collapseMargins(RenderBox* child, MarginInfo& marginInfo)
{
    // Get the four margin values for the child and cache them.
    const MarginValues childMargins = marginValuesForChild(child);

    // Get our max pos and neg top margins.
    LayoutUnit posTop = childMargins.positiveMarginBefore();
    LayoutUnit negTop = childMargins.negativeMarginBefore();

    // For self-collapsing blocks, collapse our bottom margins into our
    // top to get new posTop and negTop values.
    if (child->isSelfCollapsingBlock()) {
        posTop = max(posTop, childMargins.positiveMarginAfter());
        negTop = max(negTop, childMargins.negativeMarginAfter());
    }
    
    // See if the top margin is quirky. We only care if this child has
    // margins that will collapse with us.
    bool topQuirk = child->isMarginBeforeQuirk() || style()->marginBeforeCollapse() == MDISCARD;

    if (marginInfo.canCollapseWithMarginBefore()) {
        // This child is collapsing with the top of the
        // block.  If it has larger margin values, then we need to update
        // our own maximal values.
        if (!document()->inQuirksMode() || !marginInfo.quirkContainer() || !topQuirk)
            setMaxMarginBeforeValues(max(posTop, maxPositiveMarginBefore()), max(negTop, maxNegativeMarginBefore()));

        // The minute any of the margins involved isn't a quirk, don't
        // collapse it away, even if the margin is smaller (www.webreference.com
        // has an example of this, a <dt> with 0.8em author-specified inside
        // a <dl> inside a <td>.
        if (!marginInfo.determinedMarginBeforeQuirk() && !topQuirk && (posTop - negTop)) {
            setMarginBeforeQuirk(false);
            marginInfo.setDeterminedMarginBeforeQuirk(true);
        }

        if (!marginInfo.determinedMarginBeforeQuirk() && topQuirk && !marginBefore())
            // We have no top margin and our top child has a quirky margin.
            // We will pick up this quirky margin and pass it through.
            // This deals with the <td><div><p> case.
            // Don't do this for a block that split two inlines though.  You do
            // still apply margins in this case.
            setMarginBeforeQuirk(true);
    }

    if (marginInfo.quirkContainer() && marginInfo.atBeforeSideOfBlock() && (posTop - negTop))
        marginInfo.setMarginBeforeQuirk(topQuirk);

    LayoutUnit beforeCollapseLogicalTop = logicalHeight();
    LayoutUnit logicalTop = beforeCollapseLogicalTop;
    if (child->isSelfCollapsingBlock()) {
        // This child has no height.  We need to compute our
        // position before we collapse the child's margins together,
        // so that we can get an accurate position for the zero-height block.
        LayoutUnit collapsedBeforePos = max(marginInfo.positiveMargin(), childMargins.positiveMarginBefore());
        LayoutUnit collapsedBeforeNeg = max(marginInfo.negativeMargin(), childMargins.negativeMarginBefore());
        marginInfo.setMargin(collapsedBeforePos, collapsedBeforeNeg);
        
        // Now collapse the child's margins together, which means examining our
        // bottom margin values as well. 
        marginInfo.setPositiveMarginIfLarger(childMargins.positiveMarginAfter());
        marginInfo.setNegativeMarginIfLarger(childMargins.negativeMarginAfter());

        if (!marginInfo.canCollapseWithMarginBefore())
            // We need to make sure that the position of the self-collapsing block
            // is correct, since it could have overflowing content
            // that needs to be positioned correctly (e.g., a block that
            // had a specified height of 0 but that actually had subcontent).
            logicalTop = logicalHeight() + collapsedBeforePos - collapsedBeforeNeg;
    }
    else {
        if (child->style()->marginBeforeCollapse() == MSEPARATE) {
            setLogicalHeight(logicalHeight() + marginInfo.margin() + marginBeforeForChild(child));
            logicalTop = logicalHeight();
        }
        else if (!marginInfo.atBeforeSideOfBlock() ||
            (!marginInfo.canCollapseMarginBeforeWithChildren()
             && (!document()->inQuirksMode() || !marginInfo.quirkContainer() || !marginInfo.marginBeforeQuirk()))) {
            // We're collapsing with a previous sibling's margins and not
            // with the top of the block.
            setLogicalHeight(logicalHeight() + max(marginInfo.positiveMargin(), posTop) - max(marginInfo.negativeMargin(), negTop));
            logicalTop = logicalHeight();
        }

        marginInfo.setPositiveMargin(childMargins.positiveMarginAfter());
        marginInfo.setNegativeMargin(childMargins.negativeMarginAfter());

        if (marginInfo.margin())
            marginInfo.setMarginAfterQuirk(child->isMarginAfterQuirk() || style()->marginAfterCollapse() == MDISCARD);
    }
    
    // If margins would pull us past the top of the next page, then we need to pull back and pretend like the margins
    // collapsed into the page edge.
    LayoutState* layoutState = view()->layoutState();
    if (layoutState->isPaginated() && layoutState->pageLogicalHeight() && logicalTop > beforeCollapseLogicalTop
        && hasNextPage(beforeCollapseLogicalTop)) {
        LayoutUnit oldLogicalTop = logicalTop;
        logicalTop = min(logicalTop, nextPageLogicalTop(beforeCollapseLogicalTop));
        setLogicalHeight(logicalHeight() + (logicalTop - oldLogicalTop));
    }
    return logicalTop;
}

LayoutUnit RenderBlock::clearFloatsIfNeeded(RenderBox* child, MarginInfo& marginInfo, LayoutUnit oldTopPosMargin, LayoutUnit oldTopNegMargin, LayoutUnit yPos)
{
    LayoutUnit heightIncrease = getClearDelta(child, yPos);
    if (!heightIncrease)
        return yPos;

    if (child->isSelfCollapsingBlock()) {
        // For self-collapsing blocks that clear, they can still collapse their
        // margins with following siblings.  Reset the current margins to represent
        // the self-collapsing block's margins only.
        // CSS2.1 states:
        // "An element that has had clearance applied to it never collapses its top margin with its parent block's bottom margin.
        // Therefore if we are at the bottom of the block, let's go ahead and reset margins to only include the
        // self-collapsing block's bottom margin.
        bool atBottomOfBlock = true;
        for (RenderBox* curr = child->nextSiblingBox(); curr && atBottomOfBlock; curr = curr->nextSiblingBox()) {
            if (!curr->isFloatingOrPositioned())
                atBottomOfBlock = false;
        }
        
        MarginValues childMargins = marginValuesForChild(child);
        if (atBottomOfBlock) {
            marginInfo.setPositiveMargin(childMargins.positiveMarginAfter());
            marginInfo.setNegativeMargin(childMargins.negativeMarginAfter());
        } else {
            marginInfo.setPositiveMargin(max(childMargins.positiveMarginBefore(), childMargins.positiveMarginAfter()));
            marginInfo.setNegativeMargin(max(childMargins.negativeMarginBefore(), childMargins.negativeMarginAfter()));
        }
        
        // Adjust our height such that we are ready to be collapsed with subsequent siblings (or the bottom
        // of the parent block).
        setLogicalHeight(child->y() - max(ZERO_LAYOUT_UNIT, marginInfo.margin()));
    } else
        // Increase our height by the amount we had to clear.
        setLogicalHeight(height() + heightIncrease);
    
    if (marginInfo.canCollapseWithMarginBefore()) {
        // We can no longer collapse with the top of the block since a clear
        // occurred.  The empty blocks collapse into the cleared block.
        // FIXME: This isn't quite correct.  Need clarification for what to do
        // if the height the cleared block is offset by is smaller than the
        // margins involved.
        setMaxMarginBeforeValues(oldTopPosMargin, oldTopNegMargin);
        marginInfo.setAtBeforeSideOfBlock(false);
    }
    
    return yPos + heightIncrease;
}

LayoutUnit RenderBlock::estimateLogicalTopPosition(RenderBox* child, const MarginInfo& marginInfo, LayoutUnit& estimateWithoutPagination)
{
    // FIXME: We need to eliminate the estimation of vertical position, because when it's wrong we sometimes trigger a pathological
    // relayout if there are intruding floats.
    LayoutUnit logicalTopEstimate = logicalHeight();
    if (!marginInfo.canCollapseWithMarginBefore()) {
        LayoutUnit childMarginBefore = child->selfNeedsLayout() ? marginBeforeForChild(child) : collapsedMarginBeforeForChild(child);
        logicalTopEstimate += max(marginInfo.margin(), childMarginBefore);
    }

    // Adjust logicalTopEstimate down to the next page if the margins are so large that we don't fit on the current
    // page.
    LayoutState* layoutState = view()->layoutState();
    if (layoutState->isPaginated() && layoutState->pageLogicalHeight() && logicalTopEstimate > logicalHeight()
        && hasNextPage(logicalHeight()))
        logicalTopEstimate = min(logicalTopEstimate, nextPageLogicalTop(logicalHeight()));

    logicalTopEstimate += getClearDelta(child, logicalTopEstimate);
    
    estimateWithoutPagination = logicalTopEstimate;

    if (layoutState->isPaginated()) {
        // If the object has a page or column break value of "before", then we should shift to the top of the next page.
        logicalTopEstimate = applyBeforeBreak(child, logicalTopEstimate);
    
        // For replaced elements and scrolled elements, we want to shift them to the next page if they don't fit on the current one.
        logicalTopEstimate = adjustForUnsplittableChild(child, logicalTopEstimate);
        
        if (!child->selfNeedsLayout() && child->isRenderBlock())
            logicalTopEstimate += toRenderBlock(child)->paginationStrut();
    }

    return logicalTopEstimate;
}

LayoutUnit RenderBlock::computeStartPositionDeltaForChildAvoidingFloats(const RenderBox* child, LayoutUnit childMarginStart,
    RenderRegion* region, LayoutUnit offsetFromLogicalTopOfFirstPage)
{
    LayoutUnit startPosition = startOffsetForContent(region, offsetFromLogicalTopOfFirstPage);

    // Add in our start margin.
    LayoutUnit oldPosition = startPosition + childMarginStart;
    LayoutUnit newPosition = oldPosition;

    LayoutUnit blockOffset = logicalTopForChild(child);
    if (region)
        blockOffset = max(blockOffset, blockOffset + (region->offsetFromLogicalTopOfFirstPage() - offsetFromLogicalTopOfFirstPage));

    LayoutUnit startOff = startOffsetForLine(blockOffset, false, region, offsetFromLogicalTopOfFirstPage);
    if (style()->textAlign() != WEBKIT_CENTER && !child->style()->marginStartUsing(style()).isAuto()) {
        if (childMarginStart < 0)
            startOff += childMarginStart;
        newPosition = max(newPosition, startOff); // Let the float sit in the child's margin if it can fit.
    } else if (startOff != startPosition)
        newPosition = startOff + childMarginStart;

    return newPosition - oldPosition;
}

void RenderBlock::determineLogicalLeftPositionForChild(RenderBox* child)
{
    LayoutUnit startPosition = borderStart() + paddingStart();
    if (style()->shouldPlaceBlockDirectionScrollbarOnLogicalLeft())
        startPosition -= verticalScrollbarWidth();
    LayoutUnit totalAvailableLogicalWidth = borderAndPaddingLogicalWidth() + availableLogicalWidth();

    // Add in our start margin.
    LayoutUnit childMarginStart = marginStartForChild(child);
    LayoutUnit newPosition = startPosition + childMarginStart;
        
    // Some objects (e.g., tables, horizontal rules, overflow:auto blocks) avoid floats.  They need
    // to shift over as necessary to dodge any floats that might get in the way.
    if (child->avoidsFloats() && containsFloats() && !inRenderFlowThread())
        newPosition += computeStartPositionDeltaForChildAvoidingFloats(child, marginStartForChild(child));

    setLogicalLeftForChild(child, style()->isLeftToRightDirection() ? newPosition : totalAvailableLogicalWidth - newPosition - logicalWidthForChild(child), ApplyLayoutDelta);
}

void RenderBlock::setCollapsedBottomMargin(const MarginInfo& marginInfo)
{
    if (marginInfo.canCollapseWithMarginAfter() && !marginInfo.canCollapseWithMarginBefore()) {
        // Update our max pos/neg bottom margins, since we collapsed our bottom margins
        // with our children.
        setMaxMarginAfterValues(max(maxPositiveMarginAfter(), marginInfo.positiveMargin()), max(maxNegativeMarginAfter(), marginInfo.negativeMargin()));

        if (!marginInfo.marginAfterQuirk())
            setMarginAfterQuirk(false);

        if (marginInfo.marginAfterQuirk() && marginAfter() == 0)
            // We have no bottom margin and our last child has a quirky margin.
            // We will pick up this quirky margin and pass it through.
            // This deals with the <td><div><p> case.
            setMarginAfterQuirk(true);
    }
}

void RenderBlock::handleAfterSideOfBlock(LayoutUnit beforeSide, LayoutUnit afterSide, MarginInfo& marginInfo)
{
    marginInfo.setAtAfterSideOfBlock(true);

    // If we can't collapse with children then go ahead and add in the bottom margin.
    if (!marginInfo.canCollapseWithMarginAfter() && !marginInfo.canCollapseWithMarginBefore()
        && (!document()->inQuirksMode() || !marginInfo.quirkContainer() || !marginInfo.marginAfterQuirk()))
        setLogicalHeight(logicalHeight() + marginInfo.margin());
        
    // Now add in our bottom border/padding.
    setLogicalHeight(logicalHeight() + afterSide);

    // Negative margins can cause our height to shrink below our minimal height (border/padding).
    // If this happens, ensure that the computed height is increased to the minimal height.
    setLogicalHeight(max(logicalHeight(), beforeSide + afterSide));

    // Update our bottom collapsed margin info.
    setCollapsedBottomMargin(marginInfo);
}

void RenderBlock::setLogicalLeftForChild(RenderBox* child, LayoutUnit logicalLeft, ApplyLayoutDeltaMode applyDelta)
{
    if (isHorizontalWritingMode()) {
        if (applyDelta == ApplyLayoutDelta)
            view()->addLayoutDelta(LayoutSize(child->x() - logicalLeft, 0));
        child->setX(logicalLeft);
    } else {
        if (applyDelta == ApplyLayoutDelta)
            view()->addLayoutDelta(LayoutSize(0, child->y() - logicalLeft));
        child->setY(logicalLeft);
    }
}

void RenderBlock::setLogicalTopForChild(RenderBox* child, LayoutUnit logicalTop, ApplyLayoutDeltaMode applyDelta)
{
    if (isHorizontalWritingMode()) {
        if (applyDelta == ApplyLayoutDelta)
            view()->addLayoutDelta(LayoutSize(0, child->y() - logicalTop));
        child->setY(logicalTop);
    } else {
        if (applyDelta == ApplyLayoutDelta)
            view()->addLayoutDelta(LayoutSize(child->x() - logicalTop, 0));
        child->setX(logicalTop);
    }
}

void RenderBlock::layoutBlockChildren(bool relayoutChildren, LayoutUnit& maxFloatLogicalBottom)
{
    if (gPercentHeightDescendantsMap) {
        if (HashSet<RenderBox*>* descendants = gPercentHeightDescendantsMap->get(this)) {
            HashSet<RenderBox*>::iterator end = descendants->end();
            for (HashSet<RenderBox*>::iterator it = descendants->begin(); it != end; ++it) {
                RenderBox* box = *it;
                while (box != this) {
                    if (box->normalChildNeedsLayout())
                        break;
                    box->setChildNeedsLayout(true, MarkOnlyThis);
                    box = box->containingBlock();
                    ASSERT(box);
                    if (!box)
                        break;
                }
            }
        }
    }

    LayoutUnit beforeEdge = borderBefore() + paddingBefore();
    LayoutUnit afterEdge = borderAfter() + paddingAfter() + scrollbarLogicalHeight();

    setLogicalHeight(beforeEdge);
    
    // Lay out our hypothetical grid line as though it occurs at the top of the block.
    if (view()->layoutState()->lineGrid() == this)
        layoutLineGridBox();

    // The margin struct caches all our current margin collapsing state.  The compact struct caches state when we encounter compacts,
    MarginInfo marginInfo(this, beforeEdge, afterEdge);

    // Fieldsets need to find their legend and position it inside the border of the object.
    // The legend then gets skipped during normal layout.  The same is true for ruby text.
    // It doesn't get included in the normal layout process but is instead skipped.
    RenderObject* childToExclude = layoutSpecialExcludedChild(relayoutChildren);

    LayoutUnit previousFloatLogicalBottom = 0;
    maxFloatLogicalBottom = 0;

    RenderBox* next = firstChildBox();

    while (next) {
        RenderBox* child = next;
        next = child->nextSiblingBox();

        if (childToExclude == child)
            continue; // Skip this child, since it will be positioned by the specialized subclass (fieldsets and ruby runs).

        // Make sure we layout children if they need it.
        // FIXME: Technically percentage height objects only need a relayout if their percentage isn't going to be turned into
        // an auto value.  Add a method to determine this, so that we can avoid the relayout.
        if (relayoutChildren || (child->hasRelativeLogicalHeight() && !isRenderView()))
            child->setChildNeedsLayout(true, MarkOnlyThis);

        // If relayoutChildren is set and the child has percentage padding or an embedded content box, we also need to invalidate the childs pref widths.
        if (relayoutChildren && child->needsPreferredWidthsRecalculation())
            child->setPreferredLogicalWidthsDirty(true, MarkOnlyThis);

        // Handle the four types of special elements first.  These include positioned content, floating content, compacts and
        // run-ins.  When we encounter these four types of objects, we don't actually lay them out as normal flow blocks.
        if (handleSpecialChild(child, marginInfo))
            continue;

        // Lay out the child.
        layoutBlockChild(child, marginInfo, previousFloatLogicalBottom, maxFloatLogicalBottom);
    }
    
    // Now do the handling of the bottom of the block, adding in our bottom border/padding and
    // determining the correct collapsed bottom margin information.
    handleAfterSideOfBlock(beforeEdge, afterEdge, marginInfo);
}

void RenderBlock::layoutBlockChild(RenderBox* child, MarginInfo& marginInfo, LayoutUnit& previousFloatLogicalBottom, LayoutUnit& maxFloatLogicalBottom)
{
    ColumnInfo* columnInfo = view()->layoutState()->m_columnInfo;
    RenderBox* previousBox = child->previousSiblingBox();
    bool shouldSetSpanningHeaderInfo = columnInfo && previousBox && previousBox->style()->columnSpan() > 1 && !previousBox->style()->hasSpanAllColumns();

    LayoutUnit oldPosMarginBefore = maxPositiveMarginBefore();
    LayoutUnit oldNegMarginBefore = maxNegativeMarginBefore();

    // The child is a normal flow object.  Compute the margins we will use for collapsing now.
    child->computeBlockDirectionMargins(this);

    // Do not allow a collapse if the margin-before-collapse style is set to SEPARATE.
    RenderStyle* childStyle = child->style();
    if (childStyle->marginBeforeCollapse() == MSEPARATE) {
        marginInfo.setAtBeforeSideOfBlock(false);
        marginInfo.clearMargin();
    }

    // Try to guess our correct logical top position.  In most cases this guess will
    // be correct.  Only if we're wrong (when we compute the real logical top position)
    // will we have to potentially relayout.
    LayoutUnit estimateWithoutPagination;
    LayoutUnit logicalTopEstimate = estimateLogicalTopPosition(child, marginInfo, estimateWithoutPagination);

    // Cache our old rect so that we can dirty the proper repaint rects if the child moves.
    LayoutRect oldRect(child->x(), child->y() , child->width(), child->height());
    LayoutUnit oldLogicalTop = logicalTopForChild(child);

#if !ASSERT_DISABLED
    LayoutSize oldLayoutDelta = view()->layoutDelta();
#endif
    // Go ahead and position the child as though it didn't collapse with the top.
    setLogicalTopForChild(child, logicalTopEstimate, ApplyLayoutDelta);
    if (shouldSetSpanningHeaderInfo) {
        // If the previous child was a spanning header in a multi-column layout, then store the logical top
        // of the current child as the header "height".  The first line in any column within the column span
        // will be pushed down by the logicalTop of the current child (this takes into account margin before/after
        // from the previous child).
        columnInfo->setSpanningHeaderColumnCount(previousBox->style()->columnSpan());
        columnInfo->setSpanningHeaderHeight(logicalTopEstimate);
    }

    RenderBlock* childRenderBlock = child->isRenderBlock() ? toRenderBlock(child) : 0;
    bool markDescendantsWithFloats = false;
    if (logicalTopEstimate != oldLogicalTop && !child->avoidsFloats() && childRenderBlock && childRenderBlock->containsFloats())
        markDescendantsWithFloats = true;
    else if (!child->avoidsFloats() || child->shrinkToAvoidFloats()) {
        // If an element might be affected by the presence of floats, then always mark it for
        // layout.
        LayoutUnit fb = max(previousFloatLogicalBottom, lowestFloatLogicalBottom());
        if (fb > logicalTopEstimate)
            markDescendantsWithFloats = true;
    }

    if (childRenderBlock) {
        if (markDescendantsWithFloats)
            childRenderBlock->markAllDescendantsWithFloatsForLayout();
        if (!child->isWritingModeRoot())
            previousFloatLogicalBottom = max(previousFloatLogicalBottom, oldLogicalTop + childRenderBlock->lowestFloatLogicalBottom());
    }

    if (!child->needsLayout())
        child->markForPaginationRelayoutIfNeeded();

    bool childHadLayout = child->everHadLayout();
    bool childNeededLayout = child->needsLayout();
    if (childNeededLayout)
        child->layout();

    // Cache if we are at the top of the block right now.
    bool atBeforeSideOfBlock = marginInfo.atBeforeSideOfBlock();

    // Now determine the correct ypos based off examination of collapsing margin
    // values.
    LayoutUnit logicalTopBeforeClear = collapseMargins(child, marginInfo);

    // Now check for clear.
    LayoutUnit logicalTopAfterClear = clearFloatsIfNeeded(child, marginInfo, oldPosMarginBefore, oldNegMarginBefore, logicalTopBeforeClear);
    
    bool paginated = view()->layoutState()->isPaginated();
    if (paginated)
        logicalTopAfterClear = adjustBlockChildForPagination(logicalTopAfterClear, estimateWithoutPagination, child,
            atBeforeSideOfBlock && logicalTopBeforeClear == logicalTopAfterClear);

    setLogicalTopForChild(child, logicalTopAfterClear, ApplyLayoutDelta);

    // Now we have a final top position.  See if it really does end up being different from our estimate.
    if (logicalTopAfterClear != logicalTopEstimate) {
        if (shouldSetSpanningHeaderInfo) {
            columnInfo->setSpanningHeaderHeight(logicalTopEstimate);
            if (logicalTopAfterClear + child->logicalHeight() >= view()->layoutState()->pageLogicalHeight()) {
                // If the child's bottom has exceeded the pageLogicalHeight (i.e. the child
                // spans multiple columns), then it needs a relayout in order to reset the
                // pagination struts of its lineboxes to match the new spanning header height.
                child->setChildNeedsLayout(true, MarkOnlyThis);
            }
        }

        if (child->shrinkToAvoidFloats()) {
            // The child's width depends on the line width.
            // When the child shifts to clear an item, its width can
            // change (because it has more available line width).
            // So go ahead and mark the item as dirty.
            child->setChildNeedsLayout(true, MarkOnlyThis);
        }
        
        if (childRenderBlock) {
            if (!child->avoidsFloats() && childRenderBlock->containsFloats())
                childRenderBlock->markAllDescendantsWithFloatsForLayout();
            if (!child->needsLayout())
                child->markForPaginationRelayoutIfNeeded();
        }

        // Our guess was wrong. Make the child lay itself out again.
        child->layoutIfNeeded();
    }

    // We are no longer at the top of the block if we encounter a non-empty child.  
    // This has to be done after checking for clear, so that margins can be reset if a clear occurred.
    if (marginInfo.atBeforeSideOfBlock() && !child->isSelfCollapsingBlock())
        marginInfo.setAtBeforeSideOfBlock(false);

    // Now place the child in the correct left position
    determineLogicalLeftPositionForChild(child);

    // Update our height now that the child has been placed in the correct position.
    setLogicalHeight(logicalHeight() + logicalHeightForChild(child));
    if (childStyle->marginAfterCollapse() == MSEPARATE) {
        setLogicalHeight(logicalHeight() + marginAfterForChild(child));
        marginInfo.clearMargin();
    }
    // If the child has overhanging floats that intrude into following siblings (or possibly out
    // of this block), then the parent gets notified of the floats now.
    if (childRenderBlock && childRenderBlock->containsFloats())
        maxFloatLogicalBottom = max(maxFloatLogicalBottom, addOverhangingFloats(toRenderBlock(child), !childNeededLayout));

    LayoutSize childOffset(child->x() - oldRect.x(), child->y() - oldRect.y());
    if (childOffset.width() || childOffset.height()) {
        view()->addLayoutDelta(childOffset);

        // If the child moved, we have to repaint it as well as any floating/positioned
        // descendants.  An exception is if we need a layout.  In this case, we know we're going to
        // repaint ourselves (and the child) anyway.
        if (childHadLayout && !selfNeedsLayout() && child->checkForRepaintDuringLayout())
            child->repaintDuringLayoutIfMoved(oldRect);
    }

    if (!childHadLayout && child->checkForRepaintDuringLayout()) {
        child->repaint();
        child->repaintOverhangingFloats(true);
    }

    if (paginated) {
        // Check for an after page/column break.
        LayoutUnit newHeight = applyAfterBreak(child, logicalHeight(), marginInfo);
        if (newHeight != height())
            setLogicalHeight(newHeight);
    }

    ASSERT(oldLayoutDelta == view()->layoutDelta());
}

void RenderBlock::simplifiedNormalFlowLayout()
{
    if (childrenInline()) {
        ListHashSet<RootInlineBox*> lineBoxes;
        for (InlineWalker walker(this); !walker.atEnd(); walker.advance()) {
            RenderObject* o = walker.current();
            if (!o->isPositioned() && (o->isReplaced() || o->isFloating())) {
                o->layoutIfNeeded();
                if (toRenderBox(o)->inlineBoxWrapper()) {
                    RootInlineBox* box = toRenderBox(o)->inlineBoxWrapper()->root();
                    lineBoxes.add(box);
                }
            } else if (o->isText() || (o->isRenderInline() && !walker.atEndOfInline()))
                o->setNeedsLayout(false);
        }

        // FIXME: Glyph overflow will get lost in this case, but not really a big deal.
        GlyphOverflowAndFallbackFontsMap textBoxDataMap;                  
        for (ListHashSet<RootInlineBox*>::const_iterator it = lineBoxes.begin(); it != lineBoxes.end(); ++it) {
            RootInlineBox* box = *it;
            box->computeOverflow(box->lineTop(), box->lineBottom(), textBoxDataMap);
        }
    } else {
        for (RenderBox* box = firstChildBox(); box; box = box->nextSiblingBox()) {
            if (!box->isPositioned())
                box->layoutIfNeeded();
        }
    }
}

bool RenderBlock::simplifiedLayout()
{
    if ((!posChildNeedsLayout() && !needsSimplifiedNormalFlowLayout()) || normalChildNeedsLayout() || selfNeedsLayout())
        return false;

    LayoutStateMaintainer statePusher(view(), this, locationOffset(), hasColumns() || hasTransform() || hasReflection() || style()->isFlippedBlocksWritingMode());
    
    if (needsPositionedMovementLayout() && !tryLayoutDoingPositionedMovementOnly())
        return false;

    // Lay out positioned descendants or objects that just need to recompute overflow.
    if (needsSimplifiedNormalFlowLayout())
        simplifiedNormalFlowLayout();

    // Lay out our positioned objects if our positioned child bit is set.
    if (posChildNeedsLayout())
        layoutPositionedObjects(false);

    // Recompute our overflow information.
    // FIXME: We could do better here by computing a temporary overflow object from layoutPositionedObjects and only
    // updating our overflow if we either used to have overflow or if the new temporary object has overflow.
    // For now just always recompute overflow.  This is no worse performance-wise than the old code that called rightmostPosition and
    // lowestPosition on every relayout so it's not a regression.
    m_overflow.clear();
    computeOverflow(clientLogicalBottom(), true);

    statePusher.pop();
    
    updateLayerTransform();

    updateScrollInfoAfterLayout();

    setNeedsLayout(false);
    return true;
}

void RenderBlock::layoutPositionedObjects(bool relayoutChildren)
{
    if (!m_positionedObjects)
        return;
        
    if (hasColumns())
        view()->layoutState()->clearPaginationInformation(); // Positioned objects are not part of the column flow, so they don't paginate with the columns.

    RenderBox* r;
    Iterator end = m_positionedObjects->end();
    for (Iterator it = m_positionedObjects->begin(); it != end; ++it) {
        r = *it;
        // When a non-positioned block element moves, it may have positioned children that are implicitly positioned relative to the
        // non-positioned block.  Rather than trying to detect all of these movement cases, we just always lay out positioned
        // objects that are positioned implicitly like this.  Such objects are rare, and so in typical DHTML menu usage (where everything is
        // positioned explicitly) this should not incur a performance penalty.
        if (relayoutChildren || (r->style()->hasStaticBlockPosition(isHorizontalWritingMode()) && r->parent() != this))
            r->setChildNeedsLayout(true, MarkOnlyThis);
            
        // If relayoutChildren is set and the child has percentage padding or an embedded content box, we also need to invalidate the childs pref widths.
        if (relayoutChildren && r->needsPreferredWidthsRecalculation())
            r->setPreferredLogicalWidthsDirty(true, MarkOnlyThis);
        
        if (!r->needsLayout())
            r->markForPaginationRelayoutIfNeeded();
        
        // We don't have to do a full layout.  We just have to update our position. Try that first. If we have shrink-to-fit width
        // and we hit the available width constraint, the layoutIfNeeded() will catch it and do a full layout.
        if (r->needsPositionedMovementLayoutOnly() && r->tryLayoutDoingPositionedMovementOnly())
            r->setNeedsLayout(false);
            
        // If we are paginated or in a line grid, go ahead and compute a vertical position for our object now.
        // If it's wrong we'll lay out again.
        LayoutUnit oldLogicalTop = 0;
        bool needsBlockDirectionLocationSetBeforeLayout = r->needsLayout() && view()->layoutState()->needsBlockDirectionLocationSetBeforeLayout(); 
        if (needsBlockDirectionLocationSetBeforeLayout) {
            if (isHorizontalWritingMode() == r->isHorizontalWritingMode())
                r->computeLogicalHeight();
            else
                r->computeLogicalWidth();
            oldLogicalTop = logicalTopForChild(r);
        }
        
        r->layoutIfNeeded();

        // Adjust the static position of a center-aligned inline positioned object with a block child now that the child's width has been computed.
        if (!r->parent()->isRenderView() && r->parent()->isRenderBlock() && r->firstChild() && r->style()->position() == AbsolutePosition
            && r->style()->isOriginalDisplayInlineType() && (r->style()->textAlign() == CENTER || r->style()->textAlign() == WEBKIT_CENTER)) {
            RenderBlock* block = toRenderBlock(r->parent());
            LayoutUnit blockHeight = block->logicalHeight();
            block->setStaticInlinePositionForChild(r, blockHeight, block->startAlignedOffsetForLine(r, blockHeight, false));
        }

        // Lay out again if our estimate was wrong.
        if (needsBlockDirectionLocationSetBeforeLayout && logicalTopForChild(r) != oldLogicalTop) {
            r->setChildNeedsLayout(true, MarkOnlyThis);
            r->layoutIfNeeded();
        }
    }
    
    if (hasColumns())
        view()->layoutState()->m_columnInfo = columnInfo(); // FIXME: Kind of gross. We just put this back into the layout state so that pop() will work.
}

void RenderBlock::markPositionedObjectsForLayout()
{
    if (m_positionedObjects) {
        RenderBox* r;
        Iterator end = m_positionedObjects->end();
        for (Iterator it = m_positionedObjects->begin(); it != end; ++it) {
            r = *it;
            r->setChildNeedsLayout(true);
        }
    }
}

void RenderBlock::markForPaginationRelayoutIfNeeded()
{
    ASSERT(!needsLayout());
    if (needsLayout())
        return;

    if (view()->layoutState()->pageLogicalHeightChanged() || (view()->layoutState()->pageLogicalHeight() && view()->layoutState()->pageLogicalOffset(this, logicalTop()) != pageLogicalOffset()))
        setChildNeedsLayout(true, MarkOnlyThis);
}

void RenderBlock::repaintOverhangingFloats(bool paintAllDescendants)
{
    // Repaint any overhanging floats (if we know we're the one to paint them).
    // Otherwise, bail out.
    if (!hasOverhangingFloats())
        return;

    // FIXME: Avoid disabling LayoutState. At the very least, don't disable it for floats originating
    // in this block. Better yet would be to push extra state for the containers of other floats.
    LayoutStateDisabler layoutStateDisabler(view());
    const FloatingObjectSet& floatingObjectSet = m_floatingObjects->set();
    FloatingObjectSetIterator end = floatingObjectSet.end();
    for (FloatingObjectSetIterator it = floatingObjectSet.begin(); it != end; ++it) {
        FloatingObject* r = *it;
        // Only repaint the object if it is overhanging, is not in its own layer, and
        // is our responsibility to paint (m_shouldPaint is set). When paintAllDescendants is true, the latter
        // condition is replaced with being a descendant of us.
        if (logicalBottomForFloat(r) > logicalHeight() && ((paintAllDescendants && r->m_renderer->isDescendantOf(this)) || r->shouldPaint()) && !r->m_renderer->hasSelfPaintingLayer()) {
            r->m_renderer->repaint();
            r->m_renderer->repaintOverhangingFloats();
        }
    }
}
 
void RenderBlock::paint(PaintInfo& paintInfo, const LayoutPoint& paintOffset)
{
    LayoutPoint adjustedPaintOffset = paintOffset + location();
    
    PaintPhase phase = paintInfo.phase;

    // Check if we need to do anything at all.
    // FIXME: Could eliminate the isRoot() check if we fix background painting so that the RenderView
    // paints the root's background.
    if (!isRoot()) {
        LayoutRect overflowBox = visualOverflowRect();
        flipForWritingMode(overflowBox);
        overflowBox.inflate(maximalOutlineSize(paintInfo.phase));
        overflowBox.moveBy(adjustedPaintOffset);
        if (!overflowBox.intersects(paintInfo.rect))
            return;
    }

    bool pushedClip = pushContentsClip(paintInfo, adjustedPaintOffset);
    paintObject(paintInfo, adjustedPaintOffset);
    if (pushedClip)
        popContentsClip(paintInfo, phase, adjustedPaintOffset);

    // Our scrollbar widgets paint exactly when we tell them to, so that they work properly with
    // z-index.  We paint after we painted the background/border, so that the scrollbars will
    // sit above the background/border.
    if (hasOverflowClip() && style()->visibility() == VISIBLE && (phase == PaintPhaseBlockBackground || phase == PaintPhaseChildBlockBackground) && paintInfo.shouldPaintWithinRoot(this))
        layer()->paintOverflowControls(paintInfo.context, roundedIntPoint(adjustedPaintOffset), paintInfo.rect);
}

void RenderBlock::paintColumnRules(PaintInfo& paintInfo, const LayoutPoint& paintOffset)
{
    if (paintInfo.context->paintingDisabled())
        return;

    const Color& ruleColor = style()->visitedDependentColor(CSSPropertyWebkitColumnRuleColor);
    bool ruleTransparent = style()->columnRuleIsTransparent();
    EBorderStyle ruleStyle = style()->columnRuleStyle();
    LayoutUnit ruleThickness = style()->columnRuleWidth();
    LayoutUnit colGap = columnGap();
    bool renderRule = ruleStyle > BHIDDEN && !ruleTransparent && ruleThickness <= colGap;
    if (!renderRule)
        return;

    ColumnInfo* colInfo = columnInfo();
    unsigned colCount = columnCount(colInfo);

    bool antialias = shouldAntialiasLines(paintInfo.context);

    if (colInfo->progressionAxis() == ColumnInfo::InlineAxis) {
        LayoutUnit currLogicalLeftOffset = style()->isLeftToRightDirection() ? ZERO_LAYOUT_UNIT : contentLogicalWidth();
        LayoutUnit ruleAdd = logicalLeftOffsetForContent();
        LayoutUnit ruleLogicalLeft = style()->isLeftToRightDirection() ? ZERO_LAYOUT_UNIT : contentLogicalWidth();
        LayoutUnit inlineDirectionSize = colInfo->desiredColumnWidth();
        BoxSide boxSide = isHorizontalWritingMode()
            ? style()->isLeftToRightDirection() ? BSLeft : BSRight
            : style()->isLeftToRightDirection() ? BSTop : BSBottom;

        for (unsigned i = 0; i < colCount; i++) {
            // Move to the next position.
            if (style()->isLeftToRightDirection()) {
                ruleLogicalLeft += inlineDirectionSize + colGap / 2;
                currLogicalLeftOffset += inlineDirectionSize + colGap;
            } else {
                ruleLogicalLeft -= (inlineDirectionSize + colGap / 2);
                currLogicalLeftOffset -= (inlineDirectionSize + colGap);
            }
           
            // Now paint the column rule.
            if (i < colCount - 1) {
                LayoutUnit ruleLeft = isHorizontalWritingMode() ? paintOffset.x() + ruleLogicalLeft - ruleThickness / 2 + ruleAdd : paintOffset.x() + borderLeft() + paddingLeft();
                LayoutUnit ruleRight = isHorizontalWritingMode() ? ruleLeft + ruleThickness : ruleLeft + contentWidth();
                LayoutUnit ruleTop = isHorizontalWritingMode() ? paintOffset.y() + borderTop() + paddingTop() : paintOffset.y() + ruleLogicalLeft - ruleThickness / 2 + ruleAdd;
                LayoutUnit ruleBottom = isHorizontalWritingMode() ? ruleTop + contentHeight() : ruleTop + ruleThickness;
                IntRect pixelSnappedRuleRect = pixelSnappedIntRectFromEdges(ruleLeft, ruleTop, ruleRight, ruleBottom);
                drawLineForBoxSide(paintInfo.context, pixelSnappedRuleRect.x(), pixelSnappedRuleRect.y(), pixelSnappedRuleRect.maxX(), pixelSnappedRuleRect.maxY(), boxSide, ruleColor, ruleStyle, 0, 0, antialias);
            }
            
            ruleLogicalLeft = currLogicalLeftOffset;
        }
    } else {
        LayoutUnit ruleLeft = isHorizontalWritingMode() ? borderLeft() + paddingLeft() : colGap / 2 - colGap - ruleThickness / 2 + borderBefore() + paddingBefore();
        LayoutUnit ruleWidth = isHorizontalWritingMode() ? contentWidth() : ruleThickness;
        LayoutUnit ruleTop = isHorizontalWritingMode() ? colGap / 2 - colGap - ruleThickness / 2 + borderBefore() + paddingBefore() : borderStart() + paddingStart();
        LayoutUnit ruleHeight = isHorizontalWritingMode() ? ruleThickness : contentHeight();
        LayoutRect ruleRect(ruleLeft, ruleTop, ruleWidth, ruleHeight);

        flipForWritingMode(ruleRect);
        ruleRect.moveBy(paintOffset);

        BoxSide boxSide = isHorizontalWritingMode()
            ? !style()->isFlippedBlocksWritingMode() ? BSTop : BSBottom
            : !style()->isFlippedBlocksWritingMode() ? BSLeft : BSRight;

        LayoutSize step(0, !style()->isFlippedBlocksWritingMode() ? colInfo->columnHeight() + colGap : -(colInfo->columnHeight() + colGap));
        if (!isHorizontalWritingMode())
            step = step.transposedSize();

        for (unsigned i = 1; i < colCount; i++) {
            ruleRect.move(step);
            IntRect pixelSnappedRuleRect = pixelSnappedIntRect(ruleRect);
            drawLineForBoxSide(paintInfo.context, pixelSnappedRuleRect.x(), pixelSnappedRuleRect.y(), pixelSnappedRuleRect.maxX(), pixelSnappedRuleRect.maxY(), boxSide, ruleColor, ruleStyle, 0, 0, antialias);
        }
    }
}

void adjustColRectForSpanningHeader(const RenderBlock* columnBlock, ColumnInfo* colInfo, unsigned columnIndex, LayoutRect& colRect)
{
    if (colInfo && colInfo->spanningHeaderColumnCount() > 1) {
        if (columnIndex == 0) {
            unsigned columnSpan = min(colInfo->spanningHeaderColumnCount(), colInfo->desiredColumnCount());
            LayoutUnit expansion = (columnSpan - 1) * (columnBlock->columnGap() + colInfo->desiredColumnWidth());
            colRect.expand(expansion, 0);
        }
        else if (columnIndex < colInfo->spanningHeaderColumnCount()) {
            colRect.setHeight(colRect.height()-colInfo->spanningHeaderHeight());
            colRect.move(0, colInfo->spanningHeaderHeight());
        }
    }
}

void RenderBlock::paintColumnContents(PaintInfo& paintInfo, const LayoutPoint& paintOffset, bool paintingFloats)
{
    // We need to do multiple passes, breaking up our child painting into strips.
    GraphicsContext* context = paintInfo.context;
    ColumnInfo* colInfo = columnInfo();
    unsigned colCount = columnCount(colInfo);
    if (!colCount)
        return;
    LayoutUnit currLogicalTopOffset = 0;
    LayoutUnit colGap = columnGap();
    for (unsigned i = 0; i < colCount; i++) {
        // For each rect, we clip to the rect, and then we adjust our coords.
        LayoutRect colRect = columnRectAt(colInfo, i);
        flipForWritingMode(colRect);
        LayoutUnit blockDelta = (isHorizontalWritingMode() ? colRect.height() : colRect.width());
        LayoutUnit logicalLeftOffset = (isHorizontalWritingMode() ? colRect.x() : colRect.y()) - logicalLeftOffsetForContent();
        adjustColRectForSpanningHeader(this, colInfo, i, colRect);
        LayoutSize offset = isHorizontalWritingMode() ? LayoutSize(logicalLeftOffset, currLogicalTopOffset) : LayoutSize(currLogicalTopOffset, logicalLeftOffset);
        if (colInfo->progressionAxis() == ColumnInfo::BlockAxis) {
            if (isHorizontalWritingMode())
                offset.expand(0, colRect.y() - borderTop() - paddingTop());
            else
                offset.expand(colRect.x() - borderLeft() - paddingLeft(), 0);
        }
        colRect.moveBy(paintOffset);
        PaintInfo info(paintInfo);
        info.rect.intersect(pixelSnappedIntRect(colRect));
        
        if (!info.rect.isEmpty()) {
            GraphicsContextStateSaver stateSaver(*context);
            LayoutRect clipRect(colRect);
            
            if (i < colCount - 1) {
                if (isHorizontalWritingMode())
                    clipRect.expand(colGap / 2, 0);
                else
                    clipRect.expand(0, colGap / 2);
            }
            // Each strip pushes a clip, since column boxes are specified as being
            // like overflow:hidden.
            // FIXME: Content and column rules that extend outside column boxes at the edges of the multi-column element
            // are clipped according to the 'overflow' property.
            context->clip(pixelSnappedIntRect(clipRect));

            // Adjust our x and y when painting.
            LayoutPoint adjustedPaintOffset = paintOffset + offset;
            if (paintingFloats)
                paintFloats(info, adjustedPaintOffset, paintInfo.phase == PaintPhaseSelection || paintInfo.phase == PaintPhaseTextClip);
            else
                paintContents(info, adjustedPaintOffset);
        }

        if (style()->isFlippedBlocksWritingMode())
            currLogicalTopOffset += blockDelta;
        else
            currLogicalTopOffset -= blockDelta;
    }
}

void RenderBlock::paintContents(PaintInfo& paintInfo, const LayoutPoint& paintOffset)
{
    // Avoid painting descendants of the root element when stylesheets haven't loaded.  This eliminates FOUC.
    // It's ok not to draw, because later on, when all the stylesheets do load, updateStyleSelector on the Document
    // will do a full repaint().
    if (document()->didLayoutWithPendingStylesheets() && !isRenderView())
        return;

    if (childrenInline())
        m_lineBoxes.paint(this, paintInfo, paintOffset);
    else
        paintChildren(paintInfo, paintOffset);
}

void RenderBlock::paintChildren(PaintInfo& paintInfo, const LayoutPoint& paintOffset)
{
    PaintPhase newPhase = (paintInfo.phase == PaintPhaseChildOutlines) ? PaintPhaseOutline : paintInfo.phase;
    newPhase = (newPhase == PaintPhaseChildBlockBackgrounds) ? PaintPhaseChildBlockBackground : newPhase;
    
    // We don't paint our own background, but we do let the kids paint their backgrounds.
    PaintInfo info(paintInfo);
    info.phase = newPhase;
    info.updatePaintingRootForChildren(this);
    
    // FIXME: Paint-time pagination is obsolete and is now only used by embedded WebViews inside AppKit
    // NSViews.  Do not add any more code for this.
    RenderView* renderView = view();
    bool usePrintRect = !renderView->printRect().isEmpty();
    
    for (RenderBox* child = firstChildBox(); child; child = child->nextSiblingBox()) {        
        // Check for page-break-before: always, and if it's set, break and bail.
        bool checkBeforeAlways = !childrenInline() && (usePrintRect && child->style()->pageBreakBefore() == PBALWAYS);
        LayoutUnit absoluteChildY = paintOffset.y() + child->y();
        if (checkBeforeAlways
            && absoluteChildY > paintInfo.rect.y()
            && absoluteChildY < paintInfo.rect.maxY()) {
            view()->setBestTruncatedAt(absoluteChildY, this, true);
            return;
        }

        if (!child->isFloating() && child->isReplaced() && usePrintRect && child->height() <= renderView->printRect().height()) {
            // Paginate block-level replaced elements.
            if (absoluteChildY + child->height() > renderView->printRect().maxY()) {
                if (absoluteChildY < renderView->truncatedAt())
                    renderView->setBestTruncatedAt(absoluteChildY, child);
                // If we were able to truncate, don't paint.
                if (absoluteChildY >= renderView->truncatedAt())
                    break;
            }
        }

        LayoutPoint childPoint = flipForWritingModeForChild(child, paintOffset);
        if (!child->hasSelfPaintingLayer() && !child->isFloating())
            child->paint(info, childPoint);

        // Check for page-break-after: always, and if it's set, break and bail.
        bool checkAfterAlways = !childrenInline() && (usePrintRect && child->style()->pageBreakAfter() == PBALWAYS);
        if (checkAfterAlways
            && (absoluteChildY + child->height()) > paintInfo.rect.y()
            && (absoluteChildY + child->height()) < paintInfo.rect.maxY()) {
            view()->setBestTruncatedAt(absoluteChildY + child->height() + max(ZERO_LAYOUT_UNIT, child->collapsedMarginAfter()), this, true);
            return;
        }
    }
}

void RenderBlock::paintCaret(PaintInfo& paintInfo, const LayoutPoint& paintOffset, CaretType type)
{
    // Paint the caret if the FrameSelection says so or if caret browsing is enabled
    bool caretBrowsing = frame()->settings() && frame()->settings()->caretBrowsingEnabled();
    RenderObject* caretPainter;
    bool isContentEditable;
    if (type == CursorCaret) {
        caretPainter = frame()->selection()->caretRenderer();
        isContentEditable = frame()->selection()->isContentEditable();
    } else {
        caretPainter = frame()->page()->dragCaretController()->caretRenderer();
        isContentEditable = frame()->page()->dragCaretController()->isContentEditable();
    }

    if (caretPainter == this && (isContentEditable || caretBrowsing)) {
        if (type == CursorCaret)
            frame()->selection()->paintCaret(paintInfo.context, paintOffset, paintInfo.rect);
        else
            frame()->page()->dragCaretController()->paintDragCaret(frame(), paintInfo.context, paintOffset, paintInfo.rect);
    }
}

void RenderBlock::paintObject(PaintInfo& paintInfo, const LayoutPoint& paintOffset)
{
    PaintPhase paintPhase = paintInfo.phase;

    // 1. paint background, borders etc
    if ((paintPhase == PaintPhaseBlockBackground || paintPhase == PaintPhaseChildBlockBackground) && style()->visibility() == VISIBLE) {
        if (hasBoxDecorations())
            paintBoxDecorations(paintInfo, paintOffset);
        if (hasColumns())
            paintColumnRules(paintInfo, paintOffset);
    }

    if (paintPhase == PaintPhaseMask && style()->visibility() == VISIBLE) {
        paintMask(paintInfo, paintOffset);
        return;
    }

    // We're done.  We don't bother painting any children.
    if (paintPhase == PaintPhaseBlockBackground)
        return;

    // Adjust our painting position if we're inside a scrolled layer (e.g., an overflow:auto div).
    LayoutPoint scrolledOffset = paintOffset;
    if (hasOverflowClip())
        scrolledOffset.move(-scrolledContentOffset());

    // 2. paint contents
    if (paintPhase != PaintPhaseSelfOutline) {
        if (hasColumns())
            paintColumnContents(paintInfo, scrolledOffset);
        else
            paintContents(paintInfo, scrolledOffset);
    }

    // 3. paint selection
    // FIXME: Make this work with multi column layouts.  For now don't fill gaps.
    bool isPrinting = document()->printing();
    if (!isPrinting && !hasColumns())
        paintSelection(paintInfo, scrolledOffset); // Fill in gaps in selection on lines and between blocks.

    // 4. paint floats.
    if (paintPhase == PaintPhaseFloat || paintPhase == PaintPhaseSelection || paintPhase == PaintPhaseTextClip) {
        if (hasColumns())
            paintColumnContents(paintInfo, scrolledOffset, true);
        else
            paintFloats(paintInfo, scrolledOffset, paintPhase == PaintPhaseSelection || paintPhase == PaintPhaseTextClip);
    }

    // 5. paint outline.
    if ((paintPhase == PaintPhaseOutline || paintPhase == PaintPhaseSelfOutline) && hasOutline() && style()->visibility() == VISIBLE)
        paintOutline(paintInfo.context, LayoutRect(paintOffset, size()));

    // 6. paint continuation outlines.
    if ((paintPhase == PaintPhaseOutline || paintPhase == PaintPhaseChildOutlines)) {
        RenderInline* inlineCont = inlineElementContinuation();
        // FIXME: For now, do not add continuations for outline painting by our containing block if we are a relative positioned
        // anonymous block (i.e. have our own layer). This is because a block depends on renderers in its continuation table being
        // in the same layer. 
        if (inlineCont && inlineCont->hasOutline() && inlineCont->style()->visibility() == VISIBLE && !hasLayer()) {
            RenderInline* inlineRenderer = toRenderInline(inlineCont->node()->renderer());
            RenderBlock* cb = containingBlock();

            bool inlineEnclosedInSelfPaintingLayer = false;
            for (RenderBoxModelObject* box = inlineRenderer; box != cb; box = box->parent()->enclosingBoxModelObject()) {
                if (box->hasSelfPaintingLayer()) {
                    inlineEnclosedInSelfPaintingLayer = true;
                    break;
                }
            }

            if (!inlineEnclosedInSelfPaintingLayer)
                cb->addContinuationWithOutline(inlineRenderer);
            else if (!inlineRenderer->firstLineBox())
                inlineRenderer->paintOutline(paintInfo.context, paintOffset - locationOffset() + inlineRenderer->containingBlock()->location());
        }
        paintContinuationOutlines(paintInfo, paintOffset);
    }

    // 7. paint caret.
    // If the caret's node's render object's containing block is this block, and the paint action is PaintPhaseForeground,
    // then paint the caret.
    if (paintPhase == PaintPhaseForeground) {        
        paintCaret(paintInfo, paintOffset, CursorCaret);
        paintCaret(paintInfo, paintOffset, DragCaret);
    }
}

LayoutPoint RenderBlock::flipFloatForWritingModeForChild(const FloatingObject* child, const LayoutPoint& point) const
{
    if (!style()->isFlippedBlocksWritingMode())
        return point;
    
    // This is similar to RenderBox::flipForWritingModeForChild. We have to subtract out our left/top offsets twice, since
    // it's going to get added back in. We hide this complication here so that the calling code looks normal for the unflipped
    // case.
    if (isHorizontalWritingMode())
        return LayoutPoint(point.x(), point.y() + height() - child->renderer()->height() - 2 * yPositionForFloatIncludingMargin(child));
    return LayoutPoint(point.x() + width() - child->width() - 2 * xPositionForFloatIncludingMargin(child), point.y());
}

void RenderBlock::paintFloats(PaintInfo& paintInfo, const LayoutPoint& paintOffset, bool preservePhase)
{
    if (!m_floatingObjects)
        return;

    const FloatingObjectSet& floatingObjectSet = m_floatingObjects->set();
    FloatingObjectSetIterator end = floatingObjectSet.end();
    for (FloatingObjectSetIterator it = floatingObjectSet.begin(); it != end; ++it) {
        FloatingObject* r = *it;
        // Only paint the object if our m_shouldPaint flag is set.
        if (r->shouldPaint() && !r->m_renderer->hasSelfPaintingLayer()) {
            PaintInfo currentPaintInfo(paintInfo);
            currentPaintInfo.phase = preservePhase ? paintInfo.phase : PaintPhaseBlockBackground;
            LayoutPoint childPoint = flipFloatForWritingModeForChild(r, LayoutPoint(paintOffset.x() + xPositionForFloatIncludingMargin(r) - r->m_renderer->x(), paintOffset.y() + yPositionForFloatIncludingMargin(r) - r->m_renderer->y()));
            r->m_renderer->paint(currentPaintInfo, childPoint);
            if (!preservePhase) {
                currentPaintInfo.phase = PaintPhaseChildBlockBackgrounds;
                r->m_renderer->paint(currentPaintInfo, childPoint);
                currentPaintInfo.phase = PaintPhaseFloat;
                r->m_renderer->paint(currentPaintInfo, childPoint);
                currentPaintInfo.phase = PaintPhaseForeground;
                r->m_renderer->paint(currentPaintInfo, childPoint);
                currentPaintInfo.phase = PaintPhaseOutline;
                r->m_renderer->paint(currentPaintInfo, childPoint);
            }
        }
    }
}

void RenderBlock::paintEllipsisBoxes(PaintInfo& paintInfo, const LayoutPoint& paintOffset)
{
    if (!paintInfo.shouldPaintWithinRoot(this) || !firstLineBox())
        return;

    if (style()->visibility() == VISIBLE && paintInfo.phase == PaintPhaseForeground) {
        // We can check the first box and last box and avoid painting if we don't
        // intersect.
        LayoutUnit yPos = paintOffset.y() + firstLineBox()->y();
        LayoutUnit h = lastLineBox()->y() + lastLineBox()->logicalHeight() - firstLineBox()->y();
        if (yPos >= paintInfo.rect.maxY() || yPos + h <= paintInfo.rect.y())
            return;

        // See if our boxes intersect with the dirty rect.  If so, then we paint
        // them.  Note that boxes can easily overlap, so we can't make any assumptions
        // based off positions of our first line box or our last line box.
        for (RootInlineBox* curr = firstRootBox(); curr; curr = curr->nextRootBox()) {
            yPos = paintOffset.y() + curr->y();
            h = curr->logicalHeight();
            if (curr->ellipsisBox() && yPos < paintInfo.rect.maxY() && yPos + h > paintInfo.rect.y())
                curr->paintEllipsisBox(paintInfo, paintOffset, curr->lineTop(), curr->lineBottom());
        }
    }
}

RenderInline* RenderBlock::inlineElementContinuation() const
{ 
    RenderBoxModelObject* continuation = this->continuation();
    return continuation && continuation->isInline() ? toRenderInline(continuation) : 0;
}

RenderBlock* RenderBlock::blockElementContinuation() const
{
    RenderBoxModelObject* currentContinuation = continuation();
    if (!currentContinuation || currentContinuation->isInline())
        return 0;
    RenderBlock* nextContinuation = toRenderBlock(currentContinuation);
    if (nextContinuation->isAnonymousBlock())
        return nextContinuation->blockElementContinuation();
    return nextContinuation;
}
    
static ContinuationOutlineTableMap* continuationOutlineTable()
{
    DEFINE_STATIC_LOCAL(ContinuationOutlineTableMap, table, ());
    return &table;
}

void RenderBlock::addContinuationWithOutline(RenderInline* flow)
{
    // We can't make this work if the inline is in a layer.  We'll just rely on the broken
    // way of painting.
    ASSERT(!flow->layer() && !flow->isInlineElementContinuation());
    
    ContinuationOutlineTableMap* table = continuationOutlineTable();
    ListHashSet<RenderInline*>* continuations = table->get(this);
    if (!continuations) {
        continuations = new ListHashSet<RenderInline*>;
        table->set(this, continuations);
    }
    
    continuations->add(flow);
}

bool RenderBlock::paintsContinuationOutline(RenderInline* flow)
{
    ContinuationOutlineTableMap* table = continuationOutlineTable();
    if (table->isEmpty())
        return false;
        
    ListHashSet<RenderInline*>* continuations = table->get(this);
    if (!continuations)
        return false;

    return continuations->contains(flow);
}

void RenderBlock::paintContinuationOutlines(PaintInfo& info, const LayoutPoint& paintOffset)
{
    ContinuationOutlineTableMap* table = continuationOutlineTable();
    if (table->isEmpty())
        return;
        
    ListHashSet<RenderInline*>* continuations = table->get(this);
    if (!continuations)
        return;

    LayoutPoint accumulatedPaintOffset = paintOffset;
    // Paint each continuation outline.
    ListHashSet<RenderInline*>::iterator end = continuations->end();
    for (ListHashSet<RenderInline*>::iterator it = continuations->begin(); it != end; ++it) {
        // Need to add in the coordinates of the intervening blocks.
        RenderInline* flow = *it;
        RenderBlock* block = flow->containingBlock();
        for ( ; block && block != this; block = block->containingBlock())
            accumulatedPaintOffset.moveBy(block->location());
        ASSERT(block);   
        flow->paintOutline(info.context, accumulatedPaintOffset);
    }
    
    // Delete
    delete continuations;
    table->remove(this);
}

bool RenderBlock::shouldPaintSelectionGaps() const
{
    return selectionState() != SelectionNone && style()->visibility() == VISIBLE && isSelectionRoot();
}

bool RenderBlock::isSelectionRoot() const
{
    if (!node())
        return false;
        
    // FIXME: Eventually tables should have to learn how to fill gaps between cells, at least in simple non-spanning cases.
    if (isTable())
        return false;
        
    if (isBody() || isRoot() || hasOverflowClip() || isRelPositioned() ||
        isFloatingOrPositioned() || isTableCell() || isInlineBlockOrInlineTable() || hasTransform() ||
        hasReflection() || hasMask() || isWritingModeRoot())
        return true;
    
    if (view() && view()->selectionStart()) {
        Node* startElement = view()->selectionStart()->node();
        if (startElement && startElement->rootEditableElement() == node())
            return true;
    }
    
    return false;
}

GapRects RenderBlock::selectionGapRectsForRepaint(RenderBoxModelObject* repaintContainer)
{
    ASSERT(!needsLayout());

    if (!shouldPaintSelectionGaps())
        return GapRects();

    // FIXME: this is broken with transforms
    TransformState transformState(TransformState::ApplyTransformDirection, FloatPoint());
    mapLocalToContainer(repaintContainer, false, false, transformState);
    LayoutPoint offsetFromRepaintContainer = roundedLayoutPoint(transformState.mappedPoint());

    if (hasOverflowClip())
        offsetFromRepaintContainer -= scrolledContentOffset();

    LayoutUnit lastTop = 0;
    LayoutUnit lastLeft = logicalLeftSelectionOffset(this, lastTop);
    LayoutUnit lastRight = logicalRightSelectionOffset(this, lastTop);
    
    return selectionGaps(this, offsetFromRepaintContainer, IntSize(), lastTop, lastLeft, lastRight);
}

void RenderBlock::paintSelection(PaintInfo& paintInfo, const LayoutPoint& paintOffset)
{
    if (shouldPaintSelectionGaps() && paintInfo.phase == PaintPhaseForeground) {
        LayoutUnit lastTop = 0;
        LayoutUnit lastLeft = logicalLeftSelectionOffset(this, lastTop);
        LayoutUnit lastRight = logicalRightSelectionOffset(this, lastTop);
        GraphicsContextStateSaver stateSaver(*paintInfo.context);

        LayoutRect gapRectsBounds = selectionGaps(this, paintOffset, LayoutSize(), lastTop, lastLeft, lastRight, &paintInfo);
        if (!gapRectsBounds.isEmpty()) {
            if (RenderLayer* layer = enclosingLayer()) {
                gapRectsBounds.moveBy(-paintOffset);
                if (!hasLayer()) {
                    LayoutRect localBounds(gapRectsBounds);
                    flipForWritingMode(localBounds);
                    gapRectsBounds = localToContainerQuad(FloatRect(localBounds), layer->renderer()).enclosingBoundingBox();
                    if (layer->renderer()->hasOverflowClip())
                        gapRectsBounds.move(layer->renderBox()->scrolledContentOffset());
                }
                layer->addBlockSelectionGapsBounds(gapRectsBounds);
            }
        }
    }
}

static void clipOutPositionedObjects(const PaintInfo* paintInfo, const LayoutPoint& offset, RenderBlock::PositionedObjectsListHashSet* positionedObjects)
{
    if (!positionedObjects)
        return;
    
    RenderBlock::PositionedObjectsListHashSet::const_iterator end = positionedObjects->end();
    for (RenderBlock::PositionedObjectsListHashSet::const_iterator it = positionedObjects->begin(); it != end; ++it) {
        RenderBox* r = *it;
        paintInfo->context->clipOut(IntRect(offset.x() + r->x(), offset.y() + r->y(), r->width(), r->height()));
    }
}

static LayoutUnit blockDirectionOffset(RenderBlock* rootBlock, const LayoutSize& offsetFromRootBlock)
{
    return rootBlock->isHorizontalWritingMode() ? offsetFromRootBlock.height() : offsetFromRootBlock.width();
}

static LayoutUnit inlineDirectionOffset(RenderBlock* rootBlock, const LayoutSize& offsetFromRootBlock)
{
    return rootBlock->isHorizontalWritingMode() ? offsetFromRootBlock.width() : offsetFromRootBlock.height();
}

LayoutRect RenderBlock::logicalRectToPhysicalRect(const LayoutPoint& rootBlockPhysicalPosition, const LayoutRect& logicalRect)
{
    LayoutRect result;
    if (isHorizontalWritingMode())
        result = logicalRect;
    else
        result = LayoutRect(logicalRect.y(), logicalRect.x(), logicalRect.height(), logicalRect.width());
    flipForWritingMode(result);
    result.moveBy(rootBlockPhysicalPosition);
    return result;
}

GapRects RenderBlock::selectionGaps(RenderBlock* rootBlock, const LayoutPoint& rootBlockPhysicalPosition, const LayoutSize& offsetFromRootBlock,
                                    LayoutUnit& lastLogicalTop, LayoutUnit& lastLogicalLeft, LayoutUnit& lastLogicalRight, const PaintInfo* paintInfo)
{
    // IMPORTANT: Callers of this method that intend for painting to happen need to do a save/restore.
    // Clip out floating and positioned objects when painting selection gaps.
    if (paintInfo) {
        // Note that we don't clip out overflow for positioned objects.  We just stick to the border box.
        LayoutRect flippedBlockRect(offsetFromRootBlock.width(), offsetFromRootBlock.height(), width(), height());
        rootBlock->flipForWritingMode(flippedBlockRect);
        flippedBlockRect.moveBy(rootBlockPhysicalPosition);
        clipOutPositionedObjects(paintInfo, flippedBlockRect.location(), m_positionedObjects.get());
        if (isBody() || isRoot()) // The <body> must make sure to examine its containingBlock's positioned objects.
            for (RenderBlock* cb = containingBlock(); cb && !cb->isRenderView(); cb = cb->containingBlock())
                clipOutPositionedObjects(paintInfo, LayoutPoint(cb->x(), cb->y()), cb->m_positionedObjects.get()); // FIXME: Not right for flipped writing modes.
        if (m_floatingObjects) {
            const FloatingObjectSet& floatingObjectSet = m_floatingObjects->set();
            FloatingObjectSetIterator end = floatingObjectSet.end();
            for (FloatingObjectSetIterator it = floatingObjectSet.begin(); it != end; ++it) {
                FloatingObject* r = *it;
                LayoutRect floatBox(offsetFromRootBlock.width() + xPositionForFloatIncludingMargin(r),
                                    offsetFromRootBlock.height() + yPositionForFloatIncludingMargin(r),
                                    r->m_renderer->width(), r->m_renderer->height());
                rootBlock->flipForWritingMode(floatBox);
                floatBox.move(rootBlockPhysicalPosition.x(), rootBlockPhysicalPosition.y());
                paintInfo->context->clipOut(pixelSnappedIntRect(floatBox));
            }
        }
    }

    // FIXME: overflow: auto/scroll regions need more math here, since painting in the border box is different from painting in the padding box (one is scrolled, the other is
    // fixed).
    GapRects result;
    if (!isBlockFlow()) // FIXME: Make multi-column selection gap filling work someday.
        return result;

    if (hasColumns() || hasTransform() || style()->hasSpanAllColumns()) {
        // FIXME: We should learn how to gap fill multiple columns and transforms eventually.
        lastLogicalTop = blockDirectionOffset(rootBlock, offsetFromRootBlock) + logicalHeight();
        lastLogicalLeft = logicalLeftSelectionOffset(rootBlock, logicalHeight());
        lastLogicalRight = logicalRightSelectionOffset(rootBlock, logicalHeight());
        return result;
    }

    if (childrenInline())
        result = inlineSelectionGaps(rootBlock, rootBlockPhysicalPosition, offsetFromRootBlock, lastLogicalTop, lastLogicalLeft, lastLogicalRight, paintInfo);
    else
        result = blockSelectionGaps(rootBlock, rootBlockPhysicalPosition, offsetFromRootBlock, lastLogicalTop, lastLogicalLeft, lastLogicalRight, paintInfo);

    // Go ahead and fill the vertical gap all the way to the bottom of our block if the selection extends past our block.
    if (rootBlock == this && (selectionState() != SelectionBoth && selectionState() != SelectionEnd))
        result.uniteCenter(blockSelectionGap(rootBlock, rootBlockPhysicalPosition, offsetFromRootBlock, lastLogicalTop, lastLogicalLeft, lastLogicalRight, 
                                             logicalHeight(), paintInfo));
    return result;
}

GapRects RenderBlock::inlineSelectionGaps(RenderBlock* rootBlock, const LayoutPoint& rootBlockPhysicalPosition, const LayoutSize& offsetFromRootBlock,
                                          LayoutUnit& lastLogicalTop, LayoutUnit& lastLogicalLeft, LayoutUnit& lastLogicalRight, const PaintInfo* paintInfo)
{
    GapRects result;

    bool containsStart = selectionState() == SelectionStart || selectionState() == SelectionBoth;

    if (!firstLineBox()) {
        if (containsStart) {
            // Go ahead and update our lastLogicalTop to be the bottom of the block.  <hr>s or empty blocks with height can trip this
            // case.
            lastLogicalTop = blockDirectionOffset(rootBlock, offsetFromRootBlock) + logicalHeight();
            lastLogicalLeft = logicalLeftSelectionOffset(rootBlock, logicalHeight());
            lastLogicalRight = logicalRightSelectionOffset(rootBlock, logicalHeight());
        }
        return result;
    }

    RootInlineBox* lastSelectedLine = 0;
    RootInlineBox* curr;
    for (curr = firstRootBox(); curr && !curr->hasSelectedChildren(); curr = curr->nextRootBox()) { }

    // Now paint the gaps for the lines.
    for (; curr && curr->hasSelectedChildren(); curr = curr->nextRootBox()) {
        LayoutUnit selTop =  curr->selectionTopAdjustedForPrecedingBlock();
        LayoutUnit selHeight = curr->selectionHeightAdjustedForPrecedingBlock();

        if (!containsStart && !lastSelectedLine &&
            selectionState() != SelectionStart && selectionState() != SelectionBoth)
            result.uniteCenter(blockSelectionGap(rootBlock, rootBlockPhysicalPosition, offsetFromRootBlock, lastLogicalTop, lastLogicalLeft, lastLogicalRight, 
                                                 selTop, paintInfo));
        
        LayoutRect logicalRect(curr->logicalLeft(), selTop, curr->logicalWidth(), selTop + selHeight);
        logicalRect.move(isHorizontalWritingMode() ? offsetFromRootBlock : offsetFromRootBlock.transposedSize());
        LayoutRect physicalRect = rootBlock->logicalRectToPhysicalRect(rootBlockPhysicalPosition, logicalRect);
        if (!paintInfo || (isHorizontalWritingMode() && physicalRect.y() < paintInfo->rect.maxY() && physicalRect.maxY() > paintInfo->rect.y())
            || (!isHorizontalWritingMode() && physicalRect.x() < paintInfo->rect.maxX() && physicalRect.maxX() > paintInfo->rect.x()))
            result.unite(curr->lineSelectionGap(rootBlock, rootBlockPhysicalPosition, offsetFromRootBlock, selTop, selHeight, paintInfo));

        lastSelectedLine = curr;
    }

    if (containsStart && !lastSelectedLine)
        // VisibleSelection must start just after our last line.
        lastSelectedLine = lastRootBox();

    if (lastSelectedLine && selectionState() != SelectionEnd && selectionState() != SelectionBoth) {
        // Go ahead and update our lastY to be the bottom of the last selected line.
        lastLogicalTop = blockDirectionOffset(rootBlock, offsetFromRootBlock) + lastSelectedLine->selectionBottom();
        lastLogicalLeft = logicalLeftSelectionOffset(rootBlock, lastSelectedLine->selectionBottom());
        lastLogicalRight = logicalRightSelectionOffset(rootBlock, lastSelectedLine->selectionBottom());
    }
    return result;
}

GapRects RenderBlock::blockSelectionGaps(RenderBlock* rootBlock, const LayoutPoint& rootBlockPhysicalPosition, const LayoutSize& offsetFromRootBlock,
                                         LayoutUnit& lastLogicalTop, LayoutUnit& lastLogicalLeft, LayoutUnit& lastLogicalRight, const PaintInfo* paintInfo)
{
    GapRects result;

    // Go ahead and jump right to the first block child that contains some selected objects.
    RenderBox* curr;
    for (curr = firstChildBox(); curr && curr->selectionState() == SelectionNone; curr = curr->nextSiblingBox()) { }

    for (bool sawSelectionEnd = false; curr && !sawSelectionEnd; curr = curr->nextSiblingBox()) {
        SelectionState childState = curr->selectionState();
        if (childState == SelectionBoth || childState == SelectionEnd)
            sawSelectionEnd = true;

        if (curr->isFloatingOrPositioned())
            continue; // We must be a normal flow object in order to even be considered.

        if (curr->isRelPositioned() && curr->hasLayer()) {
            // If the relposition offset is anything other than 0, then treat this just like an absolute positioned element.
            // Just disregard it completely.
            LayoutSize relOffset = curr->layer()->relativePositionOffset();
            if (relOffset.width() || relOffset.height())
                continue;
        }

        bool paintsOwnSelection = curr->shouldPaintSelectionGaps() || curr->isTable(); // FIXME: Eventually we won't special-case table like this.
        bool fillBlockGaps = paintsOwnSelection || (curr->canBeSelectionLeaf() && childState != SelectionNone);
        if (fillBlockGaps) {
            // We need to fill the vertical gap above this object.
            if (childState == SelectionEnd || childState == SelectionInside)
                // Fill the gap above the object.
                result.uniteCenter(blockSelectionGap(rootBlock, rootBlockPhysicalPosition, offsetFromRootBlock, lastLogicalTop, lastLogicalLeft, lastLogicalRight, 
                                                     curr->logicalTop(), paintInfo));

            // Only fill side gaps for objects that paint their own selection if we know for sure the selection is going to extend all the way *past*
            // our object.  We know this if the selection did not end inside our object.
            if (paintsOwnSelection && (childState == SelectionStart || sawSelectionEnd))
                childState = SelectionNone;

            // Fill side gaps on this object based off its state.
            bool leftGap, rightGap;
            getSelectionGapInfo(childState, leftGap, rightGap);

            if (leftGap)
                result.uniteLeft(logicalLeftSelectionGap(rootBlock, rootBlockPhysicalPosition, offsetFromRootBlock, this, curr->logicalLeft(), curr->logicalTop(), curr->logicalHeight(), paintInfo));
            if (rightGap)
                result.uniteRight(logicalRightSelectionGap(rootBlock, rootBlockPhysicalPosition, offsetFromRootBlock, this, curr->logicalRight(), curr->logicalTop(), curr->logicalHeight(), paintInfo));

            // Update lastLogicalTop to be just underneath the object.  lastLogicalLeft and lastLogicalRight extend as far as
            // they can without bumping into floating or positioned objects.  Ideally they will go right up
            // to the border of the root selection block.
            lastLogicalTop = blockDirectionOffset(rootBlock, offsetFromRootBlock) + curr->logicalBottom();
            lastLogicalLeft = logicalLeftSelectionOffset(rootBlock, curr->logicalBottom());
            lastLogicalRight = logicalRightSelectionOffset(rootBlock, curr->logicalBottom());
        } else if (childState != SelectionNone)
            // We must be a block that has some selected object inside it.  Go ahead and recur.
            result.unite(toRenderBlock(curr)->selectionGaps(rootBlock, rootBlockPhysicalPosition, LayoutSize(offsetFromRootBlock.width() + curr->x(), offsetFromRootBlock.height() + curr->y()), 
                                                            lastLogicalTop, lastLogicalLeft, lastLogicalRight, paintInfo));
    }
    return result;
}

LayoutRect RenderBlock::blockSelectionGap(RenderBlock* rootBlock, const LayoutPoint& rootBlockPhysicalPosition, const LayoutSize& offsetFromRootBlock,
                                          LayoutUnit lastLogicalTop, LayoutUnit lastLogicalLeft, LayoutUnit lastLogicalRight, LayoutUnit logicalBottom, const PaintInfo* paintInfo)
{
    LayoutUnit logicalTop = lastLogicalTop;
    LayoutUnit logicalHeight = blockDirectionOffset(rootBlock, offsetFromRootBlock) + logicalBottom - logicalTop;
    if (logicalHeight <= ZERO_LAYOUT_UNIT)
        return LayoutRect();

    // Get the selection offsets for the bottom of the gap
    LayoutUnit logicalLeft = max(lastLogicalLeft, logicalLeftSelectionOffset(rootBlock, logicalBottom));
    LayoutUnit logicalRight = min(lastLogicalRight, logicalRightSelectionOffset(rootBlock, logicalBottom));
    LayoutUnit logicalWidth = logicalRight - logicalLeft;
    if (logicalWidth <= ZERO_LAYOUT_UNIT)
        return LayoutRect();

    LayoutRect gapRect = rootBlock->logicalRectToPhysicalRect(rootBlockPhysicalPosition, LayoutRect(logicalLeft, logicalTop, logicalWidth, logicalHeight));
    if (paintInfo)
        paintInfo->context->fillRect(pixelSnappedIntRect(gapRect), selectionBackgroundColor(), style()->colorSpace());
    return gapRect;
}

LayoutRect RenderBlock::logicalLeftSelectionGap(RenderBlock* rootBlock, const LayoutPoint& rootBlockPhysicalPosition, const LayoutSize& offsetFromRootBlock,
                                                RenderObject* selObj, LayoutUnit logicalLeft, LayoutUnit logicalTop, LayoutUnit logicalHeight, const PaintInfo* paintInfo)
{
    LayoutUnit rootBlockLogicalTop = blockDirectionOffset(rootBlock, offsetFromRootBlock) + logicalTop;
    LayoutUnit rootBlockLogicalLeft = max(logicalLeftSelectionOffset(rootBlock, logicalTop), logicalLeftSelectionOffset(rootBlock, logicalTop + logicalHeight));
    LayoutUnit rootBlockLogicalRight = min(inlineDirectionOffset(rootBlock, offsetFromRootBlock) + floorToInt(logicalLeft), min(logicalRightSelectionOffset(rootBlock, logicalTop), logicalRightSelectionOffset(rootBlock, logicalTop + logicalHeight)));
    LayoutUnit rootBlockLogicalWidth = rootBlockLogicalRight - rootBlockLogicalLeft;
    if (rootBlockLogicalWidth <= ZERO_LAYOUT_UNIT)
        return LayoutRect();

    LayoutRect gapRect = rootBlock->logicalRectToPhysicalRect(rootBlockPhysicalPosition, LayoutRect(rootBlockLogicalLeft, rootBlockLogicalTop, rootBlockLogicalWidth, logicalHeight));
    if (paintInfo)
        paintInfo->context->fillRect(pixelSnappedIntRect(gapRect), selObj->selectionBackgroundColor(), selObj->style()->colorSpace());
    return gapRect;
}

LayoutRect RenderBlock::logicalRightSelectionGap(RenderBlock* rootBlock, const LayoutPoint& rootBlockPhysicalPosition, const LayoutSize& offsetFromRootBlock,
                                                 RenderObject* selObj, LayoutUnit logicalRight, LayoutUnit logicalTop, LayoutUnit logicalHeight, const PaintInfo* paintInfo)
{
    LayoutUnit rootBlockLogicalTop = blockDirectionOffset(rootBlock, offsetFromRootBlock) + logicalTop;
    LayoutUnit rootBlockLogicalLeft = max(inlineDirectionOffset(rootBlock, offsetFromRootBlock) + floorToInt(logicalRight), max(logicalLeftSelectionOffset(rootBlock, logicalTop), logicalLeftSelectionOffset(rootBlock, logicalTop + logicalHeight)));
    LayoutUnit rootBlockLogicalRight = min(logicalRightSelectionOffset(rootBlock, logicalTop), logicalRightSelectionOffset(rootBlock, logicalTop + logicalHeight));
    LayoutUnit rootBlockLogicalWidth = rootBlockLogicalRight - rootBlockLogicalLeft;
    if (rootBlockLogicalWidth <= ZERO_LAYOUT_UNIT)
        return LayoutRect();

    LayoutRect gapRect = rootBlock->logicalRectToPhysicalRect(rootBlockPhysicalPosition, LayoutRect(rootBlockLogicalLeft, rootBlockLogicalTop, rootBlockLogicalWidth, logicalHeight));
    if (paintInfo)
        paintInfo->context->fillRect(pixelSnappedIntRect(gapRect), selObj->selectionBackgroundColor(), selObj->style()->colorSpace());
    return gapRect;
}

void RenderBlock::getSelectionGapInfo(SelectionState state, bool& leftGap, bool& rightGap)
{
    bool ltr = style()->isLeftToRightDirection();
    leftGap = (state == RenderObject::SelectionInside) ||
              (state == RenderObject::SelectionEnd && ltr) ||
              (state == RenderObject::SelectionStart && !ltr);
    rightGap = (state == RenderObject::SelectionInside) ||
               (state == RenderObject::SelectionStart && ltr) ||
               (state == RenderObject::SelectionEnd && !ltr);
}

LayoutUnit RenderBlock::logicalLeftSelectionOffset(RenderBlock* rootBlock, LayoutUnit position)
{
    LayoutUnit logicalLeft = logicalLeftOffsetForLine(position, false);
    if (logicalLeft == logicalLeftOffsetForContent()) {
        if (rootBlock != this)
            // The border can potentially be further extended by our containingBlock().
            return containingBlock()->logicalLeftSelectionOffset(rootBlock, position + logicalTop());
        return logicalLeft;
    } else {
        RenderBlock* cb = this;
        while (cb != rootBlock) {
            logicalLeft += cb->logicalLeft();
            cb = cb->containingBlock();
        }
    }
    return logicalLeft;
}

LayoutUnit RenderBlock::logicalRightSelectionOffset(RenderBlock* rootBlock, LayoutUnit position)
{
    LayoutUnit logicalRight = logicalRightOffsetForLine(position, false);
    if (logicalRight == logicalRightOffsetForContent()) {
        if (rootBlock != this)
            // The border can potentially be further extended by our containingBlock().
            return containingBlock()->logicalRightSelectionOffset(rootBlock, position + logicalTop());
        return logicalRight;
    } else {
        RenderBlock* cb = this;
        while (cb != rootBlock) {
            logicalRight += cb->logicalLeft();
            cb = cb->containingBlock();
        }
    }
    return logicalRight;
}

RenderBlock* RenderBlock::blockBeforeWithinSelectionRoot(LayoutSize& offset) const
{
    if (isSelectionRoot())
        return 0;

    const RenderObject* object = this;
    RenderObject* sibling;
    do {
        sibling = object->previousSibling();
        while (sibling && (!sibling->isRenderBlock() || toRenderBlock(sibling)->isSelectionRoot()))
            sibling = sibling->previousSibling();

        offset -= LayoutSize(toRenderBlock(object)->logicalLeft(), toRenderBlock(object)->logicalTop());
        object = object->parent();
    } while (!sibling && object && object->isRenderBlock() && !toRenderBlock(object)->isSelectionRoot());

    if (!sibling)
        return 0;

    RenderBlock* beforeBlock = toRenderBlock(sibling);

    offset += LayoutSize(beforeBlock->logicalLeft(), beforeBlock->logicalTop());

    RenderObject* child = beforeBlock->lastChild();
    while (child && child->isRenderBlock()) {
        beforeBlock = toRenderBlock(child);
        offset += LayoutSize(beforeBlock->logicalLeft(), beforeBlock->logicalTop());
        child = beforeBlock->lastChild();
    }
    return beforeBlock;
}

void RenderBlock::insertPositionedObject(RenderBox* o)
{
    ASSERT(!isAnonymousBlock());

    if (o->isRenderFlowThread())
        return;
    
    // Create the list of special objects if we don't aleady have one
    if (!m_positionedObjects)
        m_positionedObjects = adoptPtr(new PositionedObjectsListHashSet);

    m_positionedObjects->add(o);
}

void RenderBlock::removePositionedObject(RenderBox* o)
{
    if (m_positionedObjects)
        m_positionedObjects->remove(o);
}

void RenderBlock::removePositionedObjects(RenderBlock* o)
{
    if (!m_positionedObjects)
        return;
    
    RenderBox* r;
    
    Iterator end = m_positionedObjects->end();
    
    Vector<RenderBox*, 16> deadObjects;

    for (Iterator it = m_positionedObjects->begin(); it != end; ++it) {
        r = *it;
        if (!o || r->isDescendantOf(o)) {
            if (o)
                r->setChildNeedsLayout(true, MarkOnlyThis);
            
            // It is parent blocks job to add positioned child to positioned objects list of its containing block
            // Parent layout needs to be invalidated to ensure this happens.
            RenderObject* p = r->parent();
            while (p && !p->isRenderBlock())
                p = p->parent();
            if (p)
                p->setChildNeedsLayout(true);
            
            deadObjects.append(r);
        }
    }
    
    for (unsigned i = 0; i < deadObjects.size(); i++)
        m_positionedObjects->remove(deadObjects.at(i));
}

RenderBlock::FloatingObject* RenderBlock::insertFloatingObject(RenderBox* o)
{
    ASSERT(o->isFloating());

    // Create the list of special objects if we don't aleady have one
    if (!m_floatingObjects)
        m_floatingObjects = adoptPtr(new FloatingObjects(this, isHorizontalWritingMode()));
    else {
        // Don't insert the object again if it's already in the list
        const FloatingObjectSet& floatingObjectSet = m_floatingObjects->set();
        FloatingObjectSetIterator it = floatingObjectSet.find<RenderBox*, FloatingObjectHashTranslator>(o);
        if (it != floatingObjectSet.end())
            return *it;
    }

    // Create the special object entry & append it to the list

    FloatingObject* newObj = new FloatingObject(o->style()->floating());
    
    // Our location is irrelevant if we're unsplittable or no pagination is in effect.
    // Just go ahead and lay out the float.
    bool isChildRenderBlock = o->isRenderBlock();
    if (isChildRenderBlock && !o->needsLayout() && view()->layoutState()->pageLogicalHeightChanged())
        o->setChildNeedsLayout(true, MarkOnlyThis);
            
    bool needsBlockDirectionLocationSetBeforeLayout = isChildRenderBlock && view()->layoutState()->needsBlockDirectionLocationSetBeforeLayout();
    if (!needsBlockDirectionLocationSetBeforeLayout || isWritingModeRoot()) // We are unsplittable if we're a block flow root.
        o->layoutIfNeeded();
    else {
        o->computeLogicalWidth();
        o->computeBlockDirectionMargins(this);
    }
    setLogicalWidthForFloat(newObj, logicalWidthForChild(o) + marginStartForChild(o) + marginEndForChild(o));

    newObj->setShouldPaint(!o->hasSelfPaintingLayer()); // If a layer exists, the float will paint itself. Otherwise someone else will.
    newObj->setIsDescendant(true);
    newObj->m_renderer = o;

    m_floatingObjects->add(newObj);
    
    return newObj;
}

void RenderBlock::removeFloatingObject(RenderBox* o)
{
    if (m_floatingObjects) {
        const FloatingObjectSet& floatingObjectSet = m_floatingObjects->set();
        FloatingObjectSetIterator it = floatingObjectSet.find<RenderBox*, FloatingObjectHashTranslator>(o);
        if (it != floatingObjectSet.end()) {
            FloatingObject* r = *it;
            if (childrenInline()) {
                LayoutUnit logicalTop = logicalTopForFloat(r);
                LayoutUnit logicalBottom = logicalBottomForFloat(r);

                // Fix for https://bugs.webkit.org/show_bug.cgi?id=54995.
                if (logicalBottom < 0 || logicalBottom < logicalTop || logicalTop == MAX_LAYOUT_UNIT)
                    logicalBottom = MAX_LAYOUT_UNIT;
                else {
                    // Special-case zero- and less-than-zero-height floats: those don't touch
                    // the line that they're on, but it still needs to be dirtied. This is
                    // accomplished by pretending they have a height of 1.
                    logicalBottom = max(logicalBottom, logicalTop + 1);
                }
                if (r->m_originatingLine) {
                    if (!selfNeedsLayout()) {
                        ASSERT(r->m_originatingLine->renderer() == this);
                        r->m_originatingLine->markDirty();
                    }
#if !ASSERT_DISABLED
                    r->m_originatingLine = 0;
#endif
                }
                markLinesDirtyInBlockRange(0, logicalBottom);
            }
            m_floatingObjects->remove(r);
            ASSERT(!r->m_originatingLine);
            delete r;
        }
    }
}

void RenderBlock::removeFloatingObjectsBelow(FloatingObject* lastFloat, int logicalOffset)
{
    if (!m_floatingObjects)
        return;
    
    const FloatingObjectSet& floatingObjectSet = m_floatingObjects->set();
    FloatingObject* curr = floatingObjectSet.last();
    while (curr != lastFloat && (!curr->isPlaced() || logicalTopForFloat(curr) >= logicalOffset)) {
        m_floatingObjects->remove(curr);
        ASSERT(!curr->m_originatingLine);
        delete curr;
        if (floatingObjectSet.isEmpty())
            break;
        curr = floatingObjectSet.last();
    }
}

LayoutPoint RenderBlock::computeLogicalLocationForFloat(const FloatingObject* floatingObject, LayoutUnit logicalTopOffset) const
{
    RenderBox* childBox = floatingObject->renderer();
    LayoutUnit logicalRightOffset = logicalRightOffsetForContent(logicalTopOffset); // Constant part of right offset.
    LayoutUnit logicalLeftOffset = logicalLeftOffsetForContent(logicalTopOffset); // Constant part of left offset.
    LayoutUnit floatLogicalWidth = min(logicalWidthForFloat(floatingObject), logicalRightOffset - logicalLeftOffset); // The width we look for.

    LayoutUnit floatLogicalLeft;

    if (childBox->style()->floating() == LeftFloat) {
        LayoutUnit heightRemainingLeft = 1;
        LayoutUnit heightRemainingRight = 1;
        floatLogicalLeft = logicalLeftOffsetForLine(logicalTopOffset, logicalLeftOffset, false, &heightRemainingLeft);
        while (logicalRightOffsetForLine(logicalTopOffset, logicalRightOffset, false, &heightRemainingRight) - floatLogicalLeft < floatLogicalWidth) {
            logicalTopOffset += min(heightRemainingLeft, heightRemainingRight);
            floatLogicalLeft = logicalLeftOffsetForLine(logicalTopOffset, logicalLeftOffset, false, &heightRemainingLeft);
            if (inRenderFlowThread()) {
                // Have to re-evaluate all of our offsets, since they may have changed.
                logicalRightOffset = logicalRightOffsetForContent(logicalTopOffset); // Constant part of right offset.
                logicalLeftOffset = logicalLeftOffsetForContent(logicalTopOffset); // Constant part of left offset.
                floatLogicalWidth = min(logicalWidthForFloat(floatingObject), logicalRightOffset - logicalLeftOffset);
            }
        }
        floatLogicalLeft = max(logicalLeftOffset - borderAndPaddingLogicalLeft(), floatLogicalLeft);
    } else {
        LayoutUnit heightRemainingLeft = 1;
        LayoutUnit heightRemainingRight = 1;
        floatLogicalLeft = logicalRightOffsetForLine(logicalTopOffset, logicalRightOffset, false, &heightRemainingRight);
        while (floatLogicalLeft - logicalLeftOffsetForLine(logicalTopOffset, logicalLeftOffset, false, &heightRemainingLeft) < floatLogicalWidth) {
            logicalTopOffset += min(heightRemainingLeft, heightRemainingRight);
            floatLogicalLeft = logicalRightOffsetForLine(logicalTopOffset, logicalRightOffset, false, &heightRemainingRight);
            if (inRenderFlowThread()) {
                // Have to re-evaluate all of our offsets, since they may have changed.
                logicalRightOffset = logicalRightOffsetForContent(logicalTopOffset); // Constant part of right offset.
                logicalLeftOffset = logicalLeftOffsetForContent(logicalTopOffset); // Constant part of left offset.
                floatLogicalWidth = min(logicalWidthForFloat(floatingObject), logicalRightOffset - logicalLeftOffset);
            }
        }
        floatLogicalLeft -= logicalWidthForFloat(floatingObject); // Use the original width of the float here, since the local variable
                                                                  // |floatLogicalWidth| was capped to the available line width.
                                                                  // See fast/block/float/clamped-right-float.html.
    }
    
    return LayoutPoint(floatLogicalLeft, logicalTopOffset);
}

bool RenderBlock::positionNewFloats()
{
    if (!m_floatingObjects)
        return false;

    const FloatingObjectSet& floatingObjectSet = m_floatingObjects->set();
    if (floatingObjectSet.isEmpty())
        return false;

    // If all floats have already been positioned, then we have no work to do.
    if (floatingObjectSet.last()->isPlaced())
        return false;

    // Move backwards through our floating object list until we find a float that has
    // already been positioned.  Then we'll be able to move forward, positioning all of
    // the new floats that need it.
    FloatingObjectSetIterator it = floatingObjectSet.end();
    --it; // Go to last item.
    FloatingObjectSetIterator begin = floatingObjectSet.begin();
    FloatingObject* lastPlacedFloatingObject = 0;
    while (it != begin) {
        --it;
        if ((*it)->isPlaced()) {
            lastPlacedFloatingObject = *it;
            ++it;
            break;
        }
    }

    LayoutUnit logicalTop = logicalHeight();
    
    // The float cannot start above the top position of the last positioned float.
    if (lastPlacedFloatingObject)
        logicalTop = max(logicalTopForFloat(lastPlacedFloatingObject), logicalTop);

    FloatingObjectSetIterator end = floatingObjectSet.end();
    // Now walk through the set of unpositioned floats and place them.
    for (; it != end; ++it) {
        FloatingObject* floatingObject = *it;
        // The containing block is responsible for positioning floats, so if we have floats in our
        // list that come from somewhere else, do not attempt to position them.
        if (floatingObject->renderer()->containingBlock() != this)
            continue;

        RenderBox* childBox = floatingObject->renderer();
        LayoutUnit childLogicalLeftMargin = style()->isLeftToRightDirection() ? marginStartForChild(childBox) : marginEndForChild(childBox);

        LayoutRect oldRect(childBox->x(), childBox->y() , childBox->width(), childBox->height());

        if (childBox->style()->clear() & CLEFT)
            logicalTop = max(lowestFloatLogicalBottom(FloatingObject::FloatLeft), logicalTop);
        if (childBox->style()->clear() & CRIGHT)
            logicalTop = max(lowestFloatLogicalBottom(FloatingObject::FloatRight), logicalTop);

        LayoutPoint floatLogicalLocation = computeLogicalLocationForFloat(floatingObject, logicalTop);

        setLogicalLeftForFloat(floatingObject, floatLogicalLocation.x());
        setLogicalLeftForChild(childBox, floatLogicalLocation.x() + childLogicalLeftMargin);
        setLogicalTopForChild(childBox, floatLogicalLocation.y() + marginBeforeForChild(childBox));

        LayoutState* layoutState = view()->layoutState();
        bool isPaginated = layoutState->isPaginated();
        if (isPaginated && !childBox->needsLayout())
            childBox->markForPaginationRelayoutIfNeeded();
        
        childBox->layoutIfNeeded();

        if (isPaginated) {
            // If we are unsplittable and don't fit, then we need to move down.
            // We include our margins as part of the unsplittable area.
            LayoutUnit newLogicalTop = adjustForUnsplittableChild(childBox, floatLogicalLocation.y(), true);
            
            // See if we have a pagination strut that is making us move down further.
            // Note that an unsplittable child can't also have a pagination strut, so this is
            // exclusive with the case above.
            RenderBlock* childBlock = childBox->isRenderBlock() ? toRenderBlock(childBox) : 0;
            if (childBlock && childBlock->paginationStrut()) {
                newLogicalTop += childBlock->paginationStrut();
                childBlock->setPaginationStrut(0);
            }
            
            if (newLogicalTop != floatLogicalLocation.y()) {
                floatingObject->m_paginationStrut = newLogicalTop - floatLogicalLocation.y();

                floatLogicalLocation = computeLogicalLocationForFloat(floatingObject, newLogicalTop);
                setLogicalLeftForFloat(floatingObject, floatLogicalLocation.x());
                setLogicalLeftForChild(childBox, floatLogicalLocation.x() + childLogicalLeftMargin);
                setLogicalTopForChild(childBox, floatLogicalLocation.y() + marginBeforeForChild(childBox));
        
                if (childBlock)
                    childBlock->setChildNeedsLayout(true, MarkOnlyThis);
                childBox->layoutIfNeeded();
            }
        }

        setLogicalTopForFloat(floatingObject, floatLogicalLocation.y());
        setLogicalHeightForFloat(floatingObject, logicalHeightForChild(childBox) + marginBeforeForChild(childBox) + marginAfterForChild(childBox));

        m_floatingObjects->addPlacedObject(floatingObject);

        // If the child moved, we have to repaint it.
        if (childBox->checkForRepaintDuringLayout())
            childBox->repaintDuringLayoutIfMoved(oldRect);
    }
    return true;
}

void RenderBlock::newLine(EClear clear)
{
    positionNewFloats();
    // set y position
    LayoutUnit newY = 0;
    switch (clear)
    {
        case CLEFT:
            newY = lowestFloatLogicalBottom(FloatingObject::FloatLeft);
            break;
        case CRIGHT:
            newY = lowestFloatLogicalBottom(FloatingObject::FloatRight);
            break;
        case CBOTH:
            newY = lowestFloatLogicalBottom();
        default:
            break;
    }
    if (height() < newY)
        setLogicalHeight(newY);
}

void RenderBlock::addPercentHeightDescendant(RenderBox* descendant)
{
    if (!gPercentHeightDescendantsMap) {
        gPercentHeightDescendantsMap = new PercentHeightDescendantsMap;
        gPercentHeightContainerMap = new PercentHeightContainerMap;
    }

    HashSet<RenderBox*>* descendantSet = gPercentHeightDescendantsMap->get(this);
    if (!descendantSet) {
        descendantSet = new HashSet<RenderBox*>;
        gPercentHeightDescendantsMap->set(this, descendantSet);
    }
    bool added = descendantSet->add(descendant).isNewEntry;
    if (!added) {
        ASSERT(gPercentHeightContainerMap->get(descendant));
        ASSERT(gPercentHeightContainerMap->get(descendant)->contains(this));
        return;
    }

    HashSet<RenderBlock*>* containerSet = gPercentHeightContainerMap->get(descendant);
    if (!containerSet) {
        containerSet = new HashSet<RenderBlock*>;
        gPercentHeightContainerMap->set(descendant, containerSet);
    }
    ASSERT(!containerSet->contains(this));
    containerSet->add(this);
}

void RenderBlock::removePercentHeightDescendant(RenderBox* descendant)
{
    if (!gPercentHeightContainerMap)
        return;

    HashSet<RenderBlock*>* containerSet = gPercentHeightContainerMap->take(descendant);
    if (!containerSet)
        return;

    HashSet<RenderBlock*>::iterator end = containerSet->end();
    for (HashSet<RenderBlock*>::iterator it = containerSet->begin(); it != end; ++it) {
        RenderBlock* container = *it;
        HashSet<RenderBox*>* descendantSet = gPercentHeightDescendantsMap->get(container);
        ASSERT(descendantSet);
        if (!descendantSet)
            continue;
        ASSERT(descendantSet->contains(descendant));
        descendantSet->remove(descendant);
        if (descendantSet->isEmpty()) {
            gPercentHeightDescendantsMap->remove(container);
            delete descendantSet;
        }
    }

    delete containerSet;
}

HashSet<RenderBox*>* RenderBlock::percentHeightDescendants() const
{
    return gPercentHeightDescendantsMap ? gPercentHeightDescendantsMap->get(this) : 0;
}

bool RenderBlock::hasPercentHeightContainerMap()
{
    return gPercentHeightContainerMap;
}

bool RenderBlock::hasPercentHeightDescendant(RenderBox* descendant)
{
    // We don't null check gPercentHeightContainerMap since the caller
    // already ensures this and we need to call this function on every
    // descendant in clearPercentHeightDescendantsFrom().
    ASSERT(gPercentHeightContainerMap);
    return gPercentHeightContainerMap->contains(descendant);
}

void RenderBlock::removePercentHeightDescendantIfNeeded(RenderBox* descendant)
{
    // We query the map directly, rather than looking at style's
    // logicalHeight()/logicalMinHeight()/logicalMaxHeight() since those
    // can change with writing mode/directional changes.
    if (!hasPercentHeightContainerMap())
        return;

    if (!hasPercentHeightDescendant(descendant))
        return;

    removePercentHeightDescendant(descendant);
}

void RenderBlock::clearPercentHeightDescendantsFrom(RenderBox* parent)
{
    ASSERT(gPercentHeightContainerMap);
    for (RenderObject* curr = parent->firstChild(); curr; curr = curr->nextInPreOrder(parent)) {
        if (!curr->isBox())
            continue;
 
        RenderBox* box = toRenderBox(curr);
        if (!hasPercentHeightDescendant(box))
            continue;

        removePercentHeightDescendant(box);
    }
}

template <RenderBlock::FloatingObject::Type FloatTypeValue>
inline void RenderBlock::FloatIntervalSearchAdapter<FloatTypeValue>::collectIfNeeded(const IntervalType& interval) const
{
    const FloatingObject* r = interval.data();
    if (r->type() == FloatTypeValue && interval.low() <= m_value && m_value < interval.high()) {
        // All the objects returned from the tree should be already placed.
        ASSERT(r->isPlaced() && m_renderer->pixelSnappedLogicalTopForFloat(r) <= m_value && m_renderer->pixelSnappedLogicalBottomForFloat(r) > m_value);

        if (FloatTypeValue == FloatingObject::FloatLeft 
            && m_renderer->logicalRightForFloat(r) > m_offset) {
            m_offset = m_renderer->logicalRightForFloat(r);
            if (m_heightRemaining)
                *m_heightRemaining = m_renderer->logicalBottomForFloat(r) - m_value;
        }

        if (FloatTypeValue == FloatingObject::FloatRight
            && m_renderer->logicalLeftForFloat(r) < m_offset) {
            m_offset = m_renderer->logicalLeftForFloat(r);
            if (m_heightRemaining)
                *m_heightRemaining = m_renderer->logicalBottomForFloat(r) - m_value;
        }
    }
}

LayoutUnit RenderBlock::textIndentOffset() const
{
    LayoutUnit cw = 0;
    RenderView* renderView = 0;
    if (style()->textIndent().isPercent())
        cw = containingBlock()->availableLogicalWidth();
    else if (style()->textIndent().isViewportPercentage())
        renderView = view();
    return minimumValueForLength(style()->textIndent(), cw, renderView);
}

LayoutUnit RenderBlock::logicalLeftOffsetForContent(RenderRegion* region, LayoutUnit offsetFromLogicalTopOfFirstPage) const
{
    LayoutUnit logicalLeftOffset = style()->isHorizontalWritingMode() ? borderLeft() + paddingLeft() : borderTop() + paddingTop();
    if (!inRenderFlowThread())
        return logicalLeftOffset;
    LayoutRect boxRect = borderBoxRectInRegion(region, offsetFromLogicalTopOfFirstPage);
    return logicalLeftOffset + (isHorizontalWritingMode() ? boxRect.x() : boxRect.y());
}

LayoutUnit RenderBlock::logicalRightOffsetForContent(RenderRegion* region, LayoutUnit offsetFromLogicalTopOfFirstPage) const
{
    LayoutUnit logicalRightOffset = style()->isHorizontalWritingMode() ? borderLeft() + paddingLeft() : borderTop() + paddingTop();
    logicalRightOffset += availableLogicalWidth();
    if (!inRenderFlowThread())
        return logicalRightOffset;
    LayoutRect boxRect = borderBoxRectInRegion(region, offsetFromLogicalTopOfFirstPage);
    return logicalRightOffset - (logicalWidth() - (isHorizontalWritingMode() ? boxRect.maxX() : boxRect.maxY()));
}

LayoutUnit RenderBlock::logicalLeftOffsetForLine(LayoutUnit logicalTop, LayoutUnit fixedOffset, bool applyTextIndent, LayoutUnit* heightRemaining) const
{
    LayoutUnit left = fixedOffset;
    if (m_floatingObjects && m_floatingObjects->hasLeftObjects()) {
        if (heightRemaining)
            *heightRemaining = 1;

        FloatIntervalSearchAdapter<FloatingObject::FloatLeft> adapter(this, roundToInt(logicalTop), left, heightRemaining);
        m_floatingObjects->placedFloatsTree().allOverlapsWithAdapter(adapter);
    }

    if (applyTextIndent && style()->isLeftToRightDirection())
        left += textIndentOffset();

    if (style()->lineAlign() == LineAlignNone)
        return left;
    
    // Push in our left offset so that it is aligned with the character grid.
    LayoutState* layoutState = view()->layoutState();
    if (!layoutState)
        return left;

    RenderBlock* lineGrid = layoutState->lineGrid();
    if (!lineGrid || lineGrid->style()->writingMode() != style()->writingMode())
        return left;

    // FIXME: Should letter-spacing apply? This is complicated since it doesn't apply at the edge?
    float maxCharWidth = lineGrid->style()->font().primaryFont()->maxCharWidth();
    if (!maxCharWidth)
        return left;

    LayoutUnit lineGridOffset = lineGrid->isHorizontalWritingMode() ? layoutState->lineGridOffset().width(): layoutState->lineGridOffset().height();
    LayoutUnit layoutOffset = lineGrid->isHorizontalWritingMode() ? layoutState->layoutOffset().width() : layoutState->layoutOffset().height();
    
    // Push in to the nearest character width (truncated so that we pixel snap left).
    // FIXME: Should be patched when subpixel layout lands, since this calculation doesn't have to pixel snap
    // any more (https://bugs.webkit.org/show_bug.cgi?id=79946).
    // FIXME: This is wrong for RTL (https://bugs.webkit.org/show_bug.cgi?id=79945).
    // FIXME: This doesn't work with columns or regions (https://bugs.webkit.org/show_bug.cgi?id=79942).
    // FIXME: This doesn't work when the inline position of the object isn't set ahead of time.
    // FIXME: Dynamic changes to the font or to the inline position need to result in a deep relayout.
    // (https://bugs.webkit.org/show_bug.cgi?id=79944)
    float remainder = fmodf(maxCharWidth - fmodf(left + layoutOffset - lineGridOffset, maxCharWidth), maxCharWidth);
    left += remainder;
    return left;
}

LayoutUnit RenderBlock::logicalRightOffsetForLine(LayoutUnit logicalTop, LayoutUnit fixedOffset, bool applyTextIndent, LayoutUnit* heightRemaining) const
{
    LayoutUnit right = fixedOffset;
    if (m_floatingObjects && m_floatingObjects->hasRightObjects()) {
        if (heightRemaining)
            *heightRemaining = 1;

        LayoutUnit rightFloatOffset = fixedOffset;
        FloatIntervalSearchAdapter<FloatingObject::FloatRight> adapter(this, roundToInt(logicalTop), rightFloatOffset, heightRemaining);
        m_floatingObjects->placedFloatsTree().allOverlapsWithAdapter(adapter);
        right = min(right, rightFloatOffset);
    }
    
    if (applyTextIndent && !style()->isLeftToRightDirection())
        right -= textIndentOffset();
    
    if (style()->lineAlign() == LineAlignNone)
        return right;
    
    // Push in our right offset so that it is aligned with the character grid.
    LayoutState* layoutState = view()->layoutState();
    if (!layoutState)
        return right;

    RenderBlock* lineGrid = layoutState->lineGrid();
    if (!lineGrid || lineGrid->style()->writingMode() != style()->writingMode())
        return right;

    // FIXME: Should letter-spacing apply? This is complicated since it doesn't apply at the edge?
    float maxCharWidth = lineGrid->style()->font().primaryFont()->maxCharWidth();
    if (!maxCharWidth)
        return right;

    LayoutUnit lineGridOffset = lineGrid->isHorizontalWritingMode() ? layoutState->lineGridOffset().width(): layoutState->lineGridOffset().height();
    LayoutUnit layoutOffset = lineGrid->isHorizontalWritingMode() ? layoutState->layoutOffset().width() : layoutState->layoutOffset().height();
    
    // Push in to the nearest character width (truncated so that we pixel snap right).
    // FIXME: Should be patched when subpixel layout lands, since this calculation doesn't have to pixel snap
    // any more (https://bugs.webkit.org/show_bug.cgi?id=79946).
    // FIXME: This is wrong for RTL (https://bugs.webkit.org/show_bug.cgi?id=79945).
    // FIXME: This doesn't work with columns or regions (https://bugs.webkit.org/show_bug.cgi?id=79942).
    // FIXME: This doesn't work when the inline position of the object isn't set ahead of time.
    // FIXME: Dynamic changes to the font or to the inline position need to result in a deep relayout.
    // (https://bugs.webkit.org/show_bug.cgi?id=79944)
    float remainder = fmodf(fmodf(right + layoutOffset - lineGridOffset, maxCharWidth), maxCharWidth);
    right -= ceilf(remainder);
    return right;
}

LayoutUnit RenderBlock::nextFloatLogicalBottomBelow(LayoutUnit logicalHeight) const
{
    if (!m_floatingObjects)
        return logicalHeight;

    LayoutUnit bottom = MAX_LAYOUT_UNIT;
    const FloatingObjectSet& floatingObjectSet = m_floatingObjects->set();
    FloatingObjectSetIterator end = floatingObjectSet.end();
    for (FloatingObjectSetIterator it = floatingObjectSet.begin(); it != end; ++it) {
        FloatingObject* r = *it;
        LayoutUnit floatBottom = logicalBottomForFloat(r);
        if (floatBottom > logicalHeight)
            bottom = min(floatBottom, bottom);
    }

    return bottom == MAX_LAYOUT_UNIT ? ZERO_LAYOUT_UNIT : bottom;
}

LayoutUnit RenderBlock::lowestFloatLogicalBottom(FloatingObject::Type floatType) const
{
    if (!m_floatingObjects)
        return ZERO_LAYOUT_UNIT;
    LayoutUnit lowestFloatBottom = ZERO_LAYOUT_UNIT;
    const FloatingObjectSet& floatingObjectSet = m_floatingObjects->set();
    FloatingObjectSetIterator end = floatingObjectSet.end();
    for (FloatingObjectSetIterator it = floatingObjectSet.begin(); it != end; ++it) {
        FloatingObject* r = *it;
        if (r->isPlaced() && r->type() & floatType)
            lowestFloatBottom = max(lowestFloatBottom, logicalBottomForFloat(r));
    }
    return lowestFloatBottom;
}

void RenderBlock::markLinesDirtyInBlockRange(LayoutUnit logicalTop, LayoutUnit logicalBottom, RootInlineBox* highest)
{
    if (logicalTop >= logicalBottom)
        return;

    RootInlineBox* lowestDirtyLine = lastRootBox();
    RootInlineBox* afterLowest = lowestDirtyLine;
    while (lowestDirtyLine && lowestDirtyLine->lineBottomWithLeading() >= logicalBottom && logicalBottom < MAX_LAYOUT_UNIT) {
        afterLowest = lowestDirtyLine;
        lowestDirtyLine = lowestDirtyLine->prevRootBox();
    }

    while (afterLowest && afterLowest != highest && (afterLowest->lineBottomWithLeading() >= logicalTop || afterLowest->lineBottomWithLeading() < 0)) {
        afterLowest->markDirty();
        afterLowest = afterLowest->prevRootBox();
    }
}

void RenderBlock::clearFloats()
{
    if (m_floatingObjects)
        m_floatingObjects->setHorizontalWritingMode(isHorizontalWritingMode());

    HashSet<RenderBox*> oldIntrudingFloatSet;
    if (!childrenInline() && m_floatingObjects) {
        const FloatingObjectSet& floatingObjectSet = m_floatingObjects->set();
        FloatingObjectSetIterator end = floatingObjectSet.end();
        for (FloatingObjectSetIterator it = floatingObjectSet.begin(); it != end; ++it) {
            FloatingObject* floatingObject = *it;
            if (!floatingObject->isDescendant())
                oldIntrudingFloatSet.add(floatingObject->m_renderer);
        }
    }

    // Inline blocks are covered by the isReplaced() check in the avoidFloats method.
    if (avoidsFloats() || isRoot() || isRenderView() || isFloatingOrPositioned() || isTableCell()) {
        if (m_floatingObjects) {
            deleteAllValues(m_floatingObjects->set());
            m_floatingObjects->clear();
        }
        if (!oldIntrudingFloatSet.isEmpty())
            markAllDescendantsWithFloatsForLayout();
        return;
    }

    typedef HashMap<RenderObject*, FloatingObject*> RendererToFloatInfoMap;
    RendererToFloatInfoMap floatMap;

    if (m_floatingObjects) {
        const FloatingObjectSet& floatingObjectSet = m_floatingObjects->set();
        if (childrenInline()) {
            FloatingObjectSetIterator end = floatingObjectSet.end();
            for (FloatingObjectSetIterator it = floatingObjectSet.begin(); it != end; ++it) {
                FloatingObject* f = *it;
                floatMap.add(f->m_renderer, f);
            }
        } else
            deleteAllValues(floatingObjectSet);
        m_floatingObjects->clear();
    }

    // We should not process floats if the parent node is not a RenderBlock. Otherwise, we will add 
    // floats in an invalid context. This will cause a crash arising from a bad cast on the parent.
    // See <rdar://problem/8049753>, where float property is applied on a text node in a SVG.
    if (!parent() || !parent()->isRenderBlock())
        return;

    // Attempt to locate a previous sibling with overhanging floats.  We skip any elements that are
    // out of flow (like floating/positioned elements), and we also skip over any objects that may have shifted
    // to avoid floats.
    RenderBlock* parentBlock = toRenderBlock(parent());
    bool parentHasFloats = false;
    RenderObject* prev = previousSibling();
    while (prev && (prev->isFloatingOrPositioned() || !prev->isBox() || !prev->isRenderBlock() || toRenderBlock(prev)->avoidsFloats())) {
        if (prev->isFloating())
            parentHasFloats = true;
        prev = prev->previousSibling();
    }

    // First add in floats from the parent.
    LayoutUnit logicalTopOffset = logicalTop();
    if (parentHasFloats)
        addIntrudingFloats(parentBlock, parentBlock->logicalLeftOffsetForContent(), logicalTopOffset);
    
    LayoutUnit logicalLeftOffset = 0;
    if (prev)
        logicalTopOffset -= toRenderBox(prev)->logicalTop();
    else {
        prev = parentBlock;
        logicalLeftOffset += parentBlock->logicalLeftOffsetForContent();
    }

    // Add overhanging floats from the previous RenderBlock, but only if it has a float that intrudes into our space.    
    RenderBlock* block = toRenderBlock(prev);
    if (block->m_floatingObjects && block->lowestFloatLogicalBottom() > logicalTopOffset)
        addIntrudingFloats(block, logicalLeftOffset, logicalTopOffset);

    if (childrenInline()) {
        LayoutUnit changeLogicalTop = MAX_LAYOUT_UNIT;
        LayoutUnit changeLogicalBottom = MIN_LAYOUT_UNIT;
        if (m_floatingObjects) {
            const FloatingObjectSet& floatingObjectSet = m_floatingObjects->set();
            FloatingObjectSetIterator end = floatingObjectSet.end();
            for (FloatingObjectSetIterator it = floatingObjectSet.begin(); it != end; ++it) {
                FloatingObject* f = *it;
                FloatingObject* oldFloatingObject = floatMap.get(f->m_renderer);
                LayoutUnit logicalBottom = logicalBottomForFloat(f);
                if (oldFloatingObject) {
                    LayoutUnit oldLogicalBottom = logicalBottomForFloat(oldFloatingObject);
                    if (logicalWidthForFloat(f) != logicalWidthForFloat(oldFloatingObject) || logicalLeftForFloat(f) != logicalLeftForFloat(oldFloatingObject)) {
                        changeLogicalTop = 0;
                        changeLogicalBottom = max(changeLogicalBottom, max(logicalBottom, oldLogicalBottom));
                    } else {
                        if (logicalBottom != oldLogicalBottom) {
                            changeLogicalTop = min(changeLogicalTop, min(logicalBottom, oldLogicalBottom));
                            changeLogicalBottom = max(changeLogicalBottom, max(logicalBottom, oldLogicalBottom));
                        }
                        LayoutUnit logicalTop = logicalTopForFloat(f);
                        LayoutUnit oldLogicalTop = logicalTopForFloat(oldFloatingObject);
                        if (logicalTop != oldLogicalTop) {
                            changeLogicalTop = min(changeLogicalTop, min(logicalTop, oldLogicalTop));
                            changeLogicalBottom = max(changeLogicalBottom, max(logicalTop, oldLogicalTop));
                        }
                    }

                    floatMap.remove(f->m_renderer);
                    if (oldFloatingObject->m_originatingLine && !selfNeedsLayout()) {
                        ASSERT(oldFloatingObject->m_originatingLine->renderer() == this);
                        oldFloatingObject->m_originatingLine->markDirty();
                    }
                    delete oldFloatingObject;
                } else {
                    changeLogicalTop = 0;
                    changeLogicalBottom = max(changeLogicalBottom, logicalBottom);
                }
            }
        }

        RendererToFloatInfoMap::iterator end = floatMap.end();
        for (RendererToFloatInfoMap::iterator it = floatMap.begin(); it != end; ++it) {
            FloatingObject* floatingObject = (*it).second;
            if (!floatingObject->isDescendant()) {
                changeLogicalTop = 0;
                changeLogicalBottom = max(changeLogicalBottom, logicalBottomForFloat(floatingObject));
            }
        }
        deleteAllValues(floatMap);

        markLinesDirtyInBlockRange(changeLogicalTop, changeLogicalBottom);
    } else if (!oldIntrudingFloatSet.isEmpty()) {
        // If there are previously intruding floats that no longer intrude, then children with floats
        // should also get layout because they might need their floating object lists cleared.
        if (m_floatingObjects->set().size() < oldIntrudingFloatSet.size())
            markAllDescendantsWithFloatsForLayout();
        else {
            const FloatingObjectSet& floatingObjectSet = m_floatingObjects->set();
            FloatingObjectSetIterator end = floatingObjectSet.end();
            for (FloatingObjectSetIterator it = floatingObjectSet.begin(); it != end && !oldIntrudingFloatSet.isEmpty(); ++it)
                oldIntrudingFloatSet.remove((*it)->m_renderer);
            if (!oldIntrudingFloatSet.isEmpty())
                markAllDescendantsWithFloatsForLayout();
        }
    }
}

LayoutUnit RenderBlock::addOverhangingFloats(RenderBlock* child, bool makeChildPaintOtherFloats)
{
    // Prevent floats from being added to the canvas by the root element, e.g., <html>.
    if (child->hasOverflowClip() || !child->containsFloats() || child->isRoot() || child->hasColumns() || child->isWritingModeRoot())
        return 0;

    LayoutUnit childLogicalTop = child->logicalTop();
    LayoutUnit childLogicalLeft = child->logicalLeft();
    LayoutUnit lowestFloatLogicalBottom = 0;

    // Floats that will remain the child's responsibility to paint should factor into its
    // overflow.
    FloatingObjectSetIterator childEnd = child->m_floatingObjects->set().end();
    for (FloatingObjectSetIterator childIt = child->m_floatingObjects->set().begin(); childIt != childEnd; ++childIt) {
        FloatingObject* r = *childIt;
        LayoutUnit logicalBottomForFloat = min(this->logicalBottomForFloat(r), MAX_LAYOUT_UNIT - childLogicalTop);
        LayoutUnit logicalBottom = childLogicalTop + logicalBottomForFloat;
        lowestFloatLogicalBottom = max(lowestFloatLogicalBottom, logicalBottom);

        if (logicalBottom > logicalHeight()) {
            // If the object is not in the list, we add it now.
            if (!containsFloat(r->m_renderer)) {
                LayoutSize offset = isHorizontalWritingMode() ? LayoutSize(-childLogicalLeft, -childLogicalTop) : LayoutSize(-childLogicalTop, -childLogicalLeft);
                FloatingObject* floatingObj = new FloatingObject(r->type(), LayoutRect(r->frameRect().location() - offset, r->frameRect().size()));
                floatingObj->m_renderer = r->m_renderer;

                // The nearest enclosing layer always paints the float (so that zindex and stacking
                // behaves properly).  We always want to propagate the desire to paint the float as
                // far out as we can, to the outermost block that overlaps the float, stopping only
                // if we hit a self-painting layer boundary.
                if (r->m_renderer->enclosingFloatPaintingLayer() == enclosingFloatPaintingLayer())
                    r->setShouldPaint(false);
                else
                    floatingObj->setShouldPaint(false);

                floatingObj->setIsDescendant(true);

                // We create the floating object list lazily.
                if (!m_floatingObjects)
                    m_floatingObjects = adoptPtr(new FloatingObjects(this, isHorizontalWritingMode()));

                m_floatingObjects->add(floatingObj);
            }
        } else {
            if (makeChildPaintOtherFloats && !r->shouldPaint() && !r->m_renderer->hasSelfPaintingLayer()
                && r->m_renderer->isDescendantOf(child) && r->m_renderer->enclosingFloatPaintingLayer() == child->enclosingFloatPaintingLayer()) {
                // The float is not overhanging from this block, so if it is a descendant of the child, the child should
                // paint it (the other case is that it is intruding into the child), unless it has its own layer or enclosing
                // layer.
                // If makeChildPaintOtherFloats is false, it means that the child must already know about all the floats
                // it should paint.
                r->setShouldPaint(true);
            }
            
            // Since the float doesn't overhang, it didn't get put into our list.  We need to go ahead and add its overflow in to the
            // child now.
            if (r->isDescendant())
                child->addOverflowFromChild(r->m_renderer, LayoutSize(xPositionForFloatIncludingMargin(r), yPositionForFloatIncludingMargin(r)));
        }
    }
    return lowestFloatLogicalBottom;
}

bool RenderBlock::hasOverhangingFloat(RenderBox* renderer)
{
    if (!m_floatingObjects || hasColumns() || !parent())
        return false;

    const FloatingObjectSet& floatingObjectSet = m_floatingObjects->set();
    FloatingObjectSetIterator it = floatingObjectSet.find<RenderBox*, FloatingObjectHashTranslator>(renderer);
    if (it == floatingObjectSet.end())
        return false;

    return logicalBottomForFloat(*it) > logicalHeight();
}

void RenderBlock::addIntrudingFloats(RenderBlock* prev, LayoutUnit logicalLeftOffset, LayoutUnit logicalTopOffset)
{
    // If the parent or previous sibling doesn't have any floats to add, don't bother.
    if (!prev->m_floatingObjects)
        return;

    logicalLeftOffset += marginLogicalLeft();

    const FloatingObjectSet& prevSet = prev->m_floatingObjects->set();
    FloatingObjectSetIterator prevEnd = prevSet.end();
    for (FloatingObjectSetIterator prevIt = prevSet.begin(); prevIt != prevEnd; ++prevIt) {
        FloatingObject* r = *prevIt;
        if (logicalBottomForFloat(r) > logicalTopOffset) {
            if (!m_floatingObjects || !m_floatingObjects->set().contains(r)) {
                LayoutSize offset = isHorizontalWritingMode() ? LayoutSize(logicalLeftOffset, logicalTopOffset) : LayoutSize(logicalTopOffset, logicalLeftOffset);
                FloatingObject* floatingObj = new FloatingObject(r->type(), LayoutRect(r->frameRect().location() - offset, r->frameRect().size()));

                // Applying the child's margin makes no sense in the case where the child was passed in.
                // since this margin was added already through the modification of the |logicalLeftOffset| variable
                // above.  |logicalLeftOffset| will equal the margin in this case, so it's already been taken
                // into account.  Only apply this code if prev is the parent, since otherwise the left margin
                // will get applied twice.
                if (prev != parent()) {
                    if (isHorizontalWritingMode())
                        floatingObj->setX(floatingObj->x() + prev->marginLeft());
                    else
                        floatingObj->setY(floatingObj->y() + prev->marginTop());
                }
               
                floatingObj->setShouldPaint(false); // We are not in the direct inheritance chain for this float. We will never paint it.
                floatingObj->m_renderer = r->m_renderer;
                
                // We create the floating object list lazily.
                if (!m_floatingObjects)
                    m_floatingObjects = adoptPtr(new FloatingObjects(this, isHorizontalWritingMode()));
                m_floatingObjects->add(floatingObj);
            }
        }
    }
}

bool RenderBlock::avoidsFloats() const
{
    // Floats can't intrude into our box if we have a non-auto column count or width.
    return RenderBox::avoidsFloats() || !style()->hasAutoColumnCount() || !style()->hasAutoColumnWidth();
}

bool RenderBlock::containsFloat(RenderBox* renderer) const
{
    return m_floatingObjects && m_floatingObjects->set().contains<RenderBox*, FloatingObjectHashTranslator>(renderer);
}

void RenderBlock::markAllDescendantsWithFloatsForLayout(RenderBox* floatToRemove, bool inLayout)
{
    if (!everHadLayout())
        return;

    MarkingBehavior markParents = inLayout ? MarkOnlyThis : MarkContainingBlockChain;
    setChildNeedsLayout(true, markParents);
 
    if (floatToRemove)
        removeFloatingObject(floatToRemove);

    // Iterate over our children and mark them as needed.
    if (!childrenInline()) {
        for (RenderObject* child = firstChild(); child; child = child->nextSibling()) {
            if ((!floatToRemove && child->isFloatingOrPositioned()) || !child->isRenderBlock())
                continue;
            RenderBlock* childBlock = toRenderBlock(child);
            if ((floatToRemove ? childBlock->containsFloat(floatToRemove) : childBlock->containsFloats()) || childBlock->shrinkToAvoidFloats())
                childBlock->markAllDescendantsWithFloatsForLayout(floatToRemove, inLayout);
        }
    }
}

void RenderBlock::markSiblingsWithFloatsForLayout(RenderBox* floatToRemove)
{
    if (!m_floatingObjects)
        return;

    const FloatingObjectSet& floatingObjectSet = m_floatingObjects->set();
    FloatingObjectSetIterator end = floatingObjectSet.end();

    for (RenderObject* next = nextSibling(); next; next = next->nextSibling()) {
        if (!next->isRenderBlock() || next->isFloatingOrPositioned() || toRenderBlock(next)->avoidsFloats())
            continue;

        RenderBlock* nextBlock = toRenderBlock(next);
        for (FloatingObjectSetIterator it = floatingObjectSet.begin(); it != end; ++it) {
            RenderBox* floatingBox = (*it)->renderer();
            if (floatToRemove && floatingBox != floatToRemove)
                continue;
            if (nextBlock->containsFloat(floatingBox))
                nextBlock->markAllDescendantsWithFloatsForLayout(floatingBox);
        }
    }
}

LayoutUnit RenderBlock::getClearDelta(RenderBox* child, LayoutUnit logicalTop)
{
    // There is no need to compute clearance if we have no floats.
    if (!containsFloats())
        return 0;
    
    // At least one float is present.  We need to perform the clearance computation.
    bool clearSet = child->style()->clear() != CNONE;
    LayoutUnit logicalBottom = 0;
    switch (child->style()->clear()) {
        case CNONE:
            break;
        case CLEFT:
            logicalBottom = lowestFloatLogicalBottom(FloatingObject::FloatLeft);
            break;
        case CRIGHT:
            logicalBottom = lowestFloatLogicalBottom(FloatingObject::FloatRight);
            break;
        case CBOTH:
            logicalBottom = lowestFloatLogicalBottom();
            break;
    }

    // We also clear floats if we are too big to sit on the same line as a float (and wish to avoid floats by default).
    LayoutUnit result = clearSet ? max(ZERO_LAYOUT_UNIT, logicalBottom - logicalTop) : ZERO_LAYOUT_UNIT;
    if (!result && child->avoidsFloats()) {
        LayoutUnit newLogicalTop = logicalTop;
        while (true) {
            LayoutUnit availableLogicalWidthAtNewLogicalTopOffset = availableLogicalWidthForLine(newLogicalTop, false);
            if (availableLogicalWidthAtNewLogicalTopOffset == availableLogicalWidthForContent(newLogicalTop))
                return newLogicalTop - logicalTop;

            // FIXME: None of this is right for perpendicular writing-mode children.
            LayoutUnit childOldLogicalWidth = child->logicalWidth();
            LayoutUnit childOldMarginLeft = child->marginLeft();
            LayoutUnit childOldMarginRight = child->marginRight();
            LayoutUnit childOldLogicalTop = child->logicalTop();

            child->setLogicalTop(newLogicalTop);
            child->computeLogicalWidth();
            RenderRegion* region = regionAtBlockOffset(logicalTopForChild(child));
            LayoutRect borderBox = child->borderBoxRectInRegion(region, offsetFromLogicalTopOfFirstPage() + logicalTopForChild(child), DoNotCacheRenderBoxRegionInfo);
            LayoutUnit childLogicalWidthAtNewLogicalTopOffset = isHorizontalWritingMode() ? borderBox.width() : borderBox.height();

            child->setLogicalTop(childOldLogicalTop);
            child->setLogicalWidth(childOldLogicalWidth);
            child->setMarginLeft(childOldMarginLeft);
            child->setMarginRight(childOldMarginRight);
            
            if (childLogicalWidthAtNewLogicalTopOffset <= availableLogicalWidthAtNewLogicalTopOffset)
                return newLogicalTop - logicalTop;

            newLogicalTop = nextFloatLogicalBottomBelow(newLogicalTop);
            ASSERT(newLogicalTop >= logicalTop);
            if (newLogicalTop < logicalTop)
                break;
        }
        ASSERT_NOT_REACHED();
    }
    return result;
}

bool RenderBlock::isPointInOverflowControl(HitTestResult& result, const LayoutPoint& pointInContainer, const LayoutPoint& accumulatedOffset)
{
    if (!scrollsOverflow())
        return false;

    return layer()->hitTestOverflowControls(result, roundedIntPoint(pointInContainer - toLayoutSize(accumulatedOffset)));
}

bool RenderBlock::nodeAtPoint(const HitTestRequest& request, HitTestResult& result, const LayoutPoint& pointInContainer, const LayoutPoint& accumulatedOffset, HitTestAction hitTestAction)
{
    LayoutPoint adjustedLocation(accumulatedOffset + location());
    LayoutSize localOffset = toLayoutSize(adjustedLocation);

    if (!isRenderView()) {
        // Check if we need to do anything at all.
        LayoutRect overflowBox = visualOverflowRect();
        flipForWritingMode(overflowBox);
        overflowBox.moveBy(adjustedLocation);
        if (!overflowBox.intersects(result.rectForPoint(pointInContainer)))
            return false;
    }

    if ((hitTestAction == HitTestBlockBackground || hitTestAction == HitTestChildBlockBackground) && isPointInOverflowControl(result, pointInContainer, adjustedLocation)) {
        updateHitTestResult(result, pointInContainer - localOffset);
        // FIXME: isPointInOverflowControl() doesn't handle rect-based tests yet.
        if (!result.addNodeToRectBasedTestResult(node(), pointInContainer))
           return true;
    }

    // If we have clipping, then we can't have any spillout.
    bool useOverflowClip = hasOverflowClip() && !hasSelfPaintingLayer();
    bool useClip = (hasControlClip() || useOverflowClip);
    LayoutRect hitTestArea(result.rectForPoint(pointInContainer));
    bool checkChildren = !useClip || (hasControlClip() ? controlClipRect(adjustedLocation).intersects(hitTestArea) : overflowClipRect(adjustedLocation, result.region(), IncludeOverlayScrollbarSize).intersects(hitTestArea));
    if (checkChildren) {
        // Hit test descendants first.
        LayoutSize scrolledOffset(localOffset);
        if (hasOverflowClip())
            scrolledOffset -= scrolledContentOffset();

        // Hit test contents if we don't have columns.
        if (!hasColumns()) {
            if (hitTestContents(request, result, pointInContainer, toLayoutPoint(scrolledOffset), hitTestAction)) {
                updateHitTestResult(result, pointInContainer - localOffset);
                return true;
            }
            if (hitTestAction == HitTestFloat && hitTestFloats(request, result, pointInContainer, toLayoutPoint(scrolledOffset)))
                return true;
        } else if (hitTestColumns(request, result, pointInContainer, toLayoutPoint(scrolledOffset), hitTestAction)) {
            updateHitTestResult(result, flipForWritingMode(pointInContainer - localOffset));
            return true;
        }
    }

    // Now hit test our background
    if (hitTestAction == HitTestBlockBackground || hitTestAction == HitTestChildBlockBackground) {
        LayoutRect boundsRect(adjustedLocation, size());
        if (visibleToHitTesting() && boundsRect.intersects(result.rectForPoint(pointInContainer))) {
            updateHitTestResult(result, flipForWritingMode(pointInContainer - localOffset));
            if (!result.addNodeToRectBasedTestResult(node(), pointInContainer, boundsRect))
                return true;
        }
    }

    return false;
}

bool RenderBlock::hitTestFloats(const HitTestRequest& request, HitTestResult& result, const LayoutPoint& pointInContainer, const LayoutPoint& accumulatedOffset)
{
    if (!m_floatingObjects)
        return false;

    LayoutPoint adjustedLocation = accumulatedOffset;
    if (isRenderView()) {
        adjustedLocation += toLayoutSize(toRenderView(this)->frameView()->scrollPosition());
    }

    const FloatingObjectSet& floatingObjectSet = m_floatingObjects->set();
    FloatingObjectSetIterator begin = floatingObjectSet.begin();
    for (FloatingObjectSetIterator it = floatingObjectSet.end(); it != begin;) {
        --it;
        FloatingObject* floatingObject = *it;
        if (floatingObject->shouldPaint() && !floatingObject->m_renderer->hasSelfPaintingLayer()) {
            LayoutUnit xOffset = xPositionForFloatIncludingMargin(floatingObject) - floatingObject->m_renderer->x();
            LayoutUnit yOffset = yPositionForFloatIncludingMargin(floatingObject) - floatingObject->m_renderer->y();
            LayoutPoint childPoint = flipFloatForWritingModeForChild(floatingObject, adjustedLocation + LayoutSize(xOffset, yOffset));
            if (floatingObject->m_renderer->hitTest(request, result, pointInContainer, childPoint)) {
                updateHitTestResult(result, pointInContainer - toLayoutSize(childPoint));
                return true;
            }
        }
    }

    return false;
}

class ColumnRectIterator {
    WTF_MAKE_NONCOPYABLE(ColumnRectIterator);
public:
    ColumnRectIterator(const RenderBlock& block)
        : m_block(block)
        , m_colInfo(block.columnInfo())
        , m_direction(m_block.style()->isFlippedBlocksWritingMode() ? 1 : -1)
        , m_isHorizontal(block.isHorizontalWritingMode())
        , m_logicalLeft(block.logicalLeftOffsetForContent())
    {
        int colCount = m_colInfo->columnCount();
        m_colIndex = colCount - 1;
        m_currLogicalTopOffset = colCount * m_colInfo->columnHeight() * m_direction;
        update();
    }

    void advance()
    {
        ASSERT(hasMore());
        m_colIndex--;
        update();
    }

    LayoutRect columnRect() const { return m_colRect; }
    bool hasMore() const { return m_colIndex >= 0; }
    int columnIndex() const { return m_colIndex; }

    void adjust(LayoutSize& offset) const
    {
        LayoutUnit currLogicalLeftOffset = (m_isHorizontal ? m_colRect.x() : m_colRect.y()) - m_logicalLeft;
        offset += m_isHorizontal ? LayoutSize(currLogicalLeftOffset, m_currLogicalTopOffset) : LayoutSize(m_currLogicalTopOffset, currLogicalLeftOffset);
        if (m_colInfo->progressionAxis() == ColumnInfo::BlockAxis) {
            if (m_isHorizontal)
                offset.expand(0, m_colRect.y() - m_block.borderTop() - m_block.paddingTop());
            else
                offset.expand(m_colRect.x() - m_block.borderLeft() - m_block.paddingLeft(), 0);
        }
    }

private:
    void update()
    {
        if (m_colIndex < 0)
            return;

        m_colRect = m_block.columnRectAt(const_cast<ColumnInfo*>(m_colInfo), m_colIndex);
        m_block.flipForWritingMode(m_colRect);
        m_currLogicalTopOffset -= (m_isHorizontal ? m_colRect.height() : m_colRect.width()) * m_direction;
    }

    const RenderBlock& m_block;
    const ColumnInfo* const m_colInfo;
    const int m_direction;
    const bool m_isHorizontal;
    const LayoutUnit m_logicalLeft;
    int m_colIndex;
    LayoutUnit m_currLogicalTopOffset;
    LayoutRect m_colRect;
};

bool RenderBlock::hitTestColumns(const HitTestRequest& request, HitTestResult& result, const LayoutPoint& pointInContainer, const LayoutPoint& accumulatedOffset, HitTestAction hitTestAction)
{
    // We need to do multiple passes, breaking up our hit testing into strips.
    if (!hasColumns())
        return false;

    ColumnInfo* colInfo = columnInfo();
    for (ColumnRectIterator it(*this); it.hasMore(); it.advance()) {
        LayoutRect hitRect = result.rectForPoint(pointInContainer);
        LayoutRect colRect = it.columnRect();
        adjustColRectForSpanningHeader(this, colInfo, it.columnIndex(), colRect);
        colRect.moveBy(accumulatedOffset);
        if (colRect.intersects(hitRect)) {
            // The point is inside this column.
            // Adjust accumulatedOffset to change where we hit test.
            LayoutSize offset;
            it.adjust(offset);
            LayoutPoint finalLocation = accumulatedOffset + offset;
            if (!result.isRectBasedTest() || colRect.contains(hitRect))
                return hitTestContents(request, result, pointInContainer, finalLocation, hitTestAction) || (hitTestAction == HitTestFloat && hitTestFloats(request, result, pointInContainer, finalLocation));

            hitTestContents(request, result, pointInContainer, finalLocation, hitTestAction);
        }
    }

    return false;
}

void RenderBlock::adjustForColumnRect(LayoutSize& offset, const LayoutPoint& pointInContainer) const
{
    for (ColumnRectIterator it(*this); it.hasMore(); it.advance()) {
        LayoutRect colRect = it.columnRect();
        if (colRect.contains(pointInContainer)) {
            it.adjust(offset);
            return;
        }
    }
}

bool RenderBlock::hitTestContents(const HitTestRequest& request, HitTestResult& result, const LayoutPoint& pointInContainer, const LayoutPoint& accumulatedOffset, HitTestAction hitTestAction)
{
    if (childrenInline() && !isTable()) {
        // We have to hit-test our line boxes.
        if (m_lineBoxes.hitTest(this, request, result, pointInContainer, accumulatedOffset, hitTestAction))
            return true;
    } else {
        // Hit test our children.
        HitTestAction childHitTest = hitTestAction;
        if (hitTestAction == HitTestChildBlockBackgrounds)
            childHitTest = HitTestChildBlockBackground;
        for (RenderBox* child = lastChildBox(); child; child = child->previousSiblingBox()) {
            LayoutPoint childPoint = flipForWritingModeForChild(child, accumulatedOffset);
            if (!child->hasSelfPaintingLayer() && !child->isFloating() && child->nodeAtPoint(request, result, pointInContainer, childPoint, childHitTest))
                return true;
        }
    }
    
    return false;
}

Position RenderBlock::positionForBox(InlineBox *box, bool start) const
{
    if (!box)
        return Position();

    if (!box->renderer()->node())
        return createLegacyEditingPosition(node(), start ? caretMinOffset() : caretMaxOffset());

    if (!box->isInlineTextBox())
        return createLegacyEditingPosition(box->renderer()->node(), start ? box->renderer()->caretMinOffset() : box->renderer()->caretMaxOffset());

    InlineTextBox* textBox = toInlineTextBox(box);
    return createLegacyEditingPosition(box->renderer()->node(), start ? textBox->start() : textBox->start() + textBox->len());
}

static inline bool isEditingBoundary(RenderObject* ancestor, RenderObject* child)
{
    ASSERT(!ancestor || ancestor->node());
    ASSERT(child && child->node());
    return !ancestor || !ancestor->parent() || (ancestor->hasLayer() && ancestor->parent()->isRenderView())
        || ancestor->node()->rendererIsEditable() == child->node()->rendererIsEditable();
}

// FIXME: This function should go on RenderObject as an instance method. Then
// all cases in which positionForPoint recurs could call this instead to
// prevent crossing editable boundaries. This would require many tests.
static VisiblePosition positionForPointRespectingEditingBoundaries(RenderBlock* parent, RenderBox* child, const LayoutPoint& pointInParentCoordinates)
{
    LayoutPoint childLocation = child->location();
    if (child->isRelPositioned())
        childLocation += child->relativePositionOffset();
    // FIXME: This is wrong if the child's writing-mode is different from the parent's.
    LayoutPoint pointInChildCoordinates(toLayoutPoint(pointInParentCoordinates - childLocation));

    // If this is an anonymous renderer, we just recur normally
    Node* childNode = child->node();
    if (!childNode)
        return child->positionForPoint(pointInChildCoordinates);

    // Otherwise, first make sure that the editability of the parent and child agree.
    // If they don't agree, then we return a visible position just before or after the child
    RenderObject* ancestor = parent;
    while (ancestor && !ancestor->node())
        ancestor = ancestor->parent();

    // If we can't find an ancestor to check editability on, or editability is unchanged, we recur like normal
    if (isEditingBoundary(ancestor, child))
        return child->positionForPoint(pointInChildCoordinates);

    // Otherwise return before or after the child, depending on if the click was to the logical left or logical right of the child
    LayoutUnit childMiddle = parent->logicalWidthForChild(child) / 2;
    LayoutUnit logicalLeft = parent->isHorizontalWritingMode() ? pointInChildCoordinates.x() : pointInChildCoordinates.y();
    if (logicalLeft < childMiddle)
        return ancestor->createVisiblePosition(childNode->nodeIndex(), DOWNSTREAM);
    return ancestor->createVisiblePosition(childNode->nodeIndex() + 1, UPSTREAM);
}

VisiblePosition RenderBlock::positionForPointWithInlineChildren(const LayoutPoint& pointInLogicalContents)
{
    ASSERT(childrenInline());

    if (!firstRootBox())
        return createVisiblePosition(0, DOWNSTREAM);

    // look for the closest line box in the root box which is at the passed-in y coordinate
    InlineBox* closestBox = 0;
    RootInlineBox* firstRootBoxWithChildren = 0;
    RootInlineBox* lastRootBoxWithChildren = 0;
    for (RootInlineBox* root = firstRootBox(); root; root = root->nextRootBox()) {
        if (!root->firstLeafChild())
            continue;
        if (!firstRootBoxWithChildren)
            firstRootBoxWithChildren = root;
        lastRootBoxWithChildren = root;

        // check if this root line box is located at this y coordinate
        if (pointInLogicalContents.y() < root->selectionBottom()) {
            closestBox = root->closestLeafChildForLogicalLeftPosition(pointInLogicalContents.x());
            if (closestBox)
                break;
        }
    }

    bool moveCaretToBoundary = document()->frame()->editor()->behavior().shouldMoveCaretToHorizontalBoundaryWhenPastTopOrBottom();

    if (!moveCaretToBoundary && !closestBox && lastRootBoxWithChildren) {
        // y coordinate is below last root line box, pretend we hit it
        closestBox = lastRootBoxWithChildren->closestLeafChildForLogicalLeftPosition(pointInLogicalContents.x());
    }

    if (closestBox) {
        if (moveCaretToBoundary && pointInLogicalContents.y() < firstRootBoxWithChildren->selectionTop()
            && pointInLogicalContents.y() < firstRootBoxWithChildren->logicalTop()) {
            InlineBox* box = firstRootBoxWithChildren->firstLeafChild();
            if (box->isLineBreak()) {
                if (InlineBox* newBox = box->nextLeafChildIgnoringLineBreak())
                    box = newBox;
            }
            // y coordinate is above first root line box, so return the start of the first
            return VisiblePosition(positionForBox(box, true), DOWNSTREAM);
        }

        // pass the box a top position that is inside it
        LayoutPoint point(pointInLogicalContents.x(), max(closestBox->root()->lineTop(), closestBox->root()->selectionTop()));
        if (!isHorizontalWritingMode())
            point = point.transposedPoint();
        if (closestBox->renderer()->isReplaced())
            return positionForPointRespectingEditingBoundaries(this, toRenderBox(closestBox->renderer()), point);
        return closestBox->renderer()->positionForPoint(point);
    }

    if (lastRootBoxWithChildren) {
        // We hit this case for Mac behavior when the Y coordinate is below the last box.
        ASSERT(moveCaretToBoundary);
        InlineBox* logicallyLastBox;
        if (lastRootBoxWithChildren->getLogicalEndBoxWithNode(logicallyLastBox))
            return VisiblePosition(positionForBox(logicallyLastBox, false), DOWNSTREAM);
    }

    // Can't reach this. We have a root line box, but it has no kids.
    // FIXME: This should ASSERT_NOT_REACHED(), but clicking on placeholder text
    // seems to hit this code path.
    return createVisiblePosition(0, DOWNSTREAM);
}

static inline bool isChildHitTestCandidate(RenderBox* box)
{
    return box->height() && box->style()->visibility() == VISIBLE && !box->isFloatingOrPositioned();
}

VisiblePosition RenderBlock::positionForPoint(const LayoutPoint& point)
{
    if (isTable())
        return RenderBox::positionForPoint(point);

    if (isReplaced()) {
        // FIXME: This seems wrong when the object's writing-mode doesn't match the line's writing-mode.
        LayoutUnit pointLogicalLeft = isHorizontalWritingMode() ? point.x() : point.y();
        LayoutUnit pointLogicalTop = isHorizontalWritingMode() ? point.y() : point.x();

        if (pointLogicalTop < 0 || (pointLogicalTop < logicalHeight() && pointLogicalLeft < 0))
            return createVisiblePosition(caretMinOffset(), DOWNSTREAM);
        if (pointLogicalTop >= logicalHeight() || (pointLogicalTop >= 0 && pointLogicalLeft >= logicalWidth()))
            return createVisiblePosition(caretMaxOffset(), DOWNSTREAM);
    } 

    LayoutPoint pointInContents = point;
    offsetForContents(pointInContents);
    LayoutPoint pointInLogicalContents(pointInContents);
    if (!isHorizontalWritingMode())
        pointInLogicalContents = pointInLogicalContents.transposedPoint();

    if (childrenInline())
        return positionForPointWithInlineChildren(pointInLogicalContents);

    RenderBox* lastCandidateBox = lastChildBox();
    while (lastCandidateBox && !isChildHitTestCandidate(lastCandidateBox))
        lastCandidateBox = lastCandidateBox->previousSiblingBox();

    if (lastCandidateBox) {
        if (pointInContents.y() > lastCandidateBox->logicalTop())
            return positionForPointRespectingEditingBoundaries(this, lastCandidateBox, pointInContents);

        for (RenderBox* childBox = firstChildBox(); childBox; childBox = childBox->nextSiblingBox()) {
            // We hit child if our click is above the bottom of its padding box (like IE6/7 and FF3).
            if (isChildHitTestCandidate(childBox) && pointInContents.y() < childBox->logicalBottom())
                return positionForPointRespectingEditingBoundaries(this, childBox, pointInContents);
        }
    }

    // We only get here if there are no hit test candidate children below the click.
    return RenderBox::positionForPoint(point);
}

void RenderBlock::offsetForContents(LayoutPoint& offset) const
{
    if (hasOverflowClip())
        offset += scrolledContentOffset();

    if (hasColumns())
        adjustPointToColumnContents(offset);
}

LayoutUnit RenderBlock::availableLogicalWidth() const
{
    // If we have multiple columns, then the available logical width is reduced to our column width.
    if (hasColumns())
        return desiredColumnWidth();
    return RenderBox::availableLogicalWidth();
}

int RenderBlock::columnGap() const
{
    if (style()->hasNormalColumnGap())
        return style()->fontDescription().computedPixelSize(); // "1em" is recommended as the normal gap setting. Matches <p> margins.
    return static_cast<int>(style()->columnGap());
}

void RenderBlock::calcColumnWidth()
{   
    if (document()->regionBasedColumnsEnabled())
        return;

    // Calculate our column width and column count.
    // FIXME: Can overflow on fast/block/float/float-not-removed-from-next-sibling4.html, see https://bugs.webkit.org/show_bug.cgi?id=68744
    unsigned desiredColumnCount = 1;
    LayoutUnit desiredColumnWidth = contentLogicalWidth();
    
    // For now, we don't support multi-column layouts when printing, since we have to do a lot of work for proper pagination.
    if (document()->paginated() || (style()->hasAutoColumnCount() && style()->hasAutoColumnWidth()) || !style()->hasInlineColumnAxis()) {
        setDesiredColumnCountAndWidth(desiredColumnCount, desiredColumnWidth);
        return;
    }
        
    LayoutUnit availWidth = desiredColumnWidth;
    LayoutUnit colGap = columnGap();
    LayoutUnit colWidth = max<LayoutUnit>(1, LayoutUnit(style()->columnWidth()));
    int colCount = max<int>(1, style()->columnCount());

    if (style()->hasAutoColumnWidth() && !style()->hasAutoColumnCount()) {
        desiredColumnCount = colCount;
        desiredColumnWidth = max<LayoutUnit>(0, (availWidth - ((desiredColumnCount - 1) * colGap)) / desiredColumnCount);
    } else if (!style()->hasAutoColumnWidth() && style()->hasAutoColumnCount()) {
        desiredColumnCount = max<LayoutUnit>(1, (availWidth + colGap) / (colWidth + colGap));
        desiredColumnWidth = ((availWidth + colGap) / desiredColumnCount) - colGap;
    } else {
        desiredColumnCount = max<LayoutUnit>(min<LayoutUnit>(colCount, (availWidth + colGap) / (colWidth + colGap)), 1);
        desiredColumnWidth = ((availWidth + colGap) / desiredColumnCount) - colGap;
    }
    setDesiredColumnCountAndWidth(desiredColumnCount, desiredColumnWidth);
}

bool RenderBlock::requiresColumns(int desiredColumnCount) const
{
    return firstChild()
        && (desiredColumnCount != 1 || !style()->hasAutoColumnWidth() || !style()->hasInlineColumnAxis())
        && !firstChild()->isAnonymousColumnsBlock()
        && !firstChild()->isAnonymousColumnSpanBlock();
}

void RenderBlock::setDesiredColumnCountAndWidth(int count, LayoutUnit width)
{
    bool destroyColumns = !requiresColumns(count);
    if (destroyColumns) {
        if (hasColumns()) {
            delete gColumnInfoMap->take(this);
            setHasColumns(false);
        }
    } else {
        ColumnInfo* info;
        if (hasColumns())
            info = gColumnInfoMap->get(this);
        else {
            if (!gColumnInfoMap)
                gColumnInfoMap = new ColumnInfoMap;
            info = new ColumnInfo;
            gColumnInfoMap->add(this, info);
            setHasColumns(true);
        }
        info->setDesiredColumnCount(count);
        info->setDesiredColumnWidth(width);
        info->setProgressionAxis(style()->hasInlineColumnAxis() ? ColumnInfo::InlineAxis : ColumnInfo::BlockAxis);
    }
}

LayoutUnit RenderBlock::desiredColumnWidth() const
{
    if (!hasColumns())
        return contentLogicalWidth();
    return gColumnInfoMap->get(this)->desiredColumnWidth();
}

unsigned RenderBlock::desiredColumnCount() const
{
    if (!hasColumns())
        return 1;
    return gColumnInfoMap->get(this)->desiredColumnCount();
}

ColumnInfo* RenderBlock::columnInfo() const
{
    if (!hasColumns())
        return 0;
    return gColumnInfoMap->get(this);    
}

unsigned RenderBlock::columnCount(ColumnInfo* colInfo) const
{
    ASSERT(hasColumns());
    ASSERT(gColumnInfoMap->get(this) == colInfo);
    return colInfo->columnCount();
}

LayoutRect RenderBlock::columnRectAt(ColumnInfo* colInfo, unsigned index) const
{
    ASSERT(hasColumns() && gColumnInfoMap->get(this) == colInfo);

    // Compute the appropriate rect based off our information.
    LayoutUnit colLogicalWidth = colInfo->desiredColumnWidth();
    LayoutUnit colLogicalHeight = colInfo->columnHeight();
    LayoutUnit colLogicalTop = borderBefore() + paddingBefore();
    LayoutUnit colLogicalLeft = logicalLeftOffsetForContent();
    int colGap = columnGap();
    if (colInfo->progressionAxis() == ColumnInfo::InlineAxis) {
        if (style()->isLeftToRightDirection())
            colLogicalLeft += index * (colLogicalWidth + colGap);
        else
            colLogicalLeft += contentLogicalWidth() - colLogicalWidth - index * (colLogicalWidth + colGap);
    } else
        colLogicalTop += index * (colLogicalHeight + colGap);

    if (isHorizontalWritingMode())
        return LayoutRect(colLogicalLeft, colLogicalTop, colLogicalWidth, colLogicalHeight);
    return LayoutRect(colLogicalTop, colLogicalLeft, colLogicalHeight, colLogicalWidth);
}

bool RenderBlock::relayoutForPagination(bool hasSpecifiedPageLogicalHeight, LayoutUnit pageLogicalHeight, LayoutStateMaintainer& statePusher)
{
    if (!hasColumns())
        return false;

    // FIXME: We don't balance properly at all in the presence of forced page breaks.  We need to understand what
    // the distance between forced page breaks is so that we can avoid making the minimum column height too tall.
    ColumnInfo* colInfo = columnInfo();
    if (!hasSpecifiedPageLogicalHeight) {
        LayoutUnit columnHeight = pageLogicalHeight;
        int minColumnCount = colInfo->forcedBreaks() + 1;
        int desiredColumnCount = colInfo->desiredColumnCount();
        if (minColumnCount >= desiredColumnCount) {
            // The forced page breaks are in control of the balancing.  Just set the column height to the
            // maximum page break distance.
            if (!pageLogicalHeight) {
                LayoutUnit distanceBetweenBreaks = max<LayoutUnit>(colInfo->maximumDistanceBetweenForcedBreaks(),
                                                                   view()->layoutState()->pageLogicalOffset(this, borderBefore() + paddingBefore() + contentLogicalHeight()) - colInfo->forcedBreakOffset());
                columnHeight = max(colInfo->minimumColumnHeight(), distanceBetweenBreaks);
            }
        } else if (contentLogicalHeight() > boundedMultiply(pageLogicalHeight, desiredColumnCount)) {
            // Now that we know the intrinsic height of the columns, we have to rebalance them.
            columnHeight = max<LayoutUnit>(colInfo->minimumColumnHeight(), ceilf((float)contentLogicalHeight() / desiredColumnCount));
        }
        
        if (columnHeight && columnHeight != pageLogicalHeight) {
            statePusher.pop();
            setEverHadLayout(true);
            layoutBlock(false, columnHeight);
            return true;
        }
    } 
    
    if (pageLogicalHeight)
        colInfo->setColumnCountAndHeight(ceilf((float)contentLogicalHeight() / pageLogicalHeight), pageLogicalHeight);

    if (columnCount(colInfo)) {
        setLogicalHeight(borderBefore() + paddingBefore() + colInfo->columnHeight() + borderAfter() + paddingAfter() + scrollbarLogicalHeight());
        m_overflow.clear();
    }
    
    return false;
}

void RenderBlock::adjustPointToColumnContents(LayoutPoint& point) const
{
    // Just bail if we have no columns.
    if (!hasColumns())
        return;
    
    ColumnInfo* colInfo = columnInfo();
    if (!columnCount(colInfo))
        return;

    // Determine which columns we intersect.
    LayoutUnit colGap = columnGap();
    LayoutUnit halfColGap = colGap / 2;
    LayoutPoint columnPoint(columnRectAt(colInfo, 0).location());
    LayoutUnit logicalOffset = 0;
    for (unsigned i = 0; i < colInfo->columnCount(); i++) {
        // Add in half the column gap to the left and right of the rect.
        LayoutRect colRect = columnRectAt(colInfo, i);
        flipForWritingMode(colRect);
        if (isHorizontalWritingMode() == (colInfo->progressionAxis() == ColumnInfo::InlineAxis)) {
            LayoutRect gapAndColumnRect(colRect.x() - halfColGap, colRect.y(), colRect.width() + colGap, colRect.height());
            if (point.x() >= gapAndColumnRect.x() && point.x() < gapAndColumnRect.maxX()) {
                // FIXME: The clamping that follows is not completely right for right-to-left
                // content.
                // Clamp everything above the column to its top left.
                if (point.y() < gapAndColumnRect.y())
                    point = gapAndColumnRect.location();
                // Clamp everything below the column to the next column's top left. If there is
                // no next column, this still maps to just after this column.
                else if (point.y() >= gapAndColumnRect.maxY()) {
                    point = gapAndColumnRect.location();
                    point.move(0, gapAndColumnRect.height());
                }

                // We're inside the column.  Translate the x and y into our column coordinate space.
                if (colInfo->progressionAxis() == ColumnInfo::InlineAxis)
                    point.move(columnPoint.x() - colRect.x(), logicalOffset);
                else
                    point.move((!style()->isFlippedBlocksWritingMode() ? logicalOffset : -logicalOffset) - colRect.x() + borderLeft() + paddingLeft(), 0);
                return;
            }
            
            // Move to the next position.
            logicalOffset += colInfo->progressionAxis() == ColumnInfo::InlineAxis ? colRect.height() : colRect.width();
        } else {
            LayoutRect gapAndColumnRect(colRect.x(), colRect.y() - halfColGap, colRect.width(), colRect.height() + colGap);
            if (point.y() >= gapAndColumnRect.y() && point.y() < gapAndColumnRect.maxY()) {
                // FIXME: The clamping that follows is not completely right for right-to-left
                // content.
                // Clamp everything above the column to its top left.
                if (point.x() < gapAndColumnRect.x())
                    point = gapAndColumnRect.location();
                // Clamp everything below the column to the next column's top left. If there is
                // no next column, this still maps to just after this column.
                else if (point.x() >= gapAndColumnRect.maxX()) {
                    point = gapAndColumnRect.location();
                    point.move(gapAndColumnRect.width(), 0);
                }

                // We're inside the column.  Translate the x and y into our column coordinate space.
                if (colInfo->progressionAxis() == ColumnInfo::InlineAxis)
                    point.move(logicalOffset, columnPoint.y() - colRect.y());
                else
                    point.move(0, (!style()->isFlippedBlocksWritingMode() ? logicalOffset : -logicalOffset) - colRect.y() + borderTop() + paddingTop());
                return;
            }
            
            // Move to the next position.
            logicalOffset += colInfo->progressionAxis() == ColumnInfo::InlineAxis ? colRect.width() : colRect.height();
        }
    }
}

void RenderBlock::adjustRectForColumns(LayoutRect& r) const
{
    // Just bail if we have no columns.
    if (!hasColumns())
        return;
    
    ColumnInfo* colInfo = columnInfo();
    
    // Determine which columns we intersect.
    unsigned colCount = columnCount(colInfo);
    if (!colCount)
        return;

    // Begin with a result rect that is empty.
    LayoutRect result;

    bool isHorizontal = isHorizontalWritingMode();
    LayoutUnit beforeBorderPadding = borderBefore() + paddingBefore();
    LayoutUnit colHeight = colInfo->columnHeight();
    if (!colHeight)
        return;

    LayoutUnit startOffset = max(isHorizontal ? r.y() : r.x(), beforeBorderPadding);
    LayoutUnit endOffset = min<LayoutUnit>(isHorizontal ? r.maxY() : r.maxX(), beforeBorderPadding + colCount * colHeight);

    // FIXME: Can overflow on fast/block/float/float-not-removed-from-next-sibling4.html, see https://bugs.webkit.org/show_bug.cgi?id=68744
    unsigned startColumn = (startOffset - beforeBorderPadding) / colHeight;
    unsigned endColumn = (endOffset - beforeBorderPadding) / colHeight;

    if (startColumn == endColumn) {
        // The rect is fully contained within one column. Adjust for our offsets
        // and repaint only that portion.
        LayoutUnit logicalLeftOffset = logicalLeftOffsetForContent();
        LayoutRect colRect = columnRectAt(colInfo, startColumn);
        adjustColRectForSpanningHeader(this, colInfo, startColumn, colRect);
        LayoutRect repaintRect = r;

        if (colInfo->progressionAxis() == ColumnInfo::InlineAxis) {
            if (isHorizontal)
                repaintRect.move(colRect.x() - logicalLeftOffset, - static_cast<int>(startColumn) * colHeight);
            else
                repaintRect.move(- static_cast<int>(startColumn) * colHeight, colRect.y() - logicalLeftOffset);
        } else {
            if (isHorizontal)
                repaintRect.move(0, colRect.y() - startColumn * colHeight - beforeBorderPadding);
            else
                repaintRect.move(colRect.x() - startColumn * colHeight - beforeBorderPadding, 0);
        }
        repaintRect.intersect(colRect);
        result.unite(repaintRect);
    } else {
        // We span multiple columns. We can just unite the start and end column to get the final
        // repaint rect.
        result.unite(columnRectAt(colInfo, startColumn));
        result.unite(columnRectAt(colInfo, endColumn));
    }

    r = result;
}

LayoutPoint RenderBlock::flipForWritingModeIncludingColumns(const LayoutPoint& point) const
{
    ASSERT(hasColumns());
    if (!hasColumns() || !style()->isFlippedBlocksWritingMode())
        return point;
    ColumnInfo* colInfo = columnInfo();
    LayoutUnit columnLogicalHeight = colInfo->columnHeight();
    LayoutUnit expandedLogicalHeight = borderBefore() + paddingBefore() + columnCount(colInfo) * columnLogicalHeight + borderAfter() + paddingAfter() + scrollbarLogicalHeight();
    if (isHorizontalWritingMode())
        return LayoutPoint(point.x(), expandedLogicalHeight - point.y());
    return LayoutPoint(expandedLogicalHeight - point.x(), point.y());
}

void RenderBlock::adjustStartEdgeForWritingModeIncludingColumns(LayoutRect& rect) const
{
    ASSERT(hasColumns());
    if (!hasColumns() || !style()->isFlippedBlocksWritingMode())
        return;
    
    ColumnInfo* colInfo = columnInfo();
    LayoutUnit columnLogicalHeight = colInfo->columnHeight();
    LayoutUnit expandedLogicalHeight = borderBefore() + paddingBefore() + columnCount(colInfo) * columnLogicalHeight + borderAfter() + paddingAfter() + scrollbarLogicalHeight();
    
    if (isHorizontalWritingMode())
        rect.setY(expandedLogicalHeight - rect.maxY());
    else
        rect.setX(expandedLogicalHeight - rect.maxX());
}

void RenderBlock::adjustForColumns(LayoutSize& offset, const LayoutPoint& point) const
{
    if (!hasColumns())
        return;

    ColumnInfo* colInfo = columnInfo();

    LayoutUnit logicalLeft = logicalLeftOffsetForContent();
    unsigned colCount = columnCount(colInfo);
    LayoutUnit colLogicalWidth = colInfo->desiredColumnWidth();
    LayoutUnit colLogicalHeight = colInfo->columnHeight();

    for (unsigned i = 0; i < colCount; ++i) {
        // Compute the edges for a given column in the block progression direction.
        LayoutRect sliceRect = LayoutRect(logicalLeft, borderBefore() + paddingBefore() + i * colLogicalHeight, colLogicalWidth, colLogicalHeight);
        if (!isHorizontalWritingMode())
            sliceRect = sliceRect.transposedRect();
        
        LayoutUnit logicalOffset = i * colLogicalHeight;

        // Now we're in the same coordinate space as the point.  See if it is inside the rectangle.
        if (isHorizontalWritingMode()) {
            if (point.y() >= sliceRect.y() && point.y() < sliceRect.maxY()) {
                if (colInfo->progressionAxis() == ColumnInfo::InlineAxis)
                    offset.expand(columnRectAt(colInfo, i).x() - logicalLeft, -logicalOffset);
                else
                    offset.expand(0, columnRectAt(colInfo, i).y() - logicalOffset - borderBefore() - paddingBefore());
                return;
            }
        } else {
            if (point.x() >= sliceRect.x() && point.x() < sliceRect.maxX()) {
                if (colInfo->progressionAxis() == ColumnInfo::InlineAxis)
                    offset.expand(-logicalOffset, columnRectAt(colInfo, i).y() - logicalLeft);
                else
                    offset.expand(columnRectAt(colInfo, i).x() - logicalOffset - borderBefore() - paddingBefore(), 0);
                return;
            }
        }
    }
}

void RenderBlock::computePreferredLogicalWidths()
{
    ASSERT(preferredLogicalWidthsDirty());

    updateFirstLetter();

    RenderStyle* styleToUse = style();
    if (!isTableCell() && styleToUse->logicalWidth().isFixed() && styleToUse->logicalWidth().value() >= 0 
       && style()->marqueeBehavior() != MALTERNATE && !(isDeprecatedFlexItem() && !styleToUse->logicalWidth().intValue()))
        m_minPreferredLogicalWidth = m_maxPreferredLogicalWidth = computeContentBoxLogicalWidth(styleToUse->logicalWidth().value());
    else {
        m_minPreferredLogicalWidth = 0;
        m_maxPreferredLogicalWidth = 0;

        if (childrenInline())
            computeInlinePreferredLogicalWidths();
        else
            computeBlockPreferredLogicalWidths();

        m_maxPreferredLogicalWidth = max(m_minPreferredLogicalWidth, m_maxPreferredLogicalWidth);

        if (!styleToUse->autoWrap() && childrenInline()) {
            m_minPreferredLogicalWidth = m_maxPreferredLogicalWidth;
            
            // A horizontal marquee with inline children has no minimum width.
            if (layer() && layer()->marquee() && layer()->marquee()->isHorizontal())
                m_minPreferredLogicalWidth = 0;
        }

        int scrollbarWidth = 0;
        // FIXME: This should only be done for horizontal writing mode.
        // For vertical writing mode, this should check overflowX and use the horizontalScrollbarHeight.
        if (hasOverflowClip() && styleToUse->overflowY() == OSCROLL) {
            layer()->setHasVerticalScrollbar(true);
            scrollbarWidth = verticalScrollbarWidth();
            m_maxPreferredLogicalWidth += scrollbarWidth;
        }

        if (isTableCell()) {
            Length w = toRenderTableCell(this)->styleOrColLogicalWidth();
            if (w.isFixed() && w.value() > 0) {
                m_maxPreferredLogicalWidth = max(m_minPreferredLogicalWidth, computeContentBoxLogicalWidth(w.value()));
                scrollbarWidth = 0;
            }
        }
        
        m_minPreferredLogicalWidth += scrollbarWidth;
    }
    
    if (styleToUse->logicalMinWidth().isFixed() && styleToUse->logicalMinWidth().value() > 0) {
        m_maxPreferredLogicalWidth = max(m_maxPreferredLogicalWidth, computeContentBoxLogicalWidth(styleToUse->logicalMinWidth().value()));
        m_minPreferredLogicalWidth = max(m_minPreferredLogicalWidth, computeContentBoxLogicalWidth(styleToUse->logicalMinWidth().value()));
    }
    
    if (styleToUse->logicalMaxWidth().isFixed()) {
        m_maxPreferredLogicalWidth = min(m_maxPreferredLogicalWidth, computeContentBoxLogicalWidth(styleToUse->logicalMaxWidth().value()));
        m_minPreferredLogicalWidth = min(m_minPreferredLogicalWidth, computeContentBoxLogicalWidth(styleToUse->logicalMaxWidth().value()));
    }

    LayoutUnit borderAndPadding = borderAndPaddingLogicalWidth();
    m_minPreferredLogicalWidth += borderAndPadding;
    m_maxPreferredLogicalWidth += borderAndPadding;

    setPreferredLogicalWidthsDirty(false);
}

struct InlineMinMaxIterator {
/* InlineMinMaxIterator is a class that will iterate over all render objects that contribute to
   inline min/max width calculations.  Note the following about the way it walks:
   (1) Positioned content is skipped (since it does not contribute to min/max width of a block)
   (2) We do not drill into the children of floats or replaced elements, since you can't break
       in the middle of such an element.
   (3) Inline flows (e.g., <a>, <span>, <i>) are walked twice, since each side can have
       distinct borders/margin/padding that contribute to the min/max width.
*/
    RenderObject* parent;
    RenderObject* current;
    bool endOfInline;

    InlineMinMaxIterator(RenderObject* p, bool end = false)
        :parent(p), current(p), endOfInline(end) {}

    RenderObject* next();
};

RenderObject* InlineMinMaxIterator::next()
{
    RenderObject* result = 0;
    bool oldEndOfInline = endOfInline;
    endOfInline = false;
    while (current || current == parent) {
        if (!oldEndOfInline &&
            (current == parent ||
             (!current->isFloating() && !current->isReplaced() && !current->isPositioned())))
            result = current->firstChild();
        if (!result) {
            // We hit the end of our inline. (It was empty, e.g., <span></span>.)
            if (!oldEndOfInline && current->isRenderInline()) {
                result = current;
                endOfInline = true;
                break;
            }

            while (current && current != parent) {
                result = current->nextSibling();
                if (result) break;
                current = current->parent();
                if (current && current != parent && current->isRenderInline()) {
                    result = current;
                    endOfInline = true;
                    break;
                }
            }
        }

        if (!result)
            break;

        if (!result->isPositioned() && (result->isText() || result->isFloating() || result->isReplaced() || result->isRenderInline()))
             break;
        
        current = result;
        result = 0;
    }

    // Update our position.
    current = result;
    return current;
}

static LayoutUnit getBPMWidth(LayoutUnit childValue, Length cssUnit)
{
    if (cssUnit.type() != Auto)
        return (cssUnit.isFixed() ? static_cast<LayoutUnit>(cssUnit.value()) : childValue);
    return 0;
}

static LayoutUnit getBorderPaddingMargin(const RenderBoxModelObject* child, bool endOfInline)
{
    RenderStyle* childStyle = child->style();
    if (endOfInline)
        return getBPMWidth(child->marginEnd(), childStyle->marginEnd()) +
               getBPMWidth(child->paddingEnd(), childStyle->paddingEnd()) +
               child->borderEnd();
    return getBPMWidth(child->marginStart(), childStyle->marginStart()) +
               getBPMWidth(child->paddingStart(), childStyle->paddingStart()) +
               child->borderStart();
}

static inline void stripTrailingSpace(float& inlineMax, float& inlineMin,
                                      RenderObject* trailingSpaceChild)
{
    if (trailingSpaceChild && trailingSpaceChild->isText()) {
        // Collapse away the trailing space at the end of a block.
        RenderText* t = toRenderText(trailingSpaceChild);
        const UChar space = ' ';
        const Font& font = t->style()->font(); // FIXME: This ignores first-line.
        float spaceWidth = font.width(RenderBlock::constructTextRun(t, font, &space, 1, t->style()));
        inlineMax -= spaceWidth + font.wordSpacing();
        if (inlineMin > inlineMax)
            inlineMin = inlineMax;
    }
}

static inline void updatePreferredWidth(LayoutUnit& preferredWidth, float& result)
{
    LayoutUnit snappedResult = ceilf(result);
    preferredWidth = max(snappedResult, preferredWidth);
}

void RenderBlock::computeInlinePreferredLogicalWidths()
{
    float inlineMax = 0;
    float inlineMin = 0;

    RenderStyle* styleToUse = style();
    RenderBlock* containingBlock = this->containingBlock();
    LayoutUnit cw = containingBlock ? containingBlock->contentLogicalWidth() : ZERO_LAYOUT_UNIT;

    // If we are at the start of a line, we want to ignore all white-space.
    // Also strip spaces if we previously had text that ended in a trailing space.
    bool stripFrontSpaces = true;
    RenderObject* trailingSpaceChild = 0;

    // Firefox and Opera will allow a table cell to grow to fit an image inside it under
    // very specific cirucumstances (in order to match common WinIE renderings). 
    // Not supporting the quirk has caused us to mis-render some real sites. (See Bugzilla 10517.) 
    bool allowImagesToBreak = !document()->inQuirksMode() || !isTableCell() || !styleToUse->logicalWidth().isIntrinsicOrAuto();

    bool autoWrap, oldAutoWrap;
    autoWrap = oldAutoWrap = styleToUse->autoWrap();

    InlineMinMaxIterator childIterator(this);
    bool addedTextIndent = false; // Only gets added in once.
    RenderObject* prevFloat = 0;
    while (RenderObject* child = childIterator.next()) {
        autoWrap = child->isReplaced() ? child->parent()->style()->autoWrap() : 
            child->style()->autoWrap();

        if (!child->isBR()) {
            // Step One: determine whether or not we need to go ahead and
            // terminate our current line.  Each discrete chunk can become
            // the new min-width, if it is the widest chunk seen so far, and
            // it can also become the max-width.

            // Children fall into three categories:
            // (1) An inline flow object.  These objects always have a min/max of 0,
            // and are included in the iteration solely so that their margins can
            // be added in.
            //
            // (2) An inline non-text non-flow object, e.g., an inline replaced element.
            // These objects can always be on a line by themselves, so in this situation
            // we need to go ahead and break the current line, and then add in our own
            // margins and min/max width on its own line, and then terminate the line.
            //
            // (3) A text object.  Text runs can have breakable characters at the start,
            // the middle or the end.  They may also lose whitespace off the front if
            // we're already ignoring whitespace.  In order to compute accurate min-width
            // information, we need three pieces of information.
            // (a) the min-width of the first non-breakable run.  Should be 0 if the text string
            // starts with whitespace.
            // (b) the min-width of the last non-breakable run. Should be 0 if the text string
            // ends with whitespace.
            // (c) the min/max width of the string (trimmed for whitespace).
            //
            // If the text string starts with whitespace, then we need to go ahead and
            // terminate our current line (unless we're already in a whitespace stripping
            // mode.
            //
            // If the text string has a breakable character in the middle, but didn't start
            // with whitespace, then we add the width of the first non-breakable run and
            // then end the current line.  We then need to use the intermediate min/max width
            // values (if any of them are larger than our current min/max).  We then look at
            // the width of the last non-breakable run and use that to start a new line
            // (unless we end in whitespace).
            RenderStyle* childStyle = child->style();
            float childMin = 0;
            float childMax = 0;

            if (!child->isText()) {
                // Case (1) and (2).  Inline replaced and inline flow elements.
                if (child->isRenderInline()) {
                    // Add in padding/border/margin from the appropriate side of
                    // the element.
                    float bpm = getBorderPaddingMargin(toRenderInline(child), childIterator.endOfInline);
                    childMin += bpm;
                    childMax += bpm;

                    inlineMin += childMin;
                    inlineMax += childMax;
                    
                    child->setPreferredLogicalWidthsDirty(false);
                } else {
                    // Inline replaced elts add in their margins to their min/max values.
                    LayoutUnit margins = 0;
                    Length startMargin = childStyle->marginStart();
                    Length endMargin = childStyle->marginEnd();
                    if (startMargin.isFixed())
                        margins += startMargin.value();
                    if (endMargin.isFixed())
                        margins += endMargin.value();
                    childMin += margins;
                    childMax += margins;
                }
            }

            if (!child->isRenderInline() && !child->isText()) {
                // Case (2). Inline replaced elements and floats.
                // Go ahead and terminate the current line as far as
                // minwidth is concerned.
                childMin += child->minPreferredLogicalWidth();
                childMax += child->maxPreferredLogicalWidth();

                bool clearPreviousFloat;
                if (child->isFloating()) {
                    clearPreviousFloat = (prevFloat
                        && ((prevFloat->style()->floating() == LeftFloat && (childStyle->clear() & CLEFT))
                            || (prevFloat->style()->floating() == RightFloat && (childStyle->clear() & CRIGHT))));
                    prevFloat = child;
                } else
                    clearPreviousFloat = false;

                bool canBreakReplacedElement = !child->isImage() || allowImagesToBreak;
                if ((canBreakReplacedElement && (autoWrap || oldAutoWrap)) || clearPreviousFloat) {
                    updatePreferredWidth(m_minPreferredLogicalWidth, inlineMin);
                    inlineMin = 0;
                }

                // If we're supposed to clear the previous float, then terminate maxwidth as well.
                if (clearPreviousFloat) {
                    updatePreferredWidth(m_maxPreferredLogicalWidth, inlineMax);
                    inlineMax = 0;
                }

                // Add in text-indent.  This is added in only once.
                LayoutUnit ti = 0;
                if (!addedTextIndent) {
                    addedTextIndent = true;
                    ti = minimumValueForLength(styleToUse->textIndent(), cw, view());
                    childMin += ti;
                    childMax += ti;
                }

                // Add our width to the max.
                inlineMax += childMax;

                if (!autoWrap || !canBreakReplacedElement) {
                    if (child->isFloating())
                        updatePreferredWidth(m_minPreferredLogicalWidth, childMin);
                    else
                        inlineMin += childMin;
                } else {
                    // Now check our line.
                    updatePreferredWidth(m_minPreferredLogicalWidth, childMin);

                    // Now start a new line.
                    inlineMin = 0;
                }

                // We are no longer stripping whitespace at the start of
                // a line.
                if (!child->isFloating()) {
                    stripFrontSpaces = false;
                    trailingSpaceChild = 0;
                }
            } else if (child->isText()) {
                // Case (3). Text.
                RenderText* t = toRenderText(child);

                if (t->isWordBreak()) {
                    updatePreferredWidth(m_minPreferredLogicalWidth, inlineMin);
                    inlineMin = 0;
                    continue;
                }

                if (t->style()->hasTextCombine() && t->isCombineText())
                    toRenderCombineText(t)->combineText();

                // Determine if we have a breakable character.  Pass in
                // whether or not we should ignore any spaces at the front
                // of the string.  If those are going to be stripped out,
                // then they shouldn't be considered in the breakable char
                // check.
                bool hasBreakableChar, hasBreak;
                float beginMin, endMin;
                bool beginWS, endWS;
                float beginMax, endMax;
                t->trimmedPrefWidths(inlineMax, beginMin, beginWS, endMin, endWS,
                                     hasBreakableChar, hasBreak, beginMax, endMax,
                                     childMin, childMax, stripFrontSpaces);

                // This text object will not be rendered, but it may still provide a breaking opportunity.
                if (!hasBreak && childMax == 0) {
                    if (autoWrap && (beginWS || endWS)) {
                        updatePreferredWidth(m_minPreferredLogicalWidth, inlineMin);
                        inlineMin = 0;
                    }
                    continue;
                }
                
                if (stripFrontSpaces)
                    trailingSpaceChild = child;
                else
                    trailingSpaceChild = 0;

                // Add in text-indent.  This is added in only once.
                LayoutUnit ti = 0;
                if (!addedTextIndent) {
                    addedTextIndent = true;
                    ti = minimumValueForLength(styleToUse->textIndent(), cw, view());
                    childMin+=ti; beginMin += ti;
                    childMax+=ti; beginMax += ti;
                }
                
                // If we have no breakable characters at all,
                // then this is the easy case. We add ourselves to the current
                // min and max and continue.
                if (!hasBreakableChar) {
                    inlineMin += childMin;
                } else {
                    // We have a breakable character.  Now we need to know if
                    // we start and end with whitespace.
                    if (beginWS)
                        // Go ahead and end the current line.
                        updatePreferredWidth(m_minPreferredLogicalWidth, inlineMin);
                    else {
                        inlineMin += beginMin;
                        updatePreferredWidth(m_minPreferredLogicalWidth, inlineMin);
                        childMin -= ti;
                    }

                    inlineMin = childMin;

                    if (endWS) {
                        // We end in whitespace, which means we can go ahead
                        // and end our current line.
                        updatePreferredWidth(m_minPreferredLogicalWidth, inlineMin);
                        inlineMin = 0;
                    } else {
                        updatePreferredWidth(m_minPreferredLogicalWidth, inlineMin);
                        inlineMin = endMin;
                    }
                }

                if (hasBreak) {
                    inlineMax += beginMax;
                    updatePreferredWidth(m_maxPreferredLogicalWidth, inlineMax);
                    updatePreferredWidth(m_maxPreferredLogicalWidth, childMax);
                    inlineMax = endMax;
                } else
                    inlineMax += childMax;
            }

            // Ignore spaces after a list marker.
            if (child->isListMarker())
                stripFrontSpaces = true;
        } else {
            updatePreferredWidth(m_minPreferredLogicalWidth, inlineMin);
            updatePreferredWidth(m_maxPreferredLogicalWidth, inlineMax);
            inlineMin = inlineMax = 0;
            stripFrontSpaces = true;
            trailingSpaceChild = 0;
        }

        oldAutoWrap = autoWrap;
    }

    if (styleToUse->collapseWhiteSpace())
        stripTrailingSpace(inlineMax, inlineMin, trailingSpaceChild);

    updatePreferredWidth(m_minPreferredLogicalWidth, inlineMin);
    updatePreferredWidth(m_maxPreferredLogicalWidth, inlineMax);
}

void RenderBlock::computeBlockPreferredLogicalWidths()
{
    RenderStyle* styleToUse = style();
    bool nowrap = styleToUse->whiteSpace() == NOWRAP;

    RenderObject* child = firstChild();
    RenderBlock* containingBlock = this->containingBlock();
    LayoutUnit floatLeftWidth = 0, floatRightWidth = 0;
    while (child) {
        // Positioned children don't affect the min/max width
        if (child->isPositioned()) {
            child = child->nextSibling();
            continue;
        }

        RenderStyle* childStyle = child->style();
        if (child->isFloating() || (child->isBox() && toRenderBox(child)->avoidsFloats())) {
            LayoutUnit floatTotalWidth = floatLeftWidth + floatRightWidth;
            if (childStyle->clear() & CLEFT) {
                m_maxPreferredLogicalWidth = max(floatTotalWidth, m_maxPreferredLogicalWidth);
                floatLeftWidth = 0;
            }
            if (childStyle->clear() & CRIGHT) {
                m_maxPreferredLogicalWidth = max(floatTotalWidth, m_maxPreferredLogicalWidth);
                floatRightWidth = 0;
            }
        }

        // A margin basically has three types: fixed, percentage, and auto (variable).
        // Auto and percentage margins simply become 0 when computing min/max width.
        // Fixed margins can be added in as is.
        Length startMarginLength = childStyle->marginStartUsing(styleToUse);
        Length endMarginLength = childStyle->marginEndUsing(styleToUse);
        LayoutUnit margin = 0;
        LayoutUnit marginStart = 0;
        LayoutUnit marginEnd = 0;
        if (startMarginLength.isFixed())
            marginStart += startMarginLength.value();
        if (endMarginLength.isFixed())
            marginEnd += endMarginLength.value();
        margin = marginStart + marginEnd;

        LayoutUnit childMinPreferredLogicalWidth, childMaxPreferredLogicalWidth;
        if (child->isBox() && child->isHorizontalWritingMode() != isHorizontalWritingMode()) {
            RenderBox* childBox = toRenderBox(child);
            LayoutUnit oldHeight = childBox->logicalHeight();
            childBox->setLogicalHeight(childBox->borderAndPaddingLogicalHeight());
            childBox->computeLogicalHeight();
            childMinPreferredLogicalWidth = childMaxPreferredLogicalWidth = childBox->logicalHeight();
            childBox->setLogicalHeight(oldHeight);
        } else {
            childMinPreferredLogicalWidth = child->minPreferredLogicalWidth();
            childMaxPreferredLogicalWidth = child->maxPreferredLogicalWidth();
        }

        LayoutUnit w = childMinPreferredLogicalWidth + margin;
        m_minPreferredLogicalWidth = max(w, m_minPreferredLogicalWidth);
        
        // IE ignores tables for calculation of nowrap. Makes some sense.
        if (nowrap && !child->isTable())
            m_maxPreferredLogicalWidth = max(w, m_maxPreferredLogicalWidth);

        w = childMaxPreferredLogicalWidth + margin;

        if (!child->isFloating()) {
            if (child->isBox() && toRenderBox(child)->avoidsFloats()) {
                // Determine a left and right max value based off whether or not the floats can fit in the
                // margins of the object.  For negative margins, we will attempt to overlap the float if the negative margin
                // is smaller than the float width.
                bool ltr = containingBlock ? containingBlock->style()->isLeftToRightDirection() : styleToUse->isLeftToRightDirection();
                LayoutUnit marginLogicalLeft = ltr ? marginStart : marginEnd;
                LayoutUnit marginLogicalRight = ltr ? marginEnd : marginStart;
                LayoutUnit maxLeft = marginLogicalLeft > 0 ? max(floatLeftWidth, marginLogicalLeft) : floatLeftWidth + marginLogicalLeft;
                LayoutUnit maxRight = marginLogicalRight > 0 ? max(floatRightWidth, marginLogicalRight) : floatRightWidth + marginLogicalRight;
                w = childMaxPreferredLogicalWidth + maxLeft + maxRight;
                w = max(w, floatLeftWidth + floatRightWidth);
            }
            else
                m_maxPreferredLogicalWidth = max(floatLeftWidth + floatRightWidth, m_maxPreferredLogicalWidth);
            floatLeftWidth = floatRightWidth = 0;
        }
        
        if (child->isFloating()) {
            if (styleToUse->floating() == LeftFloat)
                floatLeftWidth += w;
            else
                floatRightWidth += w;
        } else
            m_maxPreferredLogicalWidth = max(w, m_maxPreferredLogicalWidth);
        
        child = child->nextSibling();
    }

    // Always make sure these values are non-negative.
    m_minPreferredLogicalWidth = max(ZERO_LAYOUT_UNIT, m_minPreferredLogicalWidth);
    m_maxPreferredLogicalWidth = max(ZERO_LAYOUT_UNIT, m_maxPreferredLogicalWidth);

    m_maxPreferredLogicalWidth = max(floatLeftWidth + floatRightWidth, m_maxPreferredLogicalWidth);
}

bool RenderBlock::hasLineIfEmpty() const
{
    if (!node())
        return false;
    
    if (node()->isRootEditableElement())
        return true;
    
    if (node()->isShadowRoot() && toShadowRoot(node())->host()->hasTagName(inputTag))
        return true;
    
    return false;
}

LayoutUnit RenderBlock::lineHeight(bool firstLine, LineDirectionMode direction, LinePositionMode linePositionMode) const
{
    // Inline blocks are replaced elements. Otherwise, just pass off to
    // the base class.  If we're being queried as though we're the root line
    // box, then the fact that we're an inline-block is irrelevant, and we behave
    // just like a block.
    if (isReplaced() && linePositionMode == PositionOnContainingLine)
        return RenderBox::lineHeight(firstLine, direction, linePositionMode);

    if (firstLine && document()->usesFirstLineRules()) {
        RenderStyle* s = style(firstLine);
        if (s != style())
            return s->computedLineHeight(view());
    }
    
    if (m_lineHeight == -1)
        m_lineHeight = style()->computedLineHeight(view());

    return m_lineHeight;
}

LayoutUnit RenderBlock::baselinePosition(FontBaseline baselineType, bool firstLine, LineDirectionMode direction, LinePositionMode linePositionMode) const
{
    // Inline blocks are replaced elements. Otherwise, just pass off to
    // the base class.  If we're being queried as though we're the root line
    // box, then the fact that we're an inline-block is irrelevant, and we behave
    // just like a block.
    if (isReplaced() && linePositionMode == PositionOnContainingLine) {
        // For "leaf" theme objects, let the theme decide what the baseline position is.
        // FIXME: Might be better to have a custom CSS property instead, so that if the theme
        // is turned off, checkboxes/radios will still have decent baselines.
        // FIXME: Need to patch form controls to deal with vertical lines.
        if (style()->hasAppearance() && !theme()->isControlContainer(style()->appearance()))
            return theme()->baselinePosition(this);
            
        // CSS2.1 states that the baseline of an inline block is the baseline of the last line box in
        // the normal flow.  We make an exception for marquees, since their baselines are meaningless
        // (the content inside them moves).  This matches WinIE as well, which just bottom-aligns them.
        // We also give up on finding a baseline if we have a vertical scrollbar, or if we are scrolled
        // vertically (e.g., an overflow:hidden block that has had scrollTop moved) or if the baseline is outside
        // of our content box.
        bool ignoreBaseline = (layer() && (layer()->marquee() || (direction == HorizontalLine ? (layer()->verticalScrollbar() || layer()->scrollYOffset() != 0)
            : (layer()->horizontalScrollbar() || layer()->scrollXOffset() != 0)))) || (isWritingModeRoot() && !isRubyRun());
        
        LayoutUnit baselinePos = ignoreBaseline ? static_cast<LayoutUnit>(-1) : lastLineBoxBaseline();
        
        LayoutUnit bottomOfContent = direction == HorizontalLine ? borderTop() + paddingTop() + contentHeight() : borderRight() + paddingRight() + contentWidth();
        if (baselinePos != -1 && baselinePos <= bottomOfContent)
            return direction == HorizontalLine ? marginTop() + baselinePos : marginRight() + baselinePos;
            
        return RenderBox::baselinePosition(baselineType, firstLine, direction, linePositionMode);
    }

    const FontMetrics& fontMetrics = style(firstLine)->fontMetrics();
    return fontMetrics.ascent(baselineType) + (lineHeight(firstLine, direction, linePositionMode) - fontMetrics.height()) / 2;
}

LayoutUnit RenderBlock::firstLineBoxBaseline() const
{
    if (!isBlockFlow() || (isWritingModeRoot() && !isRubyRun()))
        return -1;

    if (childrenInline()) {
        if (firstLineBox())
            return firstLineBox()->logicalTop() + style(true)->fontMetrics().ascent(firstRootBox()->baselineType());
        else
            return -1;
    }
    else {
        for (RenderBox* curr = firstChildBox(); curr; curr = curr->nextSiblingBox()) {
            if (!curr->isFloatingOrPositioned()) {
                LayoutUnit result = curr->firstLineBoxBaseline();
                if (result != -1)
                    return curr->logicalTop() + result; // Translate to our coordinate space.
            }
        }
    }

    return -1;
}

LayoutUnit RenderBlock::lastLineBoxBaseline() const
{
    if (!isBlockFlow() || (isWritingModeRoot() && !isRubyRun()))
        return -1;

    LineDirectionMode lineDirection = isHorizontalWritingMode() ? HorizontalLine : VerticalLine;

    if (childrenInline()) {
        if (!firstLineBox() && hasLineIfEmpty()) {
            const FontMetrics& fontMetrics = firstLineStyle()->fontMetrics();
            return fontMetrics.ascent()
                 + (lineHeight(true, lineDirection, PositionOfInteriorLineBoxes) - fontMetrics.height()) / 2
                 + (lineDirection == HorizontalLine ? borderTop() + paddingTop() : borderRight() + paddingRight());
        }
        if (lastLineBox())
            return lastLineBox()->logicalTop() + style(lastLineBox() == firstLineBox())->fontMetrics().ascent(lastRootBox()->baselineType());
        return -1;
    } else {
        bool haveNormalFlowChild = false;
        for (RenderBox* curr = lastChildBox(); curr; curr = curr->previousSiblingBox()) {
            if (!curr->isFloatingOrPositioned()) {
                haveNormalFlowChild = true;
                LayoutUnit result = curr->lastLineBoxBaseline();
                if (result != -1)
                    return curr->logicalTop() + result; // Translate to our coordinate space.
            }
        }
        if (!haveNormalFlowChild && hasLineIfEmpty()) {
            const FontMetrics& fontMetrics = firstLineStyle()->fontMetrics();
            return fontMetrics.ascent()
                 + (lineHeight(true, lineDirection, PositionOfInteriorLineBoxes) - fontMetrics.height()) / 2
                 + (lineDirection == HorizontalLine ? borderTop() + paddingTop() : borderRight() + paddingRight());
        }
    }

    return -1;
}

bool RenderBlock::containsNonZeroBidiLevel() const
{
    for (RootInlineBox* root = firstRootBox(); root; root = root->nextRootBox()) {
        for (InlineBox* box = root->firstLeafChild(); box; box = box->nextLeafChild()) {
            if (box->bidiLevel())
                return true;
        }
    }
    return false;
}

RenderBlock* RenderBlock::firstLineBlock() const
{
    RenderBlock* firstLineBlock = const_cast<RenderBlock*>(this);
    bool hasPseudo = false;
    while (true) {
        hasPseudo = firstLineBlock->style()->hasPseudoStyle(FIRST_LINE);
        if (hasPseudo)
            break;
        RenderObject* parentBlock = firstLineBlock->parent();
        if (firstLineBlock->isReplaced() || firstLineBlock->isFloating() || 
            !parentBlock || parentBlock->firstChild() != firstLineBlock || !parentBlock->isBlockFlow())
            break;
        ASSERT(parentBlock->isRenderBlock());
        firstLineBlock = toRenderBlock(parentBlock);
    } 
    
    if (!hasPseudo)
        return 0;
    
    return firstLineBlock;
}

static RenderStyle* styleForFirstLetter(RenderObject* firstLetterBlock, RenderObject* firstLetterContainer)
{
    RenderStyle* pseudoStyle = firstLetterBlock->getCachedPseudoStyle(FIRST_LETTER, firstLetterContainer->firstLineStyle());
    // Force inline display (except for floating first-letters).
    pseudoStyle->setDisplay(pseudoStyle->isFloating() ? BLOCK : INLINE);
    // CSS2 says first-letter can't be positioned.
    pseudoStyle->setPosition(StaticPosition);
    return pseudoStyle;
}

// CSS 2.1 http://www.w3.org/TR/CSS21/selector.html#first-letter
// "Punctuation (i.e, characters defined in Unicode [UNICODE] in the "open" (Ps), "close" (Pe),
// "initial" (Pi). "final" (Pf) and "other" (Po) punctuation classes), that precedes or follows the first letter should be included"
static inline bool isPunctuationForFirstLetter(UChar c)
{
    CharCategory charCategory = category(c);
    return charCategory == Punctuation_Open
        || charCategory == Punctuation_Close
        || charCategory == Punctuation_InitialQuote
        || charCategory == Punctuation_FinalQuote
        || charCategory == Punctuation_Other;
}

static inline bool shouldSkipForFirstLetter(UChar c)
{
    return isSpaceOrNewline(c) || c == noBreakSpace || isPunctuationForFirstLetter(c);
}

static inline RenderObject* findFirstLetterBlock(RenderBlock* start)
{
    RenderObject* firstLetterBlock = start;
    while (true) {
        bool canHaveFirstLetterRenderer = firstLetterBlock->style()->hasPseudoStyle(FIRST_LETTER)
            && firstLetterBlock->canHaveGeneratedChildren();
        if (canHaveFirstLetterRenderer)
            return firstLetterBlock;

        RenderObject* parentBlock = firstLetterBlock->parent();
        if (firstLetterBlock->isReplaced() || !parentBlock || parentBlock->firstChild() != firstLetterBlock || 
            !parentBlock->isBlockFlow())
            return 0;
        firstLetterBlock = parentBlock;
    } 

    return 0;
}

void RenderBlock::updateFirstLetterStyle(RenderObject* firstLetterBlock, RenderObject* currentChild)
{
    RenderObject* firstLetter = currentChild->parent();
    RenderObject* firstLetterContainer = firstLetter->parent();
    RenderStyle* pseudoStyle = styleForFirstLetter(firstLetterBlock, firstLetterContainer);
    ASSERT(firstLetter->isFloating() || firstLetter->isInline());

    if (Node::diff(firstLetter->style(), pseudoStyle, document()) == Node::Detach) {
        // The first-letter renderer needs to be replaced. Create a new renderer of the right type.
        RenderObject* newFirstLetter;
        if (pseudoStyle->display() == INLINE)
            newFirstLetter = new (renderArena()) RenderInline(document());
        else
            newFirstLetter = new (renderArena()) RenderBlock(document());
        newFirstLetter->setStyle(pseudoStyle);

        // Move the first letter into the new renderer.
        LayoutStateDisabler layoutStateDisabler(view());
        while (RenderObject* child = firstLetter->firstChild()) {
            if (child->isText())
                toRenderText(child)->removeAndDestroyTextBoxes();
            firstLetter->removeChild(child);
            newFirstLetter->addChild(child, 0);
        }

        RenderTextFragment* remainingText = 0;
        RenderObject* nextSibling = firstLetter->nextSibling();
        RenderObject* remainingTextObject = toRenderBoxModelObject(firstLetter)->firstLetterRemainingText();
        if (remainingTextObject && remainingTextObject->isText() && toRenderText(remainingTextObject)->isTextFragment())
            remainingText = toRenderTextFragment(remainingTextObject);
        if (remainingText) {
            ASSERT(remainingText->isAnonymous() || remainingText->node()->renderer() == remainingText);
            // Replace the old renderer with the new one.
            remainingText->setFirstLetter(newFirstLetter);
            toRenderBoxModelObject(newFirstLetter)->setFirstLetterRemainingText(remainingText);
        }
        // To prevent removal of single anonymous block in RenderBlock::removeChild and causing
        // |nextSibling| to go stale, we remove the old first letter using removeChildNode first.
        firstLetterContainer->virtualChildren()->removeChildNode(firstLetterContainer, firstLetter);
        firstLetter->destroy();
        firstLetter = newFirstLetter;
        firstLetterContainer->addChild(firstLetter, nextSibling);
    } else
        firstLetter->setStyle(pseudoStyle);

    for (RenderObject* genChild = firstLetter->firstChild(); genChild; genChild = genChild->nextSibling()) {
        if (genChild->isText())
            genChild->setStyle(pseudoStyle);
    }
}

void RenderBlock::createFirstLetterRenderer(RenderObject* firstLetterBlock, RenderObject* currentChild)
{
    RenderObject* firstLetterContainer = currentChild->parent();
    RenderStyle* pseudoStyle = styleForFirstLetter(firstLetterBlock, firstLetterContainer);
    RenderObject* firstLetter = 0;
    if (pseudoStyle->display() == INLINE)
        firstLetter = new (renderArena()) RenderInline(document());
    else
        firstLetter = new (renderArena()) RenderBlock(document());
    firstLetter->setStyle(pseudoStyle);
    firstLetterContainer->addChild(firstLetter, currentChild);

    RenderText* textObj = toRenderText(currentChild);

    // The original string is going to be either a generated content string or a DOM node's
    // string.  We want the original string before it got transformed in case first-letter has
    // no text-transform or a different text-transform applied to it.
    RefPtr<StringImpl> oldText = textObj->originalText();
    ASSERT(oldText);

    if (oldText && oldText->length() > 0) {
        unsigned length = 0;

        // Account for leading spaces and punctuation.
        while (length < oldText->length() && shouldSkipForFirstLetter((*oldText)[length]))
            length++;

        // Account for first letter.
        length++;
        
        // Keep looking for whitespace and allowed punctuation, but avoid
        // accumulating just whitespace into the :first-letter.
        for (unsigned scanLength = length; scanLength < oldText->length(); ++scanLength) {
            UChar c = (*oldText)[scanLength]; 
            
            if (!shouldSkipForFirstLetter(c))
                break;

            if (isPunctuationForFirstLetter(c))
                length = scanLength + 1;
         }
         
        // Construct a text fragment for the text after the first letter.
        // This text fragment might be empty.
        RenderTextFragment* remainingText = 
            new (renderArena()) RenderTextFragment(textObj->node() ? textObj->node() : textObj->document(), oldText.get(), length, oldText->length() - length);
        remainingText->setStyle(textObj->style());
        if (remainingText->node())
            remainingText->node()->setRenderer(remainingText);

        firstLetterContainer->addChild(remainingText, textObj);
        firstLetterContainer->removeChild(textObj);
        remainingText->setFirstLetter(firstLetter);
        toRenderBoxModelObject(firstLetter)->setFirstLetterRemainingText(remainingText);
        
        // construct text fragment for the first letter
        RenderTextFragment* letter = 
            new (renderArena()) RenderTextFragment(remainingText->node() ? remainingText->node() : remainingText->document(), oldText.get(), 0, length);
        letter->setStyle(pseudoStyle);
        firstLetter->addChild(letter);

        textObj->destroy();
    }
}

void RenderBlock::updateFirstLetter()
{
    if (!document()->usesFirstLetterRules())
        return;
    // Don't recur
    if (style()->styleType() == FIRST_LETTER)
        return;

    // FIXME: We need to destroy the first-letter object if it is no longer the first child. Need to find
    // an efficient way to check for that situation though before implementing anything.
    RenderObject* firstLetterBlock = findFirstLetterBlock(this);
    if (!firstLetterBlock)
        return;

    // Drill into inlines looking for our first text child.
    RenderObject* currChild = firstLetterBlock->firstChild();
    while (currChild) {
        if (currChild->isText())
            break;
        if (currChild->isListMarker())
            currChild = currChild->nextSibling();
        else if (currChild->isFloatingOrPositioned()) {
            if (currChild->style()->styleType() == FIRST_LETTER) {
                currChild = currChild->firstChild();
                break;
            }
            currChild = currChild->nextSibling();
        } else if (currChild->isReplaced() || currChild->isRenderButton() || currChild->isMenuList())
            break;
        else if (currChild->style()->hasPseudoStyle(FIRST_LETTER) && currChild->canHaveGeneratedChildren())  {
            // We found a lower-level node with first-letter, which supersedes the higher-level style
            firstLetterBlock = currChild;
            currChild = currChild->firstChild();
        } else
            currChild = currChild->firstChild();
    }

    if (!currChild)
        return;

    // If the child already has style, then it has already been created, so we just want
    // to update it.
    if (currChild->parent()->style()->styleType() == FIRST_LETTER) {
        updateFirstLetterStyle(firstLetterBlock, currChild);
        return;
    }

    if (!currChild->isText() || currChild->isBR())
        return;

    // Our layout state is not valid for the repaints we are going to trigger by
    // adding and removing children of firstLetterContainer.
    LayoutStateDisabler layoutStateDisabler(view());

    createFirstLetterRenderer(firstLetterBlock, currChild);
}

// Helper methods for obtaining the last line, computing line counts and heights for line counts
// (crawling into blocks).
static bool shouldCheckLines(RenderObject* obj)
{
    return !obj->isFloatingOrPositioned() && !obj->isRunIn() &&
            obj->isBlockFlow() && obj->style()->height().isAuto() &&
            (!obj->isDeprecatedFlexibleBox() || obj->style()->boxOrient() == VERTICAL);
}

static RootInlineBox* getLineAtIndex(RenderBlock* block, int i, int& count)
{
    if (block->style()->visibility() == VISIBLE) {
        if (block->childrenInline()) {
            for (RootInlineBox* box = block->firstRootBox(); box; box = box->nextRootBox()) {
                if (count++ == i)
                    return box;
            }
        }
        else {
            for (RenderObject* obj = block->firstChild(); obj; obj = obj->nextSibling()) {
                if (shouldCheckLines(obj)) {
                    RootInlineBox *box = getLineAtIndex(toRenderBlock(obj), i, count);
                    if (box)
                        return box;
                }
            }
        }
    }
    return 0;
}

static int getHeightForLineCount(RenderBlock* block, int l, bool includeBottom, int& count)
{
    if (block->style()->visibility() == VISIBLE) {
        if (block->childrenInline()) {
            for (RootInlineBox* box = block->firstRootBox(); box; box = box->nextRootBox()) {
                if (++count == l)
                    return box->lineBottom() + (includeBottom ? (block->borderBottom() + block->paddingBottom()) : ZERO_LAYOUT_UNIT);
            }
        }
        else {
            RenderBox* normalFlowChildWithoutLines = 0;
            for (RenderBox* obj = block->firstChildBox(); obj; obj = obj->nextSiblingBox()) {
                if (shouldCheckLines(obj)) {
                    int result = getHeightForLineCount(toRenderBlock(obj), l, false, count);
                    if (result != -1)
                        return result + obj->y() + (includeBottom ? (block->borderBottom() + block->paddingBottom()) : ZERO_LAYOUT_UNIT);
                }
                else if (!obj->isFloatingOrPositioned() && !obj->isRunIn())
                    normalFlowChildWithoutLines = obj;
            }
            if (normalFlowChildWithoutLines && l == 0)
                return normalFlowChildWithoutLines->y() + normalFlowChildWithoutLines->height();
        }
    }
    
    return -1;
}

RootInlineBox* RenderBlock::lineAtIndex(int i)
{
    int count = 0;
    return getLineAtIndex(this, i, count);
}

int RenderBlock::lineCount()
{
    int count = 0;
    if (style()->visibility() == VISIBLE) {
        if (childrenInline())
            for (RootInlineBox* box = firstRootBox(); box; box = box->nextRootBox())
                count++;
        else
            for (RenderObject* obj = firstChild(); obj; obj = obj->nextSibling())
                if (shouldCheckLines(obj))
                    count += toRenderBlock(obj)->lineCount();
    }
    return count;
}

int RenderBlock::heightForLineCount(int l)
{
    int count = 0;
    return getHeightForLineCount(this, l, true, count);
}

void RenderBlock::adjustForBorderFit(LayoutUnit x, LayoutUnit& left, LayoutUnit& right) const
{
    // We don't deal with relative positioning.  Our assumption is that you shrink to fit the lines without accounting
    // for either overflow or translations via relative positioning.
    if (style()->visibility() == VISIBLE) {
        if (childrenInline()) {
            for (RootInlineBox* box = firstRootBox(); box; box = box->nextRootBox()) {
                if (box->firstChild())
                    left = min(left, x + static_cast<LayoutUnit>(box->firstChild()->x()));
                if (box->lastChild())
                    right = max(right, x + static_cast<LayoutUnit>(ceilf(box->lastChild()->logicalRight())));
            }
        }
        else {
            for (RenderBox* obj = firstChildBox(); obj; obj = obj->nextSiblingBox()) {
                if (!obj->isFloatingOrPositioned()) {
                    if (obj->isBlockFlow() && !obj->hasOverflowClip())
                        toRenderBlock(obj)->adjustForBorderFit(x + obj->x(), left, right);
                    else if (obj->style()->visibility() == VISIBLE) {
                        // We are a replaced element or some kind of non-block-flow object.
                        left = min(left, x + obj->x());
                        right = max(right, x + obj->x() + obj->width());
                    }
                }
            }
        }
        
        if (m_floatingObjects) {
            const FloatingObjectSet& floatingObjectSet = m_floatingObjects->set();
            FloatingObjectSetIterator end = floatingObjectSet.end();
            for (FloatingObjectSetIterator it = floatingObjectSet.begin(); it != end; ++it) {
                FloatingObject* r = *it;
                // Only examine the object if our m_shouldPaint flag is set.
                if (r->shouldPaint()) {
                    LayoutUnit floatLeft = xPositionForFloatIncludingMargin(r) - r->m_renderer->x();
                    LayoutUnit floatRight = floatLeft + r->m_renderer->width();
                    left = min(left, floatLeft);
                    right = max(right, floatRight);
                }
            }
        }
    }
}

void RenderBlock::borderFitAdjust(LayoutRect& rect) const
{
    if (style()->borderFit() == BorderFitBorder)
        return;

    // Walk any normal flow lines to snugly fit.
    LayoutUnit left = MAX_LAYOUT_UNIT;
    LayoutUnit right = MIN_LAYOUT_UNIT;
    LayoutUnit oldWidth = rect.width();
    adjustForBorderFit(0, left, right);
    if (left != MAX_LAYOUT_UNIT) {
        left = min(left, oldWidth - (borderRight() + paddingRight()));

        left -= (borderLeft() + paddingLeft());
        if (left > 0) {
            rect.move(left, 0);
            rect.expand(-left, 0);
        }
    }
    if (right != MIN_LAYOUT_UNIT) {
        right = max(right, borderLeft() + paddingLeft());

        right += (borderRight() + paddingRight());
        if (right < oldWidth)
            rect.expand(-(oldWidth - right), 0);
    }
}

void RenderBlock::clearTruncation()
{
    if (style()->visibility() == VISIBLE) {
        if (childrenInline() && hasMarkupTruncation()) {
            setHasMarkupTruncation(false);
            for (RootInlineBox* box = firstRootBox(); box; box = box->nextRootBox())
                box->clearTruncation();
        } else {
            for (RenderObject* obj = firstChild(); obj; obj = obj->nextSibling()) {
                if (shouldCheckLines(obj))
                    toRenderBlock(obj)->clearTruncation();
            }
        }
    }
}

void RenderBlock::setMaxMarginBeforeValues(LayoutUnit pos, LayoutUnit neg)
{
    if (!m_rareData) {
        if (pos == RenderBlockRareData::positiveMarginBeforeDefault(this) && neg == RenderBlockRareData::negativeMarginBeforeDefault(this))
            return;
        m_rareData = adoptPtr(new RenderBlockRareData(this));
    }
    m_rareData->m_margins.setPositiveMarginBefore(pos);
    m_rareData->m_margins.setNegativeMarginBefore(neg);
}

void RenderBlock::setMaxMarginAfterValues(LayoutUnit pos, LayoutUnit neg)
{
    if (!m_rareData) {
        if (pos == RenderBlockRareData::positiveMarginAfterDefault(this) && neg == RenderBlockRareData::negativeMarginAfterDefault(this))
            return;
        m_rareData = adoptPtr(new RenderBlockRareData(this));
    }
    m_rareData->m_margins.setPositiveMarginAfter(pos);
    m_rareData->m_margins.setNegativeMarginAfter(neg);
}

void RenderBlock::setPaginationStrut(LayoutUnit strut)
{
    if (!m_rareData) {
        if (!strut)
            return;
        m_rareData = adoptPtr(new RenderBlockRareData(this));
    }
    m_rareData->m_paginationStrut = strut;
}

void RenderBlock::setPageLogicalOffset(LayoutUnit logicalOffset)
{
    if (!m_rareData) {
        if (!logicalOffset)
            return;
        m_rareData = adoptPtr(new RenderBlockRareData(this));
    }
    m_rareData->m_pageLogicalOffset = logicalOffset;
}

void RenderBlock::absoluteRects(Vector<IntRect>& rects, const LayoutPoint& accumulatedOffset) const
{
    // For blocks inside inlines, we go ahead and include margins so that we run right up to the
    // inline boxes above and below us (thus getting merged with them to form a single irregular
    // shape).
    if (isAnonymousBlockContinuation()) {
        // FIXME: This is wrong for block-flows that are horizontal.
        // https://bugs.webkit.org/show_bug.cgi?id=46781
        rects.append(pixelSnappedIntRect(accumulatedOffset.x(), accumulatedOffset.y() - collapsedMarginBefore(),
                                width(), height() + collapsedMarginBefore() + collapsedMarginAfter()));
        continuation()->absoluteRects(rects, accumulatedOffset - toLayoutSize(location() +
                inlineElementContinuation()->containingBlock()->location()));
    } else
        rects.append(pixelSnappedIntRect(accumulatedOffset, size()));
}

void RenderBlock::absoluteQuads(Vector<FloatQuad>& quads, bool* wasFixed) const
{
    // For blocks inside inlines, we go ahead and include margins so that we run right up to the
    // inline boxes above and below us (thus getting merged with them to form a single irregular
    // shape).
    if (isAnonymousBlockContinuation()) {
        // FIXME: This is wrong for block-flows that are horizontal.
        // https://bugs.webkit.org/show_bug.cgi?id=46781
        FloatRect localRect(0, -collapsedMarginBefore(),
                            width(), height() + collapsedMarginBefore() + collapsedMarginAfter());
        quads.append(localToAbsoluteQuad(localRect, false, wasFixed));
        continuation()->absoluteQuads(quads, wasFixed);
    } else
        quads.append(RenderBox::localToAbsoluteQuad(FloatRect(0, 0, width(), height()), false, wasFixed));
}

LayoutRect RenderBlock::rectWithOutlineForRepaint(RenderBoxModelObject* repaintContainer, LayoutUnit outlineWidth) const
{
    LayoutRect r(RenderBox::rectWithOutlineForRepaint(repaintContainer, outlineWidth));
    if (isAnonymousBlockContinuation())
        r.inflateY(collapsedMarginBefore()); // FIXME: This is wrong for block-flows that are horizontal.
    return r;
}

RenderObject* RenderBlock::hoverAncestor() const
{
    return isAnonymousBlockContinuation() ? continuation() : RenderBox::hoverAncestor();
}

void RenderBlock::updateDragState(bool dragOn)
{
    RenderBox::updateDragState(dragOn);
    if (continuation())
        continuation()->updateDragState(dragOn);
}

RenderStyle* RenderBlock::outlineStyleForRepaint() const
{
    return isAnonymousBlockContinuation() ? continuation()->style() : style();
}

void RenderBlock::childBecameNonInline(RenderObject*)
{
    makeChildrenNonInline();
    if (isAnonymousBlock() && parent() && parent()->isRenderBlock())
        toRenderBlock(parent())->removeLeftoverAnonymousBlock(this);
    // |this| may be dead here
}

void RenderBlock::updateHitTestResult(HitTestResult& result, const LayoutPoint& point)
{
    if (result.innerNode())
        return;

    Node* n = node();
    if (isAnonymousBlockContinuation())
        // We are in the margins of block elements that are part of a continuation.  In
        // this case we're actually still inside the enclosing element that was
        // split.  Go ahead and set our inner node accordingly.
        n = continuation()->node();

    if (n) {
        result.setInnerNode(n);
        if (!result.innerNonSharedNode())
            result.setInnerNonSharedNode(n);
        result.setLocalPoint(point);
    }
}

LayoutRect RenderBlock::localCaretRect(InlineBox* inlineBox, int caretOffset, LayoutUnit* extraWidthToEndOfLine)
{
    // Do the normal calculation in most cases.
    if (firstChild())
        return RenderBox::localCaretRect(inlineBox, caretOffset, extraWidthToEndOfLine);

    LayoutRect caretRect = localCaretRectForEmptyElement(width(), textIndentOffset());

    if (extraWidthToEndOfLine) {
        if (isRenderBlock()) {
            *extraWidthToEndOfLine = width() - caretRect.maxX();
        } else {
            // FIXME: This code looks wrong.
            // myRight and containerRight are set up, but then clobbered.
            // So *extraWidthToEndOfLine will always be 0 here.

            LayoutUnit myRight = caretRect.maxX();
            // FIXME: why call localToAbsoluteForContent() twice here, too?
            FloatPoint absRightPoint = localToAbsolute(FloatPoint(myRight, 0));

            LayoutUnit containerRight = containingBlock()->x() + containingBlockLogicalWidthForContent();
            FloatPoint absContainerPoint = localToAbsolute(FloatPoint(containerRight, 0));

            *extraWidthToEndOfLine = absContainerPoint.x() - absRightPoint.x();
        }
    }

    return caretRect;
}

void RenderBlock::addFocusRingRects(Vector<IntRect>& rects, const LayoutPoint& additionalOffset)
{
    // For blocks inside inlines, we go ahead and include margins so that we run right up to the
    // inline boxes above and below us (thus getting merged with them to form a single irregular
    // shape).
    if (inlineElementContinuation()) {
        // FIXME: This check really isn't accurate. 
        bool nextInlineHasLineBox = inlineElementContinuation()->firstLineBox();
        // FIXME: This is wrong. The principal renderer may not be the continuation preceding this block.
        // FIXME: This is wrong for block-flows that are horizontal.
        // https://bugs.webkit.org/show_bug.cgi?id=46781
        bool prevInlineHasLineBox = toRenderInline(inlineElementContinuation()->node()->renderer())->firstLineBox(); 
        float topMargin = prevInlineHasLineBox ? collapsedMarginBefore() : ZERO_LAYOUT_UNIT;
        float bottomMargin = nextInlineHasLineBox ? collapsedMarginAfter() : ZERO_LAYOUT_UNIT;
        LayoutRect rect(additionalOffset.x(), additionalOffset.y() - topMargin, width(), height() + topMargin + bottomMargin);
        if (!rect.isEmpty())
            rects.append(pixelSnappedIntRect(rect));
    } else if (width() && height())
        rects.append(pixelSnappedIntRect(additionalOffset, size()));

    if (!hasOverflowClip() && !hasControlClip()) {
        for (RootInlineBox* curr = firstRootBox(); curr; curr = curr->nextRootBox()) {
            LayoutUnit top = max<LayoutUnit>(curr->lineTop(), curr->top());
            LayoutUnit bottom = min<LayoutUnit>(curr->lineBottom(), curr->top() + curr->height());
            LayoutRect rect(additionalOffset.x() + curr->x(), additionalOffset.y() + top, curr->width(), bottom - top);
            if (!rect.isEmpty())
                rects.append(pixelSnappedIntRect(rect));
        }

        for (RenderObject* curr = firstChild(); curr; curr = curr->nextSibling()) {
            if (!curr->isText() && !curr->isListMarker() && curr->isBox()) {
                RenderBox* box = toRenderBox(curr);
                FloatPoint pos;
                // FIXME: This doesn't work correctly with transforms.
                if (box->layer()) 
                    pos = curr->localToAbsolute();
                else
                    pos = FloatPoint(additionalOffset.x() + box->x(), additionalOffset.y() + box->y());
                box->addFocusRingRects(rects, flooredLayoutPoint(pos));
            }
        }
    }

    if (inlineElementContinuation())
        inlineElementContinuation()->addFocusRingRects(rects, flooredLayoutPoint(additionalOffset + inlineElementContinuation()->containingBlock()->location() - location()));
}

RenderBox* RenderBlock::createAnonymousBoxWithSameTypeAs(const RenderObject* parent) const
{
    if (isAnonymousColumnsBlock())
        return createAnonymousColumnsWithParentRenderer(parent);
    if (isAnonymousColumnSpanBlock())
        return createAnonymousColumnSpanWithParentRenderer(parent);
    return createAnonymousWithParentRendererAndDisplay(parent, style()->display());
}

bool RenderBlock::hasNextPage(LayoutUnit logicalOffset, PageBoundaryRule pageBoundaryRule) const
{
    ASSERT(view()->layoutState() && view()->layoutState()->isPaginated());

    if (!inRenderFlowThread())
        return true; // Printing and multi-column both make new pages to accommodate content.

    // See if we're in the last region.
    LayoutUnit pageOffset = offsetFromLogicalTopOfFirstPage() + logicalOffset;
    RenderRegion* region = enclosingRenderFlowThread()->renderRegionForLine(pageOffset, this);
    if (!region)
        return false;
    if (region->isLastRegion())
        return region->style()->regionOverflow() == BreakRegionOverflow
            || (pageBoundaryRule == IncludePageBoundary && pageOffset == region->offsetFromLogicalTopOfFirstPage());
    return true;
}

LayoutUnit RenderBlock::nextPageLogicalTop(LayoutUnit logicalOffset, PageBoundaryRule pageBoundaryRule) const
{
    LayoutUnit pageLogicalHeight = pageLogicalHeightForOffset(logicalOffset);
    if (!pageLogicalHeight)
        return logicalOffset;
    
    // The logicalOffset is in our coordinate space.  We can add in our pushed offset.
    LayoutUnit remainingLogicalHeight = pageRemainingLogicalHeightForOffset(logicalOffset);
    LayoutUnit spanningHeaderHeight = 0;
    if (view()->layoutState()->m_columnInfo) {
        ColumnInfo* colInfo = view()->layoutState()->m_columnInfo;
        LayoutUnit totalOffset = logicalOffset + offsetFromLogicalTopOfFirstPage();
        unsigned nextColumn = (totalOffset + remainingLogicalHeight + 1) / pageLogicalHeight;
        if (nextColumn < colInfo->spanningHeaderColumnCount()) {
            spanningHeaderHeight = colInfo->spanningHeaderHeight();
            if (spanningHeaderHeight > 0 && remainingLogicalHeight == pageLogicalHeight && totalOffset > 0) {
                remainingLogicalHeight = 0;
            }
        }
    }
    if (pageBoundaryRule == ExcludePageBoundary)
        return logicalOffset + spanningHeaderHeight + (remainingLogicalHeight ? remainingLogicalHeight : pageLogicalHeight);
    return logicalOffset + spanningHeaderHeight + remainingLogicalHeight;
}

static bool inNormalFlow(RenderBox* child)
{
    RenderBlock* curr = child->containingBlock();
    RenderView* renderView = child->view();
    while (curr && curr != renderView) {
        if (curr->hasColumns() || curr->isRenderFlowThread())
            return true;
        if (curr->isFloatingOrPositioned())
            return false;
        curr = curr->containingBlock();
    }
    return true;
}

ColumnInfo::PaginationUnit RenderBlock::paginationUnit() const
{
    return ColumnInfo::Column;
}

LayoutUnit RenderBlock::applyBeforeBreak(RenderBox* child, LayoutUnit logicalOffset)
{
    // FIXME: Add page break checking here when we support printing.
    bool checkColumnBreaks = view()->layoutState()->isPaginatingColumns();
    bool checkPageBreaks = !checkColumnBreaks && view()->layoutState()->m_pageLogicalHeight; // FIXME: Once columns can print we have to check this.
    bool checkRegionBreaks = inRenderFlowThread();
    bool checkBeforeAlways = (checkColumnBreaks && child->style()->columnBreakBefore() == PBALWAYS) || (checkPageBreaks && child->style()->pageBreakBefore() == PBALWAYS)
                             || (checkRegionBreaks && child->style()->regionBreakBefore() == PBALWAYS);
    if (checkBeforeAlways && inNormalFlow(child) && hasNextPage(logicalOffset, IncludePageBoundary)) {
        if (checkColumnBreaks)
            view()->layoutState()->addForcedColumnBreak(child, logicalOffset);
        return nextPageLogicalTop(logicalOffset, IncludePageBoundary);
    }
    return logicalOffset;
}

LayoutUnit RenderBlock::applyAfterBreak(RenderBox* child, LayoutUnit logicalOffset, MarginInfo& marginInfo)
{
    // FIXME: Add page break checking here when we support printing.
    bool checkColumnBreaks = view()->layoutState()->isPaginatingColumns();
    bool checkPageBreaks = !checkColumnBreaks && view()->layoutState()->m_pageLogicalHeight; // FIXME: Once columns can print we have to check this.
    bool checkRegionBreaks = inRenderFlowThread();
    bool checkAfterAlways = (checkColumnBreaks && child->style()->columnBreakAfter() == PBALWAYS) || (checkPageBreaks && child->style()->pageBreakAfter() == PBALWAYS)
                            || (checkRegionBreaks && child->style()->regionBreakAfter() == PBALWAYS);
    if (checkAfterAlways && inNormalFlow(child) && hasNextPage(logicalOffset, IncludePageBoundary)) {
        marginInfo.setMarginAfterQuirk(true); // Cause margins to be discarded for any following content.
        if (checkColumnBreaks)
            view()->layoutState()->addForcedColumnBreak(child, logicalOffset);
        return nextPageLogicalTop(logicalOffset, IncludePageBoundary);
    }
    return logicalOffset;
}

LayoutUnit RenderBlock::pageLogicalTopForOffset(LayoutUnit offset) const
{
    RenderView* renderView = view();
    LayoutUnit firstPageLogicalTop = isHorizontalWritingMode() ? renderView->layoutState()->m_pageOffset.height() : renderView->layoutState()->m_pageOffset.width();
    LayoutUnit blockLogicalTop = isHorizontalWritingMode() ? renderView->layoutState()->m_layoutOffset.height() : renderView->layoutState()->m_layoutOffset.width();

    LayoutUnit cumulativeOffset = offset + blockLogicalTop;
    if (!inRenderFlowThread()) {
        LayoutUnit pageLogicalHeight = renderView->layoutState()->pageLogicalHeight();
        if (!pageLogicalHeight)
            return 0;
        return cumulativeOffset - roundToInt(cumulativeOffset - firstPageLogicalTop) % roundToInt(pageLogicalHeight);
    }
    return enclosingRenderFlowThread()->regionLogicalTopForLine(cumulativeOffset);
}

LayoutUnit RenderBlock::pageLogicalHeightForOffset(LayoutUnit offset) const
{
    RenderView* renderView = view();
    if (!inRenderFlowThread())
        return renderView->layoutState()->m_pageLogicalHeight;
    return enclosingRenderFlowThread()->regionLogicalHeightForLine(offset + offsetFromLogicalTopOfFirstPage());
}

LayoutUnit RenderBlock::pageRemainingLogicalHeightForOffset(LayoutUnit offset, PageBoundaryRule pageBoundaryRule) const
{
    RenderView* renderView = view();
    offset += offsetFromLogicalTopOfFirstPage();
    
    if (!inRenderFlowThread()) {
        LayoutUnit pageLogicalHeight = renderView->layoutState()->m_pageLogicalHeight;
        LayoutUnit remainingHeight = pageLogicalHeight - layoutMod(offset, pageLogicalHeight);
        if (pageBoundaryRule == IncludePageBoundary) {
            // If includeBoundaryPoint is true the line exactly on the top edge of a
            // column will act as being part of the previous column.
            remainingHeight = layoutMod(remainingHeight, pageLogicalHeight);
        }
        return remainingHeight;
    }
    
    return enclosingRenderFlowThread()->regionRemainingLogicalHeightForLine(offset, pageBoundaryRule);
}

LayoutUnit RenderBlock::adjustForUnsplittableChild(RenderBox* child, LayoutUnit logicalOffset, bool includeMargins)
{
    bool checkColumnBreaks = view()->layoutState()->isPaginatingColumns();
    bool checkPageBreaks = !checkColumnBreaks && view()->layoutState()->m_pageLogicalHeight;
    bool checkRegionBreaks = inRenderFlowThread();
    bool isUnsplittable = child->isUnsplittableForPagination() || (checkColumnBreaks && child->style()->columnBreakInside() == PBAVOID)
        || (checkPageBreaks && child->style()->pageBreakInside() == PBAVOID)
        || (checkRegionBreaks && child->style()->regionBreakInside() == PBAVOID);
    if (!isUnsplittable)
        return logicalOffset;
    LayoutUnit childLogicalHeight = logicalHeightForChild(child) + (includeMargins ? marginBeforeForChild(child) + marginAfterForChild(child) : ZERO_LAYOUT_UNIT);
    LayoutState* layoutState = view()->layoutState();
    if (layoutState->m_columnInfo)
        layoutState->m_columnInfo->updateMinimumColumnHeight(childLogicalHeight);
    LayoutUnit pageLogicalHeight = pageLogicalHeightForOffset(logicalOffset);
    bool hasUniformPageLogicalHeight = !inRenderFlowThread() || enclosingRenderFlowThread()->regionsHaveUniformLogicalHeight();
    if (!pageLogicalHeight || (hasUniformPageLogicalHeight && childLogicalHeight > pageLogicalHeight)
        || !hasNextPage(logicalOffset))
        return logicalOffset;
    LayoutUnit remainingLogicalHeight = pageRemainingLogicalHeightForOffset(logicalOffset, ExcludePageBoundary);
    LayoutUnit spanningHeaderHeight = 0;
    if (view()->layoutState()->m_columnInfo) {
        ColumnInfo* colInfo = view()->layoutState()->m_columnInfo;
        LayoutUnit totalOffset = logicalOffset + offsetFromLogicalTopOfFirstPage();
        unsigned currentColumn = (totalOffset + childLogicalHeight) / pageLogicalHeight;
        if (currentColumn < colInfo->spanningHeaderColumnCount()) {
            spanningHeaderHeight = colInfo->spanningHeaderHeight();
            if (spanningHeaderHeight > 0 && remainingLogicalHeight == pageLogicalHeight && totalOffset > 0) {
                remainingLogicalHeight = 0;
            }
        }
    }
    if (remainingLogicalHeight < childLogicalHeight) {
        if (!hasUniformPageLogicalHeight && !pushToNextPageWithMinimumLogicalHeight(remainingLogicalHeight, logicalOffset, childLogicalHeight))
            return logicalOffset;
        return logicalOffset + remainingLogicalHeight + spanningHeaderHeight;
    }
    return logicalOffset;
}

bool RenderBlock::pushToNextPageWithMinimumLogicalHeight(LayoutUnit& adjustment, LayoutUnit logicalOffset, LayoutUnit minimumLogicalHeight) const
{
    bool checkRegion = false;
    for (LayoutUnit pageLogicalHeight = pageLogicalHeightForOffset(logicalOffset + adjustment); pageLogicalHeight;
        pageLogicalHeight = pageLogicalHeightForOffset(logicalOffset + adjustment)) {
        if (minimumLogicalHeight <= pageLogicalHeight)
            return true;
        if (!hasNextPage(logicalOffset + adjustment))
            return false;
        adjustment += pageLogicalHeight;
        checkRegion = true;
    }
    return !checkRegion;
}

void RenderBlock::adjustLinePositionForPagination(RootInlineBox* lineBox, LayoutUnit& delta)
{
    // FIXME: For now we paginate using line overflow.  This ensures that lines don't overlap at all when we
    // put a strut between them for pagination purposes.  However, this really isn't the desired rendering, since
    // the line on the top of the next page will appear too far down relative to the same kind of line at the top
    // of the first column.
    //
    // The rendering we would like to see is one where the lineTopWithLeading is at the top of the column, and any line overflow
    // simply spills out above the top of the column.  This effect would match what happens at the top of the first column.
    // We can't achieve this rendering, however, until we stop columns from clipping to the column bounds (thus allowing
    // for overflow to occur), and then cache visible overflow for each column rect.
    //
    // Furthermore, the paint we have to do when a column has overflow has to be special.  We need to exclude
    // content that paints in a previous column (and content that paints in the following column).
    //
    // For now we'll at least honor the lineTopWithLeading when paginating if it is above the logical top overflow. This will
    // at least make positive leading work in typical cases.
    //
    // FIXME: Another problem with simply moving lines is that the available line width may change (because of floats).
    // Technically if the location we move the line to has a different line width than our old position, then we need to dirty the
    // line and all following lines.
    LayoutRect logicalVisualOverflow = lineBox->logicalVisualOverflowRect(lineBox->lineTop(), lineBox->lineBottom());
    LayoutUnit logicalOffset = min(lineBox->lineTopWithLeading(), logicalVisualOverflow.y());
    LayoutUnit lineHeight = max(lineBox->lineBottomWithLeading(), logicalVisualOverflow.maxY()) - logicalOffset;
    RenderView* renderView = view();
    LayoutState* layoutState = renderView->layoutState();
    if (layoutState->m_columnInfo)
        layoutState->m_columnInfo->updateMinimumColumnHeight(lineHeight);
    logicalOffset += delta;
    lineBox->setPaginationStrut(0);
    LayoutUnit pageLogicalHeight = pageLogicalHeightForOffset(logicalOffset);
    bool hasUniformPageLogicalHeight = !inRenderFlowThread() || enclosingRenderFlowThread()->regionsHaveUniformLogicalHeight();
    // If lineHeight is greater than pageLogicalHeight, but logicalVisualOverflow.height() still fits, we are
    // still going to add a strut, so that the visible overflow fits on a single page.
    if (!pageLogicalHeight || (hasUniformPageLogicalHeight && logicalVisualOverflow.height() > pageLogicalHeight)
        || !hasNextPage(logicalOffset))
        return;
    LayoutUnit remainingLogicalHeight = pageRemainingLogicalHeightForOffset(logicalOffset, ExcludePageBoundary);
    LayoutUnit spanningHeaderHeight = 0;
    if (view()->layoutState()->m_columnInfo) {
        ColumnInfo* colInfo = view()->layoutState()->m_columnInfo;
        LayoutUnit totalOffset = logicalOffset + offsetFromLogicalTopOfFirstPage();
        unsigned currentColumn = (totalOffset + lineHeight) / pageLogicalHeight;
        if (currentColumn < colInfo->spanningHeaderColumnCount()) {
            spanningHeaderHeight = colInfo->spanningHeaderHeight();
            if (spanningHeaderHeight > 0 && remainingLogicalHeight == pageLogicalHeight && totalOffset > 0) {
                remainingLogicalHeight = 0;
            }
        }
    }
    if (remainingLogicalHeight < lineHeight) {
        // If we have a non-uniform page height, then we have to shift further possibly.
        if (!hasUniformPageLogicalHeight && !pushToNextPageWithMinimumLogicalHeight(remainingLogicalHeight, logicalOffset, lineHeight))
            return;
        if (lineHeight > pageLogicalHeight) {
            // Split the top margin in order to avoid splitting the visible part of the line.
            remainingLogicalHeight -= min(lineHeight - pageLogicalHeight, max(ZERO_LAYOUT_UNIT, logicalVisualOverflow.y() - lineBox->lineTopWithLeading()));
        }
        LayoutUnit totalLogicalHeight = lineHeight + max(ZERO_LAYOUT_UNIT, logicalOffset);
        LayoutUnit pageLogicalHeightAtNewOffset = hasUniformPageLogicalHeight ? pageLogicalHeight : pageLogicalHeightForOffset(logicalOffset + remainingLogicalHeight);
        if (lineBox == firstRootBox() && totalLogicalHeight < pageLogicalHeightAtNewOffset && !isPositioned() && !isTableCell())
<<<<<<< HEAD
            setPaginationStrut(remainingLogicalHeight + max(ZERO_LAYOUT_UNIT, logicalOffset));
=======
            setPaginationStrut(remainingLogicalHeight + spanningHeaderHeight + max<LayoutUnit>(0, logicalOffset));
>>>>>>> cbd000f1
        else {
            delta += remainingLogicalHeight + spanningHeaderHeight;
            lineBox->setPaginationStrut(remainingLogicalHeight + spanningHeaderHeight);
        }
    }
}

LayoutUnit RenderBlock::adjustBlockChildForPagination(LayoutUnit logicalTopAfterClear, LayoutUnit estimateWithoutPagination, RenderBox* child, bool atBeforeSideOfBlock)
{
    RenderBlock* childRenderBlock = child->isRenderBlock() ? toRenderBlock(child) : 0;

    if (estimateWithoutPagination != logicalTopAfterClear) {
        // Our guess prior to pagination movement was wrong. Before we attempt to paginate, let's try again at the new
        // position.
        setLogicalHeight(logicalTopAfterClear);
        setLogicalTopForChild(child, logicalTopAfterClear, ApplyLayoutDelta);

        if (child->shrinkToAvoidFloats()) {
            // The child's width depends on the line width.
            // When the child shifts to clear an item, its width can
            // change (because it has more available line width).
            // So go ahead and mark the item as dirty.
            child->setChildNeedsLayout(true, MarkOnlyThis);
        }
        
        if (childRenderBlock) {
            if (!child->avoidsFloats() && childRenderBlock->containsFloats())
                childRenderBlock->markAllDescendantsWithFloatsForLayout();
            if (!child->needsLayout())
                child->markForPaginationRelayoutIfNeeded();
        }

        // Our guess was wrong. Make the child lay itself out again.
        child->layoutIfNeeded();
    }

    LayoutUnit oldTop = logicalTopAfterClear;

    // If the object has a page or column break value of "before", then we should shift to the top of the next page.
    LayoutUnit result = applyBeforeBreak(child, logicalTopAfterClear);

    // For replaced elements and scrolled elements, we want to shift them to the next page if they don't fit on the current one.
    LayoutUnit logicalTopBeforeUnsplittableAdjustment = result;
    LayoutUnit logicalTopAfterUnsplittableAdjustment = adjustForUnsplittableChild(child, result);
    
    LayoutUnit paginationStrut = 0;
    LayoutUnit unsplittableAdjustmentDelta = logicalTopAfterUnsplittableAdjustment - logicalTopBeforeUnsplittableAdjustment;
    if (unsplittableAdjustmentDelta)
        paginationStrut = unsplittableAdjustmentDelta;
    else if (childRenderBlock && childRenderBlock->paginationStrut())
        paginationStrut = childRenderBlock->paginationStrut();

    if (paginationStrut) {
        // We are willing to propagate out to our parent block as long as we were at the top of the block prior
        // to collapsing our margins, and as long as we didn't clear or move as a result of other pagination.
        if (atBeforeSideOfBlock && oldTop == result && !isPositioned() && !isTableCell()) {
            // FIXME: Should really check if we're exceeding the page height before propagating the strut, but we don't
            // have all the information to do so (the strut only has the remaining amount to push). Gecko gets this wrong too
            // and pushes to the next page anyway, so not too concerned about it.
            setPaginationStrut(result + paginationStrut);
            if (childRenderBlock)
                childRenderBlock->setPaginationStrut(0);
        } else
            result += paginationStrut;
    }

    // Similar to how we apply clearance. Go ahead and boost height() to be the place where we're going to position the child.
    setLogicalHeight(logicalHeight() + (result - oldTop));
    
    // Return the final adjusted logical top.
    return result;
}

bool RenderBlock::lineWidthForPaginatedLineChanged(RootInlineBox* rootBox, LayoutUnit lineDelta) const
{
    if (!inRenderFlowThread())
        return false;

    return rootBox->paginatedLineWidth() != availableLogicalWidthForContent(rootBox->lineTopWithLeading() + lineDelta);
}

LayoutUnit RenderBlock::offsetFromLogicalTopOfFirstPage() const
{
    // FIXME: This function needs to work without layout state. It's fine to use the layout state as a cache
    // for speed, but we need a slow implementation that will walk up the containing block chain and figure
    // out our offset from the top of the page.
    LayoutState* layoutState = view()->layoutState();
    if (!layoutState || !layoutState->isPaginated())
        return 0;

    // FIXME: Sanity check that the renderer in the layout state is ours, since otherwise the computation will be off.
    // Right now this assert gets hit inside computeLogicalHeight for percentage margins, since they're computed using
    // widths which can vary in each region. Until we patch that, we can't have this assert.
    // ASSERT(layoutState->m_renderer == this);

    LayoutSize offsetDelta = layoutState->m_layoutOffset - layoutState->m_pageOffset;
    return isHorizontalWritingMode() ? offsetDelta.height() : offsetDelta.width();
}

RenderRegion* RenderBlock::regionAtBlockOffset(LayoutUnit blockOffset) const
{
    if (!inRenderFlowThread())
        return 0;

    RenderFlowThread* flowThread = enclosingRenderFlowThread();
    if (!flowThread || !flowThread->hasValidRegionInfo())
        return 0;

    return flowThread->renderRegionForLine(offsetFromLogicalTopOfFirstPage() + blockOffset, true);
}

void RenderBlock::setStaticInlinePositionForChild(RenderBox* child, LayoutUnit blockOffset, LayoutUnit inlinePosition)
{
    if (inRenderFlowThread()) {
        // Shift the inline position to exclude the region offset.
        inlinePosition += startOffsetForContent() - startOffsetForContent(blockOffset);
    }
    child->layer()->setStaticInlinePosition(inlinePosition);
}

bool RenderBlock::logicalWidthChangedInRegions() const
{
    if (!inRenderFlowThread())
        return false;
    
    RenderFlowThread* flowThread = enclosingRenderFlowThread();
    if (!flowThread || !flowThread->hasValidRegionInfo())
        return 0;
    
    return flowThread->logicalWidthChangedInRegions(this, offsetFromLogicalTopOfFirstPage());
}

RenderRegion* RenderBlock::clampToStartAndEndRegions(RenderRegion* region) const
{
    ASSERT(region && inRenderFlowThread());
    
    // We need to clamp to the block, since we want any lines or blocks that overflow out of the
    // logical top or logical bottom of the block to size as though the border box in the first and
    // last regions extended infinitely. Otherwise the lines are going to size according to the regions
    // they overflow into, which makes no sense when this block doesn't exist in |region| at all.
    RenderRegion* startRegion;
    RenderRegion* endRegion;
    enclosingRenderFlowThread()->getRegionRangeForBox(this, startRegion, endRegion);
    
    if (startRegion && region->offsetFromLogicalTopOfFirstPage() < startRegion->offsetFromLogicalTopOfFirstPage())
        return startRegion;
    if (endRegion && region->offsetFromLogicalTopOfFirstPage() > endRegion->offsetFromLogicalTopOfFirstPage())
        return endRegion;
    
    return region;
}

LayoutUnit RenderBlock::collapsedMarginBeforeForChild(const RenderBox* child) const
{
    // If the child has the same directionality as we do, then we can just return its
    // collapsed margin.
    if (!child->isWritingModeRoot())
        return child->collapsedMarginBefore();
    
    // The child has a different directionality.  If the child is parallel, then it's just
    // flipped relative to us.  We can use the collapsed margin for the opposite edge.
    if (child->isHorizontalWritingMode() == isHorizontalWritingMode())
        return child->collapsedMarginAfter();
    
    // The child is perpendicular to us, which means its margins don't collapse but are on the
    // "logical left/right" sides of the child box.  We can just return the raw margin in this case.  
    return marginBeforeForChild(child);
}

LayoutUnit RenderBlock::collapsedMarginAfterForChild(const  RenderBox* child) const
{
    // If the child has the same directionality as we do, then we can just return its
    // collapsed margin.
    if (!child->isWritingModeRoot())
        return child->collapsedMarginAfter();
    
    // The child has a different directionality.  If the child is parallel, then it's just
    // flipped relative to us.  We can use the collapsed margin for the opposite edge.
    if (child->isHorizontalWritingMode() == isHorizontalWritingMode())
        return child->collapsedMarginBefore();
    
    // The child is perpendicular to us, which means its margins don't collapse but are on the
    // "logical left/right" side of the child box.  We can just return the raw margin in this case.  
    return marginAfterForChild(child);
}

RenderBlock::MarginValues RenderBlock::marginValuesForChild(RenderBox* child)
{
    LayoutUnit childBeforePositive = 0;
    LayoutUnit childBeforeNegative = 0;
    LayoutUnit childAfterPositive = 0;
    LayoutUnit childAfterNegative = 0;

    LayoutUnit beforeMargin = 0;
    LayoutUnit afterMargin = 0;

    RenderBlock* childRenderBlock = child->isRenderBlock() ? toRenderBlock(child) : 0;
    
    // If the child has the same directionality as we do, then we can just return its
    // margins in the same direction.
    if (!child->isWritingModeRoot()) {
        if (childRenderBlock) {
            childBeforePositive = childRenderBlock->maxPositiveMarginBefore();
            childBeforeNegative = childRenderBlock->maxNegativeMarginBefore();
            childAfterPositive = childRenderBlock->maxPositiveMarginAfter();
            childAfterNegative = childRenderBlock->maxNegativeMarginAfter();
        } else {
            beforeMargin = child->marginBefore();
            afterMargin = child->marginAfter();
        }
    } else if (child->isHorizontalWritingMode() == isHorizontalWritingMode()) {
        // The child has a different directionality.  If the child is parallel, then it's just
        // flipped relative to us.  We can use the margins for the opposite edges.
        if (childRenderBlock) {
            childBeforePositive = childRenderBlock->maxPositiveMarginAfter();
            childBeforeNegative = childRenderBlock->maxNegativeMarginAfter();
            childAfterPositive = childRenderBlock->maxPositiveMarginBefore();
            childAfterNegative = childRenderBlock->maxNegativeMarginBefore();
        } else {
            beforeMargin = child->marginAfter();
            afterMargin = child->marginBefore();
        }
    } else {
        // The child is perpendicular to us, which means its margins don't collapse but are on the
        // "logical left/right" sides of the child box.  We can just return the raw margin in this case.
        beforeMargin = marginBeforeForChild(child);
        afterMargin = marginAfterForChild(child);
    }

    // Resolve uncollapsing margins into their positive/negative buckets.
    if (beforeMargin) {
        if (beforeMargin > 0)
            childBeforePositive = beforeMargin;
        else
            childBeforeNegative = -beforeMargin;
    }
    if (afterMargin) {
        if (afterMargin > 0)
            childAfterPositive = afterMargin;
        else
            childAfterNegative = -afterMargin;
    }

    return MarginValues(childBeforePositive, childBeforeNegative, childAfterPositive, childAfterNegative);
}

const char* RenderBlock::renderName() const
{
    if (isBody())
        return "RenderBody"; // FIXME: Temporary hack until we know that the regression tests pass.
    
    if (isFloating())
        return "RenderBlock (floating)";
    if (isPositioned())
        return "RenderBlock (positioned)";
    if (isAnonymousColumnsBlock())
        return "RenderBlock (anonymous multi-column)";
    if (isAnonymousColumnSpanBlock())
        return "RenderBlock (anonymous multi-column span)";
    if (isAnonymousBlock())
        return "RenderBlock (anonymous)";
    else if (isAnonymous())
        return "RenderBlock (generated)";
    if (isRelPositioned())
        return "RenderBlock (relative positioned)";
    if (isRunIn())
        return "RenderBlock (run-in)";
    return "RenderBlock";
}

inline void RenderBlock::FloatingObjects::clear()
{
    m_set.clear();
    m_placedFloatsTree.clear();
    m_leftObjectsCount = 0;
    m_rightObjectsCount = 0;
}

inline void RenderBlock::FloatingObjects::increaseObjectsCount(FloatingObject::Type type)
{    
    if (type == FloatingObject::FloatLeft)
        m_leftObjectsCount++;
    else 
        m_rightObjectsCount++;
}

inline void RenderBlock::FloatingObjects::decreaseObjectsCount(FloatingObject::Type type)
{
    if (type == FloatingObject::FloatLeft)
        m_leftObjectsCount--;
    else
        m_rightObjectsCount--;
}

inline RenderBlock::FloatingObjectInterval RenderBlock::FloatingObjects::intervalForFloatingObject(FloatingObject* floatingObject)
{
    if (m_horizontalWritingMode)
        return RenderBlock::FloatingObjectInterval(floatingObject->frameRect().pixelSnappedY(), floatingObject->frameRect().pixelSnappedMaxY(), floatingObject);
    return RenderBlock::FloatingObjectInterval(floatingObject->frameRect().pixelSnappedX(), floatingObject->frameRect().pixelSnappedMaxX(), floatingObject);
}

void RenderBlock::FloatingObjects::addPlacedObject(FloatingObject* floatingObject)
{
    ASSERT(!floatingObject->isInPlacedTree());

    floatingObject->setIsPlaced(true);
    if (m_placedFloatsTree.isInitialized())
        m_placedFloatsTree.add(intervalForFloatingObject(floatingObject));

#ifndef NDEBUG
    floatingObject->setIsInPlacedTree(true);      
#endif
}

void RenderBlock::FloatingObjects::removePlacedObject(FloatingObject* floatingObject)
{
    ASSERT(floatingObject->isPlaced() && floatingObject->isInPlacedTree());

    if (m_placedFloatsTree.isInitialized()) {
        bool removed = m_placedFloatsTree.remove(intervalForFloatingObject(floatingObject));
        ASSERT_UNUSED(removed, removed);
    }
    
    floatingObject->setIsPlaced(false);
#ifndef NDEBUG
    floatingObject->setIsInPlacedTree(false);
#endif
}

inline void RenderBlock::FloatingObjects::add(FloatingObject* floatingObject)
{
    increaseObjectsCount(floatingObject->type());
    m_set.add(floatingObject);
    if (floatingObject->isPlaced())
        addPlacedObject(floatingObject);
}

inline void RenderBlock::FloatingObjects::remove(FloatingObject* floatingObject)
{
    decreaseObjectsCount(floatingObject->type());
    m_set.remove(floatingObject);
    ASSERT(floatingObject->isPlaced() || !floatingObject->isInPlacedTree());
    if (floatingObject->isPlaced())
        removePlacedObject(floatingObject);
}

void RenderBlock::FloatingObjects::computePlacedFloatsTree()
{
    ASSERT(!m_placedFloatsTree.isInitialized());
    if (m_set.isEmpty())
        return;
    m_placedFloatsTree.initIfNeeded(m_renderer->view()->intervalArena());
    FloatingObjectSetIterator it = m_set.begin();
    FloatingObjectSetIterator end = m_set.end();
    for (; it != end; ++it) {
        FloatingObject* floatingObject = *it;
        if (floatingObject->isPlaced())
            m_placedFloatsTree.add(intervalForFloatingObject(floatingObject));
    }
}

TextRun RenderBlock::constructTextRun(RenderObject* context, const Font& font, const UChar* characters, int length, RenderStyle* style, TextRun::ExpansionBehavior expansion, TextRunFlags flags)
{
    ASSERT(style);

    TextDirection textDirection = LTR;
    bool directionalOverride = style->rtlOrdering() == VisualOrder;
    if (flags != DefaultTextRunFlags) {
        if (flags & RespectDirection)
            textDirection = style->direction();
        if (flags & RespectDirectionOverride)
            directionalOverride |= isOverride(style->unicodeBidi());
    }

    TextRun run(characters, length, 0, 0, expansion, textDirection, directionalOverride);
    if (textRunNeedsRenderingContext(font))
        run.setRenderingContext(SVGTextRunRenderingContext::create(context));

    return run;
}

TextRun RenderBlock::constructTextRun(RenderObject* context, const Font& font, const String& string, RenderStyle* style, TextRun::ExpansionBehavior expansion, TextRunFlags flags)
{
    return constructTextRun(context, font, string.characters(), string.length(), style, expansion, flags);
}

RenderBlock* RenderBlock::createAnonymousWithParentRendererAndDisplay(const RenderObject* parent, EDisplay display)
{
    // FIXME: Do we need to cover the new flex box here ?
    // FIXME: Do we need to convert all our inline displays to block-type in the anonymous logic ?
    EDisplay newDisplay;
    RenderBlock* newBox = 0;
    if (display == BOX || display == INLINE_BOX) {
        newBox = new (parent->renderArena()) RenderDeprecatedFlexibleBox(parent->document() /* anonymous box */);
        newDisplay = BOX;
    } else {
        newBox = new (parent->renderArena()) RenderBlock(parent->document() /* anonymous box */);
        newDisplay = BLOCK;
    }

    RefPtr<RenderStyle> newStyle = RenderStyle::createAnonymousStyleWithDisplay(parent->style(), newDisplay);
    newBox->setStyle(newStyle.release());
    return newBox;
}

RenderBlock* RenderBlock::createAnonymousColumnsWithParentRenderer(const RenderObject* parent)
{
    RefPtr<RenderStyle> newStyle = RenderStyle::createAnonymousStyleWithDisplay(parent->style(), BLOCK);
    newStyle->inheritColumnPropertiesFrom(parent->style());

    RenderBlock* newBox = new (parent->renderArena()) RenderBlock(parent->document() /* anonymous box */);
    newBox->setStyle(newStyle.release());
    return newBox;
}

RenderBlock* RenderBlock::createAnonymousColumnSpanWithParentRenderer(const RenderObject* parent)
{
    RefPtr<RenderStyle> newStyle = RenderStyle::createAnonymousStyleWithDisplay(parent->style(), BLOCK);
    newStyle->setHasSpanAllColumns();

    RenderBlock* newBox = new (parent->renderArena()) RenderBlock(parent->document() /* anonymous box */);
    newBox->setStyle(newStyle.release());
    return newBox;
}

#ifndef NDEBUG

void RenderBlock::showLineTreeAndMark(const InlineBox* markedBox1, const char* markedLabel1, const InlineBox* markedBox2, const char* markedLabel2, const RenderObject* obj) const
{
    showRenderObject();
    for (const RootInlineBox* root = firstRootBox(); root; root = root->nextRootBox())
        root->showLineTreeAndMark(markedBox1, markedLabel1, markedBox2, markedLabel2, obj, 1);
}

// These helpers are only used by the PODIntervalTree for debugging purposes.
String ValueToString<int>::string(const int value)
{
    return String::number(value);
}

String ValueToString<RenderBlock::FloatingObject*>::string(const RenderBlock::FloatingObject* floatingObject)
{
    return String::format("%p (%dx%d %dx%d)", floatingObject, floatingObject->frameRect().pixelSnappedX(), floatingObject->frameRect().pixelSnappedY(), floatingObject->frameRect().pixelSnappedMaxX(), floatingObject->frameRect().pixelSnappedMaxY());
}

#endif

} // namespace WebCore<|MERGE_RESOLUTION|>--- conflicted
+++ resolved
@@ -6900,11 +6900,7 @@
         LayoutUnit totalLogicalHeight = lineHeight + max(ZERO_LAYOUT_UNIT, logicalOffset);
         LayoutUnit pageLogicalHeightAtNewOffset = hasUniformPageLogicalHeight ? pageLogicalHeight : pageLogicalHeightForOffset(logicalOffset + remainingLogicalHeight);
         if (lineBox == firstRootBox() && totalLogicalHeight < pageLogicalHeightAtNewOffset && !isPositioned() && !isTableCell())
-<<<<<<< HEAD
-            setPaginationStrut(remainingLogicalHeight + max(ZERO_LAYOUT_UNIT, logicalOffset));
-=======
-            setPaginationStrut(remainingLogicalHeight + spanningHeaderHeight + max<LayoutUnit>(0, logicalOffset));
->>>>>>> cbd000f1
+            setPaginationStrut(remainingLogicalHeight + spanningHeaderHeight + max(ZERO_LAYOUT_UNIT, logicalOffset));
         else {
             delta += remainingLogicalHeight + spanningHeaderHeight;
             lineBox->setPaginationStrut(remainingLogicalHeight + spanningHeaderHeight);
