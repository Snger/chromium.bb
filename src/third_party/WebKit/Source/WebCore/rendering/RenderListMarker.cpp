--- conflicted
+++ resolved
@@ -1131,14 +1131,6 @@
             paintCustomHighlight(paintOffset, style()->highlight(), true);
 #endif
         context->drawImage(m_image->image(this, marker.size()).get(), style()->colorSpace(), marker);
-<<<<<<< HEAD
-        if (selectionState() != SelectionNone) {
-            LayoutRect selRect = localSelectionRect();
-            selRect.moveBy(boxOrigin);
-            context->fillRect(pixelSnappedIntRect(selRect), selectionBackgroundColor(), style()->colorSpace());
-        }
-=======
->>>>>>> 4c9719a3
         return;
     }
 
@@ -1148,15 +1140,6 @@
         paintCustomHighlight(paintOffset, style()->highlight(), true);
 #endif
 
-<<<<<<< HEAD
-    if (selectionState() != SelectionNone) {
-        LayoutRect selRect = localSelectionRect();
-        selRect.moveBy(boxOrigin);
-        context->fillRect(pixelSnappedIntRect(selRect), selectionBackgroundColor(), style()->colorSpace());
-    }
-
-=======
->>>>>>> 4c9719a3
     const Color color(style()->visitedDependentColor(CSSPropertyColor));
     context->setStrokeColor(color, style()->colorSpace());
     context->setStrokeStyle(SolidStroke);
