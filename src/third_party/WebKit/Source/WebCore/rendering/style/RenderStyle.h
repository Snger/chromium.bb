--- conflicted
+++ resolved
@@ -1620,11 +1620,7 @@
     static Order initialRTLOrdering() { return LogicalOrder; }
     static float initialTextStrokeWidth() { return 0; }
     static unsigned short initialColumnCount() { return 1; }
-<<<<<<< HEAD
-    static ColumnSpan initialColumnSpan() { return ColumnSpanNone; }
-=======
     static unsigned short initialColumnSpan() { return 1; }
->>>>>>> 6f536419
     static const TransformOperations& initialTransform() { DEFINE_STATIC_LOCAL(TransformOperations, ops, ()); return ops; }
     static Length initialTransformOriginX() { return Length(50.0, Percent); }
     static Length initialTransformOriginY() { return Length(50.0, Percent); }
