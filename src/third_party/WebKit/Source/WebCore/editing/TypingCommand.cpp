--- conflicted
+++ resolved
@@ -551,16 +551,13 @@
 
         Position downstreamEnd = endingSelection().end().downstream();
         VisiblePosition visibleEnd = endingSelection().visibleEnd();
-<<<<<<< HEAD
         if (isEmptyTableCell(visibleEnd.deepEquivalent().containerNode()))
             return;
-=======
 
         // If the caret is at the end of a cell, we have nothing to do.
         if (isEndOfBlock(visibleEnd) && isTableCell(enclosingBlock(visibleEnd.deepEquivalent().containerNode())))
             return;
 
->>>>>>> ea9f7cbf
         if (visibleEnd == endOfParagraph(visibleEnd))
             downstreamEnd = visibleEnd.next(CannotCrossEditingBoundary).deepEquivalent().downstream();
         // When deleting tables: Select the table first, then perform the deletion
