--- conflicted
+++ resolved
@@ -70,12 +70,9 @@
     class Storage;
     class StyleMedia;
     class WebKitPoint;
-<<<<<<< HEAD
     class DOMWindowCSS;
-=======
     class BBClipboard;
     class BBWindowHooks;
->>>>>>> 987aa604
 
 #if ENABLE(REQUEST_ANIMATION_FRAME)
     class RequestAnimationFrameCallback;
