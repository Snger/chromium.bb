/*
 * Copyright (C) 2004 Zack Rusin <zack@kde.org>
 * Copyright (C) 2004, 2005, 2006, 2007, 2008, 2009, 2010, 2011, 2012 Apple Inc. All rights reserved.
 * Copyright (C) 2007 Alexey Proskuryakov <ap@webkit.org>
 * Copyright (C) 2007 Nicholas Shanks <webkit@nickshanks.com>
 * Copyright (C) 2011 Sencha, Inc. All rights reserved.
 *
 * This library is free software; you can redistribute it and/or
 * modify it under the terms of the GNU Lesser General Public
 * License as published by the Free Software Foundation; either
 * version 2 of the License, or (at your option) any later version.
 *
 * This library is distributed in the hope that it will be useful,
 * but WITHOUT ANY WARRANTY; without even the implied warranty of
 * MERCHANTABILITY or FITNESS FOR A PARTICULAR PURPOSE.  See the GNU
 * Lesser General Public License for more details.
 *
 * You should have received a copy of the GNU Lesser General Public
 * License along with this library; if not, write to the Free Software
 * Foundation, Inc., 51 Franklin Street, Fifth Floor, Boston, MA
 * 02110-1301  USA
 */

#include "config.h"
#include "CSSComputedStyleDeclaration.h"

#include "AnimationController.h"
#include "BasicShapeFunctions.h"
#include "BasicShapes.h"
#include "CSSAspectRatioValue.h"
#include "CSSBasicShapes.h"
#include "CSSBorderImage.h"
#include "CSSFunctionValue.h"
#include "CSSLineBoxContainValue.h"
#include "CSSParser.h"
#include "CSSPrimitiveValue.h"
#include "CSSPrimitiveValueMappings.h"
#include "CSSPropertyNames.h"
#include "CSSReflectValue.h"
#include "CSSSelector.h"
#include "CSSTimingFunctionValue.h"
#include "CSSValueList.h"
#include "CSSValuePool.h"
#include "ContentData.h"
#include "CounterContent.h"
#include "CursorList.h"
#include "Document.h"
#include "ExceptionCode.h"
#include "FontFeatureSettings.h"
#include "FontFeatureValue.h"
#include "FontValue.h"
#include "HTMLFrameOwnerElement.h"
#include "Pair.h"
#include "Rect.h"
#include "RenderBox.h"
#include "RenderStyle.h"
#include "RenderView.h"
#include "ShadowValue.h"
#include "StyleInheritedData.h"
#include "StylePropertySet.h"
#include "StylePropertyShorthand.h"
#include "StyleResolver.h"
#include "WebCoreMemoryInstrumentation.h"
#include "WebKitCSSTransformValue.h"
#include "WebKitFontFamilyNames.h"
#include <wtf/text/StringBuilder.h>

#if ENABLE(CSS_EXCLUSIONS)
#include "ExclusionShapeValue.h"
#endif

#if ENABLE(CSS_SHADERS)
#include "CustomFilterArrayParameter.h"
#include "CustomFilterNumberParameter.h"
#include "CustomFilterOperation.h"
#include "CustomFilterParameter.h"
#include "CustomFilterTransformParameter.h"
#include "WebKitCSSArrayFunctionValue.h"
#include "WebKitCSSMixFunctionValue.h"
#endif

#if ENABLE(CSS_FILTERS)
#include "StyleCustomFilterProgram.h"
#include "WebKitCSSFilterValue.h"
#endif

#if ENABLE(DASHBOARD_SUPPORT)
#include "DashboardRegion.h"
#endif

namespace WebCore {

// List of all properties we know how to compute, omitting shorthands.
static const CSSPropertyID computedProperties[] = {
    CSSPropertyBackgroundAttachment,
    CSSPropertyBackgroundClip,
    CSSPropertyBackgroundColor,
    CSSPropertyBackgroundImage,
    CSSPropertyBackgroundOrigin,
    CSSPropertyBackgroundPosition, // more-specific background-position-x/y are non-standard
    CSSPropertyBackgroundRepeat,
    CSSPropertyBackgroundSize,
    CSSPropertyBorderBottomColor,
    CSSPropertyBorderBottomLeftRadius,
    CSSPropertyBorderBottomRightRadius,
    CSSPropertyBorderBottomStyle,
    CSSPropertyBorderBottomWidth,
    CSSPropertyBorderCollapse,
    CSSPropertyBorderImageOutset,
    CSSPropertyBorderImageRepeat,
    CSSPropertyBorderImageSlice,
    CSSPropertyBorderImageSource,
    CSSPropertyBorderImageWidth,
    CSSPropertyBorderLeftColor,
    CSSPropertyBorderLeftStyle,
    CSSPropertyBorderLeftWidth,
    CSSPropertyBorderRightColor,
    CSSPropertyBorderRightStyle,
    CSSPropertyBorderRightWidth,
    CSSPropertyBorderTopColor,
    CSSPropertyBorderTopLeftRadius,
    CSSPropertyBorderTopRightRadius,
    CSSPropertyBorderTopStyle,
    CSSPropertyBorderTopWidth,
    CSSPropertyBottom,
    CSSPropertyBoxShadow,
    CSSPropertyBoxSizing,
    CSSPropertyCaptionSide,
    CSSPropertyClear,
    CSSPropertyClip,
    CSSPropertyColor,
    CSSPropertyCursor,
    CSSPropertyDirection,
    CSSPropertyDisplay,
    CSSPropertyEmptyCells,
    CSSPropertyFloat,
    CSSPropertyFontFamily,
    CSSPropertyFontSize,
    CSSPropertyFontStyle,
    CSSPropertyFontVariant,
    CSSPropertyFontWeight,
    CSSPropertyHeight,
#if ENABLE(CSS_IMAGE_ORIENTATION)
    CSSPropertyImageOrientation,
#endif
    CSSPropertyImageRendering,
#if ENABLE(CSS_IMAGE_RESOLUTION)
    CSSPropertyImageResolution,
#endif
    CSSPropertyLeft,
    CSSPropertyLetterSpacing,
    CSSPropertyLineHeight,
    CSSPropertyListStyleImage,
    CSSPropertyListStylePosition,
    CSSPropertyListStyleType,
    CSSPropertyMarginBottom,
    CSSPropertyMarginLeft,
    CSSPropertyMarginRight,
    CSSPropertyMarginTop,
    CSSPropertyMaxHeight,
    CSSPropertyMaxWidth,
    CSSPropertyMinHeight,
    CSSPropertyMinWidth,
    CSSPropertyOpacity,
    CSSPropertyOrphans,
    CSSPropertyOutlineColor,
    CSSPropertyOutlineStyle,
    CSSPropertyOutlineWidth,
    CSSPropertyOverflowWrap,
    CSSPropertyOverflowX,
    CSSPropertyOverflowY,
    CSSPropertyPaddingBottom,
    CSSPropertyPaddingLeft,
    CSSPropertyPaddingRight,
    CSSPropertyPaddingTop,
    CSSPropertyPageBreakAfter,
    CSSPropertyPageBreakBefore,
    CSSPropertyPageBreakInside,
    CSSPropertyPointerEvents,
    CSSPropertyPosition,
    CSSPropertyResize,
    CSSPropertyRight,
    CSSPropertySpeak,
    CSSPropertyTableLayout,
    CSSPropertyTabSize,
    CSSPropertyTextAlign,
    CSSPropertyTextDecoration,
#if ENABLE(CSS3_TEXT)
    CSSPropertyWebkitTextDecorationLine,
    CSSPropertyWebkitTextDecorationStyle,
    CSSPropertyWebkitTextAlignLast,
#endif // CSS3_TEXT
    CSSPropertyTextIndent,
    CSSPropertyTextRendering,
    CSSPropertyTextShadow,
    CSSPropertyTextOverflow,
    CSSPropertyTextTransform,
    CSSPropertyTop,
    CSSPropertyUnicodeBidi,
    CSSPropertyVerticalAlign,
    CSSPropertyVisibility,
    CSSPropertyWhiteSpace,
    CSSPropertyWidows,
    CSSPropertyWidth,
    CSSPropertyWordBreak,
    CSSPropertyWordSpacing,
    CSSPropertyWordWrap,
    CSSPropertyZIndex,
    CSSPropertyZoom,

    CSSPropertyWebkitAnimationDelay,
    CSSPropertyWebkitAnimationDirection,
    CSSPropertyWebkitAnimationDuration,
    CSSPropertyWebkitAnimationFillMode,
    CSSPropertyWebkitAnimationIterationCount,
    CSSPropertyWebkitAnimationName,
    CSSPropertyWebkitAnimationPlayState,
    CSSPropertyWebkitAnimationTimingFunction,
    CSSPropertyWebkitAppearance,
    CSSPropertyWebkitBackfaceVisibility,
    CSSPropertyWebkitBackgroundClip,
    CSSPropertyWebkitBackgroundComposite,
    CSSPropertyWebkitBackgroundOrigin,
    CSSPropertyWebkitBackgroundSize,
#if ENABLE(CSS_COMPOSITING)
    CSSPropertyWebkitBlendMode,
#endif
    CSSPropertyWebkitBorderFit,
    CSSPropertyWebkitBorderHorizontalSpacing,
    CSSPropertyWebkitBorderImage,
    CSSPropertyWebkitBorderVerticalSpacing,
    CSSPropertyWebkitBoxAlign,
#if ENABLE(CSS_BOX_DECORATION_BREAK)
    CSSPropertyWebkitBoxDecorationBreak,
#endif
    CSSPropertyWebkitBoxDirection,
    CSSPropertyWebkitBoxFlex,
    CSSPropertyWebkitBoxFlexGroup,
    CSSPropertyWebkitBoxLines,
    CSSPropertyWebkitBoxOrdinalGroup,
    CSSPropertyWebkitBoxOrient,
    CSSPropertyWebkitBoxPack,
    CSSPropertyWebkitBoxReflect,
    CSSPropertyWebkitBoxShadow,
    CSSPropertyWebkitClipPath,
    CSSPropertyWebkitColorCorrection,
    CSSPropertyWebkitColumnBreakAfter,
    CSSPropertyWebkitColumnBreakBefore,
    CSSPropertyWebkitColumnBreakInside,
    CSSPropertyWebkitColumnAxis,
    CSSPropertyWebkitColumnCount,
    CSSPropertyWebkitColumnGap,
    CSSPropertyWebkitColumnProgression,
    CSSPropertyWebkitColumnRuleColor,
    CSSPropertyWebkitColumnRuleStyle,
    CSSPropertyWebkitColumnRuleWidth,
    CSSPropertyWebkitColumnSpan,
    CSSPropertyWebkitColumnWidth,
#if ENABLE(DASHBOARD_SUPPORT)
    CSSPropertyWebkitDashboardRegion,
#endif
#if ENABLE(CSS_FILTERS)
    CSSPropertyWebkitFilter,
#endif
    CSSPropertyWebkitAlignContent,
    CSSPropertyWebkitAlignItems,
    CSSPropertyWebkitAlignSelf,
    CSSPropertyWebkitFlexBasis,
    CSSPropertyWebkitFlexGrow,
    CSSPropertyWebkitFlexShrink,
    CSSPropertyWebkitFlexDirection,
    CSSPropertyWebkitFlexWrap,
    CSSPropertyWebkitJustifyContent,
    CSSPropertyWebkitFontKerning,
    CSSPropertyWebkitFontSmoothing,
    CSSPropertyWebkitFontVariantLigatures,
    CSSPropertyWebkitGridColumns,
    CSSPropertyWebkitGridRows,
    CSSPropertyWebkitGridColumn,
    CSSPropertyWebkitGridRow,
    CSSPropertyWebkitHighlight,
    CSSPropertyWebkitHyphenateCharacter,
    CSSPropertyWebkitHyphenateLimitAfter,
    CSSPropertyWebkitHyphenateLimitBefore,
    CSSPropertyWebkitHyphenateLimitLines,
    CSSPropertyWebkitHyphens,
    CSSPropertyWebkitLineAlign,
    CSSPropertyWebkitLineBoxContain,
    CSSPropertyWebkitLineBreak,
    CSSPropertyWebkitLineClamp,
    CSSPropertyWebkitLineGrid,
    CSSPropertyWebkitLineSnap,
    CSSPropertyWebkitLocale,
    CSSPropertyWebkitMarginBeforeCollapse,
    CSSPropertyWebkitMarginAfterCollapse,
    CSSPropertyWebkitMarqueeDirection,
    CSSPropertyWebkitMarqueeIncrement,
    CSSPropertyWebkitMarqueeRepetition,
    CSSPropertyWebkitMarqueeStyle,
    CSSPropertyWebkitMaskBoxImage,
    CSSPropertyWebkitMaskBoxImageOutset,
    CSSPropertyWebkitMaskBoxImageRepeat,
    CSSPropertyWebkitMaskBoxImageSlice,
    CSSPropertyWebkitMaskBoxImageSource,
    CSSPropertyWebkitMaskBoxImageWidth,
    CSSPropertyWebkitMaskClip,
    CSSPropertyWebkitMaskComposite,
    CSSPropertyWebkitMaskImage,
    CSSPropertyWebkitMaskOrigin,
    CSSPropertyWebkitMaskPosition,
    CSSPropertyWebkitMaskRepeat,
    CSSPropertyWebkitMaskSize,
    CSSPropertyWebkitNbspMode,
    CSSPropertyWebkitOrder,
#if ENABLE(ACCELERATED_OVERFLOW_SCROLLING)
    CSSPropertyWebkitOverflowScrolling,
#endif
    CSSPropertyWebkitPerspective,
    CSSPropertyWebkitPerspectiveOrigin,
    CSSPropertyWebkitPrintColorAdjust,
    CSSPropertyWebkitRtlOrdering,
#if ENABLE(CSS_EXCLUSIONS)
    CSSPropertyWebkitShapeInside,
    CSSPropertyWebkitShapeOutside,
#endif
#if ENABLE(TOUCH_EVENTS)
    CSSPropertyWebkitTapHighlightColor,
#endif
    CSSPropertyWebkitTextCombine,
    CSSPropertyWebkitTextDecorationsInEffect,
    CSSPropertyWebkitTextEmphasisColor,
    CSSPropertyWebkitTextEmphasisPosition,
    CSSPropertyWebkitTextEmphasisStyle,
    CSSPropertyWebkitTextFillColor,
    CSSPropertyWebkitTextOrientation,
    CSSPropertyWebkitTextSecurity,
    CSSPropertyWebkitTextStrokeColor,
    CSSPropertyWebkitTextStrokeWidth,
    CSSPropertyWebkitTransform,
    CSSPropertyWebkitTransformOrigin,
    CSSPropertyWebkitTransformStyle,
    CSSPropertyWebkitTransitionDelay,
    CSSPropertyWebkitTransitionDuration,
    CSSPropertyWebkitTransitionProperty,
    CSSPropertyWebkitTransitionTimingFunction,
    CSSPropertyWebkitUserDrag,
    CSSPropertyWebkitUserModify,
    CSSPropertyWebkitUserSelect,
    CSSPropertyWebkitWritingMode,
#if ENABLE(CSS_REGIONS)
    CSSPropertyWebkitFlowInto,
    CSSPropertyWebkitFlowFrom,
    CSSPropertyWebkitRegionOverflow,
    CSSPropertyWebkitRegionBreakAfter,
    CSSPropertyWebkitRegionBreakBefore,
    CSSPropertyWebkitRegionBreakInside,
#endif
#if ENABLE(DRAGGABLE_REGION)
    CSSPropertyWebkitAppRegion,
#endif
#if ENABLE(CSS_EXCLUSIONS)
    CSSPropertyWebkitWrapFlow,
    CSSPropertyWebkitShapeMargin,
    CSSPropertyWebkitShapePadding,
    CSSPropertyWebkitWrapThrough,
#endif
#if ENABLE(SVG)
    CSSPropertyClipPath,
    CSSPropertyClipRule,
    CSSPropertyMask,
    CSSPropertyFilter,
    CSSPropertyFloodColor,
    CSSPropertyFloodOpacity,
    CSSPropertyLightingColor,
    CSSPropertyStopColor,
    CSSPropertyStopOpacity,
    CSSPropertyColorInterpolation,
    CSSPropertyColorInterpolationFilters,
    CSSPropertyColorRendering,
    CSSPropertyFill,
    CSSPropertyFillOpacity,
    CSSPropertyFillRule,
    CSSPropertyMarkerEnd,
    CSSPropertyMarkerMid,
    CSSPropertyMarkerStart,
    CSSPropertyMaskType,
    CSSPropertyShapeRendering,
    CSSPropertyStroke,
    CSSPropertyStrokeDasharray,
    CSSPropertyStrokeDashoffset,
    CSSPropertyStrokeLinecap,
    CSSPropertyStrokeLinejoin,
    CSSPropertyStrokeMiterlimit,
    CSSPropertyStrokeOpacity,
    CSSPropertyStrokeWidth,
    CSSPropertyAlignmentBaseline,
    CSSPropertyBaselineShift,
    CSSPropertyDominantBaseline,
    CSSPropertyKerning,
    CSSPropertyTextAnchor,
    CSSPropertyWritingMode,
    CSSPropertyGlyphOrientationHorizontal,
    CSSPropertyGlyphOrientationVertical,
    CSSPropertyWebkitSvgShadow,
    CSSPropertyVectorEffect
#endif
};

const unsigned numComputedProperties = WTF_ARRAY_LENGTH(computedProperties);

static int valueForRepeatRule(int rule)
{
    switch (rule) {
        case RepeatImageRule:
            return CSSValueRepeat;
        case RoundImageRule:
            return CSSValueRound;
        case SpaceImageRule:
            return CSSValueSpace;
        default:
            return CSSValueStretch;
    }
}

static PassRefPtr<CSSBorderImageSliceValue> valueForNinePieceImageSlice(const NinePieceImage& image)
{
    // Create the slices.
    RefPtr<CSSPrimitiveValue> top;
    RefPtr<CSSPrimitiveValue> right;
    RefPtr<CSSPrimitiveValue> bottom;
    RefPtr<CSSPrimitiveValue> left;

    if (image.imageSlices().top().isPercent())
        top = cssValuePool().createValue(image.imageSlices().top().value(), CSSPrimitiveValue::CSS_PERCENTAGE);
    else
        top = cssValuePool().createValue(image.imageSlices().top().value(), CSSPrimitiveValue::CSS_NUMBER);

    if (image.imageSlices().right() == image.imageSlices().top() && image.imageSlices().bottom() == image.imageSlices().top()
        && image.imageSlices().left() == image.imageSlices().top()) {
        right = top;
        bottom = top;
        left = top;
    } else {
        if (image.imageSlices().right().isPercent())
            right = cssValuePool().createValue(image.imageSlices().right().value(), CSSPrimitiveValue::CSS_PERCENTAGE);
        else
            right = cssValuePool().createValue(image.imageSlices().right().value(), CSSPrimitiveValue::CSS_NUMBER);

        if (image.imageSlices().bottom() == image.imageSlices().top() && image.imageSlices().right() == image.imageSlices().left()) {
            bottom = top;
            left = right;
        } else {
            if (image.imageSlices().bottom().isPercent())
                bottom = cssValuePool().createValue(image.imageSlices().bottom().value(), CSSPrimitiveValue::CSS_PERCENTAGE);
            else
                bottom = cssValuePool().createValue(image.imageSlices().bottom().value(), CSSPrimitiveValue::CSS_NUMBER);

            if (image.imageSlices().left() == image.imageSlices().right())
                left = right;
            else {
                if (image.imageSlices().left().isPercent())
                    left = cssValuePool().createValue(image.imageSlices().left().value(), CSSPrimitiveValue::CSS_PERCENTAGE);
                else
                    left = cssValuePool().createValue(image.imageSlices().left().value(), CSSPrimitiveValue::CSS_NUMBER);
            }
        }
    }

    RefPtr<Quad> quad = Quad::create();
    quad->setTop(top);
    quad->setRight(right);
    quad->setBottom(bottom);
    quad->setLeft(left);

    return CSSBorderImageSliceValue::create(cssValuePool().createValue(quad.release()), image.fill());
}

static PassRefPtr<CSSPrimitiveValue> valueForNinePieceImageQuad(const LengthBox& box)
{
    // Create the slices.
    RefPtr<CSSPrimitiveValue> top;
    RefPtr<CSSPrimitiveValue> right;
    RefPtr<CSSPrimitiveValue> bottom;
    RefPtr<CSSPrimitiveValue> left;

    if (box.top().isRelative())
        top = cssValuePool().createValue(box.top().value(), CSSPrimitiveValue::CSS_NUMBER);
    else
        top = cssValuePool().createValue(box.top());

    if (box.right() == box.top() && box.bottom() == box.top() && box.left() == box.top()) {
        right = top;
        bottom = top;
        left = top;
    } else {
        if (box.right().isRelative())
            right = cssValuePool().createValue(box.right().value(), CSSPrimitiveValue::CSS_NUMBER);
        else
            right = cssValuePool().createValue(box.right());

        if (box.bottom() == box.top() && box.right() == box.left()) {
            bottom = top;
            left = right;
        } else {
            if (box.bottom().isRelative())
                bottom = cssValuePool().createValue(box.bottom().value(), CSSPrimitiveValue::CSS_NUMBER);
            else
                bottom = cssValuePool().createValue(box.bottom());

            if (box.left() == box.right())
                left = right;
            else {
                if (box.left().isRelative())
                    left = cssValuePool().createValue(box.left().value(), CSSPrimitiveValue::CSS_NUMBER);
                else
                    left = cssValuePool().createValue(box.left());
            }
        }
    }

    RefPtr<Quad> quad = Quad::create();
    quad->setTop(top);
    quad->setRight(right);
    quad->setBottom(bottom);
    quad->setLeft(left);

    return cssValuePool().createValue(quad.release());
}

static PassRefPtr<CSSValue> valueForNinePieceImageRepeat(const NinePieceImage& image)
{
    RefPtr<CSSPrimitiveValue> horizontalRepeat;
    RefPtr<CSSPrimitiveValue> verticalRepeat;

    horizontalRepeat = cssValuePool().createIdentifierValue(valueForRepeatRule(image.horizontalRule()));
    if (image.horizontalRule() == image.verticalRule())
        verticalRepeat = horizontalRepeat;
    else
        verticalRepeat = cssValuePool().createIdentifierValue(valueForRepeatRule(image.verticalRule()));
    return cssValuePool().createValue(Pair::create(horizontalRepeat.release(), verticalRepeat.release()));
}

static PassRefPtr<CSSValue> valueForNinePieceImage(const NinePieceImage& image)
{
    if (!image.hasImage())
        return cssValuePool().createIdentifierValue(CSSValueNone);

    // Image first.
    RefPtr<CSSValue> imageValue;
    if (image.image())
        imageValue = image.image()->cssValue();

    // Create the image slice.
    RefPtr<CSSBorderImageSliceValue> imageSlices = valueForNinePieceImageSlice(image);

    // Create the border area slices.
    RefPtr<CSSValue> borderSlices = valueForNinePieceImageQuad(image.borderSlices());

    // Create the border outset.
    RefPtr<CSSValue> outset = valueForNinePieceImageQuad(image.outset());

    // Create the repeat rules.
    RefPtr<CSSValue> repeat = valueForNinePieceImageRepeat(image);

    return createBorderImageValue(imageValue, imageSlices, borderSlices, outset, repeat);
}

inline static PassRefPtr<CSSPrimitiveValue> zoomAdjustedPixelValue(double value, const RenderStyle* style)
{
    return cssValuePool().createValue(adjustFloatForAbsoluteZoom(value, style), CSSPrimitiveValue::CSS_PX);
}

inline static PassRefPtr<CSSPrimitiveValue> zoomAdjustedNumberValue(double value, const RenderStyle* style)
{
    return cssValuePool().createValue(value / style->effectiveZoom(), CSSPrimitiveValue::CSS_NUMBER);
}

static PassRefPtr<CSSValue> zoomAdjustedPixelValueForLength(const Length& length, const RenderStyle* style)
{
    if (length.isFixed())
        return zoomAdjustedPixelValue(length.value(), style);
    return cssValuePool().createValue(length);
}

static PassRefPtr<CSSValue> valueForReflection(const StyleReflection* reflection, const RenderStyle* style)
{
    if (!reflection)
        return cssValuePool().createIdentifierValue(CSSValueNone);

    RefPtr<CSSPrimitiveValue> offset;
    if (reflection->offset().isPercent())
        offset = cssValuePool().createValue(reflection->offset().percent(), CSSPrimitiveValue::CSS_PERCENTAGE);
    else
        offset = zoomAdjustedPixelValue(reflection->offset().value(), style);

    return CSSReflectValue::create(reflection->direction(), offset.release(), valueForNinePieceImage(reflection->mask()));
}

static PassRefPtr<CSSValueList> createPositionListForLayer(CSSPropertyID propertyID, const FillLayer* layer, const RenderStyle* style)
{
    RefPtr<CSSValueList> positionList = CSSValueList::createSpaceSeparated();
    if (layer->isBackgroundOriginSet()) {
        ASSERT_UNUSED(propertyID, propertyID == CSSPropertyBackgroundPosition || propertyID == CSSPropertyWebkitMaskPosition);
        positionList->append(cssValuePool().createValue(layer->backgroundXOrigin()));
    }
    positionList->append(zoomAdjustedPixelValueForLength(layer->xPosition(), style));
    if (layer->isBackgroundOriginSet()) {
        ASSERT(propertyID == CSSPropertyBackgroundPosition || propertyID == CSSPropertyWebkitMaskPosition);
        positionList->append(cssValuePool().createValue(layer->backgroundYOrigin()));
    }
    positionList->append(zoomAdjustedPixelValueForLength(layer->yPosition(), style));
    return positionList.release();
}

static PassRefPtr<CSSValue> getPositionOffsetValue(RenderStyle* style, CSSPropertyID propertyID, RenderView* renderView)
{
    if (!style)
        return 0;

    Length l;
    switch (propertyID) {
        case CSSPropertyLeft:
            l = style->left();
            break;
        case CSSPropertyRight:
            l = style->right();
            break;
        case CSSPropertyTop:
            l = style->top();
            break;
        case CSSPropertyBottom:
            l = style->bottom();
            break;
        default:
            return 0;
    }

    if (style->hasOutOfFlowPosition()) {
        if (l.type() == WebCore::Fixed)
            return zoomAdjustedPixelValue(l.value(), style);
        else if (l.isViewportPercentage())
            return zoomAdjustedPixelValue(valueForLength(l, 0, renderView), style);
        return cssValuePool().createValue(l);
    }

    if (style->hasInFlowPosition()) {
        // FIXME: It's not enough to simply return "auto" values for one offset if the other side is defined.
        // In other words if left is auto and right is not auto, then left's computed value is negative right().
        // So we should get the opposite length unit and see if it is auto.
        return cssValuePool().createValue(l);
    }

    return cssValuePool().createIdentifierValue(CSSValueAuto);
}

PassRefPtr<CSSPrimitiveValue> CSSComputedStyleDeclaration::currentColorOrValidColor(RenderStyle* style, const Color& color) const
{
    // This function does NOT look at visited information, so that computed style doesn't expose that.
    if (!color.isValid())
        return cssValuePool().createColorValue(style->color().rgb());
    return cssValuePool().createColorValue(color.rgb());
}

static PassRefPtr<CSSValueList> getBorderRadiusCornerValues(LengthSize radius, const RenderStyle* style, RenderView* renderView)
{
    RefPtr<CSSValueList> list = CSSValueList::createSpaceSeparated();
    if (radius.width().type() == Percent)
        list->append(cssValuePool().createValue(radius.width().percent(), CSSPrimitiveValue::CSS_PERCENTAGE));
    else
        list->append(zoomAdjustedPixelValue(valueForLength(radius.width(), 0, renderView), style));
    if (radius.height().type() == Percent)
        list->append(cssValuePool().createValue(radius.height().percent(), CSSPrimitiveValue::CSS_PERCENTAGE));
    else
        list->append(zoomAdjustedPixelValue(valueForLength(radius.height(), 0, renderView), style));
    return list.release();
}

static PassRefPtr<CSSValue> getBorderRadiusCornerValue(LengthSize radius, const RenderStyle* style, RenderView* renderView)
{
    if (radius.width() == radius.height()) {
        if (radius.width().type() == Percent)
            return cssValuePool().createValue(radius.width().percent(), CSSPrimitiveValue::CSS_PERCENTAGE);
        return zoomAdjustedPixelValue(valueForLength(radius.width(), 0, renderView), style);
    }
    return getBorderRadiusCornerValues(radius, style, renderView);
}

static PassRefPtr<CSSValueList> getBorderRadiusShorthandValue(const RenderStyle* style, RenderView* renderView)
{
    RefPtr<CSSValueList> list = CSSValueList::createSlashSeparated();
    bool showHorizontalBottomLeft = style->borderTopRightRadius().width() != style->borderBottomLeftRadius().width();
    bool showHorizontalBottomRight = style->borderBottomRightRadius().width() != style->borderTopLeftRadius().width();
    bool showHorizontalTopRight = style->borderTopRightRadius().width() != style->borderTopLeftRadius().width();

    bool showVerticalBottomLeft = style->borderTopRightRadius().height() != style->borderBottomLeftRadius().height();
    bool showVerticalBottomRight = (style->borderBottomRightRadius().height() != style->borderTopLeftRadius().height()) || showVerticalBottomLeft;
    bool showVerticalTopRight = (style->borderTopRightRadius().height() != style->borderTopLeftRadius().height()) || showVerticalBottomRight;
    bool showVerticalTopLeft = (style->borderTopLeftRadius().width() != style->borderTopLeftRadius().height());

    RefPtr<CSSValueList> topLeftRadius = getBorderRadiusCornerValues(style->borderTopLeftRadius(), style, renderView);
    RefPtr<CSSValueList> topRightRadius = getBorderRadiusCornerValues(style->borderTopRightRadius(), style, renderView);
    RefPtr<CSSValueList> bottomRightRadius = getBorderRadiusCornerValues(style->borderBottomRightRadius(), style, renderView);
    RefPtr<CSSValueList> bottomLeftRadius = getBorderRadiusCornerValues(style->borderBottomLeftRadius(), style, renderView);

    RefPtr<CSSValueList> horizontalRadii = CSSValueList::createSpaceSeparated();
    horizontalRadii->append(topLeftRadius->item(0));
    if (showHorizontalTopRight)
        horizontalRadii->append(topRightRadius->item(0));
    if (showHorizontalBottomRight)
        horizontalRadii->append(bottomRightRadius->item(0));
    if (showHorizontalBottomLeft)
        horizontalRadii->append(bottomLeftRadius->item(0));

    list->append(horizontalRadii);

    if (showVerticalTopLeft) {
        RefPtr<CSSValueList> verticalRadii = CSSValueList::createSpaceSeparated();
        verticalRadii->append(topLeftRadius->item(1));
        if (showVerticalTopRight)
            verticalRadii->append(topRightRadius->item(1));
        if (showVerticalBottomRight)
            verticalRadii->append(bottomRightRadius->item(1));
        if (showVerticalBottomLeft)
            verticalRadii->append(bottomLeftRadius->item(1));
        list->append(verticalRadii);
    }
    return list.release();
}

static LayoutRect sizingBox(RenderObject* renderer)
{
    if (!renderer->isBox())
        return LayoutRect();

    RenderBox* box = toRenderBox(renderer);
    return box->style()->boxSizing() == BORDER_BOX ? box->borderBoxRect() : box->computedCSSContentBoxRect();
}

static PassRefPtr<WebKitCSSTransformValue> matrixTransformValue(const TransformationMatrix& transform, const RenderStyle* style)
{
    RefPtr<WebKitCSSTransformValue> transformValue;
    if (transform.isAffine()) {
        transformValue = WebKitCSSTransformValue::create(WebKitCSSTransformValue::MatrixTransformOperation);

        transformValue->append(cssValuePool().createValue(transform.a(), CSSPrimitiveValue::CSS_NUMBER));
        transformValue->append(cssValuePool().createValue(transform.b(), CSSPrimitiveValue::CSS_NUMBER));
        transformValue->append(cssValuePool().createValue(transform.c(), CSSPrimitiveValue::CSS_NUMBER));
        transformValue->append(cssValuePool().createValue(transform.d(), CSSPrimitiveValue::CSS_NUMBER));
        transformValue->append(zoomAdjustedNumberValue(transform.e(), style));
        transformValue->append(zoomAdjustedNumberValue(transform.f(), style));
    } else {
        transformValue = WebKitCSSTransformValue::create(WebKitCSSTransformValue::Matrix3DTransformOperation);

        transformValue->append(cssValuePool().createValue(transform.m11(), CSSPrimitiveValue::CSS_NUMBER));
        transformValue->append(cssValuePool().createValue(transform.m12(), CSSPrimitiveValue::CSS_NUMBER));
        transformValue->append(cssValuePool().createValue(transform.m13(), CSSPrimitiveValue::CSS_NUMBER));
        transformValue->append(cssValuePool().createValue(transform.m14(), CSSPrimitiveValue::CSS_NUMBER));

        transformValue->append(cssValuePool().createValue(transform.m21(), CSSPrimitiveValue::CSS_NUMBER));
        transformValue->append(cssValuePool().createValue(transform.m22(), CSSPrimitiveValue::CSS_NUMBER));
        transformValue->append(cssValuePool().createValue(transform.m23(), CSSPrimitiveValue::CSS_NUMBER));
        transformValue->append(cssValuePool().createValue(transform.m24(), CSSPrimitiveValue::CSS_NUMBER));

        transformValue->append(cssValuePool().createValue(transform.m31(), CSSPrimitiveValue::CSS_NUMBER));
        transformValue->append(cssValuePool().createValue(transform.m32(), CSSPrimitiveValue::CSS_NUMBER));
        transformValue->append(cssValuePool().createValue(transform.m33(), CSSPrimitiveValue::CSS_NUMBER));
        transformValue->append(cssValuePool().createValue(transform.m34(), CSSPrimitiveValue::CSS_NUMBER));

        transformValue->append(zoomAdjustedNumberValue(transform.m41(), style));
        transformValue->append(zoomAdjustedNumberValue(transform.m42(), style));
        transformValue->append(zoomAdjustedNumberValue(transform.m43(), style));
        transformValue->append(cssValuePool().createValue(transform.m44(), CSSPrimitiveValue::CSS_NUMBER));
    }

    return transformValue.release();
}

static PassRefPtr<CSSValue> computedTransform(RenderObject* renderer, const RenderStyle* style)
{
    if (!renderer || !renderer->hasTransform() || !style->hasTransform())
        return cssValuePool().createIdentifierValue(CSSValueNone);

    IntRect box;
    if (renderer->isBox())
        box = pixelSnappedIntRect(toRenderBox(renderer)->borderBoxRect());

    TransformationMatrix transform;
    style->applyTransform(transform, box.size(), RenderStyle::ExcludeTransformOrigin);
    // Note that this does not flatten to an affine transform if ENABLE(3D_RENDERING) is off, by design.

    // FIXME: Need to print out individual functions (https://bugs.webkit.org/show_bug.cgi?id=23924)
    RefPtr<CSSValueList> list = CSSValueList::createSpaceSeparated();
    list->append(matrixTransformValue(transform, style));

    return list.release();
}

#if ENABLE(CSS_SHADERS)
static PassRefPtr<CSSValue> valueForCustomFilterArrayParameter(const CustomFilterArrayParameter* arrayParameter)
{
    RefPtr<WebKitCSSArrayFunctionValue> arrayParameterValue = WebKitCSSArrayFunctionValue::create();
    for (unsigned i = 0, size = arrayParameter->size(); i < size; ++i)
        arrayParameterValue->append(cssValuePool().createValue(arrayParameter->valueAt(i), CSSPrimitiveValue::CSS_NUMBER));
    return arrayParameterValue.release();
}

static PassRefPtr<CSSValue> valueForCustomFilterNumberParameter(const CustomFilterNumberParameter* numberParameter)
{
    RefPtr<CSSValueList> numberParameterValue = CSSValueList::createSpaceSeparated();
    for (unsigned i = 0; i < numberParameter->size(); ++i)
        numberParameterValue->append(cssValuePool().createValue(numberParameter->valueAt(i), CSSPrimitiveValue::CSS_NUMBER));
    return numberParameterValue.release();
}

static PassRefPtr<CSSValue> valueForCustomFilterTransformParameter(const RenderObject* renderer, const RenderStyle* style, const CustomFilterTransformParameter* transformParameter)
{
    IntSize size = renderer ? pixelSnappedIntRect(toRenderBox(renderer)->borderBoxRect()).size() : IntSize();
    TransformationMatrix transform;
    transformParameter->applyTransform(transform, size);
    // FIXME: Need to print out individual functions (https://bugs.webkit.org/show_bug.cgi?id=23924)
    return matrixTransformValue(transform, style);
}

static PassRefPtr<CSSValue> valueForCustomFilterParameter(const RenderObject* renderer, const RenderStyle* style, const CustomFilterParameter* parameter)
{
    // FIXME: Add here computed style for the other types: boolean, transform, matrix, texture.
    ASSERT(parameter);
    switch (parameter->parameterType()) {
    case CustomFilterParameter::ARRAY:
        return valueForCustomFilterArrayParameter(static_cast<const CustomFilterArrayParameter*>(parameter));
    case CustomFilterParameter::NUMBER:
        return valueForCustomFilterNumberParameter(static_cast<const CustomFilterNumberParameter*>(parameter));
    case CustomFilterParameter::TRANSFORM:
        return valueForCustomFilterTransformParameter(renderer, style, static_cast<const CustomFilterTransformParameter*>(parameter));
    }
    
    ASSERT_NOT_REACHED();
    return 0;
}
#endif // ENABLE(CSS_SHADERS)

#if ENABLE(CSS_FILTERS)
PassRefPtr<CSSValue> CSSComputedStyleDeclaration::valueForFilter(const RenderObject* renderer, const RenderStyle* style) const
{
#if !ENABLE(CSS_SHADERS)
    UNUSED_PARAM(renderer);
#endif
    if (style->filter().operations().isEmpty())
        return cssValuePool().createIdentifierValue(CSSValueNone);

    RefPtr<CSSValueList> list = CSSValueList::createSpaceSeparated();

    RefPtr<WebKitCSSFilterValue> filterValue;

    Vector<RefPtr<FilterOperation> >::const_iterator end = style->filter().operations().end();
    for (Vector<RefPtr<FilterOperation> >::const_iterator it = style->filter().operations().begin(); it != end; ++it) {
        FilterOperation* filterOperation = (*it).get();
        switch (filterOperation->getOperationType()) {
        case FilterOperation::REFERENCE: {
            ReferenceFilterOperation* referenceOperation = static_cast<ReferenceFilterOperation*>(filterOperation);
            filterValue = WebKitCSSFilterValue::create(WebKitCSSFilterValue::ReferenceFilterOperation);
            filterValue->append(cssValuePool().createValue(referenceOperation->url(), CSSPrimitiveValue::CSS_STRING));
            break;
        }
        case FilterOperation::GRAYSCALE: {
            BasicColorMatrixFilterOperation* colorMatrixOperation = static_cast<BasicColorMatrixFilterOperation*>(filterOperation);
            filterValue = WebKitCSSFilterValue::create(WebKitCSSFilterValue::GrayscaleFilterOperation);
            filterValue->append(cssValuePool().createValue(colorMatrixOperation->amount(), CSSPrimitiveValue::CSS_NUMBER));
            break;
        }
        case FilterOperation::SEPIA: {
            BasicColorMatrixFilterOperation* colorMatrixOperation = static_cast<BasicColorMatrixFilterOperation*>(filterOperation);
            filterValue = WebKitCSSFilterValue::create(WebKitCSSFilterValue::SepiaFilterOperation);
            filterValue->append(cssValuePool().createValue(colorMatrixOperation->amount(), CSSPrimitiveValue::CSS_NUMBER));
            break;
        }
        case FilterOperation::SATURATE: {
            BasicColorMatrixFilterOperation* colorMatrixOperation = static_cast<BasicColorMatrixFilterOperation*>(filterOperation);
            filterValue = WebKitCSSFilterValue::create(WebKitCSSFilterValue::SaturateFilterOperation);
            filterValue->append(cssValuePool().createValue(colorMatrixOperation->amount(), CSSPrimitiveValue::CSS_NUMBER));
            break;
        }
        case FilterOperation::HUE_ROTATE: {
            BasicColorMatrixFilterOperation* colorMatrixOperation = static_cast<BasicColorMatrixFilterOperation*>(filterOperation);
            filterValue = WebKitCSSFilterValue::create(WebKitCSSFilterValue::HueRotateFilterOperation);
            filterValue->append(cssValuePool().createValue(colorMatrixOperation->amount(), CSSPrimitiveValue::CSS_DEG));
            break;
        }
        case FilterOperation::INVERT: {
            BasicComponentTransferFilterOperation* componentTransferOperation = static_cast<BasicComponentTransferFilterOperation*>(filterOperation);
            filterValue = WebKitCSSFilterValue::create(WebKitCSSFilterValue::InvertFilterOperation);
            filterValue->append(cssValuePool().createValue(componentTransferOperation->amount(), CSSPrimitiveValue::CSS_NUMBER));
            break;
        }
        case FilterOperation::OPACITY: {
            BasicComponentTransferFilterOperation* componentTransferOperation = static_cast<BasicComponentTransferFilterOperation*>(filterOperation);
            filterValue = WebKitCSSFilterValue::create(WebKitCSSFilterValue::OpacityFilterOperation);
            filterValue->append(cssValuePool().createValue(componentTransferOperation->amount(), CSSPrimitiveValue::CSS_NUMBER));
            break;
        }
        case FilterOperation::BRIGHTNESS: {
            BasicComponentTransferFilterOperation* brightnessOperation = static_cast<BasicComponentTransferFilterOperation*>(filterOperation);
            filterValue = WebKitCSSFilterValue::create(WebKitCSSFilterValue::BrightnessFilterOperation);
            filterValue->append(cssValuePool().createValue(brightnessOperation->amount(), CSSPrimitiveValue::CSS_NUMBER));
            break;
        }
        case FilterOperation::CONTRAST: {
            BasicComponentTransferFilterOperation* contrastOperation = static_cast<BasicComponentTransferFilterOperation*>(filterOperation);
            filterValue = WebKitCSSFilterValue::create(WebKitCSSFilterValue::ContrastFilterOperation);
            filterValue->append(cssValuePool().createValue(contrastOperation->amount(), CSSPrimitiveValue::CSS_NUMBER));
            break;
        }
        case FilterOperation::BLUR: {
            BlurFilterOperation* blurOperation = static_cast<BlurFilterOperation*>(filterOperation);
            filterValue = WebKitCSSFilterValue::create(WebKitCSSFilterValue::BlurFilterOperation);
            filterValue->append(zoomAdjustedPixelValue(blurOperation->stdDeviation().value(), style));
            break;
        }
        case FilterOperation::DROP_SHADOW: {
            DropShadowFilterOperation* dropShadowOperation = static_cast<DropShadowFilterOperation*>(filterOperation);
            filterValue = WebKitCSSFilterValue::create(WebKitCSSFilterValue::DropShadowFilterOperation);
            // We want our computed style to look like that of a text shadow (has neither spread nor inset style).
            ShadowData shadowData = ShadowData(dropShadowOperation->location(), dropShadowOperation->stdDeviation(), 0, Normal, false, dropShadowOperation->color());
            filterValue->append(valueForShadow(&shadowData, CSSPropertyTextShadow, style));
            break;
        }
#if ENABLE(CSS_SHADERS)
        case FilterOperation::VALIDATED_CUSTOM:
            // ValidatedCustomFilterOperation is not supposed to end up in the RenderStyle.
            ASSERT_NOT_REACHED();
            break;
        case FilterOperation::CUSTOM: {
            CustomFilterOperation* customOperation = static_cast<CustomFilterOperation*>(filterOperation);
            filterValue = WebKitCSSFilterValue::create(WebKitCSSFilterValue::CustomFilterOperation);
            
            // The output should be verbose, even if the values are the default ones.
            
            ASSERT(customOperation->program());
            StyleCustomFilterProgram* program = static_cast<StyleCustomFilterProgram*>(customOperation->program());
            
            RefPtr<CSSValueList> shadersList = CSSValueList::createSpaceSeparated();
            if (program->vertexShader())
                shadersList->append(program->vertexShader()->cssValue());
            else
                shadersList->append(cssValuePool().createIdentifierValue(CSSValueNone));

            const CustomFilterProgramMixSettings mixSettings = program->mixSettings();
            if (program->fragmentShader()) {
                if (program->programType() == PROGRAM_TYPE_BLENDS_ELEMENT_TEXTURE) {
                    RefPtr<WebKitCSSMixFunctionValue> mixFunction = WebKitCSSMixFunctionValue::create();
                    mixFunction->append(program->fragmentShader()->cssValue());
                    mixFunction->append(cssValuePool().createValue(mixSettings.blendMode));
                    mixFunction->append(cssValuePool().createValue(mixSettings.compositeOperator));
                    shadersList->append(mixFunction.release());
                } else
                    shadersList->append(program->fragmentShader()->cssValue());
            }
            else
                shadersList->append(cssValuePool().createIdentifierValue(CSSValueNone));

            filterValue->append(shadersList.release());
            
            RefPtr<CSSValueList> meshParameters = CSSValueList::createSpaceSeparated();
            meshParameters->append(cssValuePool().createValue(customOperation->meshColumns(), CSSPrimitiveValue::CSS_NUMBER));
            meshParameters->append(cssValuePool().createValue(customOperation->meshRows(), CSSPrimitiveValue::CSS_NUMBER));
            
            // FIXME: The specification doesn't have any "attached" identifier. Should we add one?
            // https://bugs.webkit.org/show_bug.cgi?id=72700
            if (customOperation->meshType() == MeshTypeDetached)
                meshParameters->append(cssValuePool().createIdentifierValue(CSSValueDetached));
            
            filterValue->append(meshParameters.release());
            
            const CustomFilterParameterList& parameters = customOperation->parameters();
            size_t parametersSize = parameters.size();
            if (!parametersSize)
                break;
            RefPtr<CSSValueList> parametersCSSValue = CSSValueList::createCommaSeparated();
            for (size_t i = 0; i < parametersSize; ++i) {
                const CustomFilterParameter* parameter = parameters.at(i).get();
                RefPtr<CSSValueList> parameterCSSNameAndValue = CSSValueList::createSpaceSeparated();
                parameterCSSNameAndValue->append(cssValuePool().createValue(parameter->name(), CSSPrimitiveValue::CSS_STRING));
                parameterCSSNameAndValue->append(valueForCustomFilterParameter(renderer, style, parameter));
                parametersCSSValue->append(parameterCSSNameAndValue.release());
            }
            
            filterValue->append(parametersCSSValue.release());
            break;
        }
#endif
        default:
            filterValue = WebKitCSSFilterValue::create(WebKitCSSFilterValue::UnknownFilterOperation);
            break;
        }
        list->append(filterValue);
    }

    return list.release();
}
#endif

static PassRefPtr<CSSValue> valueForGridTrackBreadth(const Length& trackBreadth, const RenderStyle* style, RenderView *renderView)
{
    if (trackBreadth.isAuto())
        return cssValuePool().createIdentifierValue(CSSValueAuto);
    if (trackBreadth.isViewportPercentage())
        return zoomAdjustedPixelValue(valueForLength(trackBreadth, 0, renderView), style);
    return zoomAdjustedPixelValueForLength(trackBreadth, style);
}

static PassRefPtr<CSSValue> valueForGridTrackMinMax(const GridTrackSize& trackSize, const RenderStyle* style, RenderView* renderView)
{
    switch (trackSize.type()) {
    case LengthTrackSizing:
        return valueForGridTrackBreadth(trackSize.length(), style, renderView);
    case MinMaxTrackSizing:
        RefPtr<CSSValueList> minMaxTrackBreadths = CSSValueList::createCommaSeparated();
        minMaxTrackBreadths->append(valueForGridTrackBreadth(trackSize.minTrackBreadth(), style, renderView));
        minMaxTrackBreadths->append(valueForGridTrackBreadth(trackSize.maxTrackBreadth(), style, renderView));
        return CSSFunctionValue::create("minmax(", minMaxTrackBreadths);
    }
    ASSERT_NOT_REACHED();
    return 0;
}

static PassRefPtr<CSSValue> valueForGridTrackGroup(const Vector<GridTrackSize>& trackSizes, const RenderStyle* style, RenderView* renderView)
{
    RefPtr<CSSValueList> list = CSSValueList::createSpaceSeparated();
    for (size_t i = 0; i < trackSizes.size(); ++i)
        list->append(valueForGridTrackMinMax(trackSizes[i], style, renderView));
    return list.release();
}

static PassRefPtr<CSSValue> valueForGridTrackList(const Vector<GridTrackSize>& trackSizes, const RenderStyle* style, RenderView *renderView)
{
    // Handle the 'none' case here.
    if (!trackSizes.size())
        return cssValuePool().createIdentifierValue(CSSValueNone);

    return valueForGridTrackGroup(trackSizes, style, renderView);
}

static PassRefPtr<CSSValue> valueForGridPosition(const GridPosition& position)
{
    if (position.isAuto())
        return cssValuePool().createIdentifierValue(CSSValueAuto);

    return cssValuePool().createValue(position.integerPosition(), CSSPrimitiveValue::CSS_NUMBER);
}

static PassRefPtr<CSSValue> getDelayValue(const AnimationList* animList)
{
    RefPtr<CSSValueList> list = CSSValueList::createCommaSeparated();
    if (animList) {
        for (size_t i = 0; i < animList->size(); ++i)
            list->append(cssValuePool().createValue(animList->animation(i)->delay(), CSSPrimitiveValue::CSS_S));
    } else {
        // Note that initialAnimationDelay() is used for both transitions and animations
        list->append(cssValuePool().createValue(Animation::initialAnimationDelay(), CSSPrimitiveValue::CSS_S));
    }
    return list.release();
}

static PassRefPtr<CSSValue> getDurationValue(const AnimationList* animList)
{
    RefPtr<CSSValueList> list = CSSValueList::createCommaSeparated();
    if (animList) {
        for (size_t i = 0; i < animList->size(); ++i)
            list->append(cssValuePool().createValue(animList->animation(i)->duration(), CSSPrimitiveValue::CSS_S));
    } else {
        // Note that initialAnimationDuration() is used for both transitions and animations
        list->append(cssValuePool().createValue(Animation::initialAnimationDuration(), CSSPrimitiveValue::CSS_S));
    }
    return list.release();
}

static PassRefPtr<CSSValue> getTimingFunctionValue(const AnimationList* animList)
{
    RefPtr<CSSValueList> list = CSSValueList::createCommaSeparated();
    if (animList) {
        for (size_t i = 0; i < animList->size(); ++i) {
            const TimingFunction* tf = animList->animation(i)->timingFunction().get();
            if (tf->isCubicBezierTimingFunction()) {
                const CubicBezierTimingFunction* ctf = static_cast<const CubicBezierTimingFunction*>(tf);
                list->append(CSSCubicBezierTimingFunctionValue::create(ctf->x1(), ctf->y1(), ctf->x2(), ctf->y2()));
            } else if (tf->isStepsTimingFunction()) {
                const StepsTimingFunction* stf = static_cast<const StepsTimingFunction*>(tf);
                list->append(CSSStepsTimingFunctionValue::create(stf->numberOfSteps(), stf->stepAtStart()));
            } else {
                list->append(CSSLinearTimingFunctionValue::create());
            }
        }
    } else {
        // Note that initialAnimationTimingFunction() is used for both transitions and animations
        RefPtr<TimingFunction> tf = Animation::initialAnimationTimingFunction();
        if (tf->isCubicBezierTimingFunction()) {
            const CubicBezierTimingFunction* ctf = static_cast<const CubicBezierTimingFunction*>(tf.get());
            list->append(CSSCubicBezierTimingFunctionValue::create(ctf->x1(), ctf->y1(), ctf->x2(), ctf->y2()));
        } else if (tf->isStepsTimingFunction()) {
            const StepsTimingFunction* stf = static_cast<const StepsTimingFunction*>(tf.get());
            list->append(CSSStepsTimingFunctionValue::create(stf->numberOfSteps(), stf->stepAtStart()));
        } else {
            list->append(CSSLinearTimingFunctionValue::create());
        }
    }
    return list.release();
}

static PassRefPtr<CSSValue> createLineBoxContainValue(unsigned lineBoxContain)
{
    if (!lineBoxContain)
        return cssValuePool().createIdentifierValue(CSSValueNone);
    return CSSLineBoxContainValue::create(lineBoxContain);
}

CSSComputedStyleDeclaration::CSSComputedStyleDeclaration(PassRefPtr<Node> n, bool allowVisitedStyle, const String& pseudoElementName)
    : m_node(n)
    , m_allowVisitedStyle(allowVisitedStyle)
    , m_refCount(1)
{
    unsigned nameWithoutColonsStart = pseudoElementName[0] == ':' ? (pseudoElementName[1] == ':' ? 2 : 1) : 0;
    m_pseudoElementSpecifier = CSSSelector::pseudoId(CSSSelector::parsePseudoType(
        AtomicString(pseudoElementName.substring(nameWithoutColonsStart))));
}

CSSComputedStyleDeclaration::~CSSComputedStyleDeclaration()
{
}

void CSSComputedStyleDeclaration::ref()
{
    ++m_refCount;
}

void CSSComputedStyleDeclaration::deref()
{
    ASSERT(m_refCount);
    if (!--m_refCount)
        delete this;
}

String CSSComputedStyleDeclaration::cssText() const
{
    StringBuilder result;

    for (unsigned i = 0; i < numComputedProperties; i++) {
        if (i)
            result.append(' ');
        result.append(getPropertyName(computedProperties[i]));
        result.append(": ", 2);
        result.append(getPropertyValue(computedProperties[i]));
        result.append(';');
    }

    return result.toString();
}

void CSSComputedStyleDeclaration::setCssText(const String&, ExceptionCode& ec)
{
    ec = NO_MODIFICATION_ALLOWED_ERR;
}

static int cssIdentifierForFontSizeKeyword(int keywordSize)
{
    ASSERT_ARG(keywordSize, keywordSize);
    ASSERT_ARG(keywordSize, keywordSize <= 8);
    return CSSValueXxSmall + keywordSize - 1;
}

PassRefPtr<CSSValue> CSSComputedStyleDeclaration::getFontSizeCSSValuePreferringKeyword() const
{
    if (!m_node)
        return 0;

    m_node->document()->updateLayoutIgnorePendingStylesheets();

    RefPtr<RenderStyle> style = m_node->computedStyle(m_pseudoElementSpecifier);
    if (!style)
        return 0;

    if (int keywordSize = style->fontDescription().keywordSize())
        return cssValuePool().createIdentifierValue(cssIdentifierForFontSizeKeyword(keywordSize));


    return zoomAdjustedPixelValue(style->fontDescription().computedPixelSize(), style.get());
}

bool CSSComputedStyleDeclaration::useFixedFontDefaultSize() const
{
    if (!m_node)
        return false;

    RefPtr<RenderStyle> style = m_node->computedStyle(m_pseudoElementSpecifier);
    if (!style)
        return false;

    return style->fontDescription().useFixedDefaultSize();
}

PassRefPtr<CSSValue> CSSComputedStyleDeclaration::valueForShadow(const ShadowData* shadow, CSSPropertyID propertyID, const RenderStyle* style) const
{
    if (!shadow)
        return cssValuePool().createIdentifierValue(CSSValueNone);

    RefPtr<CSSValueList> list = CSSValueList::createCommaSeparated();
    for (const ShadowData* s = shadow; s; s = s->next()) {
        RefPtr<CSSPrimitiveValue> x = zoomAdjustedPixelValue(s->x(), style);
        RefPtr<CSSPrimitiveValue> y = zoomAdjustedPixelValue(s->y(), style);
        RefPtr<CSSPrimitiveValue> blur = zoomAdjustedPixelValue(s->blur(), style);
        RefPtr<CSSPrimitiveValue> spread = propertyID == CSSPropertyTextShadow ? PassRefPtr<CSSPrimitiveValue>() : zoomAdjustedPixelValue(s->spread(), style);
        RefPtr<CSSPrimitiveValue> style = propertyID == CSSPropertyTextShadow || s->style() == Normal ? PassRefPtr<CSSPrimitiveValue>() : cssValuePool().createIdentifierValue(CSSValueInset);
        RefPtr<CSSPrimitiveValue> color = cssValuePool().createColorValue(s->color().rgb());
        list->prepend(ShadowValue::create(x.release(), y.release(), blur.release(), spread.release(), style.release(), color.release()));
    }
    return list.release();
}

PassRefPtr<CSSValue> CSSComputedStyleDeclaration::getPropertyCSSValue(CSSPropertyID propertyID) const
{
    return getPropertyCSSValue(propertyID, UpdateLayout);
}

static int identifierForFamily(const AtomicString& family)
{
    if (family == cursiveFamily)
        return CSSValueCursive;
    if (family == fantasyFamily)
        return CSSValueFantasy;
    if (family == monospaceFamily)
        return CSSValueMonospace;
    if (family == pictographFamily)
        return CSSValueWebkitPictograph;
    if (family == sansSerifFamily)
        return CSSValueSansSerif;
    if (family == serifFamily)
        return CSSValueSerif;
    return 0;
}

static PassRefPtr<CSSPrimitiveValue> valueForFamily(const AtomicString& family)
{
    if (int familyIdentifier = identifierForFamily(family))
        return cssValuePool().createIdentifierValue(familyIdentifier);
    return cssValuePool().createValue(family.string(), CSSPrimitiveValue::CSS_STRING);
}

static PassRefPtr<CSSValue> renderTextDecorationFlagsToCSSValue(int textDecoration)
{
    // Blink value is ignored.
    RefPtr<CSSValueList> list = CSSValueList::createSpaceSeparated();
    if (textDecoration & UNDERLINE)
        list->append(cssValuePool().createIdentifierValue(CSSValueUnderline));
    if (textDecoration & OVERLINE)
        list->append(cssValuePool().createIdentifierValue(CSSValueOverline));
    if (textDecoration & LINE_THROUGH)
        list->append(cssValuePool().createIdentifierValue(CSSValueLineThrough));

    if (!list->length())
        return cssValuePool().createIdentifierValue(CSSValueNone);
    return list;
}

#if ENABLE(CSS3_TEXT)
static PassRefPtr<CSSValue> renderTextDecorationStyleFlagsToCSSValue(TextDecorationStyle textDecorationStyle)
{
    switch (textDecorationStyle) {
    case TextDecorationStyleSolid:
        return cssValuePool().createIdentifierValue(CSSValueSolid);
    case TextDecorationStyleDouble:
        return cssValuePool().createIdentifierValue(CSSValueDouble);
    case TextDecorationStyleDotted:
        return cssValuePool().createIdentifierValue(CSSValueDotted);
    case TextDecorationStyleDashed:
        return cssValuePool().createIdentifierValue(CSSValueDashed);
    case TextDecorationStyleWavy:
        return cssValuePool().createIdentifierValue(CSSValueWavy);
    }

    ASSERT_NOT_REACHED();
    return cssValuePool().createExplicitInitialValue();
}
#endif // CSS3_TEXT

static PassRefPtr<CSSValue> fillRepeatToCSSValue(EFillRepeat xRepeat, EFillRepeat yRepeat)
{
    // For backwards compatibility, if both values are equal, just return one of them. And
    // if the two values are equivalent to repeat-x or repeat-y, just return the shorthand.
    if (xRepeat == yRepeat)
        return cssValuePool().createValue(xRepeat);
    if (xRepeat == RepeatFill && yRepeat == NoRepeatFill)
        return cssValuePool().createIdentifierValue(CSSValueRepeatX);
    if (xRepeat == NoRepeatFill && yRepeat == RepeatFill)
        return cssValuePool().createIdentifierValue(CSSValueRepeatY);

    RefPtr<CSSValueList> list = CSSValueList::createSpaceSeparated();
    list->append(cssValuePool().createValue(xRepeat));
    list->append(cssValuePool().createValue(yRepeat));
    return list.release();
}

static PassRefPtr<CSSValue> fillSizeToCSSValue(const FillSize& fillSize, const RenderStyle* style)
{
    if (fillSize.type == Contain)
        return cssValuePool().createIdentifierValue(CSSValueContain);

    if (fillSize.type == Cover)
        return cssValuePool().createIdentifierValue(CSSValueCover);

    if (fillSize.size.height().isAuto())
        return zoomAdjustedPixelValueForLength(fillSize.size.width(), style);

    RefPtr<CSSValueList> list = CSSValueList::createSpaceSeparated();
    list->append(zoomAdjustedPixelValueForLength(fillSize.size.width(), style));
    list->append(zoomAdjustedPixelValueForLength(fillSize.size.height(), style));
    return list.release();
}

static PassRefPtr<CSSValue> contentToCSSValue(const RenderStyle* style)
{
    RefPtr<CSSValueList> list = CSSValueList::createSpaceSeparated();
    for (const ContentData* contentData = style->contentData(); contentData; contentData = contentData->next()) {
        if (contentData->isCounter()) {
            const CounterContent* counter = static_cast<const CounterContentData*>(contentData)->counter();
            ASSERT(counter);
            list->append(cssValuePool().createValue(counter->identifier(), CSSPrimitiveValue::CSS_COUNTER_NAME));
        } else if (contentData->isImage()) {
            const StyleImage* image = static_cast<const ImageContentData*>(contentData)->image();
            ASSERT(image);
            list->append(image->cssValue());
        } else if (contentData->isText())
            list->append(cssValuePool().createValue(static_cast<const TextContentData*>(contentData)->text(), CSSPrimitiveValue::CSS_STRING));
    }
    if (!style->regionThread().isNull())
        list->append(cssValuePool().createValue(style->regionThread(), CSSPrimitiveValue::CSS_STRING));
    return list.release();
}

static PassRefPtr<CSSValue> counterToCSSValue(const RenderStyle* style, CSSPropertyID propertyID)
{
    const CounterDirectiveMap* map = style->counterDirectives();
    if (!map)
        return 0;

    RefPtr<CSSValueList> list = CSSValueList::createSpaceSeparated();
    for (CounterDirectiveMap::const_iterator it = map->begin(); it != map->end(); ++it) {
        list->append(cssValuePool().createValue(it->key, CSSPrimitiveValue::CSS_STRING));
        short number = propertyID == CSSPropertyCounterIncrement ? it->value.incrementValue() : it->value.resetValue();
        list->append(cssValuePool().createValue((double)number, CSSPrimitiveValue::CSS_NUMBER));
    }
    return list.release();
}

static void logUnimplementedPropertyID(CSSPropertyID propertyID)
{
    DEFINE_STATIC_LOCAL(HashSet<CSSPropertyID>, propertyIDSet, ());
    if (!propertyIDSet.add(propertyID).isNewEntry)
        return;

    LOG_ERROR("WebKit does not yet implement getComputedStyle for '%s'.", getPropertyName(propertyID));
}

static PassRefPtr<CSSValueList> fontFamilyFromStyle(RenderStyle* style)
{
    const FontFamily& firstFamily = style->fontDescription().family();
    RefPtr<CSSValueList> list = CSSValueList::createCommaSeparated();
    for (const FontFamily* family = &firstFamily; family; family = family->next())
        list->append(valueForFamily(family->family()));
    return list.release();
}

static PassRefPtr<CSSPrimitiveValue> lineHeightFromStyle(RenderStyle* style, RenderView* renderView)
{
    Length length = style->lineHeight();
    if (length.isNegative())
        return cssValuePool().createIdentifierValue(CSSValueNormal);
    if (length.isPercent())
        // This is imperfect, because it doesn't include the zoom factor and the real computation
        // for how high to be in pixels does include things like minimum font size and the zoom factor.
        // On the other hand, since font-size doesn't include the zoom factor, we really can't do
        // that here either.
        return zoomAdjustedPixelValue(static_cast<int>(length.percent() * style->fontDescription().specifiedSize()) / 100, style);
    return zoomAdjustedPixelValue(valueForLength(length, 0, renderView), style);
}

static PassRefPtr<CSSPrimitiveValue> fontSizeFromStyle(RenderStyle* style)
{
    return zoomAdjustedPixelValue(style->fontDescription().computedPixelSize(), style);
}

static PassRefPtr<CSSPrimitiveValue> fontStyleFromStyle(RenderStyle* style)
{
    if (style->fontDescription().italic())
        return cssValuePool().createIdentifierValue(CSSValueItalic);
    return cssValuePool().createIdentifierValue(CSSValueNormal);
}

static PassRefPtr<CSSPrimitiveValue> fontVariantFromStyle(RenderStyle* style)
{
    if (style->fontDescription().smallCaps())
        return cssValuePool().createIdentifierValue(CSSValueSmallCaps);
    return cssValuePool().createIdentifierValue(CSSValueNormal);
}

static PassRefPtr<CSSPrimitiveValue> fontWeightFromStyle(RenderStyle* style)
{
    switch (style->fontDescription().weight()) {
    case FontWeight100:
        return cssValuePool().createIdentifierValue(CSSValue100);
    case FontWeight200:
        return cssValuePool().createIdentifierValue(CSSValue200);
    case FontWeight300:
        return cssValuePool().createIdentifierValue(CSSValue300);
    case FontWeightNormal:
        return cssValuePool().createIdentifierValue(CSSValueNormal);
    case FontWeight500:
        return cssValuePool().createIdentifierValue(CSSValue500);
    case FontWeight600:
        return cssValuePool().createIdentifierValue(CSSValue600);
    case FontWeightBold:
        return cssValuePool().createIdentifierValue(CSSValueBold);
    case FontWeight800:
        return cssValuePool().createIdentifierValue(CSSValue800);
    case FontWeight900:
        return cssValuePool().createIdentifierValue(CSSValue900);
    }
    ASSERT_NOT_REACHED();
    return cssValuePool().createIdentifierValue(CSSValueNormal);
}

static bool isLayoutDependentProperty(CSSPropertyID propertyID)
{
    switch (propertyID) {
    case CSSPropertyWidth:
    case CSSPropertyHeight:
    case CSSPropertyMargin:
    case CSSPropertyMarginTop:
    case CSSPropertyMarginBottom:
    case CSSPropertyMarginLeft:
    case CSSPropertyMarginRight:
    case CSSPropertyPadding:
    case CSSPropertyPaddingTop:
    case CSSPropertyPaddingBottom:
    case CSSPropertyPaddingLeft:
    case CSSPropertyPaddingRight:
    case CSSPropertyWebkitPerspectiveOrigin:
    case CSSPropertyWebkitTransformOrigin:
    case CSSPropertyWebkitTransform:
#if ENABLE(CSS_FILTERS)
    case CSSPropertyWebkitFilter:
#endif
        return true;
    default:
        return false;
    }
}

PassRefPtr<CSSValue> CSSComputedStyleDeclaration::getPropertyCSSValue(CSSPropertyID propertyID, EUpdateLayout updateLayout) const
{
    Node* node = m_node.get();
    if (!node)
        return 0;

    if (updateLayout) {
        Document* document = m_node->document();
        // FIXME: Some of these cases could be narrowed down or optimized better.
        bool forceFullLayout = isLayoutDependentProperty(propertyID)
            || node->isInShadowTree()
            || (document->styleResolverIfExists() && document->styleResolverIfExists()->hasViewportDependentMediaQueries() && document->ownerElement())
            || document->seamlessParentIFrame();

        if (forceFullLayout)
            document->updateLayoutIgnorePendingStylesheets();
        else {
            bool needsStyleRecalc = document->hasPendingForcedStyleRecalc();
            for (Node* n = m_node.get(); n && !needsStyleRecalc; n = n->parentNode())
                needsStyleRecalc = n->needsStyleRecalc();
            if (needsStyleRecalc)
                document->updateStyleIfNeeded();
        }
    }

    RenderObject* renderer = node->renderer();

    RefPtr<RenderStyle> style;
    if (renderer && renderer->isComposited() && AnimationController::supportsAcceleratedAnimationOfProperty(propertyID)) {
        AnimationUpdateBlock animationUpdateBlock(renderer->animation());
        style = renderer->animation()->getAnimatedStyleForRenderer(renderer);
        if (m_pseudoElementSpecifier) {
            // FIXME: This cached pseudo style will only exist if the animation has been run at least once.
            style = style->getCachedPseudoStyle(m_pseudoElementSpecifier);
        }
    } else
        style = node->computedStyle(m_pseudoElementSpecifier);

    if (!style)
        return 0;

    if (renderer) {
        if (m_pseudoElementSpecifier == AFTER)
            renderer = renderer->afterPseudoElementRenderer();
        else if (m_pseudoElementSpecifier == BEFORE)
            renderer = renderer->beforePseudoElementRenderer();
    }

    propertyID = CSSProperty::resolveDirectionAwareProperty(propertyID, style->direction(), style->writingMode());

    switch (propertyID) {
        case CSSPropertyInvalid:
#if ENABLE(CSS_VARIABLES)
        case CSSPropertyVariable:
#endif
            break;

        case CSSPropertyBackgroundColor:
            return cssValuePool().createColorValue(m_allowVisitedStyle? style->visitedDependentColor(CSSPropertyBackgroundColor).rgb() : style->backgroundColor().rgb());
        case CSSPropertyBackgroundImage:
        case CSSPropertyWebkitMaskImage: {
            const FillLayer* layers = propertyID == CSSPropertyWebkitMaskImage ? style->maskLayers() : style->backgroundLayers();
            if (!layers)
                return cssValuePool().createIdentifierValue(CSSValueNone);

            if (!layers->next()) {
                if (layers->image())
                    return layers->image()->cssValue();

                return cssValuePool().createIdentifierValue(CSSValueNone);
            }

            RefPtr<CSSValueList> list = CSSValueList::createCommaSeparated();
            for (const FillLayer* currLayer = layers; currLayer; currLayer = currLayer->next()) {
                if (currLayer->image())
                    list->append(currLayer->image()->cssValue());
                else
                    list->append(cssValuePool().createIdentifierValue(CSSValueNone));
            }
            return list.release();
        }
        case CSSPropertyBackgroundSize:
        case CSSPropertyWebkitBackgroundSize:
        case CSSPropertyWebkitMaskSize: {
            const FillLayer* layers = propertyID == CSSPropertyWebkitMaskSize ? style->maskLayers() : style->backgroundLayers();
            if (!layers->next())
                return fillSizeToCSSValue(layers->size(), style.get());

            RefPtr<CSSValueList> list = CSSValueList::createCommaSeparated();
            for (const FillLayer* currLayer = layers; currLayer; currLayer = currLayer->next())
                list->append(fillSizeToCSSValue(currLayer->size(), style.get()));

            return list.release();
        }
        case CSSPropertyBackgroundRepeat:
        case CSSPropertyWebkitMaskRepeat: {
            const FillLayer* layers = propertyID == CSSPropertyWebkitMaskRepeat ? style->maskLayers() : style->backgroundLayers();
            if (!layers->next())
                return fillRepeatToCSSValue(layers->repeatX(), layers->repeatY());

            RefPtr<CSSValueList> list = CSSValueList::createCommaSeparated();
            for (const FillLayer* currLayer = layers; currLayer; currLayer = currLayer->next())
                list->append(fillRepeatToCSSValue(currLayer->repeatX(), currLayer->repeatY()));

            return list.release();
        }
        case CSSPropertyWebkitBackgroundComposite:
        case CSSPropertyWebkitMaskComposite: {
            const FillLayer* layers = propertyID == CSSPropertyWebkitMaskComposite ? style->maskLayers() : style->backgroundLayers();
            if (!layers->next())
                return cssValuePool().createValue(layers->composite());

            RefPtr<CSSValueList> list = CSSValueList::createCommaSeparated();
            for (const FillLayer* currLayer = layers; currLayer; currLayer = currLayer->next())
                list->append(cssValuePool().createValue(currLayer->composite()));

            return list.release();
        }
        case CSSPropertyBackgroundAttachment: {
            const FillLayer* layers = style->backgroundLayers();
            if (!layers->next())
                return cssValuePool().createValue(layers->attachment());

            RefPtr<CSSValueList> list = CSSValueList::createCommaSeparated();
            for (const FillLayer* currLayer = layers; currLayer; currLayer = currLayer->next())
                list->append(cssValuePool().createValue(currLayer->attachment()));

            return list.release();
        }
        case CSSPropertyBackgroundClip:
        case CSSPropertyBackgroundOrigin:
        case CSSPropertyWebkitBackgroundClip:
        case CSSPropertyWebkitBackgroundOrigin:
        case CSSPropertyWebkitMaskClip:
        case CSSPropertyWebkitMaskOrigin: {
            const FillLayer* layers = (propertyID == CSSPropertyWebkitMaskClip || propertyID == CSSPropertyWebkitMaskOrigin) ? style->maskLayers() : style->backgroundLayers();
            bool isClip = propertyID == CSSPropertyBackgroundClip || propertyID == CSSPropertyWebkitBackgroundClip || propertyID == CSSPropertyWebkitMaskClip;
            if (!layers->next()) {
                EFillBox box = isClip ? layers->clip() : layers->origin();
                return cssValuePool().createValue(box);
            }

            RefPtr<CSSValueList> list = CSSValueList::createCommaSeparated();
            for (const FillLayer* currLayer = layers; currLayer; currLayer = currLayer->next()) {
                EFillBox box = isClip ? currLayer->clip() : currLayer->origin();
                list->append(cssValuePool().createValue(box));
            }

            return list.release();
        }
        case CSSPropertyBackgroundPosition:
        case CSSPropertyWebkitMaskPosition: {
            const FillLayer* layers = propertyID == CSSPropertyWebkitMaskPosition ? style->maskLayers() : style->backgroundLayers();
            if (!layers->next())
                return createPositionListForLayer(propertyID, layers, style.get());

            RefPtr<CSSValueList> list = CSSValueList::createCommaSeparated();
            for (const FillLayer* currLayer = layers; currLayer; currLayer = currLayer->next())
                list->append(createPositionListForLayer(propertyID, currLayer, style.get()));
            return list.release();
        }
        case CSSPropertyBackgroundPositionX:
        case CSSPropertyWebkitMaskPositionX: {
            const FillLayer* layers = propertyID == CSSPropertyWebkitMaskPositionX ? style->maskLayers() : style->backgroundLayers();
            if (!layers->next())
                return cssValuePool().createValue(layers->xPosition());

            RefPtr<CSSValueList> list = CSSValueList::createCommaSeparated();
            for (const FillLayer* currLayer = layers; currLayer; currLayer = currLayer->next())
                list->append(cssValuePool().createValue(currLayer->xPosition()));

            return list.release();
        }
        case CSSPropertyBackgroundPositionY:
        case CSSPropertyWebkitMaskPositionY: {
            const FillLayer* layers = propertyID == CSSPropertyWebkitMaskPositionY ? style->maskLayers() : style->backgroundLayers();
            if (!layers->next())
                return cssValuePool().createValue(layers->yPosition());

            RefPtr<CSSValueList> list = CSSValueList::createCommaSeparated();
            for (const FillLayer* currLayer = layers; currLayer; currLayer = currLayer->next())
                list->append(cssValuePool().createValue(currLayer->yPosition()));

            return list.release();
        }
        case CSSPropertyBorderCollapse:
            if (style->borderCollapse())
                return cssValuePool().createIdentifierValue(CSSValueCollapse);
            return cssValuePool().createIdentifierValue(CSSValueSeparate);
        case CSSPropertyBorderSpacing: {
            RefPtr<CSSValueList> list = CSSValueList::createSpaceSeparated();
            list->append(zoomAdjustedPixelValue(style->horizontalBorderSpacing(), style.get()));
            list->append(zoomAdjustedPixelValue(style->verticalBorderSpacing(), style.get()));
            return list.release();
        }
        case CSSPropertyWebkitBorderHorizontalSpacing:
            return zoomAdjustedPixelValue(style->horizontalBorderSpacing(), style.get());
        case CSSPropertyWebkitBorderVerticalSpacing:
            return zoomAdjustedPixelValue(style->verticalBorderSpacing(), style.get());
        case CSSPropertyBorderImageSource:
            if (style->borderImageSource())
                return style->borderImageSource()->cssValue();
            return cssValuePool().createIdentifierValue(CSSValueNone);
        case CSSPropertyBorderTopColor:
            return m_allowVisitedStyle ? cssValuePool().createColorValue(style->visitedDependentColor(CSSPropertyBorderTopColor).rgb()) : currentColorOrValidColor(style.get(), style->borderTopColor());
        case CSSPropertyBorderRightColor:
            return m_allowVisitedStyle ? cssValuePool().createColorValue(style->visitedDependentColor(CSSPropertyBorderRightColor).rgb()) : currentColorOrValidColor(style.get(), style->borderRightColor());
        case CSSPropertyBorderBottomColor:
            return m_allowVisitedStyle ? cssValuePool().createColorValue(style->visitedDependentColor(CSSPropertyBorderBottomColor).rgb()) : currentColorOrValidColor(style.get(), style->borderBottomColor());
        case CSSPropertyBorderLeftColor:
            return m_allowVisitedStyle ? cssValuePool().createColorValue(style->visitedDependentColor(CSSPropertyBorderLeftColor).rgb()) : currentColorOrValidColor(style.get(), style->borderLeftColor());
        case CSSPropertyBorderTopStyle:
            return cssValuePool().createValue(style->borderTopStyle());
        case CSSPropertyBorderRightStyle:
            return cssValuePool().createValue(style->borderRightStyle());
        case CSSPropertyBorderBottomStyle:
            return cssValuePool().createValue(style->borderBottomStyle());
        case CSSPropertyBorderLeftStyle:
            return cssValuePool().createValue(style->borderLeftStyle());
        case CSSPropertyBorderTopWidth:
            return zoomAdjustedPixelValue(style->borderTopWidth(), style.get());
        case CSSPropertyBorderRightWidth:
            return zoomAdjustedPixelValue(style->borderRightWidth(), style.get());
        case CSSPropertyBorderBottomWidth:
            return zoomAdjustedPixelValue(style->borderBottomWidth(), style.get());
        case CSSPropertyBorderLeftWidth:
            return zoomAdjustedPixelValue(style->borderLeftWidth(), style.get());
        case CSSPropertyBottom:
            return getPositionOffsetValue(style.get(), CSSPropertyBottom, m_node->document()->renderView());
        case CSSPropertyWebkitBoxAlign:
            return cssValuePool().createValue(style->boxAlign());
#if ENABLE(CSS_BOX_DECORATION_BREAK)
        case CSSPropertyWebkitBoxDecorationBreak:
            if (style->boxDecorationBreak() == DSLICE)
                return cssValuePool().createIdentifierValue(CSSValueSlice);
        return cssValuePool().createIdentifierValue(CSSValueClone);
#endif
        case CSSPropertyWebkitBoxDirection:
            return cssValuePool().createValue(style->boxDirection());
        case CSSPropertyWebkitBoxFlex:
            return cssValuePool().createValue(style->boxFlex(), CSSPrimitiveValue::CSS_NUMBER);
        case CSSPropertyWebkitBoxFlexGroup:
            return cssValuePool().createValue(style->boxFlexGroup(), CSSPrimitiveValue::CSS_NUMBER);
        case CSSPropertyWebkitBoxLines:
            return cssValuePool().createValue(style->boxLines());
        case CSSPropertyWebkitBoxOrdinalGroup:
            return cssValuePool().createValue(style->boxOrdinalGroup(), CSSPrimitiveValue::CSS_NUMBER);
        case CSSPropertyWebkitBoxOrient:
            return cssValuePool().createValue(style->boxOrient());
        case CSSPropertyWebkitBoxPack:
            return cssValuePool().createValue(style->boxPack());
        case CSSPropertyWebkitBoxReflect:
            return valueForReflection(style->boxReflect(), style.get());
        case CSSPropertyBoxShadow:
        case CSSPropertyWebkitBoxShadow:
            return valueForShadow(style->boxShadow(), propertyID, style.get());
        case CSSPropertyCaptionSide:
            return cssValuePool().createValue(style->captionSide());
        case CSSPropertyClear:
            return cssValuePool().createValue(style->clear());
        case CSSPropertyColor:
            return cssValuePool().createColorValue(m_allowVisitedStyle ? style->visitedDependentColor(CSSPropertyColor).rgb() : style->color().rgb());
        case CSSPropertyWebkitPrintColorAdjust:
            return cssValuePool().createValue(style->printColorAdjust());
        case CSSPropertyWebkitColumnAxis:
            return cssValuePool().createValue(style->columnAxis());
        case CSSPropertyWebkitColumnCount:
            if (style->hasAutoColumnCount())
                return cssValuePool().createIdentifierValue(CSSValueAuto);
            return cssValuePool().createValue(style->columnCount(), CSSPrimitiveValue::CSS_NUMBER);
        case CSSPropertyWebkitColumnGap:
            if (style->hasNormalColumnGap())
                return cssValuePool().createIdentifierValue(CSSValueNormal);
            return zoomAdjustedPixelValue(style->columnGap(), style.get());
        case CSSPropertyWebkitColumnProgression:
            return cssValuePool().createValue(style->columnProgression());
        case CSSPropertyWebkitColumnRuleColor:
            return m_allowVisitedStyle ? cssValuePool().createColorValue(style->visitedDependentColor(CSSPropertyOutlineColor).rgb()) : currentColorOrValidColor(style.get(), style->columnRuleColor());
        case CSSPropertyWebkitColumnRuleStyle:
            return cssValuePool().createValue(style->columnRuleStyle());
        case CSSPropertyWebkitColumnRuleWidth:
            return zoomAdjustedPixelValue(style->columnRuleWidth(), style.get());
        case CSSPropertyWebkitColumnSpan:
<<<<<<< HEAD
            return cssValuePool().createIdentifierValue(style->columnSpan() ? CSSValueAll : CSSValueNone);
=======
            if (style->hasSpanAllColumns())
                return cssValuePool().createIdentifierValue(CSSValueAll);
            return cssValuePool().createValue(style->columnSpan(), CSSPrimitiveValue::CSS_NUMBER);
>>>>>>> 6f536419
        case CSSPropertyWebkitColumnBreakAfter:
            return cssValuePool().createValue(style->columnBreakAfter());
        case CSSPropertyWebkitColumnBreakBefore:
            return cssValuePool().createValue(style->columnBreakBefore());
        case CSSPropertyWebkitColumnBreakInside:
            return cssValuePool().createValue(style->columnBreakInside());
        case CSSPropertyWebkitColumnWidth:
            if (style->hasAutoColumnWidth())
                return cssValuePool().createIdentifierValue(CSSValueAuto);
            return zoomAdjustedPixelValue(style->columnWidth(), style.get());
        case CSSPropertyTabSize:
            return cssValuePool().createValue(style->tabSize(), CSSPrimitiveValue::CSS_NUMBER);
#if ENABLE(CSS_REGIONS)
        case CSSPropertyWebkitRegionBreakAfter:
            return cssValuePool().createValue(style->regionBreakAfter());
        case CSSPropertyWebkitRegionBreakBefore:
            return cssValuePool().createValue(style->regionBreakBefore());
        case CSSPropertyWebkitRegionBreakInside:
            return cssValuePool().createValue(style->regionBreakInside());
#endif
        case CSSPropertyCursor: {
            RefPtr<CSSValueList> list;
            CursorList* cursors = style->cursors();
            if (cursors && cursors->size() > 0) {
                list = CSSValueList::createCommaSeparated();
                for (unsigned i = 0; i < cursors->size(); ++i)
                    if (StyleImage* image = cursors->at(i).image())
                        list->append(image->cssValue());
            }
            RefPtr<CSSValue> value = cssValuePool().createValue(style->cursor());
            if (list) {
                list->append(value);
                return list.release();
            }
            return value.release();
        }
        case CSSPropertyDirection:
            return cssValuePool().createValue(style->direction());
        case CSSPropertyDisplay:
            return cssValuePool().createValue(style->display());
        case CSSPropertyEmptyCells:
            return cssValuePool().createValue(style->emptyCells());
        case CSSPropertyWebkitAlignContent:
            return cssValuePool().createValue(style->alignContent());
        case CSSPropertyWebkitAlignItems:
            return cssValuePool().createValue(style->alignItems());
        case CSSPropertyWebkitAlignSelf:
            if (style->alignSelf() == AlignAuto) {
                if (m_node && m_node->parentNode() && m_node->parentNode()->computedStyle())
                    return cssValuePool().createValue(m_node->parentNode()->computedStyle()->alignItems());
                return cssValuePool().createValue(AlignStretch);
            }
            return cssValuePool().createValue(style->alignSelf());
        case CSSPropertyWebkitFlex:
            return getCSSPropertyValuesForShorthandProperties(webkitFlexShorthand());
        case CSSPropertyWebkitFlexBasis:
            return cssValuePool().createValue(style->flexBasis());
        case CSSPropertyWebkitFlexDirection:
            return cssValuePool().createValue(style->flexDirection());
        case CSSPropertyWebkitFlexFlow:
            return getCSSPropertyValuesForShorthandProperties(webkitFlexFlowShorthand());
        case CSSPropertyWebkitFlexGrow:
            return cssValuePool().createValue(style->flexGrow());
        case CSSPropertyWebkitFlexShrink:
            return cssValuePool().createValue(style->flexShrink());
        case CSSPropertyWebkitFlexWrap:
            return cssValuePool().createValue(style->flexWrap());
        case CSSPropertyWebkitJustifyContent:
            return cssValuePool().createValue(style->justifyContent());
        case CSSPropertyWebkitOrder:
            return cssValuePool().createValue(style->order(), CSSPrimitiveValue::CSS_NUMBER);
        case CSSPropertyFloat:
            return cssValuePool().createValue(style->floating());
        case CSSPropertyFont: {
            RefPtr<FontValue> computedFont = FontValue::create();
            computedFont->style = fontStyleFromStyle(style.get());
            computedFont->variant = fontVariantFromStyle(style.get());
            computedFont->weight = fontWeightFromStyle(style.get());
            computedFont->size = fontSizeFromStyle(style.get());
            computedFont->lineHeight = lineHeightFromStyle(style.get(), m_node->document()->renderView());
            computedFont->family = fontFamilyFromStyle(style.get());
            return computedFont.release();
        }
        case CSSPropertyFontFamily: {
            RefPtr<CSSValueList> fontFamilyList = fontFamilyFromStyle(style.get());
            // If there's only a single family, return that as a CSSPrimitiveValue.
            // NOTE: Gecko always returns this as a comma-separated CSSPrimitiveValue string.
            if (fontFamilyList->length() == 1)
                return fontFamilyList->item(0);
            return fontFamilyList.release();
        }
        case CSSPropertyFontSize:
            return fontSizeFromStyle(style.get());
        case CSSPropertyFontStyle:
            return fontStyleFromStyle(style.get());
        case CSSPropertyFontVariant:
            return fontVariantFromStyle(style.get());
        case CSSPropertyFontWeight:
            return fontWeightFromStyle(style.get());
        case CSSPropertyWebkitFontFeatureSettings: {
            const FontFeatureSettings* featureSettings = style->fontDescription().featureSettings();
            if (!featureSettings || !featureSettings->size())
                return cssValuePool().createIdentifierValue(CSSValueNormal);
            RefPtr<CSSValueList> list = CSSValueList::createCommaSeparated();
            for (unsigned i = 0; i < featureSettings->size(); ++i) {
                const FontFeature& feature = featureSettings->at(i);
                RefPtr<FontFeatureValue> featureValue = FontFeatureValue::create(feature.tag(), feature.value());
                list->append(featureValue.release());
            }
            return list.release();
        }
        case CSSPropertyWebkitGridColumns: {
            return valueForGridTrackList(style->gridColumns(), style.get(), m_node->document()->renderView());
        }
        case CSSPropertyWebkitGridRows: {
            return valueForGridTrackList(style->gridRows(), style.get(), m_node->document()->renderView());
        }

        case CSSPropertyWebkitGridColumn:
            return valueForGridPosition(style->gridItemColumn());
        case CSSPropertyWebkitGridRow:
            return valueForGridPosition(style->gridItemRow());

        case CSSPropertyHeight:
            if (renderer) {
                // According to http://www.w3.org/TR/CSS2/visudet.html#the-height-property,
                // the "height" property does not apply for non-replaced inline elements.
                if (!renderer->isReplaced() && renderer->isInline())
                    return cssValuePool().createIdentifierValue(CSSValueAuto);
                return zoomAdjustedPixelValue(sizingBox(renderer).height(), style.get());
            }
            return zoomAdjustedPixelValueForLength(style->height(), style.get());
        case CSSPropertyWebkitHighlight:
            if (style->highlight() == nullAtom)
                return cssValuePool().createIdentifierValue(CSSValueNone);
            return cssValuePool().createValue(style->highlight(), CSSPrimitiveValue::CSS_STRING);
        case CSSPropertyWebkitHyphens:
            return cssValuePool().createValue(style->hyphens());
        case CSSPropertyWebkitHyphenateCharacter:
            if (style->hyphenationString().isNull())
                return cssValuePool().createIdentifierValue(CSSValueAuto);
            return cssValuePool().createValue(style->hyphenationString(), CSSPrimitiveValue::CSS_STRING);
        case CSSPropertyWebkitHyphenateLimitAfter:
            if (style->hyphenationLimitAfter() < 0)
                return CSSPrimitiveValue::createIdentifier(CSSValueAuto);
            return CSSPrimitiveValue::create(style->hyphenationLimitAfter(), CSSPrimitiveValue::CSS_NUMBER);
        case CSSPropertyWebkitHyphenateLimitBefore:
            if (style->hyphenationLimitBefore() < 0)
                return CSSPrimitiveValue::createIdentifier(CSSValueAuto);
            return CSSPrimitiveValue::create(style->hyphenationLimitBefore(), CSSPrimitiveValue::CSS_NUMBER);
        case CSSPropertyWebkitHyphenateLimitLines:
            if (style->hyphenationLimitLines() < 0)
                return CSSPrimitiveValue::createIdentifier(CSSValueNoLimit);
            return CSSPrimitiveValue::create(style->hyphenationLimitLines(), CSSPrimitiveValue::CSS_NUMBER);
        case CSSPropertyWebkitBorderFit:
            if (style->borderFit() == BorderFitBorder)
                return cssValuePool().createIdentifierValue(CSSValueBorder);
            return cssValuePool().createIdentifierValue(CSSValueLines);
#if ENABLE(CSS_IMAGE_ORIENTATION)
        case CSSPropertyImageOrientation:
            return cssValuePool().createValue(style->imageOrientation());
#endif
        case CSSPropertyImageRendering:
            return CSSPrimitiveValue::create(style->imageRendering());
#if ENABLE(CSS_IMAGE_RESOLUTION)
        case CSSPropertyImageResolution:
            return cssValuePool().createValue(style->imageResolution(), CSSPrimitiveValue::CSS_DPPX);
#endif
        case CSSPropertyLeft:
            return getPositionOffsetValue(style.get(), CSSPropertyLeft, m_node->document()->renderView());
        case CSSPropertyLetterSpacing:
            if (!style->letterSpacing())
                return cssValuePool().createIdentifierValue(CSSValueNormal);
            return zoomAdjustedPixelValue(style->letterSpacing(), style.get());
        case CSSPropertyWebkitLineClamp:
            if (style->lineClamp().isNone())
                return cssValuePool().createIdentifierValue(CSSValueNone);
            return cssValuePool().createValue(style->lineClamp().value(), style->lineClamp().isPercentage() ? CSSPrimitiveValue::CSS_PERCENTAGE : CSSPrimitiveValue::CSS_NUMBER);
        case CSSPropertyLineHeight:
            return lineHeightFromStyle(style.get(), m_node->document()->renderView());
        case CSSPropertyListStyleImage:
            if (style->listStyleImage())
                return style->listStyleImage()->cssValue();
            return cssValuePool().createIdentifierValue(CSSValueNone);
        case CSSPropertyListStylePosition:
            return cssValuePool().createValue(style->listStylePosition());
        case CSSPropertyListStyleType:
            return cssValuePool().createValue(style->listStyleType());
        case CSSPropertyWebkitLocale:
            if (style->locale().isNull())
                return cssValuePool().createIdentifierValue(CSSValueAuto);
            return cssValuePool().createValue(style->locale(), CSSPrimitiveValue::CSS_STRING);
        case CSSPropertyMarginTop: {
            Length marginTop = style->marginTop();
            if (marginTop.isFixed() || !renderer || !renderer->isBox())
                return zoomAdjustedPixelValueForLength(marginTop, style.get());
            return zoomAdjustedPixelValue(toRenderBox(renderer)->marginTop(), style.get());
        }
        case CSSPropertyMarginRight: {
            Length marginRight = style->marginRight();
            if (marginRight.isFixed() || !renderer || !renderer->isBox())
                return zoomAdjustedPixelValueForLength(marginRight, style.get());
            int value;
            if (marginRight.isPercent() || marginRight.isViewportPercentage())
                // RenderBox gives a marginRight() that is the distance between the right-edge of the child box
                // and the right-edge of the containing box, when display == BLOCK. Let's calculate the absolute
                // value of the specified margin-right % instead of relying on RenderBox's marginRight() value.
                value = minimumValueForLength(marginRight, toRenderBox(renderer)->containingBlockLogicalWidthForContent(), m_node->document()->renderView());
            else
                value = toRenderBox(renderer)->marginRight();
            return zoomAdjustedPixelValue(value, style.get());
        }
        case CSSPropertyMarginBottom: {
            Length marginBottom = style->marginBottom();
            if (marginBottom.isFixed() || !renderer || !renderer->isBox())
                return zoomAdjustedPixelValueForLength(marginBottom, style.get());
            return zoomAdjustedPixelValue(toRenderBox(renderer)->marginBottom(), style.get());
        }
        case CSSPropertyMarginLeft: {
            Length marginLeft = style->marginLeft();
            if (marginLeft.isFixed() || !renderer || !renderer->isBox())
                return zoomAdjustedPixelValueForLength(marginLeft, style.get());
            return zoomAdjustedPixelValue(toRenderBox(renderer)->marginLeft(), style.get());
        }
        case CSSPropertyWebkitMarqueeDirection:
            return cssValuePool().createValue(style->marqueeDirection());
        case CSSPropertyWebkitMarqueeIncrement:
            return cssValuePool().createValue(style->marqueeIncrement());
        case CSSPropertyWebkitMarqueeRepetition:
            if (style->marqueeLoopCount() < 0)
                return cssValuePool().createIdentifierValue(CSSValueInfinite);
            return cssValuePool().createValue(style->marqueeLoopCount(), CSSPrimitiveValue::CSS_NUMBER);
        case CSSPropertyWebkitMarqueeStyle:
            return cssValuePool().createValue(style->marqueeBehavior());
        case CSSPropertyWebkitUserModify:
            return cssValuePool().createValue(style->userModify());
        case CSSPropertyMaxHeight: {
            const Length& maxHeight = style->maxHeight();
            if (maxHeight.isUndefined())
                return cssValuePool().createIdentifierValue(CSSValueNone);
            return zoomAdjustedPixelValueForLength(maxHeight, style.get());
        }
        case CSSPropertyMaxWidth: {
            const Length& maxWidth = style->maxWidth();
            if (maxWidth.isUndefined())
                return cssValuePool().createIdentifierValue(CSSValueNone);
            return zoomAdjustedPixelValueForLength(maxWidth, style.get());
        }
        case CSSPropertyMinHeight:
            // FIXME: For flex-items, min-height:auto should compute to min-content.
            if (style->minHeight().isAuto())
                return zoomAdjustedPixelValue(0, style.get());
            return zoomAdjustedPixelValueForLength(style->minHeight(), style.get());
        case CSSPropertyMinWidth:
            // FIXME: For flex-items, min-width:auto should compute to min-content.
            if (style->minWidth().isAuto())
                return zoomAdjustedPixelValue(0, style.get());
            return zoomAdjustedPixelValueForLength(style->minWidth(), style.get());
        case CSSPropertyOpacity:
            return cssValuePool().createValue(style->opacity(), CSSPrimitiveValue::CSS_NUMBER);
        case CSSPropertyOrphans:
            if (style->hasAutoOrphans())
                return cssValuePool().createIdentifierValue(CSSValueAuto);
            return cssValuePool().createValue(style->orphans(), CSSPrimitiveValue::CSS_NUMBER);
        case CSSPropertyOutlineColor:
            return m_allowVisitedStyle ? cssValuePool().createColorValue(style->visitedDependentColor(CSSPropertyOutlineColor).rgb()) : currentColorOrValidColor(style.get(), style->outlineColor());
        case CSSPropertyOutlineOffset:
            return zoomAdjustedPixelValue(style->outlineOffset(), style.get());
        case CSSPropertyOutlineStyle:
            if (style->outlineStyleIsAuto())
                return cssValuePool().createIdentifierValue(CSSValueAuto);
            return cssValuePool().createValue(style->outlineStyle());
        case CSSPropertyOutlineWidth:
            return zoomAdjustedPixelValue(style->outlineWidth(), style.get());
        case CSSPropertyOverflow:
            return cssValuePool().createValue(max(style->overflowX(), style->overflowY()));
        case CSSPropertyOverflowWrap:
            return cssValuePool().createValue(style->overflowWrap());
        case CSSPropertyOverflowX:
            return cssValuePool().createValue(style->overflowX());
        case CSSPropertyOverflowY:
            return cssValuePool().createValue(style->overflowY());
        case CSSPropertyPaddingTop:
            if (renderer && renderer->isBox())
                return zoomAdjustedPixelValue(toRenderBox(renderer)->computedCSSPaddingTop(), style.get());
            return zoomAdjustedPixelValueForLength(style->paddingTop(), style.get());
        case CSSPropertyPaddingRight:
            if (renderer && renderer->isBox())
                return zoomAdjustedPixelValue(toRenderBox(renderer)->computedCSSPaddingRight(), style.get());
            return zoomAdjustedPixelValueForLength(style->paddingRight(), style.get());
        case CSSPropertyPaddingBottom:
            if (renderer && renderer->isBox())
                return zoomAdjustedPixelValue(toRenderBox(renderer)->computedCSSPaddingBottom(), style.get());
            return zoomAdjustedPixelValueForLength(style->paddingBottom(), style.get());
        case CSSPropertyPaddingLeft:
            if (renderer && renderer->isBox())
                return zoomAdjustedPixelValue(toRenderBox(renderer)->computedCSSPaddingLeft(), style.get());
            return zoomAdjustedPixelValueForLength(style->paddingLeft(), style.get());
        case CSSPropertyPageBreakAfter:
            return cssValuePool().createValue(style->pageBreakAfter());
        case CSSPropertyPageBreakBefore:
            return cssValuePool().createValue(style->pageBreakBefore());
        case CSSPropertyPageBreakInside: {
            EPageBreak pageBreak = style->pageBreakInside();
            ASSERT(pageBreak != PBALWAYS);
            if (pageBreak == PBALWAYS)
                return 0;
            return cssValuePool().createValue(style->pageBreakInside());
        }
        case CSSPropertyPosition:
            return cssValuePool().createValue(style->position());
        case CSSPropertyRight:
            return getPositionOffsetValue(style.get(), CSSPropertyRight, m_node->document()->renderView());
        case CSSPropertyWebkitRubyPosition:
            return cssValuePool().createValue(style->rubyPosition());
        case CSSPropertyTableLayout:
            return cssValuePool().createValue(style->tableLayout());
        case CSSPropertyTextAlign:
            return cssValuePool().createValue(style->textAlign());
        case CSSPropertyTextDecoration:
            return renderTextDecorationFlagsToCSSValue(style->textDecoration());
#if ENABLE(CSS3_TEXT)
        case CSSPropertyWebkitTextDecorationLine:
            return renderTextDecorationFlagsToCSSValue(style->textDecoration());
        case CSSPropertyWebkitTextDecorationStyle:
            return renderTextDecorationStyleFlagsToCSSValue(style->textDecorationStyle());
        case CSSPropertyWebkitTextAlignLast:
            return cssValuePool().createValue(style->textAlignLast());
#endif // CSS3_TEXT
        case CSSPropertyWebkitTextDecorationsInEffect:
            return renderTextDecorationFlagsToCSSValue(style->textDecorationsInEffect());
        case CSSPropertyWebkitTextFillColor:
            return currentColorOrValidColor(style.get(), style->textFillColor());
        case CSSPropertyWebkitTextEmphasisColor:
            return currentColorOrValidColor(style.get(), style->textEmphasisColor());
        case CSSPropertyWebkitTextEmphasisPosition:
            return cssValuePool().createValue(style->textEmphasisPosition());
        case CSSPropertyWebkitTextEmphasisStyle:
            switch (style->textEmphasisMark()) {
            case TextEmphasisMarkNone:
                return cssValuePool().createIdentifierValue(CSSValueNone);
            case TextEmphasisMarkCustom:
                return cssValuePool().createValue(style->textEmphasisCustomMark(), CSSPrimitiveValue::CSS_STRING);
            case TextEmphasisMarkAuto:
                ASSERT_NOT_REACHED();
                // Fall through
            case TextEmphasisMarkDot:
            case TextEmphasisMarkCircle:
            case TextEmphasisMarkDoubleCircle:
            case TextEmphasisMarkTriangle:
            case TextEmphasisMarkSesame: {
                RefPtr<CSSValueList> list = CSSValueList::createSpaceSeparated();
                list->append(cssValuePool().createValue(style->textEmphasisFill()));
                list->append(cssValuePool().createValue(style->textEmphasisMark()));
                return list.release();
            }
            }
        case CSSPropertyTextIndent:
            return zoomAdjustedPixelValueForLength(style->textIndent(), style.get());
        case CSSPropertyTextShadow:
            return valueForShadow(style->textShadow(), propertyID, style.get());
        case CSSPropertyTextRendering:
            return cssValuePool().createValue(style->fontDescription().textRenderingMode());
        case CSSPropertyTextOverflow:
            if (style->textOverflow())
                return cssValuePool().createIdentifierValue(CSSValueEllipsis);
            return cssValuePool().createIdentifierValue(CSSValueClip);
        case CSSPropertyWebkitTextSecurity:
            return cssValuePool().createValue(style->textSecurity());
        case CSSPropertyWebkitTextSizeAdjust:
            if (style->textSizeAdjust())
                return cssValuePool().createIdentifierValue(CSSValueAuto);
            return cssValuePool().createIdentifierValue(CSSValueNone);
        case CSSPropertyWebkitTextStrokeColor:
            return currentColorOrValidColor(style.get(), style->textStrokeColor());
        case CSSPropertyWebkitTextStrokeWidth:
            return zoomAdjustedPixelValue(style->textStrokeWidth(), style.get());
        case CSSPropertyTextTransform:
            return cssValuePool().createValue(style->textTransform());
        case CSSPropertyTop:
            return getPositionOffsetValue(style.get(), CSSPropertyTop, m_node->document()->renderView());
        case CSSPropertyUnicodeBidi:
            return cssValuePool().createValue(style->unicodeBidi());
        case CSSPropertyVerticalAlign:
            switch (style->verticalAlign()) {
                case BASELINE:
                    return cssValuePool().createIdentifierValue(CSSValueBaseline);
                case MIDDLE:
                    return cssValuePool().createIdentifierValue(CSSValueMiddle);
                case SUB:
                    return cssValuePool().createIdentifierValue(CSSValueSub);
                case SUPER:
                    return cssValuePool().createIdentifierValue(CSSValueSuper);
                case TEXT_TOP:
                    return cssValuePool().createIdentifierValue(CSSValueTextTop);
                case TEXT_BOTTOM:
                    return cssValuePool().createIdentifierValue(CSSValueTextBottom);
                case TOP:
                    return cssValuePool().createIdentifierValue(CSSValueTop);
                case BOTTOM:
                    return cssValuePool().createIdentifierValue(CSSValueBottom);
                case BASELINE_MIDDLE:
                    return cssValuePool().createIdentifierValue(CSSValueWebkitBaselineMiddle);
                case LENGTH:
                    return cssValuePool().createValue(style->verticalAlignLength());
            }
            ASSERT_NOT_REACHED();
            return 0;
        case CSSPropertyVisibility:
            return cssValuePool().createValue(style->visibility());
        case CSSPropertyWhiteSpace:
            return cssValuePool().createValue(style->whiteSpace());
        case CSSPropertyWidows:
            if (style->hasAutoWidows())
                return cssValuePool().createIdentifierValue(CSSValueAuto);
            return cssValuePool().createValue(style->widows(), CSSPrimitiveValue::CSS_NUMBER);
        case CSSPropertyWidth:
            if (renderer) {
                // According to http://www.w3.org/TR/CSS2/visudet.html#the-width-property,
                // the "width" property does not apply for non-replaced inline elements.
                if (!renderer->isReplaced() && renderer->isInline())
                    return cssValuePool().createIdentifierValue(CSSValueAuto);
                return zoomAdjustedPixelValue(sizingBox(renderer).width(), style.get());
            }
            return zoomAdjustedPixelValueForLength(style->width(), style.get());
        case CSSPropertyWordBreak:
            return cssValuePool().createValue(style->wordBreak());
        case CSSPropertyWordSpacing:
            return zoomAdjustedPixelValue(style->wordSpacing(), style.get());
        case CSSPropertyWordWrap:
            return cssValuePool().createValue(style->overflowWrap());
        case CSSPropertyWebkitLineBreak:
            return cssValuePool().createValue(style->lineBreak());
        case CSSPropertyWebkitNbspMode:
            return cssValuePool().createValue(style->nbspMode());
        case CSSPropertyResize:
            return cssValuePool().createValue(style->resize());
        case CSSPropertyWebkitFontKerning:
            return cssValuePool().createValue(style->fontDescription().kerning());
        case CSSPropertyWebkitFontSmoothing:
            return cssValuePool().createValue(style->fontDescription().fontSmoothing());
        case CSSPropertyWebkitFontVariantLigatures: {
            FontDescription::LigaturesState commonLigaturesState = style->fontDescription().commonLigaturesState();
            FontDescription::LigaturesState discretionaryLigaturesState = style->fontDescription().discretionaryLigaturesState();
            FontDescription::LigaturesState historicalLigaturesState = style->fontDescription().historicalLigaturesState();
            if (commonLigaturesState == FontDescription::NormalLigaturesState && discretionaryLigaturesState == FontDescription::NormalLigaturesState
                && historicalLigaturesState == FontDescription::NormalLigaturesState)
                return cssValuePool().createIdentifierValue(CSSValueNormal);

            RefPtr<CSSValueList> valueList = CSSValueList::createSpaceSeparated();
            if (commonLigaturesState != FontDescription::NormalLigaturesState)
                valueList->append(cssValuePool().createIdentifierValue(commonLigaturesState == FontDescription::DisabledLigaturesState ? CSSValueNoCommonLigatures : CSSValueCommonLigatures));
            if (discretionaryLigaturesState != FontDescription::NormalLigaturesState)
                valueList->append(cssValuePool().createIdentifierValue(discretionaryLigaturesState == FontDescription::DisabledLigaturesState ? CSSValueNoDiscretionaryLigatures : CSSValueDiscretionaryLigatures));
            if (historicalLigaturesState != FontDescription::NormalLigaturesState)
                valueList->append(cssValuePool().createIdentifierValue(historicalLigaturesState == FontDescription::DisabledLigaturesState ? CSSValueNoHistoricalLigatures : CSSValueHistoricalLigatures));
            return valueList;
        }
        case CSSPropertyZIndex:
            if (style->hasAutoZIndex())
                return cssValuePool().createIdentifierValue(CSSValueAuto);
            return cssValuePool().createValue(style->zIndex(), CSSPrimitiveValue::CSS_NUMBER);
        case CSSPropertyZoom:
            return cssValuePool().createValue(style->zoom(), CSSPrimitiveValue::CSS_NUMBER);
        case CSSPropertyBoxSizing:
            if (style->boxSizing() == CONTENT_BOX)
                return cssValuePool().createIdentifierValue(CSSValueContentBox);
            return cssValuePool().createIdentifierValue(CSSValueBorderBox);
#if ENABLE(DASHBOARD_SUPPORT)
        case CSSPropertyWebkitDashboardRegion:
        {
            const Vector<StyleDashboardRegion>& regions = style->dashboardRegions();
            unsigned count = regions.size();
            if (count == 1 && regions[0].type == StyleDashboardRegion::None)
                return cssValuePool().createIdentifierValue(CSSValueNone);

            RefPtr<DashboardRegion> firstRegion;
            DashboardRegion* previousRegion = 0;
            for (unsigned i = 0; i < count; i++) {
                RefPtr<DashboardRegion> region = DashboardRegion::create();
                StyleDashboardRegion styleRegion = regions[i];

                region->m_label = styleRegion.label;
                LengthBox offset = styleRegion.offset;
                region->setTop(zoomAdjustedPixelValue(offset.top().value(), style.get()));
                region->setRight(zoomAdjustedPixelValue(offset.right().value(), style.get()));
                region->setBottom(zoomAdjustedPixelValue(offset.bottom().value(), style.get()));
                region->setLeft(zoomAdjustedPixelValue(offset.left().value(), style.get()));
                region->m_isRectangle = (styleRegion.type == StyleDashboardRegion::Rectangle);
                region->m_isCircle = (styleRegion.type == StyleDashboardRegion::Circle);

                if (previousRegion)
                    previousRegion->m_next = region;
                else
                    firstRegion = region;
                previousRegion = region.get();
            }
            return cssValuePool().createValue(firstRegion.release());
        }
#endif
#if ENABLE(DRAGGABLE_REGION)
        case CSSPropertyWebkitAppRegion:
            return cssValuePool().createIdentifierValue(style->getDraggableRegionMode() == DraggableRegionDrag ? CSSValueDrag : CSSValueNoDrag);
#endif
        case CSSPropertyWebkitAnimationDelay:
            return getDelayValue(style->animations());
        case CSSPropertyWebkitAnimationDirection: {
            RefPtr<CSSValueList> list = CSSValueList::createCommaSeparated();
            const AnimationList* t = style->animations();
            if (t) {
                for (size_t i = 0; i < t->size(); ++i) {
                    if (t->animation(i)->direction())
                        list->append(cssValuePool().createIdentifierValue(CSSValueAlternate));
                    else
                        list->append(cssValuePool().createIdentifierValue(CSSValueNormal));
                }
            } else
                list->append(cssValuePool().createIdentifierValue(CSSValueNormal));
            return list.release();
        }
        case CSSPropertyWebkitAnimationDuration:
            return getDurationValue(style->animations());
        case CSSPropertyWebkitAnimationFillMode: {
            RefPtr<CSSValueList> list = CSSValueList::createCommaSeparated();
            const AnimationList* t = style->animations();
            if (t) {
                for (size_t i = 0; i < t->size(); ++i) {
                    switch (t->animation(i)->fillMode()) {
                    case AnimationFillModeNone:
                        list->append(cssValuePool().createIdentifierValue(CSSValueNone));
                        break;
                    case AnimationFillModeForwards:
                        list->append(cssValuePool().createIdentifierValue(CSSValueForwards));
                        break;
                    case AnimationFillModeBackwards:
                        list->append(cssValuePool().createIdentifierValue(CSSValueBackwards));
                        break;
                    case AnimationFillModeBoth:
                        list->append(cssValuePool().createIdentifierValue(CSSValueBoth));
                        break;
                    }
                }
            } else
                list->append(cssValuePool().createIdentifierValue(CSSValueNone));
            return list.release();
        }
        case CSSPropertyWebkitAnimationIterationCount: {
            RefPtr<CSSValueList> list = CSSValueList::createCommaSeparated();
            const AnimationList* t = style->animations();
            if (t) {
                for (size_t i = 0; i < t->size(); ++i) {
                    double iterationCount = t->animation(i)->iterationCount();
                    if (iterationCount == Animation::IterationCountInfinite)
                        list->append(cssValuePool().createIdentifierValue(CSSValueInfinite));
                    else
                        list->append(cssValuePool().createValue(iterationCount, CSSPrimitiveValue::CSS_NUMBER));
                }
            } else
                list->append(cssValuePool().createValue(Animation::initialAnimationIterationCount(), CSSPrimitiveValue::CSS_NUMBER));
            return list.release();
        }
        case CSSPropertyWebkitAnimationName: {
            RefPtr<CSSValueList> list = CSSValueList::createCommaSeparated();
            const AnimationList* t = style->animations();
            if (t) {
                for (size_t i = 0; i < t->size(); ++i)
                    list->append(cssValuePool().createValue(t->animation(i)->name(), CSSPrimitiveValue::CSS_STRING));
            } else
                list->append(cssValuePool().createIdentifierValue(CSSValueNone));
            return list.release();
        }
        case CSSPropertyWebkitAnimationPlayState: {
            RefPtr<CSSValueList> list = CSSValueList::createCommaSeparated();
            const AnimationList* t = style->animations();
            if (t) {
                for (size_t i = 0; i < t->size(); ++i) {
                    int prop = t->animation(i)->playState();
                    if (prop == AnimPlayStatePlaying)
                        list->append(cssValuePool().createIdentifierValue(CSSValueRunning));
                    else
                        list->append(cssValuePool().createIdentifierValue(CSSValuePaused));
                }
            } else
                list->append(cssValuePool().createIdentifierValue(CSSValueRunning));
            return list.release();
        }
        case CSSPropertyWebkitAnimationTimingFunction:
            return getTimingFunctionValue(style->animations());
        case CSSPropertyWebkitAppearance:
            return cssValuePool().createValue(style->appearance());
        case CSSPropertyWebkitAspectRatio:
            if (!style->hasAspectRatio())
                return cssValuePool().createIdentifierValue(CSSValueNone);
            return CSSAspectRatioValue::create(style->aspectRatioNumerator(), style->aspectRatioDenominator());
        case CSSPropertyWebkitBackfaceVisibility:
            return cssValuePool().createIdentifierValue((style->backfaceVisibility() == BackfaceVisibilityHidden) ? CSSValueHidden : CSSValueVisible);
        case CSSPropertyWebkitBorderImage:
            return valueForNinePieceImage(style->borderImage());
        case CSSPropertyBorderImageOutset:
            return valueForNinePieceImageQuad(style->borderImage().outset());
        case CSSPropertyBorderImageRepeat:
            return valueForNinePieceImageRepeat(style->borderImage());
        case CSSPropertyBorderImageSlice:
            return valueForNinePieceImageSlice(style->borderImage());
        case CSSPropertyBorderImageWidth:
            return valueForNinePieceImageQuad(style->borderImage().borderSlices());
        case CSSPropertyWebkitMaskBoxImage:
            return valueForNinePieceImage(style->maskBoxImage());
        case CSSPropertyWebkitMaskBoxImageOutset:
            return valueForNinePieceImageQuad(style->maskBoxImage().outset());
        case CSSPropertyWebkitMaskBoxImageRepeat:
            return valueForNinePieceImageRepeat(style->maskBoxImage());
        case CSSPropertyWebkitMaskBoxImageSlice:
            return valueForNinePieceImageSlice(style->maskBoxImage());
        case CSSPropertyWebkitMaskBoxImageWidth:
            return valueForNinePieceImageQuad(style->maskBoxImage().borderSlices());
        case CSSPropertyWebkitMaskBoxImageSource:
            if (style->maskBoxImageSource())
                return style->maskBoxImageSource()->cssValue();
            return cssValuePool().createIdentifierValue(CSSValueNone);
        case CSSPropertyWebkitFontSizeDelta:
            // Not a real style property -- used by the editing engine -- so has no computed value.
            break;
        case CSSPropertyWebkitMarginBottomCollapse:
        case CSSPropertyWebkitMarginAfterCollapse:
            return cssValuePool().createValue(style->marginAfterCollapse());
        case CSSPropertyWebkitMarginTopCollapse:
        case CSSPropertyWebkitMarginBeforeCollapse:
            return cssValuePool().createValue(style->marginBeforeCollapse());
#if ENABLE(ACCELERATED_OVERFLOW_SCROLLING)
        case CSSPropertyWebkitOverflowScrolling:
            if (!style->useTouchOverflowScrolling())
                return cssValuePool().createIdentifierValue(CSSValueAuto);
            return cssValuePool().createIdentifierValue(CSSValueTouch);
#endif
        case CSSPropertyWebkitPerspective:
            if (!style->hasPerspective())
                return cssValuePool().createIdentifierValue(CSSValueNone);
            return zoomAdjustedPixelValue(style->perspective(), style.get());
        case CSSPropertyWebkitPerspectiveOrigin: {
            RefPtr<CSSValueList> list = CSSValueList::createSpaceSeparated();
            if (renderer) {
                LayoutRect box;
                if (renderer->isBox())
                    box = toRenderBox(renderer)->borderBoxRect();

                RenderView* renderView = m_node->document()->renderView();
                list->append(zoomAdjustedPixelValue(minimumValueForLength(style->perspectiveOriginX(), box.width(), renderView), style.get()));
                list->append(zoomAdjustedPixelValue(minimumValueForLength(style->perspectiveOriginY(), box.height(), renderView), style.get()));
            }
            else {
                list->append(zoomAdjustedPixelValueForLength(style->perspectiveOriginX(), style.get()));
                list->append(zoomAdjustedPixelValueForLength(style->perspectiveOriginY(), style.get()));

            }
            return list.release();
        }
        case CSSPropertyWebkitRtlOrdering:
            return cssValuePool().createIdentifierValue(style->rtlOrdering() ? CSSValueVisual : CSSValueLogical);
#if ENABLE(TOUCH_EVENTS)
        case CSSPropertyWebkitTapHighlightColor:
            return currentColorOrValidColor(style.get(), style->tapHighlightColor());
#endif
        case CSSPropertyWebkitUserDrag:
            return cssValuePool().createValue(style->userDrag());
        case CSSPropertyWebkitUserSelect:
            return cssValuePool().createValue(style->userSelect());
        case CSSPropertyBorderBottomLeftRadius:
            return getBorderRadiusCornerValue(style->borderBottomLeftRadius(), style.get(), m_node->document()->renderView());
        case CSSPropertyBorderBottomRightRadius:
            return getBorderRadiusCornerValue(style->borderBottomRightRadius(), style.get(), m_node->document()->renderView());
        case CSSPropertyBorderTopLeftRadius:
            return getBorderRadiusCornerValue(style->borderTopLeftRadius(), style.get(), m_node->document()->renderView());
        case CSSPropertyBorderTopRightRadius:
            return getBorderRadiusCornerValue(style->borderTopRightRadius(), style.get(), m_node->document()->renderView());
        case CSSPropertyClip: {
            if (!style->hasClip())
                return cssValuePool().createIdentifierValue(CSSValueAuto);
            RefPtr<Rect> rect = Rect::create();
            rect->setTop(zoomAdjustedPixelValue(style->clip().top().value(), style.get()));
            rect->setRight(zoomAdjustedPixelValue(style->clip().right().value(), style.get()));
            rect->setBottom(zoomAdjustedPixelValue(style->clip().bottom().value(), style.get()));
            rect->setLeft(zoomAdjustedPixelValue(style->clip().left().value(), style.get()));
            return cssValuePool().createValue(rect.release());
        }
        case CSSPropertySpeak:
            return cssValuePool().createValue(style->speak());
        case CSSPropertyWebkitTransform:
            return computedTransform(renderer, style.get());
        case CSSPropertyWebkitTransformOrigin: {
            RefPtr<CSSValueList> list = CSSValueList::createSpaceSeparated();
            if (renderer) {
                LayoutRect box;
                if (renderer->isBox())
                    box = toRenderBox(renderer)->borderBoxRect();

                RenderView* renderView = m_node->document()->renderView();
                list->append(zoomAdjustedPixelValue(minimumValueForLength(style->transformOriginX(), box.width(), renderView), style.get()));
                list->append(zoomAdjustedPixelValue(minimumValueForLength(style->transformOriginY(), box.height(), renderView), style.get()));
                if (style->transformOriginZ() != 0)
                    list->append(zoomAdjustedPixelValue(style->transformOriginZ(), style.get()));
            } else {
                list->append(zoomAdjustedPixelValueForLength(style->transformOriginX(), style.get()));
                list->append(zoomAdjustedPixelValueForLength(style->transformOriginY(), style.get()));
                if (style->transformOriginZ() != 0)
                    list->append(zoomAdjustedPixelValue(style->transformOriginZ(), style.get()));
            }
            return list.release();
        }
        case CSSPropertyWebkitTransformStyle:
            return cssValuePool().createIdentifierValue((style->transformStyle3D() == TransformStyle3DPreserve3D) ? CSSValuePreserve3d : CSSValueFlat);
        case CSSPropertyWebkitTransitionDelay:
            return getDelayValue(style->transitions());
        case CSSPropertyWebkitTransitionDuration:
            return getDurationValue(style->transitions());
        case CSSPropertyWebkitTransitionProperty: {
            RefPtr<CSSValueList> list = CSSValueList::createCommaSeparated();
            const AnimationList* t = style->transitions();
            if (t) {
                for (size_t i = 0; i < t->size(); ++i) {
                    RefPtr<CSSValue> propertyValue;
                    const Animation* animation = t->animation(i);
                    if (animation->animationMode() == Animation::AnimateNone)
                        propertyValue = cssValuePool().createIdentifierValue(CSSValueNone);
                    else if (animation->animationMode() == Animation::AnimateAll)
                        propertyValue = cssValuePool().createIdentifierValue(CSSValueAll);
                    else
                        propertyValue = cssValuePool().createValue(getPropertyNameString(animation->property()), CSSPrimitiveValue::CSS_STRING);
                    list->append(propertyValue);
                }
            } else
                list->append(cssValuePool().createIdentifierValue(CSSValueAll));
            return list.release();
        }
        case CSSPropertyWebkitTransitionTimingFunction:
            return getTimingFunctionValue(style->transitions());
        case CSSPropertyPointerEvents:
            return cssValuePool().createValue(style->pointerEvents());
        case CSSPropertyWebkitColorCorrection:
            return cssValuePool().createValue(style->colorSpace());
        case CSSPropertyWebkitLineGrid:
            if (style->lineGrid().isNull())
                return cssValuePool().createIdentifierValue(CSSValueNone);
            return cssValuePool().createValue(style->lineGrid(), CSSPrimitiveValue::CSS_STRING);
        case CSSPropertyWebkitLineSnap:
            return CSSPrimitiveValue::create(style->lineSnap());
        case CSSPropertyWebkitLineAlign:
            return CSSPrimitiveValue::create(style->lineAlign());
        case CSSPropertyWebkitWritingMode:
            return cssValuePool().createValue(style->writingMode());
        case CSSPropertyWebkitTextCombine:
            return cssValuePool().createValue(style->textCombine());
        case CSSPropertyWebkitTextOrientation:
            return CSSPrimitiveValue::create(style->textOrientation());
        case CSSPropertyWebkitLineBoxContain:
            return createLineBoxContainValue(style->lineBoxContain());
        case CSSPropertyContent:
            return contentToCSSValue(style.get());
        case CSSPropertyCounterIncrement:
            return counterToCSSValue(style.get(), propertyID);
        case CSSPropertyCounterReset:
            return counterToCSSValue(style.get(), propertyID);
        case CSSPropertyWebkitClipPath:
            if (ClipPathOperation* operation = style->clipPath()) {
                if (operation->getOperationType() == ClipPathOperation::SHAPE)
                    return valueForBasicShape(static_cast<ShapeClipPathOperation*>(operation)->basicShape());
#if ENABLE(SVG)
                else if (operation->getOperationType() == ClipPathOperation::REFERENCE) {
                    ReferenceClipPathOperation* referenceOperation = static_cast<ReferenceClipPathOperation*>(operation);
                    return CSSPrimitiveValue::create(referenceOperation->url(), CSSPrimitiveValue::CSS_URI);
                }
#endif
            }
            return cssValuePool().createIdentifierValue(CSSValueNone);
#if ENABLE(CSS_REGIONS)
        case CSSPropertyWebkitFlowInto:
            if (style->flowThread().isNull())
                return cssValuePool().createIdentifierValue(CSSValueNone);
            return cssValuePool().createValue(style->flowThread(), CSSPrimitiveValue::CSS_STRING);
        case CSSPropertyWebkitFlowFrom:
            if (style->regionThread().isNull())
                return cssValuePool().createIdentifierValue(CSSValueNone);
            return cssValuePool().createValue(style->regionThread(), CSSPrimitiveValue::CSS_STRING);
        case CSSPropertyWebkitRegionOverflow:
            return cssValuePool().createValue(style->regionOverflow());
#endif
#if ENABLE(CSS_EXCLUSIONS)
        case CSSPropertyWebkitWrapFlow:
            return cssValuePool().createValue(style->wrapFlow());
        case CSSPropertyWebkitShapeMargin:
            return cssValuePool().createValue(style->shapeMargin());
        case CSSPropertyWebkitShapePadding:
            return cssValuePool().createValue(style->shapePadding());
        case CSSPropertyWebkitShapeInside:
            if (!style->shapeInside())
                return cssValuePool().createIdentifierValue(CSSValueAuto);
            else if (style->shapeInside()->type() == ExclusionShapeValue::OUTSIDE)
                return cssValuePool().createIdentifierValue(CSSValueOutsideShape);
            ASSERT(style->shapeInside()->type() == ExclusionShapeValue::SHAPE);
            return valueForBasicShape(style->shapeInside()->shape());
        case CSSPropertyWebkitShapeOutside:
            if (!style->shapeOutside())
                return cssValuePool().createIdentifierValue(CSSValueAuto);
            ASSERT(style->shapeOutside()->type() == ExclusionShapeValue::SHAPE);
            return valueForBasicShape(style->shapeOutside()->shape());
        case CSSPropertyWebkitWrapThrough:
            return cssValuePool().createValue(style->wrapThrough());
#endif
#if ENABLE(CSS_FILTERS)
        case CSSPropertyWebkitFilter:
            return valueForFilter(renderer, style.get());
#endif
#if ENABLE(CSS_COMPOSITING)
        case CSSPropertyWebkitBlendMode:
            return cssValuePool().createValue(style->blendMode());
#endif
        case CSSPropertyBackground:
            return getBackgroundShorthandValue();
        case CSSPropertyBorder: {
            RefPtr<CSSValue> value = getPropertyCSSValue(CSSPropertyBorderTop, DoNotUpdateLayout);
            const CSSPropertyID properties[3] = { CSSPropertyBorderRight, CSSPropertyBorderBottom,
                                        CSSPropertyBorderLeft };
            for (size_t i = 0; i < WTF_ARRAY_LENGTH(properties); ++i) {
                if (value->cssText() !=  getPropertyCSSValue(properties[i], DoNotUpdateLayout)->cssText())
                    return 0;
            }
            return value.release();
        }
        case CSSPropertyBorderBottom:
            return getCSSPropertyValuesForShorthandProperties(borderBottomShorthand());
        case CSSPropertyBorderColor:
            return getCSSPropertyValuesForSidesShorthand(borderColorShorthand());
        case CSSPropertyBorderLeft:
            return getCSSPropertyValuesForShorthandProperties(borderLeftShorthand());
        case CSSPropertyBorderImage:
            return valueForNinePieceImage(style->borderImage());
        case CSSPropertyBorderRadius:
            return getBorderRadiusShorthandValue(style.get(), m_node->document()->renderView());
        case CSSPropertyBorderRight:
            return getCSSPropertyValuesForShorthandProperties(borderRightShorthand());
        case CSSPropertyBorderStyle:
            return getCSSPropertyValuesForSidesShorthand(borderStyleShorthand());
        case CSSPropertyBorderTop:
            return getCSSPropertyValuesForShorthandProperties(borderTopShorthand());
        case CSSPropertyBorderWidth:
            return getCSSPropertyValuesForSidesShorthand(borderWidthShorthand());
        case CSSPropertyListStyle:
            return getCSSPropertyValuesForShorthandProperties(listStyleShorthand());
        case CSSPropertyMargin:
            return getCSSPropertyValuesForSidesShorthand(marginShorthand());
        case CSSPropertyOutline:
            return getCSSPropertyValuesForShorthandProperties(outlineShorthand());
        case CSSPropertyPadding:
            return getCSSPropertyValuesForSidesShorthand(paddingShorthand());
        /* Individual properties not part of the spec */
        case CSSPropertyBackgroundRepeatX:
        case CSSPropertyBackgroundRepeatY:
            break;

        /* Unimplemented CSS 3 properties (including CSS3 shorthand properties) */
        case CSSPropertyWebkitTextEmphasis:
        case CSSPropertyTextLineThrough:
        case CSSPropertyTextLineThroughColor:
        case CSSPropertyTextLineThroughMode:
        case CSSPropertyTextLineThroughStyle:
        case CSSPropertyTextLineThroughWidth:
        case CSSPropertyTextOverline:
        case CSSPropertyTextOverlineColor:
        case CSSPropertyTextOverlineMode:
        case CSSPropertyTextOverlineStyle:
        case CSSPropertyTextOverlineWidth:
        case CSSPropertyTextUnderline:
        case CSSPropertyTextUnderlineColor:
        case CSSPropertyTextUnderlineMode:
        case CSSPropertyTextUnderlineStyle:
        case CSSPropertyTextUnderlineWidth:
            break;

        /* Directional properties are resolved by resolveDirectionAwareProperty() before the switch. */
        case CSSPropertyWebkitBorderEnd:
        case CSSPropertyWebkitBorderEndColor:
        case CSSPropertyWebkitBorderEndStyle:
        case CSSPropertyWebkitBorderEndWidth:
        case CSSPropertyWebkitBorderStart:
        case CSSPropertyWebkitBorderStartColor:
        case CSSPropertyWebkitBorderStartStyle:
        case CSSPropertyWebkitBorderStartWidth:
        case CSSPropertyWebkitBorderAfter:
        case CSSPropertyWebkitBorderAfterColor:
        case CSSPropertyWebkitBorderAfterStyle:
        case CSSPropertyWebkitBorderAfterWidth:
        case CSSPropertyWebkitBorderBefore:
        case CSSPropertyWebkitBorderBeforeColor:
        case CSSPropertyWebkitBorderBeforeStyle:
        case CSSPropertyWebkitBorderBeforeWidth:
        case CSSPropertyWebkitMarginEnd:
        case CSSPropertyWebkitMarginStart:
        case CSSPropertyWebkitMarginAfter:
        case CSSPropertyWebkitMarginBefore:
        case CSSPropertyWebkitPaddingEnd:
        case CSSPropertyWebkitPaddingStart:
        case CSSPropertyWebkitPaddingAfter:
        case CSSPropertyWebkitPaddingBefore:
        case CSSPropertyWebkitLogicalWidth:
        case CSSPropertyWebkitLogicalHeight:
        case CSSPropertyWebkitMinLogicalWidth:
        case CSSPropertyWebkitMinLogicalHeight:
        case CSSPropertyWebkitMaxLogicalWidth:
        case CSSPropertyWebkitMaxLogicalHeight:
            ASSERT_NOT_REACHED();
            break;

        /* Unimplemented @font-face properties */
        case CSSPropertyFontStretch:
        case CSSPropertySrc:
        case CSSPropertyUnicodeRange:
            break;

        /* Other unimplemented properties */
        case CSSPropertyPage: // for @page
        case CSSPropertyQuotes: // FIXME: needs implementation
        case CSSPropertySize: // for @page
            break;

        /* Unimplemented -webkit- properties */
        case CSSPropertyWebkitAnimation:
        case CSSPropertyWebkitBorderRadius:
        case CSSPropertyWebkitColumns:
        case CSSPropertyWebkitColumnRule:
        case CSSPropertyWebkitMarginCollapse:
        case CSSPropertyWebkitMarquee:
        case CSSPropertyWebkitMarqueeSpeed:
        case CSSPropertyWebkitMask:
        case CSSPropertyWebkitMaskRepeatX:
        case CSSPropertyWebkitMaskRepeatY:
        case CSSPropertyWebkitPerspectiveOriginX:
        case CSSPropertyWebkitPerspectiveOriginY:
        case CSSPropertyWebkitTextStroke:
        case CSSPropertyWebkitTransformOriginX:
        case CSSPropertyWebkitTransformOriginY:
        case CSSPropertyWebkitTransformOriginZ:
        case CSSPropertyWebkitTransition:
#if ENABLE(CSS_EXCLUSIONS)
        case CSSPropertyWebkitWrap:
#endif
            break;

#if ENABLE(CSS_DEVICE_ADAPTATION)
        case CSSPropertyMaxZoom:
        case CSSPropertyMinZoom:
        case CSSPropertyOrientation:
        case CSSPropertyUserZoom:
            break;
#endif

#if ENABLE(SVG)
        case CSSPropertyClipPath:
        case CSSPropertyClipRule:
        case CSSPropertyMask:
        case CSSPropertyEnableBackground:
        case CSSPropertyFilter:
        case CSSPropertyFloodColor:
        case CSSPropertyFloodOpacity:
        case CSSPropertyLightingColor:
        case CSSPropertyStopColor:
        case CSSPropertyStopOpacity:
        case CSSPropertyColorInterpolation:
        case CSSPropertyColorInterpolationFilters:
        case CSSPropertyColorProfile:
        case CSSPropertyColorRendering:
        case CSSPropertyFill:
        case CSSPropertyFillOpacity:
        case CSSPropertyFillRule:
        case CSSPropertyMarker:
        case CSSPropertyMarkerEnd:
        case CSSPropertyMarkerMid:
        case CSSPropertyMarkerStart:
        case CSSPropertyMaskType:
        case CSSPropertyShapeRendering:
        case CSSPropertyStroke:
        case CSSPropertyStrokeDasharray:
        case CSSPropertyStrokeDashoffset:
        case CSSPropertyStrokeLinecap:
        case CSSPropertyStrokeLinejoin:
        case CSSPropertyStrokeMiterlimit:
        case CSSPropertyStrokeOpacity:
        case CSSPropertyStrokeWidth:
        case CSSPropertyAlignmentBaseline:
        case CSSPropertyBaselineShift:
        case CSSPropertyDominantBaseline:
        case CSSPropertyGlyphOrientationHorizontal:
        case CSSPropertyGlyphOrientationVertical:
        case CSSPropertyKerning:
        case CSSPropertyTextAnchor:
        case CSSPropertyVectorEffect:
        case CSSPropertyWritingMode:
        case CSSPropertyWebkitSvgShadow:
            return getSVGPropertyCSSValue(propertyID, DoNotUpdateLayout);
#endif
    }

    logUnimplementedPropertyID(propertyID);
    return 0;
}

String CSSComputedStyleDeclaration::getPropertyValue(CSSPropertyID propertyID) const
{
    RefPtr<CSSValue> value = getPropertyCSSValue(propertyID);
    if (value)
        return value->cssText();
    return "";
}


unsigned CSSComputedStyleDeclaration::length() const
{
    Node* node = m_node.get();
    if (!node)
        return 0;

    RenderStyle* style = node->computedStyle(m_pseudoElementSpecifier);
    if (!style)
        return 0;

    return numComputedProperties;
}

String CSSComputedStyleDeclaration::item(unsigned i) const
{
    if (i >= length())
        return "";

    return getPropertyNameString(computedProperties[i]);
}

bool CSSComputedStyleDeclaration::cssPropertyMatches(const StylePropertySet::PropertyReference& property) const
{
    if (property.id() == CSSPropertyFontSize && property.value()->isPrimitiveValue() && m_node) {
        m_node->document()->updateLayoutIgnorePendingStylesheets();
        RenderStyle* style = m_node->computedStyle(m_pseudoElementSpecifier);
        if (style && style->fontDescription().keywordSize()) {
            int sizeValue = cssIdentifierForFontSizeKeyword(style->fontDescription().keywordSize());
            const CSSPrimitiveValue* primitiveValue = static_cast<const CSSPrimitiveValue*>(property.value());
            if (primitiveValue->isIdent() && primitiveValue->getIdent() == sizeValue)
                return true;
        }
    }
    RefPtr<CSSValue> value = getPropertyCSSValue(property.id());
    return value && value->cssText() == property.value()->cssText();
}

PassRefPtr<StylePropertySet> CSSComputedStyleDeclaration::copy() const
{
    return copyPropertiesInSet(computedProperties, numComputedProperties);
}

PassRefPtr<StylePropertySet> CSSComputedStyleDeclaration::makeMutable()
{
    return copy();
}

PassRefPtr<CSSValueList> CSSComputedStyleDeclaration::getCSSPropertyValuesForShorthandProperties(const StylePropertyShorthand& shorthand) const
{
    RefPtr<CSSValueList> list = CSSValueList::createSpaceSeparated();
    for (size_t i = 0; i < shorthand.length(); ++i) {
        RefPtr<CSSValue> value = getPropertyCSSValue(shorthand.properties()[i], DoNotUpdateLayout);
        list->append(value);
    }
    return list.release();
}

PassRefPtr<CSSValueList> CSSComputedStyleDeclaration::getCSSPropertyValuesForSidesShorthand(const StylePropertyShorthand& shorthand) const
{
    RefPtr<CSSValueList> list = CSSValueList::createSpaceSeparated();
    // Assume the properties are in the usual order top, right, bottom, left.
    RefPtr<CSSValue> topValue = getPropertyCSSValue(shorthand.properties()[0], DoNotUpdateLayout);
    RefPtr<CSSValue> rightValue = getPropertyCSSValue(shorthand.properties()[1], DoNotUpdateLayout);
    RefPtr<CSSValue> bottomValue = getPropertyCSSValue(shorthand.properties()[2], DoNotUpdateLayout);
    RefPtr<CSSValue> leftValue = getPropertyCSSValue(shorthand.properties()[3], DoNotUpdateLayout);

    // All 4 properties must be specified.
    if (!topValue || !rightValue || !bottomValue || !leftValue)
        return 0;

    bool showLeft = rightValue->cssText() != leftValue->cssText();
    bool showBottom = (topValue->cssText() != bottomValue->cssText()) || showLeft;
    bool showRight = (topValue->cssText() != rightValue->cssText()) || showBottom;

    list->append(topValue);
    if (showRight)
        list->append(rightValue);
    if (showBottom)
        list->append(bottomValue);
    if (showLeft)
        list->append(leftValue);

    return list.release();
}

PassRefPtr<StylePropertySet> CSSComputedStyleDeclaration::copyPropertiesInSet(const CSSPropertyID* set, unsigned length) const
{
    Vector<CSSProperty, 256> list;
    list.reserveInitialCapacity(length);
    for (unsigned i = 0; i < length; ++i) {
        RefPtr<CSSValue> value = getPropertyCSSValue(set[i]);
        if (value)
            list.append(CSSProperty(set[i], value.release(), false));
    }
    return StylePropertySet::create(list.data(), list.size());
}

void CSSComputedStyleDeclaration::reportMemoryUsage(MemoryObjectInfo* memoryObjectInfo) const
{
    MemoryClassInfo info(memoryObjectInfo, this, WebCoreMemoryTypes::CSS);
    info.addMember(m_node);
}

CSSRule* CSSComputedStyleDeclaration::parentRule() const
{
    return 0;
}

PassRefPtr<CSSValue> CSSComputedStyleDeclaration::getPropertyCSSValue(const String& propertyName)
{
    CSSPropertyID propertyID = cssPropertyID(propertyName);
    if (!propertyID)
        return 0;
    RefPtr<CSSValue> value = getPropertyCSSValue(propertyID);
    return value ? value->cloneForCSSOM() : 0;
}

String CSSComputedStyleDeclaration::getPropertyValue(const String &propertyName)
{
    CSSPropertyID propertyID = cssPropertyID(propertyName);
    if (!propertyID)
        return String();
    return getPropertyValue(propertyID);
}

String CSSComputedStyleDeclaration::getPropertyPriority(const String&)
{
    // All computed styles have a priority of not "important".
    return "";
}

String CSSComputedStyleDeclaration::getPropertyShorthand(const String&)
{
    return "";
}

bool CSSComputedStyleDeclaration::isPropertyImplicit(const String&)
{
    return false;
}

void CSSComputedStyleDeclaration::setProperty(const String&, const String&, const String&, ExceptionCode& ec)
{
    ec = NO_MODIFICATION_ALLOWED_ERR;
}

String CSSComputedStyleDeclaration::removeProperty(const String&, ExceptionCode& ec)
{
    ec = NO_MODIFICATION_ALLOWED_ERR;
    return String();
}
    
PassRefPtr<CSSValue> CSSComputedStyleDeclaration::getPropertyCSSValueInternal(CSSPropertyID propertyID)
{
    return getPropertyCSSValue(propertyID);
}

String CSSComputedStyleDeclaration::getPropertyValueInternal(CSSPropertyID propertyID)
{
    return getPropertyValue(propertyID);
}

void CSSComputedStyleDeclaration::setPropertyInternal(CSSPropertyID, const String&, bool, ExceptionCode& ec)
{
    ec = NO_MODIFICATION_ALLOWED_ERR;
}

PassRefPtr<CSSValueList> CSSComputedStyleDeclaration::getBackgroundShorthandValue() const
{
    static const CSSPropertyID propertiesBeforeSlashSeperator[5] = { CSSPropertyBackgroundColor, CSSPropertyBackgroundImage,
                                                                     CSSPropertyBackgroundRepeat, CSSPropertyBackgroundAttachment,  
                                                                     CSSPropertyBackgroundPosition };
    static const CSSPropertyID propertiesAfterSlashSeperator[3] = { CSSPropertyBackgroundSize, CSSPropertyBackgroundOrigin, 
                                                                    CSSPropertyBackgroundClip };

    RefPtr<CSSValueList> list = CSSValueList::createSlashSeparated();
    list->append(getCSSPropertyValuesForShorthandProperties(StylePropertyShorthand(propertiesBeforeSlashSeperator, WTF_ARRAY_LENGTH(propertiesBeforeSlashSeperator))));
    list->append(getCSSPropertyValuesForShorthandProperties(StylePropertyShorthand(propertiesAfterSlashSeperator, WTF_ARRAY_LENGTH(propertiesAfterSlashSeperator))));
    return list.release();
}

} // namespace WebCore<|MERGE_RESOLUTION|>--- conflicted
+++ resolved
@@ -1737,13 +1737,11 @@
         case CSSPropertyWebkitColumnRuleWidth:
             return zoomAdjustedPixelValue(style->columnRuleWidth(), style.get());
         case CSSPropertyWebkitColumnSpan:
-<<<<<<< HEAD
-            return cssValuePool().createIdentifierValue(style->columnSpan() ? CSSValueAll : CSSValueNone);
-=======
             if (style->hasSpanAllColumns())
                 return cssValuePool().createIdentifierValue(CSSValueAll);
+            if (1 == style->columnSpan())
+                return cssValuePool().createIdentifierValue(CSSValueNone);
             return cssValuePool().createValue(style->columnSpan(), CSSPrimitiveValue::CSS_NUMBER);
->>>>>>> 6f536419
         case CSSPropertyWebkitColumnBreakAfter:
             return cssValuePool().createValue(style->columnBreakAfter());
         case CSSPropertyWebkitColumnBreakBefore:
